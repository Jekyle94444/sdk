--- conflicted
+++ resolved
@@ -1379,11 +1379,7 @@
         }
         else
         {
-<<<<<<< HEAD
-            // look for share key if not folder access with folder master key
-=======
             // look for share key if not folder link access with folder master key
->>>>>>> 5cb80976
             if (h != me)
             {
                 // this is a share node handle - check if share key is available at key's repository
