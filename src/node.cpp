--- conflicted
+++ resolved
@@ -519,17 +519,6 @@
     // Write data necessary to thaw encrypted nodes.
     if (attrstring)
     {
-<<<<<<< HEAD
-        // Write node key data.  These can be quite long, and can be in many shares.  Use 32 bit len
-        uint32_t length1 = static_cast<uint32_t>(nodekeydata.size());
-        d->append((char*)&length1, sizeof(length1));
-        d->append(nodekeydata, 0, size_t(length1));
-
-        // Write attribute string data.   Attributes can be long, too, so 32 bit again
-        uint32_t length2 = static_cast<uint32_t>(attrstring->size());
-        d->append((char*)&length2, sizeof(length2));
-        d->append(*attrstring, 0, size_t(length2));
-=======
         // Write node key data.
         uint32_t length = static_cast<uint32_t>(nodekeydata.size());
         d->append((char*)&length, sizeof(length));
@@ -539,7 +528,6 @@
         length = static_cast<uint32_t>(attrstring->size());
         d->append((char*)&length, sizeof(length));
         d->append(*attrstring, 0, length);
->>>>>>> 241a5755
     }
 
     return true;
