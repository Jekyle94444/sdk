--- conflicted
+++ resolved
@@ -48,11 +48,6 @@
     parent = NULL;
 
 #ifdef ENABLE_SYNC
-<<<<<<< HEAD
-=======
-    syncget = NULL;
-
->>>>>>> e27ba13e
     syncdeleted = SYNCDEL_NONE;
     todebris_it = client->todebris.end();
     tounlink_it = client->tounlink.end();
@@ -215,12 +210,7 @@
     // Not syncable if we're deleted.
     if (syncdeleted != SYNCDEL_NONE)
     {
-<<<<<<< HEAD
         return false;
-=======
-        localnode->deleted = true;
-        localnode.reset();
->>>>>>> e27ba13e
     }
 
     // Not syncable if we aren't decrypted.
@@ -1373,7 +1363,6 @@
 {
     sync = csync;
     parent = NULL;
-<<<<<<< HEAD
 //    notseen = 0;
     unstableFsidAssigned = false;
     deletingCloud = false;
@@ -1395,14 +1384,6 @@
     scanObsolete = false;
     useBlocked = TREE_RESOLVED;
     scanBlocked = TREE_RESOLVED;
-=======
-    node.reset();
-    notseen = 0;
-    deleted = false;
-    created = false;
-    reported = false;
-    syncxfer = true;
->>>>>>> e27ba13e
     newnode.reset();
     parent_dbid = 0;
     slocalname = NULL;
@@ -1739,66 +1720,6 @@
     return state;
 }
 
-<<<<<<< HEAD
-//void LocalNode::setnode(Node* cnode)
-//{
-//    if (node && (node != cnode) && node->localnode)
-//    {
-//        node->localnode = NULL;
-//    }
-//
-//    deleted = false;
-//
-//    node = cnode;
-//
-//    if (node)
-//    {
-//        node->localnode = this;
-//    }
-//}
-
-//void LocalNode::setnotseen(int newnotseen)
-//{
-//    if (!sync)
-//    {
-//        LOG_err << "LocalNode::init() was never called";
-//        assert(false);
-//        return;
-//    }
-//
-//    if (!newnotseen)
-//    {
-//        if (notseen)
-//        {
-//            sync->client->localsyncnotseen.erase(notseen_it);
-//        }
-//
-//        notseen = 0;
-//        scanseqno = sync->scanseqno;
-//    }
-//    else
-//    {
-//        if (!notseen)
-//        {
-//            notseen_it = sync->client->localsyncnotseen.insert(this).first;
-//        }
-//
-//        notseen = newnotseen;
-//    }
-//}
-=======
-void LocalNode::setnode(Node* cnode)
-{
-    deleted = false;
-
-    node.reset();
-    if (cnode)
-    {
-        cnode->localnode.reset();
-        node.crossref(cnode, this);
-    }
-}
->>>>>>> e27ba13e
 
 // set fsid - assume that an existing assignment of the same fsid is no longer current and revoke
 void LocalNode::setfsid(handle newfsid, fsid_localnode_map& fsidnodes)
@@ -1898,7 +1819,7 @@
 
     if (type != TYPE_UNKNOWN)
     {
-        sync->localnodes[type]--;
+        sync->localnodes[type]--;    // todo: make sure we are not using the larger types and overflowing the buffer
     }
 
     if (type == FOLDERNODE)
@@ -2005,15 +1926,7 @@
     {
         if (node == &other)
         {
-<<<<<<< HEAD
             return true;
-=======
-            node.reset();
-        }
-        else
-        {
-            sync->client->movetosyncdebris(node, sync->inshare);
->>>>>>> e27ba13e
         }
     }
 
@@ -2117,9 +2030,9 @@
     localNode.treestate(TREESTATE_SYNCING);
 }
 
-void LocalNode::terminated()
-{
-    sync->mUnifiedSync.mNextHeartbeat->adjustTransferCounts(-1, 0, size, 0);
+void LocalNode::Upload::terminated()
+{
+    localNode.sync->mUnifiedSync.mNextHeartbeat->adjustTransferCounts(-1, 0, size, 0);
 
     File::terminated();
 }
@@ -2128,19 +2041,13 @@
 // would have been caused by a race condition)
 void LocalNode::Upload::completed(Transfer* t, LocalNode*)
 {
-<<<<<<< HEAD
+    localNode.sync->mUnifiedSync.mNextHeartbeat->adjustTransferCounts(-1, 0, 0, size);
+
     // in case this LocalNode was moved around (todo: since we don't actually move, make sure to copy internals such as upload transfers)
 
     h = NodeHandle();
 
     if (localNode.parent && !localNode.parent->syncedCloudNodeHandle.isUndef())
-=======
-    sync->mUnifiedSync.mNextHeartbeat->adjustTransferCounts(-1, 0, 0, size);
-
-    // complete to rubbish for later retrieval if the parent node does not
-    // exist or is newer
-    if (!parent || !parent->node || (node && mtime < node->mtime))
->>>>>>> e27ba13e
     {
         if (Node* p = localNode.sync->client->nodeByHandle(localNode.parent->syncedCloudNodeHandle))
         {
@@ -2285,14 +2192,10 @@
     l->syncedFingerprint.mtime = mtime;
     l->syncedFingerprint.isvalid = true;
 
-<<<<<<< HEAD
     l->syncedCloudNodeHandle.set6byte(h);
     l->syncedCloudNodeHandle_it = sync->client->localnodeByNodeHandle.end();
 
 //    l->node = sync->client->nodebyhandle(h);
-=======
-    l->node.store_unchecked(sync->client->nodebyhandle(h));
->>>>>>> e27ba13e
     l->parent = nullptr;
     l->sync = sync;
     l->mSyncable = syncable == 1;
