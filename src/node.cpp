--- conflicted
+++ resolved
@@ -1203,10 +1203,21 @@
         {
             parent = newparent;
 
-<<<<<<< HEAD
             //if (!newnode && node && applyToCloud)
             //{
             //    assert(parent->node);
+
+/*                if(!parent->node)
+                {
+                    LOG_err << node->displayname() << " parent Localnode is missing its associated Node. Cross referenced must have been removed";
+
+                    sync->client->syncs.disableSelectedSyncs([&](SyncConfig& c, Sync* s) {
+                        return s == sync;
+                    }, MISSING_PARENT_NODE, false);
+
+                    sync->client->sendevent(99455,"Disabling sync after null parent->node cross referent", 0);
+                    return;
+                }*/
 
             //    int creqtag = sync->client->reqtag;
             //    sync->client->reqtag = sync->tag;
@@ -1226,40 +1237,6 @@
             //        ts = TREESTATE_SYNCING;
             //    }
             //}
-=======
-            if (!newnode && node)
-            {
-                assert(parent->node);
-
-                if(!parent->node)
-                {
-                    LOG_err << node->displayname() << " parent Localnode is missing its associated Node. Cross referenced must have been removed";
-
-                    sync->client->syncs.disableSelectedSyncs([&](SyncConfig& c, Sync* s) {
-                        return s == sync;
-                    }, MISSING_PARENT_NODE, false);
-
-                    sync->client->sendevent(99455,"Disabling sync after null parent->node cross referent", 0);
-                    return;
-                }
-
-                sync->client->nextreqtag(); //make reqtag advance to use the next one
-                LOG_debug << "Moving node: " << node->displayname() << " to " << parent->node->displayname();
-                if (sync->client->rename(node, parent->node, SYNCDEL_NONE, node->parent ? node->parent->nodehandle : UNDEF) == API_EACCESS
-                        && sync != parent->sync)
-                {
-                    LOG_debug << "Rename not permitted. Using node copy/delete";
-
-                    // save for deletion
-                    todelete = node;
-                }
-
-                if (type == FILENODE)
-                {
-                    ts = TREESTATE_SYNCING;
-                }
-            }
->>>>>>> 5690971a
 
             if (sync != parent->sync)
             {
