/**
 * @file node.cpp
 * @brief Classes for accessing local and remote nodes
 *
 * (c) 2013-2014 by Mega Limited, Auckland, New Zealand
 *
 * This file is part of the MEGA SDK - Client Access Engine.
 *
 * Applications using the MEGA API must present a valid application key
 * and comply with the the rules set forth in the Terms of Service.
 *
 * The MEGA SDK is distributed in the hope that it will be useful,
 * but WITHOUT ANY WARRANTY; without even the implied warranty of
 * MERCHANTABILITY or FITNESS FOR A PARTICULAR PURPOSE.
 *
 * @copyright Simplified (2-clause) BSD License.
 *
 * You should have received a copy of the license along with this
 * program.
 */

#include "mega/node.h"
#include "mega/megaclient.h"
#include "mega/megaapp.h"
#include "mega/share.h"
#include "mega/serialize64.h"
#include "mega/base64.h"
#include "mega/sync.h"
#include "mega/transfer.h"
#include "mega/transferslot.h"
#include "mega/logging.h"

namespace mega {

NewNode::NewNode()
{
    syncid = UNDEF;
    added = false;
    source = NEW_NODE;
    ovhandle = UNDEF;
    uploadhandle = UNDEF;
    localnode = NULL;
    fileattributes = NULL;
}

NewNode::~NewNode()
{
    delete fileattributes;
}


Node::Node(MegaClient* cclient, node_vector* dp, handle h, handle ph,
           nodetype_t t, m_off_t s, handle u, const char* fa, m_time_t ts)
{
    client = cclient;
    outshares = NULL;
    pendingshares = NULL;
    tag = 0;
    appdata = NULL;

    nodehandle = h;
    parenthandle = ph;

    parent = NULL;

#ifdef ENABLE_SYNC
    localnode = NULL;
    syncget = NULL;

    syncdeleted = SYNCDEL_NONE;
    todebris_it = client->todebris.end();
    tounlink_it = client->tounlink.end();
#endif

    type = t;

    size = s;
    owner = u;

    copystring(&fileattrstring, fa);

    ctime = ts;

    inshare = NULL;
    sharekey = NULL;
    foreignkey = false;

    plink = NULL;

    memset(&changed,-1,sizeof changed);
    changed.removed = false;

    if (client)
    {
        Node* p;

        client->nodes[h] = this;

        // folder link access: first returned record defines root node and
        // identity
        if (ISUNDEF(*client->rootnodes))
        {
            *client->rootnodes = h;
        }

        if (t >= ROOTNODE && t <= RUBBISHNODE)
        {
            client->rootnodes[t - ROOTNODE] = h;
        }

        // set parent linkage or queue for delayed parent linkage in case of
        // out-of-order delivery
        if ((p = client->nodebyhandle(ph)))
        {
            setparent(p);
        }
        else
        {
            dp->push_back(this);
        }

        client->mFingerprints.newnode(this);
    }
}

Node::~Node()
{
    // abort pending direct reads
    client->preadabort(this);

    // remove node's fingerprint from hash
    client->mFingerprints.remove(this);

#ifdef ENABLE_SYNC
    // remove from todebris node_set
    if (todebris_it != client->todebris.end())
    {
        client->todebris.erase(todebris_it);
    }

    // remove from tounlink node_set
    if (tounlink_it != client->tounlink.end())
    {
        client->tounlink.erase(tounlink_it);
    }
#endif

    if (outshares)
    {
        // delete outshares, including pointers from users for this node
        for (share_map::iterator it = outshares->begin(); it != outshares->end(); it++)
        {
            delete it->second;
        }
        delete outshares;
    }

    if (pendingshares)
    {
        // delete pending shares
        for (share_map::iterator it = pendingshares->begin(); it != pendingshares->end(); it++)
        {
            delete it->second;
        }
        delete pendingshares;
    }


    // remove from parent's children
    if (parent)
    {
        parent->children.erase(child_it);
    }

    Node* fa = firstancestor();
    handle ancestor = fa->nodehandle;
    if (ancestor == client->rootnodes[0] || ancestor == client->rootnodes[1] || ancestor == client->rootnodes[2] || fa->inshare)
    {
        client->mNodeCounters[firstancestor()->nodehandle] -= subnodeCounts();
    }

    if (inshare)
    {
        client->mNodeCounters.erase(nodehandle);
    }

    // delete child-parent associations (normally not used, as nodes are
    // deleted bottom-up)
    for (node_list::iterator it = children.begin(); it != children.end(); it++)
    {
        (*it)->parent = NULL;
    }

    delete plink;
    delete inshare;
    delete sharekey;

#ifdef ENABLE_SYNC
    // sync: remove reference from local filesystem node
    if (localnode)
    {
        localnode->deleted = true;
        localnode->node = NULL;
    }

    // in case this node is currently being transferred for syncing: abort transfer
    delete syncget;
#endif
}

// update node key and decrypt attributes
void Node::setkey(const byte* newkey)
{
    if (newkey)
    {
        nodekey.assign((char*)newkey, (type == FILENODE) ? FILENODEKEYLENGTH + 0 : FOLDERNODEKEYLENGTH + 0);
    }

    setattr();
}

// parse serialized node and return Node object - updates nodes hash and parent
// mismatch vector
Node* Node::unserialize(MegaClient* client, string* d, node_vector* dp)
{
    handle h, ph;
    nodetype_t t;
    m_off_t s;
    handle u;
    const byte* k = NULL;
    const char* fa;
    m_time_t ts;
    const byte* skey;
    const char* ptr = d->data();
    const char* end = ptr + d->size();
    unsigned short ll;
    Node* n;
    int i;
    char isExported = '\0';
    char hasLinkCreationTs = '\0';

    if (ptr + sizeof s + 2 * MegaClient::NODEHANDLE + MegaClient::USERHANDLE + 2 * sizeof ts + sizeof ll > end)
    {
        return NULL;
    }

    s = MemAccess::get<m_off_t>(ptr);
    ptr += sizeof s;

    if (s < 0 && s >= -RUBBISHNODE)
    {
        t = (nodetype_t)-s;
    }
    else
    {
        t = FILENODE;
    }

    h = 0;
    memcpy((char*)&h, ptr, MegaClient::NODEHANDLE);
    ptr += MegaClient::NODEHANDLE;

    ph = 0;
    memcpy((char*)&ph, ptr, MegaClient::NODEHANDLE);
    ptr += MegaClient::NODEHANDLE;

    if (!ph)
    {
        ph = UNDEF;
    }

    u = 0;
    memcpy((char*)&u, ptr, MegaClient::USERHANDLE);
    ptr += MegaClient::USERHANDLE;

    // FIME: use m_time_t / Serialize64 instead
    ptr += sizeof(time_t);

    ts = (uint32_t)MemAccess::get<time_t>(ptr);
    ptr += sizeof(time_t);

    if ((t == FILENODE) || (t == FOLDERNODE))
    {
        int keylen = ((t == FILENODE) ? FILENODEKEYLENGTH + 0 : FOLDERNODEKEYLENGTH + 0);

        if (ptr + keylen + 8 + sizeof(short) > end)
        {
            return NULL;
        }

        k = (const byte*)ptr;
        ptr += keylen;
    }

    if (t == FILENODE)
    {
        ll = MemAccess::get<unsigned short>(ptr);
        ptr += sizeof ll;

        if (ptr + ll > end)
        {
            return NULL;
        }

        fa = ptr;
        ptr += ll;
    }
    else
    {
        fa = NULL;
    }

    if (ptr + sizeof isExported + sizeof hasLinkCreationTs > end)
    {
        return NULL;
    }

    isExported = MemAccess::get<char>(ptr);
    ptr += sizeof(isExported);

    hasLinkCreationTs = MemAccess::get<char>(ptr);
    ptr += sizeof(hasLinkCreationTs);

    for (i = 6; i--;)
    {
        if (ptr + (unsigned char)*ptr < end)
        {
            ptr += (unsigned char)*ptr + 1;
        }
    }

    if (ptr + sizeof(short) > end)
    {
        return NULL;
    }

    short numshares = MemAccess::get<short>(ptr);
    ptr += sizeof(numshares);

    if (numshares)
    {
        if (ptr + SymmCipher::KEYLENGTH > end)
        {
            return NULL;
        }

        skey = (const byte*)ptr;
        ptr += SymmCipher::KEYLENGTH;
    }
    else
    {
        skey = NULL;
    }

    n = new Node(client, dp, h, ph, t, s, u, fa, ts);

    if (k)
    {
        n->setkey(k);
    }

    if (numshares)
    {
        // read inshare, outshares, or pending shares
        while (Share::unserialize(client,
                                  (numshares > 0) ? -1 : 0,
                                  h, skey, &ptr, end)
               && numshares > 0
               && --numshares);
    }

    ptr = n->attrs.unserialize(ptr, end);
    if (!ptr)
    {
        delete n;
        return NULL;
    }

    // It's needed to re-normalize node names because
    // the updated version of utf8proc doesn't provide
    // exactly the same output as the previous one that
    // we were using
    attr_map::iterator it = n->attrs.map.find('n');
    if (it != n->attrs.map.end())
    {
        client->fsaccess->normalize(&(it->second));
    }

    PublicLink *plink = NULL;
    if (isExported)
    {
        if (ptr + MegaClient::NODEHANDLE + sizeof(m_time_t) + sizeof(bool) > end)
        {
            delete n;
            return NULL;
        }

<<<<<<< HEAD
        handle ph;
=======
        handle ph = 0;
>>>>>>> 24a8007a
        memcpy((char*)&ph, ptr, MegaClient::NODEHANDLE);
        ptr += MegaClient::NODEHANDLE;
        m_time_t ets = MemAccess::get<m_time_t>(ptr);
        ptr += sizeof(ets);
        bool takendown = MemAccess::get<bool>(ptr);
        ptr += sizeof(takendown);

        m_time_t cts = 0;
        if (hasLinkCreationTs)
        {
            cts = MemAccess::get<m_time_t>(ptr);
            ptr += sizeof(cts);
        }

        plink = new PublicLink(ph, cts, ets, takendown);
    }
    n->plink = plink;

    n->setfingerprint();

    if (ptr == end)
    {
        return n;
    }
    else
    {
        delete n;
        return NULL;
    }
}

// serialize node - nodes with pending or RSA keys are unsupported
bool Node::serialize(string* d)
{
    // do not serialize encrypted nodes
    if (attrstring)
    {
        LOG_warn << "Trying to serialize an encrypted node";

        //Last attempt to decrypt the node
        applykey();
        setattr();

        if (attrstring)
        {
            LOG_err << "Skipping undecryptable node";
            return false;
        }
    }

    switch (type)
    {
        case FILENODE:
            if ((int)nodekey.size() != FILENODEKEYLENGTH)
            {
                return false;
            }
            break;

        case FOLDERNODE:
            if ((int)nodekey.size() != FOLDERNODEKEYLENGTH)
            {
                return false;
            }
            break;

        default:
            if (nodekey.size())
            {
                return false;
            }
    }

    unsigned short ll;
    short numshares;
    m_off_t s;

    s = type ? -type : size;

    d->append((char*)&s, sizeof s);

    d->append((char*)&nodehandle, MegaClient::NODEHANDLE);

    if (parent)
    {
        d->append((char*)&parent->nodehandle, MegaClient::NODEHANDLE);
    }
    else
    {
        d->append("\0\0\0\0\0", MegaClient::NODEHANDLE);
    }

    d->append((char*)&owner, MegaClient::USERHANDLE);

    // FIXME: use Serialize64
    time_t ts = 0;  // we don't want to break backward compatibiltiy by changing the size (where m_time_t differs)
    d->append((char*)&ts, sizeof(ts));

    ts = (time_t)ctime; 
    d->append((char*)&ts, sizeof(ts));

    d->append(nodekey);

    if (type == FILENODE)
    {
        ll = (short)fileattrstring.size() + 1;
        d->append((char*)&ll, sizeof ll);
        d->append(fileattrstring.c_str(), ll);
    }

    char isExported = plink ? 1 : 0;
    d->append((char*)&isExported, 1);

    char hasLinkCreationTs = plink ? 1 : 0;
    d->append((char*)&hasLinkCreationTs, 1);

    d->append("\0\0\0\0\0", 6);

    if (inshare)
    {
        numshares = -1;
    }
    else
    {
        numshares = 0;
        if (outshares)
        {
            numshares += (short)outshares->size();
        }
        if (pendingshares)
        {
            numshares += (short)pendingshares->size();
        }
    }

    d->append((char*)&numshares, sizeof numshares);

    if (numshares)
    {
        d->append((char*)sharekey->key, SymmCipher::KEYLENGTH);

        if (inshare)
        {
            inshare->serialize(d);
        }
        else
        {
            if (outshares)
            {
                for (share_map::iterator it = outshares->begin(); it != outshares->end(); it++)
                {
                    it->second->serialize(d);
                }
            }
            if (pendingshares)
            {
                for (share_map::iterator it = pendingshares->begin(); it != pendingshares->end(); it++)
                {
                    it->second->serialize(d);
                }
            }
        }
    }

    attrs.serialize(d);

    if (isExported)
    {
        d->append((char*) &plink->ph, MegaClient::NODEHANDLE);
        d->append((char*) &plink->ets, sizeof(plink->ets));
        d->append((char*) &plink->takendown, sizeof(plink->takendown));
        if (hasLinkCreationTs)
        {
            d->append((char*) &plink->cts, sizeof(plink->cts));
        }
    }

    return true;
}

// copy remainder of quoted string (no unescaping, use for base64 data only)
void Node::copystring(string* s, const char* p)
{
    if (p)
    {
        const char* pp;

        if ((pp = strchr(p, '"')))
        {
            s->assign(p, pp - p);
        }
        else
        {
            *s = p;
        }
    }
    else
    {
        s->clear();
    }
}

// decrypt attrstring and check magic number prefix
byte* Node::decryptattr(SymmCipher* key, const char* attrstring, size_t attrstrlen)
{
    if (attrstrlen)
    {
        int l = int(attrstrlen * 3 / 4 + 3);
        byte* buf = new byte[l];

        l = Base64::atob(attrstring, buf, l);

        if (!(l & (SymmCipher::BLOCKSIZE - 1)))
        {
            key->cbc_decrypt(buf, l);

            if (!memcmp(buf, "MEGA{\"", 6))
            {
                return buf;
            }
        }

        delete[] buf;
    }

    return NULL;
}

void Node::parseattr(byte *bufattr, AttrMap &attrs, m_off_t size, m_time_t &mtime , string &fileName, string &fingerprint, FileFingerprint &ffp)
{
    JSON json;
    nameid name;
    string *t;

    json.begin((char*)bufattr + 5);
    while ((name = json.getnameid()) != EOO && json.storeobject((t = &attrs.map[name])))
    {
        JSON::unescape(t);
    }

    attr_map::iterator it = attrs.map.find('n');   // filename
    if (it == attrs.map.end())
    {
        fileName = "CRYPTO_ERROR";
    }
    else if (it->second.empty())
    {
        fileName = "BLANK";
    }

    it = attrs.map.find('c');   // checksum
    if (it != attrs.map.end())
    {
        if (ffp.unserializefingerprint(&it->second))
        {
            ffp.size = size;
            mtime = ffp.mtime;

            char bsize[sizeof(size) + 1];
            int l = Serialize64::serialize((byte *)bsize, size);
            char *buf = new char[l * 4 / 3 + 4];
            char ssize = static_cast<char>('A' + Base64::btoa((const byte *)bsize, l, buf));

            string result(1, ssize);
            result.append(buf);
            result.append(it->second);
            delete [] buf;

            fingerprint = result;
        }
    }
}

// return temporary SymmCipher for this nodekey
SymmCipher* Node::nodecipher()
{
    if (client->tmpnodecipher.setkey(&nodekey))
    {
        return &client->tmpnodecipher;
    }

    return NULL;
}

// decrypt attributes and build attribute hash
void Node::setattr()
{
    byte* buf;
    SymmCipher* cipher;

    if (attrstring && (cipher = nodecipher()) && (buf = decryptattr(cipher, attrstring->c_str(), attrstring->size())))
    {
        JSON json;
        nameid name;
        string* t;

        attrs.map.clear();
        json.begin((char*)buf + 5);

        while ((name = json.getnameid()) != EOO && json.storeobject((t = &attrs.map[name])))
        {
            JSON::unescape(t);

            if (name == 'n')
            {
                client->fsaccess->normalize(t);
            }
        }

        setfingerprint();

        delete[] buf;

        delete attrstring;
        attrstring = NULL;
    }
}

// if present, configure FileFingerprint from attributes
// otherwise, the file's fingerprint is derived from the file's mtime/size/key
void Node::setfingerprint()
{
    if (type == FILENODE && nodekey.size() >= sizeof crc)
    {
        client->mFingerprints.remove(this);

        attr_map::iterator it = attrs.map.find('c');

        if (it != attrs.map.end())
        {
            if (!unserializefingerprint(&it->second))
            {
                LOG_warn << "Invalid fingerprint";
            }
        }

        // if we lack a valid FileFingerprint for this file, use file's key,
        // size and client timestamp instead
        if (!isvalid)
        {
            memcpy(crc, nodekey.data(), sizeof crc);
            mtime = ctime;
        }

        client->mFingerprints.add(this);
    }
}

// return file/folder name or special status strings
const char* Node::displayname() const
{
    // not yet decrypted
    if (attrstring)
    {
        LOG_debug << "NO_KEY " << type << " " << size << " " << Base64Str<MegaClient::NODEHANDLE>(nodehandle);
#ifdef ENABLE_SYNC
        if (localnode)
        {
            LOG_debug << "Local name: " << localnode->name;
        }
#endif
        return "NO_KEY";
    }

    attr_map::const_iterator it;

    it = attrs.map.find('n');

    if (it == attrs.map.end())
    {
        if (type < ROOTNODE || type > RUBBISHNODE)
        {
            LOG_debug << "CRYPTO_ERROR " << type << " " << size << " " << nodehandle;
#ifdef ENABLE_SYNC
            if (localnode)
            {
                LOG_debug << "Local name: " << localnode->name;
            }
#endif
        }
        return "CRYPTO_ERROR";
    }

    if (!it->second.size())
    {
        LOG_debug << "BLANK " << type << " " << size << " " << nodehandle;
#ifdef ENABLE_SYNC
        if (localnode)
        {
            LOG_debug << "Local name: " << localnode->name;
        }
#endif
        return "BLANK";
    }

    return it->second.c_str();
}

string Node::displaypath() const
{
    // factored from nearly identical functions in megapi_impl and megacli
    string path;
    const Node* n = this;
    for (; n; n = n->parent)
    {
        switch (n->type)
        {
        case FOLDERNODE:
            path.insert(0, n->displayname());

            if (n->inshare)
            {
                path.insert(0, ":");
                if (n->inshare->user)
                {
                    path.insert(0, n->inshare->user->email);
                }
                else
                {
                    path.insert(0, "UNKNOWN");
                }
                return path;
            }
            break;

        case INCOMINGNODE:
            path.insert(0, "//in");
            return path;

        case ROOTNODE:
            return path.empty() ? "/" : path;

        case RUBBISHNODE:
            path.insert(0, "//bin");
            return path;

        case TYPE_UNKNOWN:
        case FILENODE:
            path.insert(0, n->displayname());
        }
        path.insert(0, "/");
    }
    return path;
}

// returns position of file attribute or 0 if not present
int Node::hasfileattribute(fatype t) const
{
    return Node::hasfileattribute(&fileattrstring, t);
}

int Node::hasfileattribute(const string *fileattrstring, fatype t)
{
    char buf[24];

    sprintf(buf, ":%u*", t);
    return static_cast<int>(fileattrstring->find(buf) + 1);
}

// attempt to apply node key - sets nodekey to a raw key if successful
bool Node::applykey()
{
    unsigned int keylength = (type == FILENODE)
                   ? FILENODEKEYLENGTH + 0
                   : FOLDERNODEKEYLENGTH + 0;

    if (type > FOLDERNODE)
    {
        //Root nodes contain an empty attrstring
        delete attrstring;
        attrstring = NULL;
    }

    if (nodekey.size() == keylength || !nodekey.size())
    {
        return false;
    }

    int l = -1;
    size_t t = 0;
    handle h;
    const char* k = NULL;
    SymmCipher* sc = &client->key;
    handle me = client->loggedin() ? client->me : *client->rootnodes;

    while ((t = nodekey.find_first_of(':', t)) != string::npos)
    {
        // compound key: locate suitable subkey (always symmetric)
        h = 0;

        l = Base64::atob(nodekey.c_str() + (nodekey.find_last_of('/', t) + 1), (byte*)&h, sizeof h);
        t++;

        if (l == MegaClient::USERHANDLE)
        {
            // this is a user handle - reject if it's not me
            if (h != me)
            {
                continue;
            }
        }
        else
        {
            // look for share key if not folder access with folder master key
            if (h != me)
            {
                Node* n;

                // this is a share node handle - check if we have node and the
                // share key
                if (!(n = client->nodebyhandle(h)) || !n->sharekey)
                {
                    continue;
                }

                sc = n->sharekey;

                // this key will be rewritten when the node leaves the outbound share
                foreignkey = true;
            }
        }

        k = nodekey.c_str() + t;
        break;
    }

    // no: found => personal key, use directly
    // otherwise, no suitable key available yet - bail (it might arrive soon)
    if (!k)
    {
        if (l < 0)
        {
            k = nodekey.c_str();
        }
        else
        {
            return false;
        }
    }

    byte key[FILENODEKEYLENGTH];

    if (client->decryptkey(k, key, keylength, sc, 0, nodehandle))
    {
        nodekey.assign((const char*)key, keylength);
        setattr();
    }

    return true;
}

NodeCounter Node::subnodeCounts() const
{
    NodeCounter nc;
    for (Node *child : children)
    {
        nc += child->subnodeCounts();
    }
    if (type == FILENODE)
    {
        nc.files += 1;
        nc.storage += size;
        if (parent && parent->type == FILENODE)
        {
            nc.versions += 1;
            nc.versionStorage += size;
        }
    }
    else if (type == FOLDERNODE)
    {
        nc.folders += 1;
    }
    return nc;
}

// returns whether node was moved
bool Node::setparent(Node* p)
{
    if (p == parent)
    {
        return false;
    }

    NodeCounter nc;
    bool gotnc = false;

    Node *originalancestor = firstancestor();
    handle oah = originalancestor->nodehandle;
    if (oah == client->rootnodes[0] || oah == client->rootnodes[1] || oah == client->rootnodes[2] || originalancestor->inshare)
    {
        nc = subnodeCounts();
        gotnc = true;

        // nodes moving from cloud drive to rubbish for example, or between inshares from the same user.
        client->mNodeCounters[oah] -= nc;
    }

    if (parent)
    {
        parent->children.erase(child_it);
    }

#ifdef ENABLE_SYNC
    Node *oldparent = parent;
#endif

    parent = p;

    if (parent)
    {
        child_it = parent->children.insert(parent->children.end(), this);
    }

    Node* newancestor = firstancestor();
    handle nah = newancestor->nodehandle;
    if (nah == client->rootnodes[0] || nah == client->rootnodes[1] || nah == client->rootnodes[2] || newancestor->inshare)
    {
        if (!gotnc)
        {
            nc = subnodeCounts();
        }

        client->mNodeCounters[nah] += nc;
    }

#ifdef ENABLE_SYNC
    // if we are moving an entire sync, don't cancel GET transfers
    if (!localnode || localnode->parent)
    {
        // if the new location is not synced, cancel all GET transfers
        while (p)
        {
            if (p->localnode)
            {
                break;
            }

            p = p->parent;
        }

        if (!p || p->type == FILENODE)
        {
            TreeProcDelSyncGet tdsg;
            client->proctree(this, &tdsg);
        }
    }

    if (oldparent && oldparent->localnode)
    {
        oldparent->localnode->treestate(oldparent->localnode->checkstate());
    }
#endif

    return true;
}

Node* Node::firstancestor()
{
    Node* n = this;
    while (n->parent != NULL)
    {
        n = n->parent;
    }
    return n;
}

// returns 1 if n is under p, 0 otherwise
bool Node::isbelow(Node* p) const
{
    const Node* n = this;

    for (;;)
    {
        if (!n)
        {
            return false;
        }

        if (n == p)
        {
            return true;
        }

        n = n->parent;
    }
}

void Node::setpubliclink(handle ph, m_time_t cts, m_time_t ets, bool takendown)
{
    if (!plink) // creation
    {
        plink = new PublicLink(ph, cts, ets, takendown);
    }
    else            // update
    {
        plink->ph = ph;
        plink->cts = cts;
        plink->ets = ets;
        plink->takendown = takendown;
    }
}

NodeCore::NodeCore()
{
    attrstring = NULL;
    nodehandle = UNDEF;
    parenthandle = UNDEF;
    type = TYPE_UNKNOWN;
}

NodeCore::~NodeCore()
{
    delete attrstring;
}

PublicLink::PublicLink(handle ph, m_time_t cts, m_time_t ets, bool takendown)
{
    this->ph = ph;
    this->cts = cts;
    this->ets = ets;
    this->takendown = takendown;
}

PublicLink::PublicLink(PublicLink *plink)
{
    this->ph = plink->ph;
    this->cts = plink->cts;
    this->ets = plink->ets;
    this->takendown = plink->takendown;
}

bool PublicLink::isExpired()
{
    if (!ets)       // permanent link: ets=0
        return false;

    m_time_t t = m_time();
    return ets < t;
}

#ifdef ENABLE_SYNC
// set, change or remove LocalNode's parent and name/localname/slocalname.
// newlocalpath must be a full path and must not point to an empty string.
// no shortname allowed as the last path component.
void LocalNode::setnameparent(LocalNode* newparent, string* newlocalpath)
{
    if (!sync)
    {
        LOG_err << "LocalNode::init() was never called";
        assert(false);
        return;
    }

    bool newnode = !localname.size();
    Node* todelete = NULL;
    int nc = 0;
    Sync* oldsync = NULL;

    if (parent)
    {
        // remove existing child linkage
        parent->children.erase(&localname);

        if (slocalname)
        {
            parent->schildren.erase(slocalname);
            delete slocalname;
            slocalname = NULL;
        }
    }

    if (newlocalpath)
    {
        // extract name component from localpath, check for rename unless newnode
        size_t p;

        for (p = newlocalpath->size(); p -= sync->client->fsaccess->localseparator.size(); )
        {
            if (!memcmp(newlocalpath->data() + p,
                        sync->client->fsaccess->localseparator.data(),
                        sync->client->fsaccess->localseparator.size()))
            {
                p += sync->client->fsaccess->localseparator.size();
                break;
            }
        }

        // has the name changed?
        if (localname.size() != newlocalpath->size() - p
         || memcmp(localname.data(), newlocalpath->data() + p, localname.size()))
        {
            // set new name
            localname.assign(newlocalpath->data() + p, newlocalpath->size() - p);

            name = localname;
            sync->client->fsaccess->local2name(&name);

            if (node)
            {
                if (name != node->attrs.map['n'])
                {
                    if (node->type == FILENODE)
                    {
                        treestate(TREESTATE_SYNCING);
                    }
                    else
                    {
                        sync->client->app->syncupdate_treestate(this);
                    }

                    string prevname = node->attrs.map['n'];
                    int creqtag = sync->client->reqtag;

                    // set new name
                    node->attrs.map['n'] = name;
                    sync->client->reqtag = sync->tag;
                    sync->client->setattr(node, prevname.c_str());
                    sync->client->reqtag = creqtag;
                }
            }
        }
    }

    if (parent && parent != newparent)
    {
        treestate(TREESTATE_NONE);
    }

    if (newparent)
    {
        if (newparent != parent)
        {
            parent = newparent;

            if (!newnode && node)
            {
                assert(parent->node);
                
                int creqtag = sync->client->reqtag;
                sync->client->reqtag = sync->tag;
                LOG_debug << "Moving node: " << node->displayname() << " to " << parent->node->displayname();
                if (sync->client->rename(node, parent->node, SYNCDEL_NONE, node->parent ? node->parent->nodehandle : UNDEF) == API_EACCESS
                        && sync != parent->sync)
                {
                    LOG_debug << "Rename not permitted. Using node copy/delete";

                    // save for deletion
                    todelete = node;
                }
                sync->client->reqtag = creqtag;

                if (type == FILENODE)
                {
                    ts = TREESTATE_SYNCING;
                }
            }

            if (sync != parent->sync)
            {
                LOG_debug << "Moving files between different syncs";
                oldsync = sync;
            }

            if (todelete || oldsync)
            {
                // prepare localnodes for a sync change or/and a copy operation
                LocalTreeProcMove tp(parent->sync, todelete != NULL);
                sync->client->proclocaltree(this, &tp);
                nc = tp.nc;
            }
        }

        // (we don't construct a UTF-8 or sname for the root path)
        parent->children[&localname] = this;

        if (!slocalname)
        {
            slocalname = new string();
        }
        if (sync->client->fsaccess->getsname(newlocalpath, slocalname) && *slocalname != localname)
        {
            parent->schildren[slocalname] = this;
        }
        else
        {
            delete slocalname;
            slocalname = NULL;
        }

        treestate(TREESTATE_NONE);

        if (todelete)
        {
            // complete the copy/delete operation
            dstime nds = NEVER;
            sync->client->syncup(parent, &nds);

            // check if nodes can be immediately created
            bool immediatecreation = (int) sync->client->synccreate.size() == nc;

            sync->client->syncupdate();

            // try to keep nodes in syncdebris if they can't be immediately created
            // to avoid uploads
            sync->client->movetosyncdebris(todelete, immediatecreation || oldsync->inshare);
        }

        if (oldsync)
        {
            // update local cache if there is a sync change
            oldsync->cachenodes();
            sync->cachenodes();
        }
    }

    if (newlocalpath)
    {
        LocalTreeProcUpdateTransfers tput;
        sync->client->proclocaltree(this, &tput);
    }
}

// delay uploads by 1.1 s to prevent server flooding while a file is still being written
void LocalNode::bumpnagleds()
{
    if (!sync)
    {
        LOG_err << "LocalNode::init() was never called";
        assert(false);
        return;
    }

    nagleds = sync->client->waiter->ds + 11;
}

LocalNode::LocalNode()
: sync{nullptr}
, checked{false}
{}

// initialize fresh LocalNode object - must be called exactly once
void LocalNode::init(Sync* csync, nodetype_t ctype, LocalNode* cparent, string* cfullpath)
{
    sync = csync;
    parent = NULL;
    node = NULL;
    notseen = 0;
    deleted = false;
    created = false;
    reported = false;
    syncxfer = true;
    newnode = NULL;
    parent_dbid = 0;
    slocalname = NULL;

    ts = TREESTATE_NONE;
    dts = TREESTATE_NONE;

    type = ctype;
    syncid = sync->client->nextsyncid();

    bumpnagleds();

    if (cparent)
    {
        setnameparent(cparent, cfullpath);
    }
    else
    {
        localname = *cfullpath;
        sync->client->fsaccess->local2path(&localname, &name);
    }

    scanseqno = sync->scanseqno;

    // mark fsid as not valid
    fsid_it = sync->client->fsidnode.end();

    // enable folder notification
    if (type == FOLDERNODE)
    {
        sync->dirnotify->addnotify(this, cfullpath);
    }

    sync->client->syncactivity = true;

    sync->client->totalLocalNodes++;
    sync->localnodes[type]++;
}

// update treestates back to the root LocalNode, inform app about changes
void LocalNode::treestate(treestate_t newts)
{
    if (!sync)
    {
        LOG_err << "LocalNode::init() was never called";
        assert(false);
        return;
    }

    if (newts != TREESTATE_NONE)
    {
        ts = newts;
    }

    if (ts != dts)
    {
        sync->client->app->syncupdate_treestate(this);
    }

    if (parent && ((newts == TREESTATE_NONE && ts != TREESTATE_NONE)
                   || (ts != dts && (!(ts == TREESTATE_SYNCED && parent->ts == TREESTATE_SYNCED))
                                 && (!(ts == TREESTATE_SYNCING && parent->ts == TREESTATE_SYNCING))
                                 && (!(ts == TREESTATE_PENDING && (parent->ts == TREESTATE_PENDING
                                                                   || parent->ts == TREESTATE_SYNCING))))))
    {
        treestate_t state = TREESTATE_NONE;
        if (newts != TREESTATE_NONE && ts == TREESTATE_SYNCING)
        {
            state = TREESTATE_SYNCING;
        }
        else
        {
            state = parent->checkstate();
        }

        parent->treestate(state);
    }

    dts = ts;
}

treestate_t LocalNode::checkstate()
{
    if (type == FILENODE)
        return ts;

    treestate_t state = TREESTATE_SYNCED;
    for (localnode_map::iterator it = children.begin(); it != children.end(); it++)
    {
        if (it->second->ts == TREESTATE_SYNCING)
        {
            state = TREESTATE_SYNCING;
            break;
        }

        if (it->second->ts == TREESTATE_PENDING && ts == TREESTATE_SYNCED)
        {
            state = TREESTATE_PENDING;
        }
    }
    return state;
}

void LocalNode::setnode(Node* cnode)
{
    if (node && (node != cnode) && node->localnode)
    {
        node->localnode = NULL;
    }

    deleted = false;

    node = cnode;

    if (node)
    {
        node->localnode = this;
    }
}

void LocalNode::setnotseen(int newnotseen)
{
    if (!sync)
    {
        LOG_err << "LocalNode::init() was never called";
        assert(false);
        return;
    }

    if (!newnotseen)
    {
        if (notseen)
        {
            sync->client->localsyncnotseen.erase(notseen_it);
        }

        notseen = 0;
        scanseqno = sync->scanseqno;
    }
    else
    {
        if (!notseen)
        {
            notseen_it = sync->client->localsyncnotseen.insert(this).first;
        }

        notseen = newnotseen;
    }
}

// set fsid - assume that an existing assignment of the same fsid is no longer current and revoke
void LocalNode::setfsid(handle newfsid)
{
    if (!sync)
    {
        LOG_err << "LocalNode::init() was never called";
        assert(false);
        return;
    }

    if (fsid_it != sync->client->fsidnode.end())
    {
        if (newfsid == fsid)
        {
            return;
        }

        sync->client->fsidnode.erase(fsid_it);
    }

    fsid = newfsid;

    pair<handlelocalnode_map::iterator, bool> r = sync->client->fsidnode.insert(pair<handle, LocalNode*>(fsid, this));

    fsid_it = r.first;

    if (!r.second)
    {
        // remove previous fsid assignment (the node is likely about to be deleted)
        fsid_it->second->fsid_it = sync->client->fsidnode.end();
        fsid_it->second = this;
    }
}

LocalNode::~LocalNode()
{
    if (!sync)
    {
        LOG_err << "LocalNode::init() was never called";
        assert(false);
        return;
    }

    if (sync->state == SYNC_ACTIVE || sync->state == SYNC_INITIALSCAN)
    {
        sync->statecachedel(this);

        if (type == FOLDERNODE)
        {
            sync->client->app->syncupdate_local_folder_deletion(sync, this);
        }
        else
        {
            sync->client->app->syncupdate_local_file_deletion(sync, this);
        }
    }

    setnotseen(0);

    if (newnode)
    {
        newnode->localnode = NULL;
    }

    if (sync->dirnotify.get())
    {
        // deactivate corresponding notifyq records
        for (int q = DirNotify::RETRY; q >= DirNotify::EXTRA; q--)
        {
            for (notify_deque::iterator it = sync->dirnotify->notifyq[q].begin(); it != sync->dirnotify->notifyq[q].end(); it++)
            {
                if ((*it).localnode == this)
                {
                    (*it).localnode = (LocalNode*)~0;
                }
            }
        }
    }
    
    // remove from fsidnode map, if present
    if (fsid_it != sync->client->fsidnode.end())
    {
        sync->client->fsidnode.erase(fsid_it);
    }

    sync->client->totalLocalNodes--;
    sync->localnodes[type]--;

    if (type == FILENODE && size > 0)
    {
        sync->localbytes -= size;
    }

    if (type == FOLDERNODE)
    {
        if (sync->dirnotify.get())
        {
            sync->dirnotify->delnotify(this);
        }
    }

    // remove parent association
    if (parent)
    {
        setnameparent(NULL, NULL);
    }

    for (localnode_map::iterator it = children.begin(); it != children.end(); )
    {
        delete it++->second;
    }

    if (node)
    {
        // move associated node to SyncDebris unless the sync is currently
        // shutting down
        if (sync->state < SYNC_INITIALSCAN)
        {
            node->localnode = NULL;
        }
        else
        {
            sync->client->movetosyncdebris(node, sync->inshare);
        }
    }

    if (slocalname)
    {
        delete slocalname;
        slocalname = NULL;
    }
}

void LocalNode::getlocalpath(string* path, bool sdisable) const
{
    if (!sync)
    {
        LOG_err << "LocalNode::init() was never called";
        assert(false);
        return;
    }

    const LocalNode* l = this;

    path->erase();

    while (l)
    {
        // use short name, if available (less likely to overflow MAXPATH,
        // perhaps faster?) and sdisable not set
        if (!sdisable && l->slocalname)
        {
            path->insert(0, *(l->slocalname));
        }
        else
        {
            path->insert(0, l->localname);
        }

        if ((l = l->parent))
        {
            path->insert(0, sync->client->fsaccess->localseparator);
        }

        if (sdisable)
        {
            sdisable = false;
        }
    }
}

string LocalNode::localnodedisplaypath(FileSystemAccess& fsa) const
{
    string local;
    string path;
    getlocalpath(&local, true);
    fsa.local2path(&local, &path);
    return path;
}

void LocalNode::getlocalsubpath(string* path) const
{
    if (!sync)
    {
        LOG_err << "LocalNode::init() was never called";
        assert(false);
        return;
    }

    const LocalNode* l = this;

    path->erase();

    for (;;)
    {
        path->insert(0, l->localname);

        if (!(l = l->parent) || !l->parent)
        {
            break;
        }

        path->insert(0, sync->client->fsaccess->localseparator);
    }
}

// locate child by localname or slocalname
LocalNode* LocalNode::childbyname(string* localname)
{
    localnode_map::iterator it;

    if (!localname || ((it = children.find(localname)) == children.end() && (it = schildren.find(localname)) == schildren.end()))
    {
        return NULL;
    }

    return it->second;
}

void LocalNode::prepare()
{
    getlocalpath(&transfer->localfilename, true);

    // is this transfer in progress? update file's filename.
    if (transfer->slot && transfer->slot->fa && transfer->slot->fa->localname.size())
    {
        transfer->slot->fa->updatelocalname(&transfer->localfilename);
    }

    treestate(TREESTATE_SYNCING);
}

// complete a sync upload: complete to //bin if a newer node exists (which
// would have been caused by a race condition)
void LocalNode::completed(Transfer* t, LocalNode*)
{
    // complete to rubbish for later retrieval if the parent node does not
    // exist or is newer
    if (!parent || !parent->node || (node && mtime < node->mtime))
    {
        h = t->client->rootnodes[RUBBISHNODE - ROOTNODE];
    }
    else
    {
        // otherwise, overwrite node if it already exists and complete in its
        // place
        h = parent->node->nodehandle;
    }

    File::completed(t, this);
}

// serialize/unserialize the following LocalNode properties:
// - type/size
// - fsid
// - parent LocalNode's dbid
// - corresponding Node handle
// - local name
// - fingerprint crc/mtime (filenodes only)
bool LocalNode::serialize(string* d)
{
    m_off_t s = type ? -type : size;

    d->append((const char*)&s, sizeof s);

    d->append((const char*)&fsid, sizeof fsid);

    uint32_t id = parent ? parent->dbid : 0;

    d->append((const char*)&id, sizeof id);

    handle h = node ? node->nodehandle : UNDEF;

    d->append((const char*)&h, MegaClient::NODEHANDLE);

    unsigned short ll = (unsigned short)localname.size();

    d->append((char*)&ll, sizeof ll);
    d->append(localname.data(), ll);

    if (type == FILENODE)
    {
        d->append((const char*)crc, sizeof crc);

        byte buf[sizeof mtime+1];

        d->append((const char*)buf, Serialize64::serialize(buf, mtime));
    }

    return true;
}

LocalNode* LocalNode::unserialize(Sync* sync, string* d)
{
    if (d->size() < sizeof(m_off_t)         // type/size combo
                  + sizeof(handle)          // fsid
                  + sizeof(uint32_t)        // parent dbid
                  + MegaClient::NODEHANDLE  // handle
                  + sizeof(short))          // localname length
    {
        LOG_err << "LocalNode unserialization failed - short data";
        return NULL;
    }

    const char* ptr = d->data();
    const char* end = ptr + d->size();

    nodetype_t type;
    m_off_t size = MemAccess::get<m_off_t>(ptr);
    ptr += sizeof(m_off_t);

    if (size < 0 && size >= -FOLDERNODE)
    {
        // will any compiler optimize this to a const assignment?
        type = (nodetype_t)-size;
        size = 0;
    }
    else
    {
        type = FILENODE;
    }

    handle fsid = MemAccess::get<handle>(ptr);
    ptr += sizeof fsid;

    uint32_t parent_dbid = MemAccess::get<uint32_t>(ptr);
    ptr += sizeof parent_dbid;

    handle h = 0;
    memcpy((char*)&h, ptr, MegaClient::NODEHANDLE);
    ptr += MegaClient::NODEHANDLE;

    unsigned short localnamelen = MemAccess::get<unsigned short>(ptr);
    ptr += sizeof localnamelen;

    if (ptr + localnamelen > end)
    {
        LOG_err << "LocalNode unserialization failed - name too long";
        return NULL;
    }

    const char* localname = ptr;
    ptr += localnamelen;
    uint64_t mtime = 0;
    int32_t crc[4];
    memset(crc, 0, sizeof crc);

    if (type == FILENODE)
    {
        if (ptr + 4 * sizeof(int32_t) > end + 1)
        {
            LOG_err << "LocalNode unserialization failed - short fingerprint";
            return NULL;
        }

        memcpy(crc, ptr, sizeof crc);
        ptr += sizeof crc;

        if (Serialize64::unserialize((byte*)ptr, static_cast<int>(end - ptr), &mtime) < 0)
        {
            LOG_err << "LocalNode unserialization failed - malformed fingerprint mtime";
            return NULL;
        }
    }

    LocalNode* l = new LocalNode();

    l->type = type;
    l->size = size;

    l->parent_dbid = parent_dbid;

    l->fsid = fsid;

    l->localname.assign(localname, localnamelen);
    l->slocalname = NULL;
    l->name.assign(localname, localnamelen);
    sync->client->fsaccess->local2name(&l->name);

    memcpy(l->crc, crc, sizeof crc);
    l->mtime = mtime;
    l->isvalid = 1;

    l->node = sync->client->nodebyhandle(h);
    l->parent = NULL;
    l->sync = sync;

    // FIXME: serialize/unserialize
    l->created = false;
    l->reported = false;
    l->checked = h != UNDEF;

    return l;
}

#endif

void Fingerprints::newnode(Node* n)
{
    if (n->type == FILENODE)
    {
        n->fingerprint_it = mFingerprints.end();
    }
}

void Fingerprints::add(Node* n)
{
    if (n->type == FILENODE)
    {
        n->fingerprint_it = mFingerprints.insert(n);
        mSumSizes += n->size;
    }
}

void Fingerprints::remove(Node* n)
{
    if (n->type == FILENODE && n->fingerprint_it != mFingerprints.end())
    {
        mSumSizes -= n->size;
        mFingerprints.erase(n->fingerprint_it);
        n->fingerprint_it = mFingerprints.end();
    }
}

void Fingerprints::clear()
{
    mFingerprints.clear();
    mSumSizes = 0;
}

m_off_t Fingerprints::getSumSizes()
{
    return mSumSizes;
}

Node* Fingerprints::nodebyfingerprint(FileFingerprint* fingerprint)
{
    fingerprint_set::iterator it = mFingerprints.find(fingerprint);
    return it == mFingerprints.end() ? nullptr : static_cast<Node*>(*it);
}

node_vector *Fingerprints::nodesbyfingerprint(FileFingerprint* fingerprint)
{
    node_vector *nodes = new node_vector();
    auto p = mFingerprints.equal_range(fingerprint);
    for (iterator it = p.first; it != p.second; ++it)
    {
        nodes->push_back(static_cast<Node*>(*it));
    }
    return nodes;
}

} // namespace<|MERGE_RESOLUTION|>--- conflicted
+++ resolved
@@ -395,11 +395,7 @@
             return NULL;
         }
 
-<<<<<<< HEAD
-        handle ph;
-=======
         handle ph = 0;
->>>>>>> 24a8007a
         memcpy((char*)&ph, ptr, MegaClient::NODEHANDLE);
         ptr += MegaClient::NODEHANDLE;
         m_time_t ets = MemAccess::get<m_time_t>(ptr);
