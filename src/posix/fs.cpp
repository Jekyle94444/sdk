/**
 * @file posix/fs.cpp
 * @brief POSIX filesystem/directory access/notification
 *
 * (c) 2013-2014 by Mega Limited, Auckland, New Zealand
 *
 * This file is part of the MEGA SDK - Client Access Engine.
 *
 * Applications using the MEGA API must present a valid application key
 * and comply with the the rules set forth in the Terms of Service.
 *
 * The MEGA SDK is distributed in the hope that it will be useful,
 * but WITHOUT ANY WARRANTY; without even the implied warranty of
 * MERCHANTABILITY or FITNESS FOR A PARTICULAR PURPOSE.
 *
 * @copyright Simplified (2-clause) BSD License.
 *
 * MacOS X fsevents code based on osxbook.com/software/fslogger
 * (requires euid == root or passing an existing /dev/fsevents fd)
 * (c) Amit Singh
 *
 * You should have received a copy of the license along with this
 * program.
 */
#ifndef __APPLE__
#include <mntent.h>
#endif // ! __APPLE__

#include "mega.h"
#include "mega/scoped_helpers.h"

#include <sys/ioctl.h>
#include <sys/resource.h>
#include <sys/statvfs.h>
#include <sys/types.h>
#include <sys/utsname.h>
#ifdef TARGET_OS_MAC
#include "mega/osx/osxutils.h"
#endif

#ifdef __ANDROID__
#include <mega/android/androidFileSystem.h>

#include <jni.h>
extern JavaVM *MEGAjvm;
extern jclass fileWrapper;
#endif

#if defined(__MACH__) && !(TARGET_OS_IPHONE)
#include <uuid/uuid.h>
#endif

#ifdef __linux__

#ifndef __ANDROID__
#include <linux/magic.h>
#endif /* ! __ANDROID__ */

#include <sys/sysmacros.h>
#include <sys/vfs.h>

#ifndef FUSEBLK_SUPER_MAGIC
#define FUSEBLK_SUPER_MAGIC 0x65735546ul
#endif /* ! FUSEBLK_SUPER_MAGIC */

#ifndef FUSECTL_SUPER_MAGIC
#define FUSECTL_SUPER_MAGIC 0x65735543ul
#endif /* ! FUSECTL_SUPER_MAGIC */

#ifndef HFS_SUPER_MAGIC
#define HFS_SUPER_MAGIC 0x4244ul
#endif /* ! HFS_SUPER_MAGIC */

#ifndef HFSPLUS_SUPER_MAGIC
#define HFSPLUS_SUPER_MAGIC 0x482Bul
#endif /* ! HFSPLUS_SUPER_MAGIC */

#ifndef NTFS_SB_MAGIC
#define NTFS_SB_MAGIC 0x5346544Eul
#endif /* ! NTFS_SB_MAGIC */

#ifndef SDCARDFS_SUPER_MAGIC
#define SDCARDFS_SUPER_MAGIC 0x5DCA2DF5ul
#endif /* ! SDCARDFS_SUPER_MAGIC */

#ifndef F2FS_SUPER_MAGIC
#define F2FS_SUPER_MAGIC 0xF2F52010ul
#endif /* ! F2FS_SUPER_MAGIC */

#ifndef XFS_SUPER_MAGIC
#define XFS_SUPER_MAGIC 0x58465342ul
#endif /* ! XFS_SUPER_MAGIC */

#ifndef CIFS_MAGIC_NUMBER
#define CIFS_MAGIC_NUMBER 0xFF534D42ul
#endif // ! CIFS_MAGIC_NUMBER

#ifndef NFS_SUPER_MAGIC
#define NFS_SUPER_MAGIC 0x6969ul
#endif // ! NFS_SUPER_MAGIC

#ifndef SMB_SUPER_MAGIC
#define SMB_SUPER_MAGIC 0x517Bul
#endif // ! SMB_SUPER_MAGIC

#ifndef SMB2_MAGIC_NUMBER
#define SMB2_MAGIC_NUMBER 0xfe534d42ul
#endif // ! SMB2_MAGIC_NUMBER

#endif /* __linux__ */

#if defined(__APPLE__) || defined(USE_IOS)
#include <sys/mount.h>
#include <sys/param.h>
#endif /* __APPLE__ || USE_IOS */

namespace mega {

namespace detail {

#ifdef USE_IOS

static std::string GetBasePath()
{
    static std::string    basePath;
    static std::once_flag onceOnly;

    // Compute base path as necessary.
    std::call_once(onceOnly, []() {
        ios_appbasepath(&basePath);
        basePath.append("/");
    });

    // Return base path to caller.
    return basePath;
}

AdjustBasePathResult adjustBasePath(const LocalPath& path)
{
    // Get our hands on the app's base path.
    auto basePath = GetBasePath();

    // No base path.
    if (basePath.empty())
        return path.rawValue();

    // Path is absolute.
    if (path.beginsWithSeparator())
        return path.rawValue();

    // Compute absolute path.
    basePath.append(path.rawValue());

    // Return absolute path to caller.
    return basePath;
}

#else // USE_IOS

AdjustBasePathResult adjustBasePath(const LocalPath& path)
{
    return path.rawValue();
}

#endif // ! USE_IOS

} // detail

using namespace std;

// Make AdjustBasePath visible in current scope.
using detail::adjustBasePath;
using detail::AdjustBasePathResult;

bool PosixFileAccess::mFoundASymlink = false;

void FileSystemAccess::setMinimumDirectoryPermissions(int permissions)
{
    mMinimumDirectoryPermissions = permissions & 07777;
}

void FileSystemAccess::setMinimumFilePermissions(int permissions)
{
    mMinimumFilePermissions = permissions & 07777;
}

auto LocalPath::asPlatformEncoded(bool) const -> string_type
{
    return localpath;
}
bool LocalPath::isRootPath() const
{
    if (isAbsolute())
        return localpath.size() == 1 && localpath.back() == '/';

    return false;
}

int platformCompareUtf(const string& p1, bool unescape1, const string& p2, bool unescape2)
{
    return compareUtf(p1, unescape1, p2, unescape2, false);
}

int platformCompareUtf(const string& p1, bool unescape1, const LocalPath& p2, bool unescape2)
{
    return compareUtf(p1, unescape1, p2, unescape2, false);
}

int platformCompareUtf(const LocalPath& p1, bool unescape1, const string& p2, bool unescape2)
{
    return compareUtf(p1, unescape1, p2, unescape2, false);
}

int platformCompareUtf(const LocalPath& p1, bool unescape1, const LocalPath& p2, bool unescape2)
{
    return compareUtf(p1, unescape1, p2, unescape2, false);
}

#ifdef HAVE_AIO_RT
PosixAsyncIOContext::PosixAsyncIOContext() : AsyncIOContext()
{
    aiocb = NULL;
}

PosixAsyncIOContext::~PosixAsyncIOContext()
{
    LOG_verbose << "Deleting PosixAsyncIOContext";
    finish();
}

void PosixAsyncIOContext::finish()
{
    if (aiocb)
    {
        if (!finished)
        {
            LOG_debug << "Synchronously waiting for async operation";
            AsyncIOContext::finish();
        }
        delete aiocb;
        aiocb = NULL;
    }
    assert(finished);
}
#endif

PosixFileAccess::PosixFileAccess(Waiter *w, int defaultfilepermissions, bool followSymLinks) : FileAccess(w)
{
    fd = -1;
    this->defaultfilepermissions = defaultfilepermissions;

#ifndef HAVE_FDOPENDIR
    dp = NULL;
#endif

    mFollowSymLinks = followSymLinks;
    fsidvalid = false;
}

PosixFileAccess::~PosixFileAccess()
{
    fclose();
}

bool PosixFileAccess::sysstat(m_time_t* mtime, m_off_t* size, FSLogging)
{
    AdjustBasePathResult nameStr = adjustBasePath(nonblocking_localname);

    struct stat statbuf;
    retry = false;

    type = TYPE_UNKNOWN;
    mIsSymLink = lstat(nameStr.c_str(), &statbuf) == 0
                 && S_ISLNK(statbuf.st_mode);
    if (mIsSymLink && !PosixFileAccess::mFoundASymlink)
    {
        LOG_warn << "Enabling symlink check for syncup";
        PosixFileAccess::mFoundASymlink = true;
    }

    if (!(mFollowSymLinks ? stat(nameStr.c_str(), &statbuf)
                         : lstat(nameStr.c_str(), &statbuf)))
    {
        errorcode = 0;
        if (S_ISDIR(statbuf.st_mode))
        {
            type = FOLDERNODE;
            return false;
        }

        type = FILENODE;
        *size = statbuf.st_size;
        *mtime = statbuf.st_mtime;

        FileSystemAccess::captimestamp(mtime);

        return true;
    }

    errorcode = errno;
    return false;
}

bool PosixFileAccess::sysopen(bool, FSLogging fsl)
{
    assert(fd < 0 && "There should be no opened file descriptor at this point");
    errorcode = 0;
    if (fd >= 0)
    {
        sysclose();
    }

    assert(mFollowSymLinks); //Notice: symlinks are not considered here for the moment,
    // this is ok: this is not called with mFollowSymLinks = false, but from transfers doio.
    // When fully supporting symlinks, this might need to be reassessed

    fd = open(adjustBasePath(nonblocking_localname).c_str(), O_RDONLY);
    if (fd < 0)
    {
        errorcode = errno;
        if (fsl.doLog(errorcode))
        {
            LOG_err << "Failed to open('" << adjustBasePath(nonblocking_localname) << "'): error " << errorcode << ": " << PosixFileSystemAccess::getErrorMessage(errorcode);
        }
    }

    return fd >= 0;
}

void PosixFileAccess::sysclose()
{
    assert(nonblocking_localname.empty() || fd >= 0);
    if (fd >= 0)
    {
        close(fd);
        fd = -1;
    }
}

bool PosixFileAccess::asyncavailable()
{
#ifdef HAVE_AIO_RT
    #ifdef __APPLE__
        return false;
    #endif

    return true;
#else
    return false;
#endif
}

#ifdef HAVE_AIO_RT
AsyncIOContext *PosixFileAccess::newasynccontext()
{
    return new PosixAsyncIOContext();
}

void PosixFileAccess::asyncopfinished(sigval sigev_value)
{
    PosixAsyncIOContext *context = (PosixAsyncIOContext *)(sigev_value.sival_ptr);
    struct aiocb *aiocbp = context->aiocb;
    int e = aio_error(aiocbp);
    assert (e != EINPROGRESS);
    context->retry = (e == EAGAIN);
    context->failed = (aio_return(aiocbp) < 0);
    if (!context->failed)
    {
        if (context->op == AsyncIOContext::READ && context->pad)
        {
            memset((void *)(((char *)(aiocbp->aio_buf)) + aiocbp->aio_nbytes), 0, context->pad);
            LOG_verbose << "Async read finished OK";
        }
        else
        {
            LOG_verbose << "Async write finished OK";
        }
    }
    else
    {
        LOG_warn << "Async operation finished with error: " << e;
    }

    asyncfscallback userCallback = context->userCallback;
    void *userData = context->userData;
    context->finished = true;
    if (userCallback)
    {
        userCallback(userData);
    }
}
#endif

void PosixFileAccess::asyncsysopen([[maybe_unused]] AsyncIOContext *context)
{
#ifdef HAVE_AIO_RT
    context->failed = !fopen(context->openPath, context->access & AsyncIOContext::ACCESS_READ,
                             context->access & AsyncIOContext::ACCESS_WRITE, FSLogging::logOnError);
    if (context->failed)
    {
        LOG_err << "Failed to fopen('" << context->openPath << "'): error " << errorcode << ": " << PosixFileSystemAccess::getErrorMessage(errorcode);
    }
    context->retry = retry;
    context->finished = true;
    if (context->userCallback)
    {
        context->userCallback(context->userData);
    }
#endif
}

void PosixFileAccess::asyncsysread([[maybe_unused]] AsyncIOContext *context)
{
#ifdef HAVE_AIO_RT
    if (!context)
    {
        return;
    }

    PosixAsyncIOContext *posixContext = dynamic_cast<PosixAsyncIOContext*>(context);
    if (!posixContext)
    {
        context->failed = true;
        context->retry = false;
        context->finished = true;
        if (context->userCallback)
        {
            context->userCallback(context->userData);
        }
        return;
    }

    struct aiocb *aiocbp = new struct aiocb;
    memset(aiocbp, 0, sizeof (struct aiocb));

    aiocbp->aio_fildes = fd;
    aiocbp->aio_buf = (void *)posixContext->dataBuffer;
    aiocbp->aio_nbytes = posixContext->dataBufferLen;
    aiocbp->aio_offset = posixContext->posOfBuffer;
    aiocbp->aio_sigevent.sigev_notify = SIGEV_THREAD;
    aiocbp->aio_sigevent.sigev_notify_function = asyncopfinished;
    aiocbp->aio_sigevent.sigev_value.sival_ptr = (void *)posixContext;
    posixContext->aiocb = aiocbp;
    if (aio_read(aiocbp))
    {
        posixContext->retry = (errno == EAGAIN);
        posixContext->failed = true;
        posixContext->finished = true;
        posixContext->aiocb = NULL;
        delete aiocbp;

        LOG_warn << "Async read failed at startup:" << errno;
        if (posixContext->userCallback)
        {
            posixContext->userCallback(posixContext->userData);
        }
    }
#endif
}

void PosixFileAccess::asyncsyswrite([[maybe_unused]] AsyncIOContext *context)
{
#ifdef HAVE_AIO_RT
    if (!context)
    {
        return;
    }

    PosixAsyncIOContext *posixContext = dynamic_cast<PosixAsyncIOContext*>(context);
    if (!posixContext)
    {
        context->failed = true;
        context->retry = false;
        context->finished = true;
        if (context->userCallback)
        {
            context->userCallback(context->userData);
        }
        return;
    }

    struct aiocb *aiocbp = new struct aiocb;
    memset(aiocbp, 0, sizeof (struct aiocb));

    aiocbp->aio_fildes = fd;
    aiocbp->aio_buf = (void *)posixContext->dataBuffer;
    aiocbp->aio_nbytes = posixContext->dataBufferLen;
    aiocbp->aio_offset = posixContext->posOfBuffer;
    aiocbp->aio_sigevent.sigev_notify = SIGEV_THREAD;
    aiocbp->aio_sigevent.sigev_notify_function = asyncopfinished;
    aiocbp->aio_sigevent.sigev_value.sival_ptr = (void *)posixContext;
    posixContext->aiocb = aiocbp;

    if (aio_write(aiocbp))
    {
        posixContext->retry = (errno == EAGAIN);
        posixContext->failed = true;
        posixContext->finished = true;
        posixContext->aiocb = NULL;
        delete aiocbp;

        LOG_warn << "Async write failed at startup: " << errno;
        if (posixContext->userCallback)
        {
            posixContext->userCallback(posixContext->userData);
        }
    }
#endif
}

// update local name
void PosixFileAccess::updatelocalname(const LocalPath& name, bool force)
{
    if (force || !nonblocking_localname.empty())
    {
        nonblocking_localname = name;
    }
}

bool PosixFileAccess::sysread(byte* dst, unsigned len, m_off_t pos)
{
    retry = false;
#ifndef __ANDROID__
    return pread(fd, (char*)dst, len, pos) == len;
#else
    lseek64(fd, pos, SEEK_SET);
    return read(fd, (char*)dst, len) == len;
#endif
}

void PosixFileAccess::fclose()
{
#ifndef HAVE_FDOPENDIR
    if (dp)
        closedir(dp);

    dp = nullptr;
#endif // HAVE_FDOPENDIR

    if (fd >= 0)
        close(fd);

    fd = -1;
}

bool PosixFileAccess::fwrite(const byte* data, unsigned len, m_off_t pos)
{
    retry = false;
#ifndef __ANDROID__
    return pwrite(fd, data, len, pos) == len;
#else
    lseek64(fd, pos, SEEK_SET);
    return write(fd, data, len) == len;
#endif
}

bool PosixFileAccess::fstat(m_time_t& modified, m_off_t& size)
{
    struct stat attributes;

    retry = false;

    if (::fstat(fd, &attributes))
    {
        errorcode = errno;

        LOG_err << "Unable to stat descriptor: "
                << fd
                << ". Error was: "
                << errorcode;

        return false;
    }

    modified = attributes.st_mtime;
    size = static_cast<m_off_t>(attributes.st_size);

    return true;
}

bool PosixFileAccess::ftruncate(m_off_t size)
{
    retry = false;

    // Truncate the file.
    if (::ftruncate(fd, size) == 0)
    {
        // Set the file pointer to the end.
        return lseek(fd, size, SEEK_SET) == size;
    }

    // Couldn't truncate the file.
    return false;
}

int PosixFileAccess::stealFileDescriptor()
{
    int toret = fd;
    fd = -1;
    return toret;
}

bool PosixFileAccess::fopen(const LocalPath& f,
                            bool read,
                            bool write,
                            FSLogging fsl,
                            DirAccess* iteratingDir,
                            bool,
                            [[maybe_unused]] bool skipcasecheck,
                            LocalPath* /*actualLeafNameIfDifferent*/)
{
    struct stat statbuf;

    fopenSucceeded = false;
    retry = false;
    bool statok = false;
    if (iteratingDir) //reuse statbuf from iterator
    {
        statbuf = static_cast<PosixDirAccess *>(iteratingDir)->currentItemStat;
        mIsSymLink = S_ISLNK(statbuf.st_mode) || static_cast<PosixDirAccess *>(iteratingDir)->currentItemFollowedSymlink;
        statok = true;
    }

    AdjustBasePathResult fstr = adjustBasePath(f);

#ifdef __MACH__
    if (!write)
    {
        char resolved_path[PATH_MAX];
        if (memcmp(fstr.c_str(), ".", 2) && memcmp(fstr.c_str(), "..", 3)
                && (statok || !lstat(fstr.c_str(), &statbuf) )
                && !S_ISLNK(statbuf.st_mode)
                && realpath(fstr.c_str(), resolved_path) == resolved_path)
        {
            const char *fname;
            size_t fnamesize;
            if ((fname = strrchr(fstr.c_str(), '/')))
            {
                fname++;
                fnamesize = fstr.size() - (static_cast<size_t>(fname - fstr.c_str()));
            }
            else
            {
                fname =  fstr.c_str();
                fnamesize = fstr.size();
            }
            fnamesize++;

            const char *rname;
            size_t rnamesize;
            if ((rname = strrchr(resolved_path, '/')))
            {
                rname++;
            }
            else
            {
                rname = resolved_path;
            }
            rnamesize = strlen(rname) + 1;

            if (!skipcasecheck)
            {
                if (rnamesize == fnamesize && memcmp(fname, rname, fnamesize))
                {
                    LOG_warn << "fopen failed due to invalid case: " << fstr;
                    return false;
                }
            }
        }
    }
#endif

#ifndef HAVE_FDOPENDIR
    if (!write)
    {
        // workaround for the very unfortunate platforms that do not implement fdopendir() (MacOS...)
        // (FIXME: can this be done without intruducing a race condition?)
        if ((dp = opendir(fstr.c_str())))
        {
            // stat & check if the directory is still a directory...
            if (stat(fstr.c_str(), &statbuf)
                || !S_ISDIR(statbuf.st_mode))
            {
                return false;
            }

            size = 0;
            mtime = statbuf.st_mtime;
            type = FOLDERNODE;
            fsid = (handle)statbuf.st_ino;
            fsidvalid = true;

            FileSystemAccess::captimestamp(&mtime);

            fopenSucceeded = true;
            return true;
        }

        if (errno != ENOTDIR) return false;
    }
#endif

    if (!statok)
    {
         mIsSymLink = lstat(fstr.c_str(), &statbuf) == 0
                      && S_ISLNK(statbuf.st_mode);
        if (mIsSymLink && !PosixFileAccess::mFoundASymlink)
        {
            LOG_warn << "Enabling symlink check for syncup.";
            PosixFileAccess::mFoundASymlink = true;
        }

        if (mIsSymLink && !mFollowSymLinks)
        {
            statok = true; //we will use statbuf filled by lstat instead of fstat
        }
    }

    mode_t mode = 0;
    if (write)
    {
        mode = umask(0);
    }

#ifndef O_PATH
#define O_PATH 0
// Notice in systems were O_PATH is not available, open will fail for links with O_NOFOLLOW
#endif

    assert(fd < 0 && "There should be no opened file descriptor at this point");
    sysclose();
    // if mFollowSymLinks is true (open normally: it will open the targeted file/folder),
    // otherwise, get the file descriptor for symlinks in case it is a sync link (notice O_PATH invalidates read/only flags)

    errorcode = 0;
    fd = open(fstr.c_str(), (!mFollowSymLinks && mIsSymLink) ? (O_PATH | O_NOFOLLOW) : (write ? (read ? O_RDWR : O_WRONLY | O_CREAT) : O_RDONLY), defaultfilepermissions);
    if (fd < 0)
    {
        errorcode = errno; // streaming may set errno
        if (fsl.doLog(errorcode))
        {
            LOG_err << "Failed to open('" << fstr << "'): error " << errorcode << ": " << PosixFileSystemAccess::getErrorMessage(errorcode) << (statok ? " (statok so may still open ok)" : "");
        }
    }
    if (fd >= 0 || statok)
    {
        if (write)
        {
            umask(mode);
        }

        if (!statok)
        {
            statok = !::fstat(fd, &statbuf);
        }

        if (statok)
        {
            #ifdef __MACH__
                //If creation time equal to kMagicBusyCreationDate
                if(statbuf.st_birthtimespec.tv_sec == -2082844800)
                {
                    LOG_debug << "File is busy: " << fstr;
                    retry = true;
                    return false;
                }
            #endif

            type = S_ISDIR(statbuf.st_mode) ? FOLDERNODE : FILENODE;
            size = (type == FILENODE || mIsSymLink) ? statbuf.st_size : 0;
            mtime = statbuf.st_mtime;
            // in the future we might want to add LINKNODE to type and set it here using S_ISLNK
            fsid = (handle)statbuf.st_ino;
            fsidvalid = true;

            FileSystemAccess::captimestamp(&mtime);

            fopenSucceeded = true;
            return true;
        }

        close(fd);
    }
    else if (write)
    {
        umask(mode);
    }

    return false;
}

std::string FileSystemAccess::getErrorMessage(int error)
{
    return strerror(error);
}

int FileSystemAccess::isFileHidden(const LocalPath& path, FSLogging)
{
    // What file are we actually referencing?
    auto name = path.leafName().toPath(false);

    // Only consider dotfiles hidden.
    return name.size() > 1 && name.front() == '.';
}

bool FileSystemAccess::setFileHidden(const LocalPath& path, FSLogging logWhen)
{
    return isFileHidden(path, logWhen);
}

bool FSLogging::isFileNotFound(int error)
{
    return error == ENOENT;
}

PosixFileSystemAccess::PosixFileSystemAccess()
{
    assert(sizeof(off_t) == 8);

    defaultfilepermissions = 0600;
    defaultfolderpermissions = 0700;
}

#ifdef __linux__
#ifdef ENABLE_SYNC

bool LinuxFileSystemAccess::initFilesystemNotificationSystem()
{
    mNotifyFd = inotify_init1(IN_NONBLOCK);

    if (mNotifyFd < 0)
        return mNotifyFd = -errno, false;

    return true;
}
#endif // ENABLE_SYNC

LinuxFileSystemAccess::~LinuxFileSystemAccess()
{
#ifdef ENABLE_SYNC

    // Make sure there are no active notifiers.
    assert(mNotifiers.empty());

    // Release inotify descriptor, if any.
    if (mNotifyFd >= 0)
        close(mNotifyFd);

#endif // ENABLE_SYNC
}


#endif //  __linux__


bool PosixFileSystemAccess::cwd(LocalPath& path) const
{
    return cwd_static(path);
}

bool PosixFileSystemAccess::cwd_static(LocalPath& path)
{
    string buf(128, '\0');

    while (!getcwd(&buf[0], buf.size()))
    {
        if (errno != ERANGE)
        {
            return false;
        }

        buf.resize(buf.size() << 1);
    }

    buf.resize(strlen(buf.c_str()));

    path = LocalPath::fromPlatformEncodedAbsolute(std::move(buf));

    return true;
}

// wake up from filesystem updates

#ifdef __linux__
void LinuxFileSystemAccess::addevents([[maybe_unused]] Waiter* waiter, int /*flags*/)
{
#ifdef ENABLE_SYNC

    if (mNotifyFd < 0)
        return;

    auto w = static_cast<PosixWaiter*>(waiter);

    MEGA_FD_SET(mNotifyFd, &w->rfds);
    MEGA_FD_SET(mNotifyFd, &w->ignorefds);

    w->bumpmaxfd(mNotifyFd);

#endif // ENABLE_SYNC
}

// read all pending inotify events and queue them for processing
int LinuxFileSystemAccess::checkevents([[maybe_unused]] Waiter* waiter)
{
    int result = 0;

#ifdef ENABLE_SYNC

    if (mNotifyFd < 0)
        return result;

    // Called so that related syncs perform a rescan.
    auto notifyTransientFailure = [&]() {
        for (auto* notifier : mNotifiers)
            ++notifier->mErrorCount;
    };

    auto* w = static_cast<PosixWaiter*>(waiter);

    if (!MEGA_FD_ISSET(mNotifyFd, &w->rfds))
        return result;

    char buf[sizeof(struct inotify_event) + NAME_MAX + 1];
    ssize_t p, l;
    inotify_event* in;
    WatchMapIterator it;
    string localpath;

    auto notifyAll = [&](int handle, const string& name)
    {
        // Loop over and notify all associated nodes.
        auto associated = mWatches.equal_range(handle);

        for (auto i = associated.first; i != associated.second;)
        {
            // Convenience.
            using std::move;
            auto& node = *i->second.first;
            auto& sync = *node.sync;
            auto& notifier = *sync.dirnotify;

            LOG_debug << "Filesystem notification:"
                << " Root: "
                << node.localname
                << " Path: "
                << name;

            if ((in->mask & IN_DELETE_SELF))
            {
                // The FS directory watched is gone
                node.mWatchHandle.invalidate();
                // Remove it from the container (C++11 and up)
                i = mWatches.erase(i);
            }
            else
            {
                ++i;
            }

            auto localName = LocalPath::fromPlatformEncodedRelative(name);
            notifier.notify(notifier.fsEventq,
                            &node,
                            Notification::NEEDS_PARENT_SCAN,
                            std::move(localName));

            // We need to rescan the directory if it's changed permissions.
            //
            // The reason for this is that we may not have been able to list
            // the directory's contents before. If we didn't rescan, we
            // wouldn't notice these files until some other event is
            // triggered in or below this directory.
            if (in->mask == (IN_ATTRIB | IN_ISDIR))
                notifier.notify(notifier.fsEventq,
                                &node,
                                Notification::FOLDER_NEEDS_SELF_SCAN,
                                LocalPath::fromPlatformEncodedRelative(name));

            result |= Waiter::NEEDEXEC;
        }
    };

    while ((l = read(mNotifyFd, buf, sizeof buf)) > 0)
    {
        for (p = 0; p < l; p += offsetof(inotify_event, name) + in->len)
        {
            in = (inotify_event*)(buf + p);

            if ((in->mask & (IN_Q_OVERFLOW | IN_UNMOUNT)))
            {
                LOG_err << "inotify "
                    << (in->mask & IN_Q_OVERFLOW ? "IN_Q_OVERFLOW" : "IN_UNMOUNT");

                notifyTransientFailure();
            }

            // this flag was introduced in glibc 2.13 and Linux 2.6.36 (released October 20, 2010)
#ifndef IN_EXCL_UNLINK
#define IN_EXCL_UNLINK 0x04000000
#endif
            if ((in->mask & (IN_ATTRIB | IN_CREATE | IN_DELETE_SELF | IN_DELETE | IN_MOVED_FROM
                | IN_MOVED_TO | IN_CLOSE_WRITE | IN_EXCL_UNLINK)))
            {
                LOG_verbose << "Filesystem notification:"
                    << " event " << in->name << ": " << std::hex << in->mask;
                it = mWatches.find(in->wd);

                if (it != mWatches.end())
                {
                    // What nodes are associated with this handle?
                    notifyAll(it->first, in->len? in->name : "");
                }
            }
        }
    }

#endif // ENABLE_SYNC

    return result;
}

#endif //  __linux__


// no legacy DOS garbage here...
bool PosixFileSystemAccess::getsname(const LocalPath&, LocalPath&) const
{
    return false;
}

bool PosixFileSystemAccess::renamelocal(const LocalPath& oldname, const LocalPath& newname, bool override)
{
    AdjustBasePathResult oldnamestr = adjustBasePath(oldname);
    AdjustBasePathResult newnamestr = adjustBasePath(newname);

    bool existingandcare = !override && (0 == access(newnamestr.c_str(), F_OK));
    if (!existingandcare && !rename(oldnamestr.c_str(), newnamestr.c_str()))
    {
        LOG_verbose << "Successfully moved file: " << oldnamestr << " to " << newnamestr;
        return true;
    }

    target_exists = existingandcare  || errno == EEXIST || errno == EISDIR || errno == ENOTEMPTY || errno == ENOTDIR;
    target_name_too_long = errno == ENAMETOOLONG;
    transient_error = !existingandcare && (errno == ETXTBSY || errno == EBUSY);

    int e = errno;
    if (e != EEXIST  || !skip_targetexists_errorreport)
    {
        LOG_warn << "Unable to move file: " << oldnamestr << " to " << newnamestr << ". Error code: " << e;
    }
    return false;
}

bool PosixFileSystemAccess::copylocal(const LocalPath& oldname, const LocalPath& newname, m_time_t mtime)
{
    AdjustBasePathResult oldnamestr = adjustBasePath(oldname);
    AdjustBasePathResult newnamestr = adjustBasePath(newname);

    int sfd, tfd;
    ssize_t t = -1;

#ifdef HAVE_SENDFILE
    // Linux-specific - kernel 2.6.33+ required
    if ((sfd = open(oldnamestr.c_str(), O_RDONLY | O_DIRECT)) >= 0)
    {
        LOG_verbose << "Copying via sendfile";
        mode_t mode = umask(0);
        if ((tfd = open(newnamestr.c_str(), O_WRONLY | O_CREAT | O_TRUNC | O_DIRECT, defaultfilepermissions)) >= 0)
        {
            umask(mode);
            while ((t = sendfile(tfd, sfd, NULL, 1024 * 1024 * 1024)) > 0);
#else
    char buf[16384];

    if ((sfd = open(oldnamestr.c_str(), O_RDONLY)) >= 0)
    {
        LOG_verbose << "Copying via read/write";
        mode_t mode = umask(0);
        if ((tfd = open(newnamestr.c_str(), O_WRONLY | O_CREAT | O_TRUNC, defaultfilepermissions)) >= 0)
        {
            umask(mode);
            while (((t = read(sfd, buf, sizeof buf)) > 0) &&
                   write(tfd, buf, static_cast<size_t>(t)) == t)
                ;
#endif
            close(tfd);
        }
        else
        {
            umask(mode);
            target_exists = errno == EEXIST;
            target_name_too_long = errno == ENAMETOOLONG;
            transient_error = errno == ETXTBSY || errno == EBUSY;

            int e = errno;
            LOG_warn << "Unable to copy file. Error code: " << e;
        }

        close(sfd);
    }

    if (!t)
    {
#ifdef ENABLE_SYNC
        t = !setmtimelocal(newname, mtime);
#else
        // fails in setmtimelocal are allowed in non sync clients.
        setmtimelocal(newname, mtime);
#endif
    }
    else
    {
        int e = errno;
        LOG_debug << "Unable to copy file: " << oldnamestr << " to " << newnamestr << ". Error code: " << e;
    }

    return !t;
}

bool PosixFileSystemAccess::unlinklocal(const LocalPath& name)
{
    if (!unlink(adjustBasePath(name).c_str()))
    {
        return true;
    }

    transient_error = errno == ETXTBSY || errno == EBUSY;

    return false;
}

// delete all files, folders and symlinks contained in the specified folder
// (does not recurse into mounted devices)
void PosixFileSystemAccess::emptydirlocal(const LocalPath& nameParam, dev_t basedev)
{
    LocalPath name = nameParam;

    DIR* dp;
    dirent* d;
    int removed;
    struct stat statbuf;
    AdjustBasePathResult namestr = adjustBasePath(name);

    if (!basedev)
    {
        if (lstat(namestr.c_str(), &statbuf)
            || !S_ISDIR(statbuf.st_mode)
            || S_ISLNK(statbuf.st_mode))
        {
            return;
        }

        basedev = statbuf.st_dev;
    }

    if ((dp = opendir(namestr.c_str())))
    {
        for (;;)
        {
            removed = 0;

            while ((d = readdir(dp)))
            {
                if (d->d_type != DT_DIR
                 || *d->d_name != '.'
                 || (d->d_name[1] && (d->d_name[1] != '.' || d->d_name[2])))
                {
                    auto restorer = makeScopedSizeRestorer(name);

                    name.appendWithSeparator(LocalPath::fromPlatformEncodedRelative(d->d_name), true);

                    AdjustBasePathResult nameStr = adjustBasePath(name);

                    if (!lstat(nameStr.c_str(), &statbuf))
                    {
                        if (!S_ISLNK(statbuf.st_mode) && S_ISDIR(statbuf.st_mode) && statbuf.st_dev == basedev)
                        {
                            emptydirlocal(name, basedev);
                            removed |= !rmdir(nameStr.c_str());
                        }
                        else
                        {
                            removed |= !unlink(nameStr.c_str());
                        }
                    }
                }
            }

            if (!removed)
            {
                break;
            }

            rewinddir(dp);
        }

        closedir(dp);
    }
}

int PosixFileSystemAccess::getdefaultfilepermissions()
{
    return defaultfilepermissions;
}

void PosixFileSystemAccess::setdefaultfilepermissions(int permissions)
{
    // Sanitize permissions.
    permissions &= 07777;

    defaultfilepermissions = permissions | mMinimumFilePermissions;
}

int PosixFileSystemAccess::getdefaultfolderpermissions()
{
    return defaultfolderpermissions;
}

void PosixFileSystemAccess::setdefaultfolderpermissions(int permissions)
{
    // Sanitize permissions.
    permissions &= 07777;

    defaultfolderpermissions = permissions | mMinimumDirectoryPermissions;
}

bool PosixFileSystemAccess::rmdirlocal(const LocalPath& name)
{
    emptydirlocal(name);

    if (!rmdir(adjustBasePath(name).c_str()))
    {
        return true;
    }

    transient_error = errno == ETXTBSY || errno == EBUSY;

    return false;
}

bool PosixFileSystemAccess::mkdirlocal(const LocalPath& name, bool, bool logAlreadyExistsError)
{
    AdjustBasePathResult nameStr = adjustBasePath(name);

    mode_t mode = umask(0);
    bool r = !mkdir(nameStr.c_str(), static_cast<mode_t>(defaultfolderpermissions));
    umask(mode);

    if (!r)
    {
        target_exists = errno == EEXIST;
        target_name_too_long = errno == ENAMETOOLONG;

        if (target_exists)
        {
            if (logAlreadyExistsError)
            {
                LOG_debug << "Failed to create local directory: " << nameStr << " (already exists)";
            }
        }
        else
        {
            LOG_err << "Error creating local directory: " << nameStr << " errno: " << errno;
        }
        transient_error = errno == ETXTBSY || errno == EBUSY;
    }

    return r;
}

bool PosixFileSystemAccess::setmtimelocal(const LocalPath& name, m_time_t mtime)
{
    AdjustBasePathResult nameStr = adjustBasePath(name);

    struct utimbuf times = { (time_t)mtime, (time_t)mtime };

    bool success = !utime(nameStr.c_str(), &times);
    if (!success)
    {
        LOG_err << "Error setting mtime: " << nameStr <<" mtime: "<< mtime << " errno: " << errno;
        transient_error = errno == ETXTBSY || errno == EBUSY;
    }

    return success;
}

bool PosixFileSystemAccess::chdirlocal(LocalPath& name) const
{
    return !chdir(adjustBasePath(name).c_str());
}

bool PosixFileSystemAccess::expanselocalpath(const LocalPath& source, LocalPath& destination)
{
    // Sanity.
    assert(!source.empty());

    // At worst, the destination mirrors the source.
    destination = source;

    // Are we dealing with a relative path?
    if (!source.isAbsolute())
    {
        // Sanity.
        assert(source.localpath[0] != '/');

        // Retrieve current working directory.
        if (!cwd(destination))
        {
            return false;
        }

        // Compute absolute path.
        destination.appendWithSeparator(source, false);
    }

    // Sanity.
    assert(destination.isAbsolute());
    assert(destination.localpath[0] == '/');

    // Canonicalize the path.
    char buffer[PATH_MAX];

    if (!realpath(destination.localpath.c_str(), buffer))
    {
        destination = source;
        return false;
    }

    destination.localpath.assign(buffer);

    return true;
}

#ifdef __linux__
string &ltrimEtcProperty(string &s, const char &c)
{
    size_t pos = s.find_first_not_of(c);
    s = s.substr(pos == string::npos ? s.length() : pos, s.length());
    return s;
}

string &rtrimEtcProperty(string &s, const char &c)
{
    size_t pos = s.find_last_not_of(c);
    if (pos != string::npos)
    {
        pos++;
    }
    s = s.substr(0, pos);
    return s;
}

string &trimEtcproperty(string &what)
{
    rtrimEtcProperty(what,' ');
    ltrimEtcProperty(what,' ');
    if (what.size() > 1)
    {
        if (what[0] == '\'' || what[0] == '"')
        {
            rtrimEtcProperty(what, what[0]);
            ltrimEtcProperty(what, what[0]);
        }
    }
    return what;
}

string getPropertyFromEtcFile(const char *configFile, const char *propertyName)
{
    ifstream infile(configFile);
    string line;

    while (getline(infile, line))
    {
        if (line.length() > 0 && line[0] != '#')
        {
            if (!strlen(propertyName)) //if empty return first line
            {
                return trimEtcproperty(line);
            }
            string key, value;
            size_t pos = line.find("=");
            if (pos != string::npos && ((pos + 1) < line.size()))
            {
                key = line.substr(0, pos);
                rtrimEtcProperty(key, ' ');

                if (!strcmp(key.c_str(), propertyName))
                {
                    value = line.substr(pos + 1);
                    return trimEtcproperty(value);
                }
            }
        }
    }

    return string();
}

string getDistro()
{
    string distro;
    distro = getPropertyFromEtcFile("/etc/lsb-release", "DISTRIB_ID");
    if (!distro.size())
    {
        distro = getPropertyFromEtcFile("/etc/os-release", "ID");
    }
    if (!distro.size())
    {
        distro = getPropertyFromEtcFile("/etc/redhat-release", "");
    }
    if (!distro.size())
    {
        distro = getPropertyFromEtcFile("/etc/debian-release", "");
    }
    if (distro.size() > 20)
    {
        distro = distro.substr(0, 20);
    }
    transform(distro.begin(), distro.end(), distro.begin(), ::tolower);
    return distro;
}

string getDistroVersion()
{
    string version;
    version = getPropertyFromEtcFile("/etc/lsb-release", "DISTRIB_RELEASE");
    if (!version.size())
    {
        version = getPropertyFromEtcFile("/etc/os-release", "VERSION_ID");
    }
    if (version.size() > 10)
    {
        version = version.substr(0, 10);
    }
    transform(version.begin(), version.end(), version.begin(), ::tolower);
    return version;
}
#endif

void PosixFileSystemAccess::osversion(string* u, bool /*includeArchExtraInfo*/) const
{
#ifdef __linux__
    string distro = getDistro();
    if (distro.size())
    {
        u->append(distro);
        string distroversion = getDistroVersion();
        if (distroversion.size())
        {
            u->append(" ");
            u->append(distroversion);
            u->append("/");
        }
        else
        {
            u->append("/");
        }
    }
#endif

    utsname uts;

    if (!uname(&uts))
    {
        u->append(uts.sysname);
        u->append(" ");
        u->append(uts.release);
        u->append(" ");
        u->append(uts.machine);
    }
}

void PosixFileSystemAccess::statsid(string *id) const
{
#ifdef __ANDROID__
    if (!MEGAjvm)
    {
        LOG_err << "No JVM found";
        return;
    }

    try
    {
        JNIEnv *env;
        MEGAjvm->AttachCurrentThread(&env, NULL);
        jclass appGlobalsClass = env->FindClass("android/app/AppGlobals");
        if (!appGlobalsClass)
        {
            env->ExceptionClear();
            LOG_err << "Failed to get android/app/AppGlobals";
            MEGAjvm->DetachCurrentThread();
            return;
        }

        jmethodID getInitialApplicationMID = env->GetStaticMethodID(appGlobalsClass,"getInitialApplication","()Landroid/app/Application;");
        if (!getInitialApplicationMID)
        {
            env->ExceptionClear();
            LOG_err << "Failed to get getInitialApplication()";
            MEGAjvm->DetachCurrentThread();
            return;
        }

        jobject context = env->CallStaticObjectMethod(appGlobalsClass, getInitialApplicationMID);
        if (!context)
        {
            LOG_err << "Failed to get context";
            MEGAjvm->DetachCurrentThread();
            return;
        }

        jclass contextClass = env->GetObjectClass(context);
        if (!contextClass)
        {
            LOG_err << "Failed to get context class";
            MEGAjvm->DetachCurrentThread();
            return;
        }

        jmethodID getContentResolverMID = env->GetMethodID(contextClass, "getContentResolver", "()Landroid/content/ContentResolver;");
        if (!getContentResolverMID)
        {
            env->ExceptionClear();
            LOG_err << "Failed to get getContentResolver()";
            MEGAjvm->DetachCurrentThread();
            return;
        }

        jobject contentResolver = env->CallObjectMethod(context, getContentResolverMID);
        if (!contentResolver)
        {
            LOG_err << "Failed to get ContentResolver";
            MEGAjvm->DetachCurrentThread();
            return;
        }

        jclass settingsSecureClass = env->FindClass("android/provider/Settings$Secure");
        if (!settingsSecureClass)
        {
            env->ExceptionClear();
            LOG_err << "Failed to get Settings.Secure class";
            MEGAjvm->DetachCurrentThread();
            return;
        }

        jmethodID getStringMID = env->GetStaticMethodID(settingsSecureClass, "getString", "(Landroid/content/ContentResolver;Ljava/lang/String;)Ljava/lang/String;");
        if (!getStringMID)
        {
            env->ExceptionClear();
            LOG_err << "Failed to get getString()";
            MEGAjvm->DetachCurrentThread();
            return;
        }

        jstring idStr = (jstring) env->NewStringUTF("android_id");
        if (!idStr)
        {
            LOG_err << "Failed to get idStr";
            MEGAjvm->DetachCurrentThread();
            return;
        }

        jstring androidId = (jstring) env->CallStaticObjectMethod(settingsSecureClass, getStringMID, contentResolver, idStr);
        if (!androidId)
        {
            LOG_err << "Failed to get android_id";
            env->DeleteLocalRef(idStr);
            MEGAjvm->DetachCurrentThread();
            return;
        }

        const char *androidIdString = env->GetStringUTFChars(androidId, NULL);
        if (!androidIdString)
        {
            LOG_err << "Failed to get android_id bytes";
            env->DeleteLocalRef(idStr);
            MEGAjvm->DetachCurrentThread();
            return;
        }

        id->append(androidIdString);
        env->DeleteLocalRef(idStr);
        env->ReleaseStringUTFChars(androidId, androidIdString);
        MEGAjvm->DetachCurrentThread();
    }
    catch (...)
    {
        try
        {
            MEGAjvm->DetachCurrentThread();
        }
        catch (...) { }
    }
#elif TARGET_OS_IPHONE
#ifdef USE_IOS
    ios_statsid(id);
#endif
#elif defined(__MACH__)
    uuid_t uuid;
    struct timespec wait = {1, 0};
    if (gethostuuid(uuid, &wait))
    {
        return;
    }

    char uuid_str[37];
    uuid_unparse(uuid, uuid_str);
    id->append(uuid_str);
#else
    int fd = open("/etc/machine-id", O_RDONLY);
    if (fd < 0)
    {
        fd = open("/var/lib/dbus/machine-id", O_RDONLY);
        if (fd < 0)
        {
            return;
        }
    }

    char buff[512];
    ssize_t len = read(fd, buff, 512);
    close(fd);

    if (len <= 0)
    {
        return;
    }

    if (buff[len - 1] == '\n')
    {
        len--;
    }

    if (len > 0)
    {
        id->append(buff, static_cast<size_t>(len));
    }
#endif
}

#if defined(ENABLE_SYNC)
#if defined(__linux__)

LinuxDirNotify::LinuxDirNotify(LinuxFileSystemAccess& owner,
                               LocalNode& /*root*/,
                               const LocalPath& rootPath):
    DirNotify(rootPath),
    mOwner(owner),
    mNotifiersIt(owner.mNotifiers.insert(owner.mNotifiers.end(), this))
{
    // Assume our owner couldn't initialize.
    setFailed(-owner.mNotifyFd, "Unable to create filesystem monitor.");

    // Did our owner initialize correctly?
    if (owner.mNotifyFd >= 0)
        setFailed(0, "");
}

LinuxDirNotify::~LinuxDirNotify()
{
    // Remove ourselves from our owner's list of notiifers.
    mOwner.mNotifiers.erase(mNotifiersIt);
}

#if defined(USE_INOTIFY)

AddWatchResult LinuxDirNotify::addWatch(LocalNode& node,
    const LocalPath& path,
    handle fsid)
{
    using std::forward_as_tuple;
    using std::piecewise_construct;

    assert(node.type == FOLDERNODE);

    // Convenience.
    auto& watches = mOwner.mWatches;

    auto handle =
        inotify_add_watch(mOwner.mNotifyFd,
            path.localpath.c_str(),
            IN_ATTRIB
            | IN_CLOSE_WRITE
            | IN_CREATE
            | IN_DELETE
            | IN_DELETE_SELF
            | IN_EXCL_UNLINK
            | IN_MOVED_FROM // event->cookie set as IN_MOVED_TO
            | IN_MOVED_TO
            | IN_ONLYDIR);

    if (handle >= 0)
    {
        auto entry =
            watches.emplace(piecewise_construct,
                forward_as_tuple(handle),
                forward_as_tuple(&node, fsid));

        return make_pair(entry, WR_SUCCESS);
    }

    LOG_warn << "Unable to monitor path for filesystem notifications: "
        << path.localpath.c_str()
        << ": Descriptor: "
        << mOwner.mNotifyFd
        << ": Error: "
        << errno;

    if (errno == ENOMEM || errno == ENOSPC)
        return make_pair(watches.end(), WR_FATAL);

    return make_pair(watches.end(), WR_FAILURE);
}

void LinuxDirNotify::removeWatch(WatchMapIterator entry)
{
    LOG_verbose << "removeWatch for handle: " << entry->first;
    auto& watches = mOwner.mWatches;

    auto handle = entry->first;
    assert(handle >= 0);

    watches.erase(entry); // Removes first instance

    if (watches.find(handle) != watches.end())
    {
        LOG_warn << " There are more watches under handle: " << handle;

        auto it = watches.find(handle);

        while (it!=watches.end() && it->first == handle)
        {
            LOG_warn << "Handle: " << handle << " fsid:" << it->second.second;

            ++it;
        }

        return;
    }

    auto const removedResult = inotify_rm_watch(mOwner.mNotifyFd, handle);

    if (removedResult)
    {
        LOG_verbose << "inotify_rm_watch for handle: " << handle
            <<  " error no: " << errno;
    }
}

#endif // USE_INOTIFY
#endif // __linux__

#endif //ENABLE_SYNC
// Used by directoryScan(...) below to avoid extra stat(...) calls.
class UnixStreamAccess
    : public InputStreamAccess
{
public:
    UnixStreamAccess(const char* path, m_off_t size)
      : mDescriptor(open(path))
      , mOffset(0)
      , mSize(size)
    {
    }

    MEGA_DISABLE_COPY_MOVE(UnixStreamAccess);

    ~UnixStreamAccess()
    {
        if (mDescriptor >= 0)
            close(mDescriptor);
    }

    operator bool() const
    {
        return mDescriptor >= 0;
    }

    bool read(byte* buffer, unsigned size) override
    {
        if (mDescriptor < 0)
            return false;

        if (!buffer)
            return mOffset += (m_off_t)size, true;

        auto result = pread(mDescriptor, (void*)buffer, size, mOffset);

        if (result < 0 || (unsigned)result < size)
            return false;

        mOffset += result;

        return true;
    }

    m_off_t size() override
    {
        return mDescriptor >= 0 ? mSize : -1;
    }

private:

    // open with O_NOATIME if possible
    int open(const char *path)
    {
#ifdef TARGET_OS_IPHONE
        // building for iOS, there is no O_NOATIME flag
        int fd = ::open(path, O_RDONLY) ;
#else
        // for sync in particular, try to open without setting access-time
        // we don't want to update that every time we get a fingerprint to see if it's changed
        // and we don't want to be processing the filesystem notifications that would cause either
        int fd = ::open(path, O_NOATIME | O_RDONLY);

        if (fd < 0 && errno == EPERM)
        {
            // But then, on some systems (Android) sometimes (for external storage, but not for internal), the call fails if we try to set O_NOATIME
            fd = ::open(path, O_RDONLY);
        }
#endif
        return fd;
    }

    int mDescriptor;
    m_off_t mOffset;
    m_off_t mSize;
}; // UnixStreamAccess

ScanResult PosixFileSystemAccess::directoryScan(const LocalPath& targetPath,
                                                handle expectedFsid,
                                                map<LocalPath, FSNode>& known,
                                                std::vector<FSNode>& results,
                                                bool followSymLinks,
                                                unsigned& nFingerprinted)
{
    // Scan path should always be absolute.
    assert(targetPath.isAbsolute());

    // Whether we can reuse an existing fingerprint.
    // I.e. Can we avoid computing the CRC?
    auto reuse = [](const FSNode& lhs, const FSNode& rhs) {
        return lhs.type == rhs.type
               && lhs.fsid == rhs.fsid
               && lhs.fingerprint.mtime == rhs.fingerprint.mtime
               && lhs.fingerprint.size == rhs.fingerprint.size;
    };

    // So we don't duplicate link chasing logic.
    auto stat = [&](const char* path, struct stat& metadata, bool* followSymLinkHere = nullptr) {
        auto result = !lstat(path, &metadata);

        if (!result) return false;

        bool followSymLink = followSymLinkHere ? *followSymLinkHere : followSymLinks;
        if (!followSymLink || !S_ISLNK(metadata.st_mode))
            return result;

        return !::stat(path, &metadata);
    };

    // Where we store file information.
    struct stat metadata;

    // Try and get information about the scan target.
    bool scanTarget_followSymLink = true; // Follow symlink for the parent directory, so we retrieve the stats of the path that the symlinks points to
    if (!stat(targetPath.localpath.c_str(), metadata, &scanTarget_followSymLink))
    {
        LOG_warn << "Failed to directoryScan: "
                 << "Unable to stat(...) scan target: "
                 << targetPath
                 << ". Error code was: "
                 << errno;

        return SCAN_INACCESSIBLE;
    }

    // Is the scan target a directory?
    if (!S_ISDIR(metadata.st_mode))
    {
        LOG_warn << "Failed to directoryScan: "
                 << "Scan target is not a directory: "
                 << targetPath;

        return SCAN_INACCESSIBLE;
    }

    // Are we scanning the directory we think we are?
    if (expectedFsid != (handle)metadata.st_ino)
    {
        LOG_warn << "Failed to directoryScan: "
                 << "Scan target mismatch on expected FSID: "
                 << targetPath
                 << " was " << expectedFsid
                 << " now " << (handle)metadata.st_ino;

        return SCAN_FSID_MISMATCH;
    }

    // Try and open the directory for iteration.
    auto directory = opendir(targetPath.localpath.c_str());

    if (!directory)
    {
        LOG_warn << "Failed to directoryScan: "
                 << "Unable to open scan target for iteration: "
                 << targetPath
                 << ". Error code was: "
                 << errno;

        return SCAN_INACCESSIBLE;
    }

    // What device is this directory on?
    auto device = metadata.st_dev;

    // Iterate over the directory's children.
    auto entry = readdir(directory);
    auto path = targetPath;

    for ( ; entry; entry = readdir(directory))
    {
        // Skip special hardlinks.
        if (!strcmp(entry->d_name, "."))
            continue;

        if (!strcmp(entry->d_name, ".."))
            continue;

        // Push a new scan record.
        auto& result = (results.emplace_back(), results.back());

        result.fsid = (handle)entry->d_ino;
        result.localname = LocalPath::fromPlatformEncodedRelative(entry->d_name);

        // Compute this entry's absolute name.
        auto restorer = makeScopedSizeRestorer(path);

        path.appendWithSeparator(result.localname, false);

        // Try and get information about this entry.
        if (!stat(path.localpath.c_str(), metadata))
        {
            LOG_warn << "directoryScan: "
                     << "Unable to stat(...) file: "
                     << path
                     << ". Error code was: "
                     << errno;

            // Entry's unknown if we can't determine otherwise.
            result.type = TYPE_UNKNOWN;
            continue;
        }

        result.fingerprint.mtime = metadata.st_mtime;
        captimestamp(&result.fingerprint.mtime);

        // Are we dealing with a directory?
        if (S_ISDIR(metadata.st_mode))
        {
            // Then no fingerprint is necessary.
            result.fingerprint.size = 0;

            // Assume this directory isn't a mount point.
            result.type = FOLDERNODE;

            // Directory's a mount point.
            if (device != metadata.st_dev)
            {
                // Mark directory as a mount so we can emit a stall.
                result.type = TYPE_NESTED_MOUNT;

                // Leave a trail for debuggers.
                LOG_warn << "directoryScan: "
                         << "Encountered a nested mount: " << path << ". Expected device "
                         << major(static_cast<unsigned>(device)) << ":"
                         << minor(static_cast<unsigned>(device)) << ", got device "
                         << major(static_cast<unsigned>(metadata.st_dev)) << ":"
                         << minor(static_cast<unsigned>(metadata.st_dev));
            }

            continue;
        }

        result.fingerprint.size = metadata.st_size;

        // Are we dealing with a special file?
        if (!S_ISREG(metadata.st_mode))
        {
            LOG_warn << "directoryScan: "
                     << "Encountered a special file: "
                     << path
                     << ". Mode flags were: "
                     << (metadata.st_mode & S_IFMT);

            result.isSymlink = S_ISLNK(metadata.st_mode);
            result.type = result.isSymlink ? TYPE_SYMLINK: TYPE_SPECIAL;
            continue;
        }

        // We're dealing with a regular file.
        result.type = FILENODE;

#ifdef __MACH__
        // 1904/01/01 00:00:00 +0000 GMT.
        //
        // Special marker set by Finder when it begins a long-lasting
        // operation such as copying a file from/to USB storage.
        //
        // In some cases, attributes such as mtime or size can be unstable
        // and effectively meaningless.
        constexpr auto busyDate = -2082844800;

        // The file's temporarily unaccessible while it's busy.
        //
        // Attributes such as size are pretty much meaningless.
        result.isBlocked = metadata.st_birthtimespec.tv_sec == busyDate;

        if (result.isBlocked)
        {
            LOG_warn << "directoryScan: "
                     << "Finder has marked this file as busy: "
                     << path;
            continue;
        }
#endif // __MACH__

        // Have we processed this file before?
        auto it = known.find(result.localname);

        // Can we avoid recomputing this file's fingerprint?
        if (it != known.end() && reuse(result, it->second))
        {
            result.fingerprint = std::move(it->second.fingerprint);
            continue;
        }

        // Try and open the file for reading.
        UnixStreamAccess isAccess(path.localpath.c_str(),
                                  result.fingerprint.size);

        // Only fingerprint the file if we could actually open it.
        if (!isAccess)
        {
            LOG_warn << "directoryScan: "
                     << "Unable to open file for fingerprinting: "
                     << path
                     << ". Error was: "
                     << errno;
            continue;
        }

        // Fingerprint the file.
        result.fingerprint.genfingerprint(
          &isAccess, result.fingerprint.mtime);

        ++nFingerprinted;
    }

    // We're done iterating the directory.
    closedir(directory);

    return SCAN_SUCCESS;
}

#ifndef __APPLE__

// Determine which device contains the specified path.
static std::string deviceOf(const std::string& database,
                            const std::string& path)
{
    // Convenience.
    using FileDeleter = std::function<int(FILE*)>;
    using FilePtr     = std::unique_ptr<FILE, FileDeleter>;

    LOG_verbose << "Opening mount database: "
                << database;

    // Try and open mount database.
    FilePtr mounts(setmntent(database.c_str(), "r"), endmntent);

    // Couldn't open mount database.
    if (!mounts)
    {
        // Latch error.
        auto error = errno;

        LOG_warn << "Couldn't open mount database: "
                 << database
                 << ". Error was: "
                 << strerror(error);

        return std::string();
    }

    // What device contains path?
    std::string device;

    // Determines which device is the strongest match.
    //
    // As an example consider:
    // /dev/sda1 -> /mnt/usb
    // /dev/sda2 -> /mnt/usb/a/b/c
    //
    // /dev/sda2 is a better match for /mnt/usb/a/b/c/d.
    std::size_t score = 0;

    // Temporary storage space for mount entries.
    std::string storage(3 * PATH_MAX, '\0');

    // Try and determine which device contains path.
    for (errno = 0; ; )
    {
        struct mntent entry;

        // Couldn't retrieve mount entry.
        if (!getmntent_r(mounts.get(),
                         &entry,
                         storage.data(),
                         static_cast<int>(storage.size())))
            break;

        // Where is this device mounted?
        std::string target = entry.mnt_dir;

        // Path's too short to be contained by target.
        if (path.size() < target.size())
            continue;

        // Target doesn't contain path.
        if (path.compare(0, target.size(), target))
            continue;

        // Existing device is a better match.
        if (score >= target.size())
            continue;

        // This device is a better match.
        device = entry.mnt_fsname;
        score  = target.size();
    }

    // Couldn't retrieve mount entry.
    if (errno)
    {
        // Latch error.
        auto error = errno;

        LOG_warn << "Couldn't enumerate mount database: "
                 << database
                 << ". Error was: "
                 << std::strerror(error);

        return std::string();
    }

    // No device seems to contain path.
    if (device.empty())
    {
        LOG_warn << "No device seems to contain path: "
                 << path;

        return std::string();
    }

    // Device isn't actually a device.
    if (device.front() != '/')
    {
        LOG_warn << "A virtual device "
                 << device
                 << " seems to contain path: "
                 << path;

        return std::string();
    }

    // Couldn't resolve symlinks in device.
    //
    // This is necessary to correctly handle nodes managed by device-mapper.
    // Say, the user is using LUKS or LVM.
    if (!realpath(device.c_str(), storage.data()))
    {
        // Latch error.
        auto error = errno;

        LOG_warn << "Couldn't resolve device symlink: "
                 << device
                 << ". Error was: "
                 << std::strerror(error);
                 
        return std::string();
    }

    // Truncate storage down to size.
    storage.erase(storage.find('\0'));

    // Sanity.
    assert(!storage.empty());

    // For debugging purposes.
    LOG_verbose << "Path "
                << path
                << " is on device "
                << storage;

    // Return device to caller.
    return storage;
}

static std::string deviceOf(const std::string& path)
{
    // Which mount databases should we search?
    static const std::vector<std::string> databases = {
        "/proc/mounts",
        "/etc/mtab"
    }; // databases

    // Try and determine which device contains path.
    for (const auto& database : databases)
    {
        // Ask database which devices contains path.
        auto device = deviceOf(database, path);

        // Database has a mapping for path.
        if (!device.empty())
            return device;
    }

    LOG_warn << "Couldn't determine which device contains path: "
             << path;

    // No database has a mapping for this path.
    return std::string();
}

// Compute legacy filesystem fingerprint.
static std::uint64_t fingerprintOf(const std::string& path)
{
    struct statfs buffer;

    // What filesystem contains our path?
    if (statfs(path.c_str(), &buffer))
    {
        // Latch error.
        auto error = errno;

        LOG_warn << "Couldn't retrieve filesystem ID: "
                 << path
                 << ". Error was: "
                 << std::strerror(error);

        return 0;
    }

    std::uint64_t value;

    // Alias-friendly conversion to uint64_t.
    std::memcpy(&value, &buffer.f_fsid, sizeof(value));

    return ++value;
}

// Determine the UUID of the specified device.
static std::string uuidOf(const std::string& device)
{
    // Convenience.
    using IteratorDeleter = std::function<int(DIR*)>;
    using IteratorPtr     = std::unique_ptr<DIR, IteratorDeleter>;

    std::string path = "/dev/disk/by-uuid";

    // Try and open /dev/disk/by-uuid.
    IteratorPtr iterator(opendir(path.c_str()), closedir);

    // Couldn't open /dev/disk/by-uuid.
    if (!iterator)
    {
        // Latch error.
        auto error = errno;

        LOG_warn << "Couldn't determine device UUID: "
                 << strerror(error);

        return std::string();
    }

    // Convenience.
    auto size = path.size();

    // Try and determine which entry references device.
    for (errno = 0; ; )
    {
        // Try and retrieve next directory entry.
        const auto* entry = readdir(iterator.get());

        // Couldn't retrieve directory entry.
        if (!entry)
            break;

        // Restore path's size.
        path.resize(size);

        // Extract entry's name.
        auto name = std::string(entry->d_name);

        // Compute path of directory entry.
        path.append(1, '/');
        path.append(name);

        // Temporary storage.
        std::string storage(PATH_MAX, '\0');

        // Couldn't resolve link.
        if (!realpath(path.c_str(), storage.data()))
        {
            // Latch error.
            auto error = errno;

            LOG_warn << "[uuidOf] Couldn't resolve path link: '" << storage
                     << "'. Error was: " << std::strerror(error);

            continue;
        }

        // Truncate storage down to size.
        storage.erase(storage.find('\0'));

        // Sanity.
        assert(!storage.empty());

        // Resolved path matches our device.
        if (device == storage)
            return name;
    }

    // Couldn't determine device's UUID.
    return std::string();
}

fsfp_t FileSystemAccess::fsFingerprint(const LocalPath& path) const
{
    // Try and compute legacy filesystem fingerprint.
    auto fingerprint = fingerprintOf(path.localpath);

    // Couldn't compute legacy fingerprint.
    if (!fingerprint)
        return fsfp_t();

    // What device contains the specified path?
    auto device = deviceOf(path.localpath);

    // We know what device contains path.
    if (!device.empty())
    {
        // Try and determine the device's UUID.
        auto uuid = uuidOf(device);

        // We retrieved the device's UUID.
        if (!uuid.empty())
            return fsfp_t(fingerprint, std::move(uuid));
    }

    // Couldn't determine filesystem UUID.
    return fsfp_t(fingerprint, std::string());
}

#endif // ! __APPLE__

#ifdef ENABLE_SYNC

bool PosixFileSystemAccess::fsStableIDs(const LocalPath& path) const
{
    FileSystemType type;

    if (!getlocalfstype(path, type))
    {
        LOG_err << "Failed to get filesystem type. Error code:"
                << errno;

        return true;
    }

    return type != FS_EXFAT
           && type != FS_FAT32
           && type != FS_FUSE
           && type != FS_LIFS;
}

#endif // ENABLE_SYNC

bool PosixFileSystemAccess::hardLink(const LocalPath& source, const LocalPath& target)
{
    AdjustBasePathResult sourcePath = adjustBasePath(source);
    AdjustBasePathResult targetPath = adjustBasePath(target);

    if (link(sourcePath.c_str(), targetPath.c_str()))
    {
        LOG_warn << "Unable to create hard link from "
                 << sourcePath
                 << " to "
                 << targetPath
                 << ". Error code was: "
                 << errno;

        return false;
    }

    return true;
}

std::unique_ptr<FileAccess> PosixFileSystemAccess::newfileaccess(bool followSymLinks)
{
#ifndef __ANDROID__
    return std::unique_ptr<FileAccess>{new PosixFileAccess{waiter, defaultfilepermissions, followSymLinks}};
#else
<<<<<<< HEAD
    return std::unique_ptr<FileAccess>{
        new AndroidFileAccess{waiter, defaultfilepermissions, followSymLinks}};
=======
    if (fileWrapper != nullptr)
    {
        return std::unique_ptr<FileAccess>{
            new AndroidFileAccess{waiter, defaultfilepermissions, followSymLinks}};
    }
    else
    {
        return std::unique_ptr<FileAccess>{
            new PosixFileAccess{waiter, defaultfilepermissions, followSymLinks}};
    }
>>>>>>> 390f7cac
#endif
}

unique_ptr<DirAccess>  PosixFileSystemAccess::newdiraccess()
{
#ifndef __ANDROID__
    return unique_ptr<DirAccess>(new PosixDirAccess());
#else
<<<<<<< HEAD
    return unique_ptr<DirAccess>(new AndroidDirAccess());
=======
    if (fileWrapper != nullptr)
    {
        return unique_ptr<DirAccess>(new AndroidDirAccess());
    }
    else
    {
        return unique_ptr<DirAccess>(new PosixDirAccess());
    }
>>>>>>> 390f7cac
#endif
}

#ifdef __linux__
#ifdef ENABLE_SYNC
DirNotify* LinuxFileSystemAccess::newdirnotify(LocalNode& root,
    const LocalPath& rootPath,
    Waiter*)
{
    return new LinuxDirNotify(*this, root, rootPath);
}
#endif
#endif

bool PosixFileSystemAccess::issyncsupported(const LocalPath& localpathArg, bool& isnetwork, SyncError& syncError, SyncWarning& syncWarning)
{
    // What filesystem is hosting our sync?
    auto type = getlocalfstype(localpathArg);

    // Is it a known network filesystem?
    isnetwork = isNetworkFilesystem(type);

    syncError = NO_SYNC_ERROR;
    syncWarning = NO_SYNC_WARNING;

    return true;
}

bool PosixFileSystemAccess::getlocalfstype(const LocalPath& path, FileSystemType& type) const
{
#if defined(__linux__) || defined(__ANDROID__)
    struct statfs statbuf;

    if (!statfs(path.localpath.c_str(), &statbuf))
    {
        switch (static_cast<unsigned long>(statbuf.f_type))
        {
        case EXT2_SUPER_MAGIC:
            type = FS_EXT;
            break;
        case MSDOS_SUPER_MAGIC:
            type = FS_FAT32;
            break;
        case HFS_SUPER_MAGIC:
        case HFSPLUS_SUPER_MAGIC:
            type = FS_HFS;
            break;
        case NTFS_SB_MAGIC:
            type = FS_NTFS;
            break;
#if defined(__ANDROID__)
        case F2FS_SUPER_MAGIC:
            type = FS_F2FS;
            break;
        case FUSEBLK_SUPER_MAGIC:
        case FUSECTL_SUPER_MAGIC:
            type = FS_FUSE;
            break;
        case SDCARDFS_SUPER_MAGIC:
            type = FS_SDCARDFS;
            break;
#endif /* __ANDROID__ */
        case XFS_SUPER_MAGIC:
            type = FS_XFS;
            break;
        case CIFS_MAGIC_NUMBER:
            type = FS_CIFS;
            break;
        case NFS_SUPER_MAGIC:
            type = FS_NFS;
            break;
        case SMB_SUPER_MAGIC:
            type = FS_SMB;
            break;
        case SMB2_MAGIC_NUMBER:
            type = FS_SMB2;
            break;
        default:
            type = FS_UNKNOWN;
            break;
        }

        return true;
    }
#endif /* __linux__ || __ANDROID__ */

#if defined(__APPLE__) || defined(USE_IOS)
    static const map<string, FileSystemType> filesystemTypes = {
        {"apfs",        FS_APFS},
        {"exfat",       FS_EXFAT},
        {"hfs",         FS_HFS},
        {"msdos",       FS_FAT32},
        {"nfs",         FS_NFS},
        {"ntfs",        FS_NTFS}, // Apple NTFS
        {"smbfs",       FS_SMB},
        {"tuxera_ntfs", FS_NTFS}, // Tuxera NTFS for Mac
        {"ufsd_NTFS",   FS_NTFS},  // Paragon NTFS for Mac
        {"lifs",        FS_LIFS},  // on macos (in Ventura at least), external USB with exFAT are reported as "lifs"
    }; /* filesystemTypes */

    struct statfs statbuf;

    if (!statfs(path.localpath.c_str(), &statbuf))
    {
        auto it = filesystemTypes.find(statbuf.f_fstypename);

        if (it != filesystemTypes.end())
        {
            type = it->second;
            return true;
        }

        type = FS_UNKNOWN;
        return true;
    }
#endif /* __APPLE__ || USE_IOS */

    type = FS_UNKNOWN;
    return false;
}

bool PosixDirAccess::dopen(LocalPath* path, FileAccess* f, bool doglob)
{
    if (doglob)
    {
        if (glob(adjustBasePath(*path).c_str(), GLOB_NOSORT, NULL, &globbuf))
        {
            return false;
        }

        globbing = true;
        globindex = 0;

        return true;
    }

    if (f)
    {
#ifdef HAVE_FDOPENDIR
        dp = fdopendir(((PosixFileAccess*)f)->stealFileDescriptor());
#else
        dp = ((PosixFileAccess*)f)->dp;
        ((PosixFileAccess*)f)->dp = NULL;
#endif
    }
    else
    {
        dp = opendir(adjustBasePath(*path).c_str());
    }

    return dp != NULL;
}

bool PosixDirAccess::dnext(LocalPath& path, LocalPath& name, bool followsymlinks, nodetype_t* type)
{
    if (globbing)
    {
        struct stat &statbuf = currentItemStat;

        while (globindex < globbuf.gl_pathc)
        {
            if (followsymlinks ? !stat(globbuf.gl_pathv[globindex], &statbuf) : !lstat(globbuf.gl_pathv[globindex], &currentItemStat))
            {
                if (S_ISREG(statbuf.st_mode) || S_ISDIR(statbuf.st_mode)) // this evaluates false for symlinks
                //if (statbuf.st_mode & (S_IFREG | S_IFDIR)) //TODO: use this when symlinks are supported
                {
                    name = LocalPath::fromPlatformEncodedAbsolute(globbuf.gl_pathv[globindex]);
                    *type = (statbuf.st_mode & S_IFREG) ? FILENODE : FOLDERNODE;

                    globindex++;
                    return true;
                }
            }
            globindex++;
        }

        return false;
    }

    dirent* d;
    struct stat &statbuf = currentItemStat;

    while ((d = readdir(dp)))
    {
        auto restorer = makeScopedSizeRestorer(path);

        if (*d->d_name != '.' || (d->d_name[1] && (d->d_name[1] != '.' || d->d_name[2])))
        {
            path.appendWithSeparator(LocalPath::fromPlatformEncodedRelative(d->d_name), true);

            AdjustBasePathResult pathStr = adjustBasePath(path);

            bool statOk = !lstat(pathStr.c_str(), &statbuf);
            if (followsymlinks && statOk && S_ISLNK(statbuf.st_mode))
            {
                currentItemFollowedSymlink = true;
                statOk = !stat(pathStr.c_str(), &statbuf);
            }
            else
            {
                currentItemFollowedSymlink = false;
            }

            if (statOk)
            {
                if (S_ISREG(statbuf.st_mode) || S_ISDIR(statbuf.st_mode)) // this evalves false for symlinks
                //if (statbuf.st_mode & (S_IFREG | S_IFDIR)) //TODO: use this when symlinks are supported
                {
                    name = LocalPath::fromPlatformEncodedRelative(d->d_name);

                    if (type)
                    {
                        *type = S_ISREG(statbuf.st_mode) ? FILENODE : FOLDERNODE;
                    }

                    return true;
                }
            }
        }
    }

    return false;
}

PosixDirAccess::PosixDirAccess()
{
    dp = NULL;
    globbing = false;
    memset(&globbuf, 0, sizeof(glob_t));
    globindex = 0;
}

PosixDirAccess::~PosixDirAccess()
{
    if (dp)
    {
        closedir(dp);
    }

    if (globbing)
    {
        globfree(&globbuf);
    }
}

// A more robust implementation would check whether the device has storage
// quotas enabled and if so, return the amount of space available before
// saturating that quota.
m_off_t PosixFileSystemAccess::availableDiskSpace(const LocalPath& drivePath)
{
    struct statfs buffer;
    m_off_t constexpr maximumBytes = std::numeric_limits<m_off_t>::max();

    if (statfs(adjustBasePath(drivePath).c_str(), &buffer) < 0)
    {
        auto result = errno;

        LOG_warn << "Unable to determine available disk space on volume: "
                 << drivePath
                 << ". Error code was: "
                 << result;

        return maximumBytes;
    }

    uint64_t availableBytes = buffer.f_bavail * (uint64_t)buffer.f_bsize;

    if (availableBytes >= (uint64_t)maximumBytes)
        return maximumBytes;

    return (m_off_t)availableBytes;
}

} // namespace
<|MERGE_RESOLUTION|>--- conflicted
+++ resolved
@@ -2414,10 +2414,6 @@
 #ifndef __ANDROID__
     return std::unique_ptr<FileAccess>{new PosixFileAccess{waiter, defaultfilepermissions, followSymLinks}};
 #else
-<<<<<<< HEAD
-    return std::unique_ptr<FileAccess>{
-        new AndroidFileAccess{waiter, defaultfilepermissions, followSymLinks}};
-=======
     if (fileWrapper != nullptr)
     {
         return std::unique_ptr<FileAccess>{
@@ -2428,7 +2424,6 @@
         return std::unique_ptr<FileAccess>{
             new PosixFileAccess{waiter, defaultfilepermissions, followSymLinks}};
     }
->>>>>>> 390f7cac
 #endif
 }
 
@@ -2437,9 +2432,6 @@
 #ifndef __ANDROID__
     return unique_ptr<DirAccess>(new PosixDirAccess());
 #else
-<<<<<<< HEAD
-    return unique_ptr<DirAccess>(new AndroidDirAccess());
-=======
     if (fileWrapper != nullptr)
     {
         return unique_ptr<DirAccess>(new AndroidDirAccess());
@@ -2448,7 +2440,6 @@
     {
         return unique_ptr<DirAccess>(new PosixDirAccess());
     }
->>>>>>> 390f7cac
 #endif
 }
 
