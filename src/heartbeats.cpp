--- conflicted
+++ resolved
@@ -253,7 +253,7 @@
     return getSyncState(error, state, &us.mClient);
 }
 
-int MegaBackupInfoSync::getSyncState(SyncError error, syncstate_t state, MegaClient *client)
+int BackupInfoSync::getSyncState(SyncError error, syncstate_t state, MegaClient *client)
 {
     if (state == SYNC_DISABLED && error != NO_SYNC_ERROR)
     {
@@ -273,8 +273,7 @@
     }
 }
 
-<<<<<<< HEAD
-int MegaBackupInfoSync::getSyncState(const SyncConfig& config, MegaClient *client)
+int BackupInfoSync::getSyncState(const SyncConfig& config, MegaClient *client)
 {
     auto error = config.getError();
     if (!error)
@@ -301,10 +300,7 @@
     }
 }
 
-BackupType MegaBackupInfoSync::getSyncType(const SyncConfig& config)
-=======
 BackupType BackupInfoSync::getSyncType(const SyncConfig& config)
->>>>>>> 756b9e60
 {
     switch (config.getType())
     {
