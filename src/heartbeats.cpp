--- conflicted
+++ resolved
@@ -28,13 +28,10 @@
 
 #ifdef ENABLE_SYNC
 
-<<<<<<< HEAD
-=======
 HeartBeatBackupInfo::HeartBeatBackupInfo()
 {
 }
 
->>>>>>> 5aeefe7e
 double HeartBeatBackupInfo::progress(m_off_t inflightProgress) const
 {
     return mProgress + static_cast<double>(inflightProgress);
@@ -128,11 +125,6 @@
     updateLastActionTime();
 }
 
-<<<<<<< HEAD
-#ifdef ENABLE_SYNC
-
-=======
->>>>>>> 5aeefe7e
 void HeartBeatSyncInfo::updateSPHBStatus(UnifiedSync& us)
 {
     SPHBStatus status = CommandBackupPutHeartBeat::INACTIVE;
@@ -142,7 +134,6 @@
         if (us.mSync->active() &&
            !us.mSync->syncPaused)
         {
-<<<<<<< HEAD
             if (us.mSync->localroot->scanRequired() ||
                 us.mSync->localroot->mightHaveMoves() ||
                 us.mSync->localroot->syncRequired())
@@ -153,20 +144,6 @@
             {
                 status = CommandBackupPutHeartBeat::UPTODATE;
             }
-=======
-        case TREESTATE_SYNCED:
-            status = CommandBackupPutHeartBeat::UPTODATE;
-            break;
-        case TREESTATE_PENDING:
-            status = CommandBackupPutHeartBeat::PENDING;
-            break;
-        case TREESTATE_SYNCING:
-            status = CommandBackupPutHeartBeat::SYNCING;
-            break;
-        default:
-            status = CommandBackupPutHeartBeat::UNKNOWN;
-            break;
->>>>>>> 5aeefe7e
         }
     }
 
@@ -306,17 +283,9 @@
     }
 }
 
-<<<<<<< HEAD
-
-#endif
-
 ////////////// MegaBackupMonitor ////////////////
 BackupMonitor::BackupMonitor(Syncs& s)
     : syncs(s)
-=======
-BackupMonitor::BackupMonitor(Syncs& s)
-    : syncs(s), mClient(&syncs.mClient)
->>>>>>> 5aeefe7e
 {
 }
 
@@ -330,19 +299,12 @@
 #endif
 
     auto currentInfo = BackupInfoSync(us, syncs.mDownloadsPaused, syncs.mUploadsPaused);
-<<<<<<< HEAD
-    if (us.mBackupInfo && currentInfo != *us.mBackupInfo)
+    if (!us.mBackupInfo || currentInfo != *us.mBackupInfo)
     {
         syncs.queueClient([currentInfo](MegaClient& mc, DBTableTransactionCommitter& committer)
             {
                 mc.reqs.add(new CommandBackupPut(&mc, currentInfo, nullptr));
             });
-=======
-    if (!us.mBackupInfo || currentInfo != *us.mBackupInfo)
-    {
-        // Send if anything changed, or it's the first time we're considering for this sync (gets around Backup Centre continuing to show Disabled even though we sent sphb)
-        syncs.mClient.reqs.add(new CommandBackupPut(&syncs.mClient, currentInfo, nullptr));
->>>>>>> 5aeefe7e
     }
     us.mBackupInfo = ::mega::make_unique<BackupInfoSync>(currentInfo);
 }
@@ -395,7 +357,6 @@
         int8_t progress = (hbs->progress(inflightProgress) < 0) ? -1 : static_cast<int8_t>(std::lround(hbs->progress(inflightProgress)*100.0));
 
         hbs->mSending = true;
-<<<<<<< HEAD
 
         auto backupId = us.mConfig.getBackupId();
         auto status = hbs->sphbStatus();
@@ -415,14 +376,6 @@
                         }));
             });
 
-=======
-        auto newCommand = new CommandBackupPutHeartBeat(mClient, us.mConfig.getBackupId(),  hbs->sphbStatus(),
-                          progress, hbs->mPendingUps, hbs->mPendingDowns,
-                          hbs->lastAction(), hbs->lastItemUpdated(),
-                          [hbs](Error){
-                               hbs->mSending = false;
-                          });
->>>>>>> 5aeefe7e
 
 #ifdef ENABLE_SYNC
         if (hbs->sphbStatus() == CommandBackupPutHeartBeat::UPTODATE && progress >= 100)
@@ -436,12 +389,8 @@
 
 void BackupMonitor::beat()
 {
-<<<<<<< HEAD
-#ifdef ENABLE_SYNC
     assert(syncs.onSyncThread());
 
-=======
->>>>>>> 5aeefe7e
     // Only send heartbeats for enabled active syncs.
     for (auto& us : syncs.mSyncVec)
     {
@@ -450,12 +399,8 @@
             beatBackupInfo(*us);
         }
     };
-<<<<<<< HEAD
+}
+
 #endif
-=======
->>>>>>> 5aeefe7e
-}
-
-#endif
 
 }