--- conflicted
+++ resolved
@@ -2939,8 +2939,6 @@
     return *this;
 }
 
-<<<<<<< HEAD
-=======
 handle generateDriveId(PrnGen& rng)
 {
     handle driveId;
@@ -3084,6 +3082,5 @@
     return false;
 #endif
 }
->>>>>>> 588e95e4
 
 } // namespace
