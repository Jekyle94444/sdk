/**
 * @file utils.cpp
 * @brief Mega SDK various utilities and helper classes
 *
 * (c) 2013-2014 by Mega Limited, Auckland, New Zealand
 *
 * This file is part of the MEGA SDK - Client Access Engine.
 *
 * Applications using the MEGA API must present a valid application key
 * and comply with the the rules set forth in the Terms of Service.
 *
 * The MEGA SDK is distributed in the hope that it will be useful,
 * but WITHOUT ANY WARRANTY; without even the implied warranty of
 * MERCHANTABILITY or FITNESS FOR A PARTICULAR PURPOSE.
 *
 * @copyright Simplified (2-clause) BSD License.
 *
 * You should have received a copy of the license along with this
 * program.
 */

#include "mega/utils.h"
#include "mega/logging.h"

namespace mega {
Cachable::Cachable()
{
    dbid = 0;
    notified = 0;
}

#ifdef ENABLE_CHAT
TextChat::TextChat()
{
    id = UNDEF;
    priv = PRIV_UNKNOWN;
    shard = -1;
    userpriv = NULL;
    group = false;
    ou = UNDEF;
    resetTag();
    ts = 0;

    memset(&changed, 0, sizeof(changed));
}

TextChat::~TextChat()
{
    delete userpriv;
}

bool TextChat::serialize(string *d)
{
    unsigned short ll;

    d->append((char*)&id, sizeof id);
    d->append((char*)&priv, sizeof priv);
    d->append((char*)&shard, sizeof shard);

    ll = userpriv ? userpriv->size() : 0;
    d->append((char*)&ll, sizeof ll);
    if (userpriv)
    {
        userpriv_vector::iterator it = userpriv->begin();
        while (it != userpriv->end())
        {
            handle uh = it->first;
            d->append((char*)&uh, sizeof uh);

            privilege_t priv = it->second;
            d->append((char*)&priv, sizeof priv);

            it++;
        }
    }

    d->append((char*)&group, sizeof group);

    // title is a binary array
    ll = title.size();
    d->append((char*)&ll, sizeof ll);
    d->append(title.data(), ll);

    d->append((char*)&ou, sizeof ou);
    d->append((char*)&ts, sizeof(ts));

<<<<<<< HEAD
    char isArchive = archive ? 1 : 0;
    d->append((char*)&isArchive, 1);

    d->append("\0\0\0\0\0\0\0\0", 9); // additional bytes for backwards compatibility
=======
    char hasAttachments = attachedNodes.size() != 0;
    d->append((char*)&hasAttachments, 1);
    d->append("\0\0\0\0\0\0\0\0", 9); // additional bytes for backwards compatibility

    if (hasAttachments)
    {
        ll = attachedNodes.size();  // number of nodes with granted access
        d->append((char*)&ll, sizeof ll);

        for (attachments_map::iterator it = attachedNodes.begin(); it != attachedNodes.end(); it++)
        {
            d->append((char*)&it->first, sizeof it->first); // nodehandle

            ll = it->second.size(); // number of users with granted access to the node
            d->append((char*)&ll, sizeof ll);
            for (set<handle>::iterator ituh = it->second.begin(); ituh != it->second.end(); ituh++)
            {
                d->append((char*)&(*ituh), sizeof *ituh);   // userhandle
            }
        }
    }
>>>>>>> 7a05ccec

    return true;
}

TextChat* TextChat::unserialize(class MegaClient *client, string *d)
{
    handle id;
    privilege_t priv;
    int shard;
    userpriv_vector *userpriv = NULL;
    bool group;
    string title;   // byte array
    handle ou;
    m_time_t ts;
<<<<<<< HEAD
    char archive;
=======
    char hasAttachments;
    attachments_map attachedNodes;
>>>>>>> 7a05ccec

    unsigned short ll;
    const char* ptr = d->data();
    const char* end = ptr + d->size();

    if (ptr + sizeof(handle) + sizeof(privilege_t) + sizeof(int) + sizeof(short) > end)
    {
        return NULL;
    }

    id = MemAccess::get<handle>(ptr);
    ptr += sizeof id;

    priv = MemAccess::get<privilege_t>(ptr);
    ptr += sizeof priv;

    shard = MemAccess::get<int>(ptr);
    ptr += sizeof shard;

    ll = MemAccess::get<unsigned short>(ptr);
    ptr += sizeof ll;
    if (ll)
    {
        if (ptr + ll * (sizeof(handle) + sizeof(privilege_t)) > end)
        {
            return NULL;
        }

        userpriv = new userpriv_vector();

        for (unsigned short i = 0; i < ll; i++)
        {
            handle uh = MemAccess::get<handle>(ptr);
            ptr += sizeof uh;

            privilege_t priv = MemAccess::get<privilege_t>(ptr);
            ptr += sizeof priv;

            userpriv->push_back(userpriv_pair(uh, priv));
        }
    }

    if (ptr + sizeof(bool) + sizeof(unsigned short) > end)
    {
        delete userpriv;
        return NULL;
    }

    group = MemAccess::get<bool>(ptr);
    ptr += sizeof group;

    ll = MemAccess::get<unsigned short>(ptr);
    ptr += sizeof ll;
    if (ll)
    {
        if (ptr + ll > end)
        {
            delete userpriv;
            return NULL;
        }
        title.assign(ptr, ll);
    }
    ptr += ll;

    if (ptr + sizeof(handle) + sizeof(m_time_t) + sizeof(char) + 9 > end)
    {
        delete userpriv;
        return NULL;
    }

    ou = MemAccess::get<handle>(ptr);
    ptr += sizeof ou;

    ts = MemAccess::get<m_time_t>(ptr);
    ptr += sizeof(m_time_t);

<<<<<<< HEAD
    archive = MemAccess::get<char>(ptr);
    ptr += sizeof(char);
=======
    hasAttachments = MemAccess::get<char>(ptr);
    ptr += sizeof hasAttachments;
>>>>>>> 7a05ccec

    for (int i = 9; i--;)
    {
        if (ptr + MemAccess::get<unsigned char>(ptr) < end)
        {
            ptr += MemAccess::get<unsigned char>(ptr) + 1;
        }
    }

    if (hasAttachments)
    {
        unsigned short numNodes = 0;
        if (ptr + sizeof numNodes > end)
        {
            delete userpriv;
            return NULL;
        }

        numNodes = MemAccess::get<unsigned short>(ptr);
        ptr += sizeof numNodes;

        for (int i = 0; i < numNodes; i++)
        {
            handle h = UNDEF;
            unsigned short numUsers = 0;
            if (ptr + sizeof h + sizeof numUsers > end)
            {
                delete userpriv;
                return NULL;
            }

            h = MemAccess::get<handle>(ptr);
            ptr += sizeof h;

            numUsers = MemAccess::get<unsigned short>(ptr);
            ptr += sizeof numUsers;

            handle uh = UNDEF;
            if (ptr + (numUsers * sizeof(uh)) > end)
            {
                delete userpriv;
                return NULL;
            }

            for (int j = 0; j < numUsers; j++)
            {
                uh = MemAccess::get<handle>(ptr);
                ptr += sizeof uh;

                attachedNodes[h].insert(uh);
            }
        }
    }

    if (ptr < end)
    {
        delete userpriv;
        return NULL;
    }

    if (client->chats.find(id) == client->chats.end())
    {
        client->chats[id] = new TextChat();
    }
    else
    {
        LOG_warn << "Unserialized a chat already in RAM";
    }
    TextChat* chat = client->chats[id];
    chat->id = id;
    chat->priv = priv;
    chat->shard = shard;
    chat->userpriv = userpriv;
    chat->group = group;
    chat->title = title;
    chat->ou = ou;
    chat->resetTag();
    chat->ts = ts;
    if (archive == 0)
    {
        chat->archive = false;
    }
    else
    {
        chat->archive = true;
    }

    memset(&chat->changed, 0, sizeof(chat->changed));

    return chat;
}

void TextChat::setTag(int tag)
{
    if (this->tag != 0)    // external changes prevail
    {
        this->tag = tag;
    }
}

int TextChat::getTag()
{
    return tag;
}

void TextChat::resetTag()
{
    tag = -1;
}

bool TextChat::setNodeUserAccess(handle h, handle uh, bool revoke)
{
    if (revoke)
    {
        attachments_map::iterator uhit = attachedNodes.find(h);
        if (uhit != attachedNodes.end())
        {
            uhit->second.erase(uh);
            if (uhit->second.empty())
            {
                attachedNodes.erase(h);
                changed.attachments = true;
            }
            return true;
        }
    }
    else
    {
        attachedNodes[h].insert(uh);
        changed.attachments = true;
        return true;
    }

    return false;
}
#endif

/**
 * @brief Encrypts a string after padding it to block length.
 *
 * Note: With an IV, only use the first 8 bytes.
 *
 * @param data Data buffer to be encrypted. Encryption is done in-place,
 *     so cipher text will be in `data` afterwards as well.
 * @param key AES key for encryption.
 * @param iv Optional initialisation vector for encryption. Will use a
 *     zero IV if not given. If `iv` is a zero length string, a new IV
 *     for encryption will be generated and available through the reference.
 * @return Void.
 */
void PaddedCBC::encrypt(string* data, SymmCipher* key, string* iv)
{
    if (iv)
    {
        // Make a new 8-byte IV, if the one passed is zero length.
        if (iv->size() == 0)
        {
            byte* buf = new byte[8];
            PrnGen::genblock(buf, 8);
            iv->append((char*)buf);
            delete [] buf;
        }

        // Truncate a longer IV to its first 8 bytes.
        if (iv->size() > 8)
        {
            iv->resize(8);
        }

        // Bring up the IV size to BLOCKSIZE.
        iv->resize(key->BLOCKSIZE);
    }

    // Pad to block size and encrypt.
    data->append("E");
    data->resize((data->size() + key->BLOCKSIZE - 1) & - key->BLOCKSIZE, 'P');
    if (iv)
    {
        key->cbc_encrypt((byte*)data->data(), data->size(),
                         (const byte*)iv->data());
    }
    else
    {
        key->cbc_encrypt((byte*)data->data(), data->size());
    }

    // Truncate IV back to the first 8 bytes only..
    if (iv)
    {
        iv->resize(8);
    }
}

/**
 * @brief Decrypts a string and strips the padding.
 *
 * Note: With an IV, only use the first 8 bytes.
 *
 * @param data Data buffer to be decrypted. Decryption is done in-place,
 *     so plain text will be in `data` afterwards as well.
 * @param key AES key for decryption.
 * @param iv Optional initialisation vector for encryption. Will use a
 *     zero IV if not given.
 * @return Void.
 */
bool PaddedCBC::decrypt(string* data, SymmCipher* key, string* iv)
{
    if (iv)
    {
        // Truncate a longer IV to its first 8 bytes.
        if (iv->size() > 8)
        {
            iv->resize(8);
        }

        // Bring up the IV size to BLOCKSIZE.
        iv->resize(key->BLOCKSIZE);
    }

    if ((data->size() & (key->BLOCKSIZE - 1)))
    {
        return false;
    }

    // Decrypt and unpad.
    if (iv)
    {
        key->cbc_decrypt((byte*)data->data(), data->size(),
                         (const byte*)iv->data());
    }
    else
    {
        key->cbc_decrypt((byte*)data->data(), data->size());
    }

    size_t p = data->find_last_of('E');

    if (p == string::npos)
    {
        return false;
    }

    data->resize(p);

    return true;
}

// start of chunk
m_off_t ChunkedHash::chunkfloor(m_off_t p)
{
    m_off_t cp, np;

    cp = 0;

    for (unsigned i = 1; i <= 8; i++)
    {
        np = cp + i * SEGSIZE;

        if ((p >= cp) && (p < np))
        {
            return cp;
        }

        cp = np;
    }

    return ((p - cp) & - (8 * SEGSIZE)) + cp;
}

// end of chunk (== start of next chunk)
m_off_t ChunkedHash::chunkceil(m_off_t p, m_off_t limit)
{
    m_off_t cp, np;

    cp = 0;

    for (unsigned i = 1; i <= 8; i++)
    {
        np = cp + i * SEGSIZE;

        if ((p >= cp) && (p < np))
        {
            return (limit < 0 || np < limit) ? np : limit;
        }

        cp = np;
    }

    np = ((p - cp) & - (8 * SEGSIZE)) + cp + 8 * SEGSIZE;
    return (limit < 0 || np < limit) ? np : limit;
}


// cryptographic signature generation/verification
HashSignature::HashSignature(Hash* h)
{
    hash = h;
}

HashSignature::~HashSignature()
{
    delete hash;
}

void HashSignature::add(const byte* data, unsigned len)
{
    hash->add(data, len);
}

unsigned HashSignature::get(AsymmCipher* privk, byte* sigbuf, unsigned sigbuflen)
{
    string h;

    hash->get(&h);

    return privk->rawdecrypt((const byte*)h.data(), h.size(), sigbuf, sigbuflen);
}

bool HashSignature::check(AsymmCipher* pubk, const byte* sig, unsigned len)
{
    string h, s;
    unsigned size;

    hash->get(&h);

    s.resize(h.size());

    if (!(size = pubk->rawencrypt(sig, len, (byte*)s.data(), s.size())))
    {
        return 0;
    }

    if (size < h.size())
    {
        // left-pad with 0
        s.insert(0, h.size() - size, 0);
        s.resize(h.size());
    }

    return s == h;
}

PayCrypter::PayCrypter()
{
    PrnGen::genblock(keys, ENC_KEY_BYTES + MAC_KEY_BYTES);
    encKey = keys;
    hmacKey = keys+ENC_KEY_BYTES;

    PrnGen::genblock(iv, IV_BYTES);
}

void PayCrypter::setKeys(const byte *newEncKey, const byte *newHmacKey, const byte *newIv)
{
    memcpy(encKey, newEncKey, ENC_KEY_BYTES);
    memcpy(hmacKey, newHmacKey, MAC_KEY_BYTES);
    memcpy(iv, newIv, IV_BYTES);
}

bool PayCrypter::encryptPayload(const string *cleartext, string *result)
{
    //Check parameters
    if(!cleartext || !result)
    {
        return false;
    }

    //AES-CBC encryption
    string encResult;
    SymmCipher sym(encKey);
    sym.cbc_encrypt_pkcs_padding(cleartext, iv, &encResult);

    //Prepare the message to authenticate (IV + cipher text)
    string toAuthenticate((char *)iv, IV_BYTES);
    toAuthenticate.append(encResult);

    //HMAC-SHA256
    HMACSHA256 hmacProcessor(hmacKey, MAC_KEY_BYTES);
    hmacProcessor.add((byte *)toAuthenticate.data(), toAuthenticate.size());
    result->resize(32);
    hmacProcessor.get((byte *)result->data());

    //Complete the result (HMAC + IV - ciphertext)
    result->append((char *)iv, IV_BYTES);
    result->append(encResult);
    return true;
}

bool PayCrypter::rsaEncryptKeys(const string *cleartext, const byte *pubkdata, int pubkdatalen, string *result, bool randompadding)
{
    //Check parameters
    if(!cleartext || !pubkdata || !result)
    {
        return false;
    }

    //Create an AsymmCipher with the public key
    AsymmCipher asym;
    asym.setkey(AsymmCipher::PUBKEY, pubkdata, pubkdatalen);

    //Prepare the message to encrypt (2-byte header + clear text)
    string keyString;
    keyString.append(1, (byte)(cleartext->size() >> 8));
    keyString.append(1, (byte)(cleartext->size()));
    keyString.append(*cleartext);

    //Save the length of the valid message
    int keylen = keyString.size();

    //Resize to add padding
    keyString.resize(asym.key[AsymmCipher::PUB_PQ].ByteCount() - 2);

    //Add padding
    if(randompadding)
    {
        PrnGen::genblock((byte *)keyString.data() + keylen, keyString.size() - keylen);
    }

    //RSA encryption
    result->resize(pubkdatalen);
    result->resize(asym.rawencrypt((byte *)keyString.data(), keyString.size(), (byte *)result->data(), result->size()));

    //Complete the result (2-byte header + RSA result)
    int reslen = result->size();
    result->insert(0, 1, (byte)(reslen >> 8));
    result->insert(1, 1, (byte)(reslen));
    return true;
}

bool PayCrypter::hybridEncrypt(const string *cleartext, const byte *pubkdata, int pubkdatalen, string *result, bool randompadding)
{
    if(!cleartext || !pubkdata || !result)
    {
        return false;
    }

    //Generate the payload
    string payloadString;
    encryptPayload(cleartext, &payloadString);

    //RSA encryption
    string rsaKeyCipher;
    string keysString;
    keysString.assign((char *)keys, ENC_KEY_BYTES + MAC_KEY_BYTES);
    rsaEncryptKeys(&keysString, pubkdata, pubkdatalen, &rsaKeyCipher, randompadding);

    //Complete the result
    *result = rsaKeyCipher + payloadString;
    return true;
}

#ifdef _WIN32
int mega_snprintf(char *s, size_t n, const char *format, ...)
{
    va_list args;
    int ret;

    if (!s || n <= 0)
    {
        return -1;
    }

    va_start(args, format);
    ret = vsnprintf(s, n, format, args);
    va_end(args);

    s[n - 1] = '\0';
    return ret;
}
#endif

string * TLVstore::tlvRecordsToContainer(SymmCipher *key, encryptionsetting_t encSetting)
{    
    // decide nonce/IV and auth. tag lengths based on the `mode`
    unsigned ivlen = TLVstore::getIvlen(encSetting);
    unsigned taglen = TLVstore::getTaglen(encSetting);
    encryptionmode_t encMode = TLVstore::getMode(encSetting);

    if (!ivlen || !taglen || encMode == AES_MODE_UNKNOWN)
    {
        return NULL;
    }

    // serialize the TLV records
    string *container = tlvRecordsToContainer();

    // generate IV array
    byte *iv = new byte[ivlen];
    PrnGen::genblock(iv, ivlen);

    string cipherText;

    // encrypt the bytes using the specified mode

    if (encMode == AES_MODE_CCM)   // CCM or GCM_BROKEN (same than CCM)
    {
        key->ccm_encrypt(container, iv, ivlen, taglen, &cipherText);
    }
    else if (encMode == AES_MODE_GCM)   // then use GCM
    {
        key->gcm_encrypt(container, iv, ivlen, taglen, &cipherText);
    }

    string *result = new string;
    result->resize(1);
    result->at(0) = encSetting;
    result->append((char*) iv, ivlen);
    result->append((char*) cipherText.data(), cipherText.length()); // includes auth. tag

    delete [] iv;
    delete container;

    return result;
}

string * TLVstore::tlvRecordsToContainer()
{
    TLV_map::iterator it;
    unsigned buflen = 0;

    for (it = tlv.begin(); it != tlv.end(); it++)
    {
        // add string length + null char + 2 bytes for length + value length
        buflen += it->first.length() + 1 + 2 + it->second.length();
    }

    string * result = new string;
    unsigned offset = 0;
    unsigned length;

    for (it = tlv.begin(); it != tlv.end(); it++)
    {
        // copy Type
        result->append(it->first);
        offset += it->first.length() + 1;   // keep the NULL-char for Type string

        // set Length of value
        length = it->second.length();
        result->resize(offset + 2);
        result->at(offset) = length >> 8;
        result->at(offset + 1) = length & 0xFF;
        offset += 2;

        // copy the Value
        result->append((char*)it->second.data(), it->second.length());
        offset += it->second.length();
    }

    return result;
}

string TLVstore::get(string type)
{
    return tlv.at(type);
}

const TLV_map * TLVstore::getMap() const
{
    return &tlv;
}

vector<string> *TLVstore::getKeys() const
{
    vector<string> *keys = new vector<string>;
    for (string_map::const_iterator it = tlv.begin(); it != tlv.end(); it++)
    {
        keys->push_back(it->first);
    }
    return keys;
}

bool TLVstore::find(string type)
{
    return (tlv.find(type) != tlv.end());
}

void TLVstore::set(string type, string value)
{
    tlv[type] = value;
}

size_t TLVstore::size()
{
    return tlv.size();
}

unsigned TLVstore::getTaglen(int mode)
{

    switch (mode)
    {
    case AES_CCM_10_16:
    case AES_CCM_12_16:
    case AES_GCM_12_16_BROKEN:
    case AES_GCM_12_16:
        return 16;

    case AES_CCM_10_08:
    case AES_GCM_10_08_BROKEN:
    case AES_GCM_10_08:
        return 8;

    default:    // unknown block encryption mode
        return 0;
    }
}

unsigned TLVstore::getIvlen(int mode)
{
    switch (mode)
    {
    case AES_CCM_12_16:
    case AES_GCM_12_16_BROKEN:
    case AES_GCM_12_16:
        return 12;

    case AES_CCM_10_08:
    case AES_GCM_10_08_BROKEN:
    case AES_CCM_10_16:
    case AES_GCM_10_08:
        return 10;

    default:    // unknown block encryption mode
        return 0;
    }
}

encryptionmode_t TLVstore::getMode(int mode)
{
    switch (mode)
    {
    case AES_CCM_12_16:
    case AES_GCM_12_16_BROKEN:
    case AES_CCM_10_16:
    case AES_CCM_10_08:
    case AES_GCM_10_08_BROKEN:
        return AES_MODE_CCM;

    case AES_GCM_12_16:
    case AES_GCM_10_08:
        return AES_MODE_GCM;

    default:    // unknown block encryption mode
        return AES_MODE_UNKNOWN;
    }
}

TLVstore * TLVstore::containerToTLVrecords(const string *data)
{
    if (data->empty())
    {
        return NULL;
    }

    TLVstore *tlv = new TLVstore();

    unsigned offset = 0;

    string type;
    unsigned typelen;
    string value;
    unsigned valuelen;
    size_t pos;

    unsigned datalen = data->length();

    while (offset < datalen)
    {
        // get the length of the Type string
        pos = data->find('\0', offset);
        typelen = pos - offset;

        // if no valid TLV record in the container, but remaining bytes...
        if ( (pos == data->npos) || (offset + typelen + 3 > datalen) )
        {
            delete tlv;
            return NULL;
        }

        // get the Type string
        type.assign((char*)&(data->data()[offset]), typelen);
        offset += typelen + 1;        // +1: NULL character

        // get the Length of the value
        valuelen = (unsigned char)data->at(offset) << 8
                 | (unsigned char)data->at(offset + 1);
        offset += 2;

        // if there's not enough data for value...
        if (offset + valuelen > datalen)
        {
            delete tlv;
            return NULL;
        }

        // get the Value
        value.assign((char*)&(data->data()[offset]), valuelen);  // value may include NULL characters, read as a buffer
        offset += valuelen;

        // add it to the map
        tlv->set(type, value);
    }

    return tlv;
}


TLVstore * TLVstore::containerToTLVrecords(const string *data, SymmCipher *key)
{
    if (data->empty())
    {
        return NULL;
    }

    unsigned offset = 0;
    encryptionsetting_t encSetting = (encryptionsetting_t) data->at(offset);
    offset++;

    unsigned ivlen = TLVstore::getIvlen(encSetting);
    unsigned taglen = TLVstore::getTaglen(encSetting);
    encryptionmode_t encMode = TLVstore::getMode(encSetting);

    if (encMode == AES_MODE_UNKNOWN || !ivlen || !taglen ||  data->size() <= offset+ivlen+taglen)
    {
        return NULL;
    }

    byte *iv = new byte[ivlen];
    memcpy(iv, &(data->data()[offset]), ivlen);
    offset += ivlen;

    unsigned cipherTextLen = data->length() - offset;
    string cipherText = data->substr(offset, cipherTextLen);

    unsigned clearTextLen = cipherTextLen - taglen;
    string clearText;

    if (encMode == AES_MODE_CCM)   // CCM or GCM_BROKEN (same than CCM)
    {
        key->ccm_decrypt(&cipherText, iv, ivlen, taglen, &clearText);
    }
    else if (encMode == AES_MODE_GCM)  // GCM
    {
        key->gcm_decrypt(&cipherText, iv, ivlen, taglen, &clearText);
    }

    delete [] iv;

    if (clearText.empty())  // the decryption has failed (probably due to authentication)
    {
        return NULL;
    }

    TLVstore *tlv = TLVstore::containerToTLVrecords(&clearText);
    if (!tlv) // 'data' might be affected by the legacy bug: strings encoded in UTF-8 instead of Unicode
    {
        // retry TLV decoding after conversion from 'UTF-8 chars' to 'Unicode chars'
        LOG_warn << "Retrying TLV records decoding with UTF-8 patch";

        string clearTextUnicode;
        if (!Utils::utf8toUnicode((const byte*)clearText.data(), clearTextLen, &clearTextUnicode))
        {
            LOG_err << "Invalid UTF-8 encoding";
        }
        else
        {
            tlv = TLVstore::containerToTLVrecords(&clearTextUnicode);
        }
    }

    return tlv;
}

TLVstore::~TLVstore()
{
}

bool Utils::utf8toUnicode(const uint8_t *src, unsigned srclen, string *result)
{
    uint8_t utf8cp1;
    uint8_t utf8cp2;
    int32_t unicodecp;

    if (!srclen)
    {
        result->clear();
        return true;
    }

    byte *res = new byte[srclen];
    unsigned rescount = 0;

    unsigned i = 0;
    while (i < srclen)
    {
        utf8cp1 = src[i++];

        if (utf8cp1 < 0x80)
        {
            res[rescount++] = utf8cp1;
        }
        else
        {
            if (i < srclen)
            {
                utf8cp2 = src[i++];

                // check codepoints are valid
                if ((utf8cp1 == 0xC2 || utf8cp1 == 0xC3) && utf8cp2 >= 0x80 && utf8cp2 <= 0xBF)
                {
                    unicodecp = ((utf8cp1 & 0x1F) <<  6) + (utf8cp2 & 0x3F);
                    res[rescount++] = unicodecp & 0xFF;
                }
                else
                {
                    // error: one of the two-bytes UTF-8 char is not a valid UTF-8 char
                    delete [] res;
                    return false;
                }
            }
            else
            {
                // error: last byte indicates a two-bytes UTF-8 char, but only one left
                delete [] res;
                return false;
            }
        }
    }

    result->assign((const char*)res, rescount);
    delete [] res;

    return true;
}

} // namespace<|MERGE_RESOLUTION|>--- conflicted
+++ resolved
@@ -84,15 +84,12 @@
     d->append((char*)&ou, sizeof ou);
     d->append((char*)&ts, sizeof(ts));
 
-<<<<<<< HEAD
     char isArchive = archive ? 1 : 0;
     d->append((char*)&isArchive, 1);
 
-    d->append("\0\0\0\0\0\0\0\0", 9); // additional bytes for backwards compatibility
-=======
     char hasAttachments = attachedNodes.size() != 0;
     d->append((char*)&hasAttachments, 1);
-    d->append("\0\0\0\0\0\0\0\0", 9); // additional bytes for backwards compatibility
+    d->append("\0\0\0\0\0\0\0\0", 8); // additional bytes for backwards compatibility
 
     if (hasAttachments)
     {
@@ -111,7 +108,6 @@
             }
         }
     }
->>>>>>> 7a05ccec
 
     return true;
 }
@@ -126,12 +122,9 @@
     string title;   // byte array
     handle ou;
     m_time_t ts;
-<<<<<<< HEAD
     char archive;
-=======
     char hasAttachments;
     attachments_map attachedNodes;
->>>>>>> 7a05ccec
 
     unsigned short ll;
     const char* ptr = d->data();
@@ -208,15 +201,12 @@
     ts = MemAccess::get<m_time_t>(ptr);
     ptr += sizeof(m_time_t);
 
-<<<<<<< HEAD
     archive = MemAccess::get<char>(ptr);
     ptr += sizeof(char);
-=======
     hasAttachments = MemAccess::get<char>(ptr);
     ptr += sizeof hasAttachments;
->>>>>>> 7a05ccec
-
-    for (int i = 9; i--;)
+
+    for (int i = 8; i--;)
     {
         if (ptr + MemAccess::get<unsigned char>(ptr) < end)
         {
