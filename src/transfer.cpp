/**
 * @file transfer.cpp
 * @brief Pending/active up/download ordered by file fingerprint
 *
 * (c) 2013-2014 by Mega Limited, Auckland, New Zealand
 *
 * This file is part of the MEGA SDK - Client Access Engine.
 *
 * Applications using the MEGA API must present a valid application key
 * and comply with the the rules set forth in the Terms of Service.
 *
 * The MEGA SDK is distributed in the hope that it will be useful,
 * but WITHOUT ANY WARRANTY; without even the implied warranty of
 * MERCHANTABILITY or FITNESS FOR A PARTICULAR PURPOSE.
 *
 * @copyright Simplified (2-clause) BSD License.
 *
 * You should have received a copy of the license along with this
 * program.
 */

#include "mega/transfer.h"
#include "mega/megaclient.h"
#include "mega/transferslot.h"
#include "mega/megaapp.h"
#include "mega/sync.h"
#include "mega/logging.h"
#include "mega/base64.h"
#include "mega/mediafileattribute.h"
#include "megawaiter.h"
#include "mega/utils.h"
#include "mega/testhooks.h"

namespace mega {

class FileNameGenerator
{
public:
    // It generates a new name suffixed with (n). It is not conflicted in the file system
    // always a new name is returned
    static LocalPath suffixWithN(FileAccess* fa, const LocalPath& localname);

    // It generates a new name suffixed with .oldn. It is not conflicted in the file system
    // always a new name is returned
    static LocalPath suffixWithOldN(FileAccess* fa, const LocalPath& localname);

private:
    static LocalPath suffix(FileAccess* fa, const LocalPath& localname, std::function<std::string(unsigned)> suffixF);
};

LocalPath FileNameGenerator::suffixWithN(FileAccess* fa, const LocalPath& localname)
{
    return suffix(fa, localname, [ ](unsigned num) { return " (" + std::to_string(num) + ")"; });
}

LocalPath FileNameGenerator::suffixWithOldN(FileAccess* fa, const LocalPath& localname)
{
    return suffix(fa, localname, [](unsigned num) { return ".old" + std::to_string(num); });
}

LocalPath FileNameGenerator::suffix(FileAccess* fa, const LocalPath& localname, std::function<std::string(unsigned)> suffixF)
{
    LocalPath localnewname;
    unsigned num = 0;
    do
    {
        num++;
        localnewname = localname.insertFilenameSuffix(suffixF(num));
    } while (fa->fopen(localnewname, FSLogging::logExceptFileNotFound) || fa->type == FOLDERNODE);

    return localnewname;
}



TransferCategory::TransferCategory(direction_t d, filesizetype_t s)
    : direction(d)
    , sizetype(s)
{
}

TransferCategory::TransferCategory(Transfer* t)
    : direction(t->type)
    , sizetype(t->size > 131072 ? LARGEFILE : SMALLFILE)  // Conservative starting point: 131072 is the smallest chunk, we will certainly only use one socket to upload/download
{
}

unsigned TransferCategory::index()
{
    assert(direction == GET || direction == PUT);
    assert(sizetype == LARGEFILE || sizetype == SMALLFILE);
    return 2 + direction * 2 + sizetype;
}

unsigned TransferCategory::directionIndex()
{
    assert(direction == GET || direction == PUT);
    return direction;
}

Transfer::Transfer(MegaClient* cclient, direction_t ctype)
    : bt(cclient->rng, cclient->transferRetryBackoffs[ctype])
{
    type = ctype;
    client = cclient;
    size = 0;
    failcount = 0;
    pos = 0;
    ctriv = 0;
    metamac = 0;
    tag = 0;
    slot = NULL;
    asyncopencontext = NULL;
    progresscompleted = 0;
    finished = false;
    lastaccesstime = 0;
    ultoken = NULL;

    priority = 0;
    state = TRANSFERSTATE_NONE;

    skipserialization = false;

    transfers_it = client->multi_transfers[type].end();
}

// delete transfer with underlying slot, notify files
Transfer::~Transfer()
{
    auto keepDownloadTarget = false;

    TransferDbCommitter* committer = nullptr;
    if (client->tctable && client->tctable->getTransactionCommitter())
    {
        committer = dynamic_cast<TransferDbCommitter*>(client->tctable->getTransactionCommitter());
        assert(committer);
    }

    if (!uploadhandle.isUndef())
    {
        client->fileAttributesUploading.erase(uploadhandle);
    }

    for (file_list::iterator it = files.begin(); it != files.end(); it++)
    {
        if (finished)
        {
            client->filecachedel(*it, nullptr);
        }

        (*it)->transfer = NULL;

        if (type == GET)
        {
#ifdef ENABLE_SYNC
            if (auto dl = dynamic_cast<SyncDownload_inClient*>(*it))
            {
                assert((*it)->syncxfer);

                // Keep sync downloads whose Mac failed, so the user can decide to keep them or not
                if (dl->mError == API_EKEY)
                {
                    keepDownloadTarget = true;
                    dl->setLocalname(localfilename);
                }
            }
            else
#endif
            {
                assert(!(*it)->syncxfer);
                if (downloadDistributor)
                    downloadDistributor->removeTarget();
            }
        }

        // this File may be deleted by this call.  So call after the tests above
        (*it)->terminated(API_OK);
    }

    if (!mOptimizedDelete)
    {
        if (transfers_it != client->multi_transfers[type].end())
        {
            client->multi_transfers[type].erase(transfers_it);
        }

        client->transferlist.removetransfer(this);
    }

    if (slot)
    {
        delete slot;
    }

    if (asyncopencontext)
    {
        asyncopencontext.reset();
        client->asyncfopens--;
    }

    if (finished)
    {
        if (type == GET && !localfilename.empty())
        {
            if (!keepDownloadTarget)
                client->fsaccess->unlinklocal(localfilename);
        }
        client->transfercachedel(this, committer);
    }
}

bool Transfer::serialize(string *d) const
{
    assert(localfilename.empty() || localfilename.isAbsolute());

    unsigned short ll;

    d->append((const char*)&type, sizeof(type));

    const auto& tmpstr = localfilename.platformEncoded();
    ll = (unsigned short)tmpstr.size();
    d->append((char*)&ll, sizeof(ll));
    d->append(tmpstr.data(), ll);

    d->append((const char*)&filekey.bytes, sizeof(filekey.bytes));
    d->append((const char*)&ctriv, sizeof(ctriv));
    d->append((const char*)&metamac, sizeof(metamac));
    d->append((const char*)transferkey.data(), sizeof (transferkey));

    chunkmacs.serialize(*d);

    if (!FileFingerprint::serialize(d))
    {
        LOG_err << "Error serializing Transfer: Unable to serialize FileFingerprint";
        return false;
    }

    if (!badfp.serialize(d))
    {
        LOG_err << "Error serializing Transfer: Unable to serialize badfp";
        return false;
    }

    d->append((const char*)&lastaccesstime, sizeof(lastaccesstime));

    char hasUltoken;
    if (ultoken)
    {
        hasUltoken = 2;
        d->append((const char*)&hasUltoken, sizeof(char));
        d->append((const char*)ultoken.get(), UPLOADTOKENLEN);
    }
    else
    {
        hasUltoken = 0;
        d->append((const char*)&hasUltoken, sizeof(char));
    }

    // store raid URL string(s) in the same record as non-raid, 0-delimited in the case of raid
    std::string combinedUrls;
    for (std::vector<std::string>::const_iterator i = tempurls.begin(); i != tempurls.end(); ++i)
    {
        combinedUrls.append("", i == tempurls.begin() ? 0 : 1); // '\0' separator
        combinedUrls.append(*i);
    }
    ll = (unsigned short)combinedUrls.size();
    d->append((char*)&ll, sizeof(ll));
    d->append(combinedUrls.data(), ll);

    char s = static_cast<char>(state);
    d->append((const char*)&s, sizeof(s));
    d->append((const char*)&priority, sizeof(priority));

    CacheableWriter cw(*d);
    // version. Originally, 0.  Version 1 adds expansion flags, which then work in the usual way
    cw.serializeu8(1);

    // 8 expansion flags, in the normal manner.  First flag is for whether downloadFileHandle is present
    cw.serializeexpansionflags(downloadFileHandle.isUndef() ? 0 : 1);

    if (!downloadFileHandle.isUndef())
    {
        cw.serializeNodeHandle(downloadFileHandle);
    }

#ifdef DEBUG
    // very quick debug only double check
    string tempstr = *d;
    transfer_multimap tempmap[2];
    unique_ptr<Transfer> t(unserialize(client, &tempstr, tempmap));
    assert(t);
    assert(t->localfilename == localfilename);
    assert(t->tempurls == tempurls);
    assert(t->state == (state == TRANSFERSTATE_PAUSED ? TRANSFERSTATE_PAUSED : TRANSFERSTATE_NONE));
    assert(t->priority == priority);
    assert(t->fingerprint() == fingerprint() || (!t->fingerprint().isvalid && !fingerprint().isvalid));
    assert(t->badfp == badfp || (!t->badfp.isvalid && !badfp.isvalid));
    assert(t->downloadFileHandle == downloadFileHandle);
#endif


    return true;
}

Transfer *Transfer::unserialize(MegaClient *client, string *d, transfer_multimap* multi_transfers)
{
    CacheableReader r(*d);

    direction_t type;
    string filepath;
    if (!r.unserializedirection(type) ||
        (type != GET && type != PUT) ||
        !r.unserializestring(filepath))
    {
        assert(false);
        LOG_err << "Transfer unserialization failed at field " << r.fieldnum;
        return nullptr;
    }

    unique_ptr<Transfer> t(new Transfer(client, type));
    if (!filepath.empty())
    {
        t->localfilename = LocalPath::fromPlatformEncodedAbsolute(filepath);
    }

    int8_t hasUltoken;  // value 1 was for OLDUPLOADTOKENLEN, but that was from 2016

    if (!r.unserializebinary(t->filekey.bytes.data(), sizeof(t->filekey)) ||
        !r.unserializei64(t->ctriv) ||
        !r.unserializei64(t->metamac) ||
        !r.unserializebinary(t->transferkey.data(), SymmCipher::KEYLENGTH) ||
        !r.unserializechunkmacs(t->chunkmacs) ||
        !r.unserializefingerprint(*t) ||
        !r.unserializefingerprint(t->badfp) ||
        !r.unserializei64(t->lastaccesstime) ||
        !r.unserializei8(hasUltoken) ||
        (hasUltoken && hasUltoken != 2))
    {
        LOG_err << "Transfer unserialization failed at field " << r.fieldnum;
        return nullptr;
    }

    if (hasUltoken)
    {
        t->ultoken.reset(new UploadToken);
    }

    unsigned char expansionflags[8] = { 0 };
    std::string combinedUrls;
    int8_t state;
    int8_t version;
    if ((hasUltoken && !r.unserializebinary(t->ultoken->data(), UPLOADTOKENLEN)) ||
        !r.unserializestring(combinedUrls) ||
        !r.unserializei8(state) ||
        !r.unserializeu64(t->priority) ||
        !r.unserializei8(version) ||
        (version > 0 && !r.unserializeexpansionflags(expansionflags, 1)) ||
        (expansionflags[0] && !r.unserializeNodeHandle(t->downloadFileHandle)))
    {
        LOG_err << "Transfer unserialization failed at field " << r.fieldnum;
        return nullptr;
    }
    assert(!r.hasdataleft());

    size_t ll = combinedUrls.size();
    for (size_t p = 0; p < ll; )
    {
        size_t n = combinedUrls.find('\0');
        t->tempurls.push_back(combinedUrls.substr(p, n));
        assert(!t->tempurls.back().empty());
        p += (n == std::string::npos) ? ll : (n + 1);
    }
    if (!t->tempurls.empty() && t->tempurls.size() != 1 && t->tempurls.size() != RAIDPARTS)
    {
        LOG_err << "Transfer unserialization failed - temp URL incorrect components";
        return nullptr;
    }

    if (state == TRANSFERSTATE_PAUSED)
    {
        LOG_debug << "Unserializing paused transfer";
        t->state = TRANSFERSTATE_PAUSED;
    }

    t->chunkmacs.calcprogress(t->size, t->pos, t->progresscompleted);

    multi_transfers[type].insert(pair<FileFingerprint*, Transfer*>(t.get(), t.get()));
    return t.release();
}

SymmCipher *Transfer::transfercipher()
{
    return client->getRecycledTemporaryTransferCipher(transferkey.data());
}

void Transfer::removeCancelledTransferFiles(TransferDbCommitter* committer)
{
    // remove transfer files whose MegaTransfer associated has been cancelled (via cancel token)
    for (file_list::iterator it = files.begin(); it != files.end();)
    {
        file_list::iterator auxit = it++;
        if ((*auxit)->cancelToken.isCancelled())
        {
            removeTransferFile(API_EINCOMPLETE, *auxit, committer);
        }
    }
}

void Transfer::removeTransferFile(error e, File* f, TransferDbCommitter* committer)
{
    Transfer *transfer = f->transfer;
    client->filecachedel(f, committer);
    assert(*f->file_it == f);
    transfer->files.erase(f->file_it);
    client->app->file_removed(f, e);
    f->transfer = NULL;
    f->terminated(e);
}

void Transfer::removeAndDeleteSelf(transferstate_t finalState)
{
    finished = true;
    state = finalState;
    client->app->transfer_removed(this);

    // this will also remove the transfer from internal lists etc.
    // those use a lazy delete (ie mark for later deletion) so that we don't invalidate iterators.
    delete this;
}

// transfer attempt failed, notify all related files, collect request on
// whether to abort the transfer, kill transfer if unanimous
void Transfer::failed(const Error& e, TransferDbCommitter& committer, dstime timeleft)
{
    bool defer = false;

    LOG_debug << "Transfer failed with error " << e;

    DEBUG_TEST_HOOK_DOWNLOAD_FAILED(e);

    if (e == API_EOVERQUOTA || e == API_EPAYWALL)
    {
        assert((e == API_EPAYWALL && !timeleft) || (type == PUT && !timeleft) || (type == GET && timeleft)); // overstorage only possible for uploads, overbandwidth for downloads
        if (!slot)
        {
            bt.backoff(timeleft ? timeleft : NEVER);
            client->activateoverquota(timeleft, (e == API_EPAYWALL));
            client->app->transfer_failed(this, e, timeleft);
            ++client->performanceStats.transferTempErrors;
        }
        else
        {
            bool allForeignTargets = true;
            for (auto &file : files)
            {
                if (client->isPrivateNode(file->h))
                {
                    allForeignTargets = false;
                    break;
                }
            }

            /* If all targets are foreign and there's not a bandwidth overquota, transfer must fail.
             * Otherwise we need to activate overquota.
             */
            if (!timeleft && allForeignTargets)
            {
                client->app->transfer_failed(this, e);
            }
            else
            {
                bt.backoff(timeleft ? timeleft : NEVER);
                client->activateoverquota(timeleft, (e == API_EPAYWALL));
            }
        }
    }
    else if (e == API_EARGS || (e == API_EBLOCKED && type == GET) || (e == API_ETOOMANY && type == GET && e.hasExtraInfo()))
    {
        client->app->transfer_failed(this, e);
    }
    else if (e != API_EBUSINESSPASTDUE)
    {
        bt.backoff();
        state = TRANSFERSTATE_RETRYING;
        client->app->transfer_failed(this, e, timeleft);
        ++client->performanceStats.transferTempErrors;
    }

    for (file_list::iterator it = files.begin(); it != files.end();)
    {
        // Remove files with foreign targets, if transfer failed with a (foreign) storage overquota
        if (e == API_EOVERQUOTA
                && !timeleft
                && client->isForeignNode((*it)->h))
        {
            File *f = (*it++);
            removeTransferFile(API_EOVERQUOTA, f, &committer);
            continue;
        }

        /*
         * If the transfer failed with API_EARGS, the target handle is invalid. For a sync-transfer,
         * the actionpacket will eventually remove the target and the sync-engine will force to
         * disable the synchronization of the folder. For non-sync-transfers, remove the file directly.
         */
        if (e == API_EARGS || (e == API_EBLOCKED && type == GET) || (e == API_ETOOMANY && type == GET && e.hasExtraInfo()))
        {
             File *f = (*it++);
             if (f->syncxfer && e == API_EARGS)
             {
                defer = true;
             }
             else
             {
                removeTransferFile(e, f, &committer);
             }
             continue;
        }

        if (((*it)->failed(e, client) && (e != API_EBUSINESSPASTDUE))
                || (e == API_ENOENT // putnodes returned -9, file-storage server unavailable
                    && type == PUT
                    && tempurls.empty()
                    && failcount < 16) )
        {
            defer = true;
        }

        it++;
    }

    tempurls.clear();
    if (type == PUT)
    {
        chunkmacs.clear();
        progresscompleted = 0;
        ultoken.reset();
        pos = 0;

        if (slot && slot->fa)
        {
            if (!slot->fa->fopenSucceeded)
            {
                LOG_warn << "fopen failed for upload.";
                defer = false;
            }
            else if (slot->fa->mtime != mtime || slot->fa->size != size)
            {
                LOG_warn << "Modification detected during active upload. Size: " << size << "  Mtime: " << mtime
                         << "    FaSize: " << slot->fa->size << "  FaMtime: " << slot->fa->mtime;
                defer = false;
            }
        }
    }

    if (defer)
    {
        failcount++;
        delete slot;
        slot = NULL;
        client->transfercacheadd(this, &committer);

        LOG_debug << "Deferring transfer " << failcount << " during " << (bt.retryin() * 100) << " ms" << " [this = " << this << "]";
    }
    else
    {
        LOG_debug << "Removing transfer" << " [this = " << this << "]";
        state = TRANSFERSTATE_FAILED;
        finished = true;

#ifdef ENABLE_SYNC
        if (e == API_EBUSINESSPASTDUE)
        {
            LOG_debug << "Disabling syncs on account of API_EBUSINESSPASTDUE error on transfer";
            client->syncs.disableSyncs(ACCOUNT_EXPIRED, false, true);
        }
#endif

        for (file_list::iterator it = files.begin(); it != files.end(); it++)
        {
#ifdef ENABLE_SYNC
            if((*it)->syncxfer
                && e != API_EBUSINESSPASTDUE
                && e != API_EOVERQUOTA
                && e != API_EPAYWALL)
            {
                // Get the sync to check that folder again so it doesn't just recreate that same transfer
                LOG_debug << "Trigger sync parent path scan for failed transfer of " << (*it)->getLocalname();
                client->syncs.triggerSync((*it)->getLocalname().parentPath(), type == PUT);
            }
#endif


            client->app->file_removed(*it, e);
        }
        client->app->transfer_removed(this);
        ++client->performanceStats.transferFails;
        delete this;
    }
}

#ifdef USE_MEDIAINFO
static uint32_t* fileAttributeKeyPtr(byte filekey[FILENODEKEYLENGTH])
{
    // returns the last half, beyond the actual key, ie the nonce+crc
    return (uint32_t*)(filekey + FILENODEKEYLENGTH / 2);
}
#endif

void Transfer::addAnyMissingMediaFileAttributes(Node* node, /*const*/ LocalPath& localpath)
{
    assert(type == PUT || (node && node->type == FILENODE));

#ifdef USE_MEDIAINFO
    string ext;
    if (((type == PUT && size >= 16) || (node && node->nodekey().size() == FILENODEKEYLENGTH && node->size >= 16)) &&
        client->fsaccess->getextension(localpath, ext) &&
        MediaProperties::isMediaFilenameExt(ext) &&
        !client->mediaFileInfo.mediaCodecsFailed)
    {
        // for upload, the key is in the transfer.  for download, the key is in the node.
        uint32_t* attrKey = fileAttributeKeyPtr((type == PUT) ? filekey.bytes.data() : (byte*)node->nodekey().data());

        if (type == PUT || !node->hasfileattribute(fa_media) || client->mediaFileInfo.timeToRetryMediaPropertyExtraction(node->fileattrstring, attrKey))
        {
            // if we don't have the codec id mappings yet, send the request
            client->mediaFileInfo.requestCodecMappingsOneTime(client, LocalPath());

            // always get the attribute string; it may indicate this version of the mediaInfo library was unable to interpret the file
            MediaProperties vp;
            vp.extractMediaPropertyFileAttributes(localpath, client->fsaccess.get());

            if (type == PUT)
            {
                client->mediaFileInfo.queueMediaPropertiesFileAttributesForUpload(vp, attrKey, client, uploadhandle, this);
            }
            else
            {
                client->mediaFileInfo.sendOrQueueMediaPropertiesFileAttributesForExistingFile(vp, attrKey, client, node->nodeHandle());
            }
        }
    }
#endif
}

bool Transfer::resolveCollision(FileAccess* fa, File* file, LocalPath &dest)
{
    bool transient_error = false;
    switch (file->getCollisionResolution())
    {
    case CollisionResolution::Overwrite:
        LOG_debug << "The destination file exist (not synced). Overwrite";
        break;
    case CollisionResolution::RenameExistingToOldN:
        LOG_debug << "The destination file exist (not synced). Rename it";
        if (client->fsaccess->renamelocal(dest, FileNameGenerator::suffixWithOldN(fa, dest)))
        {
            //OK;
        }
        else if (client->fsaccess->transient_error)
        {
            transient_error = true;
        }
        break;
    case CollisionResolution::RenameNewWithN: //fall through
    default:
        LOG_debug << "The destination file exist (not synced). Saving with a different name";
        file->setLocalname(dest = FileNameGenerator::suffixWithN(fa, dest));
        break;
    }
    return transient_error;
}

// transfer completion: copy received file locally, set timestamp(s), verify
// fingerprint, notify app, notify files
void Transfer::complete(TransferDbCommitter& committer)
{
    CodeCounter::ScopeTimer ccst(client->performanceStats.transferComplete);

    state = TRANSFERSTATE_COMPLETING;
    client->app->transfer_update(this);

    if (type == GET)
    {

        LOG_debug << client->clientname << "Download complete: " << (files.size() ? LOG_NODEHANDLE(files.front()->h) : "NO_FILES") << " " << files.size() << (files.size() ? files.front()->name : "");

        bool transient_error = false;
<<<<<<< HEAD
=======
        LocalPath localname;
        bool tempfileIsUsed = false;
>>>>>>> 107e572f
        bool success;

        // disconnect temp file from slot...
        slot->fa.reset();

        // FIXME: multiple overwrite race conditions below (make copies
        // from open file instead of closing/reopening!)

        // set timestamp (subsequent moves & copies are assumed not to alter mtime)
        success = client->fsaccess->setmtimelocal(localfilename, mtime);

        if (!success)
        {
            transient_error = client->fsaccess->transient_error;
            LOG_debug << "setmtimelocal failed " << transient_error;
        }

        // try to catch failing cases in the debugger (seen on synology SMB drive after the file was moved to final destination)
        assert(FSNode::debugConfirmOnDiskFingerprintOrLogWhy(*client->fsaccess, localfilename, *this));

        // verify integrity of file
        auto fa = client->fsaccess->newfileaccess();
        FileFingerprint fingerprint;
        Node* n = nullptr;
        bool fixfingerprint = false;
        bool fixedfingerprint = false;
        bool syncxfer = false;

        for (file_list::iterator it = files.begin(); it != files.end(); it++)
        {
            if ((*it)->syncxfer)
            {
                syncxfer = true;
            }

            if (!fixedfingerprint && (n = client->nodeByHandle((*it)->h))
                 && !(*(FileFingerprint*)this == *(FileFingerprint*)n))
            {
                LOG_debug << "Wrong fingerprint already fixed";
                fixedfingerprint = true;
            }

            if (syncxfer && fixedfingerprint)
            {
                break;
            }
        }

        if (!fixedfingerprint && success && fa->fopen(localfilename, true, false, FSLogging::logOnError))
        {
            fingerprint.genfingerprint(fa.get());
            if (isvalid && !(fingerprint == *(FileFingerprint*)this))
            {
                LOG_err << "Fingerprint mismatch";

                // enforce the verification of the fingerprint for sync transfers only
                if (syncxfer && (!badfp.isvalid || !(badfp == fingerprint)))
                {
                    badfp = fingerprint;
                    fa.reset();
                    chunkmacs.clear();
                    client->fsaccess->unlinklocal(localfilename);
                    return failed(API_EWRITE, committer);
                }
                else
                {
                    // We consider that mtime is different if the difference is >2
                    // due to the resolution of mtime in some filesystems (like FAT).
                    // This check prevents changes in the fingerprint due to silent
                    // errors in setmtimelocal (returning success but not setting the
                    // modification time) that seem to happen in some Android devices.
                    if (abs(mtime - fingerprint.mtime) <= 2)
                    {
                        fixfingerprint = true;
                    }
                    else
                    {
                        LOG_warn << "Silent failure in setmtimelocal";
                    }
                }
            }
        }
        else
        {
            if (syncxfer && !fixedfingerprint && success)
            {
                transient_error = fa->retry;
                LOG_debug << "Unable to validate fingerprint " << transient_error;
            }
        }
        fa.reset();

        char me64[12];
        Base64::btoa((const byte*)&client->me, MegaClient::USERHANDLE, me64);

        if (!transient_error)
        {
            if (fingerprint.isvalid)
            {
                // set FileFingerprint on source node(s) if missing
                set<handle> nodes;
                for (file_list::iterator it = files.begin(); it != files.end(); it++)
                {
                    if ((*it)->hprivate && !(*it)->hforeign && (n = client->nodeByHandle((*it)->h))
                            && nodes.find(n->nodehandle) == nodes.end())
                    {
                        nodes.insert(n->nodehandle);

                        if ((!n->isvalid || fixfingerprint)
                                && !(fingerprint == *(FileFingerprint*)n)
                                && fingerprint.size == this->size)
                        {
                            LOG_debug << "Fixing fingerprint";
                            *(FileFingerprint*)n = fingerprint;

                            attr_map attrUpdate;
                            n->serializefingerprint(&attrUpdate['c']);
                            client->setattr(n, std::move(attrUpdate), nullptr, false);
                        }
                    }
                }
            }

            // ...and place it in all target locations. first, update the files'
            // local target filenames, in case they have changed during the upload
            for (file_list::iterator it = files.begin(); it != files.end(); it++)
            {
                (*it)->updatelocalname();
            }

            if (!downloadDistributor)
            {
                // we keep the old one in case there was a temporary_error previously
                downloadDistributor.reset(new FileDistributor(localfilename, files.size(), mtime, *this));
            }

            set<string> keys;
            // place file in all target locations - use up to one renames, copy
            // operations for the rest
            // remove and complete successfully completed files
            for (file_list::iterator it = files.begin(); it != files.end(); )
            {
                if ((*it)->syncxfer)
                {
<<<<<<< HEAD
                    // leave sync items for later, they will be passed to the sync thread
                    ++it;
                    continue;
                }

                transient_error = false;
                success = false;

                auto finalpath = (*it)->getLocalname();
=======
                    fa = client->fsaccess->newfileaccess();
                    if (fa->fopen(localname, FSLogging::logOnError) || fa->type == FOLDERNODE)
                    {
                        // the destination path already exists
        #ifdef ENABLE_SYNC
                        if((*it)->syncxfer)
                        {
                            bool foundOne = false;
                            client->syncs.forEachRunningSync([&](Sync* sync){

                                LocalNode *localNode = sync->localnodebypath(NULL, localname);
                                if (localNode && !foundOne)
                                {
                                    LOG_debug << "Overwriting a local synced file. Moving the previous one to debris";

                                    // try to move to local debris
                                    if(!sync->movetolocaldebris(localname))
                                    {
                                        transient_error = client->fsaccess->transient_error;
                                    }

                                    foundOne = true;
                                }
                            });

                            if (!foundOne)
                            {
                                LOG_err << "LocalNode for destination file not found";

                                if(client->syncs.hasRunningSyncs())
                                {
                                    // try to move to debris in the first sync
                                    if(!client->syncs.firstRunningSync()->movetolocaldebris(localname))
                                    {
                                        transient_error = client->fsaccess->transient_error;
                                    }
                                }
                            }
                        }
                        else
        #endif
                        {
                            transient_error = resolveCollision(fa.get(), *it, localname);
                        }
                    }
                    else
                    {
                        transient_error = fa->retry;
                    }
>>>>>>> 107e572f

                // it may update the path to include (n) if there is a clash
                bool name_too_long = false;
                success = downloadDistributor->distributeTo(finalpath, *client->fsaccess, FileDistributor::RenameWithBracketedNumber, transient_error, name_too_long, nullptr);

<<<<<<< HEAD
                if (success)
                {
                    (*it)->setLocalname(finalpath);  // so the app may report an accurate final name
                }
                else if (transient_error)
                {
                    it++;
                    continue;
=======
                // rename the temp file for the last one when the temp file is not used yet
                if (files.size() == 1 && !tempfileIsUsed)
                {
                    if (localfilename != localname)
                    {
                        LOG_debug << "Renaming temporary file to target path";
                        if (client->fsaccess->renamelocal(localfilename, localname))
                        {
                            tempfileIsUsed = true;
                            success = true;
                        }
                        else if (client->fsaccess->transient_error)
                        {
                            transient_error = true;
                        }
                    }
                    else
                    {
                        tempfileIsUsed = true;
                        success = true;
                    }
                }

                // copy the temp file to the destination
                if (!success)
                {
                    if(localfilename == localname)
                    {
                        LOG_debug << "Identical node downloaded to the same folder";
                        tempfileIsUsed = true;
                        success = true;
                    }
                    else if (client->fsaccess->copylocal(localfilename, localname, mtime))
                    {
                        success = true;
                    }
                    else if (client->fsaccess->transient_error)
                    {
                        transient_error = true;
                    }
>>>>>>> 107e572f
                }

                if (success)
                {
                    // set missing node attributes
                    if ((*it)->hprivate && !(*it)->hforeign && (n = client->nodeByHandle((*it)->h)))
                    {
                        auto localname = (*it)->getLocalname();
                        if (!client->gfxdisabled && client->gfx && client->gfx->isgfx(localname) &&
                            keys.find(n->nodekey()) == keys.end() &&    // this file hasn't been processed yet
                            client->checkaccess(n, OWNER))
                        {
                            keys.insert(n->nodekey());

                            // check if restoration of missing attributes failed in the past (no access)
                            if (n->attrs.map.find('f') == n->attrs.map.end() || n->attrs.map['f'] != me64)
                            {
                                // check for missing imagery
                                int missingattr = 0;
                                if (!n->hasfileattribute(GfxProc::THUMBNAIL)) missingattr |= 1 << GfxProc::THUMBNAIL;
                                if (!n->hasfileattribute(GfxProc::PREVIEW)) missingattr |= 1 << GfxProc::PREVIEW;

                                if (missingattr)
                                {
                                    client->gfx->gendimensionsputfa(NULL, localname, NodeOrUploadHandle(n->nodeHandle()), n->nodecipher(), missingattr);
                                }

                                addAnyMissingMediaFileAttributes(n, localname);
                            }
                        }
                    }
                }

                if (success)
                {
<<<<<<< HEAD
                    // prevent deletion of associated Transfer object in completed()
                    client->filecachedel(*it, &committer);
                    client->app->file_complete(*it);
                    (*it)->transfer = NULL;
                    (*it)->completed(this, (*it)->syncxfer ? PUTNODES_SYNC : PUTNODES_APP);
                    files.erase(it++);
                }
                else if (transient_error)
                {
                    LOG_debug << "Transient error completing file";
                    it++;
                }
                else if (!(*it)->failed(API_EAGAIN, client))
                {
                    File* f = (*it);
                    files.erase(it++);

                    LOG_warn << "Unable to complete transfer due to a persistent error";
                    client->filecachedel(f, &committer);
=======
                    if (success)
                    {
                        // prevent deletion of associated Transfer object in completed()
                        client->filecachedel(*it, &committer);
                        client->app->file_complete(*it);
                        (*it)->transfer = NULL;
                        (*it)->completed(this, (*it)->syncxfer ? PUTNODES_SYNC : PUTNODES_APP);
                        files.erase(it++);
                    }
                    else if (!(*it)->failed(API_EAGAIN, client)) // failed and doesn't retry
                    {
                        File* f = (*it);
                        files.erase(it++);
                        {
                            LOG_warn << "Unable to complete transfer due to a persistent error";
                            client->filecachedel(f, &committer);
>>>>>>> 107e572f
#ifdef ENABLE_SYNC
                    if (f->syncxfer)
                    {
                        client->syncs.setSyncsNeedFullSync(false, false, UNDEF);
                    }
<<<<<<< HEAD
                    else
#endif
=======
                    else // failed and retry
>>>>>>> 107e572f
                    {
                        downloadDistributor->removeTarget();
                    }

                    client->app->file_removed(f, API_EWRITE);
                    f->transfer = NULL;
                    f->terminated(API_EWRITE);
                }
                else // Transient error, retry
                {
                    failcount++;
                    LOG_debug << "Persistent error completing file. Failcount: " << failcount;
                    if (name_too_long)
                    {
                        LOG_warn << "Error is: name too long";
                    }
                    it++;
                }
            }

<<<<<<< HEAD
#ifdef ENABLE_SYNC
            for (file_list::iterator it = files.begin(); it != files.end(); )
=======
            // unlink the temp file if it is not used yet when all files are completed
            if (files.empty() && !tempfileIsUsed)
>>>>>>> 107e572f
            {
                // now that the file itself is moved (if started as a manual download),
                // we can let the sync copy (or move) for the sync cases
                File* f = *it;

                // pass the distribution responsibility to the sync, for sync requested downloads
                if (f->syncxfer)
                {
                    auto dl = dynamic_cast<SyncDownload_inClient*>(f);
                    assert(dl);
                    dl->downloadDistributor = downloadDistributor;

                    client->filecachedel(f, &committer);
                    client->app->file_complete(f);
                    f->transfer = NULL;
                    f->completed(this, PUTNODES_SYNC);  // sets wasCompleted == true, and the sync thread can then call the distributor
                    it = files.erase(it);
                }
                else it++;
            }
#endif // ENABLE_SYNC

            if (!files.size())
            {
                // check if we should delete the download at downloaded path
                downloadDistributor.reset();
            }
        }

        if (files.empty()) // all processed
        {
            state = TRANSFERSTATE_COMPLETED;
            assert(localfilename.isAbsolute());
            finished = true;

            client->app->transfer_complete(this);
            localfilename.clear();
            delete this;
        }
        else
        {
            // some files are still pending completion, close fa and set retry timer
            slot->fa.reset();

            LOG_debug << "Files pending completion: " << files.size() << ". Waiting for a retry.";
            LOG_debug << "First pending file: " << files.front()->name;

            slot->retrying = true;
            slot->retrybt.backoff(11);
        }
    }
    else // type == PUT
    {
        LOG_debug << client->clientname << "Upload complete: " << (files.size() ? files.front()->name : "NO_FILES") << " " << files.size();

        if (slot->fa)
        {
            slot->fa.reset();
        }

        // files must not change during a PUT transfer
        for (file_list::iterator it = files.begin(); it != files.end(); )
        {
            File *f = (*it);
            LocalPath localpath = f->getLocalname();

            LOG_debug << "Verifying upload";

            auto fa = client->fsaccess->newfileaccess();
            bool isOpen = fa->fopen(localpath, FSLogging::logOnError);
            if (!isOpen)
            {
                if (client->fsaccess->transient_error)
                {
                    LOG_warn << "Retrying upload completion due to a transient error";
                    slot->retrying = true;
                    slot->retrybt.backoff(11);
                    return;
                }
            }

            if (!f->syncxfer &&  // for syncs, it's ok if the file moved/renamed elsewhere since
               (!isOpen || f->genfingerprint(fa.get())))
            {
                if (!isOpen)
                {
                    LOG_warn << "Deletion detected after upload";
                }
                else
                {
                    LOG_warn << "Modification detected after upload";
                }

                it++; // the next line will remove the current item and invalidate that iterator
                removeTransferFile(API_EREAD, f, &committer);
            }
            else
            {
                it++;
            }
        }

        if (!files.size())
        {
            return failed(API_EREAD, committer);
        }


        if (!client->gfxdisabled)
        {
            // prepare file attributes for video/audio files if the file is suitable
            addAnyMissingMediaFileAttributes(NULL, localfilename);
        }

        // if this transfer is put on hold, do not complete
        client->checkfacompletion(uploadhandle, this, true);
    }
}

void Transfer::completefiles()
{
    // notify all files and give them an opportunity to self-destruct
    vector<uint32_t> &ids = client->pendingtcids[tag];
    vector<LocalPath> *pfs = NULL;
#ifdef ENABLE_SYNC
    bool wakeSyncs = false;
#endif // ENABLE_SYNC

    for (file_list::iterator it = files.begin(); it != files.end(); )
    {
        File *f = (*it);
        ids.push_back(f->dbid);
        if (f->temporaryfile)
        {
            if (!pfs)
            {
                pfs = &client->pendingfiles[tag];
            }
            pfs->push_back(f->getLocalname());
        }

        client->app->file_complete(f);

#ifdef ENABLE_SYNC
        if (f->syncxfer && type == PUT)
        {
            if (SyncUpload_inClient* put = dynamic_cast<SyncUpload_inClient*>(f))
            {
                // We are about to hand over responsibility for putnodes to the sync
                // However, if the sync gets shut down before that is sent, or the
                // operation turns out to be invalidated (eg. uploaded file deleted before putnodes)
                // then we must inform the app of the final transfer outcome.
                client->transferBackstop.remember(put->tag, put->selfKeepAlive);
                wakeSyncs = true;
            }
        }
#endif // ENABLE_SYNC

        f->transfer = NULL;
        f->completed(this, f->syncxfer ? PUTNODES_SYNC : PUTNODES_APP);
        files.erase(it++);
    }
    ids.push_back(dbid);

#ifdef ENABLE_SYNC
    if (wakeSyncs)
    {
        // for a sync that is only uploading, there's no other mechansim to wake it up early between tree recursions
        client->syncs.skipWait = true;
        client->syncs.waiter->notify();
    }
#endif // ENABLE_SYNC
}

DirectReadNode::DirectReadNode(MegaClient* cclient, handle ch, bool cp, SymmCipher* csymmcipher, int64_t cctriv, const char *privauth, const char *pubauth, const char *cauth)
{
    client = cclient;

    p = cp;
    h = ch;

    if (privauth)
    {
        privateauth = privauth;
    }

    if (pubauth)
    {
        publicauth = pubauth;
    }

    if (cauth)
    {
        chatauth = cauth;
    }

    symmcipher = *csymmcipher;
    ctriv = cctriv;

    retries = 0;
    size = 0;

    pendingcmd = NULL;

    dsdrn_it = client->dsdrns.end();
}

DirectReadNode::~DirectReadNode()
{
    schedule(NEVER);

    if (pendingcmd)
    {
        pendingcmd->cancel();
    }

    for (dr_list::iterator it = reads.begin(); it != reads.end(); )
    {
        delete *(it++);
    }

    client->hdrns.erase(hdrn_it);
}

void DirectReadNode::dispatch()
{
    if (reads.empty())
    {
        LOG_debug << "Removing DirectReadNode" << " [this = " << this << "]";
        delete this;
    }
    else
    {
        for (dr_list::iterator it = reads.begin(); it != reads.end(); it++)
        {
            assert((*it)->drq_it == client->drq.end());
            assert(!(*it)->drs);
        }

        schedule(DirectReadSlot::TIMEOUT_DS);
        if (!pendingcmd)
        {
            pendingcmd = new CommandDirectRead(client, this);
            client->reqs.add(pendingcmd);
        }
    }
}

// abort all active reads, remove pending reads and reschedule with app-supplied backoff
void DirectReadNode::retry(const Error& e, dstime timeleft)
{
    if (reads.empty())
    {
        LOG_warn << "Removing DirectReadNode. No reads to retry" << " [this = " << this << "]";
        delete this;
        return;
    }

    dstime minretryds = NEVER;

    retries++;

    LOG_warn << "[DirectReadNode::retry] Streaming transfer retry due to error " << e << " [this = " << this << "]";
    if (client->autodownport)
    {
        client->usealtdownport = !client->usealtdownport;
    }

    // signal failure to app, obtain minimum desired retry time
    for (dr_list::iterator it = reads.begin(); it != reads.end(); )
    {
        if ((*it)->appdata)
        {
            (*it)->abort();

            if (e)
            {
                LOG_debug << "[DirectReadNode::retry] Calling pread_failure for DirectRead (" << (void*)(*it) << ")" << " [this = " << this << "]";
                dstime retryds = client->app->pread_failure(e, retries, (*it)->appdata, timeleft);

                if (retryds < minretryds && !(e == API_ETOOMANY && e.hasExtraInfo()))
                {
                    minretryds = retryds;
                }
            }
        }
        else
        {
            // This situation should never happen
            client->sendevent(99472, "DirectRead detected with a null transfer");
        }
        if (!(*it)->appdata) // It may have been deleted after pread_failure
        {
            // Transfer is deleted
            LOG_warn << "[DirectReadNode::retry] No appdata (transfer has been deleted) for this DirectRead (" << (void*)(*it) << "). Deleting affected DirectRead" << " [this = " << this << "]";
            delete *(it++);
        }
        else it++;
    }

    if (reads.empty()) // Check again if there are DirectReads left to retry
    {
        LOG_warn << "Removing DirectReadNode. No reads left to retry" << " [this = " << this << "]";
        delete this;
        return;
    }

    if (e == API_EOVERQUOTA && timeleft)
    {
        // don't retry at least until the end of the overquota state
        client->overquotauntil = Waiter::ds + timeleft;
        if (minretryds < timeleft)
        {
            minretryds = timeleft;
        }
    }
    else if (e == API_EPAYWALL)
    {
        minretryds = NEVER;
    }

    tempurls.clear();

    if (!e || !minretryds)
    {
        // immediate retry desired
        dispatch();
    }
    else
    {
        if (EVER(minretryds))
        {
            // delayed retry desired
            schedule(minretryds);
        }
        else
        {
            // cancellation desired
            LOG_debug << "[DirectReadNode::retry] Removing DirectReadNode. Too many errors" << " [this = " << this << "]";
            delete this;
        }
    }
}

void DirectReadNode::cmdresult(const Error &e, dstime timeleft)
{
    pendingcmd = NULL;

    if (e == API_OK)
    {
        // feed all pending reads to the global read queue
        for (dr_list::iterator it = reads.begin(); it != reads.end(); it++)
        {
            DirectRead* dr = *it;
            assert(dr->drq_it == client->drq.end());

            if (dr->drbuf.tempUrlVector().empty())
            {
                // DirectRead starting
                m_off_t streamingMaxReqSize = dr->drMaxReqSize();
                LOG_debug << "Direct read node size = " << dr->drn->size << ", streaming max request size: " << streamingMaxReqSize;
                dr->drbuf.setIsRaid(dr->drn->tempurls, dr->offset, dr->offset + dr->count, dr->drn->size, streamingMaxReqSize);
            }
            else
            {
                // URLs have been re-requested, eg. due to temp URL expiry.  Keep any parts downloaded already
                dr->drbuf.updateUrlsAndResetPos(dr->drn->tempurls);
            }

            dr->drq_it = client->drq.insert(client->drq.end(), *it);
        }

        schedule(DirectReadSlot::TIMEOUT_DS);
    }
    else
    {
        retry(e, timeleft);
    }
}

void DirectReadNode::schedule(dstime deltads)
{
    WAIT_CLASS::bumpds();
    if (dsdrn_it != client->dsdrns.end())
    {
        client->dsdrns.erase(dsdrn_it);
    }

    if (EVER(deltads))
    {
        dsdrn_it = client->dsdrns.insert(pair<dstime, DirectReadNode*>(Waiter::ds + deltads, this));
    }
    else
    {
        dsdrn_it = client->dsdrns.end();
    }
}

void DirectReadNode::enqueue(m_off_t offset, m_off_t count, int reqtag, void* appdata)
{
    new DirectRead(this, count, offset, reqtag, appdata);
}

bool DirectReadSlot::processAnyOutputPieces()
{
    bool continueDirectRead = true;

    std::shared_ptr<TransferBufferManager::FilePiece> outputPiece;
    while (continueDirectRead && (outputPiece = mDr->drbuf.getAsyncOutputBufferPointer(0)))
    {
        size_t len = outputPiece->buf.datalen();
        mSpeed = mSpeedController.calculateSpeed(len);
        mMeanSpeed = mSpeedController.getMeanSpeed();
        mDr->drn->client->httpio->updatedownloadspeed(len);

        if (mDr->appdata)
        {
            mSlotThroughput.first += static_cast<m_off_t>(len);
            auto lastDataTime = std::chrono::duration_cast<std::chrono::milliseconds>(std::chrono::steady_clock::now() - mSlotStartTime).count();
            mSlotThroughput.second = static_cast<m_off_t>(lastDataTime);
            LOG_verbose << "DirectReadSlot -> Delivering assembled part ->"
                        << "len = " << len << ", speed = " << mSpeed << ", meanSpeed = " << (mMeanSpeed / 1024) << " KB/s"
                        << ", slotThroughput = " << ((calcThroughput(mSlotThroughput.first, mSlotThroughput.second) * 1000) / 1024) << " KB/s]" << " [this = " << this << "]";
            continueDirectRead = mDr->drn->client->app->pread_data(outputPiece->buf.datastart(), len, mPos, mSpeed, mMeanSpeed, mDr->appdata);
        }
        else
        {
            LOG_err << "DirectReadSlot tried to deliver an assembled part, but the transfer doesn't exist anymore. Aborting" << " [this = " << this << "]";
            mDr->drn->client->sendevent(99472, "DirectRead detected with a null transfer");
            continueDirectRead = false;
        }
        mDr->drbuf.bufferWriteCompleted(0, true);

        if (continueDirectRead)
        {
            mPos += len;
            mDr->drn->partiallen += len;
            mDr->progress += len;
            mMinComparableThroughput = static_cast<m_off_t>(len);
        }
    }
    return continueDirectRead;
}

bool DirectReadSlot::waitForPartsInFlight() const
{
    return DirectReadSlot::WAIT_FOR_PARTS_IN_FLIGHT &&
            mDr->drbuf.isRaid() &&
            mWaitForParts;
}

unsigned DirectReadSlot::usedConnections() const
{
    assert(mDr->drbuf.isRaid());
    if (!mDr->drbuf.isRaid() || mReqs.empty())
    {
        LOG_warn << "DirectReadSlot -> usedConnections() being used when it shouldn't" << " [this = " << this << "]";
    }
    return static_cast<unsigned>(mReqs.size()) - ((mUnusedRaidConnection != static_cast<unsigned>(mReqs.size())) ? 1 : 0);
}

bool DirectReadSlot::resetConnection(size_t connectionNum)
{
    LOG_debug << "DirectReadSlot [conn " << connectionNum << "] -> resetConnection" << " [this = " << this << "]";
    assert(connectionNum < mReqs.size());
    if (connectionNum >= mReqs.size())
    {
        return false;
    }
    if (mReqs[connectionNum])
    {
        mReqs[connectionNum]->disconnect();
        mReqs[connectionNum]->status = REQ_READY;
        mThroughput[connectionNum].first = 0;
        mThroughput[connectionNum].second = 0;
    }
    mDr->drbuf.resetPart(static_cast<unsigned>(connectionNum));
    return true;
}

m_off_t DirectReadSlot::getThroughput(size_t connectionNum) const
{
    assert(connectionNum < mReqs.size());
    m_off_t connectionThroughPut = calcThroughput(mThroughput[connectionNum].first, mThroughput[connectionNum].second);
    return connectionThroughPut;
}

m_off_t DirectReadSlot::calcThroughput(m_off_t numBytes, m_off_t timeCount) const
{
    m_off_t throughput = (numBytes && timeCount) ?
                            numBytes / timeCount :
                            0;
    return throughput;
}

bool DirectReadSlot::searchAndDisconnectSlowestConnection(size_t connectionNum)
{
    assert(connectionNum < mReqs.size());
    if (!mDr->drbuf.isRaid() ||
        mNumSlowConnectionsSwitches >= DirectReadSlot::MAX_SLOW_CONNECTION_SWITCHES || // Limit for connection switches
        mNumReqsInflight) // If there is any connection inflight we don't switch (we only switch when the status is REQ_READY for all reqs to avoid disconnections)
    {
        return false;
    }
    std::unique_ptr<HttpReq>& req = mReqs[connectionNum];
    if (!req || (connectionNum == mUnusedRaidConnection))
    {
        return false;
    }
    bool minComparableThroughputForThisConnection = mThroughput[connectionNum].second &&
                                                    mThroughput[connectionNum].first >= mMinComparableThroughput;
    if (minComparableThroughputForThisConnection)
    {
        size_t slowestConnection = connectionNum;
        size_t fastestConnection = connectionNum;
        size_t numReqs = mReqs.size();
        bool minComparableThroughputForOtherConnection = true;
        for (size_t otherConnection = numReqs; (otherConnection-- > 0) && minComparableThroughputForOtherConnection;)
        {
            if ((otherConnection != connectionNum) &&
                (otherConnection != mUnusedRaidConnection))
            {
                bool otherConnectionIsDone = (mReqs[otherConnection] &&
                                                    (mReqs[otherConnection]->status == REQ_DONE ||
                                                    (mReqs[otherConnection]->pos == mDr->drbuf.transferSize(static_cast<unsigned>(otherConnection)))));
                bool otherConnectionHasEnoughDataToCompare = mThroughput[otherConnection].second && mThroughput[otherConnection].first >= mMinComparableThroughput;
                bool compareCondition = otherConnectionHasEnoughDataToCompare && !otherConnectionIsDone;
                if (compareCondition)
                {
                    m_off_t otherConnectionThroughput = getThroughput(otherConnection);
                    m_off_t slowestConnectionThroughput = getThroughput(slowestConnection);
                    m_off_t fastestConnectionThroughput = getThroughput(fastestConnection);
                    if (otherConnectionThroughput < slowestConnectionThroughput)
                    {
                        slowestConnection = otherConnection;
                    }
                    if (otherConnectionThroughput > fastestConnectionThroughput)
                    {
                        fastestConnection = otherConnection;
                    }
                }
                else // If we don't have enough throughput data for one connection, or any connection is done (we shouldn't reset it at that point), then we just skip this
                {
                    // Cannot compare... will need to wait
                    slowestConnection = numReqs;
                    fastestConnection = numReqs;
                    minComparableThroughputForOtherConnection = false;
                }
            }
        }
        LOG_verbose << "DirectReadSlot [conn " << connectionNum << "]"
                    << " Test slow connection -> slowest connection = " << slowestConnection
                    << ", fastest connection = " << fastestConnection
                    << ", unused raid connection = " << mUnusedRaidConnection
                    << ", mMinComparableThroughput = " << (mMinComparableThroughput / 1024) << " KB/s" << " [this = " << this << "]";
        if (((slowestConnection == connectionNum) ||
             ((slowestConnection != numReqs) && (mReqs[slowestConnection]->status == REQ_READY))) &&
            (fastestConnection != slowestConnection))
        {
            m_off_t slowestConnectionThroughput = getThroughput(slowestConnection);
            m_off_t fastestConnectionThroughput = getThroughput(fastestConnection);
            if (fastestConnectionThroughput * SLOWEST_TO_FASTEST_THROUGHPUT_RATIO[0]
                        >
                slowestConnectionThroughput * SLOWEST_TO_FASTEST_THROUGHPUT_RATIO[1])
            {
                LOG_warn << "DirectReadSlot [conn " << connectionNum << "]"
                         << " Connection " << slowestConnection << " is slow, trying the other 5 cloudraid connections"
                         << " [slowest speed = " << ((slowestConnectionThroughput * 1000 / 1024)) << " KB/s"
                         << ", fastest speed = " << ((fastestConnectionThroughput * 1000 / 1024)) << " KB/s"
                         << ", mMinComparableThroughput = " << (mMinComparableThroughput / 1024) << " KB/s]"
                         << " [total slow connections switches = " << mNumSlowConnectionsSwitches << "]"
                         << " [current unused raid connection = " << mUnusedRaidConnection << "]" << " [this = " << this << "]";
                if (mDr->drbuf.setUnusedRaidConnection(static_cast<unsigned>(slowestConnection)))
                {
                    if (mUnusedRaidConnection != mReqs.size())
                    {
                        resetConnection(mUnusedRaidConnection);
                    }
                    mUnusedRaidConnection = slowestConnection;
                    ++mNumSlowConnectionsSwitches;
                    LOG_verbose << "DirectReadSlot [conn " << connectionNum << "]"
                                << " Continuing after setting slow connection"
                                << " [total slow connections switches = " << mNumSlowConnectionsSwitches << "]" << " [this = " << this << "]";
                    return resetConnection(mUnusedRaidConnection);
                }
            }
        }
    }
    return false;
}

bool DirectReadSlot::decreaseReqsInflight()
{
    if (mDr->drbuf.isRaid())
    {
        LOG_verbose << "Decreasing counter of total requests inflight: " << mNumReqsInflight << " - 1" << " [this = " << this << "]";
        assert(mNumReqsInflight > 0);
        --mNumReqsInflight;
        if ((mUnusedRaidConnection < mReqs.size()) &&
            (mReqs[mUnusedRaidConnection]->status != REQ_DONE) &&
            (mNumReqsInflight == (static_cast<unsigned>(mReqs.size()) - usedConnections())))
        {
            mNumReqsInflight = 0;
        }
        if (mNumReqsInflight == 0)
        {
            LOG_verbose << "Wait for parts set to false" << " [this = " << this << "]";
            // waitForParts could be true at this point if there were connections with REQ_DONE status which didn't increase the inflight counter
            mWaitForParts = false;
            mMaxChunkSubmitted = 0;
        }
        return true;
    }
    return false;
}

bool DirectReadSlot::increaseReqsInflight()
{
    if (mDr->drbuf.isRaid())
    {
        LOG_verbose << "Increasing counter of total requests inflight: " << mNumReqsInflight << " + 1 = " << (mNumReqsInflight + 1) << " [this = " << this << "]";
        assert(mNumReqsInflight < mReqs.size());
        ++mNumReqsInflight;
        if (mNumReqsInflight == static_cast<unsigned>(mReqs.size()))
        {
            assert(!mWaitForParts);
            LOG_verbose << "Wait for parts set to true" << " [this = " << this << "]";
            mWaitForParts = true;
        }
        return true;
    }
    return false;
}

bool DirectReadSlot::watchOverDirectReadPerformance()
{
    auto dsSinceLastWatch = Waiter::ds - mDr->drn->partialstarttime;
    if (dsSinceLastWatch > MEAN_SPEED_INTERVAL_DS)
    {
        m_off_t meanspeed = (10 * mDr->drn->partiallen) / dsSinceLastWatch;

        int minspeed = mDr->drn->client->minstreamingrate;
        if (minspeed < 0)
        {
            LOG_warn << "DirectReadSlot: Watchdog -> Set min speed as MIN_BYTES_PER_SECOND(" << MIN_BYTES_PER_SECOND << ") to compare with average speed." << " [this = " << this << "]";
            minspeed = MIN_BYTES_PER_SECOND;
        }
        LOG_debug << "DirectReadSlot: Watchdog -> Mean speed: " << meanspeed << " B/s. Min speed: " << minspeed << " B/s [Partial len: " << mDr->drn->partiallen << ". Ds: " << dsSinceLastWatch << "]" << " [this = " << this << "]";
        if (minspeed != 0 && meanspeed < minspeed)
        {
            if (!mDr->appdata)
            {
                // It's better for this check to be here instead of above: this way we can know if the transfer speed is to low, even if the transfer is already deleted at this point.
                LOG_err << "DirectReadSlot: Watchdog -> Transfer speed too low for streaming, but transfer is already deleted. Skipping retry" << " [this = " << this << "]";
                mDr->drn->client->sendevent(99472, "DirectRead detected with a null transfer");
                return false;
            }
            LOG_warn << "DirectReadSlot: Watchdog -> Transfer speed too low for streaming. Retrying" << " [this = " << this << "]";
            mDr->drn->retry(API_EAGAIN);
            return true;
        }
        else
        {
            mDr->drn->partiallen = 0;
            mDr->drn->partialstarttime = Waiter::ds;
        }
    }
    return false;
}

bool DirectReadSlot::doio()
{
    bool isRaid = mDr->drbuf.isRaid();
    unsigned numParts = isRaid ? (RAIDPARTS-1) : 1;
    unsigned minSpeedPerConnection = mDr->drn->client->minstreamingrate < 0 ? // Default limit
                                        (MIN_BYTES_PER_SECOND / numParts) :
                                     mDr->drn->client->minstreamingrate > 0 ? // Custom limit
                                        (mDr->drn->client->minstreamingrate / numParts) :
                                        1; // No limit (1 B/s)
    if (isRaid) { minSpeedPerConnection = (minSpeedPerConnection + RAIDSECTOR - 1) & - RAIDSECTOR; } // round up to a RAIDSECTOR divisible value
    for (int connectionNum = static_cast<int>(mReqs.size()); connectionNum--; )
    {
        std::unique_ptr<HttpReq>& req = mReqs[connectionNum];
        bool isNotUnusedConnection = !isRaid || (static_cast<unsigned>(connectionNum) != mUnusedRaidConnection);
        bool submitCondition = req && isNotUnusedConnection && (req->status == REQ_INFLIGHT || req->status == REQ_SUCCESS);

        if (submitCondition)
        {
            if (req->in.size())
            {
                unsigned n = static_cast<unsigned>(req->in.size());
                auto lastDataTime = std::chrono::duration_cast<std::chrono::milliseconds>(std::chrono::steady_clock::now() - req->postStartTime).count();
                m_off_t chunkTime = static_cast<m_off_t>(lastDataTime) - mThroughput[connectionNum].second;

                unsigned minChunkSize;
                m_off_t maxChunkSize, aggregatedThroughput;
                if (req->status == REQ_INFLIGHT)
                {
                    m_off_t updatedThroughput = calcThroughput(mThroughput[connectionNum].first + n, mThroughput[connectionNum].second + chunkTime) * 1000;
                    m_off_t chunkThroughput = calcThroughput(static_cast<m_off_t>(n), chunkTime) * 1000;
                    aggregatedThroughput = (chunkThroughput + updatedThroughput) / 2;
                    maxChunkSize = aggregatedThroughput;
                    // 16KB as min chunk divisible size to submit. If the user's speed is even lower than 16KB/s per connection, then respect the minSpeedPerConnection.
                    // This is to avoid small chunks to be assembled (if raid) and delivered.
                    unsigned minChunkDivisibleSize = maxChunkSize < (16 * 1024) ? minSpeedPerConnection : 16 * 1024; // 16KB is divisible by RAIDSECTOR: works for RAID and NON-RAID

                    if (mMaxChunkSubmitted && maxChunkSize && ((std::max(static_cast<unsigned>(maxChunkSize), mMaxChunkSubmitted) / std::min(static_cast<unsigned>(maxChunkSize), mMaxChunkSubmitted)) == 1))
                    {
                        // Avoid small chunks due to fragmentation caused by similar (but different) chunk sizes (compared to max submitted chunk size)
                        maxChunkSize = mMaxChunkSubmitted;
                    }
                    minChunkSize = std::max(static_cast<unsigned>(maxChunkSize), minChunkDivisibleSize);
                    n = (n >= minChunkSize) ?
                            (n / minChunkDivisibleSize) * minChunkDivisibleSize :
                            0;
                }
                else
                {
                    minChunkSize = 0;
                    maxChunkSize = n;
                    aggregatedThroughput = 0;
                }

                assert(!mDr->drbuf.isRaid() || (req->status == REQ_SUCCESS) || ((n % RAIDSECTOR) == 0));
                if ((mDr->drbuf.isRaid() && (req->status != REQ_SUCCESS) && ((n % RAIDSECTOR) != 0)))
                {
                    LOG_err << "DirectReadSlot [conn " << connectionNum << "] ERROR: (isRaid() && (req->status != REQ_SUCCESS) && ((n % RAIDSECTOR) != 0)"
                            << " n = " << n
                            << ", req->in.size = " << req->in.size()
                            << ", req->status = " << req->status.load()
                            << ", adapted maxChunkSize = " << maxChunkSize
                            << ", mMaxChunkSize = " << mMaxChunkSize
                            << ", submitted = " << mThroughput[connectionNum].first << " [this = " << this << "]";
                }

                if (n)
                {
                    mThroughput[connectionNum].first += static_cast<m_off_t>(n);
                    mThroughput[connectionNum].second += chunkTime;
                    LOG_verbose << "DirectReadSlot [conn " << connectionNum << "] ->"
                                << " FilePiece's going to be submitted: n = " << n << ", req->in.size = " << req->in.size() << ", req->in.capacity = " << req->in.capacity()
                                << " [minChunkSize = " << minChunkSize
                                << ", mMaxChunkSize = " << mMaxChunkSize
                                << ", reqs.size = " << mReqs.size()
                                << ", req->status = " << std::string(req->status == REQ_READY ? "REQ_READY" : req->status == REQ_INFLIGHT ? "REQ_INFLIGHT"
                                                                                                          : req->status == REQ_SUCCESS    ? "REQ_SUCCESS"
                                                                                                                                          : "REQ_SOMETHING")
                                << ", req->httpstatus = " << req->httpstatus << ", req->contentlength = " << req->contentlength
                                << ", numReqsInflight = " << mNumReqsInflight << ", unusedRaidConnection = " << mUnusedRaidConnection << "]"
                                << " [chunk throughput = " << ((calcThroughput(static_cast<m_off_t>(n), chunkTime) * 1000) / 1024) << " KB/s"
                                << ", average throughput = " << (getThroughput(connectionNum) * 1000 / 1024) << " KB/s"
                                << ", aggregated throughput = " << (aggregatedThroughput / 1024) << " KB/s"
                                << ", maxChunkSize = " << (maxChunkSize / 1024) << " KBs]"
                                << ", [req->pos_pre = " << (req->pos) << ", req->pos_now = " << (req->pos + n) << "]" << " [this = " << this << "]";
                    RaidBufferManager::FilePiece* np = new RaidBufferManager::FilePiece(req->pos, n);
                    memcpy(np->buf.datastart(), req->in.c_str(), n);

                    req->in.erase(0, n);
                    req->contentlength -= n;
                    req->bufpos = 0;
                    req->pos += n;

                    unsigned submittingConnection = isRaid ? connectionNum : 0;
                    mDr->drbuf.submitBuffer(submittingConnection, np);

                    if (n > mMaxChunkSubmitted)
                    {
                        mMaxChunkSubmitted = n;
                    }
                }

                if (req->httpio)
                {
                    req->httpio->lastdata = Waiter::ds;
                }
                req->lastdata = Waiter::ds;

                // we might have a raid-reassembled block to write now, or this very block in non-raid
                if (n && !processAnyOutputPieces())
                {
                    LOG_debug << "DirectReadSlot [conn " << connectionNum << "] Transfer is finished after processing pending output pieces. Removing DirectRead" << " [this = " << this << "]";
                    delete mDr;
                    return true;
                }

                mDr->drn->schedule(DirectReadSlot::TEMPURL_TIMEOUT_DS);
            }

            if (req->status == REQ_SUCCESS && !req->in.size())
            {
                decreaseReqsInflight();
                req->status = REQ_READY;
            }
        }

        if (!req || req->status == REQ_READY)
        {
            bool waitForOthers = isRaid ? waitForPartsInFlight() : false;
            if (!waitForOthers)
            {
                if (searchAndDisconnectSlowestConnection(connectionNum))
                {
                    LOG_verbose << "DirectReadSlot [conn " << connectionNum << "] Continue DirectReadSlot loop after disconnecting slow connection " << mUnusedRaidConnection << " [this = " << this << "]";
                }
                bool newBufferSupplied = false, pauseForRaid = false;
                std::pair<m_off_t, m_off_t> posrange = mDr->drbuf.nextNPosForConnection(connectionNum, newBufferSupplied, pauseForRaid);

                if (newBufferSupplied)
                {
                    if (static_cast<unsigned>(connectionNum) == mUnusedRaidConnection)
                    {
                        // Count the "unused connection" (restored by parity) as a req inflight, so we avoid to exec this piece of code needlessly
                        increaseReqsInflight();
                    }
                    // we might have a raid-reassembled block to write, or a previously loaded block, or a skip block to process.
                    if (!processAnyOutputPieces())
                    {
                        LOG_debug << "DirectReadSlot [conn " << connectionNum << "] Transfer is finished after processing pending output pieces (on new buffer supplied). Removing DirectRead" << " [this = " << this << "]";
                        delete mDr;
                        return true;
                    }
                }
                else if (!pauseForRaid)
                {
                    if (posrange.first >= posrange.second)
                    {
                        if (req)
                        {
                            LOG_verbose << "DirectReadSlot [conn " << connectionNum << "] Request status set to DONE" << " [this = " << this << "]";
                            req->status = REQ_DONE;
                        }
                        bool allDone = true;
                        for (size_t i = mReqs.size(); i--;)
                        {
                            if (mReqs[i] && mReqs[i]->status != REQ_DONE)
                            {
                                allDone = false;
                            }
                        }
                        if (allDone)
                        {
                            LOG_debug << "DirectReadSlot [conn " << connectionNum << "] All requests are DONE: Delete read request and direct read slot" << " [this = " << this << "]";

                            // remove and delete completed read request, then remove slot
                            delete mDr;
                            return true;
                        }
                    }
                    else
                    {
                        if (!mDr->appdata)
                        {
                            LOG_err << "DirectReadSlot [conn " << connectionNum << "] There is a chunk request, but transfer is already deleted. This should never happen. Aborting" << " [this = " << this << "]";
                            mDr->drn->client->sendevent(99472, "DirectRead detected with a null transfer");
                            delete mDr;
                            return true;
                        }

                        if (!req)
                        {
                            mReqs[connectionNum] = make_unique<HttpReq>(true);
                        }

                        if (!mDr->drbuf.isRaid())
                        {
                            // Chunk size limit for non-raid: MAX_DELIVERY_CHUNK.
                            // If the whole chunk is requested (file size), with the same request all the time,
                            // the throughput could be too low for long periods of time, depending on the actual TCP congestion algorithm.
                            posrange.second = std::min(posrange.second, posrange.first + DirectReadSlot::MAX_DELIVERY_CHUNK);
                        }

                        char buf[128];
                        snprintf(buf, sizeof(buf), "/%" PRIu64 "-", posrange.first);
                        if (mDr->count)
                        {
                            snprintf(strchr(buf, 0), sizeof(buf) - strlen(buf), "%" PRIu64, posrange.second - 1);
                        }

                        req->pos = posrange.first;
                        req->posturl = adjustURLPort(mDr->drbuf.tempURL(connectionNum));
                        req->posturl.append(buf);
                        LOG_debug << "DirectReadSlot [conn " << connectionNum << "] Request chunk of size " << (posrange.second - posrange.first) << " (request status = " << req->status.load() << ")" << " [this = " << this << "]";
                        LOG_debug << "POST URL: " << req->posturl;

                        mThroughput[connectionNum].first = 0;
                        mThroughput[connectionNum].second = 0;
                        req->in.reserve(mMaxChunkSize + (mMaxChunkSize/2));
                        req->post(mDr->drn->client); // status will go to inflight or fail
                        LOG_verbose << "DirectReadSlot [conn " << connectionNum << "] POST done (new request status = " << req->status.load() << ")" << " [this = " << this << "]";

                        mDr->drbuf.transferPos(connectionNum) = posrange.second;
                        increaseReqsInflight();
                    }
                }
            }
        }

        if (req && req->status == REQ_FAILURE)
        {
            LOG_warn << "DirectReadSlot [conn " << connectionNum << "] Request status is FAILURE [Request status = " << req->status.load() << ", HTTP status = " << req->httpstatus << "]" << " [this = " << this << "]";
            decreaseReqsInflight();
            if (mDr->appdata)
            {
                if (req->httpstatus == 509)
                {
                    LOG_warn << "DirectReadSlot Bandwidth overquota from storage server for streaming transfer" << " [this = " << this << "]";

                    dstime backoff = mDr->drn->client->overTransferQuotaBackoff(req.get());
                    mDr->drn->retry(API_EOVERQUOTA, backoff);
                }
                else
                {
                    // a failure triggers a complete abort and retry of all pending reads for this node, including getting updated URL(s)
                    mDr->drn->retry(API_EREAD);
                }
            }
            else
            {
                LOG_err << "DirectReadSlot [conn " << connectionNum << "] Request failed, but transfer is already deleted. Aborting" << " [this = " << this << "]";
                mDr->drn->client->sendevent(99472, "DirectRead detected with a null transfer");
                delete mDr;
            }
            return true;
        }

        if (watchOverDirectReadPerformance())
        {
            LOG_debug << "DirectReadSlot [conn " << connectionNum << "] DirectReadSlot will be retried" << " [this = " << this << "]";
            return true;
        }
    }

    return false;
}

// abort active read, remove from pending queue
void DirectRead::abort()
{
    delete drs;
    drs = NULL;

    if (drq_it != drn->client->drq.end())
    {
        drn->client->drq.erase(drq_it);
        drq_it = drn->client->drq.end();
    }
}

m_off_t DirectRead::drMaxReqSize() const
{
    m_off_t numParts = drn->tempurls.size() == RAIDPARTS ?
                                    (RAIDPARTS - 1) :
                                    drn->tempurls.size();
    return std::max(drn->size / numParts, TransferSlot::MAX_REQ_SIZE);
}

DirectRead::DirectRead(DirectReadNode* cdrn, m_off_t ccount, m_off_t coffset, int creqtag, void* cappdata)
    : drbuf(this)
{
    LOG_debug << "[DirectRead::DirectRead] New DirectRead [cappdata = " << cappdata << "]" << " [this = " << this << "]";
    drn = cdrn;

    count = ccount;
    offset = coffset;
    progress = 0;
    reqtag = creqtag;
    appdata = cappdata;

    drs = NULL;

    reads_it = drn->reads.insert(drn->reads.end(), this);

    if (!drn->tempurls.empty())
    {
        // we already have tempurl(s): queue for immediate fetching
        m_off_t streamingMaxReqSize = drMaxReqSize();
        LOG_debug << "Direct read start -> direct read node size = " << drn->size << ", streaming max request size: " << streamingMaxReqSize;
        drbuf.setIsRaid(drn->tempurls, offset, offset + count, drn->size, streamingMaxReqSize);
        drq_it = drn->client->drq.insert(drn->client->drq.end(), this);
    }
    else
    {
        // no tempurl yet or waiting for a retry
        drq_it = drn->client->drq.end();
    }
}

DirectRead::~DirectRead()
{
    LOG_debug << "Deleting DirectRead" << " [this = " << this << "]";
    abort();

    if (reads_it != drn->reads.end())
    {
        drn->reads.erase(reads_it);
    }
}

std::string DirectReadSlot::adjustURLPort(std::string url)
{
    if (!memcmp(url.c_str(), "http:", 5))
    {
        size_t portendindex = url.find("/", 8);
        size_t portstartindex = url.find(":", 8);

        if (portendindex != string::npos)
        {
            if (portstartindex == string::npos)
            {
                if (mDr->drn->client->usealtdownport)
                {
                    LOG_debug << "Enabling alternative port for streaming transfer";
                    url.insert(portendindex, ":8080");
                }
            }
            else
            {
                if (!mDr->drn->client->usealtdownport)
                {
                    LOG_debug << "Disabling alternative port for streaming transfer";
                    url.erase(portstartindex, portendindex - portstartindex);
                }
            }
        }
    }
    return url;
}

// request DirectRead's range via tempurl
DirectReadSlot::DirectReadSlot(DirectRead* cdr)
{
    LOG_debug << "[DirectReadSlot::DirectReadSlot] New DirectReadSlot [cdr = " << (void*)cdr << "]" << " [this = " << this << "]";
    mDr = cdr;

    mPos = mDr->offset + mDr->progress;
    mDr->nextrequestpos = mPos;

    mSpeed = mMeanSpeed = 0;

    assert(mReqs.empty());
    size_t numReqs = mDr->drbuf.isRaid() ? mDr->drbuf.tempUrlVector().size() : 1;
    assert(mDr->drbuf.isRaid() ? (numReqs == RAIDPARTS) : 1);
    for (size_t i = numReqs; i--; )
    {
        mReqs.push_back(make_unique<HttpReq>(true));
        mReqs.back()->status = REQ_READY;
        mReqs.back()->type = REQ_BINARY;
    }
    LOG_verbose << "[DirectReadSlot::DirectReadSlot] Num requests: " << numReqs << " [this = " << this << "]";
    mThroughput.resize(mReqs.size());
    mUnusedRaidConnection = mDr->drbuf.isRaid() ? mDr->drbuf.getUnusedRaidConnection() : mReqs.size();
    if (mDr->drbuf.isRaid() && mUnusedRaidConnection == RAIDPARTS)
    {
        LOG_verbose << "[DirectReadSlot::DirectReadSlot] Set initial unused raid connection to 0" << " [this = " << this << "]";
        mDr->drbuf.setUnusedRaidConnection(0);
        mUnusedRaidConnection = 0;
    }
    mNumSlowConnectionsSwitches = 0;
    mNumReqsInflight = 0;
    mWaitForParts = false;
    mMaxChunkSubmitted = 0;

    mDrs_it = mDr->drn->client->drss.insert(mDr->drn->client->drss.end(), this);

    mDr->drn->partiallen = 0;
    mDr->drn->partialstarttime = Waiter::ds;
    mMaxChunkSize = static_cast<unsigned>(static_cast<unsigned>(DirectReadSlot::MAX_DELIVERY_CHUNK) / (mReqs.size() == static_cast<unsigned>(RAIDPARTS) ? (static_cast<unsigned>(RAIDPARTS-1)) : mReqs.size()));
    if (mDr->drbuf.isRaid())
    {
        mMaxChunkSize -= mMaxChunkSize % RAIDSECTOR;
    }
    mMinComparableThroughput = DirectReadSlot::DEFAULT_MIN_COMPARABLE_THROUGHPUT;
    mSlotStartTime = std::chrono::steady_clock::now();
}

DirectReadSlot::~DirectReadSlot()
{
    mDr->drn->client->drss.erase(mDrs_it);
    LOG_debug << "Deleting DirectReadSlot" << " [this = " << this << "]";
}

bool priority_comparator(const LazyEraseTransferPtr& i, const LazyEraseTransferPtr& j)
{
    return (i.transfer ? i.transfer->priority : i.preErasurePriority) < (j.transfer ? j.transfer->priority : j.preErasurePriority);
}

TransferList::TransferList()
{
    currentpriority = PRIORITY_START;
}

void TransferList::addtransfer(Transfer *transfer, TransferDbCommitter& committer, bool startFirst)
{
    if (transfer->state != TRANSFERSTATE_PAUSED)
    {
        transfer->state = TRANSFERSTATE_QUEUED;
    }

    assert(transfer->type == PUT || transfer->type == GET);

    if (!transfer->priority)
    {
        if (startFirst && transfers[transfer->type].size())
        {
            transfer_list::iterator dstit = transfers[transfer->type].begin();
            transfer->priority = dstit->transfer->priority - PRIORITY_STEP;
            prepareIncreasePriority(transfer, transfers[transfer->type].end(), dstit, committer);
            transfers[transfer->type].push_front(transfer);
        }
        else
        {
            currentpriority += PRIORITY_STEP;
            transfer->priority = currentpriority;
            assert(!transfers[transfer->type].size() || transfers[transfer->type][transfers[transfer->type].size() - 1]->priority < transfer->priority);
            transfers[transfer->type].push_back(transfer);
        }

        client->transfercacheadd(transfer, &committer);
    }
    else
    {
        transfer_list::iterator it = std::lower_bound(transfers[transfer->type].begin(), transfers[transfer->type].end(), LazyEraseTransferPtr(transfer), priority_comparator);
        assert(it == transfers[transfer->type].end() || it->transfer->priority != transfer->priority);
        transfers[transfer->type].insert(it, transfer);
    }
}

void TransferList::removetransfer(Transfer *transfer)
{
    transfer_list::iterator it;
    if (getIterator(transfer, it, true))
    {
        transfers[transfer->type].erase(it);
    }
}

void TransferList::movetransfer(Transfer *transfer, Transfer *prevTransfer, TransferDbCommitter& committer)
{
    transfer_list::iterator dstit;
    if (getIterator(prevTransfer, dstit))
    {
        movetransfer(transfer, dstit, committer);
    }
}

void TransferList::movetransfer(Transfer *transfer, unsigned int position, TransferDbCommitter& committer)
{
    transfer_list::iterator dstit;
    if (position >= transfers[transfer->type].size())
    {
        dstit = transfers[transfer->type].end();
    }
    else
    {
        dstit = transfers[transfer->type].begin() + position;
    }

    transfer_list::iterator it;
    if (getIterator(transfer, it))
    {
        movetransfer(it, dstit, committer);
    }
}

void TransferList::movetransfer(Transfer *transfer, transfer_list::iterator dstit, TransferDbCommitter& committer)
{
    transfer_list::iterator it;
    if (getIterator(transfer, it))
    {
        movetransfer(it, dstit, committer);
    }
}

void TransferList::movetransfer(transfer_list::iterator it, transfer_list::iterator dstit, TransferDbCommitter& committer)
{
    if (it == dstit)
    {
        LOG_warn << "Trying to move before the same transfer";
        return;
    }

    if ((it + 1) == dstit)
    {
        LOG_warn << "Trying to move to the same position";
        return;
    }

    Transfer *transfer = (*it);
    assert(transfer->type == PUT || transfer->type == GET);
    if (dstit == transfers[transfer->type].end())
    {
        LOG_debug << "Moving transfer to the last position";
        prepareDecreasePriority(transfer, it, dstit);

        transfers[transfer->type].erase(it);
        currentpriority += PRIORITY_STEP;
        transfer->priority = currentpriority;
        assert(!transfers[transfer->type].size() || transfers[transfer->type][transfers[transfer->type].size() - 1]->priority < transfer->priority);
        transfers[transfer->type].push_back(transfer);
        client->transfercacheadd(transfer, &committer);
        client->app->transfer_update(transfer);
        return;
    }

    int srcindex = int(std::distance(transfers[transfer->type].begin(), it));
    int dstindex = int(std::distance(transfers[transfer->type].begin(), dstit));
    LOG_debug << "Moving transfer from " << srcindex << " to " << dstindex;

    uint64_t prevpriority = 0;
    uint64_t nextpriority = 0;

    nextpriority = dstit->transfer->priority;
    if (dstit != transfers[transfer->type].begin())
    {
        transfer_list::iterator previt = dstit - 1;
        prevpriority = previt->transfer->priority;
    }
    else
    {
        prevpriority = nextpriority - 2 * PRIORITY_STEP;
    }

    uint64_t newpriority = (prevpriority + nextpriority) / 2;
    LOG_debug << "Moving transfer between priority " << prevpriority << " and " << nextpriority << ". New: " << newpriority;
    if (prevpriority == newpriority)
    {
        LOG_warn << "There is no space for the move. Adjusting priorities.";
        int positions = dstindex;
        uint64_t fixedPriority = transfers[transfer->type][0]->priority - PRIORITY_STEP * (positions + 1);
        for (int i = 0; i < positions; i++)
        {
            Transfer *t = transfers[transfer->type][i];
            LOG_debug << "Adjusting priority of transfer " << i << " to " << fixedPriority;
            t->priority = fixedPriority;
            client->transfercacheadd(t, &committer);
            client->app->transfer_update(t);
            fixedPriority += PRIORITY_STEP;
        }
        newpriority = fixedPriority;
        LOG_debug << "Fixed priority: " << fixedPriority;
    }

    transfer->priority = newpriority;
    if (srcindex > dstindex)
    {
        prepareIncreasePriority(transfer, it, dstit, committer);
    }
    else
    {
        prepareDecreasePriority(transfer, it, dstit);
        dstindex--;
    }

    transfers[transfer->type].erase(it);
    transfer_list::iterator fit = transfers[transfer->type].begin() + dstindex;
    assert(fit == transfers[transfer->type].end() || fit->transfer->priority != transfer->priority);
    transfers[transfer->type].insert(fit, transfer);
    client->transfercacheadd(transfer, &committer);
    client->app->transfer_update(transfer);
}

void TransferList::movetofirst(Transfer *transfer, TransferDbCommitter& committer)
{
    movetransfer(transfer, transfers[transfer->type].begin(), committer);
}

void TransferList::movetofirst(transfer_list::iterator it, TransferDbCommitter& committer)
{
    Transfer *transfer = (*it);
    movetransfer(it, transfers[transfer->type].begin(), committer);
}

void TransferList::movetolast(Transfer *transfer, TransferDbCommitter& committer)
{
    movetransfer(transfer, transfers[transfer->type].end(), committer);
}

void TransferList::movetolast(transfer_list::iterator it, TransferDbCommitter& committer)
{
    Transfer *transfer = (*it);
    movetransfer(it, transfers[transfer->type].end(), committer);
}

void TransferList::moveup(Transfer *transfer, TransferDbCommitter& committer)
{
    transfer_list::iterator it;
    if (getIterator(transfer, it))
    {
        if (it == transfers[transfer->type].begin())
        {
            return;
        }
        transfer_list::iterator dstit = it - 1;
        movetransfer(it, dstit, committer);
    }
}

void TransferList::moveup(transfer_list::iterator it, TransferDbCommitter& committer)
{
    if (it == transfers[it->transfer->type].begin())
    {
        return;
    }

    transfer_list::iterator dstit = it - 1;
    movetransfer(it, dstit, committer);
}

void TransferList::movedown(Transfer *transfer, TransferDbCommitter& committer)
{
    transfer_list::iterator it;
    if (getIterator(transfer, it))
    {

        transfer_list::iterator dstit = it + 1;
        if (dstit == transfers[transfer->type].end())
        {
            return;
        }

        dstit++;
        movetransfer(it, dstit, committer);
    }
}

void TransferList::movedown(transfer_list::iterator it, TransferDbCommitter& committer)
{
    if (it == transfers[it->transfer->type].end())
    {
        return;
    }

    transfer_list::iterator dstit = it + 1;
    movetransfer(it, dstit, committer);
}

error TransferList::pause(Transfer *transfer, bool enable, TransferDbCommitter& committer)
{
    if (!transfer)
    {
        return API_ENOENT;
    }

    if ((enable && transfer->state == TRANSFERSTATE_PAUSED) ||
            (!enable && transfer->state != TRANSFERSTATE_PAUSED))
    {
        return API_OK;
    }

    if (!enable)
    {
        transfer->state = TRANSFERSTATE_QUEUED;

        transfer_list::iterator it;
        if (getIterator(transfer, it))
        {
            prepareIncreasePriority(transfer, it, it, committer);
        }

        client->transfercacheadd(transfer, &committer);
        client->app->transfer_update(transfer);
        return API_OK;
    }

    if (transfer->state == TRANSFERSTATE_ACTIVE
            || transfer->state == TRANSFERSTATE_QUEUED
            || transfer->state == TRANSFERSTATE_RETRYING)
    {
        if (transfer->slot)
        {
            if (transfer->client->ststatus != STORAGE_RED || transfer->type == GET)
            {
                transfer->bt.arm();
            }
            delete transfer->slot;
            transfer->slot = NULL;
        }
        transfer->state = TRANSFERSTATE_PAUSED;
        client->transfercacheadd(transfer, &committer);
        client->app->transfer_update(transfer);
        return API_OK;
    }

    return API_EFAILED;
}

auto TransferList::begin(direction_t direction) -> transfer_list::iterator
{
    return transfers[direction].begin();
}

auto TransferList::end(direction_t direction) -> transfer_list::iterator
{
    return transfers[direction].end();
}

bool TransferList::getIterator(Transfer *transfer, transfer_list::iterator& it, bool canHandleErasedElements)
{
    assert(transfer);
    if (!transfer)
    {
        LOG_err << "Getting iterator of a NULL transfer";
        return false;
    }

    assert(transfer->type == GET || transfer->type == PUT);
    if (transfer->type != GET && transfer->type != PUT)
    {
        LOG_err << "Getting iterator of wrong transfer type " << transfer->type;
        return false;
    }

    it = std::lower_bound(transfers[transfer->type].begin(canHandleErasedElements), transfers[transfer->type].end(canHandleErasedElements), LazyEraseTransferPtr(transfer), priority_comparator);
    if (it != transfers[transfer->type].end(canHandleErasedElements) && it->transfer == transfer)
    {
        return true;
    }
    return false;
}

std::array<vector<Transfer*>, 6> TransferList::nexttransfers(std::function<bool(Transfer*)>& continuefunction,
                                                             std::function<bool(direction_t)>& directionContinuefunction,
                                                             TransferDbCommitter& committer)
{
    std::array<vector<Transfer*>, 6> chosenTransfers;

    static direction_t putget[] = { PUT, GET };

    for (direction_t direction : putget)
    {
        for (Transfer *transfer : transfers[direction])
        {
            if (!transfer->slot)
            {
                // check for cancellation here before we go to the trouble of requesting a download/upload URL
                transfer->removeCancelledTransferFiles(&committer);
                if (transfer->files.empty())
                {
                    transfer->removeAndDeleteSelf(TRANSFERSTATE_CANCELLED);
                    continue;
                }
            }

            // don't traverse the whole list if we already have as many as we are going to get
            if (!directionContinuefunction(direction)) break;

            bool continueLarge = true;
            bool continueSmall = true;

            if ((!transfer->slot && isReady(transfer))
                || (transfer->asyncopencontext
                    && transfer->asyncopencontext->finished))
            {
                TransferCategory tc(transfer);

                if (tc.sizetype == LARGEFILE && continueLarge)
                {
                    continueLarge = continuefunction(transfer);
                    if (continueLarge)
                    {
                        chosenTransfers[tc.index()].push_back(transfer);
                    }
                }
                else if (tc.sizetype == SMALLFILE && continueSmall)
                {
                    continueSmall = continuefunction(transfer);
                    if (continueSmall)
                    {
                        chosenTransfers[tc.index()].push_back(transfer);
                    }
                }
                if (!continueLarge && !continueSmall)
                {
                    break;
                }
            }
        }
    }
    return chosenTransfers;
}

Transfer *TransferList::transferat(direction_t direction, unsigned int position)
{
    if (transfers[direction].size() > position)
    {
        return transfers[direction][position];
    }
    return NULL;
}

void TransferList::prepareIncreasePriority(Transfer *transfer, transfer_list::iterator /*srcit*/, transfer_list::iterator dstit, TransferDbCommitter& committer)
{
    assert(transfer->type == PUT || transfer->type == GET);
    if (dstit == transfers[transfer->type].end())
    {
        return;
    }

    if (!transfer->slot && transfer->state != TRANSFERSTATE_PAUSED)
    {
        Transfer *lastActiveTransfer = NULL;
        for (transferslot_list::iterator it = client->tslots.begin(); it != client->tslots.end(); it++)
        {
            Transfer *t = (*it)->transfer;
            if (t && t->type == transfer->type && t->slot
                    && t->state == TRANSFERSTATE_ACTIVE
                    && t->priority > transfer->priority
                    && (!lastActiveTransfer || t->priority > lastActiveTransfer->priority))
            {
                lastActiveTransfer = t;
            }
        }

        if (lastActiveTransfer)
        {
            if (lastActiveTransfer->client->ststatus != STORAGE_RED || lastActiveTransfer->type == GET)
            {
                lastActiveTransfer->bt.arm();
            }
            delete lastActiveTransfer->slot;
            lastActiveTransfer->slot = NULL;
            lastActiveTransfer->state = TRANSFERSTATE_QUEUED;
            client->transfercacheadd(lastActiveTransfer, &committer);
            client->app->transfer_update(lastActiveTransfer);
        }
    }
}

void TransferList::prepareDecreasePriority(Transfer *transfer, transfer_list::iterator it, transfer_list::iterator dstit)
{
    assert(transfer->type == PUT || transfer->type == GET);
    if (transfer->slot && transfer->state == TRANSFERSTATE_ACTIVE)
    {
        transfer_list::iterator cit = it + 1;
        while (cit != transfers[transfer->type].end())
        {
            if (!cit->transfer->slot && isReady(*cit))
            {
                if (transfer->client->ststatus != STORAGE_RED || transfer->type == GET)
                {
                    transfer->bt.arm();
                }
                delete transfer->slot;
                transfer->slot = NULL;
                transfer->state = TRANSFERSTATE_QUEUED;
                break;
            }

            if (cit == dstit)
            {
                break;
            }

            cit++;
        }
    }
}

bool TransferList::isReady(Transfer *transfer)
{
    return ((transfer->state == TRANSFERSTATE_QUEUED || transfer->state == TRANSFERSTATE_RETRYING)
            && transfer->bt.armed());
}

} // namespace<|MERGE_RESOLUTION|>--- conflicted
+++ resolved
@@ -686,11 +686,6 @@
         LOG_debug << client->clientname << "Download complete: " << (files.size() ? LOG_NODEHANDLE(files.front()->h) : "NO_FILES") << " " << files.size() << (files.size() ? files.front()->name : "");
 
         bool transient_error = false;
-<<<<<<< HEAD
-=======
-        LocalPath localname;
-        bool tempfileIsUsed = false;
->>>>>>> 107e572f
         bool success;
 
         // disconnect temp file from slot...
@@ -835,7 +830,6 @@
             {
                 if ((*it)->syncxfer)
                 {
-<<<<<<< HEAD
                     // leave sync items for later, they will be passed to the sync thread
                     ++it;
                     continue;
@@ -845,63 +839,11 @@
                 success = false;
 
                 auto finalpath = (*it)->getLocalname();
-=======
-                    fa = client->fsaccess->newfileaccess();
-                    if (fa->fopen(localname, FSLogging::logOnError) || fa->type == FOLDERNODE)
-                    {
-                        // the destination path already exists
-        #ifdef ENABLE_SYNC
-                        if((*it)->syncxfer)
-                        {
-                            bool foundOne = false;
-                            client->syncs.forEachRunningSync([&](Sync* sync){
-
-                                LocalNode *localNode = sync->localnodebypath(NULL, localname);
-                                if (localNode && !foundOne)
-                                {
-                                    LOG_debug << "Overwriting a local synced file. Moving the previous one to debris";
-
-                                    // try to move to local debris
-                                    if(!sync->movetolocaldebris(localname))
-                                    {
-                                        transient_error = client->fsaccess->transient_error;
-                                    }
-
-                                    foundOne = true;
-                                }
-                            });
-
-                            if (!foundOne)
-                            {
-                                LOG_err << "LocalNode for destination file not found";
-
-                                if(client->syncs.hasRunningSyncs())
-                                {
-                                    // try to move to debris in the first sync
-                                    if(!client->syncs.firstRunningSync()->movetolocaldebris(localname))
-                                    {
-                                        transient_error = client->fsaccess->transient_error;
-                                    }
-                                }
-                            }
-                        }
-                        else
-        #endif
-                        {
-                            transient_error = resolveCollision(fa.get(), *it, localname);
-                        }
-                    }
-                    else
-                    {
-                        transient_error = fa->retry;
-                    }
->>>>>>> 107e572f
 
                 // it may update the path to include (n) if there is a clash
                 bool name_too_long = false;
                 success = downloadDistributor->distributeTo(finalpath, *client->fsaccess, FileDistributor::RenameWithBracketedNumber, transient_error, name_too_long, nullptr);
 
-<<<<<<< HEAD
                 if (success)
                 {
                     (*it)->setLocalname(finalpath);  // so the app may report an accurate final name
@@ -910,48 +852,6 @@
                 {
                     it++;
                     continue;
-=======
-                // rename the temp file for the last one when the temp file is not used yet
-                if (files.size() == 1 && !tempfileIsUsed)
-                {
-                    if (localfilename != localname)
-                    {
-                        LOG_debug << "Renaming temporary file to target path";
-                        if (client->fsaccess->renamelocal(localfilename, localname))
-                        {
-                            tempfileIsUsed = true;
-                            success = true;
-                        }
-                        else if (client->fsaccess->transient_error)
-                        {
-                            transient_error = true;
-                        }
-                    }
-                    else
-                    {
-                        tempfileIsUsed = true;
-                        success = true;
-                    }
-                }
-
-                // copy the temp file to the destination
-                if (!success)
-                {
-                    if(localfilename == localname)
-                    {
-                        LOG_debug << "Identical node downloaded to the same folder";
-                        tempfileIsUsed = true;
-                        success = true;
-                    }
-                    else if (client->fsaccess->copylocal(localfilename, localname, mtime))
-                    {
-                        success = true;
-                    }
-                    else if (client->fsaccess->transient_error)
-                    {
-                        transient_error = true;
-                    }
->>>>>>> 107e572f
                 }
 
                 if (success)
@@ -987,7 +887,6 @@
 
                 if (success)
                 {
-<<<<<<< HEAD
                     // prevent deletion of associated Transfer object in completed()
                     client->filecachedel(*it, &committer);
                     client->app->file_complete(*it);
@@ -1007,35 +906,13 @@
 
                     LOG_warn << "Unable to complete transfer due to a persistent error";
                     client->filecachedel(f, &committer);
-=======
-                    if (success)
-                    {
-                        // prevent deletion of associated Transfer object in completed()
-                        client->filecachedel(*it, &committer);
-                        client->app->file_complete(*it);
-                        (*it)->transfer = NULL;
-                        (*it)->completed(this, (*it)->syncxfer ? PUTNODES_SYNC : PUTNODES_APP);
-                        files.erase(it++);
-                    }
-                    else if (!(*it)->failed(API_EAGAIN, client)) // failed and doesn't retry
-                    {
-                        File* f = (*it);
-                        files.erase(it++);
-                        {
-                            LOG_warn << "Unable to complete transfer due to a persistent error";
-                            client->filecachedel(f, &committer);
->>>>>>> 107e572f
 #ifdef ENABLE_SYNC
                     if (f->syncxfer)
                     {
                         client->syncs.setSyncsNeedFullSync(false, false, UNDEF);
                     }
-<<<<<<< HEAD
                     else
 #endif
-=======
-                    else // failed and retry
->>>>>>> 107e572f
                     {
                         downloadDistributor->removeTarget();
                     }
@@ -1044,7 +921,7 @@
                     f->transfer = NULL;
                     f->terminated(API_EWRITE);
                 }
-                else // Transient error, retry
+                else
                 {
                     failcount++;
                     LOG_debug << "Persistent error completing file. Failcount: " << failcount;
@@ -1056,13 +933,8 @@
                 }
             }
 
-<<<<<<< HEAD
 #ifdef ENABLE_SYNC
             for (file_list::iterator it = files.begin(); it != files.end(); )
-=======
-            // unlink the temp file if it is not used yet when all files are completed
-            if (files.empty() && !tempfileIsUsed)
->>>>>>> 107e572f
             {
                 // now that the file itself is moved (if started as a manual download),
                 // we can let the sync copy (or move) for the sync cases
