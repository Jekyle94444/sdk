/**
 * @file sync.cpp
 * @brief Class for synchronizing local and remote trees
 *
 * (c) 2013-2014 by Mega Limited, Auckland, New Zealand
 *
 * This file is part of the MEGA SDK - Client Access Engine.
 *
 * Applications using the MEGA API must present a valid application key
 * and comply with the the rules set forth in the Terms of Service.
 *
 * The MEGA SDK is distributed in the hope that it will be useful,
 * but WITHOUT ANY WARRANTY; without even the implied warranty of
 * MERCHANTABILITY or FITNESS FOR A PARTICULAR PURPOSE.
 *
 * @copyright Simplified (2-clause) BSD License.
 *
 * You should have received a copy of the license along with this
 * program.
 */
#include <cctype>
#include <memory>
#include <type_traits>
#include <unordered_set>
#include <future>

#include "mega.h"

#ifdef ENABLE_SYNC
#include "mega/sync.h"
#include "mega/megaapp.h"
#include "mega/transfer.h"
#include "mega/megaclient.h"
#include "mega/base64.h"
#include "mega/heartbeats.h"

namespace mega {

const int Sync::SCANNING_DELAY_DS = 5;
const int Sync::EXTRA_SCANNING_DELAY_DS = 150;
const int Sync::FILE_UPDATE_DELAY_DS = 30;
const int Sync::FILE_UPDATE_MAX_DELAY_SECS = 60;
const dstime Sync::RECENT_VERSION_INTERVAL_SECS = 10800;

const unsigned Sync::MAX_CLOUD_DEPTH = 64;

#define SYNC_verbose if (syncs.mDetailedSyncLogging) LOG_verbose

bool PerSyncStats::operator==(const PerSyncStats& other)
{
    return  scanning == other.scanning &&
            syncing == other.syncing &&
            numFiles == other.numFiles &&
            numFolders == other.numFolders &&
            numUploads == other.numUploads &&
            numDownloads == other.numDownloads;
}

bool PerSyncStats::operator!=(const PerSyncStats& other)
{
    return !(*this == other);
}


ChangeDetectionMethod changeDetectionMethodFromString(const string& method)
{
    static const auto notifications =
      changeDetectionMethodToString(CDM_NOTIFICATIONS);
    static const auto scanning =
      changeDetectionMethodToString(CDM_PERIODIC_SCANNING);

    if (method == notifications)
        return CDM_NOTIFICATIONS;

    if (method == scanning)
        return CDM_PERIODIC_SCANNING;

    return CDM_UNKNOWN;
}

string changeDetectionMethodToString(const ChangeDetectionMethod method)
{
    switch (method)
    {
    case CDM_NOTIFICATIONS:
        return "notifications";
    case CDM_PERIODIC_SCANNING:
        return "scanning";
    default:
        return "unknown";
    }
}

class ScopedSyncPathRestore {
    SyncPath& path;
    size_t length1, length2, length3;
public:

    // On destruction, puts the LocalPath length back to what it was on construction of this class

    ScopedSyncPathRestore(SyncPath& p)
        : path(p)
        , length1(p.localPath.localpath.size())
        , length2(p.syncPath.size())
        , length3(p.cloudPath.size())
    {
    }

    ~ScopedSyncPathRestore()
    {
        path.localPath.localpath.resize(length1);
        path.syncPath.resize(length2);
        path.cloudPath.resize(length3);
    };
};

bool SyncPath::appendRowNames(const SyncRow& row, FileSystemType filesystemType)
{
    if (row.isNoName())
    {
        auto noName = string("NO_NAME");

        // Multiple no name triplets?
        if (row.hasClashes())
            noName += "S";

        cloudPath += "/" + noName;
        localPath.appendWithSeparator(LocalPath::fromRelativePath(noName), true);
        syncPath += "/" + noName;

        return true;
    }

    // add to localPath
    if (row.fsNode)
    {
        localPath.appendWithSeparator(row.fsNode->localname, true);
    }
    else if (row.syncNode)
    {
        localPath.appendWithSeparator(row.syncNode->localname, true);
    }
    else if (row.cloudNode)
    {
        // this is the local name used when downsyncing a cloud name, if previously unmatched
        localPath.appendWithSeparator(LocalPath::fromRelativeName(row.cloudNode->name, *syncs.fsaccess, filesystemType), true);
    }
    else if (!row.cloudClashingNames.empty() || !row.fsClashingNames.empty())
    {
        // so as not to mislead in logs etc
        localPath.appendWithSeparator(LocalPath::fromRelativeName("<<<clashing>>>", *syncs.fsaccess, filesystemType), true);
    }
    else
    {
        // this is a legitimate case; eg. we only had a syncNode and it is removed in resolve_delSyncNode
        return false;
    }

    // add to cloudPath
    if (cloudPath.empty() || cloudPath.back() != '/') cloudPath += "/";
    CloudNode cn;
    if (row.cloudNode)
    {
        cloudPath += row.cloudNode->name;
    }
    else if (row.syncNode && syncs.lookupCloudNode(row.syncNode->syncedCloudNodeHandle, cn,
        nullptr, nullptr, nullptr, nullptr, nullptr, Syncs::LATEST_VERSION))
    {
        cloudPath += cn.name;
    }
    else if (row.syncNode)
    {
        cloudPath += row.syncNode->toName_of_localname;
    }
    else if (row.fsNode)
    {
        cloudPath += row.fsNode->localname.toName(*syncs.fsaccess);
    }
    else if (!row.cloudClashingNames.empty() || !row.fsClashingNames.empty())
    {
        // so as not to mislead in logs etc
        cloudPath += "<<<clashing>>>";
    }
    else
    {
        // this is a legitimate case; eg. we only had a syncNode and it is removed in resolve_delSyncNode
        return false;
    }

    // add to syncPath
    if (syncPath.empty() || syncPath.back() != '/') syncPath += "/";
    if (row.cloudNode)
    {
        syncPath += row.cloudNode->name;
    }
    else if (row.syncNode)
    {
        syncPath += row.syncNode->toName_of_localname;
    }
    else if (row.fsNode)
    {
        syncPath += row.fsNode->localname.toName(*syncs.fsaccess);
    }
    else if (!row.cloudClashingNames.empty() || !row.fsClashingNames.empty())
    {
        // so as not to mislead in logs etc
        syncPath += "<<<clashing>>>";
    }
    else
    {
        // this is a legitimate case; eg. we only had a syncNode and it is removed in resolve_delSyncNode
        return false;
    }

    return true;
}

LocalPath SyncThreadsafeState::syncTmpFolder() const
{
    lock_guard<mutex> g(mMutex);
    return mSyncTmpFolder;
}

void SyncThreadsafeState::setSyncTmpFolder(const LocalPath& tmpFolder)
{
    lock_guard<mutex> g(mMutex);
    mSyncTmpFolder = tmpFolder;
}

void SyncThreadsafeState::addExpectedUpload(NodeHandle parentHandle, const string& name, weak_ptr<SyncUpload_inClient> wp)
{
    lock_guard<mutex> g(mMutex);
    mExpectedUploads[toNodeHandle(parentHandle) + ":" + name] = wp;
    LOG_verbose << "Expecting upload-putnode " << (toNodeHandle(parentHandle) + ":" + name);
}

void SyncThreadsafeState::removeExpectedUpload(NodeHandle parentHandle, const string& name)
{
    lock_guard<mutex> g(mMutex);
    mExpectedUploads.erase(toNodeHandle(parentHandle) + ":" + name);
    LOG_verbose << "Unexpecting upload-putnode " << (toNodeHandle(parentHandle) + ":" + name);
}

shared_ptr<SyncUpload_inClient> SyncThreadsafeState::isNodeAnExpectedUpload(NodeHandle parentHandle, const string& name)
{
    lock_guard<mutex> g(mMutex);
    auto it = mExpectedUploads.find(toNodeHandle(parentHandle) + ":" + name);
    return it == mExpectedUploads.end() ? nullptr : it->second.lock();
}


void SyncThreadsafeState::adjustTransferCounts(bool upload, int32_t adjustQueued, int32_t adjustCompleted, m_off_t adjustQueuedBytes, m_off_t adjustCompletedBytes)
{
    lock_guard<mutex> g(mMutex);
    auto& tc = upload ? mTransferCounts.mUploads : mTransferCounts.mDownloads;

    assert(adjustQueued >= 0 || tc.mPending);
    assert(adjustCompleted >= 0 || tc.mCompleted);

    assert(adjustQueuedBytes >= 0 || tc.mPendingBytes);
    assert(adjustCompletedBytes >= 0 || tc.mCompletedBytes);

    tc.mPending += adjustQueued;
    tc.mCompleted += adjustCompleted;
    tc.mPendingBytes += adjustQueuedBytes;
    tc.mCompletedBytes += adjustCompletedBytes;

    if (!tc.mPending && tc.mCompletedBytes == tc.mPendingBytes)
    {
        tc.mCompletedBytes = 0;
        tc.mPendingBytes = 0;
    }
}

void SyncThreadsafeState::transferBegin(direction_t direction, m_off_t numBytes)
{
    adjustTransferCounts(direction == PUT, 1, 0, numBytes, 0);
}

void SyncThreadsafeState::transferComplete(direction_t direction, m_off_t numBytes)
{
    adjustTransferCounts(direction == PUT, -1, 1, -numBytes, numBytes);
}

void SyncThreadsafeState::transferFailed(direction_t direction, m_off_t numBytes)
{
    adjustTransferCounts(direction == PUT, -1, 0, -numBytes, 0);
}

SyncTransferCounts SyncThreadsafeState::transferCounts() const
{
    lock_guard<mutex> guard(mMutex);

    return mTransferCounts;
}


void SyncThreadsafeState::incrementSyncNodeCount(nodetype_t type, int32_t count)
{
    lock_guard<mutex> guard(mMutex);
    if (type == FILENODE) mFileCount += count;
    if (type == FOLDERNODE) mFolderCount += count;
}

void SyncThreadsafeState::getSyncNodeCounts(int32_t& files, int32_t& folders)
{
    lock_guard<mutex> guard(mMutex);
    files = mFileCount;
    folders = mFolderCount;
}

SyncConfig::SyncConfig(LocalPath localPath,
                       std::string name,
                       NodeHandle remoteNode,
                       const std::string &remotePath,
                       const fsfp_t localFingerprint,
                       const LocalPath& externalDrivePath,
                       const bool enabled,
                       const SyncConfig::Type syncType,
                       const SyncError error,
                       const SyncWarning warning,
                       mega::handle hearBeatID)
    : mEnabled(enabled)
    , mLocalPath(std::move(localPath))
    , mName(std::move(name))
    , mRemoteNode(remoteNode)
    , mOriginalPathOfRemoteRootNode(remotePath)
    , mFilesystemFingerprint(localFingerprint)
    , mLocalPathFsid(UNDEF)
    , mSyncType(syncType)
    , mError(error)
    , mWarning(warning)
    , mBackupId(hearBeatID)
    , mExternalDrivePath(externalDrivePath)
    , mBackupState(SYNC_BACKUP_NONE)
{}

bool SyncConfig::getEnabled() const
{
    return mEnabled;
}

void SyncConfig::setEnabled(bool enabled)
{
    mEnabled = enabled;
}

const LocalPath& SyncConfig::getLocalPath() const
{
    return mLocalPath;
}

SyncConfig::Type SyncConfig::getType() const
{
    return mSyncType;
}

bool SyncConfig::isBackup() const
{
    return mSyncType == TYPE_BACKUP;
}

bool SyncConfig::isExternal() const
{
    return !mExternalDrivePath.empty();
}

bool SyncConfig::isInternal() const
{
    return mExternalDrivePath.empty();
}

bool SyncConfig::stateFieldsChanged()
{
    bool changed = mError != mKnownError ||
                   mEnabled != mKnownEnabled ||
                   mKnownRunState != mRunState;

    if (changed)
    {
        mKnownError = mError;
        mKnownEnabled = mEnabled;
        mKnownRunState = mRunState;
    }
    return changed;
}

std::string SyncConfig::syncErrorToStr()
{
    return syncErrorToStr(mError);
}

std::string SyncConfig::syncErrorToStr(SyncError errorCode)
{
    switch(errorCode)
    {
    case NO_SYNC_ERROR:
        return "No error";
    case UNKNOWN_ERROR:
        return "Unknown error";
    case UNSUPPORTED_FILE_SYSTEM:
        return "File system not supported";
    case INVALID_REMOTE_TYPE:
        return "Remote node is not valid";
    case INVALID_LOCAL_TYPE:
        return "Local path is not valid";
    case INITIAL_SCAN_FAILED:
        return "Initial scan failed";
    case LOCAL_PATH_TEMPORARY_UNAVAILABLE:
        return "Local path temporarily unavailable";
    case LOCAL_PATH_UNAVAILABLE:
        return "Local path not available";
    case REMOTE_NODE_NOT_FOUND:
        return "Remote node not found";
    case STORAGE_OVERQUOTA:
        return "Reached storage quota limit";
    case ACCOUNT_EXPIRED:
        return "Your plan has expired";
    case FOREIGN_TARGET_OVERSTORAGE:
        return "Foreign target storage quota reached";
    case REMOTE_PATH_HAS_CHANGED:
        return "Remote path has changed";
    case REMOTE_NODE_MOVED_TO_RUBBISH:
        return "Remote node moved to Rubbish Bin";
    case SHARE_NON_FULL_ACCESS:
        return "Share without full access";
    case LOCAL_FILESYSTEM_MISMATCH:
        return "Local filesystem mismatch";
    case PUT_NODES_ERROR:
        return "Put nodes error";
    case ACTIVE_SYNC_BELOW_PATH:
        return "Active sync below path";
    case ACTIVE_SYNC_ABOVE_PATH:
        return "Active sync above path";
    case REMOTE_PATH_DELETED:
        assert(false);  // obsolete, should not happen
        return "Remote node has been deleted";
    case REMOTE_NODE_INSIDE_RUBBISH:
        return "Remote node is inside Rubbish Bin";
    case VBOXSHAREDFOLDER_UNSUPPORTED:
        return "Unsupported VBoxSharedFolderFS filesystem";
    case LOCAL_PATH_SYNC_COLLISION:
        return "Local path collides with an existing sync";
    case ACCOUNT_BLOCKED:
        return "Your account is blocked";
    case UNKNOWN_TEMPORARY_ERROR:
        return "Unknown temporary error";
    case TOO_MANY_ACTION_PACKETS:
        return "Too many changes in account, local state invalid";
    case LOGGED_OUT:
        return "Session closed";
    //case WHOLE_ACCOUNT_REFETCHED:
    //    return "The whole account was reloaded, missed updates could not have been applied in an orderly fashion";
    case MISSING_PARENT_NODE:
        return "Unable to figure out some node correspondence";
    case BACKUP_MODIFIED:
        return "Backup externally modified";
    case BACKUP_SOURCE_NOT_BELOW_DRIVE:
        return "Backup source path not below drive path.";
    case SYNC_CONFIG_WRITE_FAILURE:
        return "Unable to write sync config to disk.";
    case ACTIVE_SYNC_SAME_PATH:
        return "Active sync same path";
    case COULD_NOT_MOVE_CLOUD_NODES:
        return "Unable to move cloud nodes.";
    case COULD_NOT_CREATE_IGNORE_FILE:
        return "Unable to create initial ignore file.";
    case SYNC_CONFIG_READ_FAILURE:
        return "Unable to read sync configs from disk.";
    case UNKNOWN_DRIVE_PATH:
        return "Unknown drive path.";
    case INVALID_SCAN_INTERVAL:
        return "Invalid scan interval specified.";
    case NOTIFICATION_SYSTEM_UNAVAILABLE:
        return "Filesystem notification subsystem unavailable.";
    case UNABLE_TO_ADD_WATCH:
        return "Unable to add filesystem watch.";
    case UNABLE_TO_RETRIEVE_ROOT_FSID:
        return "Unable to retrieve sync root FSID.";
    case UNABLE_TO_OPEN_DATABASE:
        return "Unable to open state cache database.";
    case INSUFFICIENT_DISK_SPACE:
        return "Insufficient disk space.";
    case FAILURE_ACCESSING_PERSISTENT_STORAGE:
        return "Failure accessing to persistent storage";
    case UNABLE_TO_RETRIEVE_DEVICE_ID:
        return "Unable to retrieve the ID of current device";
    case MISMATCH_OF_ROOT_FSID:
        return "Mismatch on sync root FSID.";
    case FILESYSTEM_FILE_IDS_ARE_UNSTABLE:
        return "File IDs on this filesystem on this platform are too unstable.";
    case FILESYSTEM_ID_UNAVAILABLE:
        return "Could not get the filesystem's ID.";
    default:
        return "Undefined error";
    }
}

void SyncConfig::setBackupState(SyncBackupState state)
{
    assert(isBackup());

    mBackupState = state;
}

SyncBackupState SyncConfig::getBackupState() const
{
    return mBackupState;
}

const char* SyncConfig::synctypename(const SyncConfig::Type type)
{
    switch (type)
    {
    case SyncConfig::TYPE_BACKUP:
        return "BACKUP";
    case SyncConfig::TYPE_DOWN:
        return "DOWN";
    case SyncConfig::TYPE_UP:
        return "UP";
    case SyncConfig::TYPE_TWOWAY:
        return "TWOWAY";
    default:
        return "UNKNOWN";
    }
}

bool SyncConfig::synctypefromname(const string& name, Type& type)
{
    if (name == "BACKUP")
    {
        return type = TYPE_BACKUP, true;
    }
    if (name == "DOWN")
    {
        return type = TYPE_DOWN, true;
    }
    else if (name == "UP")
    {
        return type = TYPE_UP, true;
    }
    else if (name == "TWOWAY")
    {
        return type = TYPE_TWOWAY, true;
    }

    assert(!"Unknown sync type name.");

    return false;
}

SyncError SyncConfig::knownError() const
{
    return mKnownError;
}

bool SyncConfig::isScanOnly() const
{
    return mChangeDetectionMethod == CDM_PERIODIC_SCANNING;
}

string SyncConfig::getSyncDbStateCacheName(handle fsid, NodeHandle nh, handle userId) const
{
    handle tableid[3];
    tableid[0] = fsid;
    tableid[1] = nh.as8byte();
    tableid[2] = userId;

    string dbname;
    dbname.resize(sizeof tableid * 4 / 3 + 3);
    dbname.resize(Base64::btoa((byte*)tableid, sizeof tableid, (char*)dbname.c_str()));
    return dbname;
}

// new Syncs are automatically inserted into the session's syncs list
// and a full read of the subtree is initiated
Sync::Sync(UnifiedSync& us, const string& cdebris,
           const LocalPath& clocaldebris, bool cinshare,
           const string& logname, SyncError& e)
: syncs(us.syncs)
, localroot(nullptr)
, mUnifiedSync(us)
, syncscanbt(us.syncs.rng)
, threadSafeState(new SyncThreadsafeState(us.mConfig.mBackupId, &syncs.mClient, us.mConfig.isBackup())) // assuming backups are only in Vault
{
    e = NO_SYNC_ERROR;
    assert(syncs.onSyncThread());
    assert(cdebris.empty() || clocaldebris.empty());
    assert(!cdebris.empty() || !clocaldebris.empty());

    localroot.reset(new LocalNode(this));

    const SyncConfig& config = us.mConfig;

    syncs.lookupCloudNode(config.mRemoteNode,
                          cloudRoot,
                          &cloudRootPath,
                          nullptr,
                          nullptr,
                          nullptr,
                          nullptr,
                          Syncs::FOLDER_ONLY,
                          &cloudRootOwningUser);

    isnetwork = false;
    inshare = cinshare;
    tmpfa = NULL;
    syncname = logname; // can be updated to be more specific in logs

    assert(mUnifiedSync.mConfig.mRunState == SyncRunState::Loading);

    mLocalPath = mUnifiedSync.mConfig.getLocalPath();

    mFilesystemType = syncs.fsaccess->getlocalfstype(mLocalPath);
    LOG_debug << "Sync being created on filesystem type " << mFilesystemType << ": " << FileSystemAccess::fstypetostring(mFilesystemType);

    localroot->init(FOLDERNODE, NULL, mLocalPath, nullptr);  // the root node must have the absolute path.  We don't store shortname, to avoid accidentally using relative paths.
    localroot->setSyncedNodeHandle(config.mRemoteNode);
    localroot->setScanAgain(false, true, true, 0);
    localroot->setCheckMovesAgain(false, true, true);
    localroot->setSyncAgain(false, true, true);

    if (!cdebris.empty())
    {
        debris = cdebris;
        localdebrisname = LocalPath::fromRelativePath(debris);
        localdebris = localdebrisname;
        localdebris.prependWithSeparator(mLocalPath);
    }
    else
    {
        localdebrisname = clocaldebris.leafName();
        localdebris = clocaldebris;
    }

    // Should this sync make use of filesystem notifications?
    if (us.mConfig.mChangeDetectionMethod == CDM_NOTIFICATIONS)
    {
        // Notifications may be queueing from this moment
        dirnotify.reset(syncs.fsaccess->newdirnotify(*localroot, mLocalPath, syncs.waiter.get()));
    }

    // set specified fsfp or get from fs if none
    fsfp = syncs.fsaccess->fsFingerprint(mLocalPath);
    if (!fsfp.id)
    {
        e = FILESYSTEM_ID_UNAVAILABLE;
        return;
    }

    auto original_fsfp = mUnifiedSync.mConfig.mFilesystemFingerprint;
    if (original_fsfp.id)
    {
        if (fsfp.id != original_fsfp.id)
        {
            // leave this function before we create a Rubbish/.debris folder where we maybe shouldn't
            LOG_err << "Sync root path is a different Filesystem than when the sync was created. Original filesystem id: "
                    << original_fsfp.id
                    << "  Current: "
                    << fsfp.id;

            e = LOCAL_FILESYSTEM_MISMATCH;
            return;
        }
    }

    fsstableids = syncs.fsaccess->fsStableIDs(mLocalPath);
    LOG_info << "Filesystem IDs are stable: " << fsstableids;

    if (!fsstableids)
    {
#ifdef __APPLE__
        // On Mac, stat() can and sometimes does return different IDs between calls
        // for the same path, for exFAT, and probably other FAT variants too.
        e = FILESYSTEM_FILE_IDS_ARE_UNSTABLE;
        return;
#endif
    }

    auto fas = syncs.fsaccess->newfileaccess(false);

    // we do allow, eg. mounting an exFAT drive over an NTFS folder, and making a sync at that path
    bool reparsePointOkAtRoot = true;

    if (!fas->fopen(mLocalPath, true, false, FSLogging::logOnError, nullptr, reparsePointOkAtRoot, true, nullptr)
        || fas->fsid == UNDEF)
    {
        LOG_err << "Could not open sync root folder, could not get its fsid: " << mLocalPath;
        e = UNABLE_TO_RETRIEVE_ROOT_FSID;
        return;
    }
    else if (us.mConfig.mLocalPathFsid != UNDEF &&
            us.mConfig.mLocalPathFsid != fas->fsid)
    {
        // We can't start a sync with the wrong root folder fsid because that is part of
        // the name of the sync database.  So we can't retrieve the sync state
        LOG_err << "Sync root folder does not have the same fsid as before: " << mLocalPath
                << " was " << toHandle(us.mConfig.mLocalPathFsid) << " now " << toHandle(fas->fsid);
        e = MISMATCH_OF_ROOT_FSID;
        return;
    }

    // record the fsid of the synced folder
    localroot->fsid_lastSynced = fas->fsid;
    us.mConfig.mLocalPathFsid = fas->fsid;
    us.mConfig.mFilesystemFingerprint = fsfp;
    LOG_debug << "Constructed Sync has filesystemId: " << us.mConfig.mFilesystemFingerprint.id
              << " and root folder id: " << us.mConfig.mLocalPathFsid;

    // load LocalNodes from cache (only for internal syncs)
    // We are using SQLite in the no-mutex mode, so only access a database from a single thread.
    if (shouldHaveDatabase())
    {
        string dbname = config.getSyncDbStateCacheName(fas->fsid, config.mRemoteNode, syncs.mClient.me);

        // Check if the database exists on disk.
        us.mConfig.mDatabaseExists = syncs.mClient.dbaccess->probe(*syncs.fsaccess, dbname);

        // Note, we opened dbaccess in thread-safe mode
            statecachetable.reset(syncs.mClient.dbaccess->open(syncs.rng, *syncs.fsaccess, dbname, DB_OPEN_FLAG_RECYCLE |  DB_OPEN_FLAG_TRANSACTED, [this](DBError error)
            {
                syncs.mClient.handleDbError(error);
            }));

        // Did the call above create the database?
        us.mConfig.mDatabaseExists |= !!statecachetable;

        // Don't bother trying to read the cache if we couldn't open the database.
        if (us.mConfig.mDatabaseExists)
        {
            readstatecache();
        }
    }
    us.mConfig.mRunState = us.mConfig.mTemporarilyPaused ? SyncRunState::Pause : SyncRunState::Run;

    mCaseInsensitive = determineCaseInsenstivity(false);
    LOG_debug << "Sync case insensitivity for " << mLocalPath << " is " << mCaseInsensitive;
}

Sync::~Sync()
{
    assert(syncs.onSyncThread());

    // must be set to prevent remote mass deletion while rootlocal destructor runs
    mDestructorRunning = true;
    mUnifiedSync.mConfig.mRunState = mUnifiedSync.mConfig.mDatabaseExists ? SyncRunState::Suspend : SyncRunState::Disable;

    // unlock tmp lock
    tmpfa.reset();

    // Deleting localnodes after this will not remove them from the db.
    statecachetable.reset();

    // This will recursively delete all LocalNodes in the sync.
    // If they have transfers associated, the SyncUpload_inClient and SyncDownload_inClient will have their wasRequesterAbandoned flag set true
    localroot.reset();
}

bool Sync::isBackup() const
{
    assert(syncs.onSyncThread());
    return getConfig().isBackup();
}

bool Sync::isBackupAndMirroring() const
{
    assert(syncs.onSyncThread());
    return isBackup() &&
           getConfig().getBackupState() == SYNC_BACKUP_MIRROR;
}

bool Sync::isBackupMonitoring() const
{
    // only called from tests
    assert(!syncs.onSyncThread());
    return getConfig().getBackupState() == SYNC_BACKUP_MONITOR;
}

void Sync::setBackupMonitoring()
{
    assert(syncs.onSyncThread());
    auto& config = getConfig();

    assert(config.getBackupState() == SYNC_BACKUP_MIRROR);

    LOG_verbose << "Sync "
                << toHandle(config.mBackupId)
                << " transitioning to monitoring mode.";

    config.setBackupState(SYNC_BACKUP_MONITOR);

    syncs.saveSyncConfig(config);
}

bool Sync::shouldHaveDatabase() const
{
    return syncs.mClient.dbaccess && !mUnifiedSync.mConfig.isExternal();
}

void Sync::setSyncPaused(bool pause)
{
    assert(syncs.onSyncThread());

    getConfig().mTemporarilyPaused = pause;
    syncs.mSyncFlags->isInitialPass = true;
}

bool Sync::isSyncPaused() {
    assert(syncs.onSyncThread());

    return getConfig().mTemporarilyPaused;
}

void Sync::addstatecachechildren(uint32_t parent_dbid, idlocalnode_map* tmap, LocalPath& localpath, LocalNode *p, int maxdepth)
{
    assert(syncs.onSyncThread());

    auto range = tmap->equal_range(parent_dbid);

    // remove processed elements as we go, so we can then clean the database at the end.
    for (auto it = range.first; it != tmap->end() && it->first == parent_dbid; it = tmap->erase(it))
    {
        LocalNode* const l = it->second;

        auto preExisting = p->children.find(l->localname);
        if (preExisting != p->children.end())
        {
            // tidying up from prior versions of the SDK which might have duplicate LocalNodes
            LOG_debug << "Removing duplicate LocalNode: " << preExisting->second->debugGetParentList();
            delete preExisting->second;   // also detaches and preps removal from db
            assert(p->children.find(l->localname) == p->children.end());
            // l will be added in its place.  Later entries were the ones used by the old algorithm
        }

        ScopedLengthRestore restoreLen(localpath);

        localpath.appendWithSeparator(l->localname, true);

        handle fsid = l->fsid_lastSynced;
        m_off_t size = l->syncedFingerprint.size;

        // clear localname to force newnode = true in setnameparent
        l->localname.clear();

        // if we already have the shortname from database, use that, otherwise (db is from old code) look it up
        std::unique_ptr<LocalPath> shortname;
        if (l->slocalname_in_db)
        {
            // null if there is no shortname, or the shortname matches the localname.
            shortname.reset(l->slocalname.release());
        }
        else
        {
            shortname = syncs.fsaccess->fsShortname(localpath);
        }

        l->init(l->type, p, localpath, nullptr);

        l->syncedFingerprint.size = size;
        l->setSyncedFsid(fsid, syncs.localnodeBySyncedFsid, l->localname, std::move(shortname));
        l->setSyncedNodeHandle(l->syncedCloudNodeHandle);
        l->oneTimeUseSyncedFingerprintInScan = true;

        if (!l->slocalname_in_db)
        {
            statecacheadd(l);
            if (insertq.size() > 50000)
            {
                DBTableTransactionCommitter committer(statecachetable);
                cachenodes();  // periodically output updated nodes with shortname updates, so people who restart megasync still make progress towards a fast startup
            }
        }

        if (maxdepth)
        {
            addstatecachechildren(l->dbid, tmap, localpath, l, maxdepth - 1);
        }
    }
}

void Sync::readstatecache()
{
    assert(syncs.onSyncThread());

    string cachedata;
    idlocalnode_map tmap;
    uint32_t cid;

    LOG_debug << syncname << "Sync " << toHandle(getConfig().mBackupId) << " about to load from db";

    statecachetable->rewind();
    unsigned numLocalNodes = 0;

    // bulk-load cached nodes into tmap
    assert(!memcmp(syncs.syncKey.key, syncs.mClient.key.key, sizeof(syncs.syncKey.key)));
    while (statecachetable->next(&cid, &cachedata, &syncs.syncKey))
    {
        uint32_t parentID = 0;

        if (auto l = LocalNode::unserialize(*this, cachedata, parentID))
        {
            l->dbid = cid;
            tmap.emplace(parentID, l.release());
            numLocalNodes += 1;
        }
    }

    // recursively build LocalNode tree
    {
        DBTableTransactionCommitter committer(statecachetable);
        LocalPath pathBuffer = localroot->localname; // don't let localname be appended during recurse
        addstatecachechildren(0, &tmap, pathBuffer, localroot.get(), 100);

        if (!tmap.empty())
        {
            // if there is anything left in tmap, those are orphan nodes - tidy up the db
            LOG_debug << "Removing " << tmap.size() << " LocalNode orphans from db";
            for (auto& ln : tmap)
            {
                statecachedel(ln.second);
            }
        }
    }
    cachenodes();

    LOG_debug << syncname << "Sync " << toHandle(getConfig().mBackupId) << " loaded from db with " << numLocalNodes << " sync nodes";

    localroot->setScanAgain(false, true, true, 0);
}

SyncConfig& Sync::getConfig()
{
    return mUnifiedSync.mConfig;
}

const SyncConfig& Sync::getConfig() const
{
    return mUnifiedSync.mConfig;
}

// remove LocalNode from DB cache
void Sync::statecachedel(LocalNode* l)
{
    assert(syncs.onSyncThread());
    assert(l->sync == this);

    if (!statecachetable)
    {
        return;
    }

    if (l->dbid && statecachetable)
    {
        statecachetable->del(l->dbid);
    }
    l->dbid = 0;

    insertq.erase(l);
}

// insert LocalNode into DB cache
void Sync::statecacheadd(LocalNode* l)
{
    assert(syncs.onSyncThread());
    assert(l->sync == this);

    if (!statecachetable)
    {
        return;
    }

    if (l->type < 0)
    {
        LOG_verbose << syncname << "Leaving type " << l->type << " out of DB, (scan blocked/symlink/reparsepoint/systemhidden etc): " << l->getLocalPath();
        return;
    }

    insertq.insert(l);
    assert(l != localroot.get());
    assert(l->parent);
}

void Sync::cachenodes()
{
    assert(syncs.onSyncThread());

    // Purge the queues if we have no state cache.
    if (!statecachetable)
    {
        insertq.clear();
        return;
    }

    if (insertq.size())
    {
        LOG_debug << syncname << "Saving LocalNode database with " << insertq.size() << " additions";

        DBTableTransactionCommitter committer(statecachetable);

        // additions - we iterate until completion or until we get stuck
        bool added;

        do {
            added = false;

            for (set<LocalNode*>::iterator it = insertq.begin(); it != insertq.end(); )
            {
                assert((*it)->type >= 0);
                assert((*it)->sync == this);
                assert((*it)->parent->parent || (*it)->parent == localroot.get());
                if ((*it)->parent->dbid || (*it)->parent == localroot.get())
                {
                    // add once we know the parent dbid so that the parent/child structure is correct in db
                    assert(!memcmp(syncs.syncKey.key, syncs.mClient.key.key, sizeof(syncs.syncKey.key)));
                    statecachetable->put(MegaClient::CACHEDLOCALNODE, *it, &syncs.syncKey);
                    insertq.erase(it++);
                    added = true;
                }
                else it++;
            }
        } while (added);

        if (insertq.size())
        {
            LOG_err << "LocalNode caching did not complete";
            assert(false);
        }
    }
}

void Sync::changestate(SyncError newSyncError, bool newEnableFlag, bool notifyApp, bool keepSyncDb)
{
    mUnifiedSync.changeState(newSyncError, newEnableFlag, notifyApp, keepSyncDb);
}

void UnifiedSync::changeState(SyncError newSyncError, bool newEnableFlag, bool notifyApp, bool keepSyncDb)
{
    assert(syncs.onSyncThread());

    // External backups should not auto-start
    newEnableFlag &= mConfig.isInternal();

    assert(!(newSyncError == DECONFIGURING_SYNC && keepSyncDb));
    assert(!(newEnableFlag && !keepSyncDb));

    if (!keepSyncDb)
    {
        if (mSync && mSync->statecachetable)
        {
            // flush our data structures before we close it.
            mSync->cachenodes();

            // remove the LocalNode database files on sync disablement (historic behaviour; sync re-enable with LocalNode state from non-matching SCSN is not supported (yet))
            mSync->statecachetable->remove();
            mSync->statecachetable.reset();
        }
        else
        {
            // delete the database file directly since we don't have an object for it
            auto fas = syncs.fsaccess->newfileaccess(false);
            if (fas->fopen(mConfig.mLocalPath, true, false, FSLogging::logOnError))
            {
                string dbname = mConfig.getSyncDbStateCacheName(fas->fsid, mConfig.mRemoteNode, syncs.mClient.me);

                // If the user is upgrading from NO SRW to SRW, we rename the DB files to the new SRW version.
                // However, if there are db files from a previous SRW version (i.e., the user downgraded from SRW to NO SRW and then upgraded again to SRW)
                // we need to remove the SRW db files. The flag DB_OPEN_FLAG_RECYCLE is used for this purpose.
                int dbFlags = DB_OPEN_FLAG_TRANSACTED; // Unused
                if (DbAccess::LEGACY_DB_VERSION == DbAccess::LAST_DB_VERSION_WITHOUT_SRW)
                {
                    dbFlags |= DB_OPEN_FLAG_RECYCLE;
                }
                LocalPath dbPath;
                syncs.mClient.dbaccess->checkDbFileAndAdjustLegacy(*syncs.fsaccess, dbname, dbFlags, dbPath);

                LOG_debug << "Deleting sync database at: " << dbPath;
                syncs.fsaccess->unlinklocal(dbPath);
            }
        }
        mConfig.mDatabaseExists = false;
    }

    if (newSyncError != NO_SYNC_ERROR && mSync && mSync->statecachetable)
    {
        // if we are keeping the db and unloading the sync,
        // prevent any more changes to it from this point
        mSync->cachenodes();
        mSync->statecachetable.reset();
    }

    mConfig.mError = newSyncError;
    mConfig.setEnabled(newEnableFlag);

    if (newSyncError)
    {
        mConfig.mRunState = mConfig.mDatabaseExists ? SyncRunState::Suspend : SyncRunState::Disable;
    }

    changedConfigState(!!syncs.mSyncConfigStore, notifyApp);
    mNextHeartbeat->updateSPHBStatus(*this);
}

// walk localpath and return corresponding LocalNode and its parent
// localpath must be relative to l or start with the root prefix if l == NULL
// localpath must be a full sync path, i.e. start with localroot->localname
// NULL: no match, optionally returns residual path
LocalNode* Sync::localnodebypath(LocalNode* l, const LocalPath& localpath, LocalNode** parent, LocalPath* outpath, bool
#ifndef NDEBUG
                                 fromOutsideThreadAlreadyLocked
#endif
                                 )
{
    assert(syncs.onSyncThread() || fromOutsideThreadAlreadyLocked);
    assert(!outpath || outpath->empty());

    size_t subpathIndex = 0;

    if (!l)
    {
        // verify matching localroot prefix - this should always succeed for
        // internal use
        if (!localroot->localname.isContainingPathOf(localpath, &subpathIndex))
        {
            if (parent)
            {
                *parent = NULL;
            }

            return NULL;
        }

        l = localroot.get();
    }

    if (localpath.empty())
    {
        if (outpath) outpath->clear();
        if (parent) *parent = l->parent;
        return l;
    }

    LocalPath component;

    while (localpath.nextPathComponent(subpathIndex, component))
    {
        if (parent)
        {
            *parent = l;
        }

        localnode_map::iterator it;
        if ((it = l->children.find(component)) == l->children.end()
            && (it = l->schildren.find(component)) == l->schildren.end())
        {
            // no full match: store residual path, return NULL with the
            // matching component LocalNode in parent
            if (outpath)
            {
                *outpath = std::move(component);
                auto remainder = localpath.subpathFrom(subpathIndex);
                if (!remainder.empty())
                {
                    outpath->appendWithSeparator(remainder, false);
                }
            }

            return NULL;
        }

        l = it->second;
    }

    // full match: no residual path, return corresponding LocalNode
    if (outpath)
    {
        outpath->clear();
    }
    return l;
}

bool Sync::determineCaseInsenstivity(bool secondTry)
{
    assert(mLocalPath == getConfig().mLocalPath);

    auto da = unique_ptr<DirAccess>(syncs.fsaccess->newdiraccess());
    auto lp = mLocalPath;
    if (da->dopen(&lp, NULL, false))
    {
        LocalPath leafName;
        nodetype_t dirEntryType;
        while (da->dnext(lp, leafName, false, &dirEntryType))
        {
            auto uc = Utils::toUpperUtf8(leafName.toPath(false));
            auto lc = Utils::toLowerUtf8(leafName.toPath(false));

            if (uc == lc) continue;

            auto lpuc = mLocalPath;
            auto lplc = mLocalPath;

            lpuc.appendWithSeparator(LocalPath::fromRelativePath(uc), true);
            lplc.appendWithSeparator(LocalPath::fromRelativePath(lc), true);

            LOG_debug << "Testing sync case sensitivity with " << lpuc << " vs " << lplc;

            auto fa1 = syncs.fsaccess->newfileaccess();
            auto fa2 = syncs.fsaccess->newfileaccess();

            bool opened1 = fa1->fopen(lpuc, true, false, FSLogging::logExceptFileNotFound, nullptr, false, true);
            fa1->closef();
            bool opened2 = fa2->fopen(lplc, true, false, FSLogging::logExceptFileNotFound, nullptr, false, true);
            fa2->closef();

            opened1 = opened1 && fa1->fsidvalid;
            opened2 = opened2 && fa2->fsidvalid;

            if (!opened1 && !opened2) continue;

            if (opened1 != opened2) return false;

            return fa1->fsidvalid && fa2->fsidvalid && fa1->fsid == fa1->fsid;
        }
    }

    if (secondTry)
    {
        // If we didn't figure it out, it may be a read-only empty folder, in which case it's irrelevant whether the fs is case insensitive
        LOG_debug << "We could not determine case sensitivity even after attempting to create a local sync .debris folder.  Using platform default";
#if defined(WIN32) || defined(__APPLE__)
        return true;
#else
        return false;
#endif
    }

    // we didn't find any files/folders that could be tested for case sensitivity.
    // so create the debris folder (if we can) and retry
    createDebrisTmpLockOnce();
    return determineCaseInsenstivity(true);
}



void Sync::createDebrisTmpLockOnce()
{
    assert(syncs.onSyncThread());

    if (!tmpfa)
    {
        tmpfa = syncs.fsaccess->newfileaccess();

        int i = 3;
        while (i--)
        {

            LocalPath localfilename = localdebris;
            if (syncs.fsaccess->mkdirlocal(localfilename, true, false))
            {
                LOG_verbose << syncname << "Created local sync debris folder";
            }

            LocalPath tmpname = LocalPath::fromRelativePath("tmp");
            localfilename.appendWithSeparator(tmpname, true);
            if (syncs.fsaccess->mkdirlocal(localfilename, false, false))
            {
                LOG_verbose << syncname << "Created local sync debris tmp folder";
            }

            tmpfaPath = localfilename;

            // lock it
            LocalPath lockname = LocalPath::fromRelativePath("lock");
            localfilename.appendWithSeparator(lockname, true);

            if (tmpfa->fopen(localfilename, false, true, FSLogging::logOnError))
            {
                LOG_verbose << syncname << "Locked local sync debris tmp lock file";
                break;
            }
        }

        // if we failed to create the tmp dir three times in a row, fall
        // back to the sync's root
        if (i < 0)
        {
            tmpfa.reset();
            tmpfaPath = getConfig().mLocalPath;
        }

        threadSafeState->setSyncTmpFolder(tmpfaPath);
    }
}

bool SyncStallInfo::empty() const
{
    return cloud.empty() && local.empty();
}

bool SyncStallInfo::waitingCloud(const string& mapKeyPath, SyncStallEntry&& e)
{
    for (auto i = cloud.begin(); i != cloud.end(); )
    {
        // No need to add a new entry as we've already reported some parent.
        if (IsContainingCloudPathOf(i->first, mapKeyPath) && e.reason == i->second.reason)
            return false;

        // Remove entries that are below cloudPath1.
        if (IsContainingCloudPathOf(mapKeyPath, i->first) && e.reason == i->second.reason)
        {
            i = cloud.erase(i);
            continue;
        }

        // Check the next entry.
        ++i;
    }

    // Add a new entry.
    cloud.emplace(mapKeyPath, move(e));
    return true;
}

bool SyncStallInfo::waitingLocal(const LocalPath& mapKeyPath, SyncStallEntry&& e)
{
    for (auto i = local.begin(); i != local.end(); )
    {
        if (i->first.isContainingPathOf(mapKeyPath) && e.reason == i->second.reason)
            return false;

        if (mapKeyPath.isContainingPathOf(i->first) && e.reason == i->second.reason)
        {
            i = local.erase(i);
            continue;
        }

        ++i;
    }

    local.emplace(mapKeyPath, move(e));
    return true;
}

bool SyncStallInfo::hasImmediateStallReason() const
{
    for (auto& i : cloud)
    {
        if (i.second.alertUserImmediately)
        {
            return true;
        }
    }
    for (auto& i : local)
    {
        if (i.second.alertUserImmediately)
        {
            return true;
        }
    }
    return false;
}

struct ProgressingMonitor
{
    bool resolved = false;
    Sync& sync;
    SyncFlags& sf;
    SyncRow& sr;
    SyncPath& sp;
    ProgressingMonitor(Sync& s, SyncRow& row, SyncPath& fullPath) : sync(s), sf(*s.syncs.mSyncFlags), sr(row), sp(fullPath) {}

    bool isContainingNodePath(const string& a, const string& b)
    {
        return a.size() <= b.size() &&
            !memcmp(a.c_str(), b.c_str(), a.size()) &&
            (a.size() == b.size() || b[a.size()] == '/');
    }

    void waitingCloud(const string& mapKeyPath, SyncStallEntry&& e)
    {
        // the caller has a path in the cloud that an operation is in progress for, or can't be dealt with yet.
        // update our list of subtree roots containing such paths
        resolved = true;

        if (sf.stall.local.empty())
        {
            LOG_debug << sync.syncname << "First sync node cloud-waiting: " << int(e.reason) << " " << sync.logTriplet(sr, sp);
        }

        sf.stall.waitingCloud(mapKeyPath, move(e));
    }

    void waitingLocal(const LocalPath& mapKeyPath, SyncStallEntry&& e)
    {
        // the caller has a local path that an operation is in progress for, or can't be dealt with yet.
        // update our list of subtree roots containing such paths
        resolved = true;

        if (sf.stall.local.empty())
        {
            LOG_debug << sync.syncname << "First sync node local-waiting: " << int(e.reason) << " " << sync.logTriplet(sr, sp);
        }

        sf.stall.waitingLocal(mapKeyPath, move(e));
    }

    void noResult()
    {
        // call this if we are still waiting but for something certain to complete
        // and for which we don't need to report a path
        resolved = true;
    }

    // For brevity in programming, if none of the above occurred,
    // the destructor records that we are progressing (ie, not stalled).
    ~ProgressingMonitor()
    {
        if (!resolved)
        {
            if (sf.noProgress)
            {
                LOG_debug << sync.syncname << "First sync node not progressing: " << sync.logTriplet(sr, sp);
            }
            sf.noProgress = false;
            sf.noProgressCount = 0;
        }
    }
};


bool Sync::checkLocalPathForMovesRenames(SyncRow& row, SyncRow& parentRow, SyncPath& fullPath, bool& rowResult, bool belowRemovedCloudNode)
{
    // We have detected that this LocalNode might be a move/rename target (the moved-to location).
    // Ie, there is a new/different FSItem in this row.
    // This function detects whether this is in fact a move or not, and takes care of performing the corresponding cloud move
    // If we do determine it's a move, then we perform the corresponding move in the cloud.
    // Of course that's not instant, so we need to wait until the move completes (or fails)
    // In order to keep track of that, we put a shared_ptr to the move-tracking object into this LocalNode's rare fields.
    // The client thread actually performing the move will update flags in that object, or it might release its shared_ptr to the move object.
    // In the meantime this thread can continue recursing and iterate over the tree multiple times until the move is resolved.
    // We don't recurse below the moved-from or moved-to node in the meantime though as that would cause incorrect decisions to be made.
    // (well we do but in a very limited capacity, only checking if the cloud side has new nodes to detect crossed-over moves)
    //
    // If the move/rename is successful, then we will set the syncedNodeHandle and syncedFsid for this syncNode.
    // That captures that the row has been synced, and if the Node and FSNode are still in place, that completes the operation
    // (well, the old syncNode representing the source location will need to be removed, that won't have any fields preventing that anymore)
    // However if other changes occurred in the meantime, such as the local item being renamed or moved again,
    // while this operation was in progress, then the actions taken here will set it up to be in a situation
    // equal to how it would have been if we completed this operation first, so that the fields are set up for
    // the new change to be detected and acted on in turn.
    //
    // In the original conception of the algoritm, we would have waited for resolve_rowMatched to detect a fully synced row,
    // however for the case described above, it was insufficient because with another move/rename starting, the
    // FSNode or cloudNode would not be present at the end of our initial operation, and so the syncedFsid and
    // syncedNodeHandle would not be set, and so we could not get into a synced state or indeed detect the subsequent
    // move/rename properly.  However we still keep resolve_rowMatched as a backstop to deal with
    // cases where rows become synced independently, such as via the actions of the user themselves,
    // perhaps while a stall is going on.
    //
    // We do briefly have two LocalNodes for a the single moved file/folder while the move goes on.
    // That's convenient algorithmicaly for tracking the move, and also it's not safe to delete the old node early
    // as it might have come from a parent folder, which in data structures in the recursion stack are referring to.
    // If the move/rename fails, it's likely because the move is no longer appropriate, eg new parent folder
    // is missing.  In that case, we clean up the data structure and let the algorithm make a new choice.

    assert(syncs.onSyncThread());

    // New or different FSNode at this row.  Check if this node is where a filesystem item moved to.

    if (row.fsNode->type == TYPE_DONOTSYNC)
    {
        return false;
    }

    if (row.syncNode)
    {
        if (row.syncNode->exclusionState() == ES_EXCLUDED)
        {
            return rowResult = false, false;
        }
    }
    else if (parentRow.syncNode && parentRow.exclusionState(*row.fsNode) == ES_EXCLUDED)
    {
        return rowResult = false, false;
    }

    if (row.fsNode->type == TYPE_SPECIAL || row.fsNode->type == TYPE_SYMLINK)
    {
        auto message = row.fsNode->type == TYPE_SPECIAL ? "special file" : "symlink";
        auto problem = row.fsNode->type == TYPE_SPECIAL ? PathProblem::DetectedHardLink : PathProblem::DetectedSymlink;

        ProgressingMonitor monitor(*this, row, fullPath);

        monitor.waitingLocal(fullPath.localPath, SyncStallEntry(SyncWaitReason::FileIssue, true, false,
            {},
            {},
            {fullPath.localPath, problem},
            {}));

        LOG_debug << syncname
                  << "Checked path is a "
                  << message
                  << ", blocked: "
                  << fullPath.localPath;

        return rowResult = false, true;
    }
    else
    {
        // Convenience.
        using MovePending = LocalNode::RareFields::MovePending;

        // Valid only if:
        // - We were part of a move that was pending due to unstable files.
        // - Those files have now become stable.
        //
        // If this pointer is valid, it means that the source has stabilized
        // and that we don't need to check it again.
        shared_ptr<MovePending> pendingTo;

        if (auto* s = row.syncNode)
        {
            // Do w have any rare fields?
            if (s->hasRare())
            {
                // Move is pending?
                if (auto& movePendingTo = s->rare().movePendingTo)
                {
                    // Check if the source/target has stabilized.
                    if (checkIfFileIsChanging(*row.fsNode, movePendingTo->sourcePath))
                    {
                        ProgressingMonitor monitor(*this, row, fullPath);

                        // Let the engine know why we're not making any progress.
                        monitor.waitingLocal(movePendingTo->sourcePath, SyncStallEntry(
                            SyncWaitReason::FileIssue, false, false,
                            {}, {},
                            {movePendingTo->sourcePath, PathProblem::FileChangingFrequently}, {}));

                        // Source and/or target is still unstable.
                        return rowResult = false, true;
                    }

                    // Source and target have become stable.
                    pendingTo = std::move(movePendingTo);
                }

                // Move is (was) in progress?
                if (auto& moveToHere = s->rare().moveToHere)
                {
                    if (moveToHere->failed)
                    {
                        // Move's failed. Try again.
                        moveToHere->syncCodeProcessedResult = true;
                        moveToHere.reset();
                        s->updateMoveInvolvement();
                    }
                    else
                    {
                        if (moveToHere->succeeded &&
                            s->rare().moveFromHere.get() == moveToHere.get())
                        {
                            // case insensitive rename is complete
                            s->rare().moveFromHere.reset();
                            s->rare().moveToHere.reset();
                            s->updateMoveInvolvement();
                            row.suppressRecursion = true;
                            rowResult = false;
                            // pass through to resolve_rowMatched on this pass, if appropriate
                            row.syncNode->setSyncAgain(false, true, false);
                            return false;
                        }

                        // Move's in progress.
                        //
                        // Revisit when the move is complete.
                        // In the mean time, don't recurse below this node.
                        row.suppressRecursion = true;
                        rowResult = false;

                        // When false, we can visit resolve_rowMatched(...).
                        return !moveToHere->succeeded;
                    }
                }

                // Unlink in progress?
                if (!s->rare().unlinkHere.expired())
                {
                    // Don't recurse into our children.
                    row.suppressRecursion = true;

                    // Row isn't synced.
                    rowResult = false;

                    // Move isn't complete.
                    return true;
                }
            }
        }

        // we already checked fsid differs before calling

        // This line can be useful to uncomment for debugging, but it does add a lot to the log.
        //SYNC_verbose << "Is this a local move destination, by fsid " << toHandle(row.fsNode->fsid) << " at " << logTriplet(row, fullPath);

        // find where this fsid used to be, and the corresponding cloud Node is the one to move (provided it hasn't also moved)
        // Note that it's possible that there are multiple LocalNodes with this synced fsid, due to chained moves for example.
        // We want the one that does have the corresponding synced Node still present on the cloud side.

        // also possible: was the file overwritten by moving an existing file over it?
        bool foundExclusionUnknown = false;

        LocalNode* sourceSyncNode = syncs.findLocalNodeBySyncedFsid(fsfp, row.fsNode->fsid, fullPath.localPath, row.fsNode->type, row.fsNode->fingerprint, nullptr, cloudRootOwningUser, foundExclusionUnknown);

        if (foundExclusionUnknown)
        {
            // this may occur during eg. the first pass of the tree after loading from Suspended state
            // and the corresponding node is later in the tree
            // on the next pass we should have resolved all the exclusion states, so delay this decision until then

            LOG_debug << syncname << "Move detected by fsid but the fsid's exclusion state is not determined yet. Destination here at " << logTriplet(row, fullPath);

            // Attempt the move later once exclusions have propagatged through the tree.
            parentRow.syncNode->setCheckMovesAgain(false, true, false);
            return rowResult = false, true;
        }

        if (sourceSyncNode)
        {
            // We've found a node associated with the local file's FSID.

            assert(parentRow.syncNode);
            ProgressingMonitor monitor(*this, row, fullPath);

            // Are we moving an ignore file?
            if (row.isIgnoreFile() || sourceSyncNode->isIgnoreFile())
            {
                // Then it's not subject to move processing.
                return false;
            }

            // Is the move target excluded?
            if (parentRow.exclusionState(*row.fsNode) != ES_INCLUDED)
            {
                // Then don't perform the move.
                return false;
            }

            auto markSiblingSourceRow = [&]() {
                if (!row.rowSiblings)
                    return false;

                if (sourceSyncNode->parent != parentRow.syncNode)
                    return false;

                for (auto& sibling : *row.rowSiblings)
                {
                    if (sibling.syncNode == sourceSyncNode)
                    {
                        sibling.itemProcessed = true;
                        sibling.syncNode->setSyncAgain(true, false, false);
                        return true;
                    }
                }

                return false;
            };

            if (!row.syncNode)
            {
                if (!makeSyncNode_fromFS(row, parentRow, fullPath, false))
                {
                    // if it failed, it already set up a waitingLocal with PathProblem::CannotFingerprintFile
                    row.suppressRecursion = true;
                    return rowResult = false, true;
                }
                assert(row.syncNode);
            }

            row.syncNode->namesSynchronized = sourceSyncNode->namesSynchronized;
            row.syncNode->setCheckMovesAgain(true, false, false);

            // Is the source's exclusion state well-defined?
            if (sourceSyncNode->exclusionState() == ES_UNKNOWN)
            {
                // Let the engine know why we can't perform the move.
                monitor.waitingLocal(sourceSyncNode->getLocalPath(), SyncStallEntry(
                    SyncWaitReason::FileIssue, false, false,
                    {}, {},
                    {sourceSyncNode->getLocalPath(), PathProblem::IgnoreRulesUnknown}, {}));

                // In some cases the move source may be below the target.
                //
                // This flag is necessary so that we continue to descend down
                // from the move target to the source such that we recompute
                // the source's exclusion state.
                //
                // TODO: Should we only set this flag if the source is below
                //       the target?
                row.recurseBelowRemovedFsNode = true;
                row.suppressRecursion = true;

                // Attempt the move later.
                return rowResult = false, true;
            }

            // Sanity.
            assert(sourceSyncNode->exclusionState() == ES_INCLUDED);

            // Check if the move source is still present and has the same
            // FSID as the target. If it does, we've encountered a hard link
            // and need to stall.
            //
            // If we don't stall, we'll trigger an infinite rename loop.
            {
                auto sourcePath = sourceSyncNode->getLocalPath();
                auto targetPath = fullPath.localPath;

                auto sourceFSID = syncs.fsaccess->fsidOf(sourcePath, false, false, FSLogging::logExceptFileNotFound);  // skipcasecheck == false here so we only get the fsid for an exact name match
                auto targetFSID = syncs.fsaccess->fsidOf(targetPath, false, false, FSLogging::logExceptFileNotFound);  // recheck this node again to be 100% confident there are two FSNodes with the same fsid

                if (sourcePath == targetPath)
                {
                    // if we run the pre-rework sync code against the same database,
                    // sometimes we end up with duplicate LocalNodes that then make it seem
                    // that we have hard links.
                    LOG_warn << "Possible duplicate LocalNode at " << sourceSyncNode->debugGetParentList() << " vs " << row.syncNode->debugGetParentList();
                    return rowResult = false, true;
                }
                else if (sourceFSID != UNDEF &&
                         targetFSID != UNDEF &&
                         sourceFSID == targetFSID)
                {
                    assert(targetFSID == row.fsNode->fsid);

                    // Let the user know why we can't perform the move.
                    // Actually we shouldn't even think this is a move since
                    // it's just due to duplicate fsids.  Just report these
                    // two files as hard-links of the same file
                    monitor.waitingLocal(fullPath.localPath, SyncStallEntry(
                        SyncWaitReason::FileIssue, true, false,
                        {},
                        {},
                        {sourceSyncNode->getLocalPath(), PathProblem::DetectedHardLink},
                        {fullPath.localPath, PathProblem::DetectedHardLink}));

                    // Don't try and synchronize our associate.
                    markSiblingSourceRow();

                    // Don't descend below this node.
                    row.suppressRecursion = true;

                    // Attempt the move later.
                    return rowResult = false, true;
                }
            }

            // Check if the move source is part of an ongoing upload.
            if (auto upload = std::dynamic_pointer_cast<SyncUpload_inClient>(sourceSyncNode->transferSP))
            {
                // If the putnodes request has started, we need to wait.
                if (upload->putnodesStarted)
                {
                    LOG_debug << "Move-source has outstanding putnodes: "
                              << logTriplet(row, fullPath);

                    // Make sure we visit the source again.
                    sourceSyncNode->setSyncAgain(false, true, false);

                    // We can't move just yet.
                    return rowResult = false, true;
                }

                // Otherwise, we can safely cancel the upload.
                sourceSyncNode->resetTransfer(nullptr);
            }

            // Is there something in the way at the move destination?
            string nameOverwritten;

            if (row.cloudNode && !row.hasCaseInsensitiveLocalNameChange())
            {
                if (row.cloudNode->handle == sourceSyncNode->syncedCloudNodeHandle)
                {
                    // The user or someone/something else already performed the corresponding move
                    // just let the syncItem() notice the local and cloud match now

                    SYNC_verbose << syncname
                             << "Detected local move that is already performed remotely, at "
                             << logTriplet(row, fullPath);

                    // and also let the source LocalNode be deleted now
                    sourceSyncNode->setSyncedNodeHandle(NodeHandle());
                    sourceSyncNode->setSyncedFsid(UNDEF, syncs.localnodeBySyncedFsid, sourceSyncNode->localname, nullptr);
                    sourceSyncNode->sync->statecacheadd(sourceSyncNode);

                    // not synced and no move needed
                    return rowResult = false, false;
                }

                SYNC_verbose << syncname
                             << "Move detected by fsid "
                             << toHandle(row.fsNode->fsid)
                             << " but something else with that name ("
                             << row.cloudNode->name
                             << ") is already here in the cloud. Type: "
                             << row.cloudNode->type
                             << " new path: "
                             << fullPath.localPath
                             << " old localnode: "
                             << sourceSyncNode->getLocalPath()
                             << logTriplet(row, fullPath);

                // but, is it ok to overwrite that thing?  If that's what
                // happened locally to a synced file, and the cloud item was
                // also synced and is still there, then it's legit
                // overwriting a folder like that is not possible so far as
                // I know Note that the original algorithm would overwrite a
                // file or folder, moving the old one to cloud debris

                // Assume the overwrite is legitimate.
                PathProblem problem = PathProblem::NoProblem;

                // Does the overwrite appear legitimate?
                if (row.syncNode->syncedCloudNodeHandle != row.cloudNode->handle)
                    problem = PathProblem::DifferentFileOrFolderIsAlreadyPresent;

                // Has the engine completed all pending scans?
                if (problem == PathProblem::NoProblem
                    && !syncs.mSyncFlags->scanningWasComplete)
                    problem = PathProblem::WaitingForScanningToComplete;

                LocalNode* other = nullptr;

                // Is the file on disk visible elsewhere?
                bool foundOtherButExclusionUnknown = false;
                if (problem == PathProblem::NoProblem
                    && !row.syncNode->fsidSyncedReused)
                {
                    other = syncs.findLocalNodeByScannedFsid(fsfp, row.syncNode->fsid_lastSynced,
                                                             fullPath.localPath,
                                                             row.syncNode->type,
                                                             &row.syncNode->syncedFingerprint,
                                                             nullptr,
                                                             cloudRootOwningUser, foundOtherButExclusionUnknown);
                }

                // Then it's probably part of another move.
                if ((other && other != row.syncNode && other != sourceSyncNode)
                   || foundOtherButExclusionUnknown)
                {
                    problem = PathProblem::WaitingForAnotherMoveToComplete;
                }

                // Is the overwrite legitimate?
                if (problem != PathProblem::NoProblem)
                {
                    // Make sure we revisit the source, too.
                    sourceSyncNode->setSyncAgain(false, true, false);

                    // The move source might be below the target.
                    row.recurseBelowRemovedFsNode = true;

                    // And let the engine know why we can't proceed.
                    monitor.waitingLocal(fullPath.localPath, SyncStallEntry(
                        SyncWaitReason::MoveOrRenameCannotOccur, false, false,
                        {sourceSyncNode->syncedCloudNodeHandle, sourceSyncNode->getCloudPath(true)},
                        {NodeHandle(), fullPath.cloudPath},
                        {sourceSyncNode->getLocalPath()},
                        {fullPath.localPath, problem}));

                    // Move isn't complete and this row isn't synced.
                    return rowResult = false, true;
                }

                // Overwrite is legitimate.
                SYNC_verbose << syncname
                             << "Move is a legit overwrite of a synced file/folder, so we overwrite that in the cloud also."
                             << logTriplet(row, fullPath);

                // Capture the cloud node's name for anomaly detection.
                nameOverwritten = row.cloudNode->name;
            }

            // logic to detect files being updated in the local computer moving the original file
            // to another location as a temporary backup
            if (!pendingTo
                && sourceSyncNode->type == FILENODE
                && checkIfFileIsChanging(*row.fsNode, sourceSyncNode->getLocalPath()))
            {
                // Make sure we don't process the source until the move is completed.
                if (!markSiblingSourceRow())
                {
                    // Source isn't a sibling so we need to add a marker.
                    pendingTo = std::make_shared<MovePending>(sourceSyncNode->getLocalPath());

                    row.syncNode->rare().movePendingTo = pendingTo;
                    sourceSyncNode->rare().movePendingFrom = pendingTo;

                    // Make sure we revisit the source.
                    sourceSyncNode->setSyncAgain(true, false, false);
                }

                // if we revist here and the file is still the same after enough time, we'll move it
                monitor.waitingLocal(sourceSyncNode->getLocalPath(), SyncStallEntry(
                    SyncWaitReason::FileIssue, false, false,
                    {sourceSyncNode->syncedCloudNodeHandle, sourceSyncNode->getCloudPath(true)},
                    {NodeHandle(), fullPath.cloudPath},
                    {sourceSyncNode->getLocalPath(), PathProblem::FileChangingFrequently},
                    {fullPath.localPath}));

                return rowResult = false, true;
            }

            row.suppressRecursion = true;   // wait until we have moved the other LocalNodes below this one

            // we don't want the source LocalNode to be visited until the move completes
            // because it might see a new file with the same name, and start an
            // upload attached to that LocalNode (which would create a wrong version chain in the account)
            // TODO: consider alternative of preventing version on upload completion - probably resulting in much more complicated name matching though
            markSiblingSourceRow();

            // Check if the move source is part of an ongoing download.
            auto sourceRequirement = Syncs::EXACT_VERSION;

            if (std::dynamic_pointer_cast<SyncDownload_inClient>(sourceSyncNode->transferSP))
            {
                // Since we were part of an ongoing download, we can infer
                // that the local move-source must have been considered
                // synced. If it wasn't, we wouldn't have detected this move
                // or a stall would've been generated during CSF processing.
                //
                // So, it should be safe for us to move the latest version
                // of the node in the cloud.
                //
                // Ideally, we'll be able to continue download processing as
                // soon as the move has been confirmed during CSF
                // processing, provided the local move-target matches the
                // previously synced local move-source.
                LOG_debug << "Move-source is part of an ongoing download: "
                          << logTriplet(row, fullPath);

                sourceRequirement = Syncs::LATEST_VERSION;
            }

            // Although we have detected a move locally, there's no guarantee the cloud side
            // is complete, the corresponding parent folders in the cloud may not match yet.
            // ie, either of sourceCloudNode or targetCloudNode could be null here.
            // So, we have a heirarchy of statuses:
            //    If any scan flags anywhere are set then we can't be sure a missing fs node isn't a move
            //    After all scanning is done, we need one clean tree traversal with no moves detected
            //    before we can be sure we can remove nodes or upload/download.
            CloudNode sourceCloudNode, targetCloudNode;
            string sourceCloudNodePath, targetCloudNodePath;
            handle sourceNodeUser = UNDEF, targetNodeUser = UNDEF;
            // Note that we get the EXACT_VERSION, not the latest version of that file.  A new file may have been added locally at that location
            // in the meantime, causing a version chain for that node.  But, we need the exact node (and especially so the Filefingerprint matches once the row lines up)
            bool foundSourceCloudNode = syncs.lookupCloudNode(sourceSyncNode->syncedCloudNodeHandle, sourceCloudNode, &sourceCloudNodePath, nullptr, nullptr, nullptr, nullptr, sourceRequirement, &sourceNodeUser);
            bool foundTargetCloudNode = syncs.lookupCloudNode(parentRow.syncNode->syncedCloudNodeHandle, targetCloudNode, &targetCloudNodePath, nullptr, nullptr, nullptr, nullptr, Syncs::FOLDER_ONLY, &targetNodeUser);

            if (foundSourceCloudNode && foundTargetCloudNode)
            {
                LOG_debug << syncname << "Move detected by fsid " << toHandle(row.fsNode->fsid) << ". Type: " << sourceSyncNode->type
                    << " new path: " << fullPath.localPath
                    << " old localnode: " << sourceSyncNode->getLocalPath()
                    << logTriplet(row, fullPath);

                if (sourceNodeUser != targetNodeUser)
                {
                    LOG_debug << syncname << "Move cannot be performed in the cloud, node would be moved to a different user";
                    // act like we did not find a move.  Sync will be by upload new, trash old
                    return rowResult = false, false;
                }
                else if (belowRemovedCloudNode)
                {
                    LOG_debug << syncname << "Move destination detected for fsid " << toHandle(row.fsNode->fsid) << " but we are belowRemovedCloudNode, must wait for resolution at: " << fullPath.cloudPath << logTriplet(row, fullPath);

                    monitor.waitingLocal(fullPath.localPath, SyncStallEntry(
                        SyncWaitReason::MoveOrRenameCannotOccur, false, false,
                        {sourceSyncNode->syncedCloudNodeHandle, sourceSyncNode->getCloudPath(true)},
                        {NodeHandle(), fullPath.cloudPath},
                        {sourceSyncNode->getLocalPath()},
                        {fullPath.localPath, PathProblem::ParentFolderDoesNotExist}));

                    row.syncNode->setSyncAgain(true, false, false);
                }
                else if (sourceSyncNode->parent && !sourceSyncNode->parent->syncedCloudNodeHandle.isUndef() &&
                         sourceSyncNode->parent->syncedCloudNodeHandle != sourceCloudNode.parentHandle)
                {
                    monitor.waitingLocal(fullPath.localPath, SyncStallEntry(
                        SyncWaitReason::MoveOrRenameCannotOccur, false, false,
                        {sourceSyncNode->syncedCloudNodeHandle, sourceSyncNode->getCloudPath(true)},
                        {NodeHandle(), fullPath.cloudPath},
                        {sourceSyncNode->getLocalPath()},
                        {fullPath.localPath, PathProblem::SourceWasMovedElsewhere}));

                        // Don't descend below this node.
                        row.suppressRecursion = true;

                        // Attempt the move later.
                        return rowResult = false, true;
                }
                else
                {
                    // movePtr stays alive until the move completes
                    // if it's all successful, we will detect the completed move in resolve_rowMatches
                    // and the details from this shared_ptr will help move sub-LocalNodes.
                    // In the meantime, the shared_ptr reminds us not to start another move
                    auto movePtr = std::make_shared<LocalNode::RareFields::MoveInProgress>();


                    Syncs::QueuedClientFunc simultaneousMoveReplacedNodeToDebris = nullptr;

                    if (row.cloudNode && row.cloudNode->handle != sourceCloudNode.handle)
                    {
                        LOG_debug << syncname << "Moving node to debris for replacement: " << fullPath.cloudPath << logTriplet(row, fullPath);

                        auto deletePtr = std::make_shared<LocalNode::RareFields::DeleteToDebrisInProgress>();

                        // do not remember this one, as this is not the main operation this time
                        // we should not adjust syncedFsid on completion of this aspect
                        //sourceSyncNode->rare().removeNodeHere = deletePtr;

                        bool inshareFlag = inshare;
                        auto deleteHandle = row.cloudNode->handle;
                        bool canChangeVault = threadSafeState->mCanChangeVault;
                        simultaneousMoveReplacedNodeToDebris = [deleteHandle, inshareFlag, deletePtr, canChangeVault](MegaClient& mc, TransferDbCommitter& committer)
                            {
                                if (auto n = mc.nodeByHandle(deleteHandle))
                                {
                                    mc.movetosyncdebris(n.get(), inshareFlag, [deletePtr](NodeHandle, Error e){

                                        // deletePtr must live until the operation is fully complete, and we get the actionpacket back indicating Nodes are adjusted already.
                                        // otherwise, we may see the node still present, no pending actions, and downsync it
                                        if (e) deletePtr->failed = true;
                                        else deletePtr->succeeded = true;

                                    }, canChangeVault);
                                }
                            };

                        syncs.queueClient(move(simultaneousMoveReplacedNodeToDebris));

                        // For the normal move case, we would have made this (empty) row.syncNode specifically for the move
                        // But for this case we are reusing this existing LocalNode and it may be a folder with children
                        // Those children should be removed, should this whole operation succeed.  Make a list
                        // and remove them if the cloud actions succeed.
                        for (auto& c : row.syncNode->children)
                        {
                            movePtr->priorChildrenToRemove[c.second->localname] = c.second;
                        }
                    }


                    // record details so we can look up the source LocalNode again after the move completes:
                    movePtr->sourceFsfp = fsfp;
                    movePtr->sourceFsid = row.fsNode->fsid;
                    movePtr->sourceType = row.fsNode->type;
                    movePtr->sourceFingerprint = row.fsNode->fingerprint;
                    movePtr->sourcePtr = sourceSyncNode;
                    movePtr->movedHandle = sourceCloudNode.handle;

                    string newName = row.fsNode->localname.toName(*syncs.fsaccess);
                    if (newName == sourceCloudNode.name ||
                        sourceSyncNode->localname == row.fsNode->localname)
                    {
                        // if it wasn't renamed locally, or matches the target anyway
                        // then don't change the name
                        newName.clear();
                    }

                    std::function<void(MegaClient&)> signalMoveBegin;
#ifndef NDEBUG
                    {
                        // For purposes of capture.
                        auto sourcePath = sourceSyncNode->getLocalPath();
                        auto targetPath = row.syncNode->getLocalPath();

                        signalMoveBegin = [sourcePath, targetPath](MegaClient& client) {
                            client.app->move_begin(sourcePath, targetPath);
                        };
                    }
#endif // ! NDEBUG

                    LOG_debug << syncname << "Sync - detected local rename/move " << sourceSyncNode->getLocalPath() << " -> " << fullPath.localPath;

                    if (sourceCloudNode.parentHandle == targetCloudNode.handle && !newName.empty())
                    {
                        // send the command to change the node name
                        LOG_debug << syncname
                                  << "Renaming node: " << sourceCloudNodePath
                                  << " to " << newName  << logTriplet(row, fullPath);

                        auto renameHandle = sourceCloudNode.handle;
                        bool canChangeVault = threadSafeState->mCanChangeVault;
                        syncs.queueClient([renameHandle, newName, movePtr, simultaneousMoveReplacedNodeToDebris, signalMoveBegin, canChangeVault](MegaClient& mc, TransferDbCommitter& committer)
                            {
                                if (auto n = mc.nodeByHandle(renameHandle))
                                {

                                    // first move the old thing at the target path to debris.
                                    // this should occur in the same batch so it looks simultaneous
                                    if (simultaneousMoveReplacedNodeToDebris)
                                    {
                                        simultaneousMoveReplacedNodeToDebris(mc, committer);
                                    }

                                    if (signalMoveBegin)
                                        signalMoveBegin(mc);

                                    mc.setattr(n, attr_map('n', newName), [&mc, movePtr, newName](NodeHandle, Error err){

                                        LOG_debug << mc.clientname << "SYNC Rename completed: " << newName << " err:" << err;

                                        movePtr->succeeded = !error(err);
                                        movePtr->failed = !!error(err);
                                    }, canChangeVault);
                                }
                            });

                        row.syncNode->rare().moveToHere = movePtr;
                        row.syncNode->updateMoveInvolvement();
                        sourceSyncNode->rare().moveFromHere = movePtr;
                        sourceSyncNode->updateMoveInvolvement();

                        rowResult = false;
                        return true;
                    }
                    else
                    {
                        // send the command to move the node
                        LOG_debug << syncname << "Moving node: " << sourceCloudNodePath
                                  << " into " << targetCloudNodePath
                                  << (newName.empty() ? "" : (" as " + newName).c_str()) << logTriplet(row, fullPath);

                        bool canChangeVault = threadSafeState->mCanChangeVault;

                        if (!canChangeVault && sourceSyncNode->sync != this)
                        {
                            // possibly we need to move the source out of a backup in Vault, into a non-Vault sync
                            canChangeVault = sourceSyncNode->sync->threadSafeState->mCanChangeVault;
                        }

                        syncs.queueClient([sourceCloudNode, targetCloudNode, newName, movePtr, simultaneousMoveReplacedNodeToDebris, signalMoveBegin, canChangeVault](MegaClient& mc, TransferDbCommitter& committer)
                        {
                            if (signalMoveBegin)
                                signalMoveBegin(mc);

                            auto fromNode = mc.nodeByHandle(sourceCloudNode.handle);  // yes, it must be the exact version (should there be a version chain)
                            auto toNode = mc.nodeByHandle(targetCloudNode.handle);   // folders don't have version chains

                            if (fromNode && toNode)
                            {

                                // first move the old thing at the target path to debris.
                                // this should occur in the same batch so it looks simultaneous
                                if (simultaneousMoveReplacedNodeToDebris)
                                {
                                    simultaneousMoveReplacedNodeToDebris(mc, committer);
                                }

                                auto err = mc.rename(fromNode, toNode,
                                            SYNCDEL_NONE,
                                            sourceCloudNode.parentHandle,
                                            newName.empty() ? nullptr : newName.c_str(),
                                            canChangeVault,
                                            [&mc, movePtr](NodeHandle, Error err){

                                                LOG_debug << mc.clientname << "SYNC Move completed. err:" << err;

                                                movePtr->succeeded = !error(err);
                                                movePtr->failed = !!error(err);
                                            });

                                if (err)
                                {
                                    // todo: or should we mark this one as blocked and otherwise continue.

                                    // err could be EACCESS or ECIRCULAR for example
                                    LOG_warn << mc.clientname << "SYNC Rename not permitted due to err " << err << ": " << fromNode->displaypath()
                                        << " to " << toNode->displaypath()
                                        << (newName.empty() ? "" : (" as " + newName).c_str());

                                    movePtr->failed = true;

                                    // todo: figure out if the problem could be overcome by copying and later deleting the source
                                    // but for now, mark the sync as disabled
                                    // todo: work out the right sync error code

                                    // todo: find another place to detect this condition?   Or, is this something that might happen anyway due to async changes and race conditions, we should be able to reevaluate.
                                    //changestate(COULD_NOT_MOVE_CLOUD_NODES, false, true);
                                }
                            }

                            // movePtr.reset();  // kept alive until completion - then the sync code knows it's finished
                        });

                        // command sent, now we wait for the actinpacket updates, later we will recognise
                        // the row as synced from fsNode, cloudNode and update the syncNode from those

                        row.syncNode->rare().moveToHere = movePtr;
                        row.syncNode->updateMoveInvolvement();
                        sourceSyncNode->rare().moveFromHere = movePtr;
                        sourceSyncNode->updateMoveInvolvement();

                        row.suppressRecursion = true;

                        row.syncNode->setSyncAgain(true, true, false); // keep visiting this node

                        rowResult = false;
                        return true;
                    }
                }
            }
            else
            {
                if (!foundSourceCloudNode)
                {
                    // eg. upload in progress for this node, and locally renamed in the meantime.
                    // we can still update the LocalNode, and the uploaded node will be renamed later.

                    if (!foundSourceCloudNode) SYNC_verbose << syncname << "Adjusting LN for local move/rename before cloud node exists." << logTriplet(row, fullPath);

                    // remove fsid (and handle) from source node, so we don't detect
                    // that as a move source anymore
                    sourceSyncNode->moveContentTo(row.syncNode, fullPath.localPath, true);

                    assert(sourceSyncNode->fsid_lastSynced == row.fsNode->fsid);
                    sourceSyncNode->setSyncedFsid(UNDEF, syncs.localnodeBySyncedFsid, sourceSyncNode->localname, nullptr); // no longer associted with an fs item
                    sourceSyncNode->sync->statecacheadd(sourceSyncNode);

                    // do not consider this one synced though, or we won't recognize it as a move target when the uploaded node appears
                    //row.syncNode->setSyncedFsid(row.fsNode->fsid, syncs.localnodeBySyncedFsid, row.syncNode->localname, nullptr); // in case of further local moves before upload completes
                    //statecacheadd(row.syncNode);

                    // we know we have orphaned the sourceSyncNode so it can be removed at the first opportunity, no need to wait
                    sourceSyncNode->confirmDeleteCount = 2;
                    sourceSyncNode->certainlyOrphaned = 1;
                }
                else
                {
                    // eg. cloud parent folder not synced yet (maybe Localnode is created, but not handle matched yet)
                    if (!foundTargetCloudNode) SYNC_verbose << syncname << "Target parent cloud node doesn't exist yet" << logTriplet(row, fullPath);

                    monitor.waitingLocal(fullPath.localPath, SyncStallEntry(
                        SyncWaitReason::MoveOrRenameCannotOccur, false, false,
                        {sourceSyncNode->syncedCloudNodeHandle, sourceSyncNode->getCloudPath(true)},
                        {NodeHandle(), fullPath.cloudPath},
                        {sourceSyncNode->getLocalPath()},
                        {fullPath.localPath, PathProblem::ParentFolderDoesNotExist}));

                    row.suppressRecursion = true;
                    rowResult = false;
                    return true;
                }
            }
        }
    }

    return false;
 }


 #ifndef NDEBUG
 bool debug_confirm_getfsid(const LocalPath& p, FileSystemAccess& fsa, handle expectedFsid)
 {
    auto fa = fsa.newfileaccess();
    LocalPath lp = p;
    if (fa->fopen(lp, true, false, FSLogging::logOnError, nullptr, false))
    {
        return fa->fsid == expectedFsid;
    }
    else
    {
        LOG_warn << "could not get fsid to confirm";
        return true;
    }
 }
 #endif


bool Sync::checkForCompletedFolderCreateHere(SyncRow& row, SyncRow& parentRow, SyncPath& fullPath, bool& rowResult)
{
    // if this cloud move was a sync decision, don't look to make it locally too
    if (row.syncNode && row.syncNode->hasRare() && row.syncNode->rare().createFolderHere)
    {
        auto& folderCreate = row.syncNode->rare().createFolderHere;

        if (folderCreate->failed)
        {
            SYNC_verbose << syncname << "Cloud folder create here failed, reset for reevaluation" << logTriplet(row, fullPath);
            folderCreate.reset();
            row.syncNode->updateMoveInvolvement();
        }
        else if (folderCreate->succeededHandle.isUndef())
        {
            SYNC_verbose << syncname << "Cloud folder move already issued for this node, waiting for it to complete. " << logTriplet(row, fullPath);
            rowResult = false;
            return true;  // row processed (no further action) but not synced
        }
        else if (row.cloudNode &&
                 row.cloudNode->handle == folderCreate->succeededHandle)
        {

            SYNC_verbose << syncname << "Cloud folder create completed in expected location, setting synced handle/fsid" << logTriplet(row, fullPath);

            // we consider this row synced now, as it was intended as a full row
            // the local node may have moved though, and there may even be a new and different item with this name in this row
            // but, setting up the row as if it had been synced means we can then calculate the next
            // action to continue syncing - such as moving this new node to the location/name of the moved/renamed FSNode

            row.syncNode->setSyncedNodeHandle(row.cloudNode->handle); //  we could set row.cloudNode->handle, but then we would not download after move if the file was both moved and updated;
            row.syncNode->setSyncedFsid(folderCreate->originalFsid, syncs.localnodeBySyncedFsid, row.syncNode->localname, nullptr);  // setting the synced fsid enables chained moves
            row.syncNode->syncedFingerprint = row.cloudNode->fingerprint;

            folderCreate.reset();
            row.syncNode->trimRareFields();
            statecacheadd(row.syncNode);

            rowResult = false;
            return true;
        }
        else
        {
            SYNC_verbose << syncname << "Folder Create completed, but cloud Node does not match now.  Reset to reevaluate." << logTriplet(row, fullPath);
            folderCreate.reset();
            row.syncNode->updateMoveInvolvement();
        }
    }

    rowResult = false;
    return false;
}

bool Sync::checkForCompletedCloudMovedToDebris(SyncRow& row, SyncRow& parentRow, SyncPath& fullPath, bool& rowResult)
{
    // if this cloud move was a sync decision, don't look to make it locally too
    if (row.syncNode && row.syncNode->hasRare() && row.syncNode->rare().removeNodeHere)
    {
        auto& ptr = row.syncNode->rare().removeNodeHere;

        if (ptr->failed)
        {
            SYNC_verbose << syncname << "Cloud move to debris here failed, reset for reevaluation" << logTriplet(row, fullPath);
            ptr.reset();
        }
        else if (!ptr->succeeded)
        {
            SYNC_verbose << syncname << "Cloud move to debris already issued for this node, waiting for it to complete. " << logTriplet(row, fullPath);
            rowResult = false;
            return true;  // row processed (no further action) but not synced
        }
        else
        {
            SYNC_verbose << syncname << "Cloud move to debris completed in expected location, setting synced handle/fsid" << logTriplet(row, fullPath);

            // Now that the operation completed, it's appropriate to set synced-ids so we can apply more logic to the updated state

            row.syncNode->setSyncedNodeHandle(NodeHandle()); //  we could set row.cloudNode->handle, but then we would not download after move if the file was both moved and updated;
            row.syncNode->setSyncedFsid(UNDEF, syncs.localnodeBySyncedFsid, row.syncNode->localname, nullptr);
            ptr.reset();
            row.syncNode->trimRareFields();
            statecacheadd(row.syncNode);
        }
    }

    rowResult = false;
    return false;
}

bool Sync::processCompletedUploadFromHere(SyncRow& row, SyncRow& parentRow, SyncPath& fullPath, bool& rowResult, shared_ptr<SyncUpload_inClient> upload)
{
    // we already checked that the upload including putnodes completed before calling here.
    assert(row.syncNode && upload && upload->wasPutnodesCompleted);

    if (upload->putnodesResultHandle.isUndef())
    {
        assert(upload->putnodesFailed);

        SYNC_verbose << syncname << "Upload from here failed, reset for reevaluation" << logTriplet(row, fullPath);
    }
    else
    {
        assert(!upload->putnodesFailed);

        // connect up the original cloud-sync-fs triplet, so that we can detect any
        // further moves that happened in the meantime.

        SYNC_verbose << syncname << "Upload from here completed, considering this file synced to original: " << toHandle(upload->sourceFsid) << logTriplet(row, fullPath);
        row.syncNode->setSyncedFsid(upload->sourceFsid, syncs.localnodeBySyncedFsid, row.syncNode->localname, row.syncNode->cloneShortname());
        row.syncNode->syncedFingerprint = *upload;
        row.syncNode->setSyncedNodeHandle(upload->putnodesResultHandle);
        statecacheadd(row.syncNode);

        // void going into syncItem() in case we only just got the cloud Node
        // and we are iterating that very directory already, in which case we won't have
        // the cloud side node, and we would create an extra upload
        row.itemProcessed = true;
    }

    // either way, we reset and revisit.  Following the signature pattern for similar functions
    row.syncNode->transferSP.reset();
    rowResult = false;
    return true;
}

bool Sync::checkForCompletedCloudMoveToHere(SyncRow& row, SyncRow& parentRow, SyncPath& fullPath, bool& rowResult)
{
    // if this cloud move was a sync decision, don't look to make it locally too
    if (row.syncNode && row.syncNode->hasRare() && row.syncNode->rare().moveToHere &&
        !(mCaseInsensitive && row.hasCaseInsensitiveCloudNameChange()))
    {
        auto& moveHerePtr = row.syncNode->rare().moveToHere;

        if (moveHerePtr->failed)
        {
            SYNC_verbose << syncname << "Cloud move to here failed, reset for reevaluation" << logTriplet(row, fullPath);
            moveHerePtr.reset();
            row.syncNode->updateMoveInvolvement();
        }
        else if (!moveHerePtr->succeeded)
        {
            SYNC_verbose << syncname << "Cloud move already issued for this node, waiting for it to complete. " << logTriplet(row, fullPath);
            rowResult = false;
            return true;  // row processed (no further action) but not synced
        }
        else if (row.cloudNode &&
                 row.cloudNode->handle == moveHerePtr->movedHandle)
        {

            SYNC_verbose << syncname << "Cloud move completed, setting synced handle/fsid" << logTriplet(row, fullPath);
            syncs.setSyncedFsidReused(moveHerePtr->sourceFsfp, moveHerePtr->sourceFsid); // prevent reusing that one as move source for chained move cases

            LOG_debug << syncname << "Looking up move source by fsid " << toHandle(moveHerePtr->sourceFsid);

            LocalNode* sourceSyncNode = syncs.findMoveFromLocalNode(moveHerePtr);

            if (sourceSyncNode == row.syncNode)
            {
                LOG_debug << syncname << "Resolving sync cloud case-only rename from : " << sourceSyncNode->getCloudPath(true) << ", here! " << logTriplet(row, fullPath);
                sourceSyncNode->rare().moveFromHere.reset();
            }
            else if (sourceSyncNode && sourceSyncNode->rareRO().moveFromHere == moveHerePtr)
            {
                LOG_debug << syncname << "Resolving sync cloud move/rename from : " << sourceSyncNode->getCloudPath(true) << ", here! " << logTriplet(row, fullPath);
                assert(sourceSyncNode == moveHerePtr->sourcePtr);

                row.syncNode->setSyncedNodeHandle(sourceSyncNode->syncedCloudNodeHandle); //  we could set row.cloudNode->handle, but then we would not download after move if the file was both moved and updated;
                row.syncNode->setSyncedFsid(moveHerePtr->sourceFsid, syncs.localnodeBySyncedFsid, row.syncNode->localname, nullptr);  // setting the synced fsid enables chained moves

                // Assign the same syncedFingerprint as the move-from node
                // That way, if that row had some other sync aspect needed
                // (such as upload from an edit-then-move case, and the sync performs the move first)
                // then we will detect that same operation at this new row.
                row.syncNode->syncedFingerprint = sourceSyncNode->syncedFingerprint;

                // remove fsid (and handle) from source node, so we don't detect
                // that as a move source anymore
                sourceSyncNode->syncedFingerprint = FileFingerprint();
                sourceSyncNode->setSyncedFsid(UNDEF, syncs.localnodeBySyncedFsid, sourceSyncNode->localname, sourceSyncNode->cloneShortname());
                sourceSyncNode->setSyncedNodeHandle(NodeHandle());
                sourceSyncNode->sync->statecacheadd(sourceSyncNode);

                // Move all the LocalNodes under the source node to the new location
                // We can't move the source node itself as the recursive callers may be using it
                sourceSyncNode->moveContentTo(row.syncNode, fullPath.localPath, true);

                row.syncNode->setScanAgain(false, true, true, 0);
                sourceSyncNode->setScanAgain(true, false, false, 0);

                sourceSyncNode->rare().moveFromHere.reset();
                sourceSyncNode->trimRareFields();
                sourceSyncNode->updateMoveInvolvement();

                // If this node was repurposed for the move, rather than the normal case of creating a fresh one, we remove the old content if it was a folder
                // We have to do this after all processing of sourceSyncNode, in case the source was (through multiple operations) one of the subnodes about to be removed.
                // TODO: however, there is a risk of name collisions - probably we should use a multimap for LocalNode::children.
                for (auto& oldc : moveHerePtr->priorChildrenToRemove)
                {
                    for (auto& c : row.syncNode->children)
                    {
                        if (c.first == oldc.first && c.second == oldc.second)
                        {
                            delete c.second; // removes itself from the parent map
                            break;
                        }
                    }
                }
            }
            else if (sourceSyncNode)
            {
                // just alert us to this an double check the case in the debugger
                // resetting the movePtrs should cause re-evaluation
                LOG_debug << syncname << "We found the soure move node, but the source movePtr is no longer there." << sourceSyncNode->getCloudPath(true) << logTriplet(row, fullPath);
                assert(false);
            }
            else
            {
                // just alert us to this an double check the case in the debugger
                // resetting the movePtrs should cause re-evaluation
                LOG_debug << syncname << "Could not find move source node." << logTriplet(row, fullPath);
                assert(false);
            }

            // regardless, make sure we don't get stuck
            moveHerePtr->syncCodeProcessedResult = true;
            moveHerePtr.reset();
            row.syncNode->trimRareFields();
            row.syncNode->updateMoveInvolvement();
            statecacheadd(row.syncNode);

            rowResult = false;
            return true;
        }
        else
        {
            SYNC_verbose << syncname << "Cloud move completed, but cloud Node does not match now.  Reset to reevaluate." << logTriplet(row, fullPath);
            moveHerePtr->syncCodeProcessedResult = true;
            moveHerePtr.reset();
            row.syncNode->updateMoveInvolvement();
        }
    }

    rowResult = false;
    return false;
}



bool Sync::checkCloudPathForMovesRenames(SyncRow& row, SyncRow& parentRow, SyncPath& fullPath, bool& rowResult, bool belowRemovedFsNode)
{
    // We have detected that this LocalNode might be a move/rename target (the moved-to location).
    // Ie, there is a new/different CloudNode in this row.
    // This function detects whether this is in fact a move or not, and takes care of performing the corresponding local move/rename
    // If we do determine it's a move/rename, then we perform the corresponding action in the local FS.
    // We perform the local action synchronously so we don't need to track it with shared_ptrs etc.
    // Should it fail for some reason though, we report that in the stall tracking system and continue.
    // In the meantime this thread can continue recursing and iterate over the tree multiple times until the move is resolved.
    // We don't recurse below the moved-from or moved-to node in the meantime though as that would cause incorrect decisions to be made.
    // (well we do but in a very limited capacity, only checking if the local side has new nodes to detect crossed-over moves)
    //
    // If the move/rename is successful, we set the syncedNodeHandle and syncedFsid for this node appropriately,
    // so that even in the presence of other actions happening in this sync row, such as another move/rename occurring
    // that we see on the next pass over the tree, we can still know that this row was synced, and we have
    // sufficient state recorded in order to be able to detect that subsequent move/rename, and take further actions
    // to propagate that to the other side.
    //
    // We also have the backstop of resolve_rowMatched which will recognize rows that have gotten into a synced state
    // perhaps via the actions of the user themselves, rather than the efforts of the sync (eg, when resolving stall cases)
    // That function will update our data structures, moving the sub-LocalNodes from the
    // moved-from LocalNode to the moved-to LocalNode.  Later the moved-from LocalNode will be removed as it has no FSNode or CloudNode.
    //
    // We do briefly have two LocalNodes for a the single moved file/folder while the move goes on.
    // That's convenient algorithmicaly for tracking the move, and also it's not safe to delete the old node early
    // as it might have come from a parent folder, which in data structures in the recursion stack are referring to.
    // If the move/rename fails, it's likely because the move is no longer appropriate, eg new parent folder
    // is missing.  In that case, we clean up the data structure and let the algorithm make a new choice.

    assert(syncs.onSyncThread());

    // this one is a bit too verbose for large down-syncs
    //SYNC_verbose << syncname << "checking localnodes for synced cloud handle " << row.cloudNode->handle;

    // Are we moving an ignore file?
    if (row.isIgnoreFile())
    {
        // Then it's not subject to the usual move procesing.
        return false;
    }

    ProgressingMonitor monitor(*this, row, fullPath);

    unique_ptr<LocalNode> childrenToDeleteOnFunctionExit;

    // find out where the node was when synced, and is now.
    // If they are the same, both pointer are set to that one.
    LocalNode* sourceSyncNodeOriginal = nullptr;
    LocalNode* sourceSyncNode = nullptr;
    bool unsureDueToIncompleteScanning = false;
    bool unsureDueToUnknownExclusionMoveSource = false;

    if (syncs.findLocalNodeByNodeHandle(row.cloudNode->handle, sourceSyncNodeOriginal, sourceSyncNode, unsureDueToIncompleteScanning, unsureDueToUnknownExclusionMoveSource))
    {

        // Check if the source file/folder is still present
        if (sourceSyncNodeOriginal != sourceSyncNode)
        {
            if (sourceSyncNode->getLocalPath() == row.syncNode->getLocalPath())
            {
                SYNC_verbose << "Detected cloud move that is already performed remotely, at " << logTriplet(row, fullPath);

                // let the normal syncItem() matching resolve these completed moves to the same location

                auto oldFsid = sourceSyncNodeOriginal->fsid_lastSynced;

                // and also let the source LocalNode be deleted now (note it could have been in a different sync)
                sourceSyncNodeOriginal->setSyncedNodeHandle(NodeHandle());
                sourceSyncNodeOriginal->setSyncedFsid(UNDEF, syncs.localnodeBySyncedFsid, sourceSyncNodeOriginal->localname, nullptr);
                sourceSyncNodeOriginal->sync->statecacheadd(sourceSyncNodeOriginal);

                // since we caused this move, set the synced handle and fsid.
                // this will allow us to detect chained moves
                row.syncNode->setSyncedNodeHandle(row.cloudNode->handle);
                row.syncNode->setSyncedFsid(oldFsid, syncs.localnodeBySyncedFsid, row.syncNode->localname, nullptr);
                statecacheadd(row.syncNode);

                rowResult = false;
                return true;
            }
            else
            {
                monitor.waitingLocal(fullPath.localPath, SyncStallEntry(
                    SyncWaitReason::MoveOrRenameCannotOccur, false, false,
                    {sourceSyncNodeOriginal->syncedCloudNodeHandle, sourceSyncNodeOriginal->getCloudPath(true)},
                    {NodeHandle(), fullPath.cloudPath},
                    {sourceSyncNodeOriginal->getLocalPath(), PathProblem::SourceWasMovedElsewhere},
                    {fullPath.localPath}));

                if (parentRow.syncNode) parentRow.syncNode->setSyncAgain(false, true, false);
                rowResult = false;
                return true;
            }
        }

        LocalPath sourcePath = sourceSyncNode->getLocalPath();

        if (sourceSyncNode == row.syncNode)
        {
            if (mCaseInsensitive && row.hasCaseInsensitiveCloudNameChange())
            {
                LOG_debug << "Move is the same node but is also a case insensitive name change: " << sourcePath;
            }
            else
            {
                return false;
            }
        }
        else if (sourcePath == fullPath.localPath)
        {
            // This case was seen in a log, possibly due to duplicate LocalNodes.
            // We don't want to move the target out of the way to the .debris, then find it's not present for move/rename
            LOG_debug << "Move would be to self: " << sourcePath;
            return false;
        }

        // Are we moving an ignore file?
        if (sourceSyncNode->isIgnoreFile())
        {
            // Then it's not subject to the usual move procesing.
            return false;
        }

        // Is the move target excluded?
        if (parentRow.exclusionState(*row.cloudNode) != ES_INCLUDED)
        {
            // Then don't perform the move.
            return false;
        }

        // It's a move or rename
        if (isBackup())
        {
            // Backups must not change the local
            changestate(BACKUP_MODIFIED, false, true, false);
            rowResult = false;
            return true;
        }

        assert(parentRow.syncNode);
        if (parentRow.syncNode) parentRow.syncNode->setCheckMovesAgain(false, true, false);
        if (row.syncNode) row.syncNode->setCheckMovesAgain(true, false, false);

        // Is the source's exclusion state well defined?
        if (sourceSyncNode->exclusionState() == ES_UNKNOWN)
        {
            // Let the engine know why we couldn't process this move.
            monitor.waitingLocal(sourceSyncNode->getLocalPath(), SyncStallEntry(
                SyncWaitReason::FileIssue, false, true,
                {sourceSyncNode->syncedCloudNodeHandle, sourceSyncNode->getCloudPath(false), PathProblem::IgnoreRulesUnknown},
                {},
                {sourceSyncNode->getLocalPath(), PathProblem::IgnoreRulesUnknown},
                {}));

            row.recurseBelowRemovedCloudNode = true;
            row.suppressRecursion = true;

            // Complete the move later.
            return rowResult = false, true;
        }

        // Convenience.
        auto markSiblingSourceRow = [&]() {
            if (!row.rowSiblings)
                return;

            if (sourceSyncNode->parent != parentRow.syncNode)
                return;

            for (auto& sibling : *row.rowSiblings)
            {
                if (sibling.syncNode == sourceSyncNode)
                {
                    sibling.itemProcessed = true;
                    return;
                }
            }
        };

        // True if the move-target exists and we're free to "overwrite" it.
        auto overwrite = false;

        bool caseInsensitiveRename = mCaseInsensitive && row.syncNode &&
            row.syncNode->syncedCloudNodeHandle == row.cloudNode->handle &&
            row.hasCaseInsensitiveCloudNameChange();

        // is there already something else at the target location though?
        // and skipping the case of a case insensitive rename
        if (row.fsNode && !caseInsensitiveRename)
        {
            // todo: should we check if the node that is already here is in fact a match?  in which case we should allow progressing to resolve_rowMatched
            SYNC_verbose << syncname
                         << "Move detected by nodehandle, but something else with that name is already here locally. Type: "
                         << row.fsNode->type
                         << " moved node: "
                         << fullPath.cloudPath
                         << " old parent correspondence: "
                         << (sourceSyncNode->parent ? sourceSyncNode->parent->getLocalPath().toPath(false) : "<null>")
                         << logTriplet(row, fullPath);

            // Assume we've encountered an illegitimate overwrite.
            PathProblem problem = PathProblem::DifferentFileOrFolderIsAlreadyPresent;

            // Does the file on disk match what this node was previously synced against?
            if (row.syncNode
                && (row.syncNode->type == row.fsNode->type
                    && row.syncNode->fsid_lastSynced == row.fsNode->fsid))
                problem = PathProblem::NoProblem;

            // Does the node exist elsewhere in the tree?
            while (problem == PathProblem::NoProblem)
            {
                CloudNode node;
                auto active = false;
                auto excluded = false;
                auto trash = false;
                auto found = syncs.lookupCloudNode(row.syncNode->syncedCloudNodeHandle,
                                                   node,
                                                   nullptr,
                                                   &trash,
                                                   &active,
                                                   &excluded,
                                                   nullptr,
                                                   Syncs::EXACT_VERSION);

                if (!found || !active || excluded || trash)
                    break;

                if (node.parentHandle != row.cloudNode->parentHandle
                    || node.name != row.cloudNode->name)
                    problem = PathProblem::WaitingForAnotherMoveToComplete;

                break;
            }

            if (problem != PathProblem::NoProblem)
            {
                parentRow.syncNode->setCheckMovesAgain(false, true, false);

                monitor.waitingCloud(fullPath.cloudPath, SyncStallEntry(
                    SyncWaitReason::MoveOrRenameCannotOccur, false, true,
                    {sourceSyncNode->syncedCloudNodeHandle, sourceSyncNode->getCloudPath(true)},
                    {NodeHandle(), fullPath.cloudPath, problem},
                    {sourceSyncNode->getLocalPath()},
                    {fullPath.localPath}));

                return rowResult = false, true;
            }

            SYNC_verbose << syncname
                         << "Move is a legit overwrite of a synced file, so we overwrite that locally too."
                         << logTriplet(row, fullPath);

            overwrite = true;
        }

        if (!sourceSyncNode->moveApplyingToLocal && !belowRemovedFsNode && parentRow.cloudNode)
        {
            LOG_debug << syncname << "Move detected by nodehandle. Type: " << sourceSyncNode->type
                << " moved node: " << fullPath.cloudPath
                << " old parent correspondence: " << (sourceSyncNode->parent ? sourceSyncNode->parent->getLocalPath().toPath(false) : "<null>")
                << logTriplet(row, fullPath);

            LOG_debug << "Sync - detected remote move " << fullPath.cloudPath <<
                " from corresponding " << (sourceSyncNode->parent ? sourceSyncNode->parent->getLocalPath().toPath(false) : "<null>") <<
                " to " << parentRow.cloudNode->name;

            sourceSyncNode->moveApplyingToLocal = true;
        }

        assert(!isBackup());

        // we don't want the source LocalNode to be visited until after the move completes, and we revisit with rescanned folder data
        // because it might see a new file with the same name, and start a download, keeping the row instead of removing it
        markSiblingSourceRow();

        if (belowRemovedFsNode)
        {
            LOG_debug << syncname << "Move destination detected for node " << row.cloudNode->handle << " but we are belowRemovedFsNode, must wait for resolution at: " << logTriplet(row, fullPath);;

            monitor.waitingCloud(fullPath.cloudPath, SyncStallEntry(
                SyncWaitReason::MoveOrRenameCannotOccur, false, true,
                {sourceSyncNode->syncedCloudNodeHandle, sourceSyncNode->getCloudPath(true)},
                {NodeHandle(), fullPath.cloudPath},
                {sourceSyncNode->getLocalPath()},
                {fullPath.localPath, PathProblem::ParentFolderDoesNotExist}));

            if (parentRow.syncNode) parentRow.syncNode->setSyncAgain(false, true, false);
            rowResult = false;
            return true;
        }

        // check filesystem is not changing fsids as a result of rename
        //
        // Only meaningful on filesystems with stable FSIDs.
        //
        // We've observed strange behavior when running on FAT filesystems under Windows.
        // There, moving a directory (or file) to another parent will cause that directory
        // (or file) to gain a new FSID.
        assert(!fsstableids || debug_confirm_getfsid(sourcePath, *syncs.fsaccess, sourceSyncNode->fsid_lastSynced));

        if (overwrite)
        {
            SYNC_verbose << "Move-target exists and must be moved to local debris: " << fullPath.localPath;

            if (!movetolocaldebris(fullPath.localPath))
            {
                // Couldn't move the target to local debris.
                LOG_err << "Couldn't move move-target to local debris: " << fullPath.localPath;

                // Sanity: Must exist for overwrite to be true.
                assert(row.syncNode);

                monitor.waitingCloud(fullPath.cloudPath, SyncStallEntry(
                    SyncWaitReason::CannotPerformDeletion, false, true,
                    {},
                    {},
                    {fullPath.localPath, PathProblem::MoveToDebrisFolderFailed},
                    {}));

                // Don't recurse as the subtree's fubar.
                row.suppressRecursion = true;

                // Move hasn't completed.
                sourceSyncNode->moveAppliedToLocal = false;

                // Row hasn't been synced.
                rowResult = false;

                return true;
            }

            LOG_debug << syncname << "Move-target moved to local debris: " << fullPath.localPath;

            // Rescan the parent if we're operating in periodic scan mode.
            if (!dirnotify)
                parentRow.syncNode->setScanAgain(false, true, false, 0);

            // Therefore there is nothing in the local subfolder anymore
            // And we should delete the localnodes corresponding to the items we moved to debris.
            // BUT what if the move is coming from inside that folder ?!!
            // Therefore move them to an unattached locallnode which will delete them on function exit

            //row.syncNode->deleteChildren();
            childrenToDeleteOnFunctionExit.reset(new LocalNode(this));
            while (!row.syncNode->children.empty())
            {
                auto* child = row.syncNode->children.begin()->second;
                child->setnameparent(childrenToDeleteOnFunctionExit.get(), child->localname, child->cloneShortname());
            }
        }

        if (caseInsensitiveRename)
        {
            auto oldPath = fullPath.localPath;
            fullPath.localPath = parentRow.syncNode->getLocalPath();
            fullPath.localPath.appendWithSeparator(LocalPath::fromRelativeName(row.cloudNode->name, *syncs.fsaccess, mFilesystemType), true);
            LOG_debug << "Executing case-only local rename: " << oldPath << " to " << fullPath.localPath << " (also this path should match: " << sourcePath << ")";
        }

        if (syncs.fsaccess->renamelocal(sourcePath, fullPath.localPath))
        {
            // todo: move anything at this path to sync debris first?  Old algo didn't though
            // todo: additional consideration: what if there is something here, and it should be moved/renamed to elsewhere in the sync (not the debris) first?
            // todo: additional consideration: what if things to be renamed/moved form a cycle?

            // check filesystem is not changing fsids as a result of rename
            //
            // Only meaningful on filesystems with stable FSIDs.
            //
            // We've observed strange behavior when running on FAT filesystems under Windows.
            // There, moving a directory (or file) to another parent will cause that directory
            // (or file) to gain a new FSID.
            assert(overwrite || !fsstableids || debug_confirm_getfsid(fullPath.localPath, *syncs.fsaccess, sourceSyncNode->fsid_lastSynced));

            LOG_debug << syncname << "Sync - executed local rename/move " << sourceSyncNode->getLocalPath() << " -> " << fullPath.localPath;

            if (caseInsensitiveRename)
            {
                row.syncNode->setScanAgain(false, true, false, 0);
            }
            else
            {
                if (!row.syncNode)
                {
                    resolve_makeSyncNode_fromCloud(row, parentRow, fullPath, false);
                    assert(row.syncNode);
                }

                row.syncNode->namesSynchronized = sourceSyncNode->namesSynchronized;

                // remove fsid (and handle) from source node, so we don't detect
                // that as a move source anymore
                sourceSyncNode->setSyncedFsid(UNDEF, syncs.localnodeBySyncedFsid, sourceSyncNode->localname, nullptr);  // shortname will be updated when rescan
                sourceSyncNode->setSyncedNodeHandle(NodeHandle());
                sourceSyncNode->sync->statecacheadd(sourceSyncNode);

                sourceSyncNode->moveContentTo(row.syncNode, fullPath.localPath, true);

                sourceSyncNode->moveAppliedToLocal = true;

                sourceSyncNode->setScanAgain(true, false, false, 0);
                row.syncNode->setScanAgain(true, true, true, 0);  // scan parent to see this moved fs item, also scan subtree to see if anything new is in there to overcome race conditions with fs notifications from the prior fs subtree paths

                // Mark this row as synced immediately, to cover the case where the user
                // moves the item back immediately, perhaps they made a mistake,
                // and we don't get a chance to recognise the row as synced in a future pass
                // Becuase in that case, we would end up with a download instead of a chained move

                if (auto fsNode = FSNode::fromPath(*syncs.fsaccess, fullPath.localPath, false, FSLogging::logOnError))
                {
                    // Make this new fsNode part of our sync data structure
                    parentRow.fsAddedSiblings.emplace_back(std::move(*fsNode));
                    row.fsNode = &parentRow.fsAddedSiblings.back();
                    row.syncNode->slocalname = row.fsNode->cloneShortname();

                    row.syncNode->setSyncedFsid(row.fsNode->fsid, syncs.localnodeBySyncedFsid, row.fsNode->localname, row.fsNode->cloneShortname());
                    row.syncNode->syncedFingerprint = row.fsNode->fingerprint;
                    row.syncNode->setSyncedNodeHandle(row.cloudNode->handle);
                    statecacheadd(row.syncNode);
                }
            }

            rowResult = false;
            return true;
        }
        else if (syncs.fsaccess->transient_error)
        {
            LOG_warn << "transient error moving folder: " << sourcePath << logTriplet(row, fullPath);

            monitor.waitingLocal(fullPath.localPath, SyncStallEntry(
                SyncWaitReason::MoveOrRenameCannotOccur, false, true,
                {sourceSyncNode->syncedCloudNodeHandle, sourceSyncNode->getCloudPath(true)},
                {NodeHandle(), fullPath.cloudPath},
                {sourceSyncNode->getLocalPath()},
                {fullPath.localPath, PathProblem::FilesystemErrorDuringOperation}));

            row.suppressRecursion = true;
            sourceSyncNode->moveApplyingToLocal = false;
            rowResult = false;
            return true;
        }
        else if (syncs.fsaccess->target_name_too_long)
        {
            LOG_warn << "Unable to move folder as the move target's name is too long: "
                     << sourcePath
                     << logTriplet(row, fullPath);

            monitor.waitingLocal(fullPath.localPath, SyncStallEntry(
                SyncWaitReason::MoveOrRenameCannotOccur, true, true,
                {sourceSyncNode->syncedCloudNodeHandle, sourceSyncNode->getCloudPath(true)},
                {NodeHandle(), fullPath.cloudPath},
                {sourceSyncNode->getLocalPath()},
                {fullPath.localPath, PathProblem::NameTooLongForFilesystem}));

            row.suppressRecursion = true;
            sourceSyncNode->moveApplyingToLocal = false;
            rowResult = false;

            return true;
        }
        else
        {
            SYNC_verbose << "Move to here delayed since local parent doesn't exist yet: " << sourcePath << logTriplet(row, fullPath);

            monitor.waitingCloud(fullPath.cloudPath, SyncStallEntry(
                SyncWaitReason::MoveOrRenameCannotOccur, false, true,
                {sourceSyncNode->syncedCloudNodeHandle, sourceSyncNode->getCloudPath(true)},
                {NodeHandle(), fullPath.cloudPath},
                {sourceSyncNode->getLocalPath()},
                {fullPath.localPath, PathProblem::ParentFolderDoesNotExist}));

            rowResult = false;
            return true;
        }
    }
    else if (unsureDueToIncompleteScanning)
    {
        monitor.waitingCloud(fullPath.cloudPath, SyncStallEntry(
            SyncWaitReason::MoveOrRenameCannotOccur, false, true,
            {sourceSyncNodeOriginal->syncedCloudNodeHandle, sourceSyncNodeOriginal->getCloudPath(true)},
            {NodeHandle(), fullPath.cloudPath},
            {sourceSyncNodeOriginal->getLocalPath()},
            {fullPath.localPath, PathProblem::WaitingForScanningToComplete}));

        rowResult = false;
        return true;
    }
    else if (unsureDueToUnknownExclusionMoveSource)
    {
        SYNC_verbose << "Move to here delayed since unsureDueToUnknownExclusionMoveSource at: " << logTriplet(row, fullPath);

        monitor.waitingCloud(fullPath.cloudPath, SyncStallEntry(
            SyncWaitReason::MoveOrRenameCannotOccur, false, true,
            {NodeHandle(), string(), PathProblem::IgnoreRulesUnknown},
            {row.cloudNode->handle, fullPath.cloudPath},
            {LocalPath(), PathProblem::IgnoreRulesUnknown},
            {fullPath.localPath}));

        rowResult = false;
        return true;
    }
    else
    {
        monitor.noResult();
    }
    return false;
}

//  Just mark the relative LocalNodes as needing to be rescanned.
dstime Sync::procscanq()
{
    assert(syncs.onSyncThread());
    assert(dirnotify.get());

    NotificationDeque& queue = dirnotify->fsEventq;

    if (queue.empty())
    {
        return NEVER;
    }

    LOG_verbose << syncname << "Marking sync tree with filesystem notifications: "
                << queue.size();

    Notification notification;
    dstime delay = NEVER;

    while (queue.popFront(notification))
    {
        lastFSNotificationTime = syncs.waiter->ds;

        // Skip invalidated notifications.
        if (notification.invalidated())
        {
            LOG_debug << syncname << "Notification skipped: "
                      << notification.path;
            continue;
        }

        // Skip notifications from this sync's debris folder.
        if (notification.fromDebris(*this))
        {
            LOG_debug << syncname
                      << "Debris notification skipped: "
                      << notification.path;
            continue;
        }

        LocalPath remainder;
        LocalNode* nearest = nullptr;
        LocalNode* node = notification.localnode;

        // Notify the node or its parent
        LocalNode* match = localnodebypath(node, notification.path, &nearest, &remainder, false);

        // Check it's not below an excluded path
        if (nearest && !remainder.empty())
        {
            if (nearest->type == TYPE_DONOTSYNC)
            {
                SYNC_verbose << "Ignoring notification under do-not-sync node: "
                             << node->getLocalPath() << string(LocalPath::localPathSeparator_utf8, 1) << notification.path;
                continue;
            }

            LocalPath firstComponent;
            size_t index = 0;
            if (remainder.nextPathComponent(index, firstComponent))
            {
                // firstComponent is a folder if has next path component, otherwise it is unknown
                auto type = remainder.hasNextPathComponent(index) ? FOLDERNODE : TYPE_UNKNOWN;

                if (!(firstComponent == IGNORE_FILE_NAME) &&
                    (isDoNotSyncFileName(firstComponent.toPath(false)) ||
                    ES_EXCLUDED == nearest->exclusionState(firstComponent, type, 0)))
                {
                    // no need to rescan anything when the change was in an excluded folder
                    SYNC_verbose << "Ignoring notification under excluded/do-not-sync node:"
                                 << node->getLocalPath() << string(1, LocalPath::localPathSeparator_utf8) << notification.path;;
                    continue;
                }
            }
        }

        bool scanDescendants = false;

        // figure out which node we are going to scan.  'nearest' will be assigned the one (or it is already)
        if (match)
        {
            if (match->type == FILENODE)
            {
                // the node was a file, so it's always the parent that needs scanning so we see the
                // updated file metadata in the directory entry.  Additionally, re-fingerprint to detect data change
                match->recomputeFingerprint = true;
                nearest = match->parent;
                if (!nearest) continue;
            }
            else
            {
                // we found the exact node specified, recursion on request makes sense
                scanDescendants = notification.scanRequirement == Notification::FOLDER_NEEDS_SCAN_RECURSIVE;

                // for a folder path, we support either path specified (entries added/removed)
                // or the parent (eg access changed), depending on flags passed from platform layer
                nearest = match->parent && notification.scanRequirement == Notification::NEEDS_PARENT_SCAN
                        ? match->parent
                        : match;

            }
        }
        else
        {
            // we didn't find the exact path specified. But, if we are only one layer up
            // and we would have scanned parent anyway (ie, file or NEEDS_PARENT_SCAN), then it's equivalent
            // if we are higher up the tree than that, it's again the same
            // basically, scan the folder we can determine this notification is below: nearest.

            if (nearest && nearest->type == FILENODE)
            {
                nearest->recomputeFingerprint = true;
                nearest = nearest->parent;
                assert(nearest && nearest->type != FILENODE);
            }
        }

        if (!nearest)
        {
            // we didn't find any suitable ancestor within the sync
            LOG_debug << "Notification had no scannable result:"  << node->getLocalPath() << " " << notification.path;;
            continue;
        }

        if (nearest->expectedSelfNotificationCount > 0)
        {
            if (nearest->scanDelayUntil >= syncs.waiter->ds)
            {
                // self-caused notifications shouldn't cause extra waiting
                --nearest->expectedSelfNotificationCount;

                SYNC_verbose << "Skipping self-notification (remaining: "
                    << nearest->expectedSelfNotificationCount << ") at: "
                    << nearest->getLocalPath();

                continue;
            }
            else
            {
                SYNC_verbose << "Expected more self-notifications ("
                    << nearest->expectedSelfNotificationCount << ") but they were late, at: "
                    << nearest->getLocalPath();
                nearest->expectedSelfNotificationCount = 0;
            }
        }

        // Let the parent know it needs to perform a scan.
        //if (nearest->scanAgain < TREE_ACTION_HERE)
        {
            SYNC_verbose << "Trigger scan flag by fs notification on "
                         << nearest->getLocalPath()
                         << (scanDescendants ? " (recursive)" : "");
        }

        nearest->setScanAgain(false, true, scanDescendants, SCANNING_DELAY_DS);

        if (nearest->rareRO().scanBlocked)
        {
            // in case permissions changed on a scan-blocked folder
            // retry straight away, but don't reset the backoff delay
            nearest->rare().scanBlocked->scanBlockedTimer.set(syncs.waiter->ds);
        }

        // How long the caller should wait before syncing.
        delay = SCANNING_DELAY_DS;
    }

    return delay;
}

bool Sync::movetolocaldebris(const LocalPath& localpath)
{
    assert(syncs.onSyncThread());
    assert(!isBackup());

    // first make sure the debris folder exists
    createDebrisTmpLockOnce();

    char buf[42];
    struct tm tms;
    string day, localday;
    struct tm* ptm = m_localtime(m_time(), &tms);

    // first try a subfolder with only the date (we expect that we may have target filename clashes here)
    snprintf(buf, sizeof(buf), "%04d-%02d-%02d", ptm->tm_year + 1900, ptm->tm_mon + 1, ptm->tm_mday);
    LocalPath targetFolder = localdebris;
    targetFolder.appendWithSeparator(LocalPath::fromRelativePath(buf), true);

    bool failedDueToTargetExists = false;

    if (movetolocaldebrisSubfolder(localpath, targetFolder, false, failedDueToTargetExists))
    {
        return true;
    }

    if (!failedDueToTargetExists) return false;

    // next try a subfolder with additional time and sequence - target filename clashes here should not occur
    snprintf(strchr(buf, 0), sizeof(buf) - strlen(buf), " %02d.%02d.%02d.", ptm->tm_hour,  ptm->tm_min, ptm->tm_sec);

    string datetime = buf;
    bool counterReset = false;
    if (datetime != mLastDailyDateTimeDebrisName)
    {
        mLastDailyDateTimeDebrisName = datetime;
        mLastDailyDateTimeDebrisCounter = 0;
        counterReset = true;
    }

    // initially try wih the same sequence number as last time, to avoid making large numbers of these when possible
    targetFolder = localdebris;
    targetFolder.appendWithSeparator(LocalPath::fromRelativePath(
        datetime + std::to_string(mLastDailyDateTimeDebrisCounter)), false);

    if (movetolocaldebrisSubfolder(localpath, targetFolder, counterReset, failedDueToTargetExists))
    {
        return true;
    }

    if (!failedDueToTargetExists) return false;

    if (counterReset)
    {
        // no need to try an incremented number if it was a new folder anyway
        return false;
    }

    // if that fails, try with the sequence incremented, that should be a new, empty folder with no filename clash possible
    ++mLastDailyDateTimeDebrisCounter;

    targetFolder = localdebris;
    targetFolder.appendWithSeparator(LocalPath::fromRelativePath(
        datetime + std::to_string(mLastDailyDateTimeDebrisCounter)), true);

    if (movetolocaldebrisSubfolder(localpath, targetFolder, true, failedDueToTargetExists))
    {
        return true;
    }

    return false;
}

bool Sync::movetolocaldebrisSubfolder(const LocalPath& localpath, const LocalPath& targetFolder, bool logFailReason, bool& failedDueToTargetExists)
{
    failedDueToTargetExists = false;

    bool createdFolder = false;
    if (syncs.fsaccess->mkdirlocal(targetFolder, false, false))
    {
        createdFolder = true;
    }
    else
    {
        if (!syncs.fsaccess->target_exists)
        {
            return false;
        }
    }

    LocalPath moveTarget = targetFolder;
    moveTarget.appendWithSeparator(localpath.subpathFrom(localpath.getLeafnameByteIndex()), true);

    syncs.fsaccess->skip_targetexists_errorreport = !logFailReason;
    bool success = syncs.fsaccess->renamelocal(localpath, moveTarget, false);
    syncs.fsaccess->skip_targetexists_errorreport = false;

    failedDueToTargetExists = !success && syncs.fsaccess->target_exists;

    if (createdFolder)
    {
        if (success)
        {
            LOG_verbose << syncname << "Created daily local debris folder: " << targetFolder;
        }
        else
        {
            // we didn't use the folder anyway, remove to avoid making huge numbers of them
            syncs.fsaccess->rmdirlocal(targetFolder);
        }
    }
    return success;
}

UnifiedSync::UnifiedSync(Syncs& s, const SyncConfig& c)
    : syncs(s), mConfig(c)
{
    mNextHeartbeat.reset(new HeartBeatSyncInfo());
}

void Syncs::confirmOrCreateDefaultMegaignore(bool transitionToMegaignore, unique_ptr<DefaultFilterChain>& resultIfDfc, unique_ptr<string_vector>& resultIfMegaignoreDefault)
{
    // In a new install, we would populate .megaignore.default with the default defaults.
    // But when upgrading an old MEGAsync that has syncs and legacy rules, copy
    // those legacy rules to .megaignore.default.  transitionToMegaignore tells us which it is.

    resultIfDfc.reset(new DefaultFilterChain(transitionToMegaignore ? mLegacyUpgradeFilterChain : mNewSyncFilterChain));

    // However, if .megaignore.default already exists, then use that one of course.
    // If it doesn't exist yet, write it.

    auto defaultpath = mClient.dbaccess->rootPath();
    defaultpath.appendWithSeparator(LocalPath::fromRelativePath(".megaignore.default"), false);
    if (!fsaccess->fileExistsAt(defaultpath))
    {
        LOG_info << "Writing .megaignore.default according to upgrade flag: " << transitionToMegaignore << " at " << defaultpath;
        if (!resultIfDfc->create(defaultpath, false, *fsaccess, false))
        {
            LOG_err << "Failed to write .megaignore.default";
        }
    }
    else if (!transitionToMegaignore)
    {
        // If we are in transitionToMegaignore, don't load from the default as it will lose
        // the absolute paths which might be relevant for a particular sync
        resultIfMegaignoreDefault.reset(new string_vector);
        auto fa = fsaccess->newfileaccess(false);
        if (fa->fopen(defaultpath, true, false, FSLogging::logOnError))
        {
            if (readLines(*fa, *resultIfMegaignoreDefault))
            {
                // Return the text of the file.
                // FilterChain and FilterChainDefault are very different and conversion between them is not really practical
                resultIfDfc.reset();
                return;
            }
        }
        LOG_err << "Failed to load .megaignore.default, going with default defaults instead";
        resultIfMegaignoreDefault.reset();
    }
}

void Syncs::enableSyncByBackupId(handle backupId, bool paused, bool setOriginalPath, std::function<void(error, SyncError, handle)> completion, bool completionInClient, const string& logname)
{
    assert(!onSyncThread());

    auto clientCompletion = [=](error e, SyncError se, handle)
        {
            queueClient([completion, e, se, backupId](MegaClient&, TransferDbCommitter&)
                {
                    if (completion) completion(e, se, backupId);
                });
        };

    queueSync([=]()
        {
            enableSyncByBackupId_inThread(backupId, paused, setOriginalPath, completionInClient ? clientCompletion : completion, logname);
        }, "enableSyncByBackupId");
}

void Syncs::enableSyncByBackupId_inThread(handle backupId, bool paused, bool setOriginalPath, std::function<void(error, SyncError, handle)> completion, const string& logname, const string& excludedPath)
{
    assert(onSyncThread());

    UnifiedSync* usPtr = nullptr;

    for (auto& s : mSyncVec)
    {
        if (s->mConfig.mBackupId == backupId)
        {
            usPtr = s.get();
        }
    }

    if (!usPtr)
    {
        LOG_debug << "Enablesync could not find sync";
        if (completion) completion(API_ENOENT, UNKNOWN_ERROR, backupId);
        return;
    }

    UnifiedSync& us = *usPtr;

    if (us.mSync)
    {
        // it's already running, just set whether it's paused or not.
        LOG_debug << "Sync pause/unpause from "
                  << us.mConfig.mTemporarilyPaused
                  << " to "
                  << paused;

        auto changed = us.mConfig.mTemporarilyPaused != paused;

        us.mConfig.mTemporarilyPaused = paused;
        us.mConfig.mRunState = paused ? SyncRunState::Pause : SyncRunState::Run;

        if (changed)
            mClient.app->syncupdate_stateconfig(us.mConfig);

        if (completion) completion(API_OK, NO_SYNC_ERROR, backupId);
        return;
    }



    auto previousConfigError = us.mConfig.mError;
    us.mConfig.mError = NO_SYNC_ERROR;
    us.mConfig.mRunState = SyncRunState::Loading;
    us.mConfig.mTemporarilyPaused = paused;


    bool resetFingerprint = false;

#ifdef __APPLE__
    if (!resetFingerprint)
    {
        LOG_debug << "turning on reset of filesystem fingerprint on Mac, as they are not consistent there";  // eg. from networked filesystem, qnap shared drive
        resetFingerprint = true;
    }
#endif

    if (!resetFingerprint && !us.mConfig.mDatabaseExists)
    {
        // It's ok to sync to a new folder (new fs even) at the same path, if we are truly going from scratch
        // Users may, eg. put a sync to disabled, move the local folder elsewhere, make an empty folder with that same name, restart the sync
        LOG_debug << "turning on reset of filesystem fingerprint for previously disabled sync (ie, had no database)";
        resetFingerprint = true;
    }

    if (resetFingerprint)
    {
        us.mConfig.mFilesystemFingerprint.id = 0; //This will cause the local filesystem fingerprint to be recalculated
        us.mConfig.mLocalPathFsid = UNDEF;
    }

    if (setOriginalPath)
    {
        CloudNode cloudNode;
        string cloudNodePath;
        if (lookupCloudNode(us.mConfig.mRemoteNode, cloudNode, &cloudNodePath, nullptr, nullptr, nullptr, nullptr, Syncs::FOLDER_ONLY)
            &&  us.mConfig.mOriginalPathOfRemoteRootNode != cloudNodePath)
        {
            us.mConfig.mOriginalPathOfRemoteRootNode = cloudNodePath;
            saveSyncConfig(us.mConfig);
        }
    }

    LocalPath rootpath;
    std::unique_ptr<FileAccess> openedLocalFolder;
    bool inshare, isnetwork;

    error e;
    {
        // todo: even better thead safety
        lock_guard<mutex> g(mClient.nodeTreeMutex);
        e = mClient.checkSyncConfig(us.mConfig, rootpath, openedLocalFolder, inshare, isnetwork);
    }

    if (e)
    {
        // error and enable flag were already changed
        LOG_debug << "Enablesync checks resulted in error: " << e;

        us.mConfig.mRunState = us.mConfig.mDatabaseExists ? SyncRunState::Suspend : SyncRunState::Disable;

        us.changedConfigState(true, true);
        if (completion) completion(e, us.mConfig.mError, backupId);
        return;
    }

    // Does this sync already contain an ignore file?
    if (!hasIgnoreFile(us.mConfig))
    {
        // Create a new chain so that we can add custom rules if necessary.
        unique_ptr<DefaultFilterChain> resultIfDfc;
        unique_ptr<string_vector> resultIfMegaignoreDefault;
        confirmOrCreateDefaultMegaignore(!us.mConfig.mLegacyExclusionsIneligigble, resultIfDfc, resultIfMegaignoreDefault);
        assert(resultIfDfc || resultIfMegaignoreDefault);

        bool writeMegaignoreFailed = false;

        if (resultIfDfc)
        {
            // We are using default rules, or legacy rules for this sync

            // Do we have a custom rule to apply?
            if (!excludedPath.empty())
            {
                resultIfDfc->excludePath(excludedPath);
            }

            // Try and create the missing ignore file.  Not synced by default
            if (!resultIfDfc->create(us.mConfig.mLocalPath, true, *fsaccess, false))
            {
                LOG_debug << "Failed to create ignore file for sync without one at: " << us.mConfig.mLocalPath;
                writeMegaignoreFailed = true;
            }
        }
        else
        {
            // We are copying .megaignore.default but adding one more excluded path into it

            // Do we have a custom rule to apply?
            if (!excludedPath.empty())
            {
                string temp = excludedPath;
                LocalPath::utf8_normalize(&temp);
                auto targetPath = LocalPath::fromAbsolutePath(std::move(temp));
                size_t index;
                if (us.mConfig.mLocalPath.isContainingPathOf(targetPath, &index))
                {
                    // Path exclusions should be relative to the .megaignore file
                    resultIfMegaignoreDefault->push_back("-p:" + targetPath.subpathFrom(index).toPath(false));
                }
            }

            string wholefile = string("\xEF\xBB\xBF", 3);        // utf8-BOM
            for (auto& line : *resultIfMegaignoreDefault)
            {
#ifdef WIN32
                wholefile += line + "\r\n";
#else
                wholefile += line + "\n";
#endif
            }

            auto filePath = us.mConfig.mLocalPath;
            filePath.appendWithSeparator(IGNORE_FILE_NAME, false);
            auto fa = fsaccess->newfileaccess(false);
            writeMegaignoreFailed = true;
            if (fa->fopen(filePath, false, true, FSLogging::logOnError))
            {
                if (fa->fwrite((const byte*)wholefile.data(), (unsigned)wholefile.size(), 0))
                {
                    writeMegaignoreFailed = false;

                    LOG_debug << "Applied .megaignore from default: " << wholefile;
                }
            }
        }

        if (writeMegaignoreFailed)
        {
            // for backups, it's ok to be backup up read-only folders.
            // for syncs, we can't sync if we can't bring changes back

            if (us.mConfig.isBackup())
            {
                LOG_debug << "As it's a Backup, continuing without .megaigore for: " << us.mConfig.mLocalPath;
            }
            else
            {
                us.mConfig.mError = COULD_NOT_CREATE_IGNORE_FILE;
                us.mConfig.mEnabled = false;
                us.mConfig.mRunState = us.mConfig.mDatabaseExists ? SyncRunState::Suspend : SyncRunState::Disable;

                us.changedConfigState(true, true);

                if (completion)
                    completion(API_EWRITE, us.mConfig.mError, backupId);

                return;
            }
        }
    }

    us.mConfig.mError = NO_SYNC_ERROR;
    us.mConfig.mEnabled = true;
    us.mConfig.mRunState = SyncRunState::Loading;
    us.mConfig.mLegacyExclusionsIneligigble = true;

    // If we're a backup sync...
    if (us.mConfig.isBackup())
    {
        auto& config = us.mConfig;

        auto firstTime = config.mBackupState == SYNC_BACKUP_NONE;
        auto isExternal = config.isExternal();
        auto wasDisabled = previousConfigError == BACKUP_MODIFIED; // Using previousConfigError as config.mError is reset earlier on this method

        if (firstTime || isExternal || wasDisabled)
        {
            // Then we must come up in mirroring mode.
            us.mConfig.mBackupState = SYNC_BACKUP_MIRROR;
        }
    }

    string debris = DEBRISFOLDER;
    auto localdebris = LocalPath();

    us.changedConfigState(true, true);
    mHeartBeatMonitor->updateOrRegisterSync(us);

    startSync_inThread(us, debris, localdebris, inshare, isnetwork, rootpath, completion, logname);
    us.mNextHeartbeat->updateSPHBStatus(us);
}

bool Syncs::checkSyncRemoteLocationChange(UnifiedSync& us, bool exists, string cloudPath)
{
    assert(onSyncThread());

    bool pathChanged = false;
    if (exists)
    {
        if (cloudPath != us.mConfig.mOriginalPathOfRemoteRootNode)
        {
            // the sync will be suspended. Should the user manually start it again,
            // then the recorded path will be updated to whatever path the Node is then at.
            LOG_debug << "Sync root path changed!  Was: " << us.mConfig.mOriginalPathOfRemoteRootNode << " now: " << cloudPath;
            pathChanged = true;
        }
    }
    else //unset remote node: failed!
    {
        if (!us.mConfig.mRemoteNode.isUndef())
        {
            us.mConfig.mRemoteNode = NodeHandle();
        }
    }

    return pathChanged;
}

void Syncs::startSync_inThread(UnifiedSync& us, const string& debris, const LocalPath& localdebris,
    bool inshare, bool isNetwork, const LocalPath& rootpath,
    std::function<void(error, SyncError, handle)> completion, const string& logname)
{
    assert(onSyncThread());
    assert(!us.mSync);

    auto fail = [&us, &completion](Error e, SyncError se) -> void {
        us.changeState(se, false, true, true);
        us.mSync.reset();
        LOG_debug << "Final error for sync start: " << e;
        if (completion) completion(e, us.mConfig.mError, us.mConfig.mBackupId);
    };

    us.mConfig.mRunState = SyncRunState::Loading;
    us.changedConfigState(false, true);

    SyncError constructResult = NO_SYNC_ERROR;
    us.mSync.reset(new Sync(us, debris, localdebris, inshare, logname, constructResult));

    if (constructResult != NO_SYNC_ERROR)
    {
        LOG_err << "Sync creation failed, syncerr: " << constructResult;
        return fail(API_EFAILED, constructResult);
    }

    debugLogHeapUsage();

    us.mSync->purgeStaleDownloads();

    // this was already set in the Sync constructor
    assert(us.mConfig.mRunState == (us.mConfig.mTemporarilyPaused ? SyncRunState::Pause : SyncRunState::Run));

    us.changedConfigState(false, true);

    // Make sure we could open the state cache database.
    if (us.mSync->shouldHaveDatabase() && !us.mSync->statecachetable)
    {
        LOG_err << "Unable to open state cache database.";
        return fail(API_EFAILED, UNABLE_TO_OPEN_DATABASE);
    }
    else if (us.mSync->localroot->watch(us.mConfig.getLocalPath(), UNDEF) != WR_SUCCESS)
    {
        LOG_err << "Unable to add a watch for the sync root: "
                << us.mConfig.getLocalPath();

        return fail(API_EFAILED, UNABLE_TO_ADD_WATCH);
    }

    us.mSync->isnetwork = isNetwork;

    saveSyncConfig(us.mConfig);
    mSyncFlags->isInitialPass = true;

    if (completion) completion(API_OK, us.mConfig.mError, us.mConfig.mBackupId);
}

void UnifiedSync::changedConfigState(bool save, bool notifyApp)
{
    assert(syncs.onSyncThread());

    if (mConfig.stateFieldsChanged())
    {
        LOG_debug << "Sync " << toHandle(mConfig.mBackupId)
                  << " now in runState: " << int(mConfig.mRunState)
                  << " enabled: " << mConfig.mEnabled
                  << " error: " << mConfig.mError;

        if (save)
        {
            syncs.saveSyncConfig(mConfig);
        }

        if (notifyApp && !mConfig.mRemovingSyncBySds)
        {
            assert(syncs.onSyncThread());
            syncs.mClient.app->syncupdate_stateconfig(mConfig);
        }
    }
}

Syncs::Syncs(MegaClient& mc)
  : waiter(new WAIT_CLASS)
  , mClient(mc)
  , fsaccess(::mega::make_unique<FSACCESS_CLASS>())
  , mSyncFlags(new SyncFlags)
  , mScanService(new ScanService())
{
    fsaccess->initFilesystemNotificationSystem();

    mHeartBeatMonitor.reset(new BackupMonitor(*this));
    syncThread = std::thread([this]() { syncLoop(); });
}

Syncs::~Syncs()
{
    assert(!onSyncThread());

    // null function is the signal to end the thread
    syncThreadActions.pushBack(QueuedSyncFunc(nullptr, ""));
    waiter->notify();
    if (syncThread.joinable()) syncThread.join();
}

void Syncs::syncRun(std::function<void()> f, const string& actionName)
{
    assert(!onSyncThread());
    std::promise<bool> synchronous;
    syncThreadActions.pushBack(QueuedSyncFunc([&]()
        {
            f();
            synchronous.set_value(true);
        }, actionName));

    mSyncFlags->earlyRecurseExitRequested = true;
    waiter->notify();
    synchronous.get_future().get();
}

void Syncs::queueSync(std::function<void()>&& f, const string& actionName)
{
    assert(!onSyncThread());
    syncThreadActions.pushBack(QueuedSyncFunc(move(f), actionName));
    mSyncFlags->earlyRecurseExitRequested = true;
    waiter->notify();
}

void Syncs::queueClient(std::function<void(MegaClient&, TransferDbCommitter&)>&& f, bool fromAnyThread)
{
    assert(onSyncThread() || fromAnyThread);
    clientThreadActions.pushBack(move(f));
    mClient.waiter->notify();
}


void Syncs::getSyncProblems(std::function<void(unique_ptr<SyncProblems>)> completion,
                            bool completionInClient)
{
    using MC = MegaClient;
    using DBTC = TransferDbCommitter;

    if (completionInClient)
    {
        completion = [this, completion](unique_ptr<SyncProblems> problems) {
            SyncProblems* rawPtr = problems.release();
            queueClient([completion, rawPtr](MC&, DBTC&) mutable {
                completion(unique_ptr<SyncProblems>(rawPtr));
            });
        };
    }

    queueSync([this, completion]() mutable {
        unique_ptr<SyncProblems> problems(new SyncProblems);
        getSyncProblems_inThread(*problems);
        completion(move(problems));
    }, "getSyncProblems");
}

void Syncs::getSyncProblems_inThread(SyncProblems& problems)
{
    assert(onSyncThread());

    problems.mStallsDetected = syncStallState;
    problems.mConflictsDetected = conflictsDetected(&problems.mConflicts);

    // if we're not actually in stall state then don't report things
    // that we are waiting on that migtht come right, only report definites.
    for (auto& r: stallReport.cloud)
    {
        if (syncStallState || r.second.alertUserImmediately)
        {
            problems.mStalls.cloud.insert(r);
        }
    }
    for (auto& r: stallReport.local)
    {
        if (syncStallState || r.second.alertUserImmediately)
        {
            problems.mStalls.local.insert(r);
        }
    }

    // Try to present just one item for a move/rename, instead of two.
    // We may have generated two items, one for the source node
    // and one for the target node.   Most paths will match between the two.
    // If for some reason we only know one side of the move/rename, we will keep that item.

    for (auto si = problems.mStalls.local.begin();
              si != problems.mStalls.local.end();
              ++si)
    {
        if (si->second.reason == SyncWaitReason::MoveOrRenameCannotOccur)
        {
            auto so = problems.mStalls.local.find(si->second.localPath2.localPath);
            if (so != problems.mStalls.local.end())
            {
                if (so != si &&
                    so->second.reason == SyncWaitReason::MoveOrRenameCannotOccur &&
                    so->second.localPath1.localPath == so->second.localPath1.localPath &&
                    so->second.localPath2.localPath == so->second.localPath2.localPath &&
                    so->second.cloudPath1.cloudPath == so->second.cloudPath1.cloudPath)
                {
                    if (si->second.cloudPath2.cloudPath.empty())
                    {
                        // if we know the destination in one, make sure we keep it
                        si->second.cloudPath2.cloudPath = so->second.cloudPath2.cloudPath;
                    }

                    // other iterators are not invalidated in std::map
                    problems.mStalls.local.erase(so);
                }
            }
        }
    }

    for (auto si = problems.mStalls.cloud.begin();
        si != problems.mStalls.cloud.end();
        ++si)
    {
        if (si->second.reason == SyncWaitReason::MoveOrRenameCannotOccur)
        {
            auto so = problems.mStalls.cloud.find(si->second.cloudPath2.cloudPath);
            if (so != problems.mStalls.cloud.end())
            {
                if (so != si &&
                    so->second.reason == SyncWaitReason::MoveOrRenameCannotOccur &&
                    so->second.cloudPath1.cloudPath == so->second.cloudPath1.cloudPath &&
                    so->second.cloudPath2.cloudPath == so->second.cloudPath2.cloudPath &&
                    so->second.localPath1.localPath == so->second.localPath1.localPath)
                {
                    if (si->second.localPath2.localPath.empty())
                    {
                        // if we know the destination in one, make sure we keep it
                        si->second.localPath2.localPath = so->second.localPath2.localPath;
                    }
                    // other iterators are not invalidated in std::map
                    problems.mStalls.cloud.erase(so);
                }
            }
        }
    }

}

void Syncs::getSyncStatusInfo(handle backupID,
                              SyncStatusInfoCompletion completion,
                              bool completionInClient)
{
    // No completion? No work to be done!
    if (!completion)
        return;

    // Convenience.
    using DBTC = TransferDbCommitter;
    using MC = MegaClient;
    using SV = vector<SyncStatusInfo>;

    // Is it up to the client to call the completion function?
    if (completionInClient)
        completion = [completion, this](SV info) {
            // Necessary as we can't move-capture before C++14.
            auto temp = std::make_shared<SV>(std::move(info));

            // Delegate to the user's completion function.
            queueClient([completion, temp](MC&, DBTC&) mutable {
                completion(std::move(*temp));
            });
        };

    // Queue the request on the sync thread.
    queueSync([backupID, completion, this]() {
        getSyncStatusInfoInThread(backupID, std::move(completion));
    }, "getSyncStatusInfo");
}

void Syncs::getSyncStatusInfoInThread(handle backupID,
                                      SyncStatusInfoCompletion completion)
{
    // Make sure we're running on the right thread.
    assert(onSyncThread());

    // Make sure no one's changing the syncs beneath our feet.
    lock_guard<mutex> guard(mSyncVecMutex);

    // Gathers information about a specific sync.
    struct gather
    {
        gather(const Sync& sync)
          : mSync(sync)
        {
        }

        operator SyncStatusInfo() const
        {
            SyncStatusInfo info;

            auto& config = mSync.getConfig();

            info.mBackupID = config.mBackupId;
            info.mName = config.mName;
            info.mTransferCounts = mSync.threadSafeState->transferCounts();

            tally(info, *mSync.localroot);

            return info;
        }

        void tally(SyncStatusInfo& info, const LocalNode& node) const
        {
            // Not synced? Not interested.
            if (node.parent && node.syncedCloudNodeHandle.isUndef())
                return;

            ++info.mTotalSyncedNodes;

            // Directories don't have a size.
            if (node.type == FILENODE)
                info.mTotalSyncedBytes += node.syncedFingerprint.size;

            // Process children, if any.
            for (auto& childIt : node.children)
                tally(info, *childIt.second);
        }

        const Sync& mSync;
    }; // gather

    // Status info collected from syncs.
    vector<SyncStatusInfo> info;

    // Gather status information from active syncs.
    for (auto& us : mSyncVec)
    {
        // Not active? Not interested.
        if (!us->mSync)
            continue;

        // Convenience.
        auto& config = us->mConfig;

        // Is this sync something we're interested in?
        if (backupID != UNDEF && backupID != config.mBackupId)
            continue;

        // Gather status information about this sync.
        info.emplace_back(gather(*us->mSync));
    }

    // Pass the information to the caller.
    completion(std::move(info));
}

SyncConfigVector Syncs::configsForDrive(const LocalPath& drive) const
{
    assert(onSyncThread() || !onSyncThread());

    lock_guard<mutex> g(mSyncVecMutex);

    SyncConfigVector v;
    for (auto& s : mSyncVec)
    {
        if (s->mConfig.mExternalDrivePath == drive)
        {
            v.push_back(s->mConfig);
        }
    }
    return v;
}

SyncConfigVector Syncs::getConfigs(bool onlyActive) const
{
    assert(onSyncThread() || !onSyncThread());

    lock_guard<mutex> g(mSyncVecMutex);

    SyncConfigVector v;
    for (auto& s : mSyncVec)
    {
        if (s->mSync
            || !onlyActive)
        {
            v.push_back(s->mConfig);
        }
    }
    return v;
}

handle Syncs::getSyncIdContainingActivePath(const LocalPath& lp) const
{
    assert(onSyncThread() || !onSyncThread());

    lock_guard<mutex> g(mSyncVecMutex);

    SyncConfigVector v;
    for (auto& s : mSyncVec)
    {
        if ((s->mSync && !s->mConfig.mTemporarilyPaused))
        {
            if (s->mConfig.mLocalPath.isContainingPathOf(lp))
            {
                auto debrisPath = s->mConfig.mLocalPath;
                debrisPath.appendWithSeparator(LocalPath::fromRelativePath(DEBRISFOLDER), false);
                if (debrisPath.isContainingPathOf(lp))
                {
                    return UNDEF;
                }
                else
                {
                    return s->mConfig.mBackupId;
                }
            }
        }
    }
    return UNDEF;
}

bool Syncs::configById(handle backupId, SyncConfig& configResult) const
{
    assert(!onSyncThread());

    lock_guard<mutex> g(mSyncVecMutex);

    for (auto& s : mSyncVec)
    {
        if (s->mConfig.mBackupId == backupId)
        {
            configResult = s->mConfig;
            return true;
        }
    }
    return false;
}

void Syncs::backupCloseDrive(const LocalPath& drivePath, std::function<void(Error)> clientCallback)
{
    assert(!onSyncThread());
    assert(clientCallback);

    queueSync([this, drivePath, clientCallback]()
        {
            Error e = backupCloseDrive_inThread(drivePath);
            queueClient([clientCallback, e](MegaClient& mc, TransferDbCommitter& committer)
                {
                    clientCallback(e);
                });
        }, "backupCloseDrive");
}

error Syncs::backupCloseDrive_inThread(LocalPath drivePath)
{
    assert(onSyncThread());
    assert(drivePath.isAbsolute() || drivePath.empty());

    // Is the path valid?
    if (drivePath.empty())
    {
        return API_EARGS;
    }

    auto* store = syncConfigStore();

    // Does the store exist?
    if (!store)
    {
        // Nope and we need it.
        return API_EINTERNAL;
    }

    // Is this drive actually loaded?
    if (!store->driveKnown(drivePath))
    {
        return API_ENOENT;
    }

    auto result = store->write(drivePath, configsForDrive(drivePath));
    store->removeDrive(drivePath);

    auto syncsOnDrive = selectedSyncConfigs(
      [&](SyncConfig& config, Sync*)
      {
          return config.mExternalDrivePath == drivePath;
      });

    for (auto& sc : syncsOnDrive)
    {
        SyncConfig removed;
        unloadSyncByBackupID(sc.mBackupId, sc.mEnabled, removed);
    }

    return result;
}

void Syncs::backupOpenDrive(const LocalPath& drivePath, std::function<void(Error)> clientCallback)
{
    assert(!onSyncThread());
    assert(clientCallback);

    queueSync([this, drivePath, clientCallback]()
        {
            Error e = backupOpenDrive_inThread(drivePath);
            queueClient([clientCallback, e](MegaClient& mc, TransferDbCommitter& committer)
                {
                    clientCallback(e);
                });
        }, "backupOpenDrive");
}

error Syncs::backupOpenDrive_inThread(const LocalPath& drivePath)
{
    assert(onSyncThread());
    assert(drivePath.isAbsolute());

    // Is the drive path valid?
    if (drivePath.empty())
    {
        return API_EARGS;
    }

    // Can we get our hands on the config store?
    auto* store = syncConfigStore();

    if (!store)
    {
        LOG_err << "Couldn't restore "
                << drivePath
                << " as there is no config store.";

        // Nope and we can't do anything without it.
        return API_EINTERNAL;
    }

    // Has this drive already been opened?
    if (store->driveKnown(drivePath))
    {
        LOG_debug << "Skipped restore of "
                  << drivePath
                  << " as it has already been opened.";

        // Then we don't have to do anything.
        return API_EEXIST;
    }

    SyncConfigVector configs;

    // Try and open the database on the drive.
    auto result = store->read(drivePath, configs, true);

    // Try and restore the backups in the database.
    if (result == API_OK)
    {
        LOG_debug << "Attempting to restore backup syncs from "
                  << drivePath;

        size_t numRestored = 0;

        // Create a unified sync for each backup config.
        for (const auto& config : configs)
        {
            lock_guard<mutex> g(mSyncVecMutex);

            bool skip = false;
            for (auto& us : mSyncVec)
            {
                // Make sure there aren't any syncs with this backup id.
                if (config.mBackupId == us->mConfig.mBackupId)
                {
				    skip = true;
                    LOG_err << "Skipping restore of backup "
                            << config.mLocalPath
                            << " on "
                            << drivePath
                            << " as a sync already exists with the backup id "
                            << toHandle(config.mBackupId);
                }
            }

            if (!skip)
            {
                // Create the unified sync.
                mSyncVec.emplace_back(new UnifiedSync(*this, config));

                // Track how many configs we've restored.
                ++numRestored;
            }
        }

        // Log how many backups we could restore.
        LOG_debug << "Restored "
                  << numRestored
                  << " out of "
                  << configs.size()
                  << " backup(s) from "
                  << drivePath;

        return API_OK;
    }

    // Couldn't open the database.
    LOG_warn << "Failed to restore "
             << drivePath
             << " as we couldn't open its config database: " << drivePath;

    return result;
}

SyncConfigStore* Syncs::syncConfigStore()
{
    assert(onSyncThread());

    // Have we already created the database?
    if (mSyncConfigStore)
    {
        // Yep, return a reference to the caller.
        return mSyncConfigStore.get();
    }

    // Is the client using a database?
    if (!mClient.dbaccess)
    {
        // Nope and we need it for the configuration path.
        return nullptr;
    }

    // Can we get our hands on an IO context?
    if (!syncConfigIOContext())
    {
        // We need it if we want to write the DB to disk.
        return nullptr;
    }

    // Where the database will be stored.
    auto dbPath = mClient.dbaccess->rootPath();

    // Create the database.
    mSyncConfigStore.reset(
      new SyncConfigStore(dbPath, *mSyncConfigIOContext));

    return mSyncConfigStore.get();
}

NodeHandle Syncs::getSyncedNodeForLocalPath(const LocalPath& lp)
{
    assert(!onSyncThread());

    // synchronous for now but we could make async one day (intermediate layer would need its function made async first)
    NodeHandle result;
    syncRun([&](){

        lock_guard<mutex> g(mSyncVecMutex);
        for (auto& us : mSyncVec)
        {
            if (us->mSync)
            {
                LocalNode* match = us->mSync->localnodebypath(NULL, lp, nullptr, nullptr, false);
                if (match)
                {
                    result = match->syncedCloudNodeHandle;
                    break;
                }
            }
        }

    }, "getSyncedNodeForLocalPath");
    return result;
}

treestate_t Syncs::getSyncStateForLocalPath(handle backupId, const LocalPath& lp)
{
    assert(!onSyncThread());

    // mLocalNodeChangeMutex must already be locked!!

    // we must lock the sync vec mutex when not on the sync thread
    // careful of lock ordering to avoid deadlock between threads
    // we never have mSyncVecMutex and then lock mLocalNodeChangeMutex
    lock_guard<mutex> g(mSyncVecMutex);
    for (auto& us : mSyncVec)
    {
        if (us->mConfig.mBackupId == backupId && us->mSync)
        {
            if (LocalNode* match = us->mSync->localnodebypath(nullptr, lp, nullptr, nullptr, true))
            {
                return match->checkTreestate(false);
            }
            return TREESTATE_NONE;
        }
    }
    return TREESTATE_NONE;
}

bool Syncs::getSyncStateForLocalPath(const LocalPath& lp, treestate_t& ts, nodetype_t& nt, SyncConfig& sc)
{
    assert(onSyncThread());
    for (auto& us : mSyncVec)
    {
        if (us->mSync && us->mConfig.mLocalPath.isContainingPathOf(lp))
        {
            if (LocalNode* match = us->mSync->localnodebypath(nullptr, lp, nullptr, nullptr, true))
            {
                ts = match->checkTreestate(false);
                nt = match->type;
                sc = us->mConfig;
                return true;
            }
            return false;
        }
    }
    return false;
}

error Syncs::syncConfigStoreAdd(const SyncConfig& config)
{
    assert(!onSyncThread());

    error result = API_OK;
    syncRun([&](){ syncConfigStoreAdd_inThread(config, [&](error e){ result = e; }); }, "syncConfigStoreAdd");
    return result;
}

void Syncs::moveToSyncDebrisByBackupID(const string& path, handle backupId, std::function<void (Error)> completion, std::function<void (Error)> completionInClient)
{
    auto moveToDebris = [this, path, backupId, completion, completionInClient]()
    {
        assert(onSyncThread());

        lock_guard<mutex> g(mSyncVecMutex);
        Sync* sync = nullptr;
        error e = API_ENOENT;
        for (auto& s : mSyncVec)
        {
            if (s->mSync && s->mConfig.mBackupId == backupId)
            {
                sync = s->mSync.get();
            }
        }

        if (sync)
        {
            e = sync->movetolocaldebris(LocalPath::fromAbsolutePath(path)) ? API_OK : API_EINTERNAL;
        }

        if (completion)
        {
            completion(e);
        }

        if (completionInClient)
        {
            queueClient([completionInClient, e](MegaClient& , TransferDbCommitter&)
            {
                completionInClient(e);
            });
        }
    };

    if (onSyncThread())
    {
        moveToDebris();
    }
    else
    {
        queueSync([moveToDebris]()
        {
            moveToDebris();
        }, "Move to node to derbis");
    }
}

void Syncs::syncConfigStoreAdd_inThread(const SyncConfig& config, std::function<void(error)> completion)
{
    assert(onSyncThread());

    // Convenience.
    static auto equal =
      [](const LocalPath& lhs, const LocalPath& rhs)
      {
          return !platformCompareUtf(lhs, false, rhs, false);
      };

    auto* store = syncConfigStore();

    // Could we get our hands on the store?
    if (!store)
    {
        // Nope and we can't proceed without it.
        completion(API_EINTERNAL);
        return;
    }

    SyncConfigVector configs;
    bool known = store->driveKnown(LocalPath());

    // Load current configs from disk.
    auto result = store->read(LocalPath(), configs, false);

    if (result == API_ENOENT || result == API_OK)
    {
        SyncConfigVector::iterator i = configs.begin();

        // Are there any syncs already present for this root?
        for ( ; i != configs.end(); ++i)
        {
            if (equal(i->mLocalPath, config.mLocalPath))
            {
                break;
            }
        }

        // Did we find any existing config?
        if (i != configs.end())
        {
            // Yep, replace it.
            LOG_debug << "Replacing existing sync config for: "
                      << i->mLocalPath;

            *i = config;
        }
        else
        {
            // Nope, add it.
            configs.emplace_back(config);
        }

        // Write the configs to disk.
        result = store->write(LocalPath(), configs);
    }

    // Remove the drive if it wasn't already known.
    if (!known)
    {
        store->removeDrive(LocalPath());
    }

    completion(result);
    return;
}

bool Syncs::syncConfigStoreDirty()
{
    assert(onSyncThread());
    return mSyncConfigStore && mSyncConfigStore->dirty();
}

bool Syncs::syncConfigStoreFlush()
{
    assert(onSyncThread());

    // No need to flush if the store's not dirty.
    if (!syncConfigStoreDirty()) return true;

    // Try and flush changes to disk.
    LOG_debug << "Attempting to flush config store changes.";

    auto failed = mSyncConfigStore->writeDirtyDrives(getConfigs(false));

    if (failed.empty()) return true;

    LOG_err << "Failed to flush "
             << failed.size()
             << " drive(s).";

    // Disable syncs present on drives that we couldn't write.
    auto nDisabled = 0u;

    for (auto& drivePath : failed)
    {
        // Determine which syncs are present on this drive.
        auto configs = configsForDrive(drivePath);

        // Disable those that aren't already disabled.
        for (auto& config : configs)
        {
            // Already disabled? Nothing to do.
            //
            // dgw: This is what prevents an infinite flush cycle.
            if (!config.mEnabled)
                continue;

            // Disable the sync.
            disableSyncByBackupId(config.mBackupId,
                                  SYNC_CONFIG_WRITE_FAILURE,
                                  false,
                                  true,
                                  nullptr);

            ++nDisabled;
        }
    }

    LOG_warn << "Disabled"
             << nDisabled
             << " sync(s) on "
             << failed.size()
             << " drive(s).";

    return false;
}

error Syncs::syncConfigStoreLoad(SyncConfigVector& configs)
{
    assert(onSyncThread());

    LOG_debug << "Attempting to load internal sync configs from disk.";

    auto result = API_EAGAIN;

    // Can we get our hands on the internal sync config database?
    if (auto* store = syncConfigStore())
    {
        // Try and read the internal database from disk.
        result = store->read(LocalPath(), configs, false);

        if (result == API_ENOENT || result == API_OK)
        {
            LOG_debug << "Loaded "
                      << configs.size()
                      << " internal sync config(s) from disk.";

            // check if sync databases exist, so we know if a sync is disabled or merely suspended
            // note that the sync root path might not be available now, and we might start the
            // sync later if the drive appears (and its suspension reason was that path disappearing)
            for (auto& c: configs)
            {
                handle root_fsid = c.mLocalPathFsid;
                if (root_fsid == UNDEF)
                {
                    // backward compatibilty for when we didn't store the fsid in serialized config
                    auto fas = fsaccess->newfileaccess(false);
                    if (fas->fopen(c.mLocalPath, true, false, FSLogging::logOnError))
                    {
                        root_fsid = fas->fsid;
                    }
                }

                if (root_fsid != UNDEF)
                {
                    string dbname = c.getSyncDbStateCacheName(root_fsid, c.mRemoteNode, mClient.me);

                    // Note, we opened dbaccess in thread-safe mode

                    // If the user is upgrading from NO SRW to SRW, we rename the DB files to the new SRW version.
                    // However, if there are db files from a previous SRW version (i.e., the user downgraded from SRW to NO SRW and then upgraded again to SRW)
                    // we need to remove the SRW db files. The flag DB_OPEN_FLAG_RECYCLE is used for this purpose.
                    int dbFlags = DB_OPEN_FLAG_TRANSACTED; // Unused
                    if (DbAccess::LEGACY_DB_VERSION == DbAccess::LAST_DB_VERSION_WITHOUT_SRW)
                    {
                        dbFlags |= DB_OPEN_FLAG_RECYCLE;
                    }
                    LocalPath dbPath;
                    c.mDatabaseExists = mClient.dbaccess->checkDbFileAndAdjustLegacy(*fsaccess, dbname, dbFlags, dbPath);
                }

                if (c.mEnabled)
                {
                    c.mRunState = SyncRunState::Pending;
                }
                else
                {
                    c.mRunState = c.mDatabaseExists ? SyncRunState::Suspend : SyncRunState::Disable;
                }

            }

            return API_OK;
        }
    }

    LOG_err << "Couldn't load internal sync configs from disk: "
            << result;

    return result;
}

string Syncs::exportSyncConfigs(const SyncConfigVector configs) const
{
    assert(!onSyncThread());
    JSONWriter writer;

    writer.beginobject();
    writer.beginarray("configs");

    for (const auto& config : configs)
    {
        exportSyncConfig(writer, config);
    }

    writer.endarray();
    writer.endobject();

    return writer.getstring();
}

string Syncs::exportSyncConfigs() const
{
    assert(!onSyncThread());
    return exportSyncConfigs(configsForDrive(LocalPath()));
}

void Syncs::importSyncConfigs(const char* data, std::function<void(error)> completion)
{
    assert(!onSyncThread());

    // Convenience.
    struct Context;

    using CompletionFunction = std::function<void(error)>;
    using ContextPtr = std::shared_ptr<Context>;

    // Bundles state we need to create backup IDs.
    struct Context
    {
        static void put(ContextPtr context)
        {
            using std::bind;
            using std::move;
            using std::placeholders::_1;
            using std::placeholders::_2;

            // Convenience.
            auto& client = *context->mClient;
            auto& config = *context->mConfig;
            auto& deviceHash = context->mDeviceHash;

            // Backup Info.
            auto state = BackupInfoSync::getSyncState(config, context->mSyncs->mDownloadsPaused, context->mSyncs->mUploadsPaused);
            auto info  = BackupInfoSync(config, deviceHash, UNDEF, state);

            LOG_debug << "Generating backup ID for config "
                      << context->signature()
                      << "...";

            // Completion chain.
            auto completion = bind(&putComplete, std::move(context), _1, _2);

            // Create and initiate request.
            auto* request = new CommandBackupPut(&client, info, std::move(completion));
            client.reqs.add(request);
        }

        static void putComplete(ContextPtr context, Error result, handle backupID)
        {
            // No backup ID even though the request succeeded?
            if (!result && ISUNDEF(result))
            {
                // Then we've encountered an internal error.
                result = API_EINTERNAL;
            }

            // Convenience;
            auto& client = *context->mClient;

            // Were we able to create a backup ID?
            if (result)
            {
                LOG_err << "Unable to generate backup ID for config "
                        << context->signature();

                auto i = context->mConfigs.begin();
                auto j = context->mConfig;

                // Remove the IDs we've created so far.
                LOG_debug << "Releasing backup IDs generated so far...";

                for ( ; i != j; ++i)
                {
                    auto* request = new CommandBackupRemove(&client, i->mBackupId, nullptr);
                    client.reqs.add(request);
                    // don't wait for the cleanup to notify the client about failure of import
                    // (error/success of cleanup is irrelevant for the app)
                }

                // Let the client know the import has failed.
                context->mCompletion(result);
                return;
            }

            // Assign the newly generated backup ID.
            context->mConfig->mBackupId = backupID;

            // Have we assigned IDs for all the syncs?
            if (++context->mConfig == context->mConfigs.end())
            {
                auto& syncs = *context->mSyncs;

                LOG_debug << context->mConfigs.size()
                          << " backup ID(s) have been generated.";

                LOG_debug << "Importing "
                          << context->mConfigs.size()
                          << " configs(s)...";

                // Yep, add them to the sync.
                for (const auto& config : context->mConfigs)
                {
                    // So we can wait for the sync to be added.
                    std::promise<void> waiter;

                    // Called when the engine has added the sync.
                    auto completion = [&waiter](error, SyncError, handle) {
                        waiter.set_value();
                    };

                    // Add the new sync, optionally enabling it.
                    syncs.appendNewSync(config,
                                        false,
                                        std::move(completion),
                                        false,
                                        config.mName);

                    // Wait for this sync to be added.
                    waiter.get_future().get();
                }

                LOG_debug << context->mConfigs.size()
                          << " sync(s) imported successfully.";

                // Let the client know the import has completed.
                context->mCompletion(API_OK);
                return;
            }

            // Generate an ID for the next config.
            put(std::move(context));
        }

        string signature() const
        {
            ostringstream ostream;

            ostream << mConfig - mConfigs.begin() + 1
                    << "/"
                    << mConfigs.size();

            return ostream.str();
        }

        // Client.
        MegaClient* mClient;

        // Who to call back when we're done.
        CompletionFunction mCompletion;

        // Next config requiring a backup ID.
        SyncConfigVector::iterator mConfig;

        // Configs requiring a backup ID.
        SyncConfigVector mConfigs;

        // Identifies the device we're adding configs to.
        string mDeviceHash;

        // Who we're adding the configs to.
        Syncs* mSyncs;
    }; // Context

    // Sanity.
    if (!data || !*data)
    {
        completion(API_EARGS);
        return;
    }

    // Preprocess input so to remove all extraneous whitespace.
    auto strippedData = JSON::stripWhitespace(data);

    // Try and translate JSON back into sync configs.
    SyncConfigVector configs;

    if (!importSyncConfigs(strippedData, configs))
    {
        // No love. Inform the client.
        completion(API_EREAD);
        return;
    }

    // Don't import configs that already appear to be present.
    {
        lock_guard<mutex> guard(mSyncVecMutex);

        // Checks if two configs have an equivalent mapping.
        auto equivalent = [](const SyncConfig& lhs, const SyncConfig& rhs) {
            auto& lrp = lhs.mOriginalPathOfRemoteRootNode;
            auto& rrp = rhs.mOriginalPathOfRemoteRootNode;

            return lhs.mLocalPath == rhs.mLocalPath && lrp == rrp;
        };

        // Checks if an equivalent config has already been loaded.
        auto present = [&](const SyncConfig& config) {
            for (auto& us : mSyncVec)
            {
                if (equivalent(us->mConfig, config))
                    return true;
            }

            return false;
        };

        // Strip configs that already appear to be present.
        auto j = std::remove_if(configs.begin(), configs.end(), present);
        configs.erase(j, configs.end());
    }

    // No configs? Nothing to import!
    if (configs.empty())
    {
        completion(API_OK);
        return;
    }

    // Create and initialize context.
    ContextPtr context = make_unique<Context>();

    context->mClient = &mClient;
    context->mCompletion = std::move(completion);
    context->mConfigs = std::move(configs);
    context->mConfig = context->mConfigs.begin();
    context->mDeviceHash = mClient.getDeviceidHash();
    context->mSyncs = this;

    if (context->mDeviceHash.empty())
    {
        LOG_err << "Failed to get Device ID while importing sync configs";
        completion(API_EARGS);
        return;
    }

    LOG_debug << "Attempting to generate backup IDs for "
              << context->mConfigs.size()
              << " imported config(s)...";

    // Generate backup IDs.
    Context::put(std::move(context));
}

void Syncs::exportSyncConfig(JSONWriter& writer, const SyncConfig& config) const
{
    assert(!onSyncThread());

    // Internal configs only for the time being.
    if (!config.mExternalDrivePath.empty())
    {
        LOG_warn << "Skipping export of external backup: "
                 << config.mLocalPath;
        return;
    }

    string localPath = config.mLocalPath.toPath(false);
    string remotePath;
    const string& name = config.mName;
    const char* type = SyncConfig::synctypename(config.mSyncType);

    if (const auto node = mClient.nodeByHandle(config.mRemoteNode))
    {
        // Get an accurate remote path, if possible.
        remotePath = node->displaypath();
    }
    else
    {
        // Otherwise settle for what we had stored.
        remotePath = config.mOriginalPathOfRemoteRootNode;
    }

    writer.beginobject();
    writer.arg_stringWithEscapes("localPath", localPath);
    writer.arg_stringWithEscapes("name", name);
    writer.arg_stringWithEscapes("remotePath", remotePath);
    writer.arg_stringWithEscapes("type", type);

    const auto changeMethod =
      changeDetectionMethodToString(config.mChangeDetectionMethod);

    writer.arg_stringWithEscapes("changeMethod", changeMethod);
    writer.arg("scanInterval", config.mScanIntervalSec);

    writer.endobject();
}

bool Syncs::importSyncConfig(JSON& reader, SyncConfig& config)
{
    assert(!onSyncThread());

    static const string TYPE_CHANGE_METHOD = "changeMethod";
    static const string TYPE_LOCAL_PATH    = "localPath";
    static const string TYPE_NAME          = "name";
    static const string TYPE_REMOTE_PATH   = "remotePath";
    static const string TYPE_SCAN_INTERVAL = "scanInterval";
    static const string TYPE_TYPE          = "type";

    LOG_debug << "Attempting to parse config object: "
              << reader.pos;

    // Default to notification change detection method.
    string changeMethod =
      changeDetectionMethodToString(CDM_NOTIFICATIONS);

    string localPath;
    string name;
    string remotePath;
    string scanInterval;
    string type;

    // Parse config properties.
    for (string key; ; )
    {
        // What property are we parsing?
        key = reader.getname();

        // Have we processed all the properties?
        if (key.empty()) break;

        string value;

        // Extract property value if we can.
        if (!reader.storeobject(&value))
        {
            LOG_err << "Parse error extracting property: "
                    << key
                    << ": "
                    << reader.pos;

            return false;
        }

        if (key == TYPE_CHANGE_METHOD)
        {
            changeMethod = std::move(value);
        }
        if (key == TYPE_LOCAL_PATH)
        {
            localPath = std::move(value);
        }
        else if (key == TYPE_NAME)
        {
            name = std::move(value);
        }
        else if (key == TYPE_REMOTE_PATH)
        {
            remotePath = std::move(value);
        }
        else if (key == TYPE_SCAN_INTERVAL)
        {
            scanInterval = std::move(value);
        }
        else if (key == TYPE_TYPE)
        {
            type = std::move(value);
        }
        else
        {
            LOG_debug << "Skipping unknown property: "
                      << key
                      << ": "
                      << value;
        }
    }

    // Basic validation on properties.
    if (localPath.empty())
    {
        LOG_err << "Invalid config: no local path defined.";
        return false;
    }

    if (name.empty())
    {
        LOG_err << "Invalid config: no name defined.";
        return false;
    }

    if (remotePath.empty())
    {
        LOG_err << "Invalid config: no remote path defined.";
        return false;
    }

    reader.unescape(&localPath);
    reader.unescape(&name);
    reader.unescape(&remotePath);
    reader.unescape(&type);

    // Populate config object.
    config.mBackupId = UNDEF;
    config.mBackupState = SYNC_BACKUP_NONE;
    config.mEnabled = false;
    config.mError = NO_SYNC_ERROR;
    config.mFilesystemFingerprint.id = 0;
    config.mLocalPath = LocalPath::fromAbsolutePath(localPath);
    config.mName = std::move(name);
    config.mOriginalPathOfRemoteRootNode = remotePath;
    config.mWarning = NO_SYNC_WARNING;

    // Set node handle if possible.
    if (const auto root = mClient.nodeByPath(remotePath.c_str()))
    {
        config.mRemoteNode = root->nodeHandle();
    }
    else
    {
        LOG_err << "Invalid config: "
                << "unable to find node for remote path: "
                << remotePath;

        return false;
    }

    // Set change detection method.
    config.mChangeDetectionMethod =
      changeDetectionMethodFromString(changeMethod);

    if (config.mChangeDetectionMethod == CDM_UNKNOWN)
    {
        LOG_err << "Invalid config: "
                << "unknown change detection method: "
                << changeMethod;

        return false;
    }

    // Set scan interval.
    if (config.mChangeDetectionMethod == CDM_PERIODIC_SCANNING)
    {
        std::istringstream istream(scanInterval);

        istream >> config.mScanIntervalSec;

        auto failed = istream.fail() || !istream.eof();

        if (failed || !config.mScanIntervalSec)
        {
            LOG_err << "Invalid config: "
                    << "malformed scan interval: "
                    << scanInterval;

            return false;
        }
    }

    // Set type.
    if (!config.synctypefromname(type, config.mSyncType))
    {
        LOG_err << "Invalid config: "
                << "unknown sync type name: "
                << type;

        return false;
    }

    // Config's been parsed.
    LOG_debug << "Config successfully parsed.";

    return true;
}

bool Syncs::importSyncConfigs(const string& data, SyncConfigVector& configs)
{
    assert(!onSyncThread());

    static const string TYPE_CONFIGS = "configs";

    JSON reader(data);

    LOG_debug << "Attempting to import configs from: "
              << data;

    // Enter configs object.
    if (!reader.enterobject())
    {
        LOG_err << "Parse error entering root object: "
                << reader.pos;

        return false;
    }

    // Parse sync configs.
    for (string key; ; )
    {
        // What property are we parsing?
        key = reader.getname();

        // Is it a property we know about?
        if (key != TYPE_CONFIGS)
        {
            // Have we hit the end of the configs object?
            if (key.empty()) break;

            // Skip unknown properties.
            string object;

            if (!reader.storeobject(&object))
            {
                LOG_err << "Parse error skipping unknown property: "
                        << key
                        << ": "
                        << reader.pos;

                return false;
            }

            LOG_debug << "Skipping unknown property: "
                      << key
                      << ": "
                      << object;

            // Parse the next property.
            continue;
        }

        LOG_debug << "Found configs property: "
                  << reader.pos;

        // Enter array of sync configs.
        if (!reader.enterarray())
        {
            LOG_err << "Parse error entering configs array: "
                    << reader.pos;

            return false;
        }

        // Parse each sync config object.
        while (reader.enterobject())
        {
            SyncConfig config;

            // Try and parse this sync config object.
            if (!importSyncConfig(reader, config)) return false;

            if (!reader.leaveobject())
            {
                LOG_err << "Parse error leaving config object: "
                        << reader.pos;
                return false;
            }

            configs.emplace_back(std::move(config));
        }

        if (!reader.leavearray())
        {
            LOG_err << "Parse error leaving configs array: "
                    << reader.pos;

            return false;
        }

        LOG_debug << configs.size()
                  << " config(s) successfully parsed.";
    }

    // Leave configs object.
    if (!reader.leaveobject())
    {
        LOG_err << "Parse error leaving root object: "
                << reader.pos;

        return false;
    }

    return true;
}

SyncConfigIOContext* Syncs::syncConfigIOContext()
{
    assert(onSyncThread());

    // Has a suitable IO context already been created?
    if (mSyncConfigIOContext)
    {
        // Yep, return a reference to it.
        return mSyncConfigIOContext.get();
    }

//TODO: User access is not thread safe
    // Which user are we?
    User* self = mClient.ownuser();
    if (!self)
    {
        LOG_warn << "syncConfigIOContext: own user not available";
        return nullptr;
    }

    // Try and retrieve this user's config data attribute.
    auto* payload = self->getattr(ATTR_JSON_SYNC_CONFIG_DATA);
    if (!payload)
    {
        // Attribute hasn't been created yet.
        LOG_warn << "syncConfigIOContext: JSON config data is not available";
        return nullptr;
    }

    // Try and decrypt the payload.
    assert(!memcmp(syncKey.key, mClient.key.key, sizeof(syncKey.key)));
    unique_ptr<TLVstore> store(
      TLVstore::containerToTLVrecords(payload, &syncKey));

    if (!store)
    {
        // Attribute is malformed.
        LOG_err << "syncConfigIOContext: JSON config data is malformed";
        return nullptr;
    }

    // Convenience.
    constexpr size_t KEYLENGTH = SymmCipher::KEYLENGTH;

    // Verify payload contents.
    string authKey;
    string cipherKey;
    string name;

    if (!store->get("ak", authKey) || authKey.size() != KEYLENGTH ||
        !store->get("ck", cipherKey) || cipherKey.size() != KEYLENGTH ||
        !store->get("fn", name) || name.size() != KEYLENGTH)
    {
        // Payload is malformed.
        LOG_err << "syncConfigIOContext: JSON config data is incomplete";
        return nullptr;
    }

    // Create the IO context.
    mSyncConfigIOContext.reset(
      new SyncConfigIOContext(*fsaccess,
                                  std::move(authKey),
                                  std::move(cipherKey),
                                  Base64::btoa(name),
                                  rng));

    // Return a reference to the new IO context.
    return mSyncConfigIOContext.get();
}

LocalNode* Syncs::findMoveFromLocalNode(const shared_ptr<LocalNode::RareFields::MoveInProgress>& moveTo)
{
    assert(onSyncThread());

    // There should never be many moves in progress so we can iterate the entire thing
    // Pointers are safe to access because destruction of these LocalNodes removes them from the set
    for (auto ln : mMoveInvolvedLocalNodes)
    {
        assert(ln->rareRO().moveFromHere || ln->rareRO().moveToHere);
        if (auto& moveFrom = ln->rareRO().moveFromHere)
        {
            if (moveFrom == moveTo)
            {
                return ln;
            }
        }
    }
    return nullptr;
}

void Syncs::clear_inThread()
{
    assert(onSyncThread());

    assert(!mSyncConfigStore);

    mSyncConfigStore.reset();
    mSyncConfigIOContext.reset();
    {
        lock_guard<mutex> g(mSyncVecMutex);
        mSyncVec.clear();
    }
    mSyncVecIsEmpty = true;
    syncKey.setkey((byte*)"\0\0\0\0\0\0\0\0\0\0\0\0\0\0\0\0");
    stallReport = SyncStallInfo();
    triggerHandles.clear();
    localnodeByScannedFsid.clear();
    localnodeBySyncedFsid.clear();
    localnodeByNodeHandle.clear();
    mSyncFlags.reset(new SyncFlags);
    mHeartBeatMonitor.reset(new BackupMonitor(*this));
    mFileChangingCheckState.clear();
    mMoveInvolvedLocalNodes.clear();

    if (syncscanstate)
    {
        assert(onSyncThread());
        mClient.app->syncupdate_scanning(false);
        syncscanstate = false;
    }

    if (syncBusyState)
    {
        assert(onSyncThread());
        mClient.app->syncupdate_syncing(false);
        syncBusyState = false;
    }

    syncStallState = false;
    syncConflictState = false;

    totalLocalNodes = 0;

    mSyncsLoaded = false;
    mSyncsResumed = false;
}

void Syncs::appendNewSync(const SyncConfig& c, bool startSync, std::function<void(error, SyncError, handle)> completion, bool completionInClient, const string& logname, const string& excludedPath)
{
    assert(!onSyncThread());
    assert(c.mBackupId != UNDEF);

    auto clientCompletion = [this, completion](error e, SyncError se, handle backupId)
    {
        queueClient([e, se, backupId, completion](MegaClient& mc, TransferDbCommitter& committer)
            {
                if (completion) completion(e, se, backupId);
            });
    };

    queueSync([=]()
    {
        appendNewSync_inThread(c, startSync, completionInClient ? clientCompletion : completion, logname, excludedPath);
    }, "appendNewSync");
}

void Syncs::appendNewSync_inThread(const SyncConfig& c, bool startSync, std::function<void(error, SyncError, handle)> completion, const string& logname, const string& excludedPath)
{
    assert(onSyncThread());

    // Get our hands on the sync config store.
    auto* store = syncConfigStore();

    // Can we get our hands on the config store?
    if (!store)
    {
        LOG_err << "Unable to add backup "
            << c.mLocalPath
            << " on "
            << c.mExternalDrivePath
            << " as there is no config store.";

        if (completion)
            completion(API_EINTERNAL, c.mError, c.mBackupId);

        return;
    }

    // Do we already know about this drive?
    if (!store->driveKnown(c.mExternalDrivePath))
    {
        // Are we adding an internal sync?
        if (c.isInternal())
        {
            LOG_debug << "Drive for internal syncs not known: " << c.mExternalDrivePath;

            // Then signal failure as the internal drive isn't available.
            if (completion)
                completion(API_EFAILED, UNKNOWN_DRIVE_PATH, c.mBackupId);

            return;
        }

        // Restore the drive's backups, if any.
        auto result = backupOpenDrive_inThread(c.mExternalDrivePath);

        if (result != API_OK && result != API_ENOENT)
        {
            // Couldn't read an existing database.
            LOG_err << "Unable to add backup "
                    << c.mLocalPath
                    << " on "
                    << c.mExternalDrivePath
                    << " as we could not read its config database.";

            if (completion)
                completion(API_EFAILED, c.mError, c.mBackupId);

            return;
        }
    }

    {
        lock_guard<mutex> g(mSyncVecMutex);
        mSyncVec.push_back(unique_ptr<UnifiedSync>(new UnifiedSync(*this, c)));
        mSyncVecIsEmpty = false;
    }

    saveSyncConfig(c);

    mClient.app->sync_added(c);

    if (!startSync)
    {
        if (completion) completion(API_OK, c.mError, c.mBackupId);
        return;
    }

    enableSyncByBackupId_inThread(c.mBackupId, false, true, completion, logname, excludedPath);
}

Sync* Syncs::runningSyncByBackupIdForTests(handle backupId) const
{
    assert(!onSyncThread());
    // returning a Sync* is not really thread safe but the tests are using these directly currently.  So long as they only browse the Sync while nothing changes, it should be ok

    lock_guard<mutex> g(mSyncVecMutex);
    for (auto& s : mSyncVec)
    {
        if (s->mSync && s->mConfig.mBackupId == backupId)
        {
            return s->mSync.get();
        }
    }
    return nullptr;
}

bool Syncs::syncConfigByBackupId(handle backupId, SyncConfig& c) const
{
    // returns a copy for thread safety
    assert(!onSyncThread());

    lock_guard<mutex> g(mSyncVecMutex);
    for (auto& s : mSyncVec)
    {
        if (s->mConfig.mBackupId == backupId)
        {
            c = s->mConfig;

            // double check we updated fsfp_t
            if (s->mSync)
            {
                assert(c.mFilesystemFingerprint.id == s->mSync->fsfp.id);

                // just in case, for now
                c.mFilesystemFingerprint = s->mSync->fsfp;
            }

            return true;
        }
    }

    return false;
}

void Syncs::transferPauseFlagsUpdated(bool downloadsPaused, bool uploadsPaused)
{
    assert(!onSyncThread());

    bool unchanged = mDownloadsPaused == downloadsPaused &&
                        mUploadsPaused == uploadsPaused;

    mDownloadsPaused = downloadsPaused;
    mUploadsPaused = uploadsPaused;
    mTransferPauseFlagsChanged = mTransferPauseFlagsChanged || !unchanged;
}

void Syncs::stopSyncsInErrorState()
{
    assert(onSyncThread());

    // An error has occurred, and it's time to destroy the in-RAM structures
    // If the sync db should be kept, then we already null'd the sync->syncstatecache
    for (auto& unifiedSync : mSyncVec)
    {
        if (unifiedSync->mSync &&
            unifiedSync->mConfig.mError != NO_SYNC_ERROR)
        {
            unifiedSync->mSync.reset();
        }
    }
}

void Syncs::purgeRunningSyncs()
{
    assert(!onSyncThread());
    syncRun([&](){ purgeRunningSyncs_inThread(); }, "purgeRunningSyncs");
}

void Syncs::purgeRunningSyncs_inThread()
{
    assert(onSyncThread());

    // Called from locallogout (which always happens on ~MegaClient as well as on request)
    // Any syncs that are running should be resumed on next start.
    // We stop the syncs here, but don't call the client to say they are stopped.
    // And localnode databases are preserved.
    for (auto& s : mSyncVec)
    {
        if (s->mSync)
        {
            // Deleting the sync will close/save the sync's localnode database file in its current state.
            // And then delete objects in RAM.
            s->mSync.reset();
        }
    }
}

void Syncs::renameSync(handle backupId, const string& newname, std::function<void(Error e)> completion)
{
    assert(!onSyncThread());
    assert(completion);

    auto clientCompletion = [this, completion](Error e)
    {
        queueClient([completion, e](MegaClient& mc, TransferDbCommitter& committer)
            {
                completion(e);
            });
    };
    queueSync([this, backupId, newname, clientCompletion]()
        {
            renameSync_inThread(backupId, newname, clientCompletion);
        }, "renameSync");
}

void Syncs::renameSync_inThread(handle backupId, const string& newname, std::function<void(Error e)> completion)
{
    assert(onSyncThread());

    lock_guard<mutex> g(mSyncVecMutex);

    for (auto &i : mSyncVec)
    {
        if (i->mConfig.mBackupId == backupId)
        {
            i->mConfig.mName = newname;

            // cause an immediate `sp` command to update the backup/sync heartbeat master record
            mHeartBeatMonitor->updateOrRegisterSync(*i);

            // queue saving the change locally
            if (mSyncConfigStore) mSyncConfigStore->markDriveDirty(i->mConfig.mExternalDrivePath);

            completion(API_OK);
            return;
        }
    }

    completion(API_EEXIST);
}

void Syncs::disableSyncs(SyncError syncError, bool newEnabledFlag, bool keepSyncDb)
{
    assert(!onSyncThread());

    queueSync([this, syncError, newEnabledFlag, keepSyncDb]()
        {
            assert(onSyncThread());
            SyncConfigVector v = getConfigs(false);

            int nEnabled = 0;
            for (auto& c : v)
            {
                if (c.getEnabled()) ++nEnabled;
            }

            for (auto& c : v)
            {
                if (c.getEnabled())
                {

                    std::function<void()> completion = nullptr;
                    if (!--nEnabled)
                    {
                        completion = [=](){
                            LOG_info << "Disabled syncs. error = " << syncError;
                            mClient.app->syncs_disabled(syncError);
                        };
                    }

                    disableSyncByBackupId_inThread(c.mBackupId, syncError, newEnabledFlag, keepSyncDb, completion);
                }
            }
        }, "disableSyncs");
}

void Syncs::disableSyncByBackupId(handle backupId, SyncError syncError, bool newEnabledFlag, bool keepSyncDb, std::function<void()> completion)
{
    assert(!onSyncThread());
    queueSync([this, backupId, syncError, newEnabledFlag, keepSyncDb, completion]()
    {
            disableSyncByBackupId_inThread(backupId, syncError, newEnabledFlag, keepSyncDb, completion);
    }, "disableSyncByBackupId");
}

void Syncs::disableSyncByBackupId_inThread(handle backupId, SyncError syncError, bool newEnabledFlag, bool keepSyncDb, std::function<void()> completion)
{
    assert(onSyncThread());

    for (auto i = mSyncVec.size(); i--; )
    {
        auto& us = *mSyncVec[i];
        auto& config = us.mConfig;

        if (config.mBackupId == backupId)
        {
            if (syncError == NO_SYNC_ERROR)
            {
                syncError = UNLOADING_SYNC;
            }

            // if we are logging out, we don't need to bother the user about
            // syncs stopping, the user expects everything to stop
            bool notifyApp = !mClient.loggingout;

            us.changeState(syncError, newEnabledFlag, notifyApp, keepSyncDb); //This will cause the later deletion of Sync (not MegaSyncPrivate) object

            mHeartBeatMonitor->updateOrRegisterSync(us);
        }
    }
    if (completion) completion();
}

SyncConfigVector Syncs::selectedSyncConfigs(std::function<bool(SyncConfig&, Sync*)> selector) const
{
    SyncConfigVector selected;

    lock_guard<mutex> g(mSyncVecMutex);

    for (size_t i = 0; i < mSyncVec.size(); ++i)
    {
        if (selector(mSyncVec[i]->mConfig, mSyncVec[i]->mSync.get()))
        {
            selected.emplace_back(mSyncVec[i]->mConfig);
        }
    }

    return selected;
}

// process backup is removed by SDS if there is any
//
// case 1: Backup is moved from backup center to the cloud node
//    we'll receive sds delete and the backup root node is moved in action packets
// case 2: Backup is deleted from backup center
//    we'll receive sds delete and the backup root node is deleted in action packets
//    The node deleteion could appear first or after sds delete due to async
// @return true if removing sync by sds
bool Syncs::processRemovingSyncBySds(UnifiedSync& us, bool foundRootNode, vector<pair<handle, int>>& sdsBackups)
{
    assert(onSyncThread());

    // prevent the reentry due to aync nature
    if (us.mConfig.mRemovingSyncBySds)
    {
        return true;
    }

    if (!foundRootNode && us.mConfig.isBackup())
    {
        LOG_debug << "Backup root node no longer exists " << toHandle(us.mConfig.mBackupId);
        deregisterThenRemoveSyncBySds(us, nullptr);
        return true;
    }

    std::function<void(MegaClient&, TransferDbCommitter&)> clientRemoveSdsEntryFunction;
    if (checkSdsCommandsForDelete(us, sdsBackups, clientRemoveSdsEntryFunction))
    {
        LOG_debug << "SDS command received to stop sync " << toHandle(us.mConfig.mBackupId);
        deregisterThenRemoveSyncBySds(us, clientRemoveSdsEntryFunction);
        return true;
    }

    return false;
}

void Syncs::deregisterThenRemoveSyncBySds(UnifiedSync& us, std::function<void(MegaClient&, TransferDbCommitter&)> clientRemoveSdsEntryFunction)
{
    assert(onSyncThread());

    us.mConfig.mRemovingSyncBySds = true;
    if (Sync* sync = us.mSync.get())
    {
        // prevent the sync doing anything more before we delete it
        sync->changestate(NO_SYNC_ERROR, false, false, false);
    }
    auto backupId = us.mConfig.mBackupId;
    queueClient([backupId, clientRemoveSdsEntryFunction](MegaClient& mc, TransferDbCommitter& committer) {
        mc.syncs.deregisterThenRemoveSync(backupId, nullptr, clientRemoveSdsEntryFunction);
    });
}

void Syncs::deregisterThenRemoveSync(handle backupId, std::function<void(Error)> completion, std::function<void(MegaClient&, TransferDbCommitter&)> clientRemoveSdsEntryFunction)
{
    assert(!onSyncThread());

    // Try and deregister this sync's backup ID first.
    // If later removal operations fail, the heartbeat record will be resurrected

    LOG_debug << "Deregistering backup ID: " << toHandle(backupId);

    {
        // since we are only setting flags, we can actually do this off-thread
        // (but using mSyncVecMutex and hidden inside Syncs class)
        lock_guard<mutex> g(mSyncVecMutex);
        for (size_t i = 0; i < mSyncVec.size(); ++i)
        {
            auto& config = mSyncVec[i]->mConfig;
            if (config.mBackupId == backupId)
            {
                // prevent any sp or sphb messages being queued after
                config.mSyncDeregisterSent = true;
            }
        }
    }

    // use queueClient since we are not certain to be locked on client thread
    queueClient([backupId, completion, this, clientRemoveSdsEntryFunction](MegaClient& mc, TransferDbCommitter&){

        mc.reqs.add(new CommandBackupRemove(&mc, backupId,
                [backupId, completion, this, clientRemoveSdsEntryFunction](Error e){
                    if (e)
                    {
                        // de-registering is not critical - we continue anyway
                        LOG_warn << "API error deregisterig sync " << toHandle(backupId) << ":" << e;
                    }

                    queueSync([=](){ removeSyncAfterDeregistration_inThread(backupId, move(completion), clientRemoveSdsEntryFunction); }, "deregisterThenRemoveSync");
                }));
    }, true);

}

void Syncs::removeSyncAfterDeregistration_inThread(handle backupId, std::function<void(Error)> clientCompletion, std::function<void(MegaClient&, TransferDbCommitter&)> clientRemoveSdsEntryFunction)
{
    assert(onSyncThread());

    Error e = API_OK;
    SyncConfig configCopy;
    if (unloadSyncByBackupID(backupId, false, configCopy))
    {
        mClient.app->sync_removed(configCopy);
        mSyncConfigStore->markDriveDirty(configCopy.mExternalDrivePath);

        // lastly, send the command to remove the sds entry from the (former) sync root Node's attributes
        if (clientRemoveSdsEntryFunction)
        {
            queueClient(move(clientRemoveSdsEntryFunction));
        }
    }
    else
    {
        e = API_EEXIST;
    }

    if (clientCompletion)
    {
        // this case for if we didn't need to deregister anything
        queueClient([clientCompletion, e](MegaClient&, TransferDbCommitter&){ clientCompletion(e); });
    }
}

bool Syncs::unloadSyncByBackupID(handle id, bool newEnabledFlag, SyncConfig& configCopy)
{
    assert(onSyncThread());
    LOG_debug << "Unloading sync: " << toHandle(id);

    for (auto i = mSyncVec.size(); i--; )
    {
        if (mSyncVec[i]->mConfig.mBackupId == id)
        {
            configCopy = mSyncVec[i]->mConfig;

            if (auto& syncPtr = mSyncVec[i]->mSync)
            {
                // if it was running, the app gets a callback saying it's no longer active
                // SYNC_CANCELED is a special value that means we are shutting it down without changing config
                mSyncVec[i]->changeState(UNLOADING_SYNC, newEnabledFlag, false, true);
                assert(!syncPtr->statecachetable);
                syncPtr.reset(); // deletes sync
            }

            // the sync config is not affected by this operation; it should already be up to date on disk (or be pending)
            // we don't call sync_removed back since the sync is not deleted
            // we don't unregister from the backup/sync heartbeats as the sync can be resumed later

            lock_guard<mutex> g(mSyncVecMutex);
            mSyncVec.erase(mSyncVec.begin() + i);
            mSyncVecIsEmpty = mSyncVec.empty();
            return true;
        }
    }

    return false;
}

void Syncs::prepareForLogout(bool keepSyncsConfigFile, std::function<void()> clientCompletion)
{
    queueSync([=](){ prepareForLogout_inThread(keepSyncsConfigFile, clientCompletion); }, "prepareForLogout");
}

void Syncs::prepareForLogout_inThread(bool keepSyncsConfigFile, std::function<void()> clientCompletion)
{
    assert(onSyncThread());

    if (keepSyncsConfigFile)
    {
        // Special case backward compatibility for MEGAsync
        // The syncs will be disabled, if the user logs back in they can then manually re-enable.

        for (auto& us : mSyncVec)
        {
            if (us->mConfig.getEnabled())
            {
                disableSyncByBackupId_inThread(us->mConfig.mBackupId, LOGGED_OUT, false, false, nullptr);
            }
        }
    }
    else // if logging out and syncs won't be kept...
    {
        // regardless of that, we de-register all syncs/backups in Backup Centre
        for (auto& us : mSyncVec)
        {
            std::function<void()> onFinalDeregister = nullptr;
            if (us.get() == mSyncVec.back().get())
            {
                // this is the last one, so we'll arrange clientCompletion
                // to run after it completes.  Earlier de-registers must finish first
                onFinalDeregister = std::move(clientCompletion);
                clientCompletion = nullptr;
            }

            us->mConfig.mSyncDeregisterSent = true;
            auto backupId = us->mConfig.mBackupId;
            queueClient([backupId, onFinalDeregister](MegaClient& mc, TransferDbCommitter& tc){
                mc.reqs.add(new CommandBackupRemove(&mc, backupId, [onFinalDeregister](Error){
                    if (onFinalDeregister) onFinalDeregister();
                }));
            });
        }
    }

    if (clientCompletion)
    {
        // this case for if we didn't need to deregister anything
        queueClient([clientCompletion](MegaClient&, TransferDbCommitter&){ clientCompletion(); });
    }
}


void Syncs::locallogout(bool removecaches, bool keepSyncsConfigFile, bool reopenStoreAfter)
{
    assert(!onSyncThread());
    syncRun([=](){ locallogout_inThread(removecaches, keepSyncsConfigFile, reopenStoreAfter); }, "locallogout");
}

void Syncs::locallogout_inThread(bool removecaches, bool keepSyncsConfigFile, bool reopenStoreAfter)
{
    assert(onSyncThread());
    mExecutingLocallogout = true;

    // NULL the statecachetable databases for Syncs first, then Sync destruction won't remove LocalNodes from them
    // If we are deleting syncs then just remove() the database direct

    for (auto i = mSyncVec.size(); i--; )
    {
        if (Sync* sync = mSyncVec[i]->mSync.get())
        {
            if (sync->statecachetable)
            {
                if (removecaches) sync->statecachetable->remove();
                sync->statecachetable.reset();
            }
        }
    }

    if (mSyncConfigStore)
    {
        if (!keepSyncsConfigFile)
        {
            mSyncConfigStore->write(LocalPath(), SyncConfigVector());
        }
        else
        {
            syncConfigStoreFlush();
        }
    }
    mSyncConfigStore.reset();

    // Remove all syncs from RAM.
    for (auto& sc : getConfigs(false))
    {
        SyncConfig removed;
        unloadSyncByBackupID(sc.mBackupId, false, removed);
    }
    assert(mSyncVec.empty());

    // make sure we didn't resurrect the store, singleton style
    assert(!mSyncConfigStore);

    clear_inThread();
    mExecutingLocallogout = false;

    if (reopenStoreAfter)
    {
        syncKey.setkey(mClient.key.key);
        SyncConfigVector configs;
        syncConfigStoreLoad(configs);
    }
}

void Syncs::saveSyncConfig(const SyncConfig& config)
{
    assert(onSyncThread());

    if (auto* store = syncConfigStore())
    {

        // If the app hasn't opened this drive itself, then we open it now (loads any syncs that already exist there)
        if (!config.mExternalDrivePath.empty() && !store->driveKnown(config.mExternalDrivePath))
        {
            backupOpenDrive_inThread(config.mExternalDrivePath);
        }

        store->markDriveDirty(config.mExternalDrivePath);
    }
}

void Syncs::loadSyncConfigsOnFetchnodesComplete(bool resetSyncConfigStore)
{
    assert(!onSyncThread());

    // Double check the client only calls us once (per session) for this
    assert(!mSyncsLoaded);
    if (mSyncsLoaded) return;
    mSyncsLoaded = true;

    queueSync([this, resetSyncConfigStore]()
        {
            loadSyncConfigsOnFetchnodesComplete_inThread(resetSyncConfigStore);
        }, "loadSyncConfigsOnFetchnodesComplete");
}

void Syncs::resumeSyncsOnStateCurrent()
{
    assert(!onSyncThread());

    // Double check the client only calls us once (per session) for this
    assert(!mSyncsResumed);
    if (mSyncsResumed) return;
    mSyncsResumed = true;

    queueSync([this]()
        {
            resumeSyncsOnStateCurrent_inThread();
        }, "resumeSyncsOnStateCurrent");
}

void Syncs::loadSyncConfigsOnFetchnodesComplete_inThread(bool resetSyncConfigStore)
{
    assert(onSyncThread());

    if (resetSyncConfigStore)
    {
        mSyncConfigStore.reset();
        static_cast<void>(syncConfigStore());
    }

    SyncConfigVector configs;

    if (error e = syncConfigStoreLoad(configs))
    {
        LOG_warn << "syncConfigStoreLoad failed: " << e;
        mClient.app->syncs_restored(SYNC_CONFIG_READ_FAILURE);
        return;
    }

    // There should be no syncs yet.
    assert(mSyncVec.empty());

    {
        lock_guard<mutex> g(mSyncVecMutex);
        for (auto& config : configs)
        {
            mSyncVec.push_back(unique_ptr<UnifiedSync>(new UnifiedSync(*this, config)));
            mSyncVecIsEmpty = false;
        }
    }

    for (auto& us : mSyncVec)
    {
        mClient.app->sync_added(us->mConfig);
    }
}

void Syncs::resumeSyncsOnStateCurrent_inThread()
{
    assert(onSyncThread());

    for (auto& unifiedSync : mSyncVec)
    {
        if (!unifiedSync->mSync)
        {
            if (unifiedSync->mConfig.mOriginalPathOfRemoteRootNode.empty())
            {
                // this should only happen on initial migraion from from old caches
                CloudNode cloudNode;
                string cloudNodePath;
                if (lookupCloudNode(unifiedSync->mConfig.mRemoteNode, cloudNode, &cloudNodePath, nullptr, nullptr, nullptr, nullptr, Syncs::FOLDER_ONLY))
                {
                    unifiedSync->mConfig.mOriginalPathOfRemoteRootNode = cloudNodePath;
                    saveSyncConfig(unifiedSync->mConfig);
                }
            }

            if (unifiedSync->mConfig.getEnabled())
            {

#ifdef __APPLE__
                unifiedSync->mConfig.mFilesystemFingerprint = 0; //for certain MacOS, fsfp seems to vary when restarting. we set it to 0, so that it gets recalculated
#endif
                LOG_debug << "Resuming cached sync: " << toHandle(unifiedSync->mConfig.mBackupId) << " " << unifiedSync->mConfig.getLocalPath() << " fsfp= " << unifiedSync->mConfig.mFilesystemFingerprint.id << " error = " << unifiedSync->mConfig.mError;

                enableSyncByBackupId_inThread(unifiedSync->mConfig.mBackupId, false, false, [&unifiedSync](error e, SyncError se, handle backupId)
                    {
                        LOG_debug << "Sync autoresumed: " << toHandle(backupId) << " " << unifiedSync->mConfig.getLocalPath() << " fsfp= " << unifiedSync->mConfig.mFilesystemFingerprint.id << " error = " << se;
                    }, "");
            }
            else
            {
                LOG_debug << "Sync loaded (but not resumed): " << toHandle(unifiedSync->mConfig.mBackupId) << " " << unifiedSync->mConfig.getLocalPath() << " fsfp= " << unifiedSync->mConfig.mFilesystemFingerprint.id << " error = " << unifiedSync->mConfig.mError;
            }
        }
    }

    mClient.app->syncs_restored(NO_SYNC_ERROR);
}

bool Sync::recursiveCollectNameConflicts(list<NameConflict>& conflicts)
{
    assert(syncs.onSyncThread());

    FSNode rootFsNode(localroot->getLastSyncedFSDetails());
    SyncRow row{ &cloudRoot, localroot.get(), &rootFsNode };
    SyncPath pathBuffer(syncs, localroot->localname, cloudRootPath);
    recursiveCollectNameConflicts(row, conflicts, pathBuffer);
    return !conflicts.empty();
}

void Sync::purgeStaleDownloads()
{
    // Convenience.
    using MC = MegaClient;
    using DBTC = TransferDbCommitter;

    // Make sure we're running on the right thread.
    assert(syncs.onSyncThread());

    auto globPath = localdebris;

    // Get our hands on this sync's temporary directory.
    globPath.appendWithSeparator(LocalPath::fromRelativePath("tmp"), true);

    // Generate glob pattern to match all temporary downloads.
    globPath.appendWithSeparator(LocalPath::fromRelativePath(".*.mega"), true);

    // Remainder of work takes place on the client thread.
    //
    // The idea here is to prevent the client from starting any new
    // transfers while we're busy purging temporary files.
    syncs.queueClient([globPath](MC& client, DBTC&) mutable {
        // Figure out which temporaries are currently present.
        auto dirAccess = client.fsaccess->newdiraccess();
        auto paths = set<LocalPath>();

        if (!dirAccess->dopen(&globPath, nullptr, true))
            return;

        LocalPath path;
        LocalPath name;
        nodetype_t type;

        while (dirAccess->dnext(path, name, false, &type))
        {
            if (type == FILENODE)
                paths.emplace(name);
        }

        // Filter out paths that are still "alive."
        for (auto& i : client.multi_cachedtransfers[GET])
        {
            if (!i.second->localfilename.empty())
                paths.erase(i.second->localfilename);
        }

        // Remove "dead" temporaries.
        for (auto& path : paths)
            client.fsaccess->unlinklocal(path);
    });
}

void SyncRow::inferOrCalculateChildSyncRows(bool wasSynced, vector<SyncRow>& childRows, vector<FSNode>& fsInferredChildren, vector<FSNode>& fsChildren, vector<CloudNode>& cloudChildren,
                bool belowRemovedFsNode, fsid_localnode_map& localnodeByScannedFsid)
{
    // This is the function that determines the list of syncRows that recursiveSync() will operate on for this folder.
    // Each SyncRow a (CloudNodes, SyncNodes, FSNodes) tuple that all match up by name (taking escapes/case into account)
    // For the case of a folder that contains already-synced content, and in which nothing changed, we can "infer" the set
    // much more efficiently, by generating it from SyncNodes alone.
    // Otherwise we need to calculate it, which involves sorting the three sets and matching them up.
    // An additional complication is that we try to save RAM by not storing the scanned FSNodes for this folder
    // If we can regenerate the list of FSNodes from the LocalNodes, then we would have done that, and so we
    // need to recreate that list.  So our extra RAM usage is just for the folders on the stack, and not the entire tree.
    // (Plus for those SyncNode folders where regeneration wouldn't match the FSNodes (yet))
    // (SyncNode = LocalNode, we'll rename LocalNode eventually)

    if (wasSynced && !belowRemovedFsNode &&
        !syncNode->lastFolderScan && syncNode->syncAgain < TREE_ACTION_HERE &&   // if fully matching, we would have removed the fsNode vector to save space
        syncNode->sync->inferRegeneratableTriplets(cloudChildren, *syncNode, fsInferredChildren, childRows))
    {
        // success, the already sorted and aligned triplets were inferred
        // and the results were filled in: childRows, cloudChildren, fsInferredChildren
    }
    else
    {
        // Effective children are from the last scan, if present.
        vector<FSNode>* effectiveFsChildren = belowRemovedFsNode ? nullptr : syncNode->lastFolderScan.get();

        if (!effectiveFsChildren)
        {
            // Otherwise, we can reconstruct the filesystem entries from the LocalNodes
            fsChildren.reserve(syncNode->children.size() + 50);  // leave some room for others to be added in syncItem()

            for (auto &childIt : syncNode->children)
            {
                assert(childIt.first == childIt.second->localname);
                if (belowRemovedFsNode)
                {
                    if (childIt.second->fsid_asScanned != UNDEF)
                    {
                        childIt.second->setScannedFsid(UNDEF, localnodeByScannedFsid, LocalPath(), FileFingerprint());
                        childIt.second->scannedFingerprint = FileFingerprint();
                    }
                }
                else if (childIt.second->fsid_asScanned != UNDEF)
                {
                    fsChildren.emplace_back(childIt.second->getScannedFSDetails());
                }
            }

            effectiveFsChildren = &fsChildren;
        }

        childRows = syncNode->sync->computeSyncTriplets(cloudChildren, *syncNode, *effectiveFsChildren);
    }
}


void Sync::recursiveCollectNameConflicts(SyncRow& row, list<NameConflict>& ncs, SyncPath& fullPath)
{
    assert(syncs.onSyncThread());

    assert(row.syncNode);
    if (!row.syncNode->conflictsDetected())
    {
        return;
    }

    // Get sync triplets.
    vector<SyncRow> childRows;
    vector<FSNode> fsInferredChildren;
    vector<FSNode> fsChildren;
    vector<CloudNode> cloudChildren;

    if (row.cloudNode)
    {
        syncs.lookupCloudChildren(row.cloudNode->handle, cloudChildren);
    }

    bool wasSynced = false;  // todo
    row.inferOrCalculateChildSyncRows(wasSynced, childRows, fsInferredChildren, fsChildren, cloudChildren, false, syncs.localnodeByScannedFsid);


    for (auto& childRow : childRows)
    {
        if (childRow.hasClashes())
        {
            NameConflict nc;

            if (childRow.hasCloudPresence())
                nc.cloudPath = fullPath.cloudPath;

            if (childRow.hasLocalPresence())
                nc.localPath = fullPath.localPath;

            // Only meaningful if there are no cloud clashes.
            if (auto* c = childRow.cloudNode)
                nc.clashingCloud.emplace_back(c->name, c->handle);

            // Only meaningful if there are no local clashes.
            if (auto* f = childRow.fsNode)
                nc.clashingLocalNames.emplace_back(f->localname);

            for (auto* c : childRow.cloudClashingNames)
                nc.clashingCloud.emplace_back(c->name, c->handle);

            for (auto* f : childRow.fsClashingNames)
                nc.clashingLocalNames.emplace_back(f->localname);

            ncs.emplace_back(std::move(nc));
        }

        // recurse after dealing with all items, so any renames within the folder have been completed
        if (childRow.syncNode && childRow.syncNode->type == FOLDERNODE)
        {

            ScopedSyncPathRestore syncPathRestore(fullPath);

            if (!fullPath.appendRowNames(childRow, mFilesystemType) ||
                localdebris.isContainingPathOf(fullPath.localPath))
            {
                // This is a legitimate case; eg. we only had a syncNode and it is removed in resolve_delSyncNode
                // Or if this is the debris folder, ignore it
                continue;
            }

            recursiveCollectNameConflicts(childRow, ncs, fullPath);
        }
    }
}

bool SyncRow::hasClashes() const
{
    return !cloudClashingNames.empty() || !fsClashingNames.empty();
}

bool SyncRow::hasCloudPresence() const
{
    return cloudNode || !cloudClashingNames.empty();
}

bool SyncRow::hasLocalPresence() const
{
    return fsNode || !fsClashingNames.empty();
}

const LocalPath& SyncRow::comparisonLocalname() const
{
    if (syncNode)
    {
        return syncNode->localname;
    }
    else if (fsNode)
    {
        return fsNode->localname;
    }
    else if (!fsClashingNames.empty())
    {
        return fsClashingNames[0]->localname;
    }
    else
    {
        assert(false);
        static LocalPath nullResult;
        return nullResult;
    }
}

SyncRowType SyncRow::type() const
{
    auto c = static_cast<unsigned>(cloudNode != nullptr);
    auto s = static_cast<unsigned>(syncNode != nullptr);
    auto f = static_cast<unsigned>(fsNode != nullptr);

    return static_cast<SyncRowType>(c * 4 + s * 2 + f);
}

ExclusionState SyncRow::exclusionState(const CloudNode& node) const
{
    assert(syncNode);
    assert(syncNode->type > FILENODE);

    return syncNode->exclusionState(node.name,
                                    node.type,
                                    node.fingerprint.size);
}

ExclusionState SyncRow::exclusionState(const FSNode& node) const
{
    assert(syncNode);
    assert(syncNode->type > FILENODE);

    return syncNode->exclusionState(node.localname,
                                    node.type,
                                    node.fingerprint.size);
}

ExclusionState SyncRow::exclusionState(const LocalPath& name, nodetype_t type, m_off_t size) const
{
    assert(syncNode);
    assert(syncNode->type != FILENODE);

    return syncNode->exclusionState(name, type, size);
}

bool SyncRow::hasCaseInsensitiveCloudNameChange() const
{
    // only call this if the sync is mCaseInsensitive
    return fsNode && syncNode && cloudNode &&
        syncNode->namesSynchronized &&
        0 != compareUtf(syncNode->localname, true, cloudNode->name, true, false) &&
        0 == compareUtf(syncNode->localname, true, cloudNode->name, true, true) &&
        0 != compareUtf(fsNode->localname, true, cloudNode->name, true, false);
}

bool SyncRow::hasCaseInsensitiveLocalNameChange() const
{
    // only call this if the sync is mCaseInsensitive
    return fsNode && syncNode && cloudNode &&
        syncNode->namesSynchronized &&
        0 != compareUtf(syncNode->localname, true, fsNode->localname, true, false) &&
        0 == compareUtf(syncNode->localname, true, fsNode->localname, true, true) &&
        0 != compareUtf(cloudNode->name, true, fsNode->localname, true, false);
}

bool SyncRow::isLocalOnlyIgnoreFile() const
{
    return isIgnoreFile() && syncNode &&
           syncNode->parent &&
           syncNode->parent->rareRO().filterChain &&
           !syncNode->parent->rareRO().filterChain->mSyncThisMegaignore;
}

bool SyncRow::isIgnoreFile() const
{
    struct Predicate
    {
        bool operator()(const CloudNode& node) const
        {
            // So to avoid ambiguity.
            const string& name = IGNORE_FILE_NAME;

            return node.type == FILENODE
                   && !platformCompareUtf(node.name, true, name, false);
        }

        bool operator()(const FSNode& node) const
        {
            const LocalPath& name = IGNORE_FILE_NAME;

            return node.type == FILENODE
                   && !platformCompareUtf(node.localname, true, name, false);
        }
    } predicate;

    if (auto* s = syncNode)
        return s->isIgnoreFile();

    if (auto* f = fsNode)
        return predicate(*f);

    if (!fsClashingNames.empty())
        return predicate(*fsClashingNames.front());

    if (auto* c = cloudNode)
        return predicate(*c);

    if (!cloudClashingNames.empty())
        return predicate(*cloudClashingNames.front());

    return false;
}

bool SyncRow::isNoName() const
{
    // Can't be a no-name triplet if we've been paired.
    if (fsNode || syncNode)
        return false;

    // Can't be a no-name triplet if we have clashing filesystem names.
    if (!fsClashingNames.empty())
        return false;

    // Could be a no-name triplet if we have clashing cloud names.
    if (!cloudClashingNames.empty())
        return cloudClashingNames.front()->name.empty();

    // Could be a no-name triplet if we have a cloud node.
    return cloudNode && cloudNode->name.empty();
}

void Sync::combineTripletSet(vector<SyncRow>::iterator a, vector<SyncRow>::iterator b) const
{
    assert(syncs.onSyncThread());

//#ifdef DEBUG
//    // log before case
//    LOG_debug << " combineTripletSet BEFORE " << std::distance(a, b);
//    for (auto i = a; i != b; ++i)
//    {
//        LOG_debug
//            << (i->cloudNode ? i->cloudNode->name : "<null>") << " "
//            << (i->syncNode ? i->syncNode->localname.toPath() : "<null>") << " "
//            << (i->fsNode ? i->fsNode->localname.toPath() : "<null>") << " ";
//    }
//#endif

    // match up elements that are still present and were already synced
    vector<SyncRow>::iterator lastFullySynced = b;
    vector<SyncRow>::iterator lastNotFullySynced = b;
    unsigned syncNode_nfs_count = 0;

    for (auto i = a; i != b; ++i)
    {
        if (auto sn = i->syncNode)
        {
            if (!sn->syncedCloudNodeHandle.isUndef())
            {
                for (auto j = a; j != b; ++j)
                {
                    if (j->cloudNode && j->cloudNode->handle == sn->syncedCloudNodeHandle)
                    {
                        std::swap(j->cloudNode, i->cloudNode);
                        break;
                    }
                }
            }
            if (sn->fsid_lastSynced != UNDEF)
            {
                for (auto j = a; j != b; ++j)
                {
                    if (j->fsNode && j->fsNode->fsid == sn->fsid_lastSynced)
                    {
                        std::swap(j->fsNode, i->fsNode);
                        break;
                    }
                }
            }

            // is this row fully synced already? if so, put it aside in case there are more syncNodes
            if (i->cloudNode && i->fsNode)
            {
                std::swap(*a, *i);
                lastFullySynced = a;
                ++a;
            }
            else
            {
                lastNotFullySynced = i;
                ++syncNode_nfs_count;
            }
        }
    }

    // if this fails, please figure out how we got into that state
    assert(syncNode_nfs_count < 2);

    // gather up the remaining into a single row, there may be clashes.

    auto targetrow = lastNotFullySynced != b ? lastNotFullySynced :
                     (lastFullySynced != b ? lastFullySynced : a);

    // check for duplicate names as we go. All but one row will be left as all nullptr
    for (auto i = a; i != b; ++i)
    if (i != targetrow)
    {
        if (i->fsNode)
        {
            if (targetrow->fsNode &&
                !(targetrow->syncNode &&
                targetrow->syncNode->fsid_lastSynced
                == targetrow->fsNode->fsid))
            {
                LOG_debug << syncname << "Conflicting filesystem name: "
                    << targetrow->fsNode->localname;
                targetrow->fsClashingNames.push_back(targetrow->fsNode);
                targetrow->fsNode = nullptr;
            }
            if (targetrow->fsNode ||
                !targetrow->fsClashingNames.empty())
            {
                LOG_debug << syncname << "Conflicting filesystem name: "
                    << i->fsNode->localname;
                targetrow->fsClashingNames.push_back(i->fsNode);
                i->fsNode = nullptr;
            }
            if (!targetrow->fsNode &&
                targetrow->fsClashingNames.empty())
            {
                std::swap(targetrow->fsNode, i->fsNode);
            }
        }
        if (i->cloudNode)
        {
            if (targetrow->cloudNode &&
                !(targetrow->syncNode &&
                targetrow->syncNode->syncedCloudNodeHandle
                == targetrow->cloudNode->handle))
            {
                LOG_debug << syncname << "Conflicting filesystem name: "
                    << targetrow->cloudNode->name;
                targetrow->cloudClashingNames.push_back(targetrow->cloudNode);
                targetrow->cloudNode = nullptr;
            }
            if (targetrow->cloudNode ||
                !targetrow->cloudClashingNames.empty())
            {
                LOG_debug << syncname << "Conflicting filesystem name: "
                    << i->cloudNode->name;
                targetrow->cloudClashingNames.push_back(i->cloudNode);
                i->cloudNode = nullptr;
            }
            if (!targetrow->cloudNode &&
                targetrow->cloudClashingNames.empty())
            {
                std::swap(targetrow->cloudNode, i->cloudNode);
            }
        }
    }

//#ifdef DEBUG
//    // log after case
//    LOG_debug << " combineTripletSet AFTER " << std::distance(a, b);
//    for (auto i = a; i != b; ++i)
//    {
//        LOG_debug
//            << (i->cloudNode ? i->cloudNode->name : "<null>") << " "
//            << (i->syncNode ? i->syncNode->localname.toPath() : "<null>") << " "
//            << (i->fsNode ? i->fsNode->localname.toPath() : "<null>") << " ";
//        for (auto j : i->cloudClashingNames)
//        {
//            LOG_debug << "with clashing cloud name: " << j->name;
//        }
//        for (auto j : i->fsClashingNames)
//        {
//            LOG_debug << "with clashing fs name: " << j->localname.toPath();
//        }
//    }
//#endif


#ifdef DEBUG
    // confirm all are empty except target
    for (auto i = a; i != b; ++i)
    {
        assert(i == targetrow || i->empty());
    }
#endif
}

auto Sync::computeSyncTriplets(vector<CloudNode>& cloudNodes, const LocalNode& syncParent, vector<FSNode>& fsNodes) const -> vector<SyncRow>
{
    assert(syncs.onSyncThread());

    CodeCounter::ScopeTimer rst(syncs.mClient.performanceStats.computeSyncTripletsTime);

    vector<SyncRow> triplets;
    triplets.reserve(cloudNodes.size() + syncParent.children.size() + fsNodes.size());

    for (auto& cn : cloudNodes)          triplets.emplace_back(&cn, nullptr, nullptr);
    for (auto& sn : syncParent.children) triplets.emplace_back(nullptr, sn.second, nullptr);
    for (auto& fsn : fsNodes)            triplets.emplace_back(nullptr, nullptr, &fsn);

    auto tripletCompare = [this](const SyncRow& lhs, const SyncRow& rhs) -> int {
        // Sanity.
        assert(!lhs.fsNode || !lhs.fsNode->localname.empty());
        assert(!rhs.fsNode || !rhs.fsNode->localname.empty());
        assert(!lhs.syncNode || !lhs.syncNode->localname.empty());
        assert(!rhs.syncNode || !rhs.syncNode->localname.empty());

        // Although it would be great to efficiently compare cloud names in utf8 directly against filesystem names
        // in utf16, without any conversions or copied and manipulated strings, unfortunately we have
        // a few obstacles to that.  Mainly, that the utf8 encoding can differ - especially on Mac
        // where they normalize the names that go to the filesystem, but with a different normalization
        // than we chose for the Node names.  In order to compare these effectively and efficiently
        // we pretty much have to first duplicate and convert both strings to a single utf8 normalization first.

        if (lhs.cloudNode)
        {
            if (rhs.cloudNode)
            {
                return compareUtf(lhs.cloudNode->name, true, rhs.cloudNode->name, true, mCaseInsensitive);
            }
            else if (rhs.syncNode)
            {
                return compareUtf(lhs.cloudNode->name, true, rhs.syncNode->toName_of_localname, true, mCaseInsensitive);
            }
            else // rhs.fsNode
            {
                return compareUtf(lhs.cloudNode->name, true, rhs.fsNode->toName_of_localname(*syncs.fsaccess), true, mCaseInsensitive);
            }
        }
        else if (lhs.syncNode)
        {
            if (rhs.cloudNode)
            {
                return compareUtf(lhs.syncNode->toName_of_localname, true, rhs.cloudNode->name, true, mCaseInsensitive);
            }
            else if (rhs.syncNode)
            {
                return compareUtf(lhs.syncNode->toName_of_localname, true, rhs.syncNode->toName_of_localname, true, mCaseInsensitive);
            }
            else // rhs.fsNode
            {
                return compareUtf(lhs.syncNode->toName_of_localname, true, rhs.fsNode->toName_of_localname(*syncs.fsaccess), true, mCaseInsensitive);
            }
        }
        else // lhs.fsNode
        {
            if (rhs.cloudNode)
            {
                return compareUtf(lhs.fsNode->toName_of_localname(*syncs.fsaccess), true, rhs.cloudNode->name, true, mCaseInsensitive);
            }
            else if (rhs.syncNode)
            {
                return compareUtf(lhs.fsNode->toName_of_localname(*syncs.fsaccess), true, rhs.syncNode->toName_of_localname, true, mCaseInsensitive);
            }
            else // rhs.fsNode
            {
                return compareUtf(lhs.fsNode->toName_of_localname(*syncs.fsaccess), true, rhs.fsNode->toName_of_localname(*syncs.fsaccess), true, mCaseInsensitive);
            }
        }
    };

    std::sort(triplets.begin(), triplets.end(),
           [=](const SyncRow& lhs, const SyncRow& rhs)
           { return tripletCompare(lhs, rhs) < 0; });

    auto currSet = triplets.begin();
    auto end  = triplets.end();

    while (currSet != end)
    {
        // Determine the next set that are all comparator-equal
        auto nextSet = currSet;
        ++nextSet;
        while (nextSet != end && 0 == tripletCompare(*currSet, *nextSet))
        {
            ++nextSet;
        }

        combineTripletSet(currSet, nextSet);

        currSet = nextSet;
    }

    auto newEnd = std::remove_if(triplets.begin(), triplets.end(), [](SyncRow& row){ return row.empty(); });
    triplets.erase(newEnd, triplets.end());

    return triplets;
}

bool Sync::inferRegeneratableTriplets(vector<CloudNode>& cloudChildren, const LocalNode& syncParent, vector<FSNode>& inferredFsNodes, vector<SyncRow>& inferredRows) const
{
    assert(syncs.onSyncThread());

    CodeCounter::ScopeTimer rst(syncs.mClient.performanceStats.inferSyncTripletsTime);

    if (cloudChildren.size() != syncParent.children.size()) return false;

    inferredFsNodes.reserve(syncParent.children.size());

    auto cloudHandleLess = [](const CloudNode& a, const CloudNode& b){ return a.handle < b.handle; };
    std::sort(cloudChildren.begin(), cloudChildren.end(), cloudHandleLess);

    for (auto& child : syncParent.children)
    {

        CloudNode compareTo;
        compareTo.handle = child.second->syncedCloudNodeHandle;
        auto iters = std::equal_range(cloudChildren.begin(), cloudChildren.end(), compareTo, cloudHandleLess);

        if (std::distance(iters.first, iters.second) != 1)
        {
            // the node tree has actually changed so we need to run the full algorithm
            return false;
        }

        CloudNode* node = &*iters.first;

        if (node->parentType == FILENODE)
        {
            LOG_err << "Looked up a file version node during infer: " << node->name;
			assert(false);
            return false;
        }

        if (child.second->fsid_asScanned == UNDEF ||
           (!child.second->scannedFingerprint.isvalid && child.second->type == FILENODE))
        {
            // we haven't scanned yet, or the scans don't match up with LocalNodes yet
            return false;
        }

        inferredFsNodes.push_back(child.second->getScannedFSDetails());
        inferredRows.emplace_back(node, child.second, &inferredFsNodes.back());
    }
    return true;
}

using IndexPair = pair<size_t, size_t>;
using IndexPairVector = vector<IndexPair>;

CodeCounter::ScopeStats computeSyncSequencesStats = { "computeSyncSequences" };


static IndexPairVector computeSyncSequences(vector<SyncRow>& children)
{
    // No children, no work to be done.
    if (children.empty())
        return IndexPairVector();

    CodeCounter::ScopeTimer rst(computeSyncSequencesStats);

    // Separate our children into those that are ignore files and those that are not.
    auto i = std::partition(children.begin(), children.end(), [](const SyncRow& child) {
        return child.isIgnoreFile();
    });

    // No prioritization necessary if there's only a single class of child.
    if (i == children.begin() || i == children.end())
    {
        // Is it a run of regular files?
        if (!children.front().isIgnoreFile())
            return IndexPairVector(1, IndexPair(0, children.size()));

        IndexPairVector sequences;

        sequences.emplace_back(0, children.size());
        sequences.emplace_back(children.size(), children.size());

        return sequences;
    }

    IndexPairVector sequences;

    // Convenience.
    auto j = i - children.begin();

    // Ignore files should be completely processed first.
    sequences.emplace_back(0, j);
    sequences.emplace_back(j, children.size());

    return sequences;
}

bool Sync::recursiveSync(SyncRow& row, SyncPath& fullPath, bool belowRemovedCloudNode, bool belowRemovedFsNode, unsigned depth)
{
    assert(syncs.onSyncThread());

    // in case of sync failing while we recurse
    if (getConfig().mError) return false;

    assert(row.syncNode);
    assert(row.syncNode->type > FILENODE);
    assert(row.syncNode->getLocalPath() == fullPath.localPath);

    if (depth + mCurrentRootDepth == MAX_CLOUD_DEPTH - 1)
    {
        ProgressingMonitor monitor(*this, row, fullPath);

        LOG_debug << "Attempting to synchronize overly deep directory: "
                  << logTriplet(row, fullPath)
                  << ": Effective depth is "
                  << depth + mCurrentRootDepth;

        monitor.waitingLocal(fullPath.localPath, SyncStallEntry(
            SyncWaitReason::SyncItemExceedsSupportedTreeDepth, true, true,
            {row.cloudHandleOpt(), fullPath.cloudPath},
            {},
            {fullPath.localPath},
            {}));

        return true;
    }

    // nothing to do for this subtree? Skip traversal
    if (!(row.syncNode->scanRequired() || row.syncNode->mightHaveMoves() || row.syncNode->syncRequired()))
    {
        //SYNC_verbose << syncname << "No scanning/moving/syncing needed at " << logTriplet(row, fullPath);
        return true;
    }

    SYNC_verbose << syncname << (belowRemovedCloudNode ? "belowRemovedCloudNode " : "") << (belowRemovedFsNode ? "belowRemovedFsNode " : "")
        << "Entering folder with "
        << row.syncNode->scanAgain  << "-"
        << row.syncNode->checkMovesAgain << "-"
        << row.syncNode->syncAgain << " ("
        << row.syncNode->conflicts << ") at "
        << fullPath.syncPath;

    row.syncNode->propagateAnySubtreeFlags();

    // Whether we should perform sync actions at this level.
    bool wasSynced = row.syncNode->scanAgain < TREE_ACTION_HERE
                  && row.syncNode->syncAgain < TREE_ACTION_HERE
                  && row.syncNode->checkMovesAgain < TREE_ACTION_HERE;
    bool syncHere = !wasSynced;
    bool recurseHere = true;

    //SYNC_verbose << syncname << "sync/recurse here: " << syncHere << recurseHere;

    // reset this node's sync flag. It will be set again below or while recursing if anything remains to be done.
    auto originalScanAgain = row.syncNode->scanAgain;
    auto originalSyncAgain = row.syncNode->syncAgain;
    row.syncNode->syncAgain = TREE_RESOLVED;

    if (!row.fsNode || belowRemovedFsNode)
    {
        row.syncNode->scanAgain = TREE_RESOLVED;
        row.syncNode->setScannedFsid(UNDEF, syncs.localnodeByScannedFsid, LocalPath(), FileFingerprint());
        syncHere = row.syncNode->parent ? row.syncNode->parent->scanAgain < TREE_ACTION_HERE : true;
        recurseHere = false;  // If we need to scan, we need the folder to exist first - revisit later
        row.syncNode->lastFolderScan.reset();
        belowRemovedFsNode = true; // this flag will prevent us reconstructing from scannedFingerprint etc
    }
    else
    {
        if (row.syncNode->fsid_asScanned == UNDEF ||
            row.syncNode->fsid_asScanned != row.fsNode->fsid)
        {
            row.syncNode->scanAgain = TREE_ACTION_HERE;
            row.syncNode->setScannedFsid(row.fsNode->fsid, syncs.localnodeByScannedFsid, row.fsNode->localname, row.fsNode->fingerprint);
        }
        else if (row.syncNode->scannedFingerprint != row.fsNode->fingerprint)
        {
            // this can change anytime, set it anyway
            row.syncNode->scannedFingerprint = row.fsNode->fingerprint;
        }
    }

    // Do we need to scan this node?
    if (row.syncNode->scanAgain >= TREE_ACTION_HERE)
    {

        if (!row.syncNode->rareRO().scanBlocked)
        {
            // not stalling, so long as we are still scanning.  Destructor resets stall state
            ProgressingMonitor monitor(*this, row, fullPath);
        }

        syncs.mSyncFlags->reachableNodesAllScannedThisPass = false;
        syncHere = row.syncNode->processBackgroundFolderScan(row, fullPath);
    }
    else
    {
        // this will be restored at the end of the function if any nodes below in the tree need it
        row.syncNode->scanAgain = TREE_RESOLVED;
    }

    if (row.syncNode->scanAgain >= TREE_ACTION_HERE)
    {
        // we must return later when we do have the scan data.
        // restore sync flag
        row.syncNode->setSyncAgain(false, true, false);
        SYNC_verbose << syncname << "Early exit from recursiveSync due to no scan data yet. " << logTriplet(row, fullPath);
        syncHere = false;
        recurseHere = false;
    }

    auto originalCheckMovesAgain = row.syncNode->checkMovesAgain;
    auto originalConflicsFlag = row.syncNode->conflicts;

    bool earlyExit = false;

    if (syncHere || recurseHere)
    {
        // Reset these flags before we evaluate each subnode.
        // They could be set again during that processing,
        // And additionally we double check with each child node after, in case we had reason to skip it.
        if (!belowRemovedCloudNode && !belowRemovedFsNode)
        {
            // only expect to resolve these in normal case
            row.syncNode->checkMovesAgain = TREE_RESOLVED;
        }
        row.syncNode->conflicts = TREE_RESOLVED;

        // Get sync triplets.
        vector<SyncRow> childRows;
        vector<FSNode> fsInferredChildren;
        vector<FSNode> fsChildren;
        vector<CloudNode> cloudChildren;

        if (row.cloudNode)
        {
            syncs.lookupCloudChildren(row.cloudNode->handle, cloudChildren);
        }

        row.inferOrCalculateChildSyncRows(wasSynced, childRows, fsInferredChildren, fsChildren, cloudChildren, belowRemovedFsNode, syncs.localnodeByScannedFsid);

        bool anyNameConflicts = false;

        // Ignore files must be fully processed before any other child.
        auto sequences = computeSyncSequences(childRows);

        SyncRow* ignoreRow = !childRows.empty() &&
                              childRows.front().isIgnoreFile() ?
                             &childRows.front() : nullptr;

        FSNode* ignoreFile = ignoreRow ? ignoreRow->fsNode : nullptr;

        bool invalidateExclusions = false;

        if (ignoreRow && !row.syncNode->rareRO().filterChain)
        {
            // instantiate filterChain as soon as we have a row, even if we don't have a
            // local file yet, in order to prevent any sync steps for other things until
            // we get the local file by download, or stall if there are cloud duplicates etc.
            LOG_debug << syncname << ".megaignore row detected inside " << logTriplet(row, fullPath);
            row.syncNode->rare().filterChain.reset(new FilterChain);
            invalidateExclusions = true;
        }
        if (!ignoreRow && row.syncNode->rareRO().filterChain)
        {
            LOG_debug << syncname << ".megaignore row disappeared inside " << logTriplet(row, fullPath);
            row.syncNode->rare().filterChain.reset();
            invalidateExclusions = true;
        }
        if (ignoreRow && !ignoreFile &&
            row.syncNode->rareRO().filterChain &&
            row.syncNode->rare().filterChain->mLoadSucceeded)
        {
            LOG_debug << syncname << ".megaignore file disappeared inside " << logTriplet(row, fullPath);
            row.syncNode->rare().filterChain->mFingerprint = FileFingerprint();
            row.syncNode->rare().filterChain->mLoadSucceeded = false;
            invalidateExclusions = true;
        }
        if (ignoreFile && row.syncNode->rareRO().filterChain)
        {
            if (row.syncNode->rareRO().filterChain->mFingerprint != ignoreFile->fingerprint)
            {
                LOG_debug << syncname << "loading .megaignore file inside " << logTriplet(row, fullPath);
                auto ignorepath = fullPath.localPath;
                ignorepath.appendWithSeparator(IGNORE_FILE_NAME, true);
                bool ok = row.syncNode->loadFilters(ignorepath);
                if (ok != !row.syncNode->rareRO().badlyFormedIgnoreFilePath)
                {
                    if (ok)
                    {
                        row.syncNode->rare().badlyFormedIgnoreFilePath.reset();
                    }
                    else
                    {
                        row.syncNode->rare().badlyFormedIgnoreFilePath.reset(new LocalNode::RareFields::BadlyFormedIgnore(ignorepath, this));
                        syncs.badlyFormedIgnoreFilePaths.push_back(row.syncNode->rare().badlyFormedIgnoreFilePath);
                    }
                }
                invalidateExclusions = true;
            }
        }

        if (invalidateExclusions)
        {
            row.syncNode->setRecomputeExclusionState(false, false);
        }


        // Here is where we loop over the syncRows for this folder.
        // We must process things in a particular order
        //    - first, check all rows for involvement in moves (case 0)
        //      such a row is excluded from further checks
        //    - second, check all remaining rows for sync actions on that row (case 1)
        //    - third, recurse into each folder (case 2)
        //      there are various reasons we may skip that, based on flags set by earlier steps
        //    - zeroth, we perform first->third for any .megaignore file before any others
        //      as any change involving .megaignore may affect anything else we do
        PerFolderLogSummaryCounts pflsc;

        for (auto& sequence : sequences)
        {
            // The main three steps: moves, node itself, recurse
            for (unsigned step = 0; step < 3; ++step)
            {
                if (step == 2 &&
                    sequence.second == sequences.back().second &&
                    !belowRemovedCloudNode && !belowRemovedFsNode)
                {
                    string message;
                    if (pflsc.report(message))
                    {
                        SYNC_verbose << syncname << message << " out of folder items:" << childRows.size();
                    }
                }

                for (auto i = sequence.first; i != sequence.second; ++i)
                {
                    // Convenience.
                    auto& childRow = childRows[i];

                    // in case of sync failing while we recurse
                    if (getConfig().mError) return false;

                    if (syncs.mSyncFlags->earlyRecurseExitRequested)
                    {
                        // restore flags to at least what they were, for when we revisit on next full recurse
                        row.syncNode->scanAgain = std::max<TreeState>(row.syncNode->scanAgain, originalScanAgain);
                        row.syncNode->syncAgain = std::max<TreeState>(row.syncNode->syncAgain, originalSyncAgain);
                        row.syncNode->checkMovesAgain = std::max<TreeState>(row.syncNode->checkMovesAgain, originalCheckMovesAgain);
                        row.syncNode->conflicts = std::max<TreeState>(row.syncNode->conflicts, originalConflicsFlag);

                        LOG_debug << syncname
                            << "recursiveSync early exit due to pending outside request with "
                            << row.syncNode->scanAgain  << "-"
                            << row.syncNode->checkMovesAgain << "-"
                            << row.syncNode->syncAgain << " ("
                            << row.syncNode->conflicts << ") at "
                            << fullPath.syncPath;

                        return false;
                    }

                    if (!childRow.cloudClashingNames.empty() ||
                        !childRow.fsClashingNames.empty())
                    {
                        anyNameConflicts = true;
                        row.syncNode->setContainsConflicts(false, true, false); // in case we don't call setItem due to !syncHere
                    }
                    childRow.rowSiblings = &childRows;

                    if (auto* s = childRow.syncNode)
                    {
                        if (auto* f = childRow.fsNode)
                        {
                            // Maintain scanned FSID.
                            if (s->fsid_asScanned != f->fsid)
                            {
                                syncs.setScannedFsidReused(fsfp, f->fsid);
                                s->setScannedFsid(f->fsid, syncs.localnodeByScannedFsid, f->localname, f->fingerprint);
                            }
                            else if (s->scannedFingerprint != f->fingerprint)
                            {
                                // Maintain the scanned fingerprint.
                                s->scannedFingerprint = f->fingerprint;
                            }
                        }

                        // Recompute this row's exclusion state.
                        if (s->recomputeExclusionState())
                        {
                            // Make sure we visit this node's children if its filter state
                            // has changed and we're currently recursing below a removed
                            // node.
                            childRow.recurseBelowRemovedCloudNode |= belowRemovedCloudNode;
                            childRow.recurseBelowRemovedFsNode |= belowRemovedFsNode;
                        }

                        if (s->exclusionState() == ES_EXCLUDED)
                        {
                            if (!s->children.empty())
                            {
                                // We keep the immediately excluded node (parent folder is not excluded), but remove anything below it
                                LOG_debug << syncname << "Removing " << s->children.size() << " child LocalNodes from excluded " << s->getLocalPath();
                                vector<LocalNode*> cs;
                                cs.reserve(s->children.size());
                                for (auto& i : s->children)
                                {
                                    cs.push_back(i.second);
                                }
                                // this technique might seem a bit roundabout, but deletion will cause these to
                                // remove themselves from s->children. // we can't have that happening while we iterate that map.
                                for (auto p : cs)
                                {
                                    // deletion this way includes statecachedel
                                    delete p;
                                }
                            }
                            if (s->transferSP)
                            {
                                s->resetTransfer(nullptr);
                            }
                            s->checkTreestate(true);
                            continue;
                        }
                    }

                    ScopedSyncPathRestore syncPathRestore(fullPath);

                    if (!fullPath.appendRowNames(childRow, mFilesystemType) ||
                        localdebris.isContainingPathOf(fullPath.localPath))
                    {
                        // This is a legitimate case; eg. we only had a syncNode and it is removed in resolve_delSyncNode
                        // Or if this is the debris folder, ignore it
                        continue;
                    }

                    if (childRow.syncNode)
                    {
                        #ifdef DEBUG
                            auto p = childRow.syncNode->getLocalPath();
                            assert(0 == compareUtf(p, true, fullPath.localPath, true, mCaseInsensitive));
                        #endif
                        childRow.syncNode->reassignUnstableFsidsOnceOnly(childRow.fsNode);
                    }

                    switch (step)
                    {
                    case 0:
                        // first pass: check for any renames within the folder (or other move activity)
                        // these must be processed first, otherwise if another file
                        // was added with a now-renamed name, an upload would be
                        // attached to the wrong node, resulting in node versions
                        if (syncHere || belowRemovedCloudNode || belowRemovedFsNode)
                        {
                            if (!syncItem_checkMoves(childRow, row, fullPath, belowRemovedCloudNode, belowRemovedFsNode))
                            {
                                if (childRow.itemProcessed)
                                {
                                    row.syncNode->setSyncAgain(false, true, false);
                                }
                            }
                        }
                        break;

                    case 1:
                        // second pass: full syncItem processing for each node that wasn't part of a move

                        // moved from the end of syncItem_checkMoves.  So we can check ignore files also, as those skip move processing
                        if ((syncHere || belowRemovedCloudNode || belowRemovedFsNode) &&
                            syncItem_checkFilenameClashes(childRow, row, fullPath))
                        {
                            row.syncNode->setSyncAgain(false, true, false);
                            break;
                        }

                        if (belowRemovedCloudNode)
                        {
                            // when syncing/scanning below a removed cloud node, we just want to collect up scan fsids
                            // and make syncNodes to visit, so we can be sure of detecting all the moves,
                            // in particular contradictory moves.
                            if (childRow.type() == SRT_XXF && row.exclusionState(*childRow.fsNode) == ES_INCLUDED)
                            {
                                makeSyncNode_fromFS(childRow, row, fullPath, false);
                            }
                        }
                        else if (belowRemovedFsNode)
                        {
                            // when syncing/scanning below a removed local node, we just want to
                            // and make syncNodes to visit, so we can be sure of detecting all the moves,
                            // in particular contradictroy moves.
                            if (childRow.type() == SRT_CXX && row.exclusionState(*childRow.cloudNode) == ES_INCLUDED)
                            {
                                resolve_makeSyncNode_fromCloud(childRow, row, fullPath, false);
                            }
                        }
                        else if (syncHere && !childRow.itemProcessed)
                        {
                            // normal case: consider all the combinations
                            if (!syncItem(childRow, row, fullPath, pflsc))
                            {
                                if (childRow.syncNode && childRow.syncNode->type != FOLDERNODE)
                                {
                                    childRow.syncNode->setSyncAgain(true, true, false);
                                }
                                else
                                {
                                    row.syncNode->setSyncAgain(false, true, false);
                                }
                            }
                        }
                        if (childRow.syncNode &&
                            childRow.syncNode->type == FILENODE)
                        {
                            childRow.syncNode->checkTreestate(true);
                        }
                        break;

                    case 2:
                        // third and final pass: recurse into the folders
                        if (childRow.syncNode &&
                            childRow.syncNode->type > FILENODE && (
                                (childRow.recurseBelowRemovedCloudNode &&
                                 (childRow.syncNode->scanRequired() || childRow.syncNode->syncRequired()))
                                ||
                                (childRow.recurseBelowRemovedFsNode &&
                                 childRow.syncNode->syncRequired())
                                ||
                                (recurseHere &&
                                !childRow.suppressRecursion &&
                                //!childRow.syncNode->deletedFS &&   we should not check this one, or we won't remove the LocalNode
                                //childRow.syncNode->rareRO().removeNodeHere.expired() && // this is shared_ptr now, not weak_ptr.  And checked early in checkForCompletedCloudMovedToDebris
                                childRow.syncNode->rareRO().unlinkHere.expired() &&
                                !childRow.syncNode->rareRO().moveToHere))) // don't create new LocalNodes under a moving-to folder, we'll move the already existing LocalNodes when the move completes
                        {
                            // Add watches as necessary.
                            if (childRow.fsNode)
                            {
                                auto result = childRow.syncNode->watch(fullPath.localPath, childRow.fsNode->fsid);

                                // Any fatal errors while adding the watch?
                                if (result == WR_FATAL)
                                    changestate(UNABLE_TO_ADD_WATCH, false, true, true);
                            }

                            if (!recursiveSync(childRow, fullPath, belowRemovedCloudNode || childRow.recurseBelowRemovedCloudNode, belowRemovedFsNode || childRow.recurseBelowRemovedFsNode, depth+1))
                            {
                                earlyExit = true;
                            }
                        }
                        break;

                    }

                    if (!childRow.fsNode && childRow.syncNode)
                    {
                        // if there's no local file/folder, we can't scan
                        // avoid the case of large folder upload, deleted while uploading
                        // that then persists in thinking subtree needs scanning
                        childRow.syncNode->scanAgain = TREE_RESOLVED;
                        childRow.syncNode->parentSetScanAgain = false;
                    }

                }
            }

            //if (ignoreRow && ignoreRow->syncNode /*&& ignoreRow->syncNode->transferSP*/)
            //{
            //    if (!row.syncNode->rareRO().filterChain ||
            //        !row.syncNode->rareRO().filterChain->mLoadSucceeded)
            //    {
            //        // we can't calculate what's included yet.  Let the download complete
            //        // and come back when the .megaignore is present and well-formed
            //        break;
            //    }
            //}
        }

        if (!anyNameConflicts)
        {
            // here childRows still contains pointers into lastFolderScan, fsAddedSiblings etc
            row.syncNode->clearRegeneratableFolderScan(fullPath, childRows);
        }

        // If we still don't match the known fs state, and if we added any FSNodes that
        // aren't part of our scan data (and we think we don't need another scan),
        // add them to the scan data to avoid re-fingerprinting no the next folder scan
        if (!row.fsAddedSiblings.empty())
        {
            auto& scan = row.syncNode->lastFolderScan;
            if (scan && row.syncNode->scanAgain < TREE_ACTION_HERE)
            {
                scan->reserve(scan->size() + row.fsAddedSiblings.size());
                for (auto& ptr: row.fsAddedSiblings)
                {
                    scan->push_back(move(ptr));
                }
                row.fsAddedSiblings.clear();
            }
        }
    }

    // Recompute our LocalNode flags from children
    // Flags for this row could have been set during calls to the node
    // If we skipped a child node this time (or if not), the set-parent
    // flags let us know if future actions are needed at this level
    for (auto& child : row.syncNode->children)
    {
        assert(child.first == child.second->localname);

        if (child.second->exclusionState() == ES_EXCLUDED)
        {
            continue;
        }

        if (child.second->type > FILENODE)
        {
            row.syncNode->scanAgain = updateTreestateFromChild(row.syncNode->scanAgain, child.second->scanAgain);
            row.syncNode->syncAgain = updateTreestateFromChild(row.syncNode->syncAgain, child.second->syncAgain);
        }
        row.syncNode->checkMovesAgain = updateTreestateFromChild(row.syncNode->checkMovesAgain, child.second->checkMovesAgain);
        row.syncNode->conflicts = updateTreestateFromChild(row.syncNode->conflicts, child.second->conflicts);

        if (child.second->parentSetScanAgain) row.syncNode->setScanAgain(false, true, false, 0);
        if (child.second->parentSetCheckMovesAgain) row.syncNode->setCheckMovesAgain(false, true, false);
        if (child.second->parentSetSyncAgain) row.syncNode->setSyncAgain(false, true, false);
        if (child.second->parentSetContainsConflicts) row.syncNode->setContainsConflicts(false, true, false);

        child.second->parentSetScanAgain = false;  // we should only use this one once
    }

    // keep sync overlay icons up to date as we recurse (including the sync root node)
    row.syncNode->checkTreestate(true);

    SYNC_verbose << syncname << (belowRemovedCloudNode ? "belowRemovedCloudNode " : "")
                << "Exiting folder with "
                << row.syncNode->scanAgain  << "-"
                << row.syncNode->checkMovesAgain << "-"
                << row.syncNode->syncAgain << " ("
                << row.syncNode->conflicts << ") at "
                << fullPath.syncPath;

    return !earlyExit;
}

string Sync::logTriplet(SyncRow& row, SyncPath& fullPath)
{
    ostringstream s;
    s << " triplet:" <<
        " " << (row.cloudNode ? fullPath.cloudPath : "(null)") <<
        " " << (row.syncNode ? fullPath.syncPath : "(null)") <<
        " " << (row.fsNode ? fullPath.localPath.toPath(false):"(null)");
    return s.str();
}

bool Sync::syncItem_checkMoves(SyncRow& row, SyncRow& parentRow, SyncPath& fullPath,
        bool belowRemovedCloudNode, bool belowRemovedFsNode)
{
    assert(syncs.onSyncThread());
    CodeCounter::ScopeTimer rst(syncs.mClient.performanceStats.syncItemCheckMove);

    // Since we are visiting this node this time, reset its flags-for-parent
    // They should only stay set when the conditions require it
    if (row.syncNode)
    {
        row.syncNode->parentSetScanAgain = false;
        row.syncNode->parentSetCheckMovesAgain = false;
        row.syncNode->parentSetSyncAgain = false;
        row.syncNode->parentSetContainsConflicts = false;
    }

    // Does this row have a sync node?
    if (auto* s = row.syncNode)
    {
        // Is this row part of an ongoing upload?
        if (auto u = std::dynamic_pointer_cast<SyncUpload_inClient>(s->transferSP))
        {
            // Is it waiting for a putnodes request to complete?
            if (u->putnodesStarted)
            {
                if (!u->wasPutnodesCompleted)
                {
                    LOG_debug << "Waiting for putnodes to complete, defer move checking: "
                              << logTriplet(row, fullPath);

                    // Then come back later.
                    return false;
                }
                else
                {
                    bool rowResult = false;
                    if (processCompletedUploadFromHere(row, parentRow, fullPath, rowResult, u))
                    {
                        return rowResult;
                    }
                }
            }
        }
    }

    // Under some circumstances on sync startup, our shortname records can be out of date.
    // If so, we adjust for that here, as the directories are scanned
    if (row.syncNode && row.fsNode && row.fsNode->shortname)
    {
        if ((!row.syncNode->slocalname ||
            *row.syncNode->slocalname != *row.fsNode->shortname) &&
            row.syncNode->localname != *row.fsNode->shortname)
        {
            LOG_warn << syncname
                     << "Updating slocalname: " << *row.fsNode->shortname
                     << " at " << fullPath.localPath
                     << " was " << (row.syncNode->slocalname ? row.syncNode->slocalname->toPath(false) : "(null)")
                     << logTriplet(row, fullPath);
            row.syncNode->setnameparent(row.syncNode->parent, row.syncNode->localname, row.fsNode->cloneShortname());
            statecacheadd(row.syncNode);
        }
    }

    if (row.fsNode &&
       (row.fsNode->type == TYPE_UNKNOWN ||
        row.fsNode->fsid == UNDEF))
    {
        // We can't consider moves if we don't even know file/folder or fsid.
        // Skip ahead to plain item comparison where we wil consider exclusion filters.
        return false;
    }

    // Are we dealing with a no-name triplet?
    if (row.isNoName())
    {
        ProgressingMonitor monitor(*this, row, fullPath);

        monitor.waitingCloud(fullPath.cloudPath, SyncStallEntry(
            SyncWaitReason::FileIssue, true, true,
            {row.cloudHandleOpt(), fullPath.cloudPath, PathProblem::UndecryptedCloudNode},
            {},
            {},
            {}));

        LOG_debug << syncname
                  << "No name triplets here. "
                  << "Excluding this triplet from sync for now. "
                  << logTriplet(row, fullPath);

        row.itemProcessed = true;
        row.suppressRecursion = true;

        return false;
    }

    if (row.fsNode && isDoNotSyncFileName(row.fsNode->toName_of_localname(*syncs.fsaccess)))
    {
        // don't consider these for moves
        return true;
    }

    // Don't perform any moves until we know the row's exclusion state.
    if ((row.cloudNode && parentRow.exclusionState(*row.cloudNode) == ES_UNKNOWN) ||
        (row.fsNode && parentRow.exclusionState(*row.fsNode) == ES_UNKNOWN))
    {
        row.itemProcessed = true;
        row.suppressRecursion = true;

        return true;
    }

    bool rowResult;
    if (checkForCompletedFolderCreateHere(row, parentRow, fullPath, rowResult))
    {
        row.itemProcessed = true;
        return rowResult;
    }

    if (checkForCompletedCloudMoveToHere(row, parentRow, fullPath, rowResult))
    {
        row.itemProcessed = true;
        return rowResult;
    }

    if (checkForCompletedCloudMovedToDebris(row, parentRow, fullPath, rowResult))
    {
        row.itemProcessed = true;
        return rowResult;
    }


    // First deal with detecting local moves/renames and propagating correspondingly
    // Independent of the syncItem() combos below so we don't have duplicate checks in those.
    // Be careful of unscannable folder entries which may have no detected type or fsid.
    // todo: We also have to consider the possibility this item was moved locally and remotely,
    // and possibly from different locations, or even possibly from the same location.

    if (row.fsNode &&
        (!row.syncNode ||
          row.syncNode->fsid_lastSynced == UNDEF ||
          row.syncNode->fsid_lastSynced != row.fsNode->fsid ||
          (mCaseInsensitive && row.hasCaseInsensitiveLocalNameChange())))
    {
        bool rowResult;
        if (checkLocalPathForMovesRenames(row, parentRow, fullPath, rowResult, belowRemovedCloudNode))
        {
            row.itemProcessed = true;
            return rowResult;
        }
    }

    if (row.cloudNode &&
        (!row.syncNode ||
          row.syncNode->syncedCloudNodeHandle.isUndef() ||
          row.syncNode->syncedCloudNodeHandle != row.cloudNode->handle ||
          (mCaseInsensitive && row.hasCaseInsensitiveCloudNameChange())))
    {
        bool rowResult;
        if (checkCloudPathForMovesRenames(row, parentRow, fullPath, rowResult, belowRemovedFsNode))
        {
            row.itemProcessed = true;
            return rowResult;
        }
    }

    return false;
}

bool Sync::syncItem_checkBackupCloudNameClash(SyncRow& row, SyncRow& parentRow, SyncPath& fullPath)
{
    assert(isBackup() == threadSafeState->mCanChangeVault);
    if (!isBackup()) return false;

    if (!row.cloudClashingNames.empty())
    {
        // Duplicates like this should not occur for backups.  However, before SRW, it could occur due to bugs, races etc.
        // Since stall resolution at the app level won't work, as it can't alter the Vault, we have to address it here
        // Choose one to delete (to debris) - avoid the one that is marked as synced already, if there is one

        if (row.syncNode)
        {
            if (auto& rn = row.syncNode->rare().removeNodeHere)
            {
                if (!rn->failed && !rn->succeeded)
                {
                    return true;  // concentrate on the delete until that is done
                }
                LOG_debug << syncname << "Completed duplicate backup cloud item to cloud sync debris but some dupes remain (" << rn->succeeded << "): " << fullPath.cloudPath << logTriplet(row, fullPath);
                rn.reset();
            }
        }

        // choose which one to remove
        NodeHandle avoidHandle = row.syncNode ? row.syncNode->syncedCloudNodeHandle : NodeHandle();
        CloudNode* cn = nullptr;
        auto consider = [&](CloudNode* c){
            if (c && c->handle != avoidHandle)
            {
                if (!cn) cn = c;
            }
        };
        for (auto& i : row.cloudClashingNames)
        {
            consider(i);
        }
        consider(row.cloudNode);

        // set up the operation and pass it to the client thread, track the operation by removeNodeHere
        if (cn)
        {
            LOG_debug << syncname << "Moving duplicate backup cloud item to cloud sync debris: " << cn->handle << " " << cn->name << " " << fullPath.cloudPath << logTriplet(row, fullPath);
            bool fromInshare = inshare;
            auto debrisNodeHandle = cn->handle;

            auto deletePtr = std::make_shared<LocalNode::RareFields::DeleteToDebrisInProgress>();
            deletePtr->pathDeleting = fullPath.cloudPath;
            bool canChangeVault = threadSafeState->mCanChangeVault;

            syncs.queueClient([debrisNodeHandle, fromInshare, deletePtr, canChangeVault](MegaClient& mc, TransferDbCommitter& committer)
                {
                    if (auto n = mc.nodeByHandle(debrisNodeHandle))
                    {
                        mc.movetosyncdebris(n.get(), fromInshare, [deletePtr](NodeHandle, Error e){

                            LOG_debug << "Sync backup duplicate delete to sync debris completed: " << e << " " << deletePtr->pathDeleting;

                            if (e) deletePtr->failed = true;
                            else deletePtr->succeeded = true;

                        }, canChangeVault);
                    }
                });

            // Remember that the delete is going on, so we don't do anything else until that resolves
            // We will detach the synced-fsid side on final completion of this operation.  If we do so
            // earier, the logic will evaluate that updated state too soon, perhaps resulting in downsync.
            row.syncNode->rare().removeNodeHere = deletePtr;
            return true;
        }
    }
    return false;  // no backup node removal needed
}

bool Sync::syncItem_checkFilenameClashes(SyncRow& row, SyncRow& parentRow, SyncPath& fullPath)
{
    // Avoid syncing nodes that have multiple clashing names
    // Except if we previously had a folder (just itself) synced, allow recursing into that one.
    if (!row.fsClashingNames.empty() || !row.cloudClashingNames.empty())
    {

        if (syncItem_checkBackupCloudNameClash(row, parentRow, fullPath))
        {
            return false;
        }

        if (row.syncNode) row.syncNode->setContainsConflicts(true, false, false);
        else parentRow.syncNode->setContainsConflicts(false, true, false);

        if (row.cloudNode && row.syncNode && row.fsNode &&
            row.syncNode->type == FOLDERNODE &&
            row.cloudNode->handle == row.syncNode->syncedCloudNodeHandle &&
            row.fsNode->fsid != UNDEF && row.fsNode->fsid == row.syncNode->fsid_lastSynced)
        {
            SYNC_verbose << syncname << "Name clashes at this already-synced folder.  We will sync nodes below though." << logTriplet(row, fullPath);
            return false;
        }

        //// Is this clash due to multiple ignore files being present in the cloud?
        //auto isIgnoreFileClash = [](const SyncRow& row) {
        //    // Any clashes in the cloud?
        //    if (row.cloudClashingNames.empty())
        //        return false;

        //    // Any clashes on the local disk?
        //    if (!row.fsClashingNames.empty())
        //        return false;

        //    if (!(row.fsNode || row.syncNode))
        //        return false;

        //    // Row represents an ignore file?
        //    return row.isIgnoreFile();
        //};

        //if (isIgnoreFileClash(row))
        //    return false;

        LOG_debug << syncname << "Multiple names clash here.  Excluding this node from sync for now." << logTriplet(row, fullPath);

        if (row.syncNode)
        {
            row.syncNode->scanAgain = TREE_RESOLVED;
            row.syncNode->checkMovesAgain = TREE_RESOLVED;
            row.syncNode->syncAgain = TREE_RESOLVED;
        }

        row.itemProcessed = true;
        row.suppressRecursion = true;

        return true;
    }

    return false;
}

bool Sync::syncItem_checkDownloadCompletion(SyncRow& row, SyncRow& parentRow, SyncPath& fullPath)
{
    auto downloadPtr = std::dynamic_pointer_cast<SyncDownload_inClient>(row.syncNode->transferSP);
    if (!downloadPtr) return true;

    ProgressingMonitor monitor(*this, row, fullPath);

    if (downloadPtr->wasTerminated)
    {
        SYNC_verbose << syncname << "Download was terminated " << logTriplet(row, fullPath);

        // Did the download fail due to a MAC error?
        if (downloadPtr->mError == API_EKEY)
        {
            // Then report it as a stall.

            SYNC_verbose << syncname
                            << "Download was terminated due to MAC verification failure: "
                            << logTriplet(row, fullPath);

            monitor.waitingLocal(downloadPtr->getLocalname(), SyncStallEntry(
                SyncWaitReason::DownloadIssue, true, true,
                {downloadPtr->h, fullPath.cloudPath, PathProblem::MACVerificationFailure},
                {},
                {downloadPtr->getLocalname(), PathProblem::MACVerificationFailure},
                {fullPath.localPath}));

            bool keepStalling = row.cloudNode && row.cloudNode->handle == downloadPtr->h;

            return !keepStalling;
        }
        else
        {
            // remove the download record so we re-evaluate what to do
            row.syncNode->resetTransfer(nullptr);
        }
    }
    else if (downloadPtr->wasCompleted)
    {
        assert(downloadPtr->downloadDistributor);

        // Convenience.
        auto& fsAccess = *syncs.fsaccess;

        // Clarity.
        auto& targetPath = fullPath.localPath;

        // Try and move/rename the downloaded file into its new home.
        bool nameTooLong = false;
        bool transientError = false;

        if (row.fsNode && downloadPtr->okToOverwriteFF.isvalid)
        {
            if (row.fsNode->fingerprint != downloadPtr->okToOverwriteFF)
            {
                LOG_debug << syncname << "Sync download cannot overwrite unexpected file at " << logTriplet(row, fullPath);
                monitor.noResult();
                return true;  // continue matching and see if we stall due to changes on both sides
            }
        }

        if (downloadPtr->downloadDistributor->distributeTo(targetPath, fsAccess, FileDistributor::MoveReplacedFileToSyncDebris, transientError, nameTooLong, this))
        {
            assert(FSNode::debugConfirmOnDiskFingerprintOrLogWhy(fsAccess, targetPath, *downloadPtr));

            // Move was successful.
            SYNC_verbose << syncname << "Download complete, moved file to final destination." << logTriplet(row, fullPath);

            // Download was moved into place.
            downloadPtr->wasDistributed = true;

            // No longer necessary as the transfer's complete.
            row.syncNode->resetTransfer(nullptr);

            // Let the engine know the file exists, even if it hasn't detected it yet.
            //
            // This is necessary as filesystem events may be delayed.
            if (auto fsNode = FSNode::fromPath(fsAccess, targetPath, true, FSLogging::logOnError))  // skip case check. We will check for exact match ourselves
            {
                if (fsNode->localname != targetPath.leafName())
                {
                    row.syncNode->localFSCannotStoreThisName = true;
                    row.syncNode->rare().localFSRenamedToThisName = fsNode->localname;
                    return true;  // carry on with checkItem() - this syncNode will cause a stall until cloud rename
                }

                // Make this new fsNode part of our sync data structure
                parentRow.fsAddedSiblings.emplace_back(std::move(*fsNode));
                row.fsNode = &parentRow.fsAddedSiblings.back();
                row.syncNode->slocalname = row.fsNode->cloneShortname();
            }
            else
            {
                row.syncNode->localFSCannotStoreThisName = true;
                return true;  // carry on with checkItem() - this syncNode will cause a stall until cloud rename
            }

            // Mark the row as synced with the original Node downloaded, so that
            // we can chain any cloud moves/renames that occurred in the meantime
            row.syncNode->setSyncedFsid(row.fsNode->fsid, syncs.localnodeBySyncedFsid, row.fsNode->localname, row.fsNode->cloneShortname());
            row.syncNode->syncedFingerprint = row.fsNode->fingerprint;
            row.syncNode->setSyncedNodeHandle(downloadPtr->h);
            statecacheadd(row.syncNode);
        }
        else if (nameTooLong)
        {
            SYNC_verbose << syncname
                            << "Download complete but the target's name is too long: "
                            << logTriplet(row, fullPath);

            monitor.waitingLocal(fullPath.localPath, SyncStallEntry(
                SyncWaitReason::DownloadIssue, true, true,
                {downloadPtr->h, fullPath.cloudPath},
                {},
                {downloadPtr->downloadDistributor->distributeFromPath()},
                {fullPath.localPath, PathProblem::NameTooLongForFilesystem}));

            // Leave the transfer intact so we don't reattempt the download.
            // Also allow the syncItem logic to continue, to resolve via user change, eg delete the cloud node
            return true;
        }
        else
        {
            // (Transient?) error while moving download into place.
            SYNC_verbose << syncname << "Download complete, but filesystem move error." << logTriplet(row, fullPath);

            // Let the monitor know what we're up to.
            monitor.waitingLocal(fullPath.localPath, SyncStallEntry(
                SyncWaitReason::DownloadIssue, false, true,
                {downloadPtr->h, fullPath.cloudPath},
                {},
                {downloadPtr->getLocalname()},
                {fullPath.localPath, PathProblem::FilesystemErrorDuringOperation}));

            // Also allow the syncItem logic to continue, to resolve via user change, eg delete the cloud node
            return true;
        }
    }
    return true;  // carry on with checkItem()
}

struct DifferentValueDetector_nodetype
{
    nodetype_t value = TYPE_UNKNOWN;

    // returns false if any different values are detected
    bool combine(nodetype_t v)
    {
        if (value == TYPE_UNKNOWN)
        {
            value = v;
            return true;
        }
        else if (v == TYPE_UNKNOWN)
        {
            return true;
        }
        else return v == value;
    }
};

bool Sync::syncItem(SyncRow& row, SyncRow& parentRow, SyncPath& fullPath, PerFolderLogSummaryCounts& pflsc)
{
    CodeCounter::ScopeTimer rst(syncs.mClient.performanceStats.syncItem);

    assert(syncs.onSyncThread());

    if (row.syncNode && row.fsNode &&
       (row.fsNode->type == TYPE_UNKNOWN || row.fsNode->fsid == UNDEF ||
       (row.fsNode->type == FILENODE && !row.fsNode->fingerprint.isvalid)))
    {
        SYNC_verbose << "File lost permissions and we can't identify or fingerprint it anymore: " << logTriplet(row, fullPath);

        ProgressingMonitor monitor(*this, row, fullPath);
        monitor.waitingLocal(fullPath.localPath, SyncStallEntry(
            SyncWaitReason::FileIssue, false, false,
            {},
            {},
            {fullPath.localPath, PathProblem::CannotFingerprintFile},
            {}));

        return false;
    }

    // Check for files vs folders,  we can't upload a file over a folder etc.
    // Turns out we need to let moves be detected first, hence this block is moved from
    // there, otherwise a delete of a moved node could happen
    // Hence this block is moved from syncItem_checkMoves
    DifferentValueDetector_nodetype typeDiffDetect;
    if ((row.cloudNode && !typeDiffDetect.combine(row.cloudNode->type)) ||
        (row.syncNode && !typeDiffDetect.combine(row.syncNode->type)) ||
        (row.fsNode && !typeDiffDetect.combine(row.fsNode->type)))
    {

        if ((row.cloudNode && row.cloudNode->type == TYPE_DONOTSYNC) ||
            (row.fsNode && row.fsNode->type == TYPE_DONOTSYNC))
        {
            // don't do anything for these- eg. files auto generated by win/mac filesystem browsers
            // Note that historic syncs may have many of these in the cloud already
            return true;
        }

        SYNC_verbose << syncname << "File vs folder detected in this row: " << fullPath.localPath;

        // we already know these are not move-involved.  So, allow resetting the type of the syncNode
        if (row.syncNode)
        {
            nodetype_t resetType = TYPE_UNKNOWN;

            if (!row.fsNode && row.cloudNode)
            {
                SYNC_verbose << syncname << "Resetting sync node type for no fsNode: " << row.cloudNode->type << fullPath.localPath;
                resetType = row.cloudNode->type;
            }

            if (!row.cloudNode && row.fsNode)
            {
                SYNC_verbose << syncname << "Resetting sync node type for no cloudNode: " << row.fsNode->type << fullPath.localPath;
                resetType = row.fsNode->type;
            }

            if (row.cloudNode && row.fsNode && row.cloudNode->type == row.fsNode->type)
            {
                SYNC_verbose << syncname << "Resetting sync node type to cloud/fs type: " << row.cloudNode->type << fullPath.localPath;
                resetType = row.cloudNode->type;
            }

            if (resetType != TYPE_UNKNOWN)
            {
                row.syncNode->type = resetType;
                row.syncNode->setSyncedFsid(UNDEF, syncs.localnodeBySyncedFsid, row.syncNode->localname, row.syncNode->cloneShortname());
                row.syncNode->setSyncedNodeHandle(NodeHandle());
                statecacheadd(row.syncNode);
                return false;
            }
        }

        bool cloudSideChange = row.cloudNode && row.syncNode && row.cloudNode->type != row.syncNode->type;

        ProgressingMonitor monitor(*this, row, fullPath);
        monitor.waitingLocal(fullPath.localPath, SyncStallEntry(
            SyncWaitReason::FolderMatchedAgainstFile, true, cloudSideChange,
            {row.cloudHandleOpt(), fullPath.cloudPath}, {},
            {fullPath.localPath}, {}));

        return false;
    }


    unsigned confirmDeleteCount = 0;
    if (row.syncNode)
    {
        // reset the count pre-emptively in case we don't choose SRT_XSX
        confirmDeleteCount = row.syncNode->confirmDeleteCount;
        if (confirmDeleteCount > 0)
        {
            row.syncNode->confirmDeleteCount = 0;
        }

        if (row.syncNode->certainlyOrphaned)
        {
            SYNC_verbose << "Removing certainly orphaned LN. " << logTriplet(row, fullPath);
            delete row.syncNode;
            row.syncNode = nullptr;
            if (!row.cloudNode && !row.fsNode) return false;
        }
    }

    // check for cases in progress that we shouldn't be re-evaluating yet
    if (auto* s = row.syncNode)
    {
        // Any rare fields?
        if (s->hasRare())
        {
            // Move pending?
            if (!s->rare().movePendingFrom.expired())
            {
                // Don't do anything until the move has completed.
                return false;
            }

            // Move in progress?
            if (auto& moveFromHere = s->rare().moveFromHere)
            {
                if (s->rare().moveToHere == moveFromHere &&
                    (moveFromHere->succeeded || moveFromHere->failed))
                {
                    // rename of this node (case insensitive but case changed)?
                    moveFromHere.reset();
                    s->rare().moveToHere.reset();
                    s->updateMoveInvolvement();
                }
                else if (moveFromHere->failed || moveFromHere->syncCodeProcessedResult)
                {
                    // Move's completed.
                    moveFromHere.reset();
                    s->updateMoveInvolvement();
                }
                else if (moveFromHere.use_count() == 1)
                {
                    SYNC_verbose << "Removing orphaned moveFromHere pointer at: " << logTriplet(row, fullPath);
                    moveFromHere.reset();
                    s->updateMoveInvolvement();
                }
                else
                {
                    // Move's still underway.
                    return false;
                }
            }

            // Is this row (effectively) excluded?
            if (s->exclusionState() != ES_INCLUDED)
            {
                // Is it a move target?
                if (s->rare().moveToHere)
                {
                    assert(!s->rare().moveToHere->failed);
                    assert(!s->rare().moveToHere->syncCodeProcessedResult);
                    assert(s->rare().moveToHere->succeeded);

                    // Necessary as excluded rows may not reach CSF.
                    resolve_checkMoveComplete(row, parentRow, fullPath);
                }
            }

            // Unlink in progress?
            if (!s->rare().unlinkHere.expired())
            {
                // Unlink's still underway.
                return false;
            }
        }

        // as it turns out, this is too early.
        // we need to wait for resolve_rowMatched to recognise it
        // otherwise there may be more renames to process first
        //s->checkTransferCompleted(row, parentRow, fullPath);

        // Is the row excluded?
        if (s->exclusionState() == ES_EXCLUDED)
        {
            // Can we remove the node from memory?
            auto removable = true;

            // ignore files cannot be ignored
            assert(!s->isIgnoreFile());

            // Let transfers complete.
            removable &= !s->transferSP;

            // Keep the node (as ignored) but purge the children
            if (removable)
            {
                // Extra sanity.
                assert(!s->rareRO().moveFromHere);
                assert(!s->rareRO().moveToHere);

                if (!s->children.empty())
                {
                    LOG_debug << syncname << "syncItem removing child LocalNodes from excluded " << s->getLocalPath();
                    vector<LocalNode*> cs;
                    cs.resize(s->children.size());
                    for (auto& i : s->children)
                    {
                        cs.push_back(i.second);
                    }
                    for (auto p : cs)
                    {
                        delete p;
                    }
                }


            }
            return true; // consider it synced (ie, do not revisit)
        }
    }

    // Check blocked status.  Todo:  figure out use blocked flag clearing
    if (!row.syncNode && row.fsNode && (
        row.fsNode->isBlocked || row.fsNode->type == TYPE_UNKNOWN) &&
        parentRow.syncNode->exclusionState(row.fsNode->localname, TYPE_UNKNOWN, -1) == ES_INCLUDED)
    {
        // so that we can checkForScanBlocked() immediately below
        if (!makeSyncNode_fromFS(row, parentRow, fullPath, false))
        {
            row.suppressRecursion = true;
            row.itemProcessed = true;
            return false;
        }
    }
    if (row.syncNode &&
        row.syncNode->checkForScanBlocked(row.fsNode))
    {
        row.suppressRecursion = true;
        row.itemProcessed = true;
        return false;
    }

    if (row.syncNode && row.syncNode->transferSP)
    {
        if (!syncItem_checkDownloadCompletion(row, parentRow, fullPath))
        {
            return false;
        }
    }

    auto rowType = row.type();

    if (row.syncNode && rowType != SRT_XSX &&
        row.syncNode->localFSCannotStoreThisName)
    {
        LocalPath fsReportPath;
        if (!row.syncNode->rareRO().localFSRenamedToThisName.empty())
        {
            fsReportPath = fullPath.localPath.parentPath();
            fsReportPath.appendWithSeparator(row.syncNode->rareRO().localFSRenamedToThisName, true);
        }

        ProgressingMonitor monitor(*this, row, fullPath);
        monitor.waitingLocal(fullPath.localPath, SyncStallEntry(
            SyncWaitReason::FileIssue, false, false,
            {row.cloudHandleOpt(), fullPath.cloudPath, PathProblem::FilesystemCannotStoreThisName},
            {},
            {fsReportPath, PathProblem::FilesystemCannotStoreThisName},
            {}));

        return false;
    }

    switch (rowType)
    {
    case SRT_CSF:
    {
        CodeCounter::ScopeTimer rst(syncs.mClient.performanceStats.syncItemCSF);

        // Are we part of a move and was our source a download-in-progress?
        resolve_checkMoveDownloadComplete(row, fullPath);

        // all three exist; compare
        bool fsCloudEqual = syncEqual(*row.cloudNode, *row.fsNode);
        bool cloudEqual = syncEqual(*row.cloudNode, *row.syncNode);
        bool fsEqual = syncEqual(*row.fsNode, *row.syncNode);

        if (fsCloudEqual)
        {
            // success! this row is synced
            if (!cloudEqual || !fsEqual)
            {
                row.syncNode->syncedFingerprint = row.fsNode->fingerprint;
                assert(row.syncNode->syncedFingerprint == row.cloudNode->fingerprint);
                statecacheadd(row.syncNode);
            }

            return resolve_rowMatched(row, parentRow, fullPath, pflsc);
        }

        if (cloudEqual || isBackupAndMirroring())
        {
            // filesystem changed, put the change
            return resolve_upsync(row, parentRow, fullPath, pflsc);
        }

        if (fsEqual)
        {
            // cloud has changed, get the change
            return resolve_downsync(row, parentRow, fullPath, true, pflsc);
        }

        if (auto uploadPtr = threadSafeState->isNodeAnExpectedUpload(row.cloudNode->parentHandle, row.cloudNode->name))
        {
            if (row.cloudNode->fingerprint == *uploadPtr &&
                uploadPtr.get() == row.syncNode->transferSP.get())
            {
                // we uploaded a file and the user already re-updated the local version of the file
                SYNC_verbose << syncname << "Node is a recent upload, while the FSFile is already updated: " << fullPath.cloudPath << logTriplet(row, fullPath);
                row.syncNode->setSyncedNodeHandle(row.cloudNode->handle);
                row.syncNode->syncedFingerprint  = row.cloudNode->fingerprint;
                row.syncNode->transferSP.reset();
                return false;
            }
        }

        // both changed, so we can't decide without the user's help
        return resolve_userIntervention(row, parentRow, fullPath);
    }
    case SRT_XSF:
    {
        CodeCounter::ScopeTimer rst(syncs.mClient.performanceStats.syncItemXSF);

        if (row.syncNode->type == TYPE_DONOTSYNC ||
            row.isLocalOnlyIgnoreFile())
        {
            // we do not upload do-not-sync files (eg. system+hidden, on windows)
            return true;
        }

        // cloud item absent
        if (isBackupAndMirroring())
        {
            // for backups, we only change the cloud
            return resolve_upsync(row, parentRow, fullPath, pflsc);
        }

        if (!row.syncNode->syncedCloudNodeHandle.isUndef()
            && row.syncNode->fsid_lastSynced != UNDEF
            && row.syncNode->fsid_lastSynced == row.fsNode->fsid
            // on disk, content could be changed without an fsid change
            && syncEqual(*row.fsNode, *row.syncNode))
        {
            // used to be fully synced and the fs side still has that version
            // remove in the fs (if not part of a move)
            return resolve_cloudNodeGone(row, parentRow, fullPath);
        }

        // either
        //  - cloud item did not exist before; upsync
        //  - the fs item has changed too; upsync (this lets users recover from the both sides changed state - user deletes the one they don't want anymore)
        return resolve_upsync(row, parentRow, fullPath, pflsc);
    }
    case SRT_CSX:
    {
        CodeCounter::ScopeTimer rst(syncs.mClient.performanceStats.syncItemCSX);

        // local item not present
        if (isBackupAndMirroring())
        {
            // in mirror mode, make the cloud the same as local
            // if backing up and not mirroring, the resolve_downsync branch will cancel the sync
            return resolve_fsNodeGone(row, parentRow, fullPath);
        }

        // where we uploaded this node but the fsNode moved already, consider the cloud side synced.
        if (row.syncNode->fsid_lastSynced != UNDEF &&
            row.syncNode->syncedCloudNodeHandle.isUndef() &&
            syncEqual(*row.cloudNode, *row.syncNode))
        {
            row.syncNode->setSyncedNodeHandle(row.cloudNode->handle);
            return false;  // let the next pass determine if it's a move
        }

        if (auto uploadPtr = threadSafeState->isNodeAnExpectedUpload(row.cloudNode->parentHandle, row.cloudNode->name))
        {
            // The local file is no longer at the matching position
           // and we need to set it up to be moved/deleted correspondingly
            // Setting the synced fsid without a corresponding FSNode will cause move detection

            SYNC_verbose << syncname << "Node is a recent upload, sync node present, source FS file is no longer here: " << fullPath.cloudPath << logTriplet(row, fullPath);
            row.syncNode->setSyncedNodeHandle(row.cloudNode->handle);
            row.syncNode->setSyncedFsid(uploadPtr->sourceFsid, syncs.localnodeBySyncedFsid, uploadPtr->sourceLocalname, nullptr);
            row.syncNode->syncedFingerprint  = row.cloudNode->fingerprint;
            row.syncNode->transferSP.reset();
            return false;
        }
        else if (row.syncNode->fsid_lastSynced == UNDEF)
        {
            // fs item did not exist before; downsync
            return resolve_downsync(row, parentRow, fullPath, false, pflsc);
        }
        else if (//!row.syncNode->syncedCloudNodeHandle.isUndef() &&
                 row.syncNode->syncedCloudNodeHandle != row.cloudNode->handle)
        {
            // the cloud item has changed too; downsync (this lets users recover from both sides changed state - user deletes the one they don't want anymore)
            return resolve_downsync(row, parentRow, fullPath, false, pflsc);
        }
        else
        {
            // It might be a removal; it might be that the local fs item was moved during upload and now the cloud node from the upload has appeared
            // resolve_fsNodeGone only removes if we know the fs item isn't anywhere else in the sync filesystem subtrees.

            if (row.syncNode->fsid_lastSynced != UNDEF
                && !row.syncNode->syncedCloudNodeHandle.isUndef()
                // for cloud nodes, same handle must be same content
                && row.syncNode->syncedCloudNodeHandle == row.cloudNode->handle)
            {
                // used to be fully synced and the cloud side still has that version
                // remove in the cloud (if not part of a move)
                return resolve_fsNodeGone(row, parentRow, fullPath);
            }
            LOG_debug << "interesting case, does it occur?";

            return false;
        }
    }
    case SRT_XSX:
    {
        CodeCounter::ScopeTimer rst(syncs.mClient.performanceStats.syncItemXSX);

        // local and cloud disappeared; remove sync item also
        return resolve_delSyncNode(row, parentRow, fullPath, confirmDeleteCount);
    }
    case SRT_CXF:
    {
        CodeCounter::ScopeTimer rst(syncs.mClient.performanceStats.syncItemCXF);

        // we have to check both, due to the size parameter
        auto cloudside = parentRow.exclusionState(row.fsNode->localname, row.fsNode->type, row.fsNode->fingerprint.size);
        auto localside = parentRow.exclusionState(row.fsNode->localname, row.cloudNode->type, row.cloudNode->fingerprint.size); // use fsNode's name for convenience, size is what matters

        if (cloudside == ES_EXCLUDED || localside == ES_EXCLUDED)
        {
            LOG_verbose << "CXF case is excluded by size: " << row.fsNode->fingerprint.size << " vs " << row.cloudNode->fingerprint.size << logTriplet(row, fullPath);
            return true;
        }

        if (cloudside != ES_INCLUDED || localside != ES_INCLUDED)
        {
            LOG_verbose << "Exclusion state unknown, come back later: " << int(cloudside) << " vs " << int(localside) << logTriplet(row, fullPath);
            return false;
        }

        // Item exists locally and remotely but we haven't synced them previously
        // If they are equal then join them with a Localnode. Othewise report to user.
        // The original algorithm would compare mtime, and if that was equal then size/crc

        if (syncEqual(*row.cloudNode, *row.fsNode))
        {
            return resolve_makeSyncNode_fromFS(row, parentRow, fullPath, false);
        }
        else
        {
            return resolve_userIntervention(row, parentRow, fullPath);
        }
    }
    case SRT_XXF:
    {
        CodeCounter::ScopeTimer rst(syncs.mClient.performanceStats.syncItemXXF);

        // Don't create a sync node for this file unless we know that it's included.
        if (parentRow.exclusionState(*row.fsNode) != ES_INCLUDED)
            return true;

        // Item exists locally only. Check if it was moved/renamed here, or Create
        // If creating, next run through will upload it
        return resolve_makeSyncNode_fromFS(row, parentRow, fullPath, false);
    }
    case SRT_CXX:
    {
        CodeCounter::ScopeTimer rst(syncs.mClient.performanceStats.syncItemCXX);

        // Don't create sync nodes unless we know the row is included.
        if (parentRow.exclusionState(*row.cloudNode) != ES_INCLUDED)
            return true;

        // item exists remotely only
        return resolve_makeSyncNode_fromCloud(row, parentRow, fullPath, false);
    }
    default:
    {
        // Silence compiler warning.
        break;
    }
    } // switch

    // SRT_XXX  (should not occur)
    // no entries - can occur when names clash, but should be caught above
    CodeCounter::ScopeTimer rstXXX(syncs.mClient.performanceStats.syncItemXXX);
    assert(false);
    return false;
}

bool Sync::resolve_checkMoveDownloadComplete(SyncRow& row, SyncPath& fullPath)
{
    // Convenience.
    auto target = row.syncNode;

    // Are we part of an ongoing move?
    auto movePtr = target->rareRO().moveToHere;

    // No part of an ongoing move.
    if (!movePtr)
        return false;

    // Are we still associated with the move source?
    bool sourceExclusionUnknown = false;
    auto source = syncs.findLocalNodeBySyncedFsid(movePtr->sourceFsfp,
                                                  movePtr->sourceFsid,
                                                  fullPath.localPath,
                                                  movePtr->sourceType,
                                                  movePtr->sourceFingerprint,
                                                  nullptr,
                                                  cloudRootOwningUser, sourceExclusionUnknown);

    if (sourceExclusionUnknown)
    {
        LOG_debug << "In resolve_checkMoveDownloadComplete, download source's exclusion state is unknown.  at: " << logTriplet(row, fullPath);
    }

    // No longer associated with the move source.
    if (!source)
        return false;

    // Sanity check.
    if (source->rareRO().moveFromHere != movePtr)
    {
        // This can happen if we see the user moved local node N to node P.
        // We start this corresponding cloud move.  But in the meantime,
        // the user has locally moved N again
        LOG_debug << "Move source does not match the movePtr anymore. (" << source->getLocalPath() << ") at: " << logTriplet(row, fullPath);
        row.syncNode->rare().moveToHere->syncCodeProcessedResult = true;  // a visit to the source node with the corresponding moveFromHere ptr will now remove it
        row.syncNode->rare().moveToHere.reset();
        row.syncNode->updateMoveInvolvement();
        return false;
    }

    // Is the source part of an ongoing download?
    auto download = std::dynamic_pointer_cast<SyncDownload_inClient>(source->transferSP);

    // Not part of an ongoing download.
    if (!download)
        return false;

    LOG_debug << "Completing move of in-progress download: "
              << logTriplet(row, fullPath);

    // Consider the move complete.
    source->moveContentTo(target, fullPath.localPath, true);
    source->setSyncedFsid(UNDEF, syncs.localnodeBySyncedFsid, source->localname, source->cloneShortname());
    source->setSyncedNodeHandle(NodeHandle());
    source->sync->statecacheadd(source);

    source->rare().moveFromHere->syncCodeProcessedResult = true;
    source->rare().moveFromHere.reset();
    source->trimRareFields();
    source->updateMoveInvolvement();

    target->rare().moveToHere->syncCodeProcessedResult = true;
    target->rare().moveToHere.reset();
    target->trimRareFields();
    target->updateMoveInvolvement();

    // Consider us synced with the local disk.
    target->setSyncedFsid(movePtr->sourceFsid, syncs.localnodeBySyncedFsid, row.fsNode->localname, row.fsNode->cloneShortname());
    target->syncedFingerprint = movePtr->sourceFingerprint;
    target->sync->statecacheadd(target);

    // Terminate the transfer if we're not a match with the local disk.
    if (row.fsNode->fsid != movePtr->sourceFsid
        || row.fsNode->fingerprint != movePtr->sourceFingerprint)
    {
        LOG_debug << "Move-target no longer matches move-source: "
                  << logTriplet(row, fullPath);

        target->resetTransfer(nullptr);
    }

    // We should now be good to go.
    return true;
}

bool Sync::resolve_checkMoveComplete(SyncRow& row, SyncRow& parentRow, SyncPath& fullPath)
{
    // Confirm that the move details are the same as recorded (LocalNodes may have changed or been deleted by now, etc.
    auto movePtr = row.syncNode->rare().moveToHere;

    LOG_debug << syncname << "Checking move source/target by fsid " << toHandle(movePtr->sourceFsid);

    bool sourceExclusionUnknown = false;
    LocalNode* sourceSyncNode = syncs.findLocalNodeBySyncedFsid(movePtr->sourceFsfp, movePtr->sourceFsid, fullPath.localPath, movePtr->sourceType, movePtr->sourceFingerprint, nullptr, cloudRootOwningUser, sourceExclusionUnknown);

    if (sourceExclusionUnknown)
    {
        LOG_debug << "In resolve_checkMoveComplete, move source's exclusion state is unknown.  at: " << logTriplet(row, fullPath);
    }

    if (sourceSyncNode)
    {
        LOG_debug << syncname << "Sync cloud move/rename from : " << sourceSyncNode->getCloudPath(true) << " resolved here! " << logTriplet(row, fullPath);

        assert(sourceSyncNode == movePtr->sourcePtr);

        // remove fsid (and handle) from source node, so we don't detect
        // that as a move source anymore
        sourceSyncNode->setSyncedFsid(UNDEF, syncs.localnodeBySyncedFsid, sourceSyncNode->localname, sourceSyncNode->cloneShortname());
        sourceSyncNode->setSyncedNodeHandle(NodeHandle());
        sourceSyncNode->sync->statecacheadd(sourceSyncNode);

        // Move all the LocalNodes under the source node to the new location
        // We can't move the source node itself as the recursive callers may be using it
        sourceSyncNode->moveContentTo(row.syncNode, fullPath.localPath, true);

        row.syncNode->setScanAgain(false, true, true, 0);
        sourceSyncNode->setScanAgain(true, false, false, 0);

        sourceSyncNode->rare().moveFromHere->syncCodeProcessedResult = true;
        sourceSyncNode->rare().moveFromHere.reset();
        sourceSyncNode->trimRareFields();
        sourceSyncNode->updateMoveInvolvement();

        // If this node was repurposed for the move, rather than the normal case of creating a fresh one, we remove the old content if it was a folder
        // We have to do this after all processing of sourceSyncNode, in case the source was (through multiple operations) one of the subnodes about to be removed.
        // TODO: however, there is a risk of name collisions - probably we should use a multimap for LocalNode::children.
        for (auto& oldc : movePtr->priorChildrenToRemove)
        {
            for (auto& c : row.syncNode->children)
            {
                if (c.first == oldc.first && c.second == oldc.second)
                {
                    delete c.second; // removes itself from the parent map
                    break;
                }
            }
        }

    }
    else
    {
        // just alert us to this an double check the case in the debugger
        assert(false);
    }

    // regardless, make sure we don't get stuck
    row.syncNode->rare().moveToHere->syncCodeProcessedResult = true;
    row.syncNode->rare().moveToHere.reset();
    row.syncNode->trimRareFields();
    row.syncNode->updateMoveInvolvement();

    return sourceSyncNode != nullptr;
}

bool Sync::resolve_rowMatched(SyncRow& row, SyncRow& parentRow, SyncPath& fullPath, PerFolderLogSummaryCounts& pflsc)
{
    assert(syncs.onSyncThread());

    // these comparisons may need to be adjusted for UTF, escapes
    assert(row.syncNode->fsid_lastSynced != row.fsNode->fsid || 0 == compareUtf(row.syncNode->localname, true, row.fsNode->localname, true, mCaseInsensitive));
    assert(row.syncNode->fsid_lastSynced == row.fsNode->fsid || 0 == compareUtf(row.syncNode->localname, true, row.fsNode->localname, true, mCaseInsensitive));

    assert((!!row.syncNode->slocalname == !!row.fsNode->shortname) &&
            (!row.syncNode->slocalname ||
            (*row.syncNode->slocalname == *row.fsNode->shortname)));

    if (row.syncNode->fsid_lastSynced != row.fsNode->fsid ||
        row.syncNode->syncedCloudNodeHandle != row.cloudNode->handle ||
        row.syncNode->localname != row.fsNode->localname)
    {
        if (row.syncNode->hasRare() && row.syncNode->rare().moveToHere)
        {
            resolve_checkMoveComplete(row, parentRow, fullPath);
        }

        LOG_verbose << syncname << "Row is synced, setting fsid and nodehandle" << logTriplet(row, fullPath);

        if (row.syncNode->type == FOLDERNODE && row.syncNode->fsid_lastSynced != row.fsNode->fsid)
        {
            // a folder disappeared and was replaced by a different one - scan it all
            row.syncNode->setScanAgain(false, true, true, 0);
        }

        if (mCaseInsensitive &&
            0 == compareUtf(row.syncNode->localname, true, row.fsNode->localname, true, true) &&
            0 != compareUtf(row.syncNode->localname, true, row.fsNode->localname, true, false))
        {
            SYNC_verbose << "Updating LocalNode localname case to match fs: " << row.fsNode->localname << " at " << logTriplet(row, fullPath);
        }

        row.syncNode->setSyncedFsid(row.fsNode->fsid, syncs.localnodeBySyncedFsid, row.fsNode->localname, row.fsNode->cloneShortname());
        row.syncNode->setSyncedNodeHandle(row.cloudNode->handle);

        row.syncNode->syncedFingerprint = row.fsNode->fingerprint;

        if (row.syncNode->transferSP)
        {
            LOG_debug << "Clearing transfer for matched row at " << logTriplet(row, fullPath);
            row.syncNode->resetTransfer(nullptr);
        }

        if (mCaseInsensitive && !row.syncNode->namesSynchronized &&
            0 == compareUtf(row.cloudNode->name, true, row.fsNode->localname, true, false))
        {
            // name is equal (taking escaping and case into account) so going forward, also propagate renames that only change case
            assert(row.fsNode->localname == row.syncNode->localname);
            row.syncNode->namesSynchronized = true;
        }

        statecacheadd(row.syncNode);
        ProgressingMonitor monitor(*this, row, fullPath); // not stalling
    }
    else
    {
        if (!pflsc.alreadySyncedCount)
        {
            // This line is too verbose when debugging large syncs.  Instead, report the already-synced count in the containing folder
            SYNC_verbose << syncname << "Row was already synced" << logTriplet(row, fullPath);
        }
        pflsc.alreadySyncedCount += 1;
    }

    if (row.syncNode->type == FILENODE)
    {
        row.syncNode->scanAgain = TREE_RESOLVED;
        row.syncNode->checkMovesAgain = TREE_RESOLVED;
        row.syncNode->syncAgain = TREE_RESOLVED;
    }

    return true;
}

bool Sync::resolve_makeSyncNode_fromFS(SyncRow& row, SyncRow& parentRow, SyncPath& fullPath, bool considerSynced)
{
    makeSyncNode_fromFS(row, parentRow, fullPath, considerSynced);

    // the row is not in sync, so we return false
    // future visits will make more steps towards getting in sync
    return false;
}

bool Sync::makeSyncNode_fromFS(SyncRow& row, SyncRow& parentRow, SyncPath& fullPath, bool considerSynced)
{
    // this version of the function returns true/false depending on whether it was able to make the SyncNode.
    assert(syncs.onSyncThread());
    ProgressingMonitor monitor(*this, row, fullPath);

    if (row.fsNode->type == FILENODE && !row.fsNode->fingerprint.isvalid)
    {
        SYNC_verbose << "We can't create a LocalNode yet without a FileFingerprint: " << logTriplet(row, fullPath);

        // we couldn't get the file crc yet (opened by another proecess, etc)
        monitor.waitingLocal(fullPath.localPath, SyncStallEntry(
            SyncWaitReason::FileIssue, false, false,
            {},
            {},
            {fullPath.localPath, PathProblem::CannotFingerprintFile},
            {}));

        return false;
    }

    // this really is a new node: add
    LOG_debug << syncname << "Creating LocalNode from FS with fsid " << toHandle(row.fsNode->fsid) << " at: " << fullPath.localPath << logTriplet(row, fullPath);

    assert(row.syncNode == nullptr);
    row.syncNode = new LocalNode(this);

    row.syncNode->init(row.fsNode->type, parentRow.syncNode, fullPath.localPath, row.fsNode->cloneShortname());
    row.syncNode->setScannedFsid(row.fsNode->fsid, syncs.localnodeByScannedFsid, row.fsNode->localname, row.fsNode->fingerprint);

    if (row.fsNode->type == FILENODE)
    {
        row.syncNode->scannedFingerprint = row.fsNode->fingerprint;
    }

    if (considerSynced)
    {
        // we should be careful about considering synced, eg this might be a node moved from somewhere else
        SYNC_verbose << "Considering this node synced on fs side already: " << toHandle(row.fsNode->fsid);
        row.syncNode->setSyncedFsid(row.fsNode->fsid, syncs.localnodeBySyncedFsid, row.fsNode->localname, row.fsNode->cloneShortname());
        row.syncNode->syncedFingerprint  = row.fsNode->fingerprint;
    }

    if (row.syncNode->type > FILENODE)
    {
        row.syncNode->setScanAgain(false, true, true, 0);
    }

    statecacheadd(row.syncNode);

    // success making the LocalNode/SyncNode
    return true;
}

bool Sync::resolve_makeSyncNode_fromCloud(SyncRow& row, SyncRow& parentRow, SyncPath& fullPath, bool considerSynced)
{
    assert(syncs.onSyncThread());
    ProgressingMonitor monitor(*this, row, fullPath);

    SYNC_verbose << syncname << "Creating LocalNode from Cloud at: " << fullPath.cloudPath << logTriplet(row, fullPath);

    assert(row.syncNode == nullptr);
    row.syncNode = new LocalNode(this);

    if (row.cloudNode->type == FILENODE)
    {
        assert(row.cloudNode->fingerprint.isvalid); // todo: move inside considerSynced?
        row.syncNode->syncedFingerprint = row.cloudNode->fingerprint;
    }
    row.syncNode->init(row.cloudNode->type, parentRow.syncNode, fullPath.localPath, nullptr);

    if (auto uploadPtr = threadSafeState->isNodeAnExpectedUpload(row.cloudNode->parentHandle, row.cloudNode->name))
    {
        // If we make a LocalNode for an upload we created ourselves,
        // it's because the local file is no longer at the matching position
        // and we need to set it up to be moved correspondingly
        // Setting the synced fsid without a corresponding FSNode will cause move detection

        SYNC_verbose << syncname << "Node is a recent upload, but source FS file is no longer here: " << fullPath.cloudPath << logTriplet(row, fullPath);
        row.syncNode->setSyncedNodeHandle(row.cloudNode->handle);
        row.syncNode->setSyncedFsid(uploadPtr->sourceFsid, syncs.localnodeBySyncedFsid, uploadPtr->sourceLocalname, nullptr);
        row.syncNode->syncedFingerprint  = row.cloudNode->fingerprint;
        return false;
    }


    if (considerSynced)
    {
        row.syncNode->setSyncedNodeHandle(row.cloudNode->handle);
    }
    if (row.syncNode->type > FILENODE)
    {
        row.syncNode->setSyncAgain(false, true, true);
    }
    statecacheadd(row.syncNode);
    row.syncNode->setSyncAgain(true, false, false);

    return false;
}

bool Sync::resolve_delSyncNode(SyncRow& row, SyncRow& parentRow, SyncPath& fullPath, unsigned deleteCounter)
{
    assert(syncs.onSyncThread());
    ProgressingMonitor monitor(*this, row, fullPath);

    if (row.syncNode->hasRare())
    {
        // We should never reach this function if pendingFrom is live.
        assert(row.syncNode->rareRO().movePendingFrom.expired());

        if (row.syncNode->rare().moveToHere &&
            row.syncNode->rare().moveToHere->inProgress())
        {
            SYNC_verbose << syncname << "Not deleting with still-moving/renaming source node to:" << logTriplet(row, fullPath);
            return false;
        }

        if (row.syncNode->rare().moveFromHere &&
            !row.syncNode->rare().moveFromHere->syncCodeProcessedResult)
        {
            SYNC_verbose << syncname << "Not deleting still-moving/renaming source node from:" << logTriplet(row, fullPath);

            monitor.waitingCloud(fullPath.cloudPath, SyncStallEntry(
                SyncWaitReason::MoveOrRenameCannotOccur, false, false,
                {row.cloudHandleOpt(), fullPath.cloudPath},
                {NodeHandle(), "", PathProblem::DestinationPathInUnresolvedArea},
                {fullPath.localPath},
                {LocalPath(), PathProblem::DestinationPathInUnresolvedArea}));

            return false;
        }
    }

    // We need to be sure we really can delete this node.
    // The risk is that it may actually be part of a move
    // and the other end of the move
    // (ie a new LocalNode with matching fsid/nodehandle)
    // is only appearing in this traversal of the tree.
    // It may have appeared but hasn't been evaluated for moves.
    // We may not even have processed that new node/path yet.
    // To work around this, we don't delete on the first go
    // instead, we start a counter.  If we decide that yes
    // this node should be deleted on two consecutive passes
    // then its ok, we've confirmed it really isn't part of a move.


    if (auto u = std::dynamic_pointer_cast<SyncUpload_inClient>(row.syncNode->transferSP))
    {
        if (u->putnodesStarted && !u->wasPutnodesCompleted)
        {
            // if we delete the LocalNode now, then the appearance of the uploaded file will cause a download which would be incorrect
            // if it hadn't started putnodes, it would be ok to delete (which should also cancel the transfer)
            SYNC_verbose << "This LocalNode is a candidate for deletion, but was also uploading a file and putnodes is in progress." << logTriplet(row, fullPath);
            return false;
        }
    }

    // setting on the first pass, or restoring on subsequent (part of the auto-reset if it's no longer routed to _delSyncNode)
    row.syncNode->confirmDeleteCount = 1;

    if (deleteCounter == 0)
    {
        // make sure we've done a full pass including the rest of this iteration over the node trees,
        // to see if there is any other relevant info available (such as, this is a move rather than delete)
        SYNC_verbose << "This LocalNode is a candidate for deletion, we'll confirm on the next pass." << logTriplet(row, fullPath);

        // whenever this node is visited and we don't call resolve_delSyncNode(), this is reset to 0
        // this prevents flop-flopping into and out of stall state if this is the only problem node
        return false;
    }

    if (row.syncNode->moveAppliedToLocal)
    {
        // we detected a cloud move from here, and applied the corresponding local move.  Ok to delete this LocalNode.
        SYNC_verbose << syncname << "Deleting Localnode (moveAppliedToLocal)" << logTriplet(row, fullPath);
    }
    else if (row.syncNode->deletedFS)
    {
        // we detected a local deletion here, and applied that deletion in the cloud too.  Ok to delete this LocalNode.
        SYNC_verbose << syncname << "Deleting Localnode (deletedFS)" << logTriplet(row, fullPath);
    }
    else if (syncs.mSyncFlags->movesWereComplete)
    {
        // Since moves are complete, we can remove this LocalNode now, it can't be part of any move anymore
        // Up to that point, we should not remove it or we won't be able to detect clashing moves of the same node.
        SYNC_verbose << syncname << "Deleting Localnode (movesWereComplete)" << logTriplet(row, fullPath);
    }
    else
    {
        // is the old Node or FSNode somewhere else now?  If we can't find them, then this node can't have been moved
        bool fsNodeIsElsewhere = false;
        bool cloudNodeIsElsewhere = false;
        LocalNode* fsElsewhere = nullptr;
        string fsElsewhereLocation;
        bool sourceFsidExclusionUnknown = false;

        if (!syncs.mSyncFlags->scanningWasComplete)
        {
            fsNodeIsElsewhere = true;
        }
        else if (row.syncNode->fsid_lastSynced != UNDEF &&
            nullptr != (fsElsewhere = syncs.findLocalNodeByScannedFsid(fsfp, row.syncNode->fsid_lastSynced, fullPath.localPath, row.syncNode->type, nullptr, nullptr, cloudRootOwningUser, sourceFsidExclusionUnknown)))
        {
            fsNodeIsElsewhere = true;
            fsElsewhereLocation = fsElsewhere->getCloudPath(false);
            SYNC_verbose << "LocalNode considered for deletion, but fsNode is elsewhere: " << fsElsewhere->getLocalPath() << logTriplet(row, fullPath);
        }

        if (sourceFsidExclusionUnknown)
        {
            SYNC_verbose << "LocalNode considered for deletion, but fsNode is elsewhere with unknown exclusion state: " << fsElsewhere->getLocalPath() << logTriplet(row, fullPath);
            fsNodeIsElsewhere = true;
        }

        CloudNode cloudNode;
        string cloudNodePath;
        bool isInTrash = false;
        bool nodeIsInActiveUnpausedSync = false, nodeIsDefinitelyExcluded = false;
        bool found = syncs.lookupCloudNode(row.syncNode->syncedCloudNodeHandle, cloudNode, &cloudNodePath, &isInTrash, &nodeIsInActiveUnpausedSync, &nodeIsDefinitelyExcluded, nullptr, Syncs::EXACT_VERSION);
        if (found && !isInTrash && nodeIsInActiveUnpausedSync && !nodeIsDefinitelyExcluded)
        {
            cloudNodeIsElsewhere = true;
            SYNC_verbose << "LocalNode considered for deletion, but cloud Node is elsewhere: " << cloudNodePath << logTriplet(row, fullPath);
        }

        if (fsNodeIsElsewhere && cloudNodeIsElsewhere && fsElsewhereLocation != cloudNodePath)
        {
            SYNC_verbose << "LocalNode considered for deletion, but is the source of moves to different locations: " << cloudNodePath << " " << fsElsewhereLocation << logTriplet(row, fullPath);

            // Moves are not complete yet so we can't be sure this node is not the source of two
            // inconsistent moves, one local and one remote.  Keep for now until all moves are resolved.
            monitor.waitingCloud(fullPath.cloudPath, SyncStallEntry(
                SyncWaitReason::DeleteWaitingOnMoves, false, false,
                {row.cloudHandleOpt(), fullPath.cloudPath},
                {},
                {fullPath.localPath},
                {LocalPath()}));

            return false;
        }
    }

    if (row.syncNode->deletedFS)
    {
        if (row.syncNode->type == FOLDERNODE)
        {
            LOG_debug << syncname << "Sync - local folder deletion detected: " << fullPath.localPath;
        }
        else
        {
            LOG_debug << syncname << "Sync - local file deletion detected: " << fullPath.localPath;
        }
    }

    // Are we deleting an ignore file?
    if (row.syncNode->isIgnoreFile())
    {
        // Then make sure the parent's filters are cleared.
        parentRow.syncNode->clearFilters();
    }

    SYNC_verbose << "Deleting LocalNode " << row.syncNode->syncedCloudNodeHandle << " " << toHandle(row.syncNode->fsid_lastSynced) << logTriplet(row, fullPath);
    // deletes itself and subtree, queues db record removal
    delete row.syncNode;
    row.syncNode = nullptr;

    return false;
}

bool Sync::resolve_upsync(SyncRow& row, SyncRow& parentRow, SyncPath& fullPath, PerFolderLogSummaryCounts& pflsc)
{
    assert(syncs.onSyncThread());
    ProgressingMonitor monitor(*this, row, fullPath);

    // Don't do anything unless we know the node's included.
    if (row.syncNode->exclusionState() != ES_INCLUDED)
    {
        // Unless the node was already uploading.
        if (!row.syncNode->transferSP)
        {
            // We'll revisit this row later if necessary.
            return true;
        }
    }

    if (row.fsNode->type == FILENODE)
    {
        // upload the file if we're not already uploading it
        if (!row.syncNode->transferResetUnlessMatched(PUT, row.fsNode->fingerprint))
        {
            // if we are in the putnodes stage of a transfer though, then
            // wait for that to finish and then re-evaluate
            return false;
        }

        shared_ptr<SyncUpload_inClient> existingUpload = std::dynamic_pointer_cast<SyncUpload_inClient>(row.syncNode->transferSP);

        if (existingUpload && !existingUpload->putnodesStarted)
        {
            // keep the name and target folder details current:

            // if it's just a case change in a case insensitive name, use the updated uppercase/lowercase
            bool onlyCaseChanged = mCaseInsensitive && row.cloudNode &&
                  0 == compareUtf(row.cloudNode->name, true, row.fsNode->localname, true, true);

            // if we were already matched with a name that is not exactly the same as toName(), keep using it
            string nodeName = !row.cloudNode || onlyCaseChanged
                                ? row.fsNode->localname.toName(*syncs.fsaccess)
                                : row.cloudNode->name;

            if (nodeName != existingUpload->name)
            {
                LOG_debug << syncname << "Upload name changed, updating: " << existingUpload->name << " to " << nodeName << logTriplet(row, fullPath);
                existingUpload->name = nodeName;  // todo: thread safety
            }

            // make sure the target folder for putnodes is current:
            if (parentRow.cloudNode && parentRow.cloudNode->handle == parentRow.syncNode->syncedCloudNodeHandle)
            {
                if (existingUpload->h != parentRow.cloudNode->handle)
                {
                    LOG_debug << syncname << "Upload target folder changed, updating for putnodes. " << existingUpload->h << " to " << parentRow.cloudNode->handle << logTriplet(row, fullPath);
                    existingUpload->h = parentRow.cloudNode->handle;
                }
            }
            else
            {
                LOG_debug << syncname << "Upload target folder changed and there's no handle, abandoning transfer " << logTriplet(row, fullPath);
                row.syncNode->transferSP.reset();
                return false;
            }
        }

        if (!existingUpload)
        {
            // Don't bother restarting the upload if we're excluded.
            if (row.syncNode->exclusionState() != ES_INCLUDED)
            {
                // We'll revisit later if needed.
                return true;
            }

            // Sanity.
            assert(row.syncNode->parent);
            assert(row.syncNode->parent == parentRow.syncNode);

            if (parentRow.cloudNode && parentRow.cloudNode->handle == parentRow.syncNode->syncedCloudNodeHandle)
            {
                LOG_debug << syncname << "Sync - local file addition detected: " << fullPath.localPath;

                //if (checkIfFileIsChanging(*row.fsNode, fullPath.localPath))
                //{
                //    LOG_debug << syncname
                //              << "Waiting for file to stabilize before uploading: "
                //              << fullPath.localPath.toPath();

                //    monitor.waitingLocal(fullPath.localPath,
                //                         LocalPath(),
                //                         string(),
                //                         SyncWaitReason::WaitingForFileToStopChanging);

                //    return false;
                //}

                LOG_debug << syncname << "Uploading file " << fullPath.localPath << logTriplet(row, fullPath);
                assert(row.syncNode->scannedFingerprint.isvalid); // LocalNodes for files always have a valid fingerprint
                assert(row.syncNode->scannedFingerprint == row.fsNode->fingerprint);

                // if it's just a case change in a case insensitive name, use the updated uppercase/lowercase
                bool onlyCaseChanged = mCaseInsensitive && row.cloudNode &&
                    0 == compareUtf(row.cloudNode->name, true, row.fsNode->localname, true, true);

                // if we were already matched with a name that is not exactly the same as toName(), keep using it
                string nodeName = !row.cloudNode || onlyCaseChanged
                    ? row.fsNode->localname.toName(*syncs.fsaccess)
                    : row.cloudNode->name;

                auto upload = std::make_shared<SyncUpload_inClient>(parentRow.cloudNode->handle,
                    fullPath.localPath, nodeName, row.fsNode->fingerprint, threadSafeState,
                    row.fsNode->fsid, row.fsNode->localname, inshare);

                NodeHandle displaceHandle = row.cloudNode ? row.cloudNode->handle : NodeHandle();
                row.syncNode->queueClientUpload(upload, UseLocalVersioningFlag, nodeName == ".megaignore", displaceHandle);  // we'll take care of versioning ourselves ( we take over the putnodes step below)

                LOG_debug << syncname << "Sync - sending file " << fullPath.localPath;

            }
            else
            {
                SYNC_verbose << syncname << "Parent cloud folder to upload to doesn't exist yet" << logTriplet(row, fullPath);
                row.syncNode->setSyncAgain(true, false, false);

                monitor.waitingLocal(fullPath.localPath, SyncStallEntry(
                    SyncWaitReason::UploadIssue, false, false,
                    {NodeHandle(), fullPath.cloudPath, PathProblem::ParentFolderDoesNotExist},
                    {},
                    {fullPath.localPath},
                    {}));

            }
        }
        else if (existingUpload->wasCompleted && !existingUpload->putnodesStarted)
        {
            // We issue putnodes from the sync thread like this because localnodes may have moved/renamed in the meantime
            // And consider that the old target parent node may not even exist anymore

            existingUpload->putnodesStarted = true;

            SYNC_verbose << syncname << "Queueing putnodes for completed upload" << logTriplet(row, fullPath);

            threadSafeState->addExpectedUpload(parentRow.cloudNode->handle, existingUpload->name, existingUpload);

            NodeHandle displaceHandle = row.cloudNode ? row.cloudNode->handle : NodeHandle();
            auto noDebris = inshare;

            std::function<void(MegaClient&)> signalPutnodesBegin;

#ifndef NDEBUG
            {
                // So we can capture the local path.
                auto localPath = fullPath.localPath;

                // Signal the putnodes_begin(...) event.
                signalPutnodesBegin = [localPath](MegaClient& client) {
                    client.app->putnodes_begin(localPath);
                };
            }
#endif // ! NDEBUG

            if (parentRow.cloudNode &&
                existingUpload->h != parentRow.cloudNode->handle)
            {
                LOG_verbose << "Adjusting the target folder for moved upload, was " << existingUpload->h << " now " << parentRow.cloudNode->handle;
                existingUpload->h = parentRow.cloudNode->handle;
            }

            bool canChangeVault = threadSafeState->mCanChangeVault;
            syncs.queueClient([existingUpload, displaceHandle, noDebris, signalPutnodesBegin, canChangeVault](MegaClient& mc, TransferDbCommitter& committer)
                {
                    std::shared_ptr<Node> displaceNode = mc.nodeByHandle(displaceHandle);
                    if (displaceNode && mc.versions_disabled)
                    {
                        MegaClient* c = &mc;
                        mc.movetosyncdebris(displaceNode.get(), noDebris,

                            // after the old node is out of the way, we wll putnodes
                            [c, existingUpload, signalPutnodesBegin](NodeHandle, Error){
                                if (signalPutnodesBegin)
                                    signalPutnodesBegin(*c);

                                existingUpload->sendPutnodesOfUpload(c, NodeHandle());
                            }, canChangeVault);

                        // putnodes will be executed after or simultaneous with the
                        // move to sync debris
                        return;
                    }

                    // the case where we are making versions, or not displacing something with the same name
                    if (signalPutnodesBegin)
                        signalPutnodesBegin(mc);

                    existingUpload->sendPutnodesOfUpload(&mc, displaceNode ? displaceNode->nodeHandle() : NodeHandle());
                });
        }
        else if (existingUpload->wasPutnodesCompleted)
        {
            SYNC_verbose << syncname << "Putnodes complete. Detaching upload in resolve_upsync." << logTriplet(row, fullPath);
            row.syncNode->resetTransfer(nullptr);
            return false; // revisit in case of further changes
        }
        else if (existingUpload->putnodesStarted)
        {
            SYNC_verbose << syncname << "Upload's putnodes already in progress" << logTriplet(row, fullPath);
        }
        else
        {
            if (!pflsc.alreadyUploadingCount)
            {
                SYNC_verbose << syncname << "Upload already in progress" << logTriplet(row, fullPath);
            }
            pflsc.alreadyUploadingCount += 1;
        }
    }
    else if (row.fsNode->type == FOLDERNODE)
    {
        if (row.syncNode->hasRare() && row.syncNode->rare().createFolderHere)
        {
            SYNC_verbose << syncname << "Create cloud folder already in progress" << logTriplet(row, fullPath);
        }
        else
        {
            if (parentRow.cloudNode)
            {
                // there can't be a matching cloud node in this row (for folders), so just toName() is correct
                string foldername = row.syncNode->toName_of_localname;

                LOG_verbose << syncname << "Creating cloud node for: " << fullPath.localPath << " as " << foldername << logTriplet(row, fullPath);
                // while the operation is in progress sync() will skip over the parent folder

                bool canChangeVault = threadSafeState->mCanChangeVault;
                NodeHandle targethandle = parentRow.cloudNode->handle;
                auto createFolderPtr = std::make_shared<LocalNode::RareFields::CreateFolderInProgress>(row.fsNode->fsid);
                row.syncNode->rare().createFolderHere = createFolderPtr;
                syncs.queueClient([foldername, targethandle, createFolderPtr, canChangeVault](MegaClient& mc, TransferDbCommitter& committer)
                    {
                        vector<NewNode> nn(1);
                        mc.putnodes_prepareOneFolder(&nn[0], foldername, canChangeVault);
                        mc.putnodes(targethandle, NoVersioning, move(nn), nullptr, 0, canChangeVault,
                            [createFolderPtr](const Error& e, targettype_t, vector<NewNode>& v, bool targetOverride, int tag){
                                if (!e && !v.empty())
                                {
                                    createFolderPtr->succeededHandle.set6byte(v[0].mAddedHandle);
                                }
                                if (createFolderPtr->succeededHandle.isUndef())
                                {
                                    createFolderPtr->failed = true;
                                }
                            });

                    });
            }
            else
            {
                SYNC_verbose << "Delay creating cloud node until parent cloud node exists: " << fullPath.localPath << logTriplet(row, fullPath);
                row.syncNode->setSyncAgain(true, false, false);

                monitor.waitingLocal(fullPath.localPath, SyncStallEntry(
                    SyncWaitReason::CannotCreateFolder, false, false,
                    {NodeHandle(), fullPath.cloudPath, PathProblem::ParentFolderDoesNotExist},
                    {},
                    {fullPath.localPath},
                    {}));
            }
        }
        // we may not see some moves/renames until the entire folder structure is created.
        row.syncNode->setCheckMovesAgain(true, false, false);     // todo: double check - might not be needed for the wait case? might cause a stall?
    }
    else if (row.fsNode->type == TYPE_DONOTSYNC)
    {
        // This is the sort of thing that we should not sync, but not complain about either
        // consider it synced.
        monitor.noResult();
        return true;
    }
    else // unknown/special
    {
        monitor.waitingLocal(fullPath.localPath, SyncStallEntry(
            SyncWaitReason::FileIssue, false, false,
            {NodeHandle(), fullPath.cloudPath},
            {},
            {fullPath.localPath, PathProblem::DetectedSpecialFile},
            {}));
    }
    return false;
}

bool Sync::resolve_downsync(SyncRow& row, SyncRow& parentRow, SyncPath& fullPath, bool alreadyExists, PerFolderLogSummaryCounts& pflsc)
{
    assert(syncs.onSyncThread());
    ProgressingMonitor monitor(*this, row, fullPath);

    // Don't do anything unless we know the row's included.
    if (parentRow.exclusionState(*row.cloudNode) != ES_INCLUDED)
    {
        // But only if we weren't already downloading.
        if (!row.syncNode->transferSP)
        {
            // We'll revisit this row later when the filters are stable.
            return true;
        }
    }

    if (isBackup())
    {
        // Backups must not change the local
        changestate(BACKUP_MODIFIED, false, true, false);
        return false;
    }

    if (row.cloudNode->type == FILENODE)
    {
        // download the file if we're not already downloading
        // if (alreadyExists), we will move the target to the trash when/if download completes //todo: check

        if (!row.cloudNode->fingerprint.isvalid)
        {
            // if the cloud fingerprint is not valid, then the local mtime can't be set properly
            // and we'll have all sorts of matching problems, probably re-upload, etc
            // or the download will get cancelled for different fingerprint, and cycle, etc
            monitor.waitingCloud(fullPath.cloudPath, SyncStallEntry(
                SyncWaitReason::DownloadIssue, false, true,
                {row.cloudNode->handle, fullPath.cloudPath, PathProblem::CloudNodeInvalidFingerprint},
                {},
                {parentRow.fsNode ? fullPath.localPath : LocalPath()},
                {}));

            return false;
        }

        row.syncNode->transferResetUnlessMatched(GET, row.cloudNode->fingerprint);

        if (!row.syncNode->transferSP)
        {
            // Don't bother restarting the download if we're effectively excluded.
            if (row.syncNode->exclusionState() != ES_INCLUDED)
            {
                // We'll revisit this node later if necessary.
                return true;
            }
        }

        if (parentRow.fsNode)
        {
            auto downloadPtr = std::dynamic_pointer_cast<SyncDownload_inClient>(row.syncNode->transferSP);

            if (!downloadPtr)
            {
                LOG_debug << syncname << "Sync - remote file addition detected: " << row.cloudNode->handle << " " << fullPath.cloudPath;

                // Do we have enough space on disk for this file?
                {
                    auto size = row.cloudNode->fingerprint.size;

                    assert(size >= 0);

                    if (syncs.fsaccess->availableDiskSpace(mLocalPath) <= size)
                    {
                        LOG_debug << syncname
                                  << "Insufficient space available for download: "
                                  << logTriplet(row, fullPath);

                        changestate(INSUFFICIENT_DISK_SPACE, false, true, true);

                        return false;
                    }
                }

                // FIXME: to cover renames that occur during the
                // download, reconstruct localname in complete()
                LOG_debug << syncname << "Start sync download: " << row.syncNode << logTriplet(row, fullPath);
                LOG_debug << syncname << "Sync - requesting file " << fullPath.localPath;

                createDebrisTmpLockOnce();

                bool downloadFirst = fullPath.localPath.leafName().toPath(false) == ".megaignore";

                // download to tmpfaPath (folder debris/tmp). We will rename/mv it to correct location (updated if necessary) after that completes
                row.syncNode->queueClientDownload(std::make_shared<SyncDownload_inClient>(*row.cloudNode,
                    fullPath.localPath, inshare, threadSafeState, row.fsNode ? row.fsNode->fingerprint : FileFingerprint()
                    ), downloadFirst);

            }
            // terminated and completed transfers are checked for early in syncItem()
            else
            {
                if (!pflsc.alreadyDownloadingCount)
                {
                    SYNC_verbose << syncname << "Download already in progress c:"
                                 << (downloadPtr->wasCompleted ?0:1) << " t:"
                                 << (downloadPtr->wasTerminated ?0:1) << " ra:"
                                 << (downloadPtr->wasRequesterAbandoned ?0:1) << logTriplet(row, fullPath);
                }
                pflsc.alreadyDownloadingCount += 1;
            }
        }
        else
        {
            SYNC_verbose << "Delay starting download until parent local folder exists: " << fullPath.cloudPath << logTriplet(row, fullPath);
            row.syncNode->setSyncAgain(true, false, false);

            monitor.waitingCloud(fullPath.cloudPath, SyncStallEntry(
                SyncWaitReason::DownloadIssue, false, true,
                {row.cloudNode->handle, fullPath.cloudPath},
                {},
                {fullPath.localPath, PathProblem::ParentFolderDoesNotExist},
                {}));
        }
    }
    else // FOLDERNODE
    {
        assert(!alreadyExists); // if it did we would have matched it

        if (parentRow.fsNode)
        {
            LOG_verbose << syncname << "Sync - executing local folder creation at: " << fullPath.localPath << logTriplet(row, fullPath);

            assert(!isBackup());
            if (syncs.fsaccess->mkdirlocal(fullPath.localPath, false, true))
            {
                assert(row.syncNode);
                assert(row.syncNode->localname == fullPath.localPath.leafName());

                // Update our records of what we know is on disk for this (parent) LocalNode.
                // This allows the next level of folders to be created too

                auto fa = syncs.fsaccess->newfileaccess(false);
                if (fa->fopen(fullPath.localPath, true, false, FSLogging::logOnError))
                {
                    auto fsnode = FSNode::fromFOpened(*fa, fullPath.localPath, *syncs.fsaccess);

                    // Mark other nodes with this FSID as having their FSID reused.
                    syncs.setSyncedFsidReused(fsfp, fsnode->fsid);
                    syncs.setScannedFsidReused(fsfp, fsnode->fsid);

                    row.syncNode->localname = fsnode->localname;
                    row.syncNode->slocalname = fsnode->cloneShortname();

					// setting synced variables here means we can skip a scan of the parent folder, if just the one expected notification arrives for it
                    row.syncNode->setSyncedNodeHandle(row.cloudNode->handle);
                    row.syncNode->setSyncedFsid(fsnode->fsid, syncs.localnodeBySyncedFsid, fsnode->localname, fsnode->cloneShortname());
					row.syncNode->setScannedFsid(fsnode->fsid, syncs.localnodeByScannedFsid, fsnode->localname, fsnode->fingerprint);
                    statecacheadd(row.syncNode);

                    // So that we can recurse into the new directory immediately.
                    parentRow.fsAddedSiblings.emplace_back(std::move(*fsnode));
                    row.fsNode = &parentRow.fsAddedSiblings.back();

                    row.syncNode->setScanAgain(false, true, true, 0);
                    row.syncNode->setSyncAgain(false, true, false);

                    // set up to skip the fs notification from this folder creation
                    parentRow.syncNode->expectedSelfNotificationCount += 1;  // TODO:  probably different platforms may have different counts, or it may vary, maybe some are skipped or double ups condensed?
                    parentRow.syncNode->scanDelayUntil = std::max<dstime>(parentRow.syncNode->scanDelayUntil, syncs.waiter->ds + 1);
                }
                else
                {
                    LOG_warn << syncname << "Failed to fopen folder straight after creation - revisit in 5s. " << fullPath.localPath << logTriplet(row, fullPath);
                    row.syncNode->setScanAgain(true, false, false, 50);
                }
            }
            else if (syncs.fsaccess->target_name_too_long)
            {
                LOG_warn << syncname
                         << "Unable to create target folder as its name is too long "
                         << fullPath.localPath
                         << logTriplet(row, fullPath);

                assert(row.syncNode);

                monitor.waitingLocal(fullPath.localPath, SyncStallEntry(
                    SyncWaitReason::CannotCreateFolder, true, true,
                    {row.cloudNode->handle, fullPath.cloudPath},
                    {},
                    {fullPath.localPath, PathProblem::NameTooLongForFilesystem},
                    {}));
            }
            else
            {
                // let's consider this case as blocked too, alert the user
                LOG_warn << syncname << "Unable to create folder " << fullPath.localPath << logTriplet(row, fullPath);
                assert(row.syncNode);

                monitor.waitingLocal(fullPath.localPath, SyncStallEntry(
                    SyncWaitReason::CannotCreateFolder, false, true,
                    {row.cloudNode->handle, fullPath.cloudPath},
                    {},
                    {fullPath.localPath, PathProblem::FilesystemErrorDuringOperation},
                    {}));

            }
        }
        else
        {
            SYNC_verbose << "Delay creating local folder until parent local folder exists: " << fullPath.localPath << logTriplet(row, fullPath);
            row.syncNode->setSyncAgain(true, false, false);

            monitor.waitingLocal(fullPath.localPath, SyncStallEntry(
                SyncWaitReason::CannotCreateFolder, false, true,
                {row.cloudNode->handle, fullPath.cloudPath},
                {},
                {fullPath.localPath, PathProblem::ParentFolderDoesNotExist},
                {}));

        }

        // we may not see some moves/renames until the entire folder structure is created.
        row.syncNode->setCheckMovesAgain(true, false, false);  // todo: is this still right for the watiing case
    }
    return false;
}



bool Sync::resolve_userIntervention(SyncRow& row, SyncRow& parentRow, SyncPath& fullPath)
{
    assert(syncs.onSyncThread());
    ProgressingMonitor monitor(*this, row, fullPath);

    if (row.syncNode)
    {
        bool immediateStall = true;

        if (row.syncNode->hasRare())
        {
            if (row.syncNode->rare().moveFromHere) immediateStall = false;
            if (row.syncNode->rare().moveToHere) immediateStall = false;
        }

        if (row.syncNode->transferSP)
        {
            if (immediateStall)
            {
                // eg if it's a simple upload (no moves involved), and the cloud side changes to something different during upload
                // since it doesn't seem right if we detect the stall and yet we can see the upload keeps progressing
                row.syncNode->resetTransfer(nullptr);
            }
        }

        SYNC_verbose << "both sides mismatch. mtimes: "
                     << row.cloudNode->fingerprint.mtime << " "
                     << row.syncNode->syncedFingerprint.mtime << " "
                     << row.fsNode->fingerprint.mtime << " "
                     << " Immediate: " << immediateStall << " at " << logTriplet(row, fullPath);

        monitor.waitingLocal(fullPath.localPath, SyncStallEntry(
            SyncWaitReason::LocalAndRemoteChangedSinceLastSyncedState_userMustChoose, immediateStall, true,
            {row.cloudNode->handle, fullPath.cloudPath},
            {},
            {fullPath.localPath},
            {}));
    }
    else
    {
        monitor.waitingLocal(fullPath.localPath, SyncStallEntry(
            SyncWaitReason::LocalAndRemotePreviouslyUnsyncedDiffer_userMustChoose, true, true,
            {row.cloudNode->handle, fullPath.cloudPath},
            {},
            {fullPath.localPath},
            {}));
    }
    return false;
}

bool Sync::resolve_cloudNodeGone(SyncRow& row, SyncRow& parentRow, SyncPath& fullPath)
{
    enum MoveType {
        // Not a possible move.
        MT_NONE,
        // Move is possibly pending.
        MT_PENDING,
        // Move is in progress.
        MT_UNDERWAY
    }; // MoveType

    auto isPossibleCloudMoveSource = [&](string& cloudPath) {
        // Is the move source an ignore file?
        if (row.syncNode->isIgnoreFile())
        {
            // Then it's not subject to move processing.
            return MT_NONE;
        }

        CloudNode cloudNode;
        bool active = false;
        bool nodeIsDefinitelyExcluded = false;
        bool found = false;

        // Does the remote associated with this row exist elsewhere?
        found = syncs.lookupCloudNode(row.syncNode->syncedCloudNodeHandle,
                                      cloudNode,
                                      &cloudPath,
                                      nullptr,
                                      &active,
                                      &nodeIsDefinitelyExcluded,
                                      nullptr,
                                      Syncs::LATEST_VERSION_ONLY);

        // Remote doesn't exist under an active sync or is excluded.
        if (!found || !active || nodeIsDefinitelyExcluded)
            return MT_NONE;

        // Does the remote represent an ignore file?
        if (cloudNode.isIgnoreFile())
        {
            // Then we know it can't be a move target.
            return MT_NONE;
        }

        // Trim the rare fields.
        row.syncNode->trimRareFields();

        // Is this row a known move source?
        if (auto& movePtr = row.syncNode->rareRO().moveFromHere)
        {
            // Has the move completed?
            if (!movePtr->syncCodeProcessedResult)
            {
                // Move is still underway.
                return MT_UNDERWAY;
            }
        }

        // It's in an active, unpaused sync, and not excluded
        return MT_PENDING;
    };

    assert(syncs.onSyncThread());
    ProgressingMonitor monitor(*this, row, fullPath);

    string cloudPath;

    if (auto mt = isPossibleCloudMoveSource(cloudPath))
    {
        row.syncNode->setCheckMovesAgain(true, false, false);

        row.syncNode->trimRareFields();

        if (mt == MT_UNDERWAY)
        {
            SYNC_verbose << syncname
                         << "Node is a cloud move/rename source, move is under way: "
                         << logTriplet(row, fullPath);
            row.suppressRecursion = true;
        }
        else
        {
            SYNC_verbose << syncname
                         << "Letting move destination node process this first (cloud node is at "
			 << cloudPath
                         << "): "
                         << logTriplet(row, fullPath);
        }

        monitor.waitingCloud(fullPath.cloudPath, SyncStallEntry(
            SyncWaitReason::MoveOrRenameCannotOccur, false, true,
            {row.cloudHandleOpt(), fullPath.cloudPath},
            {NodeHandle(), cloudPath},
            {fullPath.localPath},
            {LocalPath(), PathProblem::DestinationPathInUnresolvedArea}));
    }
    else if (row.syncNode->deletedFS)
    {
        SYNC_verbose << syncname << "FS item already removed: " << logTriplet(row, fullPath);
        monitor.noResult();
    }
    else if (syncs.mSyncFlags->movesWereComplete)
    {
        if (isBackup())
        {
            // Backups must not change the local
            changestate(BACKUP_MODIFIED, false, true, false);
            return false;
        }

        if (movetolocaldebris(fullPath.localPath))
        {
            LOG_debug << syncname << "Moved local item to local sync debris: " << fullPath.localPath << logTriplet(row, fullPath);
            row.syncNode->setScanAgain(true, false, false, 0);
            row.syncNode->scanAgain = TREE_RESOLVED;

            // don't let revisits do anything until the tree is cleaned up
            row.syncNode->deletedFS = true;
        }
        else
        {
            monitor.waitingCloud(fullPath.cloudPath, SyncStallEntry(
                SyncWaitReason::CannotPerformDeletion, false, true,
                {NodeHandle(), fullPath.cloudPath, PathProblem::DeletedOrMovedByUser},
                {},
                {fullPath.localPath, PathProblem::MoveToDebrisFolderFailed},
                {}));

            LOG_err << syncname << "Failed to move to local debris:  " << fullPath.localPath;
            // todo: do we need some sort of delay before retry on the next go-round?
        }
    }
    else
    {
        // todo: but, nodes are always current before we call recursiveSync - shortcut this case for nodes?
        SYNC_verbose << syncname << "Wait for scanning+moving to finish before removing local node: " << logTriplet(row, fullPath);
        row.syncNode->setSyncAgain(true, false, false); // make sure we revisit (but don't keep checkMoves set)
        if (parentRow.cloudNode)
        {

            monitor.waitingCloud(fullPath.cloudPath, SyncStallEntry(
                SyncWaitReason::DeleteWaitingOnMoves, false, true,
                {NodeHandle(), fullPath.cloudPath, PathProblem::DeletedOrMovedByUser},
                {},
                {fullPath.localPath},
                {}));
        }
        else
        {
            monitor.noResult();
        }

        // make sure we are not waiting for ourselves TODO: (or, would this be better done in step 2, recursion (for folders)?)
        row.syncNode->checkMovesAgain = TREE_RESOLVED;
    }

    row.suppressRecursion = true;
    row.recurseBelowRemovedCloudNode = true;

    return false;
}

LocalNode* Syncs::findLocalNodeBySyncedFsid(fsfp_t fsfp, mega::handle fsid,
    const LocalPath& originalpath, nodetype_t type, const FileFingerprint& fingerprint,
    std::function<bool(LocalNode* ln)> extraCheck, handle owningUser, bool& foundExclusionUnknown)
{
    assert(onSyncThread());
    if (fsid == UNDEF) return nullptr;

    auto range = localnodeBySyncedFsid.equal_range(fsid);

    for (auto it = range.first; it != range.second; ++it)
    {
        if (it->second->type != type) continue;
        if (it->second->fsidSyncedReused)   continue;
        if (it->second->sync->fsfp.id != fsfp.id) continue; // they must be on the same filesystem

        // we can't move a node between cloud users (eg inshare to this account, or inshare to inshare), so avoid detecting those
        if (owningUser != UNDEF &&
            it->second->sync->cloudRootOwningUser != owningUser)
        {
            continue;
        }

        switch (it->second->exclusionState())
        {
        case ES_INCLUDED: break;
        case ES_UNKNOWN:  LOG_verbose << mClient.clientname << "findLocalNodeBySyncedFsid - unknown exclusion with that fsid " << toHandle(fsid) << " at: " << it->second->getLocalPath() << " checked from " << originalpath;
                          foundExclusionUnknown = true;
                          continue;
        case ES_EXCLUDED: continue;
        default: assert(false); continue;
        }

        // If we got this far, it's a good enough match to use
        // todo: come back for other matches?
        if (!extraCheck || extraCheck(it->second))
        {
            LOG_verbose << mClient.clientname << "findLocalNodeBySyncedFsid - found " << toHandle(fsid) << " at: " << it->second->getLocalPath() << " checked from " << originalpath;
            return it->second;
        }
    }
    return nullptr;
}

LocalNode* Syncs::findLocalNodeByScannedFsid(fsfp_t fsfp, mega::handle fsid,
    const LocalPath& originalpath, nodetype_t type, const FileFingerprint* fingerprint,
    std::function<bool(LocalNode* ln)> extraCheck, handle owningUser, bool& foundExclusionUnknown)
{
    assert(onSyncThread());
    if (fsid == UNDEF) return nullptr;

    auto range = localnodeByScannedFsid.equal_range(fsid);

    for (auto it = range.first; it != range.second; ++it)
    {
        if (it->second->type != type) continue;
        if (it->second->fsidScannedReused)   continue;
        if (it->second->sync->fsfp.id != fsfp.id) continue; // they must be on the same filesystem

        switch (it->second->exclusionState())
        {
        case ES_INCLUDED: break;
        case ES_UNKNOWN:  LOG_verbose << mClient.clientname << "findLocalNodeByScannedFsid - unknown exclusion with that fsid " << toHandle(fsid) << " at: " << it->second->getLocalPath() << " checked from " << originalpath;
                          foundExclusionUnknown = true;
                          continue;
        case ES_EXCLUDED: continue;
        default: assert(false); continue;
        }

        // we can't move a node between cloud users (eg inshare to this account, or inshare to inshare), so avoid detecting those
        if (owningUser != UNDEF &&
            it->second->sync->cloudRootOwningUser != owningUser)
        {
            continue;
        }

        if (fingerprint)
        {
            if (type == FILENODE &&
                (fingerprint->mtime != it->second->scannedFingerprint.mtime ||
                    fingerprint->size != it->second->scannedFingerprint.size))
            {
                // fsid match, but size or mtime mismatch
                // treat as different
                continue;
            }
        }

        // If we got this far, it's a good enough match to use
        // todo: come back for other matches?
        if (!extraCheck || extraCheck(it->second))
        {
            LOG_verbose << mClient.clientname << "findLocalNodeByScannedFsid - found " << toHandle(fsid) << " at: " << it->second->getLocalPath() << " checked from " << originalpath;
            return it->second;
        }
    }
    return nullptr;
}

void Syncs::setSyncedFsidReused(fsfp_t fsfp, mega::handle fsid)
{
    assert(onSyncThread());
    for (auto range = localnodeBySyncedFsid.equal_range(fsid);
        range.first != range.second;
        ++range.first)
    {
        if (range.first->second->sync->fsfp.id == fsfp.id)
        {
            range.first->second->fsidSyncedReused = true;
        }
    }
}

void Syncs::setScannedFsidReused(fsfp_t fsfp, mega::handle fsid)
{
    assert(onSyncThread());
    for (auto range = localnodeByScannedFsid.equal_range(fsid);
        range.first != range.second;
        ++range.first)
    {
        if (range.first->second->sync->fsfp.id == fsfp.id)
        {
            range.first->second->fsidScannedReused = true;
        }
    }
}

bool Syncs::findLocalNodeByNodeHandle(NodeHandle h, LocalNode*& sourceSyncNodeOriginal, LocalNode*& sourceSyncNodeCurrent, bool& unsureDueToIncompleteScanning, bool& unsureDueToUnknownExclusionMoveSource)
{
    // find where the node was (based on synced local file presence)
    // and where it is now (synced local file absent at the corresponding path)

    // consider these cases.
    // 1. normal move of cloud node.  original location still has local file, move-to location (here) has none
    //    Only one node found for that case, with local file.
    // 2. move of cloud node, and original local file was separately moved elsewhere.
    //    Original location does not have the local file, new location has it (but that location is not here)
    //    Two nodes found.

    sourceSyncNodeOriginal = nullptr;
    sourceSyncNodeCurrent = nullptr;
    unsureDueToIncompleteScanning = false;
    unsureDueToUnknownExclusionMoveSource = false;

    assert(onSyncThread());
    if (h.isUndef()) return false;

    auto range = localnodeByNodeHandle.equal_range(h);

    for (auto it = range.first; it != range.second; ++it)
    {
        switch (it->second->exclusionState())
        {
        case ES_INCLUDED: break;
        case ES_UNKNOWN:  LOG_verbose << mClient.clientname << "findLocalNodeByNodeHandle - unknown exclusion with that handle " << h << " at: " << it->second->getLocalPath();
                          unsureDueToUnknownExclusionMoveSource = true;
                          continue;
        case ES_EXCLUDED: continue;
        default: assert(false); continue;
        }

        // check the file/folder actually exists (with same fsid) on disk for this LocalNode
        LocalPath lp = it->second->getLocalPath();

        if (it->second->fsid_lastSynced != UNDEF &&
            it->second->fsid_lastSynced == fsaccess->fsidOf(lp, false, false, FSLogging::logExceptFileNotFound))
        {
            sourceSyncNodeCurrent = it->second;
        }
        else
        {
            sourceSyncNodeOriginal = it->second;
        }
    }

    if (!sourceSyncNodeCurrent && sourceSyncNodeOriginal && sourceSyncNodeOriginal->fsid_lastSynced != UNDEF)
    {
        // see if we can find where the local side went, so we can report a move clash
        sourceSyncNodeCurrent = findLocalNodeByScannedFsid(
                sourceSyncNodeOriginal->sync->fsfp,
                sourceSyncNodeOriginal->fsid_lastSynced,
                sourceSyncNodeOriginal->getLocalPath(),
                sourceSyncNodeOriginal->type,
                &sourceSyncNodeOriginal->syncedFingerprint,
                nullptr, sourceSyncNodeOriginal->sync->cloudRootOwningUser, unsureDueToUnknownExclusionMoveSource);

        if (unsureDueToUnknownExclusionMoveSource)
        {
            LOG_verbose << mClient.clientname << "findLocalNodeByNodeHandle - unknown exclusion after fsid lookup";
        }

        if (!sourceSyncNodeCurrent && !mSyncFlags->scanningWasComplete)
        {
            unsureDueToIncompleteScanning = true;
        }
    }

    if (sourceSyncNodeCurrent && !sourceSyncNodeOriginal)
    {
        // normal case, simple cloud side move only.  Current and original local location should be the same
        sourceSyncNodeOriginal = sourceSyncNodeCurrent;
    }

    return sourceSyncNodeCurrent && sourceSyncNodeOriginal;
}

bool Sync::checkIfFileIsChanging(FSNode& fsNode, const LocalPath& fullPath)
{
    assert(syncs.onSyncThread());
    // code extracted from the old checkpath()

    // logic to prevent moving/uploading files that may still be being updated

    // (original sync code comment:)
    // detect files being updated in the local computer moving the original file
    // to another location as a temporary backup

    assert(fsNode.type == FILENODE);

    bool waitforupdate = false;
    Syncs::FileChangingState& state = syncs.mFileChangingCheckState[fullPath];

    m_time_t currentsecs = m_time();
    if (!state.updatedfileinitialts)
    {
        state.updatedfileinitialts = currentsecs;
    }

    if (currentsecs >= state.updatedfileinitialts)
    {
        if (currentsecs - state.updatedfileinitialts <= Sync::FILE_UPDATE_MAX_DELAY_SECS)
        {
            auto prevfa = syncs.fsaccess->newfileaccess(false);
            if (prevfa->fopen(fullPath, FSLogging::logOnError))
            {
                LOG_debug << syncname << "File detected in the origin of a move";

                if (currentsecs >= state.updatedfilets)
                {
                    if ((currentsecs - state.updatedfilets) < (Sync::FILE_UPDATE_DELAY_DS / 10))
                    {
                        LOG_verbose << syncname << "currentsecs = " << currentsecs << "  lastcheck = " << state.updatedfilets
                            << "  currentsize = " << prevfa->size << "  lastsize = " << state.updatedfilesize;
                        LOG_debug << "The file size changed too recently. Waiting " << currentsecs - state.updatedfilets << " ds for " << fsNode.localname;
                        waitforupdate = true;
                    }
                    else if (state.updatedfilesize != prevfa->size)
                    {
                        LOG_verbose << syncname << "currentsecs = " << currentsecs << "  lastcheck = " << state.updatedfilets
                            << "  currentsize = " << prevfa->size << "  lastsize = " << state.updatedfilesize;
                        LOG_debug << "The file size has changed since the last check. Waiting...";
                        state.updatedfilesize = prevfa->size;
                        state.updatedfilets = currentsecs;
                        waitforupdate = true;
                    }
                    else
                    {
                        LOG_debug << syncname << "The file size seems stable";
                    }
                }
                else
                {
                    LOG_warn << syncname << "File checked in the future";
                }

                if (!waitforupdate)
                {
                    if (currentsecs >= prevfa->mtime)
                    {
                        if (currentsecs - prevfa->mtime < (Sync::FILE_UPDATE_DELAY_DS / 10))
                        {
                            LOG_verbose << syncname << "currentsecs = " << currentsecs << "  mtime = " << prevfa->mtime;
                            LOG_debug << syncname << "File modified too recently. Waiting...";
                            waitforupdate = true;
                        }
                        else
                        {
                            LOG_debug << syncname << "The modification time seems stable.";
                        }
                    }
                    else
                    {
                        LOG_warn << syncname << "File modified in the future";
                    }
                }
            }
            else
            {
                if (prevfa->retry)
                {
                    LOG_debug << syncname << "The file in the origin is temporarily blocked. Waiting...";
                    waitforupdate = true;
                }
                else
                {
                    LOG_debug << syncname << "There isn't anything in the origin path";
                }
            }
        }
        else
        {
            syncs.queueClient([](MegaClient& mc, TransferDbCommitter& committer)
                {
                    mc.sendevent(99438, "Timeout waiting for file update", 0);
                });
        }
    }
    else
    {
        LOG_warn << syncname << "File check started in the future";
    }

    if (!waitforupdate)
    {
        syncs.mFileChangingCheckState.erase(fullPath);
    }
    return waitforupdate;
}

bool Sync::resolve_fsNodeGone(SyncRow& row, SyncRow& parentRow, SyncPath& fullPath)
{
    assert(syncs.onSyncThread());
    ProgressingMonitor monitor(*this, row, fullPath);

    LocalNode* movedLocalNode = nullptr;
    bool unsureOfMovedLocalNodeDueToUnknownExclusions = false;

    // Ignore files aren't subject to the usual move processing.
    if (!row.syncNode->fsidSyncedReused && !row.syncNode->isIgnoreFile())
    {
        auto predicate = [&row](LocalNode* n) {
            return n != row.syncNode && !n->isIgnoreFile();
        };

        movedLocalNode =
            syncs.findLocalNodeByScannedFsid(fsfp, row.syncNode->fsid_lastSynced,
                fullPath.localPath,
                row.syncNode->type,
                &row.syncNode->syncedFingerprint,
                std::move(predicate),
                cloudRootOwningUser, unsureOfMovedLocalNodeDueToUnknownExclusions);
    }

    if (unsureOfMovedLocalNodeDueToUnknownExclusions)
    {
        row.syncNode->setCheckMovesAgain(true, false, false);

        SYNC_verbose << syncname << "This file/folder was probably moved, but the destination is currently exclusion-unknown: " << logTriplet(row, fullPath);

        monitor.waitingLocal(fullPath.localPath, SyncStallEntry(
            SyncWaitReason::MoveOrRenameCannotOccur, false, false,
            {row.cloudHandleOpt(), fullPath.cloudPath},
            {NodeHandle(), movedLocalNode->getCloudPath(false), PathProblem::DestinationPathInUnresolvedArea},
            {fullPath.localPath},
            {movedLocalNode->getLocalPath()}));
    }
    else if (movedLocalNode)
    {
        // if we can find the place it moved to, we don't need to wait for scanning be complete
        row.syncNode->setCheckMovesAgain(true, false, false);

        if (row.syncNode->moveAppliedToLocal)
        {
            SYNC_verbose << syncname << "This file/folder was moved, it will be removed next pass: " << logTriplet(row, fullPath);
        }
        else if (row.syncNode->moveApplyingToLocal)
        {
            SYNC_verbose << syncname << "Node was our own cloud move source, move is propagating: " << logTriplet(row, fullPath);
        }
        else
        {
            SYNC_verbose << syncname << "This file/folder was moved, letting destination node at "
                         << movedLocalNode->getLocalPath() << " process this first: " << logTriplet(row, fullPath);
        }
        // todo: do we need an equivalent to row.recurseToScanforNewLocalNodesOnly = true;  (in resolve_cloudNodeGone)

        monitor.waitingLocal(fullPath.localPath, SyncStallEntry(
            SyncWaitReason::MoveOrRenameCannotOccur, false, false,
            {row.cloudHandleOpt(), fullPath.cloudPath},
            {NodeHandle(), movedLocalNode->getCloudPath(false), PathProblem::DestinationPathInUnresolvedArea},
            {fullPath.localPath},
            {movedLocalNode->getLocalPath()}));

        // make sure we do visit the parent folder of that node so the move can be processed
        if (movedLocalNode->parent && !movedLocalNode->parent->syncRequired())
        {
            SYNC_verbose << syncname << "Ensuring we visit the move-target node parent: " << movedLocalNode->getLocalPath() << ". At " << logTriplet(row, fullPath);
            movedLocalNode->setSyncAgain(true, true, false);
        }

    }
    else if (!syncs.mSyncFlags->scanningWasComplete &&
             !row.isIgnoreFile())  // ignore files do not participate in move logic
    {
        SYNC_verbose << syncname << "Wait for scanning to finish before confirming fsid " << toHandle(row.syncNode->fsid_lastSynced) << " deleted or moved: " << logTriplet(row, fullPath);

        monitor.waitingLocal(fullPath.localPath, SyncStallEntry(
            SyncWaitReason::DeleteOrMoveWaitingOnScanning, false, false,
            {row.cloudHandleOpt(), fullPath.cloudPath},
            {},
            {fullPath.localPath, PathProblem::DeletedOrMovedByUser},
            {}));
    }
    else if (syncs.mSyncFlags->movesWereComplete ||
             row.isIgnoreFile())  // ignore files do not participate in move logic
    {
        if (!row.syncNode->rareRO().removeNodeHere)
        {
            // We need to be sure before sending to sync trash.  If we have received
            // a lot of delete notifications, but not yet the corrsponding add that makes it a move
            // then it would be a mistake.  Give the filesystem 2 seconds to deliver that one.
            // On windows at least, under some circumstance, it may first deliver many deletes for the subfolder in a reverse depth first order
            bool timeToBeSure = syncs.waiter->ds - lastFSNotificationTime > 20;

            if (timeToBeSure)
            {
                // What's this node's exclusion state?
                auto exclusionState = row.syncNode->exclusionState();

                if (exclusionState == ES_INCLUDED)
                {
                    // Row's included.
                    LOG_debug << syncname << "Moving cloud item to cloud sync debris: " << fullPath.cloudPath << logTriplet(row, fullPath);
                    bool fromInshare = inshare;
                    auto debrisNodeHandle = row.cloudNode->handle;

                    auto deletePtr = std::make_shared<LocalNode::RareFields::DeleteToDebrisInProgress>();
                    deletePtr->pathDeleting = fullPath.cloudPath;
                    bool canChangeVault = threadSafeState->mCanChangeVault;

                    syncs.queueClient([debrisNodeHandle, fromInshare, deletePtr, canChangeVault](MegaClient& mc, TransferDbCommitter& committer)
                        {
                            if (auto n = mc.nodeByHandle(debrisNodeHandle))
                            {
                                if (n->parent && n->parent->type == FILENODE)
                                {
                                    // if we decided to remove a file, but it turns out not to be
                                    // the latest version of that file, abandon the action
                                    // and let the sync recalculate
                                    LOG_debug << "Sync delete was out of date, there is a more recent version of the file. " << debrisNodeHandle << " " << n->displaypath();
                                    return;
                                }

                                mc.movetosyncdebris(n.get(), fromInshare, [deletePtr](NodeHandle, Error e){

                                    LOG_debug << "Sync delete to sync debris completed: " << e << " " << deletePtr->pathDeleting;

                                    if (e) deletePtr->failed = true;
                                    else deletePtr->succeeded = true;

                                }, canChangeVault);
                            }
                        });

                    // Remember that the delete is going on, so we don't do anything else until that resolves
                    // We will detach the synced-fsid side on final completion of this operation.  If we do so
                    // earier, the logic will evaluate that updated state too soon, perhaps resulting in downsync.
                    row.syncNode->rare().removeNodeHere = deletePtr;
                }
                else if (exclusionState == ES_EXCLUDED)
                {
                    // Row's excluded.
                    auto& s = *row.syncNode;

                    // Node's no longer associated with any file.
                    s.setScannedFsid(UNDEF, syncs.localnodeByScannedFsid, LocalPath(), FileFingerprint());
                    s.setSyncedFsid(UNDEF, syncs.localnodeBySyncedFsid, s.localname, nullptr);

                    // Persist above changes.
                    statecacheadd(&s);
                }
            }
            else
            {
                SYNC_verbose << syncname << "Waiting to be sure before moving to cloud sync debris: " << fullPath.cloudPath << logTriplet(row, fullPath);
            }
        }
        else
        {
            SYNC_verbose << syncname << "Already moving cloud item to cloud sync debris: " << fullPath.cloudPath << logTriplet(row, fullPath);
        }
    }
    else
    {
        // in case it's actually a move and we just haven't visted the target node yet
        SYNC_verbose << syncname << "Wait for moves to finish before confirming fsid " << toHandle(row.syncNode->fsid_lastSynced) << " deleted: " << logTriplet(row, fullPath);

        monitor.waitingLocal(fullPath.localPath, SyncStallEntry(
            SyncWaitReason::DeleteWaitingOnMoves, false, false,
            {row.cloudHandleOpt(), fullPath.cloudPath},
            {},
            {fullPath.localPath, PathProblem::DeletedOrMovedByUser},
            {}));
    }

    // there's no folder so clear the flag so we don't stall
    row.syncNode->scanAgain = TREE_RESOLVED;
    row.syncNode->checkMovesAgain = TREE_RESOLVED;

    row.suppressRecursion = true;
    row.recurseBelowRemovedFsNode = true;
    row.syncNode->setSyncAgain(true, false, false); // make sure we revisit

    return false;
}

bool Sync::syncEqual(const CloudNode& n, const FSNode& fs)
{
    // Assuming names already match
    if (n.type != fs.type) return false;
    if (n.type != FILENODE) return true;
    assert(n.fingerprint.isvalid && fs.fingerprint.isvalid);
    return n.fingerprint == fs.fingerprint;  // size, mtime, crc
}

bool Sync::syncEqual(const CloudNode& n, const LocalNode& ln)
{
    // return true if this node was previously synced, and the CloudNode fingerprint is equal to the fingerprint from then.
    // Assuming names already match
    // Not comparing nodehandle here.  If they all match we set syncedCloudNodeHandle
    if (n.type != ln.type) return false;
    if (n.type != FILENODE) return true;
    assert(n.fingerprint.isvalid);
    return ln.syncedFingerprint.isvalid &&
            n.fingerprint == ln.syncedFingerprint;  // size, mtime, crc
}

bool Sync::syncEqual(const FSNode& fsn, const LocalNode& ln)
{
    // return true if this node was previously synced, and the FSNode fingerprint is equal to the fingerprint from then.
    // Assuming names already match
    // Not comparing fsid here. If they all match then we set LocalNode's fsid
    if (fsn.type != ln.type) return false;
    if (fsn.type != FILENODE) return true;
    assert(fsn.fingerprint.isvalid);
    return ln.syncedFingerprint.isvalid &&
            fsn.fingerprint == ln.syncedFingerprint;  // size, mtime, crc
}

std::future<size_t> Syncs::triggerPeriodicScanEarly(handle backupID)
{
    // Cause periodic-scan syncs to scan now (waiting for the next periodic scan is impractical for tests)
    // For this backupId or for all periodic scan syncs if backupId == UNDEF
    assert(!onSyncThread());

    auto indiscriminate = backupID == UNDEF;
    auto notifier = std::make_shared<std::promise<size_t>>();
    auto result = notifier->get_future();

    queueSync([backupID, indiscriminate, notifier, this]() {
        lock_guard<mutex> guard(mSyncVecMutex);
        size_t count = 0;

        for (auto& us : mSyncVec)
        {
            auto* s = us->mSync.get();

            if (!s)
                continue;

            if (!indiscriminate && us->mConfig.mBackupId != backupID)
                continue;

            if (us->mConfig.isScanOnly())
                s->localroot->setScanAgain(false, true, true, 0);

            ++count;

            if (!indiscriminate)
                break;
        }

        notifier->set_value(count);
    }, "triggerPeriodicScanEarly");

    return result;
}

void Syncs::triggerSync(const LocalPath& lp, bool scan)
{
    assert(!onSyncThread());

    if (mClient.fetchingnodes) return;  // on start everything needs scan+sync anyway

    lock_guard<mutex> g(triggerMutex);
    auto& entry = triggerLocalpaths[lp];
    if (scan) entry = true;
}

void Syncs::triggerSync(NodeHandle h, bool recurse)
{
    assert(!onSyncThread());

    if (mClient.fetchingnodes) return;  // on start everything needs scan+sync anyway

    lock_guard<mutex> g(triggerMutex);
    auto& entry = triggerHandles[h];
    if (recurse) entry = true;
}

void Syncs::processTriggerLocalpaths()
{
    // Mark nodes to be scanned because upload transfers failed.
    // This may save us trying to immediately start the same failed upload
    assert(onSyncThread());

    map<LocalPath, bool> triggers;
    {
        lock_guard<mutex> g(triggerMutex);
        triggers.swap(triggerLocalpaths);
    }

    if (mSyncVec.empty()) return;

    for (auto& lp : triggers)
    {
        for (auto& us : mSyncVec)
        {
            if (Sync* sync = us->mSync.get())
            {
                if (LocalNode* triggerLn = sync->localnodebypath(nullptr, lp.first, nullptr, nullptr, false))
                {
                    if (lp.second)
                    {
                        LOG_debug << "Scan trigger by path received for " << triggerLn->getLocalPath();
                        triggerLn->setScanAgain(false, true, false, 0);
                    }
                    else
                    {
                        LOG_debug << "Sync trigger by path received for " << triggerLn->getLocalPath();
                        triggerLn->setSyncAgain(false, true, false);
                    }
                }
            }
        }
    }
}

void Syncs::processTriggerHandles()
{
    assert(onSyncThread());

    map<NodeHandle, bool> triggers;
    {
        lock_guard<mutex> g(triggerMutex);
        triggers.swap(triggerHandles);
    }

    if (mSyncVec.empty()) return;

    for (auto& t : triggers)
    {
        NodeHandle h = t.first;
        bool recurse = t.second;

        for (;;)
        {
            auto range = localnodeByNodeHandle.equal_range(h);

            if (range.first == range.second)
            {
                // corresponding sync node not found.
                // this could be a move target though, to a syncNode we have not created yet
                // go back up the (cloud) node tree to find an ancestor we can mark as needing sync checks
                CloudNode cloudNode;
                string cloudNodePath;
                bool isInTrash = false;
                bool found = lookupCloudNode(h, cloudNode, &cloudNodePath, &isInTrash, nullptr, nullptr, nullptr, Syncs::EXACT_VERSION);
                if (found && !isInTrash)
                {
                    // if the parent is a file, then it's just old versions being mentioned in the actionpackets, ignore
                    if (cloudNode.parentType > FILENODE && !cloudNode.parentHandle.isUndef())
                    {
                        auto& syncs = *this;
                        SYNC_verbose << mClient.clientname << "Trigger syncNode not found for " << cloudNodePath << ", will trigger parent";
                        recurse = true;
                        h = cloudNode.parentHandle;
                        continue;
                    }
                }
            }
            else
            {
                // we are already being called with the handle of the parent of the thing that changed
                for (auto it = range.first; it != range.second; ++it)
                {
                    auto& syncs = *this;
                    SYNC_verbose << mClient.clientname << "Triggering sync flag for " << it->second->getLocalPath() << (recurse ? " recursive" : "");
                    it->second->setSyncAgain(false, true, recurse);
                }
            }
            break;
        }
    }
}

void Syncs::setdefaultfilepermissions(int permissions)
{
    queueSync(
        [this, permissions]() {
            fsaccess->setdefaultfilepermissions(permissions);
        },
        "setdefaultfilepermissions");
}

void Syncs::setdefaultfolderpermissions(int permissions)
{
    queueSync(
        [this, permissions]() {
            fsaccess->setdefaultfolderpermissions(permissions);
        },
        "setdefaultfolderpermissions");
}

#ifdef _WIN32
#define PATHSTRING(s) L ## s
#else // _WIN32
#define PATHSTRING(s) s
#endif // ! _WIN32

const LocalPath BACKUP_CONFIG_DIR =
LocalPath::fromPlatformEncodedRelative(PATHSTRING(".megabackup"));

#undef PATHSTRING

const unsigned int NUM_CONFIG_SLOTS = 2;

SyncConfigStore::SyncConfigStore(const LocalPath& dbPath, SyncConfigIOContext& ioContext)
    : mInternalSyncStorePath(dbPath)
    , mIOContext(ioContext)
{
    assert(mInternalSyncStorePath.isAbsolute());
}

SyncConfigStore::~SyncConfigStore()
{
    assert(!dirty());
}

void SyncConfigStore::markDriveDirty(const LocalPath& drivePath)
{
    assert(drivePath.isAbsolute() || drivePath.empty());

    // Drive should be known.
    assert(mKnownDrives.count(drivePath));

    mKnownDrives[drivePath].dirty = true;
}

handle SyncConfigStore::driveID(const LocalPath& drivePath) const
{
    auto i = mKnownDrives.find(drivePath);

    if (i != mKnownDrives.end())
        return i->second.driveID;

    assert(!"Drive should be known!");

    return UNDEF;
}

bool SyncConfigStore::equal(const LocalPath& lhs, const LocalPath& rhs) const
{
    return platformCompareUtf(lhs, false, rhs, false) == 0;
}

bool SyncConfigStore::dirty() const
{
    for (auto& d : mKnownDrives)
    {
        if (d.second.dirty) return true;
    }
    return false;
}

LocalPath SyncConfigStore::dbPath(const LocalPath& drivePath) const
{
    if (drivePath.empty())
    {
        return mInternalSyncStorePath;
    }

    LocalPath dbPath = drivePath;

    dbPath.appendWithSeparator(BACKUP_CONFIG_DIR, false);

    return dbPath;
}

bool SyncConfigStore::driveKnown(const LocalPath& drivePath) const
{
    assert(drivePath.isAbsolute() || drivePath.empty());

    return mKnownDrives.count(drivePath) > 0;
}

vector<LocalPath> SyncConfigStore::knownDrives() const
{
    vector<LocalPath> result;

    for (auto& i : mKnownDrives)
    {
        assert(i.first.empty() || i.first.isAbsolute());
        result.emplace_back(i.first);
    }

    return result;
}

bool SyncConfigStore::removeDrive(const LocalPath& drivePath)
{
    assert(drivePath.isAbsolute() || drivePath.empty());
    return mKnownDrives.erase(drivePath) > 0;
}

error SyncConfigStore::read(const LocalPath& drivePath, SyncConfigVector& configs, bool isExternal)
{
    assert(drivePath.empty() || drivePath.isAbsolute());

    DriveInfo driveInfo;
    driveInfo.drivePath = drivePath;

    if (isExternal)
    {
        driveInfo.driveID = mIOContext.driveID(drivePath);

        if (driveInfo.driveID == UNDEF)
        {
            LOG_err << "Failed to retrieve drive ID for: "
                    << drivePath;

            return API_EREAD;
        }
    }

    vector<unsigned int> confSlots;

    auto result = mIOContext.getSlotsInOrder(dbPath(driveInfo.drivePath), confSlots);

    if (result == API_OK)
    {
        for (const auto& slot : confSlots)
        {
            result = read(driveInfo, configs, slot, isExternal);

            if (result == API_OK)
            {
                driveInfo.slot = (slot + 1) % NUM_CONFIG_SLOTS;
                break;
            }
            else
            {
                LOG_debug << "SyncConfigStore::read returned: " << int(result);
            }
        }
    }
    else
    {
        LOG_debug << "getSlotsInOrder returned: " << int(result);
    }

    if (result != API_EREAD)
    {
        mKnownDrives[drivePath] = driveInfo;
    }

    return result;
}


error SyncConfigStore::write(const LocalPath& drivePath, const SyncConfigVector& configs)
{
#ifndef NDEBUG
    for (const auto& config : configs)
    {
        assert(equal(config.mExternalDrivePath, drivePath));
    }
#endif

    // Drive should already be known.
    assert(mKnownDrives.count(drivePath));

    auto& drive = mKnownDrives[drivePath];

    // Always mark drives as clean.
    // This is to avoid us attempting to flush a failing drive forever.
    drive.dirty = false;

    if (configs.empty())
    {
        error e = mIOContext.remove(dbPath(drive.drivePath));
        if (e)
        {
            LOG_warn << "Unable to remove sync configs at: "
                     << drivePath << " error " << e;
        }
        return e;
    }
    else
    {
        JSONWriter writer;
        mIOContext.serialize(configs, writer);

        error e = mIOContext.write(dbPath(drive.drivePath),
            writer.getstring(),
            drive.slot);

        if (e)
        {
            LOG_warn << "Unable to write sync configs at: "
                     << drivePath << " error " << e;

            return API_EWRITE;
        }

        // start using a different slot (a different file)
        drive.slot = (drive.slot + 1) % NUM_CONFIG_SLOTS;

        // remove the existing slot (if any), since it is obsolete now
        mIOContext.remove(dbPath(drive.drivePath), drive.slot);

        return API_OK;
    }
}


error SyncConfigStore::read(DriveInfo& driveInfo, SyncConfigVector& configs,
                             unsigned int slot, bool isExternal)
{
    auto dbp = dbPath(driveInfo.drivePath);
    string data;

    if (mIOContext.read(dbp, data, slot) != API_OK)
    {
        LOG_debug << "mIOContext read failed";
        return API_EREAD;
    }

    JSON reader(data);

    if (!mIOContext.deserialize(dbp, configs, reader, slot, isExternal))
    {
        LOG_debug << "mIOContext deserialize failed";
        return API_EREAD;
    }

    const auto& drivePath = driveInfo.drivePath;

    for (auto& config : configs)
    {
        config.mExternalDrivePath = drivePath;

        if (!drivePath.empty())
        {
            // As it came from an external drive, the path is relative
            // but we didn't know that until now, for non-external it's absolute of course
            config.mLocalPath = LocalPath::fromRelativePath(config.mLocalPath.toPath(false));

            config.mLocalPath.prependWithSeparator(drivePath);
        }
    }

    return API_OK;
}

auto SyncConfigStore::writeDirtyDrives(const SyncConfigVector& configs) -> DriveSet
{
    DriveSet failed;

    for (auto& d : mKnownDrives)
    {
        if (!d.second.dirty) continue;

        const auto& drivePath = d.second.drivePath;

        SyncConfigVector v;

        for (auto& c : configs)
        {
            if (c.mExternalDrivePath == drivePath)
            {
                v.push_back(c);
            }
        }

        error e = write(drivePath, v);
        if (e)
        {
            LOG_err << "Could not write sync configs at "
                    << drivePath
                    << " error "
                    << e;

            failed.emplace(drivePath);
        }
    }

    return failed;
}


const string SyncConfigIOContext::NAME_PREFIX = "megaclient_syncconfig_";

SyncConfigIOContext::SyncConfigIOContext(FileSystemAccess& fsAccess,
                                         const string& authKey,
                                         const string& cipherKey,
                                         const string& name,
                                         PrnGen& rng)
  : mCipher()
  , mFsAccess(fsAccess)
  , mName(LocalPath::fromRelativePath(NAME_PREFIX + name))
  , mRNG(rng)
  , mSigner()
{
    // Convenience.
    constexpr size_t KEYLENGTH = SymmCipher::KEYLENGTH;

    // These attributes *must* be sane.
    assert(authKey.size() == KEYLENGTH);
    assert(cipherKey.size() == KEYLENGTH);
    assert(name.size() == Base64Str<KEYLENGTH>::STRLEN);

    // Load the authentication key into our internal signer.
    mSigner.setkey(reinterpret_cast<const byte*>(authKey.data()), KEYLENGTH);

    // Load the encryption key into our internal cipher.
    mCipher.setkey(reinterpret_cast<const byte*>(cipherKey.data()));
}

SyncConfigIOContext::~SyncConfigIOContext()
{
}

bool SyncConfigIOContext::deserialize(const LocalPath& dbPath,
                                      SyncConfigVector& configs,
                                      JSON& reader,
                                      unsigned int slot,
                                      bool isExternal) const
{
    auto path = dbFilePath(dbPath, slot);

    LOG_debug << "Attempting to deserialize config DB: "
              << path;

    if (deserialize(configs, reader, isExternal))
    {
        LOG_debug << "Successfully deserialized config DB: "
                  << path;

        return true;
    }

    LOG_debug << "Unable to deserialize config DB: "
              << path;

    return false;
}

bool SyncConfigIOContext::deserialize(SyncConfigVector& configs,
                                      JSON& reader, bool isExternal) const
{
    const auto TYPE_SYNCS = MAKENAMEID2('s', 'y');

    if (!reader.enterobject())
    {
        return false;
    }

    for ( ; ; )
    {
        switch (reader.getnameid())
        {
        case EOO:
            return reader.leaveobject();

        case TYPE_SYNCS:
        {
            if (!reader.enterarray())
            {
                return false;
            }

            while (reader.enterobject())
            {
                SyncConfig config;

                if (deserialize(config, reader, isExternal))
                {
                    configs.emplace_back(std::move(config));
                }
                else
                {
                    LOG_err << "Failed to deserialize a sync config";
                    assert(false);
                }

                reader.leaveobject();
            }

            if (!reader.leavearray())
            {
                return false;
            }

            break;
        }

        default:
            if (!reader.storeobject())
            {
                return false;
            }
            break;
        }
    }
}

handle SyncConfigIOContext::driveID(const LocalPath& drivePath) const
{
    handle result = UNDEF;

    readDriveId(mFsAccess, drivePath, result);

    return result;
}

FileSystemAccess& SyncConfigIOContext::fsAccess() const
{
    return mFsAccess;
}

error SyncConfigIOContext::getSlotsInOrder(const LocalPath& dbPath,
                                           vector<unsigned int>& confSlots)
{
    using std::isdigit;
    using std::sort;

    using SlotTimePair = pair<unsigned int, m_time_t>;

    // Glob for configuration directory.
    LocalPath globPath = dbPath;

    globPath.appendWithSeparator(mName, false);
    globPath.append(LocalPath::fromRelativePath(".?"));

    // Open directory for iteration.
    unique_ptr<DirAccess> dirAccess(mFsAccess.newdiraccess());

    if (!dirAccess->dopen(&globPath, nullptr, true))
    {
        // Couldn't open directory for iteration.
        return API_ENOENT;
    }

    auto fileAccess = mFsAccess.newfileaccess(false);
    LocalPath filePath;
    vector<SlotTimePair> slotTimes;
    nodetype_t type;

    // Iterate directory.
    while (dirAccess->dnext(globPath, filePath, false, &type))
    {
        // Skip directories.
        if (type != FILENODE)
        {
            continue;
        }

        // Determine slot suffix.
        const char suffix = filePath.toPath(false).back();

        // Skip invalid suffixes.
        if (!isdigit(suffix))
        {
            continue;
        }

        // Determine file's modification time.
        if (!fileAccess->fopen(filePath, FSLogging::logOnError))
        {
            // Couldn't stat file.
            continue;
        }

        // Record this slot-time pair.
        unsigned int slot = suffix - 0x30; // convert char to int
        slotTimes.emplace_back(slot, fileAccess->mtime);
    }

    // Sort the list of slot-time pairs.
    sort(slotTimes.begin(),
         slotTimes.end(),
         [](const SlotTimePair& lhs, const SlotTimePair& rhs)
         {
             // Order by descending modification time.
             if (lhs.second != rhs.second)
             {
                 return lhs.second > rhs.second;
             }

             // Otherwise by descending slot.
             return lhs.first > rhs.first;
         });

    // Transmit sorted list of slots to the caller.
    for (const auto& slotTime : slotTimes)
    {
        confSlots.emplace_back(slotTime.first);
    }

    return API_OK;
}

error SyncConfigIOContext::read(const LocalPath& dbPath,
                                string& data,
                                unsigned int slot)
{
    // Generate path to the configuration file.
    LocalPath path = dbFilePath(dbPath, slot);

    LOG_debug << "Attempting to read config DB: "
              << path;

    // Try and open the file for reading.
    auto fileAccess = mFsAccess.newfileaccess(false);

    if (!fileAccess->fopen(path, true, false, FSLogging::logOnError))
    {
        // Couldn't open the file for reading.
        LOG_err << "Unable to open config DB for reading: "
                << path;

        return API_EREAD;
    }

    // Try and read the data from the file.
    string d;

    if (!fileAccess->fread(&d, static_cast<unsigned>(fileAccess->size), 0, 0x0, FSLogging::logOnError))
    {
        // Couldn't read the file.
        LOG_err << "Unable to read config DB: "
                << path;

        return API_EREAD;
    }

    // Try and decrypt the data.
    if (!decrypt(d, data))
    {
        // Couldn't decrypt the data.
        LOG_err << "Unable to decrypt config DB: "
                << path;

        return API_EREAD;
    }

    LOG_debug << "Config DB successfully read from disk: "
              << path
              << ": "
              << data;

    return API_OK;
}

error SyncConfigIOContext::remove(const LocalPath& dbPath,
                                  unsigned int slot)
{
    LocalPath path = dbFilePath(dbPath, slot);

    if (mFsAccess.fileExistsAt(path) &&  // don't add error messages to the log when it's not an error
        !mFsAccess.unlinklocal(path))
    {
        LOG_warn << "Unable to remove config DB: "
                 << path;

        return API_EWRITE;
    }

    return API_OK;
}

error SyncConfigIOContext::remove(const LocalPath& dbPath)
{
    vector<unsigned int> confSlots;

    // What slots are present on disk?
    if (getSlotsInOrder(dbPath, confSlots) == API_ENOENT)
    {
        // None so nothing to do.
        return API_ENOENT;
    }

    bool result = true;

    // Remove the slots from disk.
    for (auto confSlot : confSlots)
    {
        result &= remove(dbPath, confSlot) == API_OK;
    }

    // Signal success only if all slots could be removed.
    return result ? API_OK : API_EWRITE;
}

void SyncConfigIOContext::serialize(const SyncConfigVector& configs,
                                    JSONWriter& writer) const
{
    writer.beginobject();
    writer.beginarray("sy");

    for (const auto& config : configs)
    {
        serialize(config, writer);
    }

    writer.endarray();
    writer.endobject();
}

error SyncConfigIOContext::write(const LocalPath& dbPath,
                                 const string& data,
                                 unsigned int slot)
{
    LocalPath path = dbPath;

    LOG_debug << "Attempting to write config DB: "
              << dbPath
              << " / "
              << slot;

    // Try and create the backup configuration directory.
    if (!(mFsAccess.mkdirlocal(path, false, false) || mFsAccess.target_exists))
    {
        LOG_err << "Unable to create config DB directory: "
                << dbPath;

        // Couldn't create the directory and it doesn't exist.
        return API_EWRITE;
    }

    // Generate the rest of the path.
    path = dbFilePath(dbPath, slot);

    // Open the file for writing.
    auto fileAccess = mFsAccess.newfileaccess(false);

    if (!fileAccess->fopen(path, false, true, FSLogging::logOnError))
    {
        // Couldn't open the file for writing.
        LOG_err << "Unable to open config DB for writing: "
                << path;

        return API_EWRITE;
    }

    // Ensure the file is empty.
    if (!fileAccess->ftruncate())
    {
        // Couldn't truncate the file.
        LOG_err << "Unable to truncate config DB: "
                << path;

        return API_EWRITE;
    }

    // Encrypt the configuration data.
    const string d = encrypt(data);

    // Write the encrypted configuration data.
    auto* bytes = reinterpret_cast<const byte*>(&d[0]);

    if (!fileAccess->fwrite(bytes, static_cast<unsigned>(d.size()), 0x0))
    {
        // Couldn't write out the data.
        LOG_err << "Unable to write config DB: "
                << path;

        return API_EWRITE;
    }

    LOG_debug << "Config DB successfully written to disk: "
              << path
              << ": "
              << data;

    return API_OK;
}

LocalPath SyncConfigIOContext::dbFilePath(const LocalPath& dbPath,
                                          unsigned int slot) const
{
    using std::to_string;

    LocalPath path = dbPath;

    path.appendWithSeparator(mName, false);
    path.append(LocalPath::fromRelativePath("." + to_string(slot)));

    return path;
}

bool SyncConfigIOContext::decrypt(const string& in, string& out)
{
    // Handy constants.
    const size_t IV_LENGTH       = SymmCipher::KEYLENGTH;
    const size_t MAC_LENGTH      = 32;
    const size_t METADATA_LENGTH = IV_LENGTH + MAC_LENGTH;

    // Is the file too short to be valid?
    if (in.size() <= METADATA_LENGTH)
    {
        return false;
    }

    // For convenience (format: <data><iv><hmac>)
    const byte* data = reinterpret_cast<const byte*>(&in[0]);
    const byte* iv   = &data[in.size() - METADATA_LENGTH];
    const byte* mac  = &data[in.size() - MAC_LENGTH];

    byte cmac[MAC_LENGTH];

    // Compute HMAC on file.
    mSigner.add(data, in.size() - MAC_LENGTH);
    mSigner.get(cmac);

    // Is the file corrupt?
    if (memcmp(cmac, mac, MAC_LENGTH))
    {
        return false;
    }

    // Try and decrypt the file.
    return mCipher.cbc_decrypt_pkcs_padding(data,
                                            in.size() - METADATA_LENGTH,
                                            iv,
                                            &out);
}

bool SyncConfigIOContext::deserialize(SyncConfig& config, JSON& reader, bool isExternal) const
{
    const auto TYPE_BACKUP_ID       = MAKENAMEID2('i', 'd');
    const auto TYPE_BACKUP_STATE    = MAKENAMEID2('b', 's');
    const auto TYPE_CHANGE_METHOD   = MAKENAMEID2('c', 'm');
    const auto TYPE_ENABLED         = MAKENAMEID2('e', 'n');
    const auto TYPE_FILESYSTEM_FP   = MAKENAMEID2('f', 'p');
    const auto TYPE_ROOT_FSID       = MAKENAMEID2('r', 'f');
    const auto TYPE_LAST_ERROR      = MAKENAMEID2('l', 'e');
    const auto TYPE_LAST_WARNING    = MAKENAMEID2('l', 'w');
    const auto TYPE_NAME            = MAKENAMEID1('n');
    const auto TYPE_SCAN_INTERVAL   = MAKENAMEID2('s', 'i');
    const auto TYPE_SOURCE_PATH     = MAKENAMEID2('s', 'p');
    const auto TYPE_SYNC_TYPE       = MAKENAMEID2('s', 't');
    const auto TYPE_TARGET_HANDLE   = MAKENAMEID2('t', 'h');
    const auto TYPE_TARGET_PATH     = MAKENAMEID2('t', 'p');
    const auto TYPE_LEGACY_INELIGIB = MAKENAMEID2('l', 'i');

    // Assume legacy exclusions are eligible.
    config.mLegacyExclusionsIneligigble = false;

    for ( ; ; )
    {
        switch (reader.getnameid())
        {
        case EOO:
            // success if we reached the end of the object
            return *reader.pos == '}';

        case TYPE_CHANGE_METHOD:
            config.mChangeDetectionMethod =
              static_cast<ChangeDetectionMethod>(reader.getint32());
            break;

        case TYPE_ENABLED:
            config.mEnabled = reader.getbool();
            break;

        case TYPE_FILESYSTEM_FP:
            config.mFilesystemFingerprint = reader.getfsfp();
            break;

        case TYPE_ROOT_FSID:
            config.mLocalPathFsid = reader.gethandle(sizeof(handle));
            break;

        case TYPE_LAST_ERROR:
            config.mError =
              static_cast<SyncError>(reader.getint32());
            break;

        case TYPE_LAST_WARNING:
            config.mWarning =
              static_cast<SyncWarning>(reader.getint32());
            break;

        case TYPE_NAME:
            reader.storebinary(&config.mName);
            break;

        case TYPE_SOURCE_PATH:
        {
            string sourcePath;

            reader.storebinary(&sourcePath);

            if (isExternal)
            {
                config.mLocalPath =
                  LocalPath::fromRelativePath(sourcePath);
            }
            else
            {
                config.mLocalPath =
                    LocalPath::fromAbsolutePath(sourcePath);
            }

            break;
        }

        case TYPE_SCAN_INTERVAL:
            config.mScanIntervalSec =reader.getuint32();
            break;

        case TYPE_SYNC_TYPE:
            config.mSyncType =
              static_cast<SyncConfig::Type>(reader.getint32());
            break;

        case TYPE_BACKUP_ID:
            config.mBackupId = reader.gethandle(sizeof(handle));
            break;

        case TYPE_BACKUP_STATE:
            config.mBackupState =
              static_cast<SyncBackupState>(reader.getint32());
            break;

        case TYPE_TARGET_HANDLE:
            config.mRemoteNode = reader.getNodeHandle();
            break;

        case TYPE_TARGET_PATH:
            reader.storebinary(&config.mOriginalPathOfRemoteRootNode);
            break;

        case TYPE_LEGACY_INELIGIB:
            config.mLegacyExclusionsIneligigble = reader.getbool();
            break;

        default:
            if (!reader.storeobject())
            {
                return false;
            }
            break;
        }
    }
}

string SyncConfigIOContext::encrypt(const string& data)
{
    byte iv[SymmCipher::KEYLENGTH];

    // Generate initialization vector.
    mRNG.genblock(iv, sizeof(iv));

    string d;

    // Encrypt file using IV.
    if (!mCipher.cbc_encrypt_pkcs_padding(&data, iv, &d))
    {
        LOG_err << "Failed to encrypt file.";
        return d;
    }

    // Add IV to file.
    d.append(std::begin(iv), std::end(iv));

    byte mac[32];

    // Compute HMAC on file (including IV).
    mSigner.add(reinterpret_cast<const byte*>(&d[0]), d.size());
    mSigner.get(mac);

    // Add HMAC to file.
    d.append(std::begin(mac), std::end(mac));

    // We're done.
    return d;
}

void SyncConfigIOContext::serialize(const SyncConfig& config,
                                    JSONWriter& writer) const
{
    auto sourcePath = config.mLocalPath.toPath(false);

    // Strip drive path from source.
    if (config.isExternal())
    {
        auto drivePath = config.mExternalDrivePath.toPath(false);
        sourcePath.erase(0, drivePath.size());
    }

    writer.beginobject();
    writer.arg("id", config.mBackupId, sizeof(handle));
    writer.arg_B64("sp", sourcePath);
    writer.arg_B64("n", config.mName);
    writer.arg_B64("tp", config.mOriginalPathOfRemoteRootNode);
    writer.arg_fsfp("fp", config.mFilesystemFingerprint);
    writer.arg("rf", config.mLocalPathFsid, sizeof(handle));
    writer.arg("th", config.mRemoteNode);
    writer.arg("le", config.mError);
    writer.arg("lw", config.mWarning);
    writer.arg("st", config.mSyncType);
    writer.arg("en", config.mEnabled);
    writer.arg("bs", config.mBackupState);
    writer.arg("cm", config.mChangeDetectionMethod);
    writer.arg("si", config.mScanIntervalSec);
    writer.arg("li", config.mLegacyExclusionsIneligigble);
    writer.endobject();
}

bool Syncs::checkSdsCommandsForDelete(UnifiedSync& us, vector<pair<handle, int>>& sdsBackups, std::function<void(MegaClient&, TransferDbCommitter&)>& clientRemoveSdsEntryFunction)
{
    assert(onSyncThread());
    if (us.sdsUpdateInProgress && *us.sdsUpdateInProgress) return false;

    bool deleteSync = false;

    // check if any command arrived from backupcentre to stop any syncs
    for (auto it  = sdsBackups.begin(); it != sdsBackups.end(); )
    {
        if (it->first == us.mConfig.mBackupId)
        {
            if (it->second == CommandBackupPut::DELETED)
            {
                deleteSync = true;
            }
            it = sdsBackups.erase(it);
            us.sdsUpdateInProgress.reset(new bool(true));
        }
        else ++it;
    }

    if (us.sdsUpdateInProgress && *us.sdsUpdateInProgress)
    {
        LOG_debug << "SDS: preparing sds command attribute for sync/backup " << toHandle(us.mConfig.mBackupId) << " on node " << us.mConfig.mRemoteNode << " for execution after sync removal";

        auto sdsCopy = sdsBackups;
        auto remoteNode = us.mConfig.mRemoteNode;
        auto boolsptr = us.sdsUpdateInProgress;
        clientRemoveSdsEntryFunction = [remoteNode, sdsCopy, boolsptr](MegaClient& mc, TransferDbCommitter& committer)
        {
            if (std::shared_ptr<Node> node = mc.nodeByHandle(remoteNode))
            {
                mc.setattr(node,
                        attr_map(Node::sdsId(), Node::toSdsString(sdsCopy)),
                        [boolsptr](NodeHandle handle, Error result) {
                            LOG_debug << "SDS: Attribute updated on " << handle << " result: " << result;
                            *boolsptr = false;
                        },
                        true);
            }
        };
    }

    return deleteSync;
}


void Syncs::syncLoop()
{
    syncThreadId = std::this_thread::get_id();
    assert(onSyncThread());

    std::condition_variable cv;
    std::mutex dummy_mutex;
    std::unique_lock<std::mutex> dummy_lock(dummy_mutex);

    unsigned lastRecurseMs = 0;
    bool lastLoopEarlyExit = false;

    for (;;)
    {
        waiter->bumpds();

        // Flush changes made to internal configs.
        syncConfigStoreFlush();

        mHeartBeatMonitor->beat();

        // Aim to wait at least one second between recursiveSync traversals, keep CPU down.
        // If traversals are very long, have a fair wait between (up to 5 seconds)
        // If something happens that means the sync needs attention, the waiter
        // should be woken up by a waiter->notify() call, and we break out of this wait
        if (!skipWait)
        {
            auto waitDs = 10 + std::min<unsigned>(lastRecurseMs, 10000)/200;
            if (mClient.statecurrent && waitDs != 10)
            {
                LOG_verbose << "starting sync wait, delay " << waitDs;
            }
            waiter->init(waitDs);
            waiter->wakeupby(fsaccess.get(), Waiter::NEEDEXEC);
            waiter->wait();
            if (mClient.statecurrent && waitDs != 10)
            {
                LOG_verbose << "sync wait complete";
            }
        }
        skipWait = false;
        lastRecurseMs = 0;

        fsaccess->checkevents(waiter.get());

        // make sure we are using the client key (todo: shall we set it just when the client sets its key? easy to miss one though)
        syncKey.setkey(mClient.key.key);

        // reset flag now, if it gets set then we speed back to processsing syncThreadActions
        mSyncFlags->earlyRecurseExitRequested = false;

        // execute any requests from the MegaClient
        waiter->bumpds();
        QueuedSyncFunc f;
        while (syncThreadActions.popFront(f))
        {
            if (!f.first)
            {
                // null function is the signal to end the thread
                // Be sure to flush changes made to internal configs.
                syncConfigStoreFlush();
                return;
            }

            if (!f.second.empty())
            {
                LOG_debug << "Sync thread executing request: " << f.second;
            }

            f.first();
        }

        waiter->bumpds();

        // Process filesystem notifications.
        for (auto& us : mSyncVec)
        {
            if (Sync* sync = us->mSync.get())
            {
                if (sync->dirnotify)
                {
                    sync->procscanq();
                }
            }
        }

        processTriggerHandles();
        processTriggerLocalpaths();

        waiter->bumpds();

        // We must have actionpacketsCurrent so that any LocalNode created can straight away indicate if it matched a Node
        // check this before we check if the sync root nodes exist etc, in case a mid-session fetchnodes is going on
        if (!mClient.actionpacketsCurrent)
        {
            if (mClient.statecurrent)
            {
                LOG_verbose << "not ready to sync recurse, actionpackets are changing nodes";
            }
            continue;
        }

        // verify filesystem fingerprints, disable deviating syncs
        // (this covers mountovers, some device removals and some failures)
        for (auto& us : mSyncVec)
        {
            vector<pair<handle, int>> sdsBackups;
            CloudNode cloudNode;
            string cloudRootPath;
            bool inTrash = false;
            unsigned rootDepth;
            bool foundRootNode = lookupCloudNode(us->mConfig.mRemoteNode,
                                                    cloudNode,
                                                    &cloudRootPath,
                                                    &inTrash,
                                                    nullptr,
                                                    nullptr,
                                                    &rootDepth,
                                                    Syncs::FOLDER_ONLY,
                                                    nullptr,
                                                    &sdsBackups);

            if (processRemovingSyncBySds(*us.get(), foundRootNode, sdsBackups))
            {
                continue;
            }

            if (Sync* sync = us->mSync.get())
            {
                if (us->mConfig.mError != NO_SYNC_ERROR)
                {
                    continue;
                }

                auto fa = fsaccess->newfileaccess();
                if (fa->fopen(sync->localroot->localname, true, false, FSLogging::logOnError, nullptr, true))
                {
                    if (fa->type != FOLDERNODE)
                    {
                        LOG_err << "Sync local root folder is not a folder: " << sync->localroot->localname;
                        sync->changestate(INVALID_LOCAL_TYPE, false, true, true);
                        continue;
                    }
                    else if (fa->fsid != sync->localroot->fsid_lastSynced)
                    {
                        LOG_err << "Sync local root folder fsid has changed: " << fa->fsid << " was: " << sync->localroot->fsid_lastSynced;
                        sync->changestate(MISMATCH_OF_ROOT_FSID, false, true, true);
                        continue;
                    }
                }
                else
                {
                    LOG_err << "Sync local root folder could not be opened: " << sync->localroot->localname;
                    sync->changestate(LOCAL_PATH_UNAVAILABLE, false, true, true);
                    continue;
                }

                assert(sync->fsfp.id);
                if (sync->fsfp.id)
                {
                    fsfp_t current = fsaccess->fsFingerprint(sync->localroot->localname);
                    if (current.id != 0 && sync->fsfp.id != current.id)
                    {
                        LOG_err << "Local filesystem mismatch. Previous: " << sync->fsfp.id
                            << "  Current: " << current.id;
                        sync->changestate(LOCAL_FILESYSTEM_MISMATCH, false, true, true);
                        continue;
                    }
                }

                sync->cloudRoot = cloudNode;
                sync->cloudRootPath = cloudRootPath;
                sync->mCurrentRootDepth = rootDepth;

                // update path in sync configuration (if moved)  (even if no mSync - tests require this currently)
                bool pathChanged = checkSyncRemoteLocationChange(*us, foundRootNode, sync->cloudRootPath);

                if (!foundRootNode)
                {
                    LOG_err << "Detected sync root node no longer exists";
                    sync->changestate(REMOTE_NODE_NOT_FOUND, false, true, true);
                }
                else if (inTrash)
                {
                    LOG_err << "Detected sync root node is now in trash";
                    sync->changestate(REMOTE_NODE_MOVED_TO_RUBBISH, false, true, true);
                }
                else if (pathChanged /*&& us->mConfig.isBackup()*/)  // TODO: decide if we cancel non-backup syncs unnecessarily.  Users may like to move some high level folders around, without breaking contained syncs.
                {
                    LOG_err << "Detected sync root node is now at a different path.";
                    sync->changestate(REMOTE_PATH_HAS_CHANGED, false, true, true);
                    mClient.app->syncupdate_remote_root_changed(sync->getConfig());
                }
            }
            else if (us->mConfig.mRunState == SyncRunState::Suspend &&
                    (us->mConfig.mError == LOCAL_PATH_UNAVAILABLE ||
                     us->mConfig.mError == LOCAL_PATH_TEMPORARY_UNAVAILABLE))
            {
                // If we shut the sync down before because the local path wasn't available (yet)
                // And it's safe to resume the sync because it's in Suspend (rather than disable)
                // then we can auto-restart it, if the path becomes available (eg, network drive was slow to mount, user plugged in USB, etc)

                fsfp_t filesystemId = fsaccess->fsFingerprint(us->mConfig.mLocalPath);
                auto fa = fsaccess->newfileaccess();
                if (fa->fopen(us->mConfig.mLocalPath, true, false, FSLogging::logExceptFileNotFound, nullptr, true))
                {
                    if (fa->type != FOLDERNODE)
                    {
                        LOG_err << "Sync path is available again but is not a folder: " << us->mConfig.mLocalPath;
                    }
                    // todo: we don't keep the fsid of the root folder in config, but maybe we should?
                    //else if (fa->fsid != us->mConfig.mLocalPathFsid)
                    //{
                    //    LOG_err << "Sync path is available again but is not the same folder, by fsid: " << us->mConfig.mLocalPath;
                    //}
                    else if (filesystemId.id && us->mConfig.mFilesystemFingerprint.id &&
                             filesystemId.id != us->mConfig.mFilesystemFingerprint.id)
                    {
                        LOG_err << "Sync path is available again but is not the same filesystem, by id.  Old: "
                                << us->mConfig.mFilesystemFingerprint.id << " New: " << filesystemId.id << " Path: " << us->mConfig.mLocalPath;
                    }
                    else
                    {
                        LOG_debug << "Auto-starting sync that was suspended when the local path was unavailable: " << us->mConfig.mLocalPath;
                        enableSyncByBackupId_inThread(us->mConfig.mBackupId, false, false, nullptr, "", "");
                    }
                }
            }
        };

        stopSyncsInErrorState();

        // Clear the context if the associated sync is no longer active.
        mIgnoreFileFailureContext.reset(*this);

        // This block is to cater to periodic syncs but it is preventing one last pass
        // over the flag checks at the end of the loop for normal syncs, and so
        // MEGAsync shows as "scanning/syncing" forever as those flags don't clear
        //
        //// Does it look like we have no work to do?
        //if (!syncStallState && !isAnySyncSyncing(true))
        //{
        //    auto mustScan = false;

        //    // Check if any syncs need a periodic scan.
        //    for (auto& us : mSyncVec)
        //    {
        //        auto* sync = us->mSync.get();

        //        // Only active syncs without a notifier.
        //        if (!sync || sync->dirnotify)
        //            continue;

        //        mustScan |= sync->syncscanbt.armed();
        //    }

        //    // No work to do.
        //    if (!mustScan)
        //        continue;
        //}

        if (syncStallState &&
            (waiter->ds < mSyncFlags->recursiveSyncLastCompletedDs + 10) &&
            (waiter->ds > mSyncFlags->recursiveSyncLastCompletedDs) &&
            !lastLoopEarlyExit &&
            !mSyncVec.empty())
        {
            LOG_debug << "Don't process syncs too often in stall state";
            continue;
        }

        bool earlyExit = false;
        auto recurseStart = std::chrono::high_resolution_clock::now();
        CodeCounter::ScopeTimer rst(mClient.performanceStats.recursiveSyncTime);

        if (!lastLoopEarlyExit)
        {
            // we need one pass with recursiveSync() after scanning is complete, to be sure there are no moves left.
            auto scanningCompletePreviously = mSyncFlags->scanningWasComplete && !mSyncFlags->isInitialPass;
            mSyncFlags->scanningWasComplete = !isAnySyncScanning_inThread(false);   // paused syncs do not participate in move detection
            mSyncFlags->reachableNodesAllScannedLastPass = mSyncFlags->reachableNodesAllScannedThisPass && !mSyncFlags->isInitialPass;
            mSyncFlags->reachableNodesAllScannedThisPass = true;
            mSyncFlags->movesWereComplete = scanningCompletePreviously && !mightAnySyncsHaveMoves(false); // paused syncs do not participate in move detection
            mSyncFlags->noProgress = mSyncFlags->reachableNodesAllScannedLastPass;
        }

        unsigned skippedForScanning = 0;

        for (auto& us : mSyncVec)
        {
            Sync* sync = us->mSync.get();

            if (sync && !us->mConfig.mError)
            {
                // Does this sync rely on filesystem notifications?
                if (auto* notifier = sync->dirnotify.get())
                {
                    // Has it encountered a recoverable error?
                    if (notifier->mErrorCount.load() > 0)
                    {
                        // Then issue a full scan.
                        LOG_err << "Sync "
                                << toHandle(sync->getConfig().mBackupId)
                                << " had a filesystem notification buffer overflow. Triggering full scan.";

                        // Reset the error counter.
                        notifier->mErrorCount.store(0);

                        // Rescan everything from the root down.
                        sync->localroot->setScanAgain(false, true, true, 5);
                    }

                    string reason;

                    // Has it encountered an unrecoverable error?
                    if (notifier->getFailed(reason))
                    {
                        // Then fail the sync.
                        LOG_err << "Sync "
                                << toHandle(sync->getConfig().mBackupId)
                                << " notifications failed or were not available (reason: "
                                << reason
                                << ")";

                        sync->changestate(NOTIFICATION_SYSTEM_UNAVAILABLE, false, true, true);
                        continue;
                    }
                }
                else
                {
                    // No notifier.

                    // Is it time to issue a rescan?
                    if (sync->syncscanbt.armed())
                    {
                        // Issue full rescan.
                        sync->localroot->setScanAgain(false, true, true, 0);

                        // Translate interval into deciseconds.
                        auto intervalDs = sync->getConfig().mScanIntervalSec * 10;

                        // Queue next scan.
                        sync->syncscanbt.backoff(intervalDs);
                    }
                }

                if (!sync->getConfig().mTemporarilyPaused)
                {
                    bool activeIncomplete = sync->mActiveScanRequestGeneral &&
                        !sync->mActiveScanRequestGeneral->completed();

                    bool unscannedIncomplete = sync->mActiveScanRequestUnscanned &&
                        !sync->mActiveScanRequestUnscanned->completed();

                    if ((activeIncomplete && unscannedIncomplete) ||
                        (activeIncomplete && sync->threadSafeState->neverScannedFolderCount.load() == 0) ||
                        (unscannedIncomplete && !sync->mActiveScanRequestGeneral))
                    {
                        // Save CPU by not starting another recurse of the LocalNode tree
                        // if a scan is not finished yet.  Scans can take a fair while for large
                        // folders since they also extract file fingerprints if not known yet.
                        ++skippedForScanning;
                        continue;
                    }

                    // make sure we don't have a LocalNode for the debris folder (delete if we have added one historically)
                    if (LocalNode* debrisNode = sync->localroot->childbyname(&sync->localdebrisname))
                    {
                        delete debrisNode; // cleans up its own entries in parent maps
                    }

                    // pathBuffer will have leafnames appended as we recurse
                    SyncPath pathBuffer(*this, sync->localroot->localname, sync->cloudRootPath);

                    FSNode rootFsNode(sync->localroot->getLastSyncedFSDetails());
                    SyncRow row{&sync->cloudRoot, sync->localroot.get(), &rootFsNode};

                    {
                        // later we can make this lock much finer-grained
                        std::lock_guard<std::timed_mutex> g(mLocalNodeChangeMutex);

                        DBTableTransactionCommitter committer(sync->statecachetable);

                        if (!sync->recursiveSync(row, pathBuffer, false, false, 0))
                        {
                            earlyExit = true;
                        }

                        sync->cachenodes();
                    }

                    if (!earlyExit)
                    {
                        if (sync->isBackupAndMirroring() &&
                            !sync->localroot->scanRequired() &&
                            !sync->localroot->mightHaveMoves() &&
                            !sync->localroot->syncRequired())

                        {
                            sync->setBackupMonitoring();
                        }
                    }
                }

                if (!us->mConfig.mFinishedInitialScanning &&
                    !sync->localroot->scanRequired())
                {
                    LOG_debug << "Finished initial sync scan at " << sync->localroot->getLocalPath();
                    us->mConfig.mFinishedInitialScanning = true;
                }

                // send stats to the app, per sync
                PerSyncStats counts;
                counts.scanning = sync->localroot->scanRequired();
                counts.syncing = sync->localroot->mightHaveMoves() ||
                                 sync->localroot->syncRequired();
                sync->threadSafeState->getSyncNodeCounts(counts.numFiles, counts.numFolders);
                SyncTransferCounts stc = sync->threadSafeState->transferCounts();
                counts.numUploads = stc.mUploads.mPending;
                counts.numDownloads = stc.mDownloads.mPending;
                if (us->lastReportedDisplayStats != counts)
                {
                    mClient.app->syncupdate_stats(us->mConfig.mBackupId, counts);
                    us->lastReportedDisplayStats = counts;
                }
            }
        }

        if (mTransferPauseFlagsChanged.load())
        {
            mTransferPauseFlagsChanged = false;

            lock_guard<mutex> g(mSyncVecMutex);
            for (auto& us : mSyncVec)
            {
                mHeartBeatMonitor->updateOrRegisterSync(*us);
            }
        }

#ifdef MEGA_MEASURE_CODE
        rst.complete();
#endif
        lastRecurseMs = unsigned(std::chrono::duration_cast<std::chrono::milliseconds>(
                        std::chrono::high_resolution_clock::now() - recurseStart).count());

        LOG_verbose << "recursiveSync took ms: " << lastRecurseMs
                    << (skippedForScanning ? " (" + std::to_string(skippedForScanning)+ " skipped due to ongoing scanning)" : "")
                    << (mSyncFlags->noProgressCount ? " no progress count: " + std::to_string(mSyncFlags->noProgressCount) : "");


        waiter->bumpds();
        mSyncFlags->recursiveSyncLastCompletedDs = waiter->ds;

        if (skippedForScanning > 0)
        {
            // avoid flip-flopping on stall state if the stalled paths were inside a sync that is still scanning
            earlyExit = true;
        }

        if (earlyExit)
        {
            mSyncFlags->scanningWasComplete = false;
            mSyncFlags->reachableNodesAllScannedThisPass = false;
        }
        else
        {
            mSyncFlags->isInitialPass = false;

            if (mSyncFlags->noProgress)
            {
                ++mSyncFlags->noProgressCount;
            }

            bool conflictsNow = conflictsDetected(nullptr);
            if (conflictsNow != syncConflictState)
            {
                assert(onSyncThread());
                mClient.app->syncupdate_conflicts(conflictsNow);
                syncConflictState = conflictsNow;
                LOG_info << mClient.clientname << "Sync conflicting paths state app notified: " << conflictsNow;
            }
        }

        if (!earlyExit)
        {
            bool anySyncScanning = isAnySyncScanning_inThread(false);
            if (anySyncScanning != syncscanstate)
            {
                assert(onSyncThread());
                mClient.app->syncupdate_scanning(anySyncScanning);
                syncscanstate = anySyncScanning;
            }

            bool anySyncBusy = isAnySyncSyncing(false);
            if (anySyncBusy != syncBusyState)
            {
                assert(onSyncThread());
                mClient.app->syncupdate_syncing(anySyncBusy);
                syncBusyState = anySyncBusy;
            }

            bool stalled = syncStallState;

            {
                // add .megaignore broken file paths to stall records (if they are still broken)
                //if (mIgnoreFileFailureContext.signalled())
                //{
                //    // Has the problem been resolved?
                //    if (!mIgnoreFileFailureContext.resolve(*fsaccess))
                //    {
                //        // Not resolved so report as a stall.
                //        mIgnoreFileFailureContext.report(mSyncFlags->stall);
                //    }
                //}

                for (auto i = badlyFormedIgnoreFilePaths.begin(); i != badlyFormedIgnoreFilePaths.end(); )
                {
                    if (auto lp = i->lock())
                    {
                        if (!(lp->sync && lp->sync->getConfig().mTemporarilyPaused))
                        {
                            mSyncFlags->stall.waitingLocal(lp->localPath, SyncStallEntry(
                                SyncWaitReason::FileIssue, true, false,
                                {},
                                {},
                                {lp->localPath, PathProblem::IgnoreFileMalformed},
                                {}));
                        }
                        ++i;
                    }
                    else i = badlyFormedIgnoreFilePaths.erase(i);
                }

                // add scan-blocked paths to stall records
                for (auto i = scanBlockedPaths.begin(); i != scanBlockedPaths.end(); )
                {
                    if (auto sbp = i->lock())
                    {
                        if (sbp->localNode->exclusionState() == ES_EXCLUDED)
                        {
                            // the user ignored the path in response to the stall item, probably
                            i = scanBlockedPaths.erase(i);
                            continue;
                        }

                        if (sbp->scanBlockedTimer.armed())
                        {
                            if (sbp->folderUnreadable)
                            {
                                LOG_verbose << "Scan blocked timer elapsed, trigger folder rescan: " << sbp->scanBlockedLocalPath;
                                sbp->localNode->setScanAgain(false, true, false, 0);
                                sbp->scanBlockedTimer.backoff(); // wait increases exponentially (up to 10 mins) until we succeed
                            }
                            else
                            {
                                LOG_verbose << "Locked file fingerprint timer elapsed, trigger folder rescan: " << sbp->scanBlockedLocalPath;
                                sbp->localNode->setScanAgain(false, true, false, 0);
                                sbp->scanBlockedTimer.backoff(300); // limited wait (30s) as the user will expect it uploaded fairly soon after they stop editing it
                            }
                        }

                        if (sbp->folderUnreadable)
                        {
                            mSyncFlags->stall.waitingLocal(sbp->scanBlockedLocalPath, SyncStallEntry(
                                SyncWaitReason::FileIssue, true, false,
                                {},
                                {},
                                {sbp->scanBlockedLocalPath, PathProblem::FilesystemErrorListingFolder},
                                {}));
                        }
                        else
                        {
                            assert(sbp->filesUnreadable);
                            mSyncFlags->stall.waitingLocal(sbp->scanBlockedLocalPath, SyncStallEntry(
                                SyncWaitReason::FileIssue, false, false,
                                {},
                                {},
                                {sbp->scanBlockedLocalPath, PathProblem::FilesystemErrorIdentifyingFolderContent},
                                {}));
                        }
                        ++i;
                    }
                    else i = scanBlockedPaths.erase(i);
                }

                lock_guard<mutex> g(stallReportMutex);
                stallReport.cloud.swap(mSyncFlags->stall.cloud);
                stallReport.local.swap(mSyncFlags->stall.local);
                mSyncFlags->stall.cloud.clear();
                mSyncFlags->stall.local.clear();

                bool immediateStall = stallReport.hasImmediateStallReason();
                bool progressLackStall = mSyncFlags->noProgressCount > 10
                                      && mSyncFlags->reachableNodesAllScannedThisPass;

                stalled = !stallReport.empty()
                          && (immediateStall || progressLackStall);

                if (stalled)
                {
                    if (immediateStall && !progressLackStall)
                    {
                        // only report immediates, otherwise the volume of reports can be a bit scary, and they will probably come right later anyway after parent nodes are made etc
                        for (auto it = stallReport.cloud.begin(); it != stallReport.cloud.end(); )
                        {
                            if (it->second.alertUserImmediately) ++it;
                            else it = stallReport.cloud.erase(it);
                        }
                        for (auto it = stallReport.local.begin(); it != stallReport.local.end(); )
                        {
                            if (it->second.alertUserImmediately) ++it;
                            else it = stallReport.local.erase(it);
                        }
                    }

                    LOG_warn << mClient.clientname << "Stall detected!";
                    for (auto& p : stallReport.cloud) LOG_warn << "stalled node path (" << syncWaitReasonDebugString(p.second.reason) << "): " << p.first;
                    for (auto& p : stallReport.local) LOG_warn << "stalled local path (" << syncWaitReasonDebugString(p.second.reason) << "): " << p.first;
                }
            }

            if (stalled != syncStallState)
            {
                assert(onSyncThread());
                syncStallState = stalled;
                mClient.app->syncupdate_stalled(stalled);
                LOG_warn << mClient.clientname << "Stall state app notified: " << stalled;
            }

            ++completedPassCount;
        }


        lastLoopEarlyExit = earlyExit;
    }
}

bool Syncs::isAnySyncSyncing(bool includePausedSyncs)
{
    assert(onSyncThread());

    for (auto& us : mSyncVec)
    {
        if (Sync* sync = us->mSync.get())
        {
            if (includePausedSyncs || !us->mConfig.mTemporarilyPaused)
            {
                if (!us->mConfig.mError &&
                    (sync->localroot->scanRequired()
                        || sync->localroot->mightHaveMoves()
                        || sync->localroot->syncRequired()))
                {
                    return true;
                }
            }
        }
    }
    return false;
}

bool Syncs::isAnySyncScanning_inThread(bool includePausedSyncs)
{
    assert(onSyncThread());

    for (auto& us : mSyncVec)
    {
        if (Sync* sync = us->mSync.get())
        {
            if (includePausedSyncs || !us->mConfig.mTemporarilyPaused)
            {
                if (!us->mConfig.mError &&
                    sync->localroot->scanRequired())
                {
                    return true;
                }
            }
        }
    }
    return false;
}

bool Syncs::mightAnySyncsHaveMoves(bool includePausedSyncs)
{
    assert(onSyncThread());

    for (auto& us : mSyncVec)
    {
        if (Sync* sync = us->mSync.get())
        {
            if (includePausedSyncs || !us->mConfig.mTemporarilyPaused)
            {
                if (!us->mConfig.mError &&
                    (sync->localroot->mightHaveMoves()
                        || sync->localroot->scanRequired()))
                {
                    return true;
                }
            }
        }
    }
    return false;
}

bool Syncs::conflictsDetected(list<NameConflict>* conflicts) const
{
    assert(onSyncThread());

    bool anyDetected = false;

    for (auto& us : mSyncVec)
    {
        if (Sync* sync = us->mSync.get())
        {
            if (!us->mConfig.mTemporarilyPaused &&
                sync->localroot->conflictsDetected())
            {
                anyDetected = true;
                if (conflicts)
                {
                    sync->recursiveCollectNameConflicts(*conflicts);
                }
            }
        }
    }
    return anyDetected;
}

bool Syncs::syncStallDetected(SyncStallInfo& si) const
{
    assert(!onSyncThread());
    lock_guard<mutex> g(stallReportMutex);

    if (syncStallState)
    {
        si = stallReport;
        return true;
    }
    return false;
}

void Syncs::collectSyncNameConflicts(handle backupId, std::function<void(list<NameConflict>&& nc)> completion, bool completionInClient)
{
    assert(!onSyncThread());

    auto clientCompletion = [this, completion](list<NameConflict>&& nc)
    {
        shared_ptr<list<NameConflict>> ncptr(new list<NameConflict>(move(nc)));
        queueClient([completion, ncptr](MegaClient& mc, TransferDbCommitter& committer)
            {
                if (completion) completion(move(*ncptr));
            });
    };

    auto finalcompletion = completionInClient ? clientCompletion : completion;

    queueSync([=]()
        {
            list<NameConflict> nc;
            for (auto& us : mSyncVec)
            {
                if (us->mSync && (us->mConfig.mBackupId == backupId || backupId == UNDEF))
                {
                    us->mSync->recursiveCollectNameConflicts(nc);
                }
            }
            finalcompletion(move(nc));
        }, "collectSyncNameConflicts");
}

void Syncs::setSyncsNeedFullSync(bool andFullScan, bool andReFingerprint, handle backupId)
{
    assert(!onSyncThread());
    queueSync([=](){

        assert(onSyncThread());
        for (auto & us : mSyncVec)
        {
            if ((us->mConfig.mBackupId == backupId
                || backupId == UNDEF) &&
                us->mSync)
            {
                us->mSync->localroot->setSyncAgain(false, true, true);
                if (andFullScan)
                {
                    us->mSync->localroot->setScanAgain(false, true, true, 0);
                    if (andReFingerprint)
                    {
                        us->mSync->localroot->setSubtreeNeedsRefingerprint();
                    }
                }
            }
        }
    }, "setSyncsNeedFullSync");
}

void Syncs::proclocaltree(LocalNode* n, LocalTreeProc* tp)
{
    assert(onSyncThread());

    if (n->type > FILENODE)
    {
<<<<<<< HEAD
        for (localnode_map::iterator it = n->children.begin(); it != n->children.end(); )
        {
            assert(it->first == it->second->localname);
            LocalNode *child = it->second;
            it++;
            proclocaltree(child, tp);
        }
=======
        LOG_err << "Unable to decrypt JSON sync config: "
                << "File's too small ("
                << in.size()
                << " vs. "
                << METADATA_LENGTH
                << ")";

        return false;
>>>>>>> 8d78185d
    }

    tp->proc(*n->sync->syncs.fsaccess, n);
}

bool Syncs::lookupCloudNode(NodeHandle h, CloudNode& cn, string* cloudPath, bool* isInTrash,
        bool* nodeIsInActiveUnpausedSyncQuery,
        bool* nodeIsDefinitelyExcluded,
        unsigned* depth,
        WhichCloudVersion whichVersion,
        handle* owningUser,
        vector<pair<handle, int>>* sdsBackups)
{
    // we have to avoid doing these lookups when the client thread might be changing the Node tree
    // so we use the mutex to prevent access during that time - which is only actionpacket processing.
    assert(onSyncThread());
    assert(!nodeIsDefinitelyExcluded || nodeIsInActiveUnpausedSyncQuery); // if you ask if it's excluded, you must ask if it's in sync too

    if (h.isUndef()) return false;

    vector<pair<NodeHandle, Sync*>> activeSyncHandles;
    vector<pair<std::shared_ptr<Node>, Sync*>> activeSyncRoots;

    if (nodeIsInActiveUnpausedSyncQuery)
    {
<<<<<<< HEAD
        *nodeIsInActiveUnpausedSyncQuery = false;

        for (auto & us : mSyncVec)
        {
            if (us->mSync && !us->mConfig.mError && !us->mConfig.mTemporarilyPaused)
            {
                activeSyncHandles.emplace_back(us->mConfig.mRemoteNode, us->mSync.get());
            }
        }
=======
        LOG_err << "Unable to decrypt JSON sync config: "
                << "HMAC mismatch";

        return false;
>>>>>>> 8d78185d
    }

    lock_guard<mutex> g(mClient.nodeTreeMutex);

    if (nodeIsInActiveUnpausedSyncQuery)
    {
        for (auto & rh : activeSyncHandles)
        {
            if (std::shared_ptr<Node> rn = mClient.mNodeManager.getNodeByHandle(rh.first))
            {
                activeSyncRoots.emplace_back(rn, rh.second);
            }
        }
    }

    if (std::shared_ptr<Node> n = mClient.mNodeManager.getNodeByHandle(h))
    {
        switch (whichVersion)
        {
            case EXACT_VERSION:
                break;

            case LATEST_VERSION:
                {
                    std::shared_ptr<Node> m = n->latestFileVersion();
                    if (m != n)
                    {
                        auto& syncs = *this;
                        SYNC_verbose << "Looking up Node " << n->nodeHandle() << " chose latest version " << m->nodeHandle();
                        n = m;
                    }
                }
                break;

            case LATEST_VERSION_ONLY:
                if (n->type != FILENODE)
                    break;

                if (n->parent && n->parent->type == FILENODE)
                    return false;

                break;

            case FOLDER_ONLY:
                assert(n->type > FILENODE);
                break;
        }

        if (isInTrash)
        {
            *isInTrash = n->firstancestor()->nodeHandle() == mClient.mNodeManager.getRootNodeRubbish();
        }

        if (cloudPath) *cloudPath = n->displaypath();

        if (depth) *depth = n->depth();

        if (sdsBackups) *sdsBackups = n->getSdsBackups();

        cn = CloudNode(*n);

        if (nodeIsInActiveUnpausedSyncQuery)
        {
            auto it = std::find_if(activeSyncRoots.begin(), activeSyncRoots.end(),
                          [n](const pair<std::shared_ptr<Node>, Sync *> &rn) { return n->isbelow(rn.first.get()) && !rn.second->getConfig().mTemporarilyPaused; });
            if (it != activeSyncRoots.end()) {
                *nodeIsInActiveUnpausedSyncQuery = true;
                if (nodeIsDefinitelyExcluded) *nodeIsDefinitelyExcluded = isDefinitelyExcluded(*it, n);
            }
        }

        if (owningUser)
        {
            if (auto& inshare = n->firstancestor()->inshare)
            {
                *owningUser = inshare->user->userhandle;
            }
            else
            {
                *owningUser = mClient.me;
            }
        }

        return true;
    }
    return false;
}

bool Syncs::lookupCloudChildren(NodeHandle h, vector<CloudNode>& cloudChildren)
{
    // we have to avoid doing these lookups when the client thread might be changing the Node tree
    // so we use the mutex to prevent access during that time - which is only actionpacket processing.
    assert(onSyncThread());

    lock_guard<mutex> g(mClient.nodeTreeMutex);
    if (std::shared_ptr<Node> n = mClient.mNodeManager.getNodeByHandle(h))
    {
        assert(n->type > FILENODE);
        assert(!n->parent || n->parent->type > FILENODE);

        sharedNode_list nl = mClient.mNodeManager.getChildren(n.get());
        cloudChildren.reserve(nl.size());

        for (auto& c : nl)
        {
            cloudChildren.push_back(*c);
            assert(cloudChildren.back().parentHandle == h);
        }
        return true;
    }
    return false;
}

bool Syncs::isDefinitelyExcluded(const pair<std::shared_ptr<Node>, Sync*>& root, std::shared_ptr<const Node> child)
{
    // Make sure we're on the sync thread.
    assert(onSyncThread());

    // Make sure we're looking at the latest version of child.
    child = child->latestFileVersion();

    // Sanity.
    assert(child->isbelow(root.first.get()));

    // Determine the trail from root to child.
    vector<pair<NodeHandle, string>> trail;

    for (auto node = child; node != root.first; node = node->parent)
        trail.emplace_back(node->nodeHandle(), node->displayname());

    // Determine whether any step from root to child is definitely excluded.
    auto* parent = root.second->localroot.get();
    auto i = trail.crbegin();
    auto j = trail.crend();

    for ( ; i != j; ++i)
    {
        // Does this node on the trail have a local node?
        auto* node = parent->findChildWithSyncedNodeHandle(i->first);

        // No node so we'll have to check by remote path.
        if (!node)
            break;

        // Name doesn't match so we'll have to check by remote path.
        if (node->toName_of_localname != i->second)
            break;

        // Children are definitely excluded if their parent is.
        if (node->exclusionState() == ES_EXCLUDED)
            return true;

        // Children are considered included if their parent's state is indeterminate.
        if (node->exclusionState() == ES_UNKNOWN)
            return false;

        // Node's included so check the next step along the trail.
        parent = node;
    }

    if (i == j)
    {
        // handle + name matched all the way down
        return false;
    }

    // Compute relative path from last parent to child.
    RemotePath cloudPath;

    for ( ; i != j; ++i)
        cloudPath.appendWithSeparator(i->second, false);

    // Would the child definitely be excluded?
    return parent->exclusionState(cloudPath, child->type, child->size) == ES_EXCLUDED;
}

Sync* Syncs::syncContainingPath(const LocalPath& path, bool includePaused)
{
    auto predicate = [&path](const UnifiedSync& us) {
        return us.mConfig.mLocalPath.isContainingPathOf(path);
    };

    return syncMatching(std::move(predicate), includePaused);
}

Sync* Syncs::syncContainingPath(const string& path, bool includePaused)
{
    auto predicate = [&path](const UnifiedSync& us) {
        return IsContainingCloudPathOf(
                 us.mConfig.mOriginalPathOfRemoteRootNode,
                 path);
    };

    return syncMatching(std::move(predicate), includePaused);
}

void Syncs::ignoreFileLoadFailure(const Sync& sync, const LocalPath& path)
{
    // We should never be asked to report multiple ignore file failures.
    assert(mIgnoreFileFailureContext.mBackupID == UNDEF);

    // Record the failure.
    mIgnoreFileFailureContext.mBackupID = sync.getConfig().mBackupId;
    mIgnoreFileFailureContext.mPath = path;
}

bool Syncs::hasIgnoreFile(const SyncConfig& config)
{
    // Should only be run from the sync thread.
    assert(onSyncThread());

    // Is there an ignore file present in the cloud?
    {
        // Ensure we have exclusive access to the remote node tree.
        lock_guard<mutex> guard(mClient.nodeTreeMutex);

        // Get our hands on the sync root.
        auto root = mClient.mNodeManager.getNodeByHandle(config.mRemoteNode);

        // The root can't contain anything if it doesn't exist.
        if (!root)
            return false;

        // Does the root contain an ignore file?
        if (root->hasChildWithName(IGNORE_FILE_NAME))
            return true;
    }

    // Does the ignore file already exist on disk?
    auto fileAccess = fsaccess->newfileaccess(false);
    auto filePath = config.mLocalPath;

    filePath.appendWithSeparator(IGNORE_FILE_NAME, false);

    return fileAccess->isfile(filePath);
}

bool Sync::PerFolderLogSummaryCounts::report(string& s)
{
    if (alreadySyncedCount)
    {
        s += " alreadySynced:" + std::to_string(alreadySyncedCount);
    }
    if (alreadyUploadingCount)
    {
        s += " alreadyUploading:" + std::to_string(alreadyUploadingCount);
    }
    if (alreadyDownloadingCount)
    {
        s += " alreadyDownloading:" + std::to_string(alreadyDownloadingCount);
    }
    return !s.empty();
}

} // namespace

#endif<|MERGE_RESOLUTION|>--- conflicted
+++ resolved
@@ -10953,6 +10953,13 @@
     // Is the file too short to be valid?
     if (in.size() <= METADATA_LENGTH)
     {
+        LOG_err << "Unable to decrypt JSON sync config: "
+                << "File's too small ("
+                << in.size()
+                << " vs. "
+                << METADATA_LENGTH
+                << ")";
+
         return false;
     }
 
@@ -10970,6 +10977,9 @@
     // Is the file corrupt?
     if (memcmp(cmac, mac, MAC_LENGTH))
     {
+        LOG_err << "Unable to decrypt JSON sync config: "
+                << "HMAC mismatch";
+
         return false;
     }
 
@@ -12012,7 +12022,6 @@
 
     if (n->type > FILENODE)
     {
-<<<<<<< HEAD
         for (localnode_map::iterator it = n->children.begin(); it != n->children.end(); )
         {
             assert(it->first == it->second->localname);
@@ -12020,16 +12029,6 @@
             it++;
             proclocaltree(child, tp);
         }
-=======
-        LOG_err << "Unable to decrypt JSON sync config: "
-                << "File's too small ("
-                << in.size()
-                << " vs. "
-                << METADATA_LENGTH
-                << ")";
-
-        return false;
->>>>>>> 8d78185d
     }
 
     tp->proc(*n->sync->syncs.fsaccess, n);
@@ -12055,7 +12054,6 @@
 
     if (nodeIsInActiveUnpausedSyncQuery)
     {
-<<<<<<< HEAD
         *nodeIsInActiveUnpausedSyncQuery = false;
 
         for (auto & us : mSyncVec)
@@ -12065,12 +12063,6 @@
                 activeSyncHandles.emplace_back(us->mConfig.mRemoteNode, us->mSync.get());
             }
         }
-=======
-        LOG_err << "Unable to decrypt JSON sync config: "
-                << "HMAC mismatch";
-
-        return false;
->>>>>>> 8d78185d
     }
 
     lock_guard<mutex> g(mClient.nodeTreeMutex);
