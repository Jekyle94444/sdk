--- conflicted
+++ resolved
@@ -12775,16 +12775,7 @@
                 else
                 {
                     assert(sbp->filesUnreadable);
-<<<<<<< HEAD
-                    mSyncFlags->stall.waitingLocal(affectedBackupId, sbp->scanBlockedLocalPath, SyncStallEntry(
-                        SyncWaitReason::FileIssue, true, false,
-                        {},
-                        {},
-                        {sbp->scanBlockedLocalPath, PathProblem::FilesystemErrorIdentifyingFolderContent},
-                        {}));
-=======
                     LOG_verbose << "Locked file(s) fingerprint inside this path (resulting in scan blocked path): " << sbp->scanBlockedLocalPath;
->>>>>>> 97fb46f4
                 }
                 ++i;
             }
