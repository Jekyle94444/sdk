/**
 * @file sync.cpp
 * @brief Class for synchronizing local and remote trees
 *
 * (c) 2013-2014 by Mega Limited, Auckland, New Zealand
 *
 * This file is part of the MEGA SDK - Client Access Engine.
 *
 * Applications using the MEGA API must present a valid application key
 * and comply with the the rules set forth in the Terms of Service.
 *
 * The MEGA SDK is distributed in the hope that it will be useful,
 * but WITHOUT ANY WARRANTY; without even the implied warranty of
 * MERCHANTABILITY or FITNESS FOR A PARTICULAR PURPOSE.
 *
 * @copyright Simplified (2-clause) BSD License.
 *
 * You should have received a copy of the license along with this
 * program.
 */
#include <cctype>
#include <memory>
#include <type_traits>
#include <unordered_set>
#include <future>

#include "mega.h"

#ifdef ENABLE_SYNC
#include "mega/sync.h"
#include "mega/megaapp.h"
#include "mega/transfer.h"
#include "mega/megaclient.h"
#include "mega/base64.h"
#include "mega/heartbeats.h"

namespace mega {

const int Sync::SCANNING_DELAY_DS = 5;
const int Sync::EXTRA_SCANNING_DELAY_DS = 150;
const int Sync::FILE_UPDATE_DELAY_DS = 30;
const int Sync::FILE_UPDATE_MAX_DELAY_SECS = 60;
const dstime Sync::RECENT_VERSION_INTERVAL_SECS = 10800;

const unsigned Sync::MAX_CLOUD_DEPTH = 64;

#define SYNC_verbose if (syncs.mDetailedSyncLogging) LOG_verbose

ChangeDetectionMethod changeDetectionMethodFromString(const string& method)
{
    static const auto notifications =
      changeDetectionMethodToString(CDM_NOTIFICATIONS);
    static const auto scanning =
      changeDetectionMethodToString(CDM_PERIODIC_SCANNING);

    if (method == notifications)
        return CDM_NOTIFICATIONS;

    if (method == scanning)
        return CDM_PERIODIC_SCANNING;

    return CDM_UNKNOWN;
}

string changeDetectionMethodToString(const ChangeDetectionMethod method)
{
    switch (method)
    {
    case CDM_NOTIFICATIONS:
        return "notifications";
    case CDM_PERIODIC_SCANNING:
        return "scanning";
    default:
        return "unknown";
    }
}

class ScopedSyncPathRestore {
    SyncPath& path;
    size_t length1, length2, length3;
public:

    // On destruction, puts the LocalPath length back to what it was on construction of this class

    ScopedSyncPathRestore(SyncPath& p)
        : path(p)
        , length1(p.localPath.localpath.size())
        , length2(p.syncPath.size())
        , length3(p.cloudPath.size())
    {
    }

    ~ScopedSyncPathRestore()
    {
        path.localPath.localpath.resize(length1);
        path.syncPath.resize(length2);
        path.cloudPath.resize(length3);
    };
};

bool SyncPath::appendRowNames(const syncRow& row, FileSystemType filesystemType)
{
    if (row.isNoName())
    {
        auto noName = string("NO_NAME");

        // Multiple no name triplets?
        if (row.hasClashes())
            noName += "S";

        cloudPath += "/" + noName;
        localPath.appendWithSeparator(LocalPath::fromRelativePath(noName), true);
        syncPath += "/" + noName;

        return true;
    }

    // add to localPath
    if (row.fsNode)
    {
        localPath.appendWithSeparator(row.fsNode->localname, true);
    }
    else if (row.syncNode)
    {
        localPath.appendWithSeparator(row.syncNode->localname, true);
    }
    else if (row.cloudNode)
    {
        // this is the local name used when downsyncing a cloud name, if previously unmatched
        localPath.appendWithSeparator(LocalPath::fromRelativeName(row.cloudNode->name, *syncs.fsaccess, filesystemType), true);
    }
    else if (!row.cloudClashingNames.empty() || !row.fsClashingNames.empty())
    {
        // so as not to mislead in logs etc
        localPath.appendWithSeparator(LocalPath::fromRelativeName("<<<clashing>>>", *syncs.fsaccess, filesystemType), true);
    }
    else
    {
        // this is a legitimate case; eg. we only had a syncNode and it is removed in resolve_delSyncNode
        return false;
    }

    // add to cloudPath
    cloudPath += "/";
    CloudNode cn;
    if (row.cloudNode)
    {
        cloudPath += row.cloudNode->name;
    }
    else if (row.syncNode && syncs.lookupCloudNode(row.syncNode->syncedCloudNodeHandle, cn,
        nullptr, nullptr, nullptr, nullptr, nullptr, Syncs::LATEST_VERSION))
    {
        cloudPath += cn.name;
    }
    else if (row.syncNode)
    {
        cloudPath += row.syncNode->toName_of_localname;
    }
    else if (row.fsNode)
    {
        cloudPath += row.fsNode->localname.toName(*syncs.fsaccess);
    }
    else if (!row.cloudClashingNames.empty() || !row.fsClashingNames.empty())
    {
        // so as not to mislead in logs etc
        cloudPath += "<<<clashing>>>";
    }
    else
    {
        // this is a legitimate case; eg. we only had a syncNode and it is removed in resolve_delSyncNode
        return false;
    }

    // add to syncPath
    syncPath += "/";
    if (row.cloudNode)
    {
        syncPath += row.cloudNode->name;
    }
    else if (row.syncNode)
    {
        syncPath += row.syncNode->toName_of_localname;
    }
    else if (row.fsNode)
    {
        syncPath += row.fsNode->localname.toName(*syncs.fsaccess);
    }
    else if (!row.cloudClashingNames.empty() || !row.fsClashingNames.empty())
    {
        // so as not to mislead in logs etc
        syncPath += "<<<clashing>>>";
    }
    else
    {
        // this is a legitimate case; eg. we only had a syncNode and it is removed in resolve_delSyncNode
        return false;
    }

    return true;
}

LocalPath SyncThreadsafeState::syncTmpFolder() const
{
    lock_guard<mutex> g(mMutex);
    return mSyncTmpFolder;
}

void SyncThreadsafeState::setSyncTmpFolder(const LocalPath& tmpFolder)
{
    lock_guard<mutex> g(mMutex);
    mSyncTmpFolder = tmpFolder;
}

void SyncThreadsafeState::addExpectedUpload(NodeHandle parentHandle, const string& name, weak_ptr<SyncUpload_inClient> wp)
{
    lock_guard<mutex> g(mMutex);
    mExpectedUploads[toNodeHandle(parentHandle) + ":" + name] = wp;
    LOG_verbose << "Expecting upload-putnode " << (toNodeHandle(parentHandle) + ":" + name);
}

void SyncThreadsafeState::removeExpectedUpload(NodeHandle parentHandle, const string& name)
{
    lock_guard<mutex> g(mMutex);
    mExpectedUploads.erase(toNodeHandle(parentHandle) + ":" + name);
    LOG_verbose << "Unexpecting upload-putnode " << (toNodeHandle(parentHandle) + ":" + name);
}

shared_ptr<SyncUpload_inClient> SyncThreadsafeState::isNodeAnExpectedUpload(NodeHandle parentHandle, const string& name)
{
    lock_guard<mutex> g(mMutex);
    auto it = mExpectedUploads.find(toNodeHandle(parentHandle) + ":" + name);
    return it == mExpectedUploads.end() ? nullptr : it->second.lock();
}


void SyncThreadsafeState::adjustTransferCounts(bool upload, int32_t adjustQueued, int32_t adjustCompleted, m_off_t adjustQueuedBytes, m_off_t adjustCompletedBytes)
{
    lock_guard<mutex> g(mMutex);
    auto& tc = upload ? mTransferCounts.mUploads : mTransferCounts.mDownloads;

    assert(adjustQueued >= 0 || tc.mPending);
    assert(adjustCompleted >= 0 || tc.mCompleted);

    assert(adjustQueuedBytes >= 0 || tc.mPendingBytes);
    assert(adjustCompletedBytes >= 0 || tc.mCompletedBytes);

    tc.mPending += adjustQueued;
    tc.mCompleted += adjustCompleted;
    tc.mPendingBytes += adjustQueuedBytes;
    tc.mCompletedBytes += adjustCompletedBytes;

    if (!tc.mPending && tc.mCompletedBytes == tc.mPendingBytes)
    {
        tc.mCompletedBytes = 0;
        tc.mPendingBytes = 0;
    }
}

void SyncThreadsafeState::transferBegin(direction_t direction, m_off_t numBytes)
{
    adjustTransferCounts(direction == PUT, 1, 0, numBytes, 0);
}

void SyncThreadsafeState::transferComplete(direction_t direction, m_off_t numBytes)
{
    adjustTransferCounts(direction == PUT, -1, 1, 0, numBytes);
}

void SyncThreadsafeState::transferFailed(direction_t direction, m_off_t numBytes)
{
    adjustTransferCounts(direction == PUT, -1, 1, -numBytes, 0);
}

SyncTransferCounts SyncThreadsafeState::transferCounts() const
{
    lock_guard<mutex> guard(mMutex);

    return mTransferCounts;
}

SyncConfig::SyncConfig(LocalPath localPath,
                       std::string name,
                       NodeHandle remoteNode,
                       const std::string &remotePath,
                       const fsfp_t localFingerprint,
                       const LocalPath& externalDrivePath,
                       const bool enabled,
                       const SyncConfig::Type syncType,
                       const SyncError error,
                       const SyncWarning warning,
                       mega::handle hearBeatID)
    : mEnabled(enabled)
    , mLocalPath(std::move(localPath))
    , mName(std::move(name))
    , mRemoteNode(remoteNode)
    , mOriginalPathOfRemoteRootNode(remotePath)
    , mFilesystemFingerprint(localFingerprint)
    , mSyncType(syncType)
    , mError(error)
    , mWarning(warning)
    , mBackupId(hearBeatID)
    , mExternalDrivePath(externalDrivePath)
    , mBackupState(SYNC_BACKUP_NONE)
{}

bool SyncConfig::operator==(const SyncConfig& rhs) const
{
    return mEnabled == rhs.mEnabled
           && mExternalDrivePath == rhs.mExternalDrivePath
           && mLocalPath == rhs.mLocalPath
           && mName == rhs.mName
           && mRemoteNode == rhs.mRemoteNode
           && mOriginalPathOfRemoteRootNode == rhs.mOriginalPathOfRemoteRootNode
           && mFilesystemFingerprint == rhs.mFilesystemFingerprint
           && mSyncType == rhs.mSyncType
           && mError == rhs.mError
           && mBackupId == rhs.mBackupId
           && mWarning == rhs.mWarning
           && mBackupState == rhs.mBackupState;
}

bool SyncConfig::operator!=(const SyncConfig& rhs) const
{
    return !(*this == rhs);
}


bool SyncConfig::getEnabled() const
{
    return mEnabled;
}

void SyncConfig::setEnabled(bool enabled)
{
    mEnabled = enabled;
}

const LocalPath& SyncConfig::getLocalPath() const
{
    return mLocalPath;
}

SyncConfig::Type SyncConfig::getType() const
{
    return mSyncType;
}

bool SyncConfig::isBackup() const
{
    return mSyncType == TYPE_BACKUP;
}

bool SyncConfig::isExternal() const
{
    return !mExternalDrivePath.empty();
}

bool SyncConfig::isInternal() const
{
    return mExternalDrivePath.empty();
}

bool SyncConfig::stateFieldsChanged()
{
    bool changed = mError != mKnownError ||
                   mEnabled != mKnownEnabled ||
                   mKnownRunState != mRunState;

    if (changed)
    {
        mKnownError = mError;
        mKnownEnabled = mEnabled;
        mKnownRunState = mRunState;
    }
    return changed;
}

std::string SyncConfig::syncErrorToStr()
{
    return syncErrorToStr(mError);
}

std::string SyncConfig::syncErrorToStr(SyncError errorCode)
{
    switch(errorCode)
    {
    case NO_SYNC_ERROR:
        return "No error";
    case UNKNOWN_ERROR:
        return "Unknown error";
    case UNSUPPORTED_FILE_SYSTEM:
        return "File system not supported";
    case INVALID_REMOTE_TYPE:
        return "Remote node is not valid";
    case INVALID_LOCAL_TYPE:
        return "Local path is not valid";
    case INITIAL_SCAN_FAILED:
        return "Initial scan failed";
    case LOCAL_PATH_TEMPORARY_UNAVAILABLE:
        return "Local path temporarily unavailable";
    case LOCAL_PATH_UNAVAILABLE:
        return "Local path not available";
    case REMOTE_NODE_NOT_FOUND:
        return "Remote node not found";
    case STORAGE_OVERQUOTA:
        return "Reached storage quota limit";
    case ACCOUNT_EXPIRED:
        return "Account expired (business or Pro Flexi)";
    case FOREIGN_TARGET_OVERSTORAGE:
        return "Foreign target storage quota reached";
    case REMOTE_PATH_HAS_CHANGED:
        return "Remote path has changed";
    case REMOTE_NODE_MOVED_TO_RUBBISH:
        return "Remote node moved to Rubbish Bin";
    case SHARE_NON_FULL_ACCESS:
        return "Share without full access";
    case LOCAL_FILESYSTEM_MISMATCH:
        return "Local filesystem mismatch";
    case PUT_NODES_ERROR:
        return "Put nodes error";
    case ACTIVE_SYNC_BELOW_PATH:
        return "Active sync below path";
    case ACTIVE_SYNC_ABOVE_PATH:
        return "Active sync above path";
    case REMOTE_PATH_DELETED:
        assert(false);  // obsolete, should not happen
        return "Remote node has been deleted";
    case REMOTE_NODE_INSIDE_RUBBISH:
        return "Remote node is inside Rubbish Bin";
    case VBOXSHAREDFOLDER_UNSUPPORTED:
        return "Unsupported VBoxSharedFolderFS filesystem";
    case LOCAL_PATH_SYNC_COLLISION:
        return "Local path collides with an existing sync";
    case ACCOUNT_BLOCKED:
        return "Your account is blocked";
    case UNKNOWN_TEMPORARY_ERROR:
        return "Unknown temporary error";
    case TOO_MANY_ACTION_PACKETS:
        return "Too many changes in account, local state invalid";
    case LOGGED_OUT:
        return "Session closed";
    //case WHOLE_ACCOUNT_REFETCHED:
    //    return "The whole account was reloaded, missed updates could not have been applied in an orderly fashion";
    case MISSING_PARENT_NODE:
        return "Unable to figure out some node correspondence";
    case BACKUP_MODIFIED:
        return "Backup externally modified";
    case BACKUP_SOURCE_NOT_BELOW_DRIVE:
        return "Backup source path not below drive path.";
    case SYNC_CONFIG_WRITE_FAILURE:
        return "Unable to write sync config to disk.";
    case ACTIVE_SYNC_SAME_PATH:
        return "Active sync same path";
    case COULD_NOT_MOVE_CLOUD_NODES:
        return "Unable to move cloud nodes.";
    case COULD_NOT_CREATE_IGNORE_FILE:
        return "Unable to create initial ignore file.";
    case SYNC_CONFIG_READ_FAILURE:
        return "Unable to read sync configs from disk.";
    case UNKNOWN_DRIVE_PATH:
        return "Unknown drive path.";
    case INVALID_SCAN_INTERVAL:
        return "Invalid scan interval specified.";
    case NOTIFICATION_SYSTEM_UNAVAILABLE:
        return "Filesystem notification subsystem unavailable.";
    case UNABLE_TO_ADD_WATCH:
        return "Unable to add filesystem watch.";
    case UNABLE_TO_RETRIEVE_ROOT_FSID:
        return "Unable to retrieve sync root FSID.";
    case UNABLE_TO_OPEN_DATABASE:
        return "Unable to open state cache database.";
    case INSUFFICIENT_DISK_SPACE:
        return "Insufficient disk space.";
    case FAILURE_ACCESSING_PERSISTENT_STORAGE:
        return "Failure accessing to persistent storage";
    default:
        return "Undefined error";
    }
}

void SyncConfig::setBackupState(SyncBackupState state)
{
    assert(isBackup());

    mBackupState = state;
}

SyncBackupState SyncConfig::getBackupState() const
{
    return mBackupState;
}

const char* SyncConfig::synctypename(const SyncConfig::Type type)
{
    switch (type)
    {
    case SyncConfig::TYPE_BACKUP:
        return "BACKUP";
    case SyncConfig::TYPE_DOWN:
        return "DOWN";
    case SyncConfig::TYPE_UP:
        return "UP";
    case SyncConfig::TYPE_TWOWAY:
        return "TWOWAY";
    default:
        return "UNKNOWN";
    }
}

bool SyncConfig::synctypefromname(const string& name, Type& type)
{
    if (name == "BACKUP")
    {
        return type = TYPE_BACKUP, true;
    }
    if (name == "DOWN")
    {
        return type = TYPE_DOWN, true;
    }
    else if (name == "UP")
    {
        return type = TYPE_UP, true;
    }
    else if (name == "TWOWAY")
    {
        return type = TYPE_TWOWAY, true;
    }

    assert(!"Unknown sync type name.");

    return false;
}

SyncError SyncConfig::knownError() const
{
    return mKnownError;
}

bool SyncConfig::isScanOnly() const
{
    return mChangeDetectionMethod == CDM_PERIODIC_SCANNING;
}

string SyncConfig::getSyncDbStateCacheName(handle fsid, NodeHandle nh, handle userId) const
{
    handle tableid[3];
    tableid[0] = fsid;
    tableid[1] = nh.as8byte();
    tableid[2] = userId;

    string dbname;
    dbname.resize(sizeof tableid * 4 / 3 + 3);
    dbname.resize(Base64::btoa((byte*)tableid, sizeof tableid, (char*)dbname.c_str()));
    return dbname;
}

// new Syncs are automatically inserted into the session's syncs list
// and a full read of the subtree is initiated
Sync::Sync(UnifiedSync& us, const string& cdebris,
           const LocalPath& clocaldebris, bool cinshare, const string& logname)
: syncs(us.syncs)
, localroot(nullptr)
, mUnifiedSync(us)
, syncscanbt(us.syncs.rng)
, threadSafeState(new SyncThreadsafeState(us.mConfig.mBackupId, &syncs.mClient, us.mConfig.isBackup())) // assuming backups are only in Vault
{
    assert(syncs.onSyncThread());
    assert(cdebris.empty() || clocaldebris.empty());
    assert(!cdebris.empty() || !clocaldebris.empty());

    localroot.reset(new LocalNode(this));

    const SyncConfig& config = us.mConfig;

    syncs.lookupCloudNode(config.mRemoteNode,
                          cloudRoot,
                          &cloudRootPath,
                          nullptr,
                          nullptr,
                          nullptr,
                          nullptr,
                          Syncs::FOLDER_ONLY,
                          &cloudRootOwningUser);

    isnetwork = false;
    inshare = cinshare;
    tmpfa = NULL;
    syncname = logname; // can be updated to be more specific in logs

    localnodes[FILENODE] = 0;
    localnodes[FOLDERNODE] = 0;

    assert(mUnifiedSync.mConfig.mRunState == SyncRunState::Loading);

    mLocalPath = mUnifiedSync.mConfig.getLocalPath();

    mFilesystemType = syncs.fsaccess->getlocalfstype(mLocalPath);

    localroot->init(FOLDERNODE, NULL, mLocalPath, nullptr);  // the root node must have the absolute path.  We don't store shortname, to avoid accidentally using relative paths.
    localroot->setSyncedNodeHandle(config.mRemoteNode);
    localroot->setScanAgain(false, true, true, 0);
    localroot->setCheckMovesAgain(false, true, true);
    localroot->setSyncAgain(false, true, true);

    if (!cdebris.empty())
    {
        debris = cdebris;
        localdebrisname = LocalPath::fromRelativePath(debris);
        localdebris = localdebrisname;
        localdebris.prependWithSeparator(mLocalPath);
    }
    else
    {
        localdebrisname = clocaldebris.leafName();
        localdebris = clocaldebris;
    }

    // Should this sync make use of filesystem notifications?
    if (us.mConfig.mChangeDetectionMethod == CDM_NOTIFICATIONS)
    {
        // Notifications may be queueing from this moment
        dirnotify.reset(syncs.fsaccess->newdirnotify(*localroot, mLocalPath, &syncs.waiter));
    }

    // set specified fsfp or get from fs if none
    const auto cfsfp = mUnifiedSync.mConfig.mFilesystemFingerprint;
    if (cfsfp)
    {
        fsfp = cfsfp;
    }
    else
    {
        fsfp = syncs.fsaccess->fsFingerprint(mLocalPath);
    }

    fsstableids = syncs.fsaccess->fsStableIDs(mLocalPath);
    LOG_info << "Filesystem IDs are stable: " << fsstableids;


    auto fas = syncs.fsaccess->newfileaccess(false);

    if (fas->fopen(mLocalPath, true, false))
    {
        // get the fsid of the synced folder
        localroot->fsid_lastSynced = fas->fsid;

        // load LocalNodes from cache (only for internal syncs)
        // We are using SQLite in the no-mutex mode, so only access a database from a single thread.
        if (shouldHaveDatabase())
        {
            string dbname = config.getSyncDbStateCacheName(fas->fsid, config.mRemoteNode, syncs.mClient.me);

            // Check if the database exists on disk.
            us.mConfig.mDatabaseExists = syncs.mClient.dbaccess->probe(*syncs.fsaccess, dbname);

            // Note, we opened dbaccess in thread-safe mode
            statecachetable.reset(syncs.mClient.dbaccess->open(syncs.rng, *syncs.fsaccess, dbname, DB_OPEN_FLAG_RECYCLE |  DB_OPEN_FLAG_TRANSACTED));

            // Did the call above create the database?
            us.mConfig.mDatabaseExists |= !!statecachetable;

            // Don't bother trying to read the cache if we couldn't open the database.
            if (us.mConfig.mDatabaseExists)
            {
                readstatecache();
            }
        }
        us.mConfig.mRunState = us.mConfig.mTemporarilyPaused ? SyncRunState::Pause : SyncRunState::Run;

        mCaseInsensitive = determineCaseInsenstivity(false);
        LOG_debug << "Sync case insensitivity for " << mLocalPath << " is " << mCaseInsensitive;
    }
    else
    {
        LOG_err << "Could not open sync root folder: " << mLocalPath;
        us.mConfig.mRunState = SyncRunState::Disable;
    }
}

Sync::~Sync()
{
    assert(syncs.onSyncThread());

    // must be set to prevent remote mass deletion while rootlocal destructor runs
    mDestructorRunning = true;
    mUnifiedSync.mConfig.mRunState = mUnifiedSync.mConfig.mDatabaseExists ? SyncRunState::Suspend : SyncRunState::Disable;

    // unlock tmp lock
    tmpfa.reset();

    // Deleting localnodes after this will not remove them from the db.
    statecachetable.reset();

    // This will recursively delete all LocalNodes in the sync.
    // If they have transfers associated, the SyncUpload_inClient and SyncDownload_inClient will have their wasRequesterAbandoned flag set true
    localroot.reset();
}

bool Sync::isBackup() const
{
    assert(syncs.onSyncThread());
    return getConfig().isBackup();
}

bool Sync::isBackupAndMirroring() const
{
    assert(syncs.onSyncThread());
    return isBackup() &&
           getConfig().getBackupState() == SYNC_BACKUP_MIRROR;
}

bool Sync::isBackupMonitoring() const
{
    // only called from tests
    assert(!syncs.onSyncThread());
    return getConfig().getBackupState() == SYNC_BACKUP_MONITOR;
}

void Sync::setBackupMonitoring()
{
    assert(syncs.onSyncThread());
    auto& config = getConfig();

    assert(config.getBackupState() == SYNC_BACKUP_MIRROR);

    LOG_verbose << "Sync "
                << toHandle(config.mBackupId)
                << " transitioning to monitoring mode.";

    config.setBackupState(SYNC_BACKUP_MONITOR);

    syncs.saveSyncConfig(config);
}

bool Sync::shouldHaveDatabase() const
{
    return syncs.mClient.dbaccess && !mUnifiedSync.mConfig.isExternal();
}

void Sync::setSyncPaused(bool pause)
{
    assert(syncs.onSyncThread());

    getConfig().mTemporarilyPaused = pause;
    syncs.mSyncFlags->isInitialPass = true;
}

bool Sync::isSyncPaused() {
    assert(syncs.onSyncThread());

    return getConfig().mTemporarilyPaused;
}

void Sync::addstatecachechildren(uint32_t parent_dbid, idlocalnode_map* tmap, LocalPath& localpath, LocalNode *p, int maxdepth)
{
    assert(syncs.onSyncThread());

    auto range = tmap->equal_range(parent_dbid);

    // remove processed elements as we go, so we can then clean the database at the end.
    for (auto it = range.first; it != tmap->end() && it->first == parent_dbid; it = tmap->erase(it))
    {
        LocalNode* const l = it->second;

        auto preExisting = p->children.find(l->localname);
        if (preExisting != p->children.end())
        {
            // tidying up from prior versions of the SDK which might have duplicate LocalNodes
            LOG_debug << "Removing duplicate LocalNode: " << preExisting->second->debugGetParentList();
            delete preExisting->second;   // also detaches and preps removal from db
            assert(p->children.find(l->localname) == p->children.end());
            // l will be added in its place.  Later entries were the ones used by the old algorithm
        }

        ScopedLengthRestore restoreLen(localpath);

        localpath.appendWithSeparator(l->localname, true);

        handle fsid = l->fsid_lastSynced;
        m_off_t size = l->syncedFingerprint.size;

        // clear localname to force newnode = true in setnameparent
        l->localname.clear();

        // if we already have the shortname from database, use that, otherwise (db is from old code) look it up
        std::unique_ptr<LocalPath> shortname;
        if (l->slocalname_in_db)
        {
            // null if there is no shortname, or the shortname matches the localname.
            shortname.reset(l->slocalname.release());
        }
        else
        {
            shortname = syncs.fsaccess->fsShortname(localpath);
        }

        l->init(l->type, p, localpath, nullptr);

        l->syncedFingerprint.size = size;
        l->setSyncedFsid(fsid, syncs.localnodeBySyncedFsid, l->localname, std::move(shortname));
        l->setSyncedNodeHandle(l->syncedCloudNodeHandle);
        l->oneTimeUseSyncedFingerprintInScan = true;

        if (!l->slocalname_in_db)
        {
            statecacheadd(l);
            if (insertq.size() > 50000)
            {
                DBTableTransactionCommitter committer(statecachetable);
                cachenodes();  // periodically output updated nodes with shortname updates, so people who restart megasync still make progress towards a fast startup
            }
        }

        if (maxdepth)
        {
            addstatecachechildren(l->dbid, tmap, localpath, l, maxdepth - 1);
        }
    }
}

void Sync::readstatecache()
{
    assert(syncs.onSyncThread());

    string cachedata;
    idlocalnode_map tmap;
    uint32_t cid;

    LOG_debug << syncname << "Sync " << toHandle(getConfig().mBackupId) << " about to load from db";

    statecachetable->rewind();
    unsigned numLocalNodes = 0;

    // bulk-load cached nodes into tmap
    assert(!memcmp(syncs.syncKey.key, syncs.mClient.key.key, sizeof(syncs.syncKey.key)));
    while (statecachetable->next(&cid, &cachedata, &syncs.syncKey))
    {
        uint32_t parentID = 0;

        if (auto l = LocalNode::unserialize(*this, cachedata, parentID))
        {
            l->dbid = cid;
            tmap.emplace(parentID, l.release());
            numLocalNodes += 1;
        }
    }

    // recursively build LocalNode tree
    {
        DBTableTransactionCommitter committer(statecachetable);
        LocalPath pathBuffer = localroot->localname; // don't let localname be appended during recurse
        addstatecachechildren(0, &tmap, pathBuffer, localroot.get(), 100);

        if (!tmap.empty())
        {
            // if there is anything left in tmap, those are orphan nodes - tidy up the db
            LOG_debug << "Removing " << tmap.size() << " LocalNode orphans from db";
            for (auto& ln : tmap)
            {
                statecachedel(ln.second);
            }
        }
    }
    cachenodes();

    LOG_debug << syncname << "Sync " << toHandle(getConfig().mBackupId) << " loaded from db with " << numLocalNodes << " sync nodes";

    localroot->setScanAgain(false, true, true, 0);
}

SyncConfig& Sync::getConfig()
{
    return mUnifiedSync.mConfig;
}

const SyncConfig& Sync::getConfig() const
{
    return mUnifiedSync.mConfig;
}

// remove LocalNode from DB cache
void Sync::statecachedel(LocalNode* l)
{
    assert(syncs.onSyncThread());
    assert(l->sync == this);

    if (!statecachetable)
    {
        return;
    }

    if (l->dbid && statecachetable)
    {
        statecachetable->del(l->dbid);
    }
    l->dbid = 0;

    insertq.erase(l);
}

// insert LocalNode into DB cache
void Sync::statecacheadd(LocalNode* l)
{
    assert(syncs.onSyncThread());
    assert(l->sync == this);

    if (!statecachetable)
    {
        return;
    }

    if (l->type < 0)
    {
        LOG_verbose << syncname << "Leaving type " << l->type << " out of DB, (scan blocked/symlink/reparsepoint/systemhidden etc): " << l->getLocalPath();
        return;
    }

    insertq.insert(l);
    assert(l != localroot.get());
    assert(l->parent);
}

void Sync::cachenodes()
{
    assert(syncs.onSyncThread());

    // Purge the queues if we have no state cache.
    if (!statecachetable)
    {
        insertq.clear();
        return;
    }

    if (insertq.size())
    {
        LOG_debug << syncname << "Saving LocalNode database with " << insertq.size() << " additions";

        DBTableTransactionCommitter committer(statecachetable);

        // additions - we iterate until completion or until we get stuck
        bool added;

        do {
            added = false;

            for (set<LocalNode*>::iterator it = insertq.begin(); it != insertq.end(); )
            {
                assert((*it)->type >= 0);
                assert((*it)->sync == this);
                assert((*it)->parent->parent || (*it)->parent == localroot.get());
                if ((*it)->parent->dbid || (*it)->parent == localroot.get())
                {
                    // add once we know the parent dbid so that the parent/child structure is correct in db
                    assert(!memcmp(syncs.syncKey.key, syncs.mClient.key.key, sizeof(syncs.syncKey.key)));
                    statecachetable->put(MegaClient::CACHEDLOCALNODE, *it, &syncs.syncKey);
                    insertq.erase(it++);
                    added = true;
                }
                else it++;
            }
        } while (added);

        if (insertq.size())
        {
            LOG_err << "LocalNode caching did not complete";
            assert(false);
        }
    }
}

void Sync::changestate(SyncError newSyncError, bool newEnableFlag, bool notifyApp, bool keepSyncDb)
{
    mUnifiedSync.changeState(newSyncError, newEnableFlag, notifyApp, keepSyncDb);
}

void UnifiedSync::changeState(SyncError newSyncError, bool newEnableFlag, bool notifyApp, bool keepSyncDb)
{
    assert(syncs.onSyncThread());

    // External backups should not auto-start
    newEnableFlag &= mConfig.isInternal();

    assert(!(newSyncError == DECONFIGURING_SYNC && keepSyncDb));
    assert(!(newEnableFlag && !keepSyncDb));

    if (!keepSyncDb)
    {
        if (mSync && mSync->statecachetable)
        {
            // flush our data structures before we close it.
            mSync->cachenodes();

            // remove the LocalNode database files on sync disablement (historic behaviour; sync re-enable with LocalNode state from non-matching SCSN is not supported (yet))
            mSync->statecachetable->remove();
            mSync->statecachetable.reset();
        }
        else
        {
            // delete the database file directly since we don't have an object for it
            auto fas = syncs.fsaccess->newfileaccess(false);
            if (fas->fopen(mConfig.mLocalPath, true, false))
            {
                string dbname = mConfig.getSyncDbStateCacheName(fas->fsid, mConfig.mRemoteNode, syncs.mClient.me);

                LocalPath dbPath;
                syncs.mClient.dbaccess->checkDbFileAndAdjustLegacy(*syncs.fsaccess, dbname, DB_OPEN_FLAG_TRANSACTED, dbPath);

                LOG_debug << "Deleting sync database at: " << dbPath;
                syncs.fsaccess->unlinklocal(dbPath);
            }
        }
        mConfig.mDatabaseExists = false;
    }

    if (newSyncError != NO_SYNC_ERROR && mSync && mSync->statecachetable)
    {
        // if we are keeping the db and unloading the sync,
        // prevent any more changes to it from this point
        mSync->cachenodes();
        mSync->statecachetable.reset();
    }

    mConfig.mError = newSyncError;
    mConfig.setEnabled(newEnableFlag);

    if (newSyncError)
    {
        mConfig.mRunState = mConfig.mDatabaseExists ? SyncRunState::Suspend : SyncRunState::Disable;
    }

    changedConfigState(!!syncs.mSyncConfigStore, notifyApp);
    mNextHeartbeat->updateSPHBStatus(*this);
}

// walk localpath and return corresponding LocalNode and its parent
// localpath must be relative to l or start with the root prefix if l == NULL
// localpath must be a full sync path, i.e. start with localroot->localname
// NULL: no match, optionally returns residual path
LocalNode* Sync::localnodebypath(LocalNode* l, const LocalPath& localpath, LocalNode** parent, LocalPath* outpath, bool fromOutsideThreadAlreadyLocked)
{
    assert(syncs.onSyncThread() || fromOutsideThreadAlreadyLocked);
    assert(!outpath || outpath->empty());

    size_t subpathIndex = 0;

    if (!l)
    {
        // verify matching localroot prefix - this should always succeed for
        // internal use
        if (!localroot->localname.isContainingPathOf(localpath, &subpathIndex))
        {
            if (parent)
            {
                *parent = NULL;
            }

            return NULL;
        }

        l = localroot.get();
    }

    if (localpath.empty())
    {
        if (outpath) outpath->clear();
        if (parent) *parent = l->parent;
        return l;
    }

    LocalPath component;

    while (localpath.nextPathComponent(subpathIndex, component))
    {
        if (parent)
        {
            *parent = l;
        }

        localnode_map::iterator it;
        if ((it = l->children.find(component)) == l->children.end()
            && (it = l->schildren.find(component)) == l->schildren.end())
        {
            // no full match: store residual path, return NULL with the
            // matching component LocalNode in parent
            if (outpath)
            {
                *outpath = std::move(component);
                auto remainder = localpath.subpathFrom(subpathIndex);
                if (!remainder.empty())
                {
                    outpath->appendWithSeparator(remainder, false);
                }
            }

            return NULL;
        }

        l = it->second;
    }

    // full match: no residual path, return corresponding LocalNode
    if (outpath)
    {
        outpath->clear();
    }
    return l;
}

bool Sync::determineCaseInsenstivity(bool secondTry)
{
    assert(mLocalPath == getConfig().mLocalPath);

    auto da = unique_ptr<DirAccess>(syncs.fsaccess->newdiraccess());
    auto lp = mLocalPath;
    if (da->dopen(&lp, NULL, false))
    {
        LocalPath leafName;
        nodetype_t dirEntryType;
        while (da->dnext(lp, leafName, false, &dirEntryType))
        {
            auto uc = Utils::toUpperUtf8(leafName.toPath(false));
            auto lc = Utils::toLowerUtf8(leafName.toPath(false));

            if (uc == lc) continue;

            auto lpuc = mLocalPath;
            auto lplc = mLocalPath;

            lpuc.appendWithSeparator(LocalPath::fromRelativePath(uc), true);
            lplc.appendWithSeparator(LocalPath::fromRelativePath(lc), true);

            LOG_debug << "Testing sync case sensitivity with " << lpuc << " vs " << lplc;

            auto fa1 = syncs.fsaccess->newfileaccess();
            auto fa2 = syncs.fsaccess->newfileaccess();

            bool opened1 = fa1->fopen(lpuc, true, false, nullptr, false, true);
            fa1->closef();
            bool opened2 = fa2->fopen(lplc, true, false, nullptr, false, true);
            fa2->closef();

            opened1 = opened1 && fa1->fsidvalid;
            opened2 = opened2 && fa2->fsidvalid;

            if (!opened1 && !opened2) continue;

            if (opened1 != opened2) return false;

            return fa1->fsidvalid && fa2->fsidvalid && fa1->fsid == fa1->fsid;
        }
    }

    if (secondTry)
    {
        // If we didn't figure it out, it may be a read-only empty folder, in which case it's irrelevant whether the fs is case insensitive
        LOG_debug << "We could not determine case sensitivity even after attempting to create a local sync .debris folder.  Using platform default";
#if defined(WIN32) || defined(__APPLE__)
        return true;
#else
        return false;
#endif
    }

    // we didn't find any files/folders that could be tested for case sensitivity.
    // so create the debris folder (if we can) and retry
    createDebrisTmpLockOnce();
    return determineCaseInsenstivity(true);
}



void Sync::createDebrisTmpLockOnce()
{
    assert(syncs.onSyncThread());

    if (!tmpfa)
    {
        tmpfa = syncs.fsaccess->newfileaccess();

        int i = 3;
        while (i--)
        {

            LocalPath localfilename = localdebris;
            if (syncs.fsaccess->mkdirlocal(localfilename, true, false))
            {
                LOG_verbose << syncname << "Created local sync debris folder";
            }

            LocalPath tmpname = LocalPath::fromRelativePath("tmp");
            localfilename.appendWithSeparator(tmpname, true);
            if (syncs.fsaccess->mkdirlocal(localfilename, false, false))
            {
                LOG_verbose << syncname << "Created local sync debris tmp folder";
            }

            tmpfaPath = localfilename;

            // lock it
            LocalPath lockname = LocalPath::fromRelativePath("lock");
            localfilename.appendWithSeparator(lockname, true);

            if (tmpfa->fopen(localfilename, false, true))
            {
                LOG_verbose << syncname << "Locked local sync debris tmp lock file";
                break;
            }
        }

        // if we failed to create the tmp dir three times in a row, fall
        // back to the sync's root
        if (i < 0)
        {
            tmpfa.reset();
            tmpfaPath = getConfig().mLocalPath;
        }

        threadSafeState->setSyncTmpFolder(tmpfaPath);
    }
}

bool SyncStallInfo::empty() const
{
    return cloud.empty() && local.empty();
}

bool SyncStallInfo::waitingCloud(const string& mapKeyPath, SyncStallEntry&& e)
{
    for (auto i = cloud.begin(); i != cloud.end(); )
    {
        // No need to add a new entry as we've already reported some parent.
        if (IsContainingCloudPathOf(i->first, mapKeyPath) && e.reason == i->second.reason)
            return false;

        // Remove entries that are below cloudPath1.
        if (IsContainingCloudPathOf(mapKeyPath, i->first) && e.reason == i->second.reason)
        {
            i = cloud.erase(i);
            continue;
        }

        // Check the next entry.
        ++i;
    }

    // Add a new entry.
    cloud.emplace(mapKeyPath, move(e));
    return true;
}

bool SyncStallInfo::waitingLocal(const LocalPath& mapKeyPath, SyncStallEntry&& e)
{
    for (auto i = local.begin(); i != local.end(); )
    {
        if (i->first.isContainingPathOf(mapKeyPath) && e.reason == i->second.reason)
            return false;

        if (mapKeyPath.isContainingPathOf(i->first) && e.reason == i->second.reason)
        {
            i = local.erase(i);
            continue;
        }

        ++i;
    }

    local.emplace(mapKeyPath, move(e));
    return true;
}

bool SyncStallInfo::hasImmediateStallReason() const
{
    for (auto& i : cloud)
    {
        if (i.second.alertUserImmediately)
        {
            return true;
        }
    }
    for (auto& i : local)
    {
        if (i.second.alertUserImmediately)
        {
            return true;
        }
    }
    return false;
}

struct ProgressingMonitor
{
    bool resolved = false;
    SyncFlags& sf;
    ProgressingMonitor(Syncs& syncs) : sf(*syncs.mSyncFlags) {}

    bool isContainingNodePath(const string& a, const string& b)
    {
        return a.size() <= b.size() &&
            !memcmp(a.c_str(), b.c_str(), a.size()) &&
            (a.size() == b.size() || b[a.size()] == '/');
    }

    void waitingCloud(const string& mapKeyPath, SyncStallEntry&& e)
    {
        // the caller has a path in the cloud that an operation is in progress for, or can't be dealt with yet.
        // update our list of subtree roots containing such paths
        resolved = true;

        sf.stall.waitingCloud(mapKeyPath, move(e));
    }

    void waitingLocal(const LocalPath& mapKeyPath, SyncStallEntry&& e)
    {
        // the caller has a local path that an operation is in progress for, or can't be dealt with yet.
        // update our list of subtree roots containing such paths
        resolved = true;

        sf.stall.waitingLocal(mapKeyPath, move(e));
    }

    void noResult()
    {
        // call this if we are still waiting but for something certain to complete
        // and for which we don't need to report a path
        resolved = true;
    }

    // For brevity in programming, if none of the above occurred,
    // the destructor records that we are progressing (ie, not stalled).
    ~ProgressingMonitor()
    {
        if (!resolved)
        {
            sf.noProgress = false;
            sf.noProgressCount = 0;
        }
    }
};


bool Sync::checkLocalPathForMovesRenames(syncRow& row, syncRow& parentRow, SyncPath& fullPath, bool& rowResult, bool belowRemovedCloudNode)
{
    // We have detected that this LocalNode might be a move/rename target (the moved-to location).
    // Ie, there is a new/different FSItem in this row.
    // This function detects whether this is in fact a move or not, and takes care of performing the corresponding cloud move
    // If we do determine it's a move, then we perform the corresponding move in the cloud.
    // Of course that's not instant, so we need to wait until the move completes (or fails)
    // In order to keep track of that, we put a shared_ptr to the move-tracking object into this LocalNode's rare fields.
    // The client thread actually performing the move will update flags in that object, or it might release its shared_ptr to the move object.
    // In the meantime this thread can continue recursing and iterate over the tree multiple times until the move is resolved.
    // We don't recurse below the moved-from or moved-to node in the meantime though as that would cause incorrect decisions to be made.
    // (well we do but in a very limited capacity, only checking if the cloud side has new nodes to detect crossed-over moves)
    // If the move/rename is successful, then on one of those iterations we will detect it as a synced row in
    // resolve_rowMatched.   That function will update our data structures, moving the sub-LocalNodes from the
    // moved-from LocalNode to the moved-to LocalNode.  Later the moved-from LocalNode will be removed as it has no FSNode or CloudNode.
    // So yes that means we do briefly have two LocalNodes for a the single moved file/folder while the move goes on.
    // That's convenient algorithmicaly for tracking the move, and also it's not safe to delete the old node early
    // as it might have come from a parent folder, which in data structures in the recursion stack are referring to.
    // If the move/rename fails, it's likely because the move is no longer appropriate, eg new parent folder
    // is missing.  In that case, we clean up the data structure and let the algorithm make a new choice.

    assert(syncs.onSyncThread());

    // New or different FSNode at this row.  Check if this node is where a filesystem item moved to.

    if (row.fsNode->type == TYPE_DONOTSYNC)
    {
        return false;
    }

    if (row.fsNode->type == TYPE_SPECIAL)
    {
        auto message = "special file";
        auto problem = PathProblem::DetectedHardLink;

        if (row.fsNode->isSymlink)
        {
            message = "symlink";
            problem = PathProblem::DetectedSymlink;
        }

        ProgressingMonitor monitor(syncs);

        monitor.waitingLocal(fullPath.localPath, SyncStallEntry(SyncWaitReason::FileIssue, true, false,
            {},
            {},
            {fullPath.localPath, problem},
            {}));


        LOG_debug << syncname
                  << "Checked path is a "
                  << message
                  << ", blocked: "
                  << fullPath.localPath;

        return rowResult = false, true;
    }
    else if (row.syncNode && row.syncNode->type != row.fsNode->type)
    {
        LOG_debug << syncname << "checked path does not have the same type, blocked: " << fullPath.localPath;

        ProgressingMonitor monitor(syncs);
        monitor.waitingLocal(fullPath.localPath, SyncStallEntry(
            SyncWaitReason::FolderMatchedAgainstFile, true, false,
            {fullPath.cloudPath}, {},
            {fullPath.localPath}, {}));

        rowResult = false;
        return true;
    }
    else
    {
        // Convenience.
        using MovePending = LocalNode::RareFields::MovePending;

        // Valid only if:
        // - We were part of a move that was pending due to unstable files.
        // - Those files have now become stable.
        //
        // If this pointer is valid, it means that the source has stabilized
        // and that we don't need to check it again.
        shared_ptr<MovePending> pendingTo;

        if (auto* s = row.syncNode)
        {
            // Do w have any rare fields?
            if (s->hasRare())
            {
                // Move is pending?
                if (auto& movePendingTo = s->rare().movePendingTo)
                {
                    // Check if the source/target has stabilized.
                    if (checkIfFileIsChanging(*row.fsNode, movePendingTo->sourcePath))
                    {
                        ProgressingMonitor monitor(syncs);

                        // Let the engine know why we're not making any progress.
                        monitor.waitingLocal(movePendingTo->sourcePath, SyncStallEntry(
                            SyncWaitReason::FileIssue, false, false,
                            {}, {},
                            {movePendingTo->sourcePath, PathProblem::FileChangingFrequently}, {}));

                        // Source and/or target is still unstable.
                        return rowResult = false, true;
                    }

                    // Source and target have become stable.
                    pendingTo = std::move(movePendingTo);
                }

                // Move is (was) in progress?
                if (auto& moveToHere = s->rare().moveToHere)
                {
                    if (moveToHere->failed)
                    {
                        // Move's failed. Try again.
                        moveToHere->syncCodeProcessedResult = true;
                        moveToHere.reset();
                        s->updateMoveInvolvement();
                    }
                    else
                    {
                        if (moveToHere->succeeded &&
                            s->rare().moveFromHere.get() == moveToHere.get())
                        {
                            // case insensitive rename is complete
                            s->rare().moveFromHere.reset();
                            s->rare().moveToHere.reset();
                            s->updateMoveInvolvement();
                            row.suppressRecursion = true;
                            rowResult = false;
                            // pass through to resolve_rowMatched on this pass, if appropriate
                            row.syncNode->setSyncAgain(false, true, false);
                            return false;
                        }

                        // Move's in progress.
                        //
                        // Revisit when the move is complete.
                        // In the mean time, don't recurse below this node.
                        row.suppressRecursion = true;
                        rowResult = false;

                        // When false, we can visit resolve_rowMatched(...).
                        return !moveToHere->succeeded;
                    }
                }

                // Unlink in progress?
                if (!s->rare().unlinkHere.expired())
                {
                    // Don't recurse into our children.
                    row.suppressRecursion = true;

                    // Row isn't synced.
                    rowResult = false;

                    // Move isn't complete.
                    return true;
                }
            }
        }

        // we already checked fsid differs before calling

        // This line can be useful to uncomment for debugging, but it does add a lot to the log.
        //SYNC_verbose << "Is this a local move destination, by fsid " << toHandle(row.fsNode->fsid) << " at " << logTriplet(row, fullPath);

        // find where this fsid used to be, and the corresponding cloud Node is the one to move (provided it hasn't also moved)
        // Note that it's possible that there are multiple LocalNodes with this synced fsid, due to chained moves for example.
        // We want the one that does have the corresponding synced Node still present on the cloud side.

        // also possible: was the file overwritten by moving an existing file over it?

        if (LocalNode* sourceSyncNode = syncs.findLocalNodeBySyncedFsid(row.fsNode->fsid, fullPath.localPath, row.fsNode->type, row.fsNode->fingerprint, this, nullptr, cloudRootOwningUser))   // todo: maybe null for sync* to detect moves between sync?
        {
            // We've found a node associated with the local file's FSID.

            assert(parentRow.syncNode);
            ProgressingMonitor monitor(syncs);

            // Are we moving an ignore file?
            if (row.isIgnoreFile() || sourceSyncNode->isIgnoreFile())
            {
                // Then it's not subject to move processing.
                return false;
            }

            // Is the move target excluded?
            if (parentRow.exclusionState(*row.fsNode) != ES_INCLUDED)
            {
                // Then don't perform the move.
                return false;
            }

            auto markSiblingSourceRow = [&]() {
                if (!row.rowSiblings)
                    return false;

                if (sourceSyncNode->parent != parentRow.syncNode)
                    return false;

                for (auto& sibling : *row.rowSiblings)
                {
                    if (sibling.syncNode == sourceSyncNode)
                    {
                        sibling.itemProcessed = true;
                        sibling.syncNode->setSyncAgain(true, false, false);
                        return true;
                    }
                }

                return false;
            };

            if (!row.syncNode)
            {
                if (!resolve_makeSyncNode_fromFS(row, parentRow, fullPath, false))
                {
                    // this can happen if eg. we can't read the fingerprint
                    monitor.waitingLocal(sourceSyncNode->getLocalPath(), SyncStallEntry(
                        SyncWaitReason::FileIssue, false, false,
                        {}, {},
                        {sourceSyncNode->getLocalPath(), PathProblem::CannotFingerprintFile}, {}));

                    row.suppressRecursion = true;
                    return rowResult = false, true;
                }
                assert(row.syncNode);
            }

            row.syncNode->namesSynchronized = sourceSyncNode->namesSynchronized;
            row.syncNode->setCheckMovesAgain(true, false, false);

            // Is the source's exclusion state well-defined?
            if (sourceSyncNode->exclusionState() == ES_UNKNOWN)
            {
                // Let the engine know why we can't perform the move.
                monitor.waitingLocal(sourceSyncNode->getLocalPath(), SyncStallEntry(
                    SyncWaitReason::FileIssue, false, false,
                    {}, {},
                    {sourceSyncNode->getLocalPath(), PathProblem::IgnoreRulesUnknown}, {}));

                // In some cases the move source may be below the target.
                //
                // This flag is necessary so that we continue to descend down
                // from the move target to the source such that we recompute
                // the source's exclusion state.
                //
                // TODO: Should we only set this flag if the source is below
                //       the target?
                row.recurseBelowRemovedFsNode = true;
                row.suppressRecursion = true;

                // Attempt the move later.
                return rowResult = false, true;
            }

            // Sanity.
            assert(sourceSyncNode->exclusionState() == ES_INCLUDED);

            // Check if the move source is still present and has the same
            // FSID as the target. If it does, we've encountered a hard link
            // and need to stall.
            //
            // If we don't stall, we'll trigger an infinite rename loop.
            {
                auto sourcePath = sourceSyncNode->getLocalPath();
                auto targetPath = fullPath.localPath;

                auto sourceFSID = syncs.fsaccess->fsidOf(sourcePath, false, false);  // skipcasecheck == false here so we only get the fsid for an exact name match
                auto targetFSID = syncs.fsaccess->fsidOf(targetPath, false, false);  // recheck this node again to be 100% confident there are two FSNodes with the same fsid

                if (sourcePath == targetPath)
                {
                    // if we run the pre-rework sync code against the same database,
                    // sometimes we end up with duplicate LocalNodes that then make it seem
                    // that we have hard links.
                    LOG_warn << "Possible duplicate LocalNode at " << sourceSyncNode->debugGetParentList() << " vs " << row.syncNode->debugGetParentList();
                    return rowResult = false, true;
                }
                else if (sourceFSID != UNDEF &&
                         targetFSID != UNDEF &&
                         sourceFSID == targetFSID)
                {
                    assert(targetFSID == row.fsNode->fsid);

                    // Let the user know why we can't perform the move.
                    // Actually we shouldn't even think this is a move since
                    // it's just due to duplicate fsids.  Just report these
                    // two files as hard-links of the same file
                    monitor.waitingLocal(fullPath.localPath, SyncStallEntry(
                        SyncWaitReason::FileIssue, true, false,
                        {},
                        {},
                        {sourceSyncNode->getLocalPath(), PathProblem::DetectedHardLink},
                        {fullPath.localPath, PathProblem::DetectedHardLink}));

                    // Don't try and synchronize our associate.
                    markSiblingSourceRow();

                    // Don't descend below this node.
                    row.suppressRecursion = true;

                    // Attempt the move later.
                    return rowResult = false, true;
                }
            }

            // Check if the move source is part of an ongoing upload.
            if (auto upload = std::dynamic_pointer_cast<SyncUpload_inClient>(sourceSyncNode->transferSP))
            {
                // If the putnodes request has started, we need to wait.
                if (upload->putnodesStarted)
                {
                    LOG_debug << "Move-source has outstanding putnodes: "
                              << logTriplet(row, fullPath);

                    // Make sure we visit the source again.
                    sourceSyncNode->setSyncAgain(false, true, false);

                    // We can't move just yet.
                    return rowResult = false, true;
                }

                // Otherwise, we can safely cancel the upload.
                sourceSyncNode->resetTransfer(nullptr);
            }

            // Is there something in the way at the move destination?
            string nameOverwritten;

            if (row.cloudNode && !row.hasCaseInsensitiveLocalNameChange())
            {
                if (row.cloudNode->handle == sourceSyncNode->syncedCloudNodeHandle)
                {
                    // The user or someone/something else already performed the corresponding move
                    // just let the syncItem() notice the local and cloud match now

                    SYNC_verbose << syncname
                             << "Detected local move that is already performed remotely, at "
                             << logTriplet(row, fullPath);

                    // and also let the source LocalNode be deleted now
                    sourceSyncNode->setSyncedNodeHandle(NodeHandle());
                    sourceSyncNode->setSyncedFsid(UNDEF, syncs.localnodeBySyncedFsid, sourceSyncNode->localname, nullptr);
                    sourceSyncNode->sync->statecacheadd(sourceSyncNode);

                    // not synced and no move needed
                    return rowResult = false, false;
                }

                SYNC_verbose << syncname
                             << "Move detected by fsid "
                             << toHandle(row.fsNode->fsid)
                             << " but something else with that name ("
                             << row.cloudNode->name
                             << ") is already here in the cloud. Type: "
                             << row.cloudNode->type
                             << " new path: "
                             << fullPath.localPath
                             << " old localnode: "
                             << sourceSyncNode->getLocalPath()
                             << logTriplet(row, fullPath);

                // but, is it ok to overwrite that thing?  If that's what
                // happened locally to a synced file, and the cloud item was
                // also synced and is still there, then it's legit
                // overwriting a folder like that is not possible so far as
                // I know Note that the original algorithm would overwrite a
                // file or folder, moving the old one to cloud debris

                // Assume the overwrite is legitimate.
                PathProblem problem = PathProblem::NoProblem;

                // Does the overwrite appear legitimate?
                if (row.syncNode->syncedCloudNodeHandle != row.cloudNode->handle)
                    problem = PathProblem::DifferentFileOrFolderIsAlreadyPresent;

                // Has the engine completed all pending scans?
                if (problem == PathProblem::NoProblem
                    && !syncs.mSyncFlags->scanningWasComplete)
                    problem = PathProblem::WaitingForScanningToComplete;

                LocalNode* other = nullptr;

                // Is the file on disk visible elsewhere?
                if (problem == PathProblem::NoProblem
                    && !row.syncNode->fsidSyncedReused)
                    other = syncs.findLocalNodeByScannedFsid(row.syncNode->fsid_lastSynced,
                                                             fullPath.localPath,
                                                             row.syncNode->type,
                                                             &row.syncNode->syncedFingerprint,
                                                             this,
                                                             nullptr,
                                                             cloudRootOwningUser);

                // Then it's probably part of another move.
                if (other && other != row.syncNode && other != sourceSyncNode)
                    problem = PathProblem::WaitingForAnotherMoveToComplete;

                // Is the overwrite legitimate?
                if (problem != PathProblem::NoProblem)
                {
                    // Make sure we revisit the source, too.
                    sourceSyncNode->setSyncAgain(false, true, false);

                    // The move source might be below the target.
                    row.recurseBelowRemovedFsNode = true;

                    // And let the engine know why we can't proceed.
                    monitor.waitingLocal(fullPath.localPath, SyncStallEntry(
                        SyncWaitReason::MoveOrRenameCannotOccur, false, false,
                        {sourceSyncNode->getCloudPath(true)},
                        {fullPath.cloudPath},
                        {sourceSyncNode->getLocalPath()},
                        {fullPath.localPath, problem}));

                    // Move isn't complete and this row isn't synced.
                    return rowResult = false, true;
                }

                // Overwrite is legitimate.
                SYNC_verbose << syncname
                             << "Move is a legit overwrite of a synced file/folder, so we overwrite that in the cloud also."
                             << logTriplet(row, fullPath);

                // Capture the cloud node's name for anomaly detection.
                nameOverwritten = row.cloudNode->name;
            }

            // logic to detect files being updated in the local computer moving the original file
            // to another location as a temporary backup
            if (!pendingTo
                && sourceSyncNode->type == FILENODE
                && checkIfFileIsChanging(*row.fsNode, sourceSyncNode->getLocalPath()))
            {
                // Make sure we don't process the source until the move is completed.
                if (!markSiblingSourceRow())
                {
                    // Source isn't a sibling so we need to add a marker.
                    pendingTo = std::make_shared<MovePending>(sourceSyncNode->getLocalPath());

                    row.syncNode->rare().movePendingTo = pendingTo;
                    sourceSyncNode->rare().movePendingFrom = pendingTo;

                    // Make sure we revisit the source.
                    sourceSyncNode->setSyncAgain(true, false, false);
                }

                // if we revist here and the file is still the same after enough time, we'll move it
                monitor.waitingLocal(sourceSyncNode->getLocalPath(), SyncStallEntry(
                    SyncWaitReason::FileIssue, false, false,
                    {sourceSyncNode->getCloudPath(true)},
                    {fullPath.cloudPath},
                    {sourceSyncNode->getLocalPath(), PathProblem::FileChangingFrequently},
                    {fullPath.localPath}));

                return rowResult = false, true;
            }

            row.suppressRecursion = true;   // wait until we have moved the other LocalNodes below this one

            // we don't want the source LocalNode to be visited until the move completes
            // because it might see a new file with the same name, and start an
            // upload attached to that LocalNode (which would create a wrong version chain in the account)
            // TODO: consider alternative of preventing version on upload completion - probably resulting in much more complicated name matching though
            markSiblingSourceRow();

            // Check if the move source is part of an ongoing download.
            auto sourceRequirement = Syncs::EXACT_VERSION;

            if (std::dynamic_pointer_cast<SyncDownload_inClient>(sourceSyncNode->transferSP))
            {
                // Since we were part of an ongoing downlaod, we can infer
                // that the local move-source must have been considered
                // synced. If it wasn't, we wouldn't have detected this move
                // or a stall would've been generated during CSF processing.
                //
                // So, it should be safe for us to move the latest version
                // of the node in the cloud.
                //
                // Ideally, we'll be able to continue download processing as
                // soon as the move has been confirmed during CSF
                // processing, provided the local move-target matches the
                // previously synced local move-source.
                LOG_debug << "Move-source is part of an ongoing download: "
                          << logTriplet(row, fullPath);

                sourceRequirement = Syncs::LATEST_VERSION;
            }

            // Although we have detected a move locally, there's no guarantee the cloud side
            // is complete, the corresponding parent folders in the cloud may not match yet.
            // ie, either of sourceCloudNode or targetCloudNode could be null here.
            // So, we have a heirarchy of statuses:
            //    If any scan flags anywhere are set then we can't be sure a missing fs node isn't a move
            //    After all scanning is done, we need one clean tree traversal with no moves detected
            //    before we can be sure we can remove nodes or upload/download.
            CloudNode sourceCloudNode, targetCloudNode;
            string sourceCloudNodePath, targetCloudNodePath;
            handle sourceNodeUser = UNDEF, targetNodeUser = UNDEF;
            // Note that we get the EXACT_VERSION, not the latest version of that file.  A new file may have been added locally at that location
            // in the meantime, causing a version chain for that node.  But, we need the exact node (and especially so the Filefingerprint matches once the row lines up)
            bool foundSourceCloudNode = syncs.lookupCloudNode(sourceSyncNode->syncedCloudNodeHandle, sourceCloudNode, &sourceCloudNodePath, nullptr, nullptr, nullptr, nullptr, sourceRequirement, &sourceNodeUser);
            bool foundTargetCloudNode = syncs.lookupCloudNode(parentRow.syncNode->syncedCloudNodeHandle, targetCloudNode, &targetCloudNodePath, nullptr, nullptr, nullptr, nullptr, Syncs::FOLDER_ONLY, &targetNodeUser);

            if (foundSourceCloudNode && foundTargetCloudNode)
            {
                LOG_debug << syncname << "Move detected by fsid " << toHandle(row.fsNode->fsid) << ". Type: " << sourceSyncNode->type
                    << " new path: " << fullPath.localPath
                    << " old localnode: " << sourceSyncNode->getLocalPath()
                    << logTriplet(row, fullPath);

                if (sourceNodeUser != targetNodeUser)
                {
                    LOG_debug << syncname << "Move cannot be performed in the cloud, node would be moved to a different user";
                    // act like we did not find a move.  Sync will be by upload new, trash old
                    return rowResult = false, false;
                }
                else if (belowRemovedCloudNode)
                {
                    LOG_debug << syncname << "Move destination detected for fsid " << toHandle(row.fsNode->fsid) << " but we are belowRemovedCloudNode, must wait for resolution at: " << fullPath.cloudPath << logTriplet(row, fullPath);

                    monitor.waitingLocal(fullPath.localPath, SyncStallEntry(
                        SyncWaitReason::MoveOrRenameCannotOccur, false, false,
                        {sourceSyncNode->getCloudPath(true)},
                        {fullPath.cloudPath},
                        {sourceSyncNode->getLocalPath()},
                        {fullPath.localPath, PathProblem::ParentFolderDoesNotExist}));

                    row.syncNode->setSyncAgain(true, false, false);
                }
                else if (sourceSyncNode->parent && !sourceSyncNode->parent->syncedCloudNodeHandle.isUndef() &&
                         sourceSyncNode->parent->syncedCloudNodeHandle != sourceCloudNode.parentHandle)
                {
                    monitor.waitingLocal(fullPath.localPath, SyncStallEntry(
                        SyncWaitReason::MoveOrRenameCannotOccur, false, false,
                        {sourceSyncNode->getCloudPath(true)},
                        {fullPath.cloudPath},
                        {sourceSyncNode->getLocalPath()},
                        {fullPath.localPath, PathProblem::SourceWasMovedElsewhere}));

                        // Don't descend below this node.
                        row.suppressRecursion = true;

                        // Attempt the move later.
                        return rowResult = false, true;
                }
                else
                {
                    // movePtr stays alive until the move completes
                    // if it's all successful, we will detect the completed move in resolve_rowMatches
                    // and the details from this shared_ptr will help move sub-LocalNodes.
                    // In the meantime, the shared_ptr reminds us not to start another move
                    auto movePtr = std::make_shared<LocalNode::RareFields::MoveInProgress>();


                    Syncs::QueuedClientFunc simultaneousMoveReplacedNodeToDebris = nullptr;

                    if (row.cloudNode && row.cloudNode->handle != sourceCloudNode.handle)
                    {
                        LOG_debug << syncname << "Moving node to debris for replacement: " << fullPath.cloudPath << logTriplet(row, fullPath);

                        auto deletePtr = std::make_shared<LocalNode::RareFields::DeleteToDebrisInProgress>();
                        sourceSyncNode->rare().removeNodeHere = deletePtr;

                        bool inshareFlag = inshare;
                        auto deleteHandle = row.cloudNode->handle;
                        bool canChangeVault = threadSafeState->mCanChangeVault;
                        simultaneousMoveReplacedNodeToDebris = [deleteHandle, inshareFlag, deletePtr, canChangeVault](MegaClient& mc, TransferDbCommitter& committer)
                            {
                                if (auto n = mc.nodeByHandle(deleteHandle))
                                {
                                    mc.movetosyncdebris(n, inshareFlag, nullptr, canChangeVault);
                                }

                                // deletePtr lives until this moment
                            };

                        syncs.queueClient(move(simultaneousMoveReplacedNodeToDebris));

                        // For the normal move case, we would have made this (empty) row.syncNode specifically for the move
                        // But for this case we are reusing this existing LocalNode and it may be a folder with children
                        // Those children should be removed, should this whole operation succeed.  Make a list
                        // and remove them if the cloud actions succeed.
                        for (auto& c : row.syncNode->children)
                        {
                            movePtr->priorChildrenToRemove[c.second->localname] = c.second;
                        }
                    }


                    // record details so we can look up the source LocalNode again after the move completes:
                    movePtr->sourceFsid = row.fsNode->fsid;
                    movePtr->sourceType = row.fsNode->type;
                    movePtr->sourceFingerprint = row.fsNode->fingerprint;
                    movePtr->sourcePtr = sourceSyncNode;
                    movePtr->movedHandle = sourceCloudNode.handle;

                    string newName = row.fsNode->localname.toName(*syncs.fsaccess);
                    if (newName == sourceCloudNode.name ||
                        sourceSyncNode->localname == row.fsNode->localname)
                    {
                        // if it wasn't renamed locally, or matches the target anyway
                        // then don't change the name
                        newName.clear();
                    }

                    // If renaming (or move-renaming), check for filename anomalies.
                    // Only report if we really do succeed with the rename
                    std::function<void(MegaClient&)> anomalyReport = nullptr;
                    if (!newName.empty() && newName != nameOverwritten)
                    {
                        auto anomalyType = isFilenameAnomaly(fullPath.localPath.leafName(), newName, sourceCloudNode.type);
                        if (anomalyType != FILENAME_ANOMALY_NONE)
                        {
                            auto local  = fullPath.localPath;
                            auto remote =  targetCloudNodePath + "/" + newName;

                            anomalyReport = [=](MegaClient& mc){
                                assert(!mc.syncs.onSyncThread());
                                mc.filenameAnomalyDetected(anomalyType, local, remote);
                            };
                        }
                    }

                    std::function<void(MegaClient&)> signalMoveBegin;
#ifndef NDEBUG
                    {
                        // For purposes of capture.
                        auto sourcePath = sourceSyncNode->getLocalPath();
                        auto targetPath = row.syncNode->getLocalPath();

                        signalMoveBegin = [sourcePath, targetPath](MegaClient& client) {
                            client.app->move_begin(sourcePath, targetPath);
                        };
                    }
#endif // ! NDEBUG

                    if (sourceCloudNode.parentHandle == targetCloudNode.handle && !newName.empty())
                    {
                        // send the command to change the node name
                        LOG_debug << syncname
                                  << "Renaming node: " << sourceCloudNodePath
                                  << " to " << newName  << logTriplet(row, fullPath);

                        auto renameHandle = sourceCloudNode.handle;
                        bool canChangeVault = threadSafeState->mCanChangeVault;
                        syncs.queueClient([renameHandle, newName, movePtr, anomalyReport, simultaneousMoveReplacedNodeToDebris, signalMoveBegin, canChangeVault](MegaClient& mc, TransferDbCommitter& committer)
                            {
                                if (auto n = mc.nodeByHandle(renameHandle))
                                {

                                    // first move the old thing at the target path to debris.
                                    // this should occur in the same batch so it looks simultaneous
                                    if (simultaneousMoveReplacedNodeToDebris)
                                    {
                                        simultaneousMoveReplacedNodeToDebris(mc, committer);
                                    }

                                    if (signalMoveBegin)
                                        signalMoveBegin(mc);

                                    mc.setattr(n, attr_map('n', newName), [&mc, movePtr, newName, anomalyReport](NodeHandle, Error err){

                                        LOG_debug << mc.clientname << "SYNC Rename completed: " << newName << " err:" << err;

                                        movePtr->succeeded = !error(err);
                                        movePtr->failed = !!error(err);

                                        if (!err && anomalyReport) anomalyReport(mc);
                                    }, canChangeVault);
                                }
                            });

                        row.syncNode->rare().moveToHere = movePtr;
                        row.syncNode->updateMoveInvolvement();
                        sourceSyncNode->rare().moveFromHere = movePtr;
                        sourceSyncNode->updateMoveInvolvement();

                        LOG_debug << syncname << "Sync - local rename/move " << sourceSyncNode->getLocalPath() << " -> " << fullPath.localPath;

                        rowResult = false;
                        return true;
                    }
                    else
                    {
                        // send the command to move the node
                        LOG_debug << syncname << "Moving node: " << sourceCloudNodePath
                                  << " into " << targetCloudNodePath
                                  << (newName.empty() ? "" : (" as " + newName).c_str()) << logTriplet(row, fullPath);

                        bool canChangeVault = threadSafeState->mCanChangeVault;

                        if (!canChangeVault && sourceSyncNode->sync != this)
                        {
                            // possibly we need to move the source out of a backup in Vault, into a non-Vault sync
                            canChangeVault = sourceSyncNode->sync->threadSafeState->mCanChangeVault;
                        }

                        syncs.queueClient([sourceCloudNode, targetCloudNode, newName, movePtr, anomalyReport, simultaneousMoveReplacedNodeToDebris, signalMoveBegin, canChangeVault](MegaClient& mc, TransferDbCommitter& committer)
                        {
                            if (signalMoveBegin)
                                signalMoveBegin(mc);

                            auto fromNode = mc.nodeByHandle(sourceCloudNode.handle);  // yes, it must be the exact version (should there be a version chain)
                            auto toNode = mc.nodeByHandle(targetCloudNode.handle);   // folders don't have version chains

                            if (fromNode && toNode)
                            {

                                // first move the old thing at the target path to debris.
                                // this should occur in the same batch so it looks simultaneous
                                if (simultaneousMoveReplacedNodeToDebris)
                                {
                                    simultaneousMoveReplacedNodeToDebris(mc, committer);
                                }

                                auto err = mc.rename(fromNode, toNode,
                                            SYNCDEL_NONE,
                                            sourceCloudNode.parentHandle,
                                            newName.empty() ? nullptr : newName.c_str(),
                                            canChangeVault,
                                            [&mc, movePtr, anomalyReport](NodeHandle, Error err){

                                                LOG_debug << mc.clientname << "SYNC Move completed. err:" << err;

                                                movePtr->succeeded = !error(err);
                                                movePtr->failed = !!error(err);

                                                if (!err && anomalyReport) anomalyReport(mc);
                                            });

                                if (err)
                                {
                                    // todo: or should we mark this one as blocked and otherwise continue.

                                    // err could be EACCESS or ECIRCULAR for example
                                    LOG_warn << mc.clientname << "SYNC Rename not permitted due to err " << err << ": " << fromNode->displaypath()
                                        << " to " << toNode->displaypath()
                                        << (newName.empty() ? "" : (" as " + newName).c_str());

                                    movePtr->failed = true;

                                    // todo: figure out if the problem could be overcome by copying and later deleting the source
                                    // but for now, mark the sync as disabled
                                    // todo: work out the right sync error code

                                    // todo: find another place to detect this condition?   Or, is this something that might happen anyway due to async changes and race conditions, we should be able to reevaluate.
                                    //changestate(COULD_NOT_MOVE_CLOUD_NODES, false, true);
                                }
                            }

                            // movePtr.reset();  // kept alive until completion - then the sync code knows it's finished
                        });

                        // command sent, now we wait for the actinpacket updates, later we will recognise
                        // the row as synced from fsNode, cloudNode and update the syncNode from those

                        LOG_debug << syncname << "Sync - local rename/move " << sourceSyncNode->getLocalPath() << " -> " << fullPath.localPath;

                        row.syncNode->rare().moveToHere = movePtr;
                        row.syncNode->updateMoveInvolvement();
                        sourceSyncNode->rare().moveFromHere = movePtr;
                        sourceSyncNode->updateMoveInvolvement();

                        row.suppressRecursion = true;

                        row.syncNode->setSyncAgain(true, true, false); // keep visiting this node

                        rowResult = false;
                        return true;
                    }
                }
            }
            else
            {
                if (!foundSourceCloudNode)
                {
                    // eg. upload in progress for this node, and locally renamed in the meantime.
                    // we can still update the LocalNode, and the uploaded node will be renamed later.

                    if (!foundSourceCloudNode) SYNC_verbose << syncname << "Adjusting LN for local move/rename before cloud node exists." << logTriplet(row, fullPath);

                    // remove fsid (and handle) from source node, so we don't detect
                    // that as a move source anymore
                    sourceSyncNode->moveContentTo(row.syncNode, fullPath.localPath, true);

                    assert(sourceSyncNode->fsid_lastSynced == row.fsNode->fsid);
                    sourceSyncNode->setSyncedFsid(UNDEF, syncs.localnodeBySyncedFsid, sourceSyncNode->localname, nullptr); // no longer associted with an fs item
                    sourceSyncNode->sync->statecacheadd(sourceSyncNode);

                    // do not consider this one synced though, or we won't recognize it as a move target when the uploaded node appears
                    //row.syncNode->setSyncedFsid(row.fsNode->fsid, syncs.localnodeBySyncedFsid, row.syncNode->localname, nullptr); // in case of further local moves before upload completes
                    //statecacheadd(row.syncNode);

                    // we know we have orphaned the sourceSyncNode so it can be removed at the first opportunity, no need to wait
                    sourceSyncNode->confirmDeleteCount = 2;
                    sourceSyncNode->certainlyOrphaned = 1;
                }
                else
                {
                    // eg. cloud parent folder not synced yet (maybe Localnode is created, but not handle matched yet)
                    if (!foundTargetCloudNode) SYNC_verbose << syncname << "Target parent cloud node doesn't exist yet" << logTriplet(row, fullPath);

                    monitor.waitingLocal(fullPath.localPath, SyncStallEntry(
                        SyncWaitReason::MoveOrRenameCannotOccur, false, false,
                        {sourceSyncNode->getCloudPath(true)},
                        {fullPath.cloudPath},
                        {sourceSyncNode->getLocalPath()},
                        {fullPath.localPath, PathProblem::ParentFolderDoesNotExist}));

                    row.suppressRecursion = true;
                    rowResult = false;
                    return true;
                }
            }
        }
    }

    return false;
 }


 #ifndef NDEBUG
 bool debug_confirm_getfsid(const LocalPath& p, FileSystemAccess& fsa, handle expectedFsid)
 {
    auto fa = fsa.newfileaccess();
    LocalPath lp = p;
    if (fa->fopen(lp, true, false, nullptr, false))
    {
        return fa->fsid == expectedFsid;
    }
    else
    {
        LOG_warn << "could not get fsid to confirm";
        return true;
    }
 }
 #endif

bool Sync::checkForCompletedCloudMoveToHere(syncRow& row, syncRow& parentRow, SyncPath& fullPath, bool& rowResult)
{
    // if this cloud move was a sync decision, don't look to make it locally too
    if (row.syncNode && row.syncNode->hasRare() && row.syncNode->rare().moveToHere &&
        !(mCaseInsensitive && row.hasCaseInsensitiveCloudNameChange()))
    {
        auto& moveHerePtr = row.syncNode->rare().moveToHere;

        if (moveHerePtr->failed)
        {
            SYNC_verbose << syncname << "Cloud move to here failed, reset for reevaluation" << logTriplet(row, fullPath);
            moveHerePtr.reset();
            row.syncNode->updateMoveInvolvement();
        }
        else if (!moveHerePtr->succeeded)
        {
            SYNC_verbose << syncname << "Cloud move already issued for this node, waiting for it to complete. " << logTriplet(row, fullPath);
            rowResult = false;
            return true;  // row processed (no further action) but not synced
        }
        else if (row.cloudNode->handle == moveHerePtr->movedHandle)
        {

            SYNC_verbose << syncname << "Cloud move completed, setting synced handle/fsid" << logTriplet(row, fullPath);
            syncs.setSyncedFsidReused(moveHerePtr->sourceFsid); // prevent reusing that one as move source for chained move cases
            row.syncNode->setSyncedNodeHandle(row.cloudNode->handle);
            row.syncNode->setSyncedFsid(moveHerePtr->sourceFsid, syncs.localnodeBySyncedFsid, row.syncNode->localname, nullptr);  // setting the synced fsid enables chained moves

            LOG_debug << syncname << "Looking up move source by fsid " << toHandle(moveHerePtr->sourceFsid);

            LocalNode* sourceSyncNode = syncs.findMoveFromLocalNode(moveHerePtr);

            if (sourceSyncNode == row.syncNode)
            {
                LOG_debug << syncname << "Resolving sync cloud case-only rename from : " << sourceSyncNode->getCloudPath(true) << ", here! " << logTriplet(row, fullPath);
                sourceSyncNode->rare().moveFromHere.reset();
            }
            else if (sourceSyncNode && sourceSyncNode->rareRO().moveFromHere == moveHerePtr)
            {
                LOG_debug << syncname << "Resolving sync cloud move/rename from : " << sourceSyncNode->getCloudPath(true) << ", here! " << logTriplet(row, fullPath);
                assert(sourceSyncNode == moveHerePtr->sourcePtr);

                // Assign the same syncedFingerprint as the move-from node
                // That way, if that row had some other sync aspect needed
                // (such as upload from an edit-then-move case, and the sync performs the move first)
                // then we will detect that same operation at this new row.
                row.syncNode->syncedFingerprint = sourceSyncNode->syncedFingerprint;

                // remove fsid (and handle) from source node, so we don't detect
                // that as a move source anymore
                sourceSyncNode->syncedFingerprint = FileFingerprint();
                sourceSyncNode->setSyncedFsid(UNDEF, syncs.localnodeBySyncedFsid, sourceSyncNode->localname, sourceSyncNode->cloneShortname());
                sourceSyncNode->setSyncedNodeHandle(NodeHandle());
                sourceSyncNode->sync->statecacheadd(sourceSyncNode);

                // Move all the LocalNodes under the source node to the new location
                // We can't move the source node itself as the recursive callers may be using it
                sourceSyncNode->moveContentTo(row.syncNode, fullPath.localPath, true);

                row.syncNode->setScanAgain(false, true, true, 0);
                sourceSyncNode->setScanAgain(true, false, false, 0);

                sourceSyncNode->rare().moveFromHere.reset();
                sourceSyncNode->trimRareFields();
                sourceSyncNode->updateMoveInvolvement();

                // If this node was repurposed for the move, rather than the normal case of creating a fresh one, we remove the old content if it was a folder
                // We have to do this after all processing of sourceSyncNode, in case the source was (through multiple operations) one of the subnodes about to be removed.
                // TODO: however, there is a risk of name collisions - probably we should use a multimap for LocalNode::children.
                for (auto& oldc : moveHerePtr->priorChildrenToRemove)
                {
                    for (auto& c : row.syncNode->children)
                    {
                        if (c.first == oldc.first && c.second == oldc.second)
                        {
                            delete c.second; // removes itself from the parent map
                            break;
                        }
                    }
                }
            }
            else if (sourceSyncNode)
            {
                // just alert us to this an double check the case in the debugger
                // resetting the movePtrs should cause re-evaluation
                LOG_debug << syncname << "We found the soure move node, but the source movePtr is no longer there." << sourceSyncNode->getCloudPath(true) << logTriplet(row, fullPath);
                assert(false);
            }
            else
            {
                // just alert us to this an double check the case in the debugger
                // resetting the movePtrs should cause re-evaluation
                LOG_debug << syncname << "Could not find move source node." << logTriplet(row, fullPath);
                assert(false);
            }

            // regardless, make sure we don't get stuck
            moveHerePtr->syncCodeProcessedResult = true;
            moveHerePtr.reset();
            row.syncNode->trimRareFields();
            row.syncNode->updateMoveInvolvement();
            statecacheadd(row.syncNode);

            rowResult = false;
            return true;
        }
        else
        {
            SYNC_verbose << syncname << "Cloud move completed, but cloud Node does not match now.  Reset to reevaluate." << logTriplet(row, fullPath);
            moveHerePtr->syncCodeProcessedResult = true;
            moveHerePtr.reset();
            row.syncNode->updateMoveInvolvement();
        }
    }

    rowResult = false;
    return false;
}



bool Sync::checkCloudPathForMovesRenames(syncRow& row, syncRow& parentRow, SyncPath& fullPath, bool& rowResult, bool belowRemovedFsNode)
{
    // We have detected that this LocalNode might be a move/rename target (the moved-to location).
    // Ie, there is a new/different CloudNode in this row.
    // This function detects whether this is in fact a move or not, and takes care of performing the corresponding local move/rename
    // If we do determine it's a move/rename, then we perform the corresponding action in the local FS.
    // We perform the local action synchronously so we don't need to track it with shared_ptrs etc.
    // Should it fail for some reason though, we report that in the stall tracking system and continue.
    // In the meantime this thread can continue recursing and iterate over the tree multiple times until the move is resolved.
    // We don't recurse below the moved-from or moved-to node in the meantime though as that would cause incorrect decisions to be made.
    // (well we do but in a very limited capacity, only checking if the local side has new nodes to detect crossed-over moves)
    // If the move/rename is successful, then on the next tree iteration we will detect it as a synced row in
    // resolve_rowMatched.   That function will update our data structures, moving the sub-LocalNodes from the
    // moved-from LocalNode to the moved-to LocalNode.  Later the moved-from LocalNode will be removed as it has no FSNode or CloudNode.
    // So yes that means we do briefly have two LocalNodes for a the single moved file/folder while the move goes on.
    // That's convenient algorithmicaly for tracking the move, and also it's not safe to delete the old node early
    // as it might have come from a parent folder, which in data structures in the recursion stack are referring to.
    // If the move/rename fails, it's likely because the move is no longer appropriate, eg new parent folder
    // is missing.  In that case, we clean up the data structure and let the algorithm make a new choice.

    assert(syncs.onSyncThread());

    SYNC_verbose << syncname << "checking localnodes for synced cloud handle " << row.cloudNode->handle;

    ProgressingMonitor monitor(syncs);

    if (row.syncNode && row.syncNode->type != row.cloudNode->type)
    {
        LOG_debug << syncname << "checked node does not have the same type, blocked: " << fullPath.cloudPath;

        monitor.waitingCloud(fullPath.cloudPath, SyncStallEntry(
            SyncWaitReason::FolderMatchedAgainstFile, true, true,
            {fullPath.cloudPath},
            {},
            {fullPath.localPath},
            {}));

        row.suppressRecursion = true;
        rowResult = false;
        return true;
    }

    unique_ptr<LocalNode> childrenToDeleteOnFunctionExit;

    // find out where the node was when synced, and is now.
    // If they are the same, both pointer are set to that one.
    LocalNode* sourceSyncNodeOriginal;
    LocalNode* sourceSyncNode;
    bool unsureDueToIncompleteScanning;

    if (syncs.findLocalNodeByNodeHandle(row.cloudNode->handle, sourceSyncNodeOriginal, sourceSyncNode, this, unsureDueToIncompleteScanning))
    {

        // Check if the source file/folder is still present
        if (sourceSyncNodeOriginal != sourceSyncNode)
        {
            if (sourceSyncNode->getLocalPath() == row.syncNode->getLocalPath())
            {
                SYNC_verbose << "Detected cloud move that is already performed remotely, at " << logTriplet(row, fullPath);

                // let the normal syncItem() matching resolve these completed moves to the same location

                auto oldFsid = sourceSyncNodeOriginal->fsid_lastSynced;

                // and also let the source LocalNode be deleted now (note it could have been in a different sync)
                sourceSyncNodeOriginal->setSyncedNodeHandle(NodeHandle());
                sourceSyncNodeOriginal->setSyncedFsid(UNDEF, syncs.localnodeBySyncedFsid, sourceSyncNodeOriginal->localname, nullptr);
                sourceSyncNodeOriginal->sync->statecacheadd(sourceSyncNodeOriginal);

                // since we caused this move, set the synced handle and fsid.
                // this will allow us to detect chained moves
                row.syncNode->setSyncedNodeHandle(row.cloudNode->handle);
                row.syncNode->setSyncedFsid(oldFsid, syncs.localnodeBySyncedFsid, row.syncNode->localname, nullptr);
                statecacheadd(row.syncNode);

                rowResult = false;
                return true;
            }
            else
            {
                monitor.waitingLocal(fullPath.localPath, SyncStallEntry(
                    SyncWaitReason::MoveOrRenameCannotOccur, false, false,
                    {sourceSyncNodeOriginal->getCloudPath(true)},
                    {fullPath.cloudPath},
                    {sourceSyncNodeOriginal->getLocalPath(), PathProblem::SourceWasMovedElsewhere},
                    {fullPath.localPath}));

                if (parentRow.syncNode) parentRow.syncNode->setSyncAgain(false, true, false);
                rowResult = false;
                return true;
            }
        }

        LocalPath sourcePath = sourceSyncNode->getLocalPath();

        if (sourceSyncNode == row.syncNode)
        {
            if (mCaseInsensitive && row.hasCaseInsensitiveCloudNameChange())
            {
                LOG_debug << "Move is the same node but is also a case insensitive name change: " << sourcePath;
            }
            else
            {
                return false;
            }
        }
        else if (sourcePath == fullPath.localPath)
        {
            // This case was seen in a log, possibly due to duplicate LocalNodes.
            // We don't want to move the target out of the way to the .debris, then find it's not present for move/rename
            LOG_debug << "Move would be to self: " << sourcePath;
            return false;
        }

        // Are we moving an ignore file?
        if (row.isIgnoreFile() || sourceSyncNode->isIgnoreFile())
        {
            // Then it's not subject to the usual move procesing.
            return false;
        }

        // Is the move target excluded?
        if (parentRow.exclusionState(*row.cloudNode) != ES_INCLUDED)
        {
            // Then don't perform the move.
            return false;
        }

        // It's a move or rename
        if (isBackup())
        {
            // Backups must not change the local
            changestate(BACKUP_MODIFIED, false, true, false);
            rowResult = false;
            return true;
        }

        assert(parentRow.syncNode);
        if (parentRow.syncNode) parentRow.syncNode->setCheckMovesAgain(false, true, false);
        if (row.syncNode) row.syncNode->setCheckMovesAgain(true, false, false);

        // Is the source's exclusion state well defined?
        if (sourceSyncNode->exclusionState() == ES_UNKNOWN)
        {
            // Let the engine know why we couldn't process this move.
            monitor.waitingLocal(sourceSyncNode->getLocalPath(), SyncStallEntry(
                SyncWaitReason::FileIssue, false, true,
                {sourceSyncNode->getCloudPath(false), PathProblem::IgnoreRulesUnknown},
                {},
                {sourceSyncNode->getLocalPath(), PathProblem::IgnoreRulesUnknown},
                {}));

            row.recurseBelowRemovedCloudNode = true;
            row.suppressRecursion = true;

            // Complete the move later.
            return rowResult = false, true;
        }

        // Convenience.
        auto markSiblingSourceRow = [&]() {
            if (!row.rowSiblings)
                return;

            if (sourceSyncNode->parent != parentRow.syncNode)
                return;

            for (auto& sibling : *row.rowSiblings)
            {
                if (sibling.syncNode == sourceSyncNode)
                {
                    sibling.itemProcessed = true;
                    return;
                }
            }
        };

        // True if the move-target exists and we're free to "overwrite" it.
        auto overwrite = false;

        bool caseInsensitiveRename = mCaseInsensitive && row.syncNode &&
            row.syncNode->syncedCloudNodeHandle == row.cloudNode->handle &&
            row.hasCaseInsensitiveCloudNameChange();

        // is there already something else at the target location though?
        // and skipping the case of a case insensitive rename
        if (row.fsNode && !caseInsensitiveRename)
        {
            // todo: should we check if the node that is already here is in fact a match?  in which case we should allow progressing to resolve_rowMatched
            SYNC_verbose << syncname
                         << "Move detected by nodehandle, but something else with that name is already here locally. Type: "
                         << row.fsNode->type
                         << " moved node: "
                         << fullPath.cloudPath
                         << " old parent correspondence: "
                         << (sourceSyncNode->parent ? sourceSyncNode->parent->getLocalPath().toPath(false) : "<null>")
                         << logTriplet(row, fullPath);

            // Assume we've encountered an illegitimate overwrite.
            PathProblem problem = PathProblem::DifferentFileOrFolderIsAlreadyPresent;

            // Does the file on disk match what this node was previously synced against?
            if (row.syncNode
                && (row.syncNode->type == row.fsNode->type
                    && row.syncNode->fsid_lastSynced == row.fsNode->fsid))
                problem = PathProblem::NoProblem;

            // Does the node exist elsewhere in the tree?
            while (problem == PathProblem::NoProblem)
            {
                CloudNode node;
                auto active = false;
                auto excluded = false;
                auto trash = false;
                auto found = syncs.lookupCloudNode(row.syncNode->syncedCloudNodeHandle,
                                                   node,
                                                   nullptr,
                                                   &trash,
                                                   &active,
                                                   &excluded,
                                                   nullptr,
                                                   Syncs::EXACT_VERSION);

                if (!found || !active || excluded || trash)
                    break;

                if (node.parentHandle != row.cloudNode->parentHandle
                    || node.name != row.cloudNode->name)
                    problem = PathProblem::WaitingForAnotherMoveToComplete;

                break;
            }

            if (problem != PathProblem::NoProblem)
            {
                parentRow.syncNode->setCheckMovesAgain(false, true, false);

                monitor.waitingCloud(fullPath.cloudPath, SyncStallEntry(
                    SyncWaitReason::MoveOrRenameCannotOccur, false, true,
                    {sourceSyncNode->getCloudPath(true)},
                    {fullPath.cloudPath, problem},
                    {sourceSyncNode->getLocalPath()},
                    {fullPath.localPath}));

                return rowResult = false, true;
            }

            SYNC_verbose << syncname
                         << "Move is a legit overwrite of a synced file, so we overwrite that locally too."
                         << logTriplet(row, fullPath);

            overwrite = true;
        }

        if (!sourceSyncNode->moveApplyingToLocal && !belowRemovedFsNode && parentRow.cloudNode)
        {
            LOG_debug << syncname << "Move detected by nodehandle. Type: " << sourceSyncNode->type
                << " moved node: " << fullPath.cloudPath
                << " old parent correspondence: " << (sourceSyncNode->parent ? sourceSyncNode->parent->getLocalPath().toPath(false) : "<null>")
                << logTriplet(row, fullPath);

            LOG_debug << "Sync - remote move " << fullPath.cloudPath <<
                " from corresponding " << (sourceSyncNode->parent ? sourceSyncNode->parent->getLocalPath().toPath(false) : "<null>") <<
                " to " << parentRow.cloudNode->name;

            sourceSyncNode->moveApplyingToLocal = true;
        }

        assert(!isBackup());

        // Check for filename anomalies.
        {
            auto type = isFilenameAnomaly(fullPath.localPath, row.cloudNode->name);

            if (type != FILENAME_ANOMALY_NONE)
            {
                auto remotePath = fullPath.cloudPath;
                auto localPath = fullPath.localPath;
                syncs.queueClient([type, localPath, remotePath](MegaClient& mc, TransferDbCommitter& committer)
                    {
                        mc.filenameAnomalyDetected(type, localPath, remotePath);
                    });
            }
        }

        // we don't want the source LocalNode to be visited until after the move completes, and we revisit with rescanned folder data
        // because it might see a new file with the same name, and start a download, keeping the row instead of removing it
        markSiblingSourceRow();

        if (belowRemovedFsNode)
        {
            LOG_debug << syncname << "Move destination detected for node " << row.cloudNode->handle << " but we are belowRemovedFsNode, must wait for resolution at: " << logTriplet(row, fullPath);;

            monitor.waitingCloud(fullPath.cloudPath, SyncStallEntry(
                SyncWaitReason::MoveOrRenameCannotOccur, false, true,
                {sourceSyncNode->getCloudPath(true)},
                {fullPath.cloudPath},
                {sourceSyncNode->getLocalPath()},
                {fullPath.localPath, PathProblem::ParentFolderDoesNotExist}));

            if (parentRow.syncNode) parentRow.syncNode->setSyncAgain(false, true, false);
            rowResult = false;
            return true;
        }

        // check filesystem is not changing fsids as a result of rename
        //
        // Only meaningful on filesystems with stable FSIDs.
        //
        // We've observed strange behavior when running on FAT filesystems under Windows.
        // There, moving a directory (or file) to another parent will cause that directory
        // (or file) to gain a new FSID.
        assert(!fsstableids || debug_confirm_getfsid(sourcePath, *syncs.fsaccess, sourceSyncNode->fsid_lastSynced));

        if (overwrite)
        {
            SYNC_verbose << "Move-target exists and must be moved to local debris: " << fullPath.localPath;

            if (!movetolocaldebris(fullPath.localPath))
            {
                // Couldn't move the target to local debris.
                LOG_err << "Couldn't move move-target to local debris: " << fullPath.localPath;

                // Sanity: Must exist for overwrite to be true.
                assert(row.syncNode);

                monitor.waitingCloud(fullPath.cloudPath, SyncStallEntry(
                    SyncWaitReason::CannotPerformDeletion, false, true,
                    {},
                    {},
                    {fullPath.localPath, PathProblem::MoveToDebrisFolderFailed},
                    {}));

                // Don't recurse as the subtree's fubar.
                row.suppressRecursion = true;

                // Move hasn't completed.
                sourceSyncNode->moveAppliedToLocal = false;

                // Row hasn't been synced.
                rowResult = false;

                return true;
            }

            LOG_debug << syncname << "Move-target moved to local debris: " << fullPath.localPath;

            // Rescan the parent if we're operating in periodic scan mode.
            if (!dirnotify)
                parentRow.syncNode->setScanAgain(false, true, false, 0);

            // Therefore there is nothing in the local subfolder anymore
            // And we should delete the localnodes corresponding to the items we moved to debris.
            // BUT what if the move is coming from inside that folder ?!!
            // Therefore move them to an unattached locallnode which will delete them on function exit

            //row.syncNode->deleteChildren();
            childrenToDeleteOnFunctionExit.reset(new LocalNode(this));
            while (!row.syncNode->children.empty())
            {
                auto* child = row.syncNode->children.begin()->second;
                child->setnameparent(childrenToDeleteOnFunctionExit.get(), child->localname, child->cloneShortname());
            }
        }

        if (caseInsensitiveRename)
        {
            auto oldPath = fullPath.localPath;
            fullPath.localPath = parentRow.syncNode->getLocalPath();
            fullPath.localPath.appendWithSeparator(LocalPath::fromRelativeName(row.cloudNode->name, *syncs.fsaccess, mFilesystemType), true);
            LOG_debug << "Executing case-only local rename: " << oldPath << " to " << fullPath.localPath << " (also this path should match: " << sourcePath << ")";
        }

        if (syncs.fsaccess->renamelocal(sourcePath, fullPath.localPath))
        {
            // todo: move anything at this path to sync debris first?  Old algo didn't though
            // todo: additional consideration: what if there is something here, and it should be moved/renamed to elsewhere in the sync (not the debris) first?
            // todo: additional consideration: what if things to be renamed/moved form a cycle?

            // check filesystem is not changing fsids as a result of rename
            //
            // Only meaningful on filesystems with stable FSIDs.
            //
            // We've observed strange behavior when running on FAT filesystems under Windows.
            // There, moving a directory (or file) to another parent will cause that directory
            // (or file) to gain a new FSID.
            assert(overwrite || !fsstableids || debug_confirm_getfsid(fullPath.localPath, *syncs.fsaccess, sourceSyncNode->fsid_lastSynced));

            LOG_debug << syncname << "Sync - local rename/move " << sourceSyncNode->getLocalPath() << " -> " << fullPath.localPath;

            if (caseInsensitiveRename)
            {
                row.syncNode->setScanAgain(false, true, false, 0);
            }
            else
            {
                if (!row.syncNode)
                {
                    resolve_makeSyncNode_fromCloud(row, parentRow, fullPath, false);
                    assert(row.syncNode);
                }

                row.syncNode->namesSynchronized = sourceSyncNode->namesSynchronized;

                // remove fsid (and handle) from source node, so we don't detect
                // that as a move source anymore
                sourceSyncNode->setSyncedFsid(UNDEF, syncs.localnodeBySyncedFsid, sourceSyncNode->localname, nullptr);  // shortname will be updated when rescan
                sourceSyncNode->setSyncedNodeHandle(NodeHandle());
                sourceSyncNode->sync->statecacheadd(sourceSyncNode);

                sourceSyncNode->moveContentTo(row.syncNode, fullPath.localPath, true);

                sourceSyncNode->moveAppliedToLocal = true;

                sourceSyncNode->setScanAgain(true, false, false, 0);
                row.syncNode->setScanAgain(true, true, true, 0);  // scan parent to see this moved fs item, also scan subtree to see if anything new is in there to overcome race conditions with fs notifications from the prior fs subtree paths
            }

            rowResult = false;
            return true;
        }
        else if (syncs.fsaccess->transient_error)
        {
            LOG_warn << "transient error moving folder: " << sourcePath << logTriplet(row, fullPath);

            monitor.waitingLocal(fullPath.localPath, SyncStallEntry(
                SyncWaitReason::MoveOrRenameCannotOccur, false, true,
                {sourceSyncNode->getCloudPath(true)},
                {fullPath.cloudPath},
                {sourceSyncNode->getLocalPath()},
                {fullPath.localPath, PathProblem::FilesystemErrorDuringOperation}));

            row.suppressRecursion = true;
            sourceSyncNode->moveApplyingToLocal = false;
            rowResult = false;
            return true;
        }
        else if (syncs.fsaccess->target_name_too_long)
        {
            LOG_warn << "Unable to move folder as the move target's name is too long: "
                     << sourcePath
                     << logTriplet(row, fullPath);

            monitor.waitingLocal(fullPath.localPath, SyncStallEntry(
                SyncWaitReason::MoveOrRenameCannotOccur, true, true,
                {sourceSyncNode->getCloudPath(true)},
                {fullPath.cloudPath},
                {sourceSyncNode->getLocalPath()},
                {fullPath.localPath, PathProblem::NameTooLongForFilesystem}));

            row.suppressRecursion = true;
            sourceSyncNode->moveApplyingToLocal = false;
            rowResult = false;

            return true;
        }
        else
        {
            SYNC_verbose << "Move to here delayed since local parent doesn't exist yet: " << sourcePath << logTriplet(row, fullPath);

            monitor.waitingCloud(fullPath.cloudPath, SyncStallEntry(
                SyncWaitReason::MoveOrRenameCannotOccur, false, true,
                {sourceSyncNode->getCloudPath(true)},
                {fullPath.cloudPath},
                {sourceSyncNode->getLocalPath()},
                {fullPath.localPath, PathProblem::ParentFolderDoesNotExist}));

            rowResult = false;
            return true;
        }
    }
    else if (unsureDueToIncompleteScanning)
    {
        monitor.waitingCloud(fullPath.cloudPath, SyncStallEntry(
            SyncWaitReason::MoveOrRenameCannotOccur, false, true,
            {sourceSyncNodeOriginal->getCloudPath(true)},
            {fullPath.cloudPath},
            {sourceSyncNodeOriginal->getLocalPath()},
            {fullPath.localPath, PathProblem::WaitingForScanningToComplete}));

        rowResult = false;
        return true;
    }
    else
    {
        monitor.noResult();
    }
    return false;
}

//  Just mark the relative LocalNodes as needing to be rescanned.
dstime Sync::procscanq()
{
    assert(syncs.onSyncThread());
    assert(dirnotify.get());

    NotificationDeque& queue = dirnotify->fsEventq;

    if (queue.empty())
    {
        return NEVER;
    }

    LOG_verbose << syncname << "Marking sync tree with filesystem notifications: "
                << queue.size();

    Notification notification;
    dstime delay = NEVER;

    while (queue.popFront(notification))
    {
        lastFSNotificationTime = syncs.waiter.ds;

        // Skip invalidated notifications.
        if (notification.invalidated())
        {
            LOG_debug << syncname << "Notification skipped: "
                      << notification.path;
            continue;
        }

        // Skip notifications from this sync's debris folder.
        if (notification.fromDebris(*this))
        {
            LOG_debug << syncname
                      << "Debris notification skipped: "
                      << notification.path;
            continue;
        }

        LocalPath remainder;
        LocalNode* nearest = nullptr;
        LocalNode* node = notification.localnode;

        // Notify the node or its parent
        LocalNode* match = localnodebypath(node, notification.path, &nearest, &remainder, false);

        // Check it's not an excluded path
        if (nearest && !remainder.empty())
        {
            LocalPath firstComponent;
            size_t index = 0;
            if (remainder.nextPathComponent(index, firstComponent))
            {
                if (isDoNotSyncFileName(firstComponent.toPath(false)))
                {
                    continue;
                }

                if (ES_EXCLUDED == nearest->exclusionState(firstComponent, TYPE_UNKNOWN, 0))
                {
                    continue;
                }
            }
        }

        bool scanDescendants = false;

        if (match)
        {
            if ((notification.scanRequirement != Notification::FOLDER_NEEDS_SELF_SCAN
                || match->type == FILENODE)
                && match->parent)
            {
                if (match->type == FILENODE)
                    match->recomputeFingerprint = true;

                nearest = match->parent;
            }
            else
            {
                nearest = match;
            }
        }
        else
        {
            size_t pos = 0;
            bool multipartRemainder = remainder.findNextSeparator(pos);
            scanDescendants = notification.scanRequirement == Notification::FOLDER_NEEDS_SELF_SCAN ?
                              !remainder.empty() :
                              multipartRemainder;
        }

        if (!nearest)
        {
            // we didn't find any ancestor within the sync
            continue;
        }

        if (nearest->expectedSelfNotificationCount > 0)
        {
            if (nearest->scanDelayUntil >= syncs.waiter.ds)
            {
                // self-caused notifications shouldn't cause extra waiting
                --nearest->expectedSelfNotificationCount;

                SYNC_verbose << "Skipping self-notification (remaining: "
                    << nearest->expectedSelfNotificationCount << ") at: "
                    << nearest->getLocalPath();

                continue;
            }
            else
            {
                SYNC_verbose << "Expected more self-notifications ("
                    << nearest->expectedSelfNotificationCount << ") but they were late, at: "
                    << nearest->getLocalPath();
                nearest->expectedSelfNotificationCount = 0;
            }
        }

        // Let the parent know it needs to perform a scan.
#ifdef DEBUG
        //if (nearest->scanAgain < TREE_ACTION_HERE)
        {
            SYNC_verbose << "Trigger scan flag by fs notification on " << nearest->getLocalPath();
        }
#endif

        nearest->setScanAgain(false, true, scanDescendants, SCANNING_DELAY_DS);

        if (nearest->rareRO().scanBlocked)
        {
            // in case permissions changed on a scan-blocked folder
            // retry straight away, but don't reset the backoff delay
            nearest->rare().scanBlocked->scanBlockedTimer.set(syncs.waiter.ds);
        }

        // How long the caller should wait before syncing.
        delay = SCANNING_DELAY_DS;
    }

    return delay;
}

bool Sync::movetolocaldebris(const LocalPath& localpath)
{
    assert(syncs.onSyncThread());
    assert(!isBackup());

    // first make sure the debris folder exists
    createDebrisTmpLockOnce();

    char buf[42];
    struct tm tms;
    string day, localday;
    struct tm* ptm = m_localtime(m_time(), &tms);

    // first try a subfolder with only the date (we expect that we may have target filename clashes here)
    sprintf(buf, "%04d-%02d-%02d", ptm->tm_year + 1900, ptm->tm_mon + 1, ptm->tm_mday);
    LocalPath targetFolder = localdebris;
    targetFolder.appendWithSeparator(LocalPath::fromRelativePath(buf), true);

    bool failedDueToTargetExists = false;

    if (movetolocaldebrisSubfolder(localpath, targetFolder, false, failedDueToTargetExists))
    {
        return true;
    }

    if (!failedDueToTargetExists) return false;

    // next try a subfolder with additional time and sequence - target filename clashes here should not occur
    sprintf(strchr(buf, 0), " %02d.%02d.%02d.", ptm->tm_hour,  ptm->tm_min, ptm->tm_sec);

    string datetime = buf;
    bool counterReset = false;
    if (datetime != mLastDailyDateTimeDebrisName)
    {
        mLastDailyDateTimeDebrisName = datetime;
        mLastDailyDateTimeDebrisCounter = 0;
        counterReset = true;
    }

    // initially try wih the same sequence number as last time, to avoid making large numbers of these when possible
    targetFolder = localdebris;
    targetFolder.appendWithSeparator(LocalPath::fromRelativePath(
        datetime + std::to_string(mLastDailyDateTimeDebrisCounter)), false);

    if (movetolocaldebrisSubfolder(localpath, targetFolder, counterReset, failedDueToTargetExists))
    {
        return true;
    }

    if (!failedDueToTargetExists) return false;

    if (counterReset)
    {
        // no need to try an incremented number if it was a new folder anyway
        return false;
    }

    // if that fails, try with the sequence incremented, that should be a new, empty folder with no filename clash possible
    ++mLastDailyDateTimeDebrisCounter;

    targetFolder = localdebris;
    targetFolder.appendWithSeparator(LocalPath::fromRelativePath(
        datetime + std::to_string(mLastDailyDateTimeDebrisCounter)), true);

    if (movetolocaldebrisSubfolder(localpath, targetFolder, true, failedDueToTargetExists))
    {
        return true;
    }

    return false;
}

bool Sync::movetolocaldebrisSubfolder(const LocalPath& localpath, const LocalPath& targetFolder, bool logFailReason, bool& failedDueToTargetExists)
{
    failedDueToTargetExists = false;

    bool createdFolder = false;
    if (syncs.fsaccess->mkdirlocal(targetFolder, false, false))
    {
        createdFolder = true;
    }
    else
    {
        if (!syncs.fsaccess->target_exists)
        {
            return false;
        }
    }

    LocalPath moveTarget = targetFolder;
    moveTarget.appendWithSeparator(localpath.subpathFrom(localpath.getLeafnameByteIndex()), true);

    syncs.fsaccess->skip_targetexists_errorreport = !logFailReason;
    bool success = syncs.fsaccess->renamelocal(localpath, moveTarget, false);
    syncs.fsaccess->skip_targetexists_errorreport = false;

    failedDueToTargetExists = !success && syncs.fsaccess->target_exists;

    if (createdFolder)
    {
        if (success)
        {
            LOG_verbose << syncname << "Created daily local debris folder: " << targetFolder;
        }
        else
        {
            // we didn't use the folder anyway, remove to avoid making huge numbers of them
            syncs.fsaccess->rmdirlocal(targetFolder);
        }
    }
    return success;
}

UnifiedSync::UnifiedSync(Syncs& s, const SyncConfig& c)
    : syncs(s), mConfig(c)
{
    mNextHeartbeat.reset(new HeartBeatSyncInfo());
}

void Syncs::enableSyncByBackupId(handle backupId, bool paused, bool resetFingerprint, bool notifyApp, bool setOriginalPath, std::function<void(error, SyncError, handle)> completion, bool completionInClient, const string& logname)
{
    assert(!onSyncThread());

#ifdef __APPLE__
    if (!resetFingerprint)
    {
        LOG_debug << "turning on reset of filesystem fingerprint on Mac, as they are not consisten there";  // eg. from networked filesystem, qnap shared drive
        resetFingerprint = true;
    }
#endif

    auto clientCompletion = [=](error e, SyncError se, handle)
        {
            queueClient([completion, e, se, backupId](MegaClient&, TransferDbCommitter&)
                {
                    if (completion) completion(e, se, backupId);
                });
        };

    queueSync([=]()
        {
            enableSyncByBackupId_inThread(backupId, paused, resetFingerprint, notifyApp, setOriginalPath, completionInClient ? clientCompletion : completion, logname);
        });
}

void Syncs::enableSyncByBackupId_inThread(handle backupId, bool paused, bool resetFingerprint, bool notifyApp, bool setOriginalPath, std::function<void(error, SyncError, handle)> completion, const string& logname, const string& excludedPath)
{
    assert(onSyncThread());

    UnifiedSync* usPtr = nullptr;

    for (auto& s : mSyncVec)
    {
        if (s->mConfig.mBackupId == backupId)
        {
            usPtr = s.get();
        }
    }

    if (!usPtr)
    {
        LOG_debug << "Enablesync could not find sync";
        if (completion) completion(API_ENOENT, UNKNOWN_ERROR, backupId);
        return;
    }

    UnifiedSync& us = *usPtr;

    if (us.mSync)
    {
        // it's already running, just set whether it's paused or not.
        LOG_debug << "Sync pause/unpause from "
                  << us.mConfig.mTemporarilyPaused
                  << " to "
                  << paused;

        auto changed = us.mConfig.mTemporarilyPaused != paused;

        us.mConfig.mTemporarilyPaused = paused;
        us.mConfig.mRunState = paused ? SyncRunState::Pause : SyncRunState::Run;

        if (changed && notifyApp)
            mClient.app->syncupdate_stateconfig(us.mConfig);

        if (completion) completion(API_OK, NO_SYNC_ERROR, backupId);
        return;
    }

    us.mConfig.mError = NO_SYNC_ERROR;
    us.mConfig.mRunState = SyncRunState::Loading;
    us.mConfig.mTemporarilyPaused = paused;

    if (resetFingerprint)
    {
        us.mConfig.mFilesystemFingerprint = 0; //This will cause the local filesystem fingerprint to be recalculated
    }

    if (setOriginalPath)
    {
        CloudNode cloudNode;
        string cloudNodePath;
        if (lookupCloudNode(us.mConfig.mRemoteNode, cloudNode, &cloudNodePath, nullptr, nullptr, nullptr, nullptr, Syncs::FOLDER_ONLY)
            &&  us.mConfig.mOriginalPathOfRemoteRootNode != cloudNodePath)
        {
            us.mConfig.mOriginalPathOfRemoteRootNode = cloudNodePath;
            saveSyncConfig(us.mConfig);
        }
    }

    LocalPath rootpath;
    std::unique_ptr<FileAccess> openedLocalFolder;
    bool inshare, isnetwork;

    error e;
    {
        // todo: even better thead safety
        lock_guard<mutex> g(mClient.nodeTreeMutex);
        e = mClient.checkSyncConfig(us.mConfig, rootpath, openedLocalFolder, inshare, isnetwork);
    }

    if (e)
    {
        // error and enable flag were already changed
        LOG_debug << "Enablesync checks resulted in error: " << e;

        us.mConfig.mRunState = us.mConfig.mDatabaseExists ? SyncRunState::Suspend : SyncRunState::Disable;

        us.changedConfigState(true, notifyApp);
        if (completion) completion(e, us.mConfig.mError, backupId);
        return;
    }

    // Does this sync contain an ignore file?
    if (!hasIgnoreFile(us.mConfig))
    {
        DefaultFilterChain* filter = nullptr;

        // What chain are we using as a template?
        if (us.mConfig.mLegacyExclusionsIneligigble)
        {
            filter = &mNewSyncFilterChain;
            LOG_debug << "Adding standard default .megaignore to sync";
        }
        else
        {
            filter = &mLegacyUpgradeFilterChain;
            LOG_debug << "Converting legacy exclusion rules to .megaignore for this sync";
        }

        // Create a new chain so that we can add custom rules if necessary.
        DefaultFilterChain tempFilter;

        // Do we have a custom rule to apply?
        if (!excludedPath.empty())
        {
            // Then copy the template...
            tempFilter = *filter;

            // And add the new exclusion.
            tempFilter.excludePath(excludedPath);

            // Use the updated filter when generating a new ignore file.
            filter = &tempFilter;
        }

        // Try and create the missing ignore file.
        if (!filter->create(us.mConfig.mLocalPath, *fsaccess))
        {
            LOG_debug << "Failed to create ignore file for sync without one at: " << us.mConfig.mLocalPath;

            // for backups, it's ok to be backup up read-only folders.
            // for syncs, we can't sync if we can't bring changes back

            if (us.mConfig.isBackup())
            {
                LOG_debug << "As it's a Backup, continuing without .megaigore for: " << us.mConfig.mLocalPath;
            }
            else
            {
                us.mConfig.mError = COULD_NOT_CREATE_IGNORE_FILE;
                us.mConfig.mEnabled = false;
                us.mConfig.mRunState = us.mConfig.mDatabaseExists ? SyncRunState::Suspend : SyncRunState::Disable;

                us.changedConfigState(true, notifyApp);

                if (completion)
                    completion(API_EWRITE, us.mConfig.mError, backupId);

                return;
            }
        }
    }

    us.mConfig.mError = NO_SYNC_ERROR;
    us.mConfig.mEnabled = true;
    us.mConfig.mRunState = SyncRunState::Loading;
    us.mConfig.mLegacyExclusionsIneligigble = true;

    // If we're a backup sync...
    if (us.mConfig.isBackup())
    {
        auto& config = us.mConfig;

        auto firstTime = config.mBackupState == SYNC_BACKUP_NONE;
        auto isExternal = config.isExternal();
        auto wasDisabled = config.knownError() == BACKUP_MODIFIED;

        if (firstTime || isExternal || wasDisabled)
        {
            // Then we must come up in mirroring mode.
            us.mConfig.mBackupState = SYNC_BACKUP_MIRROR;
        }
    }

    string debris = DEBRISFOLDER;
    auto localdebris = LocalPath();

    us.changedConfigState(true, notifyApp);
    mHeartBeatMonitor->updateOrRegisterSync(us);

    startSync_inThread(us, debris, localdebris, inshare, isnetwork, rootpath, completion, logname);
    us.mNextHeartbeat->updateSPHBStatus(us);
}

bool Syncs::checkSyncRemoteLocationChange(UnifiedSync& us, bool exists, string cloudPath)
{
    assert(onSyncThread());

    bool pathChanged = false;
    if (exists)
    {
        if (cloudPath != us.mConfig.mOriginalPathOfRemoteRootNode)
        {
            // the sync will be suspended. Should the user manually start it again,
            // then the recorded path will be updated to whatever path the Node is then at.
            LOG_debug << "Sync root path changed!  Was: " << us.mConfig.mOriginalPathOfRemoteRootNode << " now: " << cloudPath;
            pathChanged = true;
        }
    }
    else //unset remote node: failed!
    {
        if (!us.mConfig.mRemoteNode.isUndef())
        {
            us.mConfig.mRemoteNode = NodeHandle();
        }
    }

    return pathChanged;
}

void Syncs::startSync_inThread(UnifiedSync& us, const string& debris, const LocalPath& localdebris,
    bool inshare, bool isNetwork, const LocalPath& rootpath,
    std::function<void(error, SyncError, handle)> completion, const string& logname)
{
    assert(onSyncThread());
    assert(!us.mSync);

    auto prevFingerprint = us.mConfig.mFilesystemFingerprint;

    auto fail = [&us, &completion](Error e, SyncError se) -> void {
        us.changeState(se, false, true, true);
        us.mSync.reset();
        LOG_debug << "Final error for sync start: " << e;
        if (completion) completion(e, us.mConfig.mError, us.mConfig.mBackupId);
    };

    us.mConfig.mRunState = SyncRunState::Loading;
    us.changedConfigState(false, true);

    us.mSync.reset(new Sync(us, debris, localdebris, inshare, logname));
    us.mConfig.mFilesystemFingerprint = us.mSync->fsfp;

    if (us.mConfig.mRunState == SyncRunState::Disable)
    {
        LOG_err << "Could not determine fsid of sync root folder.";
        return fail(API_EFAILED, UNABLE_TO_RETRIEVE_ROOT_FSID);
    }

    debugLogHeapUsage();

    us.mSync->purgeStaleDownloads();

    // this was already set in the Sync constructor
    assert(us.mConfig.mRunState == (us.mConfig.mTemporarilyPaused ? SyncRunState::Pause : SyncRunState::Run));

    us.changedConfigState(false, true);

    // Make sure we could open the state cache database.
    if (us.mSync->shouldHaveDatabase() && !us.mSync->statecachetable)
    {
        LOG_err << "Unable to open state cache database.";
        return fail(API_EFAILED, UNABLE_TO_OPEN_DATABASE);
    }
    // Make sure we were able to assign the root's FSID.
    else if (us.mSync->localroot->fsid_lastSynced == UNDEF)
    {
        LOG_err << "Unable to retrieve the sync root's FSID: "
                << us.mConfig.getLocalPath();

        return fail(API_EFAILED, UNABLE_TO_RETRIEVE_ROOT_FSID);
    }
    else if (us.mSync->localroot->watch(us.mConfig.getLocalPath(), UNDEF) != WR_SUCCESS)
    {
        LOG_err << "Unable to add a watch for the sync root: "
                << us.mConfig.getLocalPath();

        return fail(API_EFAILED, UNABLE_TO_ADD_WATCH);
    }
    else if (prevFingerprint && prevFingerprint != us.mConfig.mFilesystemFingerprint)
    {
        LOG_err << "New sync local fingerprint mismatch. Previous: "
                << prevFingerprint
                << "  Current: "
                << us.mConfig.mFilesystemFingerprint;

        return fail(API_EFAILED, LOCAL_FILESYSTEM_MISMATCH);
    }

    us.mSync->isnetwork = isNetwork;

    saveSyncConfig(us.mConfig);
    mSyncFlags->isInitialPass = true;

    if (completion) completion(API_OK, us.mConfig.mError, us.mConfig.mBackupId);
}

void UnifiedSync::changedConfigState(bool save, bool notifyApp)
{
    assert(syncs.onSyncThread());

    if (mConfig.stateFieldsChanged())
    {
        LOG_debug << "Sync " << toHandle(mConfig.mBackupId)
                  << " now in runState: " << int(mConfig.mRunState)
                  << " enabled: " << mConfig.mEnabled
                  << " error: " << mConfig.mError;

        if (save)
        {
            syncs.saveSyncConfig(mConfig);
        }

        if (notifyApp && !mConfig.mRemovingSyncBySds)
        {
            assert(syncs.onSyncThread());
            syncs.mClient.app->syncupdate_stateconfig(mConfig);
        }
    }
}

Syncs::Syncs(MegaClient& mc)
  : mClient(mc)
  , fsaccess(::mega::make_unique<FSACCESS_CLASS>())
  , mSyncFlags(new SyncFlags)
  , mScanService(new ScanService(waiter))
{
    fsaccess->initFilesystemNotificationSystem();

    mHeartBeatMonitor.reset(new BackupMonitor(*this));
    syncThread = std::thread([this]() { syncLoop(); });
}

Syncs::~Syncs()
{
    assert(!onSyncThread());

    // null function is the signal to end the thread
    syncThreadActions.pushBack(nullptr);
    waiter.notify();
    if (syncThread.joinable()) syncThread.join();
}

void Syncs::syncRun(std::function<void()> f)
{
    assert(!onSyncThread());
    std::promise<bool> synchronous;
    syncThreadActions.pushBack([&]()
        {
            f();
            synchronous.set_value(true);
        });

    mSyncFlags->earlyRecurseExitRequested = true;
    waiter.notify();
    synchronous.get_future().get();
}

void Syncs::queueSync(std::function<void()>&& f)
{
    assert(!onSyncThread());
    syncThreadActions.pushBack(move(f));
    mSyncFlags->earlyRecurseExitRequested = true;
    waiter.notify();
}

void Syncs::queueClient(std::function<void(MegaClient&, TransferDbCommitter&)>&& f, bool fromAnyThread)
{
    assert(onSyncThread() || fromAnyThread);
    clientThreadActions.pushBack(move(f));
    mClient.waiter->notify();
}


void Syncs::getSyncProblems(std::function<void(SyncProblems&)> completion,
                            bool completionInClient)
{
    using MC = MegaClient;
    using DBTC = TransferDbCommitter;

    if (completionInClient)
    {
        completion = [this, completion](SyncProblems& problems) {
            queueClient([completion, problems](MC&, DBTC&) mutable {
                completion(problems);
            });
        };
    }

    queueSync([this, completion]() mutable {
        SyncProblems problems;
        getSyncProblems_inThread(problems);
        completion(problems);
    });
}

void Syncs::getSyncProblems_inThread(SyncProblems& problems)
{
    assert(onSyncThread());

    problems.mStallsDetected = syncStallState;
    problems.mConflictsDetected = conflictsDetected(&problems.mConflicts);

    // if we're not actually in stall state then don't report things
    // that we are waiting on that migtht come right, only report definites.
    for (auto& r: stallReport.cloud)
    {
        if (syncStallState || r.second.alertUserImmediately)
        {
            problems.mStalls.cloud.insert(r);
        }
    }
    for (auto& r: stallReport.local)
    {
        if (syncStallState || r.second.alertUserImmediately)
        {
            problems.mStalls.local.insert(r);
        }
    }

    // Try to present just one item for a move/rename, instead of two.
    // We may have generated two items, one for the source node
    // and one for the target node.   Most paths will match between the two.
    // If for some reason we only know one side of the move/rename, we will keep that item.

    for (auto si = problems.mStalls.local.begin();
              si != problems.mStalls.local.end();
              ++si)
    {
        if (si->second.reason == SyncWaitReason::MoveOrRenameCannotOccur)
        {
            auto so = problems.mStalls.local.find(si->second.localPath2.localPath);
            if (so != problems.mStalls.local.end())
            {
                if (so != si &&
                    so->second.reason == SyncWaitReason::MoveOrRenameCannotOccur &&
                    so->second.localPath1.localPath == so->second.localPath1.localPath &&
                    so->second.localPath2.localPath == so->second.localPath2.localPath &&
                    so->second.cloudPath1.cloudPath == so->second.cloudPath1.cloudPath)
                {
                    if (si->second.cloudPath2.cloudPath.empty())
                    {
                        // if we know the destination in one, make sure we keep it
                        si->second.cloudPath2.cloudPath = so->second.cloudPath2.cloudPath;
                    }

                    // other iterators are not invalidated in std::map
                    problems.mStalls.local.erase(so);
                }
            }
        }
    }

    for (auto si = problems.mStalls.cloud.begin();
        si != problems.mStalls.cloud.end();
        ++si)
    {
        if (si->second.reason == SyncWaitReason::MoveOrRenameCannotOccur)
        {
            auto so = problems.mStalls.cloud.find(si->second.cloudPath2.cloudPath);
            if (so != problems.mStalls.cloud.end())
            {
                if (so != si &&
                    so->second.reason == SyncWaitReason::MoveOrRenameCannotOccur &&
                    so->second.cloudPath1.cloudPath == so->second.cloudPath1.cloudPath &&
                    so->second.cloudPath2.cloudPath == so->second.cloudPath2.cloudPath &&
                    so->second.localPath1.localPath == so->second.localPath1.localPath)
                {
                    if (si->second.localPath2.localPath.empty())
                    {
                        // if we know the destination in one, make sure we keep it
                        si->second.localPath2.localPath = so->second.localPath2.localPath;
                    }
                    // other iterators are not invalidated in std::map
                    problems.mStalls.cloud.erase(so);
                }
            }
        }
    }

}

void Syncs::getSyncStatusInfo(handle backupID,
                              SyncStatusInfoCompletion completion,
                              bool completionInClient)
{
    // No completion? No work to be done!
    if (!completion)
        return;

    // Convenience.
    using DBTC = TransferDbCommitter;
    using MC = MegaClient;
    using SV = vector<SyncStatusInfo>;

    // Is it up to the client to call the completion function?
    if (completionInClient)
        completion = [completion, this](SV info) {
            // Necessary as we can't move-capture before C++14.
            auto temp = std::make_shared<SV>(std::move(info));

            // Delegate to the user's completion function.
            queueClient([completion, temp](MC&, DBTC&) mutable {
                completion(std::move(*temp));
            });
        };

    // Queue the request on the sync thread.
    queueSync([backupID, completion, this]() {
        getSyncStatusInfoInThread(backupID, std::move(completion));
    });
}

void Syncs::getSyncStatusInfoInThread(handle backupID,
                                      SyncStatusInfoCompletion completion)
{
    // Make sure we're running on the right thread.
    assert(onSyncThread());

    // Make sure no one's changing the syncs beneath our feet.
    lock_guard<mutex> guard(mSyncVecMutex);

    // Gathers information about a specific sync.
    struct gather
    {
        gather(const Sync& sync)
          : mSync(sync)
        {
        }

        operator SyncStatusInfo() const
        {
            SyncStatusInfo info;

            auto& config = mSync.getConfig();

            info.mBackupID = config.mBackupId;
            info.mName = config.mName;
            info.mTransferCounts = mSync.threadSafeState->transferCounts();

            tally(info, *mSync.localroot);

            return info;
        }

        void tally(SyncStatusInfo& info, const LocalNode& node) const
        {
            // Not synced? Not interested.
            if (node.parent && node.syncedCloudNodeHandle.isUndef())
                return;

            ++info.mTotalSyncedNodes;

            // Directories don't have a size.
            if (node.type == FILENODE)
                info.mTotalSyncedBytes += node.syncedFingerprint.size;

            // Process children, if any.
            for (auto& childIt : node.children)
                tally(info, *childIt.second);
        }

        const Sync& mSync;
    }; // gather

    // Status info collected from syncs.
    vector<SyncStatusInfo> info;

    // Gather status information from active syncs.
    for (auto& us : mSyncVec)
    {
        // Not active? Not interested.
        if (!us->mSync)
            continue;

        // Convenience.
        auto& config = us->mConfig;

        // Is this sync something we're interested in?
        if (backupID != UNDEF && backupID != config.mBackupId)
            continue;

        // Gather status information about this sync.
        info.emplace_back(gather(*us->mSync));
    }

    // Pass the information to the caller.
    completion(std::move(info));
}

SyncConfigVector Syncs::configsForDrive(const LocalPath& drive) const
{
    assert(onSyncThread() || !onSyncThread());

    lock_guard<mutex> g(mSyncVecMutex);

    SyncConfigVector v;
    for (auto& s : mSyncVec)
    {
        if (s->mConfig.mExternalDrivePath == drive)
        {
            v.push_back(s->mConfig);
        }
    }
    return v;
}

SyncConfigVector Syncs::getConfigs(bool onlyActive, bool excludePaused) const
{
    assert(onSyncThread() || !onSyncThread());

    lock_guard<mutex> g(mSyncVecMutex);

    SyncConfigVector v;
    for (auto& s : mSyncVec)
    {
        if ((s->mSync && (!excludePaused || !s->mConfig.mTemporarilyPaused))
            || !onlyActive)
        {
            v.push_back(s->mConfig);
        }
    }
    return v;
}

handle Syncs::getSyncIdContainingActivePath(const LocalPath& lp) const
{
    assert(onSyncThread() || !onSyncThread());

    lock_guard<mutex> g(mSyncVecMutex);

    SyncConfigVector v;
    for (auto& s : mSyncVec)
    {
        if ((s->mSync && !s->mConfig.mTemporarilyPaused))
        {
            if (s->mConfig.mLocalPath.isContainingPathOf(lp))
            {
                auto debrisPath = s->mConfig.mLocalPath;
                debrisPath.appendWithSeparator(LocalPath::fromRelativePath(DEBRISFOLDER), false);
                if (debrisPath.isContainingPathOf(lp))
                {
                    return UNDEF;
                }
                else
                {
                    return s->mConfig.mBackupId;
                }
            }
        }
    }
    return UNDEF;
}

bool Syncs::configById(handle backupId, SyncConfig& configResult) const
{
    assert(!onSyncThread());

    lock_guard<mutex> g(mSyncVecMutex);

    for (auto& s : mSyncVec)
    {
        if (s->mConfig.mBackupId == backupId)
        {
            configResult = s->mConfig;
            return true;
        }
    }
    return false;
}

void Syncs::backupCloseDrive(const LocalPath& drivePath, std::function<void(Error)> clientCallback)
{
    assert(!onSyncThread());
    assert(clientCallback);

    queueSync([this, drivePath, clientCallback]()
        {
            Error e = backupCloseDrive_inThread(drivePath);
            queueClient([clientCallback, e](MegaClient& mc, TransferDbCommitter& committer)
                {
                    clientCallback(e);
                });
        });
}

error Syncs::backupCloseDrive_inThread(LocalPath drivePath)
{
    assert(onSyncThread());
    assert(drivePath.isAbsolute() || drivePath.empty());

    // Is the path valid?
    if (drivePath.empty())
    {
        return API_EARGS;
    }

    auto* store = syncConfigStore();

    // Does the store exist?
    if (!store)
    {
        // Nope and we need it.
        return API_EINTERNAL;
    }

    // Is this drive actually loaded?
    if (!store->driveKnown(drivePath))
    {
        return API_ENOENT;
    }

    auto result = store->write(drivePath, configsForDrive(drivePath));
    store->removeDrive(drivePath);

    auto syncsOnDrive = selectedSyncConfigs(
      [&](SyncConfig& config, Sync*)
      {
          return config.mExternalDrivePath == drivePath;
      });

    for (auto& sc : syncsOnDrive)
    {
        SyncConfig removed;
        unloadSyncByBackupID(sc.mBackupId, sc.mEnabled, removed);
    }

    return result;
}

void Syncs::backupOpenDrive(const LocalPath& drivePath, std::function<void(Error)> clientCallback)
{
    assert(!onSyncThread());
    assert(clientCallback);

    queueSync([this, drivePath, clientCallback]()
        {
            Error e = backupOpenDrive_inThread(drivePath);
            queueClient([clientCallback, e](MegaClient& mc, TransferDbCommitter& committer)
                {
                    clientCallback(e);
                });
        });
}

error Syncs::backupOpenDrive_inThread(const LocalPath& drivePath)
{
    assert(onSyncThread());
    assert(drivePath.isAbsolute());

    // Is the drive path valid?
    if (drivePath.empty())
    {
        return API_EARGS;
    }

    // Can we get our hands on the config store?
    auto* store = syncConfigStore();

    if (!store)
    {
        LOG_err << "Couldn't restore "
                << drivePath
                << " as there is no config store.";

        // Nope and we can't do anything without it.
        return API_EINTERNAL;
    }

    // Has this drive already been opened?
    if (store->driveKnown(drivePath))
    {
        LOG_debug << "Skipped restore of "
                  << drivePath
                  << " as it has already been opened.";

        // Then we don't have to do anything.
        return API_EEXIST;
    }

    SyncConfigVector configs;

    // Try and open the database on the drive.
    auto result = store->read(drivePath, configs, true);

    // Try and restore the backups in the database.
    if (result == API_OK)
    {
        LOG_debug << "Attempting to restore backup syncs from "
                  << drivePath;

        size_t numRestored = 0;

        // Create a unified sync for each backup config.
        for (const auto& config : configs)
        {
            lock_guard<mutex> g(mSyncVecMutex);

            bool skip = false;
            for (auto& us : mSyncVec)
            {
                // Make sure there aren't any syncs with this backup id.
                if (config.mBackupId == us->mConfig.mBackupId)
                {
				    skip = true;
                    LOG_err << "Skipping restore of backup "
                            << config.mLocalPath
                            << " on "
                            << drivePath
                            << " as a sync already exists with the backup id "
                            << toHandle(config.mBackupId);
                }
            }

            if (!skip)
            {
                // Create the unified sync.
                mSyncVec.emplace_back(new UnifiedSync(*this, config));

                // Track how many configs we've restored.
                ++numRestored;
            }
        }

        // Log how many backups we could restore.
        LOG_debug << "Restored "
                  << numRestored
                  << " out of "
                  << configs.size()
                  << " backup(s) from "
                  << drivePath;

        return API_OK;
    }

    // Couldn't open the database.
    LOG_warn << "Failed to restore "
             << drivePath
             << " as we couldn't open its config database.";

    return result;
}

SyncConfigStore* Syncs::syncConfigStore()
{
    assert(onSyncThread());

    // Have we already created the database?
    if (mSyncConfigStore)
    {
        // Yep, return a reference to the caller.
        return mSyncConfigStore.get();
    }

    // Is the client using a database?
    if (!mClient.dbaccess)
    {
        // Nope and we need it for the configuration path.
        return nullptr;
    }

    // Can we get our hands on an IO context?
    if (!syncConfigIOContext())
    {
        // We need it if we want to write the DB to disk.
        return nullptr;
    }

    // Where the database will be stored.
    auto dbPath = mClient.dbaccess->rootPath();

    // Create the database.
    mSyncConfigStore.reset(
      new SyncConfigStore(dbPath, *mSyncConfigIOContext));

    return mSyncConfigStore.get();
}

NodeHandle Syncs::getSyncedNodeForLocalPath(const LocalPath& lp)
{
    assert(!onSyncThread());

    // synchronous for now but we could make async one day (intermediate layer would need its function made async first)
    NodeHandle result;
    syncRun([&](){

        lock_guard<mutex> g(mSyncVecMutex);
        for (auto& us : mSyncVec)
        {
            if (us->mSync)
            {
                LocalNode* match = us->mSync->localnodebypath(NULL, lp, nullptr, nullptr, false);
                if (match)
                {
                    result = match->syncedCloudNodeHandle;
                    break;
                }
            }
        }

    });
    return result;
}

treestate_t Syncs::getSyncStateForLocalPath(handle backupId, const LocalPath& lp)
{
    assert(!onSyncThread());

    // mLocalNodeChangeMutex must already be locked!!

    // we must lock the sync vec mutex when not on the sync thread
    // careful of lock ordering to avoid deadlock between threads
    // we never have mSyncVecMutex and then lock mLocalNodeChangeMutex
    lock_guard<mutex> g(mSyncVecMutex);
    for (auto& us : mSyncVec)
    {
        if (us->mConfig.mBackupId == backupId && us->mSync)
        {
            if (LocalNode* match = us->mSync->localnodebypath(nullptr, lp, nullptr, nullptr, true))
            {
                return match->checkTreestate(false);
            }
            return TREESTATE_NONE;
        }
    }
    return TREESTATE_NONE;
}

bool Syncs::getSyncStateForLocalPath(const LocalPath& lp, treestate_t& ts, nodetype_t& nt, SyncConfig& sc)
{
    assert(onSyncThread());
    for (auto& us : mSyncVec)
    {
        if (us->mSync && us->mConfig.mLocalPath.isContainingPathOf(lp))
        {
            if (LocalNode* match = us->mSync->localnodebypath(nullptr, lp, nullptr, nullptr, true))
            {
                ts = match->checkTreestate(false);
                nt = match->type;
                sc = us->mConfig;
                return true;
            }
            return false;
        }
    }
    return false;
}

error Syncs::syncConfigStoreAdd(const SyncConfig& config)
{
    assert(!onSyncThread());

    error result = API_OK;
    syncRun([&](){ syncConfigStoreAdd_inThread(config, [&](error e){ result = e; }); });
    return result;
}

void Syncs::syncConfigStoreAdd_inThread(const SyncConfig& config, std::function<void(error)> completion)
{
    assert(onSyncThread());

    // Convenience.
    static auto equal =
      [](const LocalPath& lhs, const LocalPath& rhs)
      {
          return !platformCompareUtf(lhs, false, rhs, false);
      };

    auto* store = syncConfigStore();

    // Could we get our hands on the store?
    if (!store)
    {
        // Nope and we can't proceed without it.
        completion(API_EINTERNAL);
        return;
    }

    SyncConfigVector configs;
    bool known = store->driveKnown(LocalPath());

    // Load current configs from disk.
    auto result = store->read(LocalPath(), configs, false);

    if (result == API_ENOENT || result == API_OK)
    {
        SyncConfigVector::iterator i = configs.begin();

        // Are there any syncs already present for this root?
        for ( ; i != configs.end(); ++i)
        {
            if (equal(i->mLocalPath, config.mLocalPath))
            {
                break;
            }
        }

        // Did we find any existing config?
        if (i != configs.end())
        {
            // Yep, replace it.
            LOG_debug << "Replacing existing sync config for: "
                      << i->mLocalPath;

            *i = config;
        }
        else
        {
            // Nope, add it.
            configs.emplace_back(config);
        }

        // Write the configs to disk.
        result = store->write(LocalPath(), configs);
    }

    // Remove the drive if it wasn't already known.
    if (!known)
    {
        store->removeDrive(LocalPath());
    }

    completion(result);
    return;
}

bool Syncs::syncConfigStoreDirty()
{
    assert(onSyncThread());
    return mSyncConfigStore && mSyncConfigStore->dirty();
}

bool Syncs::syncConfigStoreFlush()
{
    assert(onSyncThread());

    // No need to flush if the store's not dirty.
    if (!syncConfigStoreDirty()) return true;

    // Try and flush changes to disk.
    LOG_debug << "Attempting to flush config store changes.";

    auto failed = mSyncConfigStore->writeDirtyDrives(getConfigs(false));

    if (failed.empty()) return true;

    LOG_err << "Failed to flush "
             << failed.size()
             << " drive(s).";

    // Disable syncs present on drives that we couldn't write.
    auto nDisabled = 0u;

    for (auto& drivePath : failed)
    {
        // Determine which syncs are present on this drive.
        auto configs = configsForDrive(drivePath);

        // Disable those that aren't already disabled.
        for (auto& config : configs)
        {
            // Already disabled? Nothing to do.
            //
            // dgw: This is what prevents an infinite flush cycle.
            if (!config.mEnabled)
                continue;

            // Disable the sync.
            disableSyncByBackupId(config.mBackupId,
                                  SYNC_CONFIG_WRITE_FAILURE,
                                  false,
                                  true,
                                  nullptr);

            ++nDisabled;
        }
    }

    LOG_warn << "Disabled"
             << nDisabled
             << " sync(s) on "
             << failed.size()
             << " drive(s).";

    return false;
}

error Syncs::syncConfigStoreLoad(SyncConfigVector& configs)
{
    assert(onSyncThread());

    LOG_debug << "Attempting to load internal sync configs from disk.";

    auto result = API_EAGAIN;

    // Can we get our hands on the internal sync config database?
    if (auto* store = syncConfigStore())
    {
        // Try and read the internal database from disk.
        result = store->read(LocalPath(), configs, false);

        if (result == API_ENOENT || result == API_OK)
        {
            LOG_debug << "Loaded "
                      << configs.size()
                      << " internal sync config(s) from disk.";

            // check if sync databases exist, so we know if a sync is disabled or merely suspended
            for (auto& c: configs)
            {
                auto fas = fsaccess->newfileaccess(false);
                if (fas->fopen(c.mLocalPath, true, false))
                {
                    string dbname = c.getSyncDbStateCacheName(fas->fsid, c.mRemoteNode, mClient.me);

                    // Note, we opened dbaccess in thread-safe mode
                    LocalPath dbPath;
                    c.mDatabaseExists = mClient.dbaccess->checkDbFileAndAdjustLegacy(*fsaccess, dbname, DB_OPEN_FLAG_TRANSACTED, dbPath);
                }

                if (c.mEnabled)
                {
                    c.mRunState = SyncRunState::Pending;
                }
                else
                {
                    c.mRunState = c.mDatabaseExists ? SyncRunState::Suspend : SyncRunState::Disable;
                }

            }

            return API_OK;
        }
    }

    LOG_err << "Couldn't load internal sync configs from disk: "
            << result;

    return result;
}

string Syncs::exportSyncConfigs(const SyncConfigVector configs) const
{
    assert(!onSyncThread());
    JSONWriter writer;

    writer.beginobject();
    writer.beginarray("configs");

    for (const auto& config : configs)
    {
        exportSyncConfig(writer, config);
    }

    writer.endarray();
    writer.endobject();

    return writer.getstring();
}

string Syncs::exportSyncConfigs() const
{
    assert(!onSyncThread());
    return exportSyncConfigs(configsForDrive(LocalPath()));
}

void Syncs::importSyncConfigs(const char* data, std::function<void(error)> completion)
{
    assert(!onSyncThread());

    // Convenience.
    struct Context;

    using CompletionFunction = std::function<void(error)>;
    using ContextPtr = std::shared_ptr<Context>;

    // Bundles state we need to create backup IDs.
    struct Context
    {
        static void put(ContextPtr context)
        {
            using std::bind;
            using std::move;
            using std::placeholders::_1;
            using std::placeholders::_2;

            // Convenience.
            auto& client = *context->mClient;
            auto& config = *context->mConfig;
            auto& deviceHash = context->mDeviceHash;

            // Backup Info.
            auto state = BackupInfoSync::getSyncState(config, context->mSyncs->mDownloadsPaused, context->mSyncs->mUploadsPaused);
            auto info  = BackupInfoSync(config, deviceHash, UNDEF, state);

            LOG_debug << "Generating backup ID for config "
                      << context->signature()
                      << "...";

            // Completion chain.
            auto completion = bind(&putComplete, move(context), _1, _2);

            // Create and initiate request.
            auto* request = new CommandBackupPut(&client, info, move(completion));
            client.reqs.add(request);
        }

        static void putComplete(ContextPtr context, Error result, handle backupID)
        {
            // No backup ID even though the request succeeded?
            if (!result && ISUNDEF(result))
            {
                // Then we've encountered an internal error.
                result = API_EINTERNAL;
            }

            // Convenience;
            auto& client = *context->mClient;

            // Were we able to create a backup ID?
            if (result)
            {
                LOG_err << "Unable to generate backup ID for config "
                        << context->signature();

                auto i = context->mConfigs.begin();
                auto j = context->mConfig;

                // Remove the IDs we've created so far.
                LOG_debug << "Releasing backup IDs generated so far...";

                for ( ; i != j; ++i)
                {
                    auto* request = new CommandBackupRemove(&client, i->mBackupId, nullptr);
                    client.reqs.add(request);
                    // don't wait for the cleanup to notify the client about failure of import
                    // (error/success of cleanup is irrelevant for the app)
                }

                // Let the client know the import has failed.
                context->mCompletion(result);
                return;
            }

            // Assign the newly generated backup ID.
            context->mConfig->mBackupId = backupID;

            // Have we assigned IDs for all the syncs?
            if (++context->mConfig == context->mConfigs.end())
            {
                auto& syncs = *context->mSyncs;

                LOG_debug << context->mConfigs.size()
                          << " backup ID(s) have been generated.";

                LOG_debug << "Importing "
                          << context->mConfigs.size()
                          << " configs(s)...";

                // Yep, add them to the sync.
                for (const auto& config : context->mConfigs)
                {
                    // So we can wait for the sync to be added.
                    std::promise<void> waiter;

                    // Called when the engine has added the sync.
                    auto completion = [&waiter](error, SyncError, handle) {
                        waiter.set_value();
                    };

                    // Add the new sync, optionally enabling it.
                    syncs.appendNewSync(config,
                                        false,
                                        false,
                                        std::move(completion),
                                        false,
                                        config.mName);

                    // Wait for this sync to be added.
                    waiter.get_future().get();
                }

                LOG_debug << context->mConfigs.size()
                          << " sync(s) imported successfully.";

                // Let the client know the import has completed.
                context->mCompletion(API_OK);
                return;
            }

            // Generate an ID for the next config.
            put(std::move(context));
        }

        string signature() const
        {
            ostringstream ostream;

            ostream << mConfig - mConfigs.begin() + 1
                    << "/"
                    << mConfigs.size();

            return ostream.str();
        }

        // Client.
        MegaClient* mClient;

        // Who to call back when we're done.
        CompletionFunction mCompletion;

        // Next config requiring a backup ID.
        SyncConfigVector::iterator mConfig;

        // Configs requiring a backup ID.
        SyncConfigVector mConfigs;

        // Identifies the device we're adding configs to.
        string mDeviceHash;

        // Who we're adding the configs to.
        Syncs* mSyncs;
    }; // Context

    // Sanity.
    if (!data || !*data)
    {
        completion(API_EARGS);
        return;
    }

    // Preprocess input so to remove all extraneous whitespace.
    auto strippedData = JSON::stripWhitespace(data);

    // Try and translate JSON back into sync configs.
    SyncConfigVector configs;

    if (!importSyncConfigs(strippedData, configs))
    {
        // No love. Inform the client.
        completion(API_EREAD);
        return;
    }

    // Don't import configs that already appear to be present.
    {
        lock_guard<mutex> guard(mSyncVecMutex);

        // Checks if two configs have an equivalent mapping.
        auto equivalent = [](const SyncConfig& lhs, const SyncConfig& rhs) {
            auto& lrp = lhs.mOriginalPathOfRemoteRootNode;
            auto& rrp = rhs.mOriginalPathOfRemoteRootNode;

            return lhs.mLocalPath == rhs.mLocalPath && lrp == rrp;
        };

        // Checks if an equivalent config has already been loaded.
        auto present = [&](const SyncConfig& config) {
            for (auto& us : mSyncVec)
            {
                if (equivalent(us->mConfig, config))
                    return true;
            }

            return false;
        };

        // Strip configs that already appear to be present.
        auto j = std::remove_if(configs.begin(), configs.end(), present);
        configs.erase(j, configs.end());
    }

    // No configs? Nothing to import!
    if (configs.empty())
    {
        completion(API_OK);
        return;
    }

    // Create and initialize context.
    ContextPtr context = make_unique<Context>();

    context->mClient = &mClient;
    context->mCompletion = std::move(completion);
    context->mConfigs = std::move(configs);
    context->mConfig = context->mConfigs.begin();
    context->mDeviceHash = mClient.getDeviceidHash();
    context->mSyncs = this;

    LOG_debug << "Attempting to generate backup IDs for "
              << context->mConfigs.size()
              << " imported config(s)...";

    // Generate backup IDs.
    Context::put(std::move(context));
}

void Syncs::exportSyncConfig(JSONWriter& writer, const SyncConfig& config) const
{
    assert(!onSyncThread());

    // Internal configs only for the time being.
    if (!config.mExternalDrivePath.empty())
    {
        LOG_warn << "Skipping export of external backup: "
                 << config.mLocalPath;
        return;
    }

    string localPath = config.mLocalPath.toPath(false);
    string remotePath;
    const string& name = config.mName;
    const char* type = SyncConfig::synctypename(config.mSyncType);

    if (const auto* node = mClient.nodeByHandle(config.mRemoteNode))
    {
        // Get an accurate remote path, if possible.
        remotePath = node->displaypath();
    }
    else
    {
        // Otherwise settle for what we had stored.
        remotePath = config.mOriginalPathOfRemoteRootNode;
    }

    writer.beginobject();
    writer.arg_stringWithEscapes("localPath", localPath);
    writer.arg_stringWithEscapes("name", name);
    writer.arg_stringWithEscapes("remotePath", remotePath);
    writer.arg_stringWithEscapes("type", type);

    const auto changeMethod =
      changeDetectionMethodToString(config.mChangeDetectionMethod);

    writer.arg_stringWithEscapes("changeMethod", changeMethod);
    writer.arg("scanInterval", config.mScanIntervalSec);

    writer.endobject();
}

bool Syncs::importSyncConfig(JSON& reader, SyncConfig& config)
{
    assert(!onSyncThread());

    static const string TYPE_CHANGE_METHOD = "changeMethod";
    static const string TYPE_LOCAL_PATH    = "localPath";
    static const string TYPE_NAME          = "name";
    static const string TYPE_REMOTE_PATH   = "remotePath";
    static const string TYPE_SCAN_INTERVAL = "scanInterval";
    static const string TYPE_TYPE          = "type";

    LOG_debug << "Attempting to parse config object: "
              << reader.pos;

    // Default to notification change detection method.
    string changeMethod =
      changeDetectionMethodToString(CDM_NOTIFICATIONS);

    string localPath;
    string name;
    string remotePath;
    string scanInterval;
    string type;

    // Parse config properties.
    for (string key; ; )
    {
        // What property are we parsing?
        key = reader.getname();

        // Have we processed all the properties?
        if (key.empty()) break;

        string value;

        // Extract property value if we can.
        if (!reader.storeobject(&value))
        {
            LOG_err << "Parse error extracting property: "
                    << key
                    << ": "
                    << reader.pos;

            return false;
        }

        if (key == TYPE_CHANGE_METHOD)
        {
            changeMethod = std::move(value);
        }
        if (key == TYPE_LOCAL_PATH)
        {
            localPath = std::move(value);
        }
        else if (key == TYPE_NAME)
        {
            name = std::move(value);
        }
        else if (key == TYPE_REMOTE_PATH)
        {
            remotePath = std::move(value);
        }
        else if (key == TYPE_SCAN_INTERVAL)
        {
            scanInterval = std::move(value);
        }
        else if (key == TYPE_TYPE)
        {
            type = std::move(value);
        }
        else
        {
            LOG_debug << "Skipping unknown property: "
                      << key
                      << ": "
                      << value;
        }
    }

    // Basic validation on properties.
    if (localPath.empty())
    {
        LOG_err << "Invalid config: no local path defined.";
        return false;
    }

    if (name.empty())
    {
        LOG_err << "Invalid config: no name defined.";
        return false;
    }

    if (remotePath.empty())
    {
        LOG_err << "Invalid config: no remote path defined.";
        return false;
    }

    reader.unescape(&localPath);
    reader.unescape(&name);
    reader.unescape(&remotePath);
    reader.unescape(&type);

    // Populate config object.
    config.mBackupId = UNDEF;
    config.mBackupState = SYNC_BACKUP_NONE;
    config.mEnabled = false;
    config.mError = NO_SYNC_ERROR;
    config.mFilesystemFingerprint = 0;
    config.mLocalPath = LocalPath::fromAbsolutePath(localPath);
    config.mName = std::move(name);
    config.mOriginalPathOfRemoteRootNode = remotePath;
    config.mWarning = NO_SYNC_WARNING;

    // Set node handle if possible.
    if (const auto* root = mClient.nodeByPath(remotePath.c_str()))
    {
        config.mRemoteNode = root->nodeHandle();
    }
    else
    {
        LOG_err << "Invalid config: "
                << "unable to find node for remote path: "
                << remotePath;

        return false;
    }

    // Set change detection method.
    config.mChangeDetectionMethod =
      changeDetectionMethodFromString(changeMethod);

    if (config.mChangeDetectionMethod == CDM_UNKNOWN)
    {
        LOG_err << "Invalid config: "
                << "unknown change detection method: "
                << changeMethod;

        return false;
    }

    // Set scan interval.
    if (config.mChangeDetectionMethod == CDM_PERIODIC_SCANNING)
    {
        std::istringstream istream(scanInterval);

        istream >> config.mScanIntervalSec;

        auto failed = istream.fail() || !istream.eof();

        if (failed || !config.mScanIntervalSec)
        {
            LOG_err << "Invalid config: "
                    << "malformed scan interval: "
                    << scanInterval;

            return false;
        }
    }

    // Set type.
    if (!config.synctypefromname(type, config.mSyncType))
    {
        LOG_err << "Invalid config: "
                << "unknown sync type name: "
                << type;

        return false;
    }

    // Config's been parsed.
    LOG_debug << "Config successfully parsed.";

    return true;
}

bool Syncs::importSyncConfigs(const string& data, SyncConfigVector& configs)
{
    assert(!onSyncThread());

    static const string TYPE_CONFIGS = "configs";

    JSON reader(data);

    LOG_debug << "Attempting to import configs from: "
              << data;

    // Enter configs object.
    if (!reader.enterobject())
    {
        LOG_err << "Parse error entering root object: "
                << reader.pos;

        return false;
    }

    // Parse sync configs.
    for (string key; ; )
    {
        // What property are we parsing?
        key = reader.getname();

        // Is it a property we know about?
        if (key != TYPE_CONFIGS)
        {
            // Have we hit the end of the configs object?
            if (key.empty()) break;

            // Skip unknown properties.
            string object;

            if (!reader.storeobject(&object))
            {
                LOG_err << "Parse error skipping unknown property: "
                        << key
                        << ": "
                        << reader.pos;

                return false;
            }

            LOG_debug << "Skipping unknown property: "
                      << key
                      << ": "
                      << object;

            // Parse the next property.
            continue;
        }

        LOG_debug << "Found configs property: "
                  << reader.pos;

        // Enter array of sync configs.
        if (!reader.enterarray())
        {
            LOG_err << "Parse error entering configs array: "
                    << reader.pos;

            return false;
        }

        // Parse each sync config object.
        while (reader.enterobject())
        {
            SyncConfig config;

            // Try and parse this sync config object.
            if (!importSyncConfig(reader, config)) return false;

            if (!reader.leaveobject())
            {
                LOG_err << "Parse error leaving config object: "
                        << reader.pos;
                return false;
            }

            configs.emplace_back(std::move(config));
        }

        if (!reader.leavearray())
        {
            LOG_err << "Parse error leaving configs array: "
                    << reader.pos;

            return false;
        }

        LOG_debug << configs.size()
                  << " config(s) successfully parsed.";
    }

    // Leave configs object.
    if (!reader.leaveobject())
    {
        LOG_err << "Parse error leaving root object: "
                << reader.pos;

        return false;
    }

    return true;
}

SyncConfigIOContext* Syncs::syncConfigIOContext()
{
    assert(onSyncThread());

    // Has a suitable IO context already been created?
    if (mSyncConfigIOContext)
    {
        // Yep, return a reference to it.
        return mSyncConfigIOContext.get();
    }

//TODO: User access is not thread safe
    // Which user are we?
    User* self = mClient.ownuser();
    if (!self)
    {
        LOG_warn << "syncConfigIOContext: own user not available";
        return nullptr;
    }

    // Try and retrieve this user's config data attribute.
    auto* payload = self->getattr(ATTR_JSON_SYNC_CONFIG_DATA);
    if (!payload)
    {
        // Attribute hasn't been created yet.
        LOG_warn << "syncConfigIOContext: JSON config data is not available";
        return nullptr;
    }

    // Try and decrypt the payload.
    assert(!memcmp(syncKey.key, mClient.key.key, sizeof(syncKey.key)));
    unique_ptr<TLVstore> store(
      TLVstore::containerToTLVrecords(payload, &syncKey));

    if (!store)
    {
        // Attribute is malformed.
        LOG_err << "syncConfigIOContext: JSON config data is malformed";
        return nullptr;
    }

    // Convenience.
    constexpr size_t KEYLENGTH = SymmCipher::KEYLENGTH;

    // Verify payload contents.
    string authKey;
    string cipherKey;
    string name;

    if (!store->get("ak", authKey) || authKey.size() != KEYLENGTH ||
        !store->get("ck", cipherKey) || cipherKey.size() != KEYLENGTH ||
        !store->get("fn", name) || name.size() != KEYLENGTH)
    {
        // Payload is malformed.
        LOG_err << "syncConfigIOContext: JSON config data is incomplete";
        return nullptr;
    }

    // Create the IO context.
    mSyncConfigIOContext.reset(
      new SyncConfigIOContext(*fsaccess,
                                  std::move(authKey),
                                  std::move(cipherKey),
                                  Base64::btoa(name),
                                  rng));

    // Return a reference to the new IO context.
    return mSyncConfigIOContext.get();
}

LocalNode* Syncs::findMoveFromLocalNode(const shared_ptr<LocalNode::RareFields::MoveInProgress>& moveTo)
{
    assert(onSyncThread());

    // There should never be many moves in progress so we can iterate the entire thing
    // Pointers are safe to access because destruction of these LocalNodes removes them from the set
    for (auto ln : mMoveInvolvedLocalNodes)
    {
        assert(ln->rareRO().moveFromHere || ln->rareRO().moveToHere);
        if (auto& moveFrom = ln->rareRO().moveFromHere)
        {
            if (moveFrom == moveTo)
            {
                return ln;
            }
        }
    }
    return nullptr;
}

void Syncs::clear_inThread()
{
    assert(onSyncThread());

    assert(!mSyncConfigStore);

    mSyncConfigStore.reset();
    mSyncConfigIOContext.reset();
    {
        lock_guard<mutex> g(mSyncVecMutex);
        mSyncVec.clear();
    }
    mSyncVecIsEmpty = true;
    syncKey.setkey((byte*)"\0\0\0\0\0\0\0\0\0\0\0\0\0\0\0\0");
    stallReport = SyncStallInfo();
    triggerHandles.clear();
    localnodeByScannedFsid.clear();
    localnodeBySyncedFsid.clear();
    localnodeByNodeHandle.clear();
    mSyncFlags.reset(new SyncFlags);
    mHeartBeatMonitor.reset(new BackupMonitor(*this));
    mFileChangingCheckState.clear();
    mMoveInvolvedLocalNodes.clear();

    if (syncscanstate)
    {
        assert(onSyncThread());
        mClient.app->syncupdate_scanning(false);
        syncscanstate = false;
    }

    if (syncBusyState)
    {
        assert(onSyncThread());
        mClient.app->syncupdate_syncing(false);
        syncBusyState = false;
    }

    syncStallState = false;
    syncConflictState = false;

    totalLocalNodes = 0;

    mSyncsLoaded = false;
    mSyncsResumed = false;
}

void Syncs::appendNewSync(const SyncConfig& c, bool startSync, bool notifyApp, std::function<void(error, SyncError, handle)> completion, bool completionInClient, const string& logname, const string& excludedPath)
{
    assert(!onSyncThread());
    assert(c.mBackupId != UNDEF);

    auto clientCompletion = [this, completion](error e, SyncError se, handle backupId)
    {
        queueClient([e, se, backupId, completion](MegaClient& mc, TransferDbCommitter& committer)
            {
                if (completion) completion(e, se, backupId);
            });
    };

    queueSync([=]()
    {
        appendNewSync_inThread(c, startSync, notifyApp, completionInClient ? clientCompletion : completion, logname, excludedPath);
    });
}

void Syncs::appendNewSync_inThread(const SyncConfig& c, bool startSync, bool notifyApp, std::function<void(error, SyncError, handle)> completion, const string& logname, const string& excludedPath)
{
    assert(onSyncThread());

    // Get our hands on the sync config store.
    auto* store = syncConfigStore();

    // Can we get our hands on the config store?
    if (!store)
    {
        LOG_err << "Unable to add backup "
            << c.mLocalPath
            << " on "
            << c.mExternalDrivePath
            << " as there is no config store.";

        if (completion)
            completion(API_EINTERNAL, c.mError, c.mBackupId);

        return;
    }

    // Do we already know about this drive?
    if (!store->driveKnown(c.mExternalDrivePath))
    {
        // Are we adding an internal sync?
        if (c.isInternal())
        {
            LOG_debug << "Drive for internal syncs not known: " << c.mExternalDrivePath;

            // Then signal failure as the internal drive isn't available.
            if (completion)
                completion(API_EFAILED, UNKNOWN_DRIVE_PATH, c.mBackupId);

            return;
        }

        // Restore the drive's backups, if any.
        auto result = backupOpenDrive_inThread(c.mExternalDrivePath);

        if (result != API_OK && result != API_ENOENT)
        {
            // Couldn't read an existing database.
            LOG_err << "Unable to add backup "
                    << c.mLocalPath
                    << " on "
                    << c.mExternalDrivePath
                    << " as we could not read its config database.";

            if (completion)
                completion(API_EFAILED, c.mError, c.mBackupId);

            return;
        }
    }

    {
        lock_guard<mutex> g(mSyncVecMutex);
        mSyncVec.push_back(unique_ptr<UnifiedSync>(new UnifiedSync(*this, c)));
        mSyncVecIsEmpty = false;
    }

    saveSyncConfig(c);

    mClient.app->sync_added(c);

    if (!startSync)
    {
        if (completion) completion(API_OK, c.mError, c.mBackupId);
        return;
    }

    enableSyncByBackupId_inThread(c.mBackupId, false, false, notifyApp, true, completion, logname, excludedPath);
}

Sync* Syncs::runningSyncByBackupIdForTests(handle backupId) const
{
    assert(!onSyncThread());
    // returning a Sync* is not really thread safe but the tests are using these directly currently.  So long as they only browse the Sync while nothing changes, it should be ok

    lock_guard<mutex> g(mSyncVecMutex);
    for (auto& s : mSyncVec)
    {
        if (s->mSync && s->mConfig.mBackupId == backupId)
        {
            return s->mSync.get();
        }
    }
    return nullptr;
}

bool Syncs::syncConfigByBackupId(handle backupId, SyncConfig& c) const
{
    // returns a copy for thread safety
    assert(!onSyncThread());

    lock_guard<mutex> g(mSyncVecMutex);
    for (auto& s : mSyncVec)
    {
        if (s->mConfig.mBackupId == backupId)
        {
            c = s->mConfig;

            // double check we updated fsfp_t
            if (s->mSync)
            {
                assert(c.mFilesystemFingerprint == s->mSync->fsfp);

                // just in case, for now
                c.mFilesystemFingerprint = s->mSync->fsfp;
            }

            return true;
        }
    }

    return false;
}

void Syncs::transferPauseFlagsUpdated(bool downloadsPaused, bool uploadsPaused)
{
    assert(!onSyncThread());

    queueSync([this, downloadsPaused, uploadsPaused]() {

        assert(onSyncThread());
        lock_guard<mutex> g(mSyncVecMutex);

        mDownloadsPaused = downloadsPaused;
        mUploadsPaused = uploadsPaused;

        for (auto& us : mSyncVec)
        {
            mHeartBeatMonitor->updateOrRegisterSync(*us);
        }
    });
}

void Syncs::stopSyncsInErrorState()
{
    assert(onSyncThread());

    // An error has occurred, and it's time to destroy the in-RAM structures
    // If the sync db should be kept, then we already null'd the sync->syncstatecache
    for (auto& unifiedSync : mSyncVec)
    {
        if (unifiedSync->mSync &&
            unifiedSync->mConfig.mError != NO_SYNC_ERROR)
        {
            unifiedSync->mSync.reset();
        }
    }
}

void Syncs::purgeRunningSyncs()
{
    assert(!onSyncThread());
    syncRun([&](){ purgeRunningSyncs_inThread(); });
}

void Syncs::purgeRunningSyncs_inThread()
{
    assert(onSyncThread());

    // Called from locallogout (which always happens on ~MegaClient as well as on request)
    // Any syncs that are running should be resumed on next start.
    // We stop the syncs here, but don't call the client to say they are stopped.
    // And localnode databases are preserved.
    for (auto& s : mSyncVec)
    {
        if (s->mSync)
        {
            // Deleting the sync will close/save the sync's localnode database file in its current state.
            // And then delete objects in RAM.
            s->mSync.reset();
        }
    }
}

void Syncs::renameSync(handle backupId, const string& newname, std::function<void(Error e)> completion)
{
    assert(!onSyncThread());
    assert(completion);

    auto clientCompletion = [this, completion](Error e)
    {
        queueClient([completion, e](MegaClient& mc, TransferDbCommitter& committer)
            {
                completion(e);
            });
    };
    queueSync([this, backupId, newname, clientCompletion]()
        {
            renameSync_inThread(backupId, newname, clientCompletion);
        });
}

void Syncs::renameSync_inThread(handle backupId, const string& newname, std::function<void(Error e)> completion)
{
    assert(onSyncThread());

    lock_guard<mutex> g(mSyncVecMutex);

    for (auto &i : mSyncVec)
    {
        if (i->mConfig.mBackupId == backupId)
        {
            i->mConfig.mName = newname;

            // cause an immediate `sp` command to update the backup/sync heartbeat master record
            mHeartBeatMonitor->updateOrRegisterSync(*i);

            // queue saving the change locally
            if (mSyncConfigStore) mSyncConfigStore->markDriveDirty(i->mConfig.mExternalDrivePath);

            completion(API_OK);
            return;
        }
    }

    completion(API_EEXIST);
}

void Syncs::disableSyncs(SyncError syncError, bool newEnabledFlag, bool keepSyncDb)
{
    assert(!onSyncThread());

    queueSync([this, syncError, newEnabledFlag, keepSyncDb]()
        {
            assert(onSyncThread());
            SyncConfigVector v = getConfigs(false);

            int nEnabled = 0;
            for (auto& c : v)
            {
                if (c.getEnabled()) ++nEnabled;
            }

            for (auto& c : v)
            {
                if (c.getEnabled())
                {

                    std::function<void()> completion = nullptr;
                    if (!--nEnabled)
                    {
                        completion = [=](){
                            LOG_info << "Disabled syncs. error = " << syncError;
                            mClient.app->syncs_disabled(syncError);
                        };
                    }

                    disableSyncByBackupId_inThread(c.mBackupId, syncError, newEnabledFlag, keepSyncDb, completion);
                }
            }
        });
}

void Syncs::disableSyncByBackupId(handle backupId, SyncError syncError, bool newEnabledFlag, bool keepSyncDb, std::function<void()> completion)
{
    assert(!onSyncThread());
    queueSync([this, backupId, syncError, newEnabledFlag, keepSyncDb, completion]()
    {
            disableSyncByBackupId_inThread(backupId, syncError, newEnabledFlag, keepSyncDb, completion);
    });
}

void Syncs::disableSyncByBackupId_inThread(handle backupId, SyncError syncError, bool newEnabledFlag, bool keepSyncDb, std::function<void()> completion)
{
    assert(onSyncThread());

    for (auto i = mSyncVec.size(); i--; )
    {
        auto& us = *mSyncVec[i];
        auto& config = us.mConfig;

        if (config.mBackupId == backupId)
        {
            if (syncError == NO_SYNC_ERROR)
            {
                syncError = UNLOADING_SYNC;
            }

            // if we are logging out, we don't need to bother the user about
            // syncs stopping, the user expects everything to stop
            bool notifyApp = !mClient.loggingout;

            us.changeState(syncError, newEnabledFlag, notifyApp, keepSyncDb); //This will cause the later deletion of Sync (not MegaSyncPrivate) object

            mHeartBeatMonitor->updateOrRegisterSync(us);
        }
    }
    if (completion) completion();
}

SyncConfigVector Syncs::selectedSyncConfigs(std::function<bool(SyncConfig&, Sync*)> selector) const
{
    SyncConfigVector selected;

    lock_guard<mutex> g(mSyncVecMutex);

    for (size_t i = 0; i < mSyncVec.size(); ++i)
    {
        if (selector(mSyncVec[i]->mConfig, mSyncVec[i]->mSync.get()))
        {
            selected.emplace_back(mSyncVec[i]->mConfig);
        }
    }

    return selected;
}

void Syncs::deregisterThenRemoveSync(handle backupId, std::function<void(Error)> completion, bool removingSyncBySds)
{
    assert(!onSyncThread());

    // Try and deregister this sync's backup ID first.
    // If later removal operations fail, the heartbeat record will be resurrected

    LOG_debug << "Deregistering backup ID: " << toHandle(backupId);

    {
        // since we are only setting flags, we can actually do this off-thread
        // (but using mSyncVecMutex and hidden inside Syncs class)
        lock_guard<mutex> g(mSyncVecMutex);
        for (size_t i = 0; i < mSyncVec.size(); ++i)
        {
            auto& config = mSyncVec[i]->mConfig;
            if (config.mBackupId == backupId)
            {
                // prevent any sp or sphb messages being queued after
                config.mSyncDeregisterSent = true;

                // Prevent notifying the client app for this sync's state changes
                config.mRemovingSyncBySds = removingSyncBySds;
            }
        }
    }

    // use queueClient since we are not certain to be locked on client thread
    queueClient([backupId, completion, this](MegaClient& mc, TransferDbCommitter&){

        mc.reqs.add(new CommandBackupRemove(&mc, backupId,
                [backupId, completion, this](Error e){
                    if (e)
                    {
                        // de-registering is not critical - we continue anyway
                        LOG_warn << "API error deregisterig sync " << toHandle(backupId) << ":" << e;
                    }

                    queueSync([=](){ removeSyncAfterDeregistration_inThread(backupId, move(completion)); });
                }));
    }, true);

}

void Syncs::removeSyncAfterDeregistration_inThread(handle backupId, std::function<void(Error)> clientCompletion)
{
    assert(onSyncThread());

    Error e = API_OK;
    SyncConfig configCopy;
    if (unloadSyncByBackupID(backupId, false, configCopy))
    {
        mClient.app->sync_removed(configCopy);
        mSyncConfigStore->markDriveDirty(configCopy.mExternalDrivePath);
    }
    else
    {
        e = API_EEXIST;
    }

    if (clientCompletion)
    {
        // this case for if we didn't need to deregister anything
        queueClient([clientCompletion, e](MegaClient&, TransferDbCommitter&){ clientCompletion(e); });
    }
}

bool Syncs::unloadSyncByBackupID(handle id, bool newEnabledFlag, SyncConfig& configCopy)
{
    assert(onSyncThread());
    LOG_debug << "Unloading sync: " << toHandle(id);

    for (auto i = mSyncVec.size(); i--; )
    {
        if (mSyncVec[i]->mConfig.mBackupId == id)
        {
            configCopy = mSyncVec[i]->mConfig;

            if (auto& syncPtr = mSyncVec[i]->mSync)
            {
                // if it was running, the app gets a callback saying it's no longer active
                // SYNC_CANCELED is a special value that means we are shutting it down without changing config
                mSyncVec[i]->changeState(UNLOADING_SYNC, newEnabledFlag, false, true);
                assert(!syncPtr->statecachetable);
                syncPtr.reset(); // deletes sync
            }

            // the sync config is not affected by this operation; it should already be up to date on disk (or be pending)
            // we don't call sync_removed back since the sync is not deleted
            // we don't unregister from the backup/sync heartbeats as the sync can be resumed later

            lock_guard<mutex> g(mSyncVecMutex);
            mSyncVec.erase(mSyncVec.begin() + i);
            mSyncVecIsEmpty = mSyncVec.empty();
            return true;
        }
    }

    return false;
}

void Syncs::prepareForLogout(bool keepSyncsConfigFile, std::function<void()> clientCompletion)
{
    queueSync([=](){ prepareForLogout_inThread(keepSyncsConfigFile, clientCompletion); });
}

void Syncs::prepareForLogout_inThread(bool keepSyncsConfigFile, std::function<void()> clientCompletion)
{
    assert(onSyncThread());

    if (keepSyncsConfigFile)
    {
        // Special case backward compatibility for MEGAsync
        // The syncs will be disabled, if the user logs back in they can then manually re-enable.

        for (auto& us : mSyncVec)
        {
            if (us->mConfig.getEnabled())
            {
                disableSyncByBackupId_inThread(us->mConfig.mBackupId, LOGGED_OUT, false, false, nullptr);
            }
        }
    }
    else // if logging out and syncs won't be kept...
    {
        // regardless of that, we de-register all syncs/backups in Backup Centre
        for (auto& us : mSyncVec)
        {
            std::function<void()> onFinalDeregister = nullptr;
            if (us.get() == mSyncVec.back().get())
            {
                // this is the last one, so we'll arrange clientCompletion
                // to run after it completes.  Earlier de-registers must finish first
                onFinalDeregister = move(clientCompletion);
                clientCompletion = nullptr;
            }

            us->mConfig.mSyncDeregisterSent = true;
            auto backupId = us->mConfig.mBackupId;
            queueClient([backupId, onFinalDeregister](MegaClient& mc, TransferDbCommitter& tc){
                mc.reqs.add(new CommandBackupRemove(&mc, backupId, [onFinalDeregister](Error){
                    if (onFinalDeregister) onFinalDeregister();
                }));
            });
        }
    }

    if (clientCompletion)
    {
        // this case for if we didn't need to deregister anything
        queueClient([clientCompletion](MegaClient&, TransferDbCommitter&){ clientCompletion(); });
    }
}


void Syncs::locallogout(bool removecaches, bool keepSyncsConfigFile, bool reopenStoreAfter)
{
    assert(!onSyncThread());
    syncRun([=](){ locallogout_inThread(removecaches, keepSyncsConfigFile, reopenStoreAfter); });
}

void Syncs::locallogout_inThread(bool removecaches, bool keepSyncsConfigFile, bool reopenStoreAfter)
{
    assert(onSyncThread());
    mExecutingLocallogout = true;

    // NULL the statecachetable databases for Syncs first, then Sync destruction won't remove LocalNodes from them
    // If we are deleting syncs then just remove() the database direct

    for (auto i = mSyncVec.size(); i--; )
    {
        if (Sync* sync = mSyncVec[i]->mSync.get())
        {
            if (sync->statecachetable)
            {
                if (removecaches) sync->statecachetable->remove();
                sync->statecachetable.reset();
            }
        }
    }

    if (mSyncConfigStore)
    {
        if (!keepSyncsConfigFile)
        {
            mSyncConfigStore->write(LocalPath(), SyncConfigVector());
        }
        else
        {
            syncConfigStoreFlush();
        }
    }
    mSyncConfigStore.reset();

    // Remove all syncs from RAM.
    for (auto& sc : getConfigs(false, false))
    {
        SyncConfig removed;
        unloadSyncByBackupID(sc.mBackupId, false, removed);
    }
    assert(mSyncVec.empty());

    // make sure we didn't resurrect the store, singleton style
    assert(!mSyncConfigStore);

    clear_inThread();
    mExecutingLocallogout = false;

    if (reopenStoreAfter)
    {
        syncKey.setkey(mClient.key.key);
        SyncConfigVector configs;
        syncConfigStoreLoad(configs);
    }
}

void Syncs::saveSyncConfig(const SyncConfig& config)
{
    assert(onSyncThread());

    if (auto* store = syncConfigStore())
    {

        // If the app hasn't opened this drive itself, then we open it now (loads any syncs that already exist there)
        if (!config.mExternalDrivePath.empty() && !store->driveKnown(config.mExternalDrivePath))
        {
            backupOpenDrive_inThread(config.mExternalDrivePath);
        }

        store->markDriveDirty(config.mExternalDrivePath);
    }
}

void Syncs::loadSyncConfigsOnFetchnodesComplete(bool resetSyncConfigStore)
{
    assert(!onSyncThread());

    // Double check the client only calls us once (per session) for this
    assert(!mSyncsLoaded);
    if (mSyncsLoaded) return;
    mSyncsLoaded = true;

    queueSync([this, resetSyncConfigStore]()
        {
            loadSyncConfigsOnFetchnodesComplete_inThread(resetSyncConfigStore);
        });
}

void Syncs::resumeSyncsOnStateCurrent()
{
    assert(!onSyncThread());

    // Double check the client only calls us once (per session) for this
    assert(!mSyncsResumed);
    if (mSyncsResumed) return;
    mSyncsResumed = true;

    syncThreadActions.pushBack([this]()
        {
            resumeSyncsOnStateCurrent_inThread();
        });
}

void Syncs::loadSyncConfigsOnFetchnodesComplete_inThread(bool resetSyncConfigStore)
{
    assert(onSyncThread());

    if (resetSyncConfigStore)
    {
        mSyncConfigStore.reset();
        static_cast<void>(syncConfigStore());
    }

    SyncConfigVector configs;

    if (error e = syncConfigStoreLoad(configs))
    {
        LOG_warn << "syncConfigStoreLoad failed: " << e;
        mClient.app->syncs_restored(SYNC_CONFIG_READ_FAILURE);
        return;
    }

    // There should be no syncs yet.
    assert(mSyncVec.empty());

    {
        lock_guard<mutex> g(mSyncVecMutex);
        for (auto& config : configs)
        {
            mSyncVec.push_back(unique_ptr<UnifiedSync>(new UnifiedSync(*this, config)));
            mSyncVecIsEmpty = false;
        }
    }

    for (auto& us : mSyncVec)
    {
        mClient.app->sync_added(us->mConfig);
    }
}

void Syncs::resumeSyncsOnStateCurrent_inThread()
{
    assert(onSyncThread());

    for (auto& unifiedSync : mSyncVec)
    {
        if (!unifiedSync->mSync)
        {
            if (unifiedSync->mConfig.mOriginalPathOfRemoteRootNode.empty())
            {
                // this should only happen on initial migraion from from old caches
                CloudNode cloudNode;
                string cloudNodePath;
                if (lookupCloudNode(unifiedSync->mConfig.mRemoteNode, cloudNode, &cloudNodePath, nullptr, nullptr, nullptr, nullptr, Syncs::FOLDER_ONLY))
                {
                    unifiedSync->mConfig.mOriginalPathOfRemoteRootNode = cloudNodePath;
                    saveSyncConfig(unifiedSync->mConfig);
                }
            }

            if (unifiedSync->mConfig.getEnabled())
            {

#ifdef __APPLE__
                unifiedSync->mConfig.mFilesystemFingerprint = 0; //for certain MacOS, fsfp seems to vary when restarting. we set it to 0, so that it gets recalculated
#endif
                LOG_debug << "Resuming cached sync: " << toHandle(unifiedSync->mConfig.mBackupId) << " " << unifiedSync->mConfig.getLocalPath() << " fsfp= " << unifiedSync->mConfig.mFilesystemFingerprint << " error = " << unifiedSync->mConfig.mError;

                enableSyncByBackupId_inThread(unifiedSync->mConfig.mBackupId, false, false, true, false, [&unifiedSync](error e, SyncError se, handle backupId)
                    {
                        LOG_debug << "Sync autoresumed: " << toHandle(backupId) << " " << unifiedSync->mConfig.getLocalPath() << " fsfp= " << unifiedSync->mConfig.mFilesystemFingerprint << " error = " << se;
                    }, "");
            }
            else
            {
                LOG_debug << "Sync loaded (but not resumed): " << toHandle(unifiedSync->mConfig.mBackupId) << " " << unifiedSync->mConfig.getLocalPath() << " fsfp= " << unifiedSync->mConfig.mFilesystemFingerprint << " error = " << unifiedSync->mConfig.mError;
            }
        }
    }

    mClient.app->syncs_restored(NO_SYNC_ERROR);
}

bool Sync::recursiveCollectNameConflicts(list<NameConflict>& conflicts)
{
    assert(syncs.onSyncThread());

    FSNode rootFsNode(localroot->getLastSyncedFSDetails());
    syncRow row{ &cloudRoot, localroot.get(), &rootFsNode };
    SyncPath pathBuffer(syncs, localroot->localname, cloudRootPath);
    recursiveCollectNameConflicts(row, conflicts, pathBuffer);
    return !conflicts.empty();
}

void Sync::purgeStaleDownloads()
{
    // Convenience.
    using MC = MegaClient;
    using DBTC = TransferDbCommitter;

    // Make sure we're running on the right thread.
    assert(syncs.onSyncThread());

    auto globPath = localdebris;

    // Get our hands on this sync's temporary directory.
    globPath.appendWithSeparator(LocalPath::fromRelativePath("tmp"), true);

    // Generate glob pattern to match all temporary downloads.
    globPath.appendWithSeparator(LocalPath::fromRelativePath(".*.mega"), true);

    // Remainder of work takes place on the client thread.
    //
    // The idea here is to prevent the client from starting any new
    // transfers while we're busy purging temporary files.
    syncs.queueClient([globPath](MC& client, DBTC&) mutable {
        // Figure out which temporaries are currently present.
        auto dirAccess = client.fsaccess->newdiraccess();
        auto paths = set<LocalPath>();

        if (!dirAccess->dopen(&globPath, nullptr, true))
            return;

        LocalPath path;
        LocalPath name;
        nodetype_t type;

        while (dirAccess->dnext(path, name, false, &type))
        {
            if (type == FILENODE)
                paths.emplace(name);
        }

        // Filter out paths that are still "alive."
        for (auto& i : client.cachedtransfers[GET])
        {
            if (!i.second->localfilename.empty())
                paths.erase(i.second->localfilename);
        }

        // Remove "dead" temporaries.
        for (auto& path : paths)
            client.fsaccess->unlinklocal(path);
    });
}

void syncRow::inferOrCalculateChildSyncRows(bool wasSynced, vector<syncRow>& childRows, vector<FSNode>& fsInferredChildren, vector<FSNode>& fsChildren, vector<CloudNode>& cloudChildren,
                bool belowRemovedFsNode, fsid_localnode_map& localnodeByScannedFsid)
{
    // This is the function that determines the list of syncRows that recursiveSync() will operate on for this folder.
    // Each syncRow a (CloudNodes, SyncNodes, FSNodes) tuple that all match up by name (taking escapes/case into account)
    // For the case of a folder that contains already-synced content, and in which nothing changed, we can "infer" the set
    // much more efficiently, by generating it from SyncNodes alone.
    // Otherwise we need to calculate it, which involves sorting the three sets and matching them up.
    // An additional complication is that we try to save RAM by not storing the scanned FSNodes for this folder
    // If we can regenerate the list of FSNodes from the LocalNodes, then we would have done that, and so we
    // need to recreate that list.  So our extra RAM usage is just for the folders on the stack, and not the entire tree.
    // (Plus for those SyncNode folders where regeneration wouldn't match the FSNodes (yet))
    // (SyncNode = LocalNode, we'll rename LocalNode eventually)

    // Effective children are from the last scan, if present.
    vector<FSNode>* effectiveFsChildren = belowRemovedFsNode ? nullptr : syncNode->lastFolderScan.get();

    if (wasSynced && !belowRemovedFsNode && syncNode->sync->inferRegeneratableTriplets(cloudChildren, *syncNode, fsInferredChildren, childRows))
    {
        effectiveFsChildren = &fsInferredChildren;
    }
    else
    {
        // Otherwise, we can reconstruct the filesystem entries from the LocalNodes
        if (!effectiveFsChildren)
        {
            fsChildren.reserve(syncNode->children.size() + 50);  // leave some room for others to be added in syncItem()

            for (auto &childIt : syncNode->children)
            {
                assert(childIt.first == childIt.second->localname);
                if (belowRemovedFsNode)
                {
                    if (childIt.second->fsid_asScanned != UNDEF)
                    {
                        childIt.second->setScannedFsid(UNDEF, localnodeByScannedFsid, LocalPath(), FileFingerprint());
                        childIt.second->scannedFingerprint = FileFingerprint();
                    }
                }
                else if (childIt.second->fsid_asScanned != UNDEF)
                {
                    fsChildren.emplace_back(childIt.second->getScannedFSDetails());
                }
            }

            effectiveFsChildren = &fsChildren;
        }

        childRows = syncNode->sync->computeSyncTriplets(cloudChildren, *syncNode, *effectiveFsChildren);
    }
}


void Sync::recursiveCollectNameConflicts(syncRow& row, list<NameConflict>& ncs, SyncPath& fullPath)
{
    assert(syncs.onSyncThread());

    assert(row.syncNode);
    if (!row.syncNode->conflictsDetected())
    {
        return;
    }

    // Get sync triplets.
    vector<syncRow> childRows;
    vector<FSNode> fsInferredChildren;
    vector<FSNode> fsChildren;
    vector<CloudNode> cloudChildren;

    if (row.cloudNode)
    {
        syncs.lookupCloudChildren(row.cloudNode->handle, cloudChildren);
    }

    bool wasSynced = false;  // todo
    row.inferOrCalculateChildSyncRows(wasSynced, childRows, fsInferredChildren, fsChildren, cloudChildren, false, syncs.localnodeByScannedFsid);


    for (auto& childRow : childRows)
    {
        if (childRow.hasClashes())
        {
            NameConflict nc;

            if (childRow.hasCloudPresence())
                nc.cloudPath = fullPath.cloudPath;

            if (childRow.hasLocalPresence())
                nc.localPath = fullPath.localPath;

            // Only meaningful if there are no cloud clashes.
            if (auto* c = childRow.cloudNode)
                nc.clashingCloudNames.emplace_back(c->name);

            // Only meaningful if there are no local clashes.
            if (auto* f = childRow.fsNode)
                nc.clashingLocalNames.emplace_back(f->localname);

            for (auto* c : childRow.cloudClashingNames)
                nc.clashingCloudNames.emplace_back(c->name);

            for (auto* f : childRow.fsClashingNames)
                nc.clashingLocalNames.emplace_back(f->localname);

            ncs.emplace_back(std::move(nc));
        }

        // recurse after dealing with all items, so any renames within the folder have been completed
        if (childRow.syncNode && childRow.syncNode->type == FOLDERNODE)
        {

            ScopedSyncPathRestore syncPathRestore(fullPath);

            if (!fullPath.appendRowNames(childRow, mFilesystemType) ||
                localdebris.isContainingPathOf(fullPath.localPath))
            {
                // This is a legitimate case; eg. we only had a syncNode and it is removed in resolve_delSyncNode
                // Or if this is the debris folder, ignore it
                continue;
            }

            recursiveCollectNameConflicts(childRow, ncs, fullPath);
        }
    }
}

bool syncRow::hasClashes() const
{
    return !cloudClashingNames.empty() || !fsClashingNames.empty();
}

bool syncRow::hasCloudPresence() const
{
    return cloudNode || !cloudClashingNames.empty();
}

bool syncRow::hasLocalPresence() const
{
    return fsNode || !fsClashingNames.empty();
}

const LocalPath& syncRow::comparisonLocalname() const
{
    if (syncNode)
    {
        return syncNode->localname;
    }
    else if (fsNode)
    {
        return fsNode->localname;
    }
    else if (!fsClashingNames.empty())
    {
        return fsClashingNames[0]->localname;
    }
    else
    {
        assert(false);
        static LocalPath nullResult;
        return nullResult;
    }
}

SyncRowType syncRow::type() const
{
    auto c = static_cast<unsigned>(cloudNode != nullptr);
    auto s = static_cast<unsigned>(syncNode != nullptr);
    auto f = static_cast<unsigned>(fsNode != nullptr);

    return static_cast<SyncRowType>(c * 4 + s * 2 + f);
}

bool syncRow::ignoreFileChanged() const
{
    assert(syncNode);
    assert(syncNode->type == FOLDERNODE);

    return mIgnoreFileChanged;
}

void syncRow::ignoreFileChanging()
{
    assert(syncNode);
    assert(syncNode->type == FOLDERNODE);

    mIgnoreFileChanged = true;
}

bool syncRow::ignoreFileStable() const
{
    assert(syncNode);
    assert(syncNode->type == FOLDERNODE);

    return !mIgnoreFileChanged
           && !syncNode->waitingForIgnoreFileLoad();
}

ExclusionState syncRow::exclusionState(const CloudNode& node) const
{
    assert(syncNode);
    assert(syncNode->type > FILENODE);

    return syncNode->exclusionState(node.name,
                                    node.type,
                                    node.fingerprint.size);
}

ExclusionState syncRow::exclusionState(const FSNode& node) const
{
    assert(syncNode);
    assert(syncNode->type > FILENODE);

    return syncNode->exclusionState(node.localname,
                                    node.type,
                                    node.fingerprint.size);
}

ExclusionState syncRow::exclusionState(const LocalPath& name, nodetype_t type) const
{
    assert(syncNode);
    assert(syncNode->type != FILENODE);

    return syncNode->exclusionState(name, type);
}

bool syncRow::hasCaseInsensitiveCloudNameChange() const
{
    // only call this if the sync is mCaseInsensitive
    return fsNode && syncNode && cloudNode &&
        syncNode->namesSynchronized &&
        0 != compareUtf(syncNode->localname, true, cloudNode->name, true, false) &&
        0 == compareUtf(syncNode->localname, true, cloudNode->name, true, true) &&
        0 != compareUtf(fsNode->localname, true, cloudNode->name, true, false);
}

bool syncRow::hasCaseInsensitiveLocalNameChange() const
{
    // only call this if the sync is mCaseInsensitive
    return fsNode && syncNode && cloudNode &&
        syncNode->namesSynchronized &&
        0 != compareUtf(syncNode->localname, true, fsNode->localname, true, false) &&
        0 == compareUtf(syncNode->localname, true, fsNode->localname, true, true) &&
        0 != compareUtf(cloudNode->name, true, fsNode->localname, true, false);
}

bool syncRow::isIgnoreFile() const
{
    struct Predicate
    {
        bool operator()(const CloudNode& node) const
        {
            // So to avoid ambiguity.
            const string& name = IGNORE_FILE_NAME;

            return node.type == FILENODE
                   && !platformCompareUtf(node.name, true, name, false);
        }

        bool operator()(const FSNode& node) const
        {
            const LocalPath& name = IGNORE_FILE_NAME;

            return node.type == FILENODE
                   && !platformCompareUtf(node.localname, true, name, false);
        }
    } predicate;

    if (auto* s = syncNode)
        return s->isIgnoreFile();

    if (auto* f = fsNode)
        return predicate(*f);

    if (!fsClashingNames.empty())
        return predicate(*fsClashingNames.front());

    if (auto* c = cloudNode)
        return predicate(*c);

    if (!cloudClashingNames.empty())
        return predicate(*cloudClashingNames.front());

    return false;
}

bool syncRow::isNoName() const
{
    // Can't be a no-name triplet if we've been paired.
    if (fsNode || syncNode)
        return false;

    // Can't be a no-name triplet if we have clashing filesystem names.
    if (!fsClashingNames.empty())
        return false;

    // Could be a no-name triplet if we have clashing cloud names.
    if (!cloudClashingNames.empty())
        return cloudClashingNames.front()->name.empty();

    // Could be a no-name triplet if we have a cloud node.
    return cloudNode && cloudNode->name.empty();
}

void Sync::combineTripletSet(vector<syncRow>::iterator a, vector<syncRow>::iterator b) const
{
    assert(syncs.onSyncThread());

//#ifdef DEBUG
//    // log before case
//    LOG_debug << " combineTripletSet BEFORE " << std::distance(a, b);
//    for (auto i = a; i != b; ++i)
//    {
//        LOG_debug
//            << (i->cloudNode ? i->cloudNode->name : "<null>") << " "
//            << (i->syncNode ? i->syncNode->localname.toPath() : "<null>") << " "
//            << (i->fsNode ? i->fsNode->localname.toPath() : "<null>") << " ";
//    }
//#endif

    // match up elements that are still present and were alrady synced
    vector<syncRow>::iterator lastFullySynced = b;
    vector<syncRow>::iterator lastNotFullySynced = b;
    unsigned syncNode_nfs_count = 0;

    for (auto i = a; i != b; ++i)
    {
        if (auto sn = i->syncNode)
        {
            if (!sn->syncedCloudNodeHandle.isUndef())
            {
                for (auto j = a; j != b; ++j)
                {
                    if (j->cloudNode && j->cloudNode->handle == sn->syncedCloudNodeHandle)
                    {
                        std::swap(j->cloudNode, i->cloudNode);
                        break;
                    }
                }
            }
            if (sn->fsid_lastSynced != UNDEF)
            {
                for (auto j = a; j != b; ++j)
                {
                    if (j->fsNode && j->fsNode->fsid == sn->fsid_lastSynced)
                    {
                        std::swap(j->fsNode, i->fsNode);
                        break;
                    }
                }
            }

            // is this row fully synced alrady? if so, put it aside in case there are more syncNodes
            if (i->cloudNode && i->fsNode)
            {
                std::swap(*a, *i);
                lastFullySynced = a;
                ++a;
            }
            else
            {
                lastNotFullySynced = i;
                ++syncNode_nfs_count;
            }
        }
    }

    // if this fails, please figure out how we got into that state
    assert(syncNode_nfs_count < 2);

    // gather up the remaining into a single row, there may be clashes.

    auto targetrow = lastNotFullySynced != b ? lastNotFullySynced :
                     (lastFullySynced != b ? lastFullySynced : a);

    // check for duplicate names as we go. All but one row will be left as all nullptr
    for (auto i = a; i != b; ++i)
    if (i != targetrow)
    {
        if (i->fsNode)
        {
            if (targetrow->fsNode &&
                !(targetrow->syncNode &&
                targetrow->syncNode->fsid_lastSynced
                == targetrow->fsNode->fsid))
            {
                LOG_debug << syncname << "Conflicting filesystem name: "
                    << targetrow->fsNode->localname;
                targetrow->fsClashingNames.push_back(targetrow->fsNode);
                targetrow->fsNode = nullptr;
            }
            if (targetrow->fsNode ||
                !targetrow->fsClashingNames.empty())
            {
                LOG_debug << syncname << "Conflicting filesystem name: "
                    << i->fsNode->localname;
                targetrow->fsClashingNames.push_back(i->fsNode);
                i->fsNode = nullptr;
            }
            if (!targetrow->fsNode &&
                targetrow->fsClashingNames.empty())
            {
                std::swap(targetrow->fsNode, i->fsNode);
            }
        }
        if (i->cloudNode)
        {
            if (targetrow->cloudNode &&
                !(targetrow->syncNode &&
                targetrow->syncNode->syncedCloudNodeHandle
                == targetrow->cloudNode->handle))
            {
                LOG_debug << syncname << "Conflicting filesystem name: "
                    << targetrow->cloudNode->name;
                targetrow->cloudClashingNames.push_back(targetrow->cloudNode);
                targetrow->cloudNode = nullptr;
            }
            if (targetrow->cloudNode ||
                !targetrow->cloudClashingNames.empty())
            {
                LOG_debug << syncname << "Conflicting filesystem name: "
                    << i->cloudNode->name;
                targetrow->cloudClashingNames.push_back(i->cloudNode);
                i->cloudNode = nullptr;
            }
            if (!targetrow->cloudNode &&
                targetrow->cloudClashingNames.empty())
            {
                std::swap(targetrow->cloudNode, i->cloudNode);
            }
        }
    }

//#ifdef DEBUG
//    // log after case
//    LOG_debug << " combineTripletSet AFTER " << std::distance(a, b);
//    for (auto i = a; i != b; ++i)
//    {
//        LOG_debug
//            << (i->cloudNode ? i->cloudNode->name : "<null>") << " "
//            << (i->syncNode ? i->syncNode->localname.toPath() : "<null>") << " "
//            << (i->fsNode ? i->fsNode->localname.toPath() : "<null>") << " ";
//        for (auto j : i->cloudClashingNames)
//        {
//            LOG_debug << "with clashing cloud name: " << j->name;
//        }
//        for (auto j : i->fsClashingNames)
//        {
//            LOG_debug << "with clashing fs name: " << j->localname.toPath();
//        }
//    }
//#endif


#ifdef DEBUG
    // confirm all are empty except target
    for (auto i = a; i != b; ++i)
    {
        assert(i == targetrow || i->empty());
    }
#endif
}

auto Sync::computeSyncTriplets(vector<CloudNode>& cloudNodes, const LocalNode& syncParent, vector<FSNode>& fsNodes) const -> vector<syncRow>
{
    assert(syncs.onSyncThread());

    CodeCounter::ScopeTimer rst(syncs.mClient.performanceStats.computeSyncTripletsTime);

    vector<syncRow> triplets;
    triplets.reserve(cloudNodes.size() + syncParent.children.size() + fsNodes.size());

    for (auto& cn : cloudNodes)          triplets.emplace_back(&cn, nullptr, nullptr);
    for (auto& sn : syncParent.children) triplets.emplace_back(nullptr, sn.second, nullptr);
    for (auto& fsn : fsNodes)            triplets.emplace_back(nullptr, nullptr, &fsn);

    auto tripletCompare = [this](const syncRow& lhs, const syncRow& rhs) -> int {
        // Sanity.
        assert(!lhs.fsNode || !lhs.fsNode->localname.empty());
        assert(!rhs.fsNode || !rhs.fsNode->localname.empty());
        assert(!lhs.syncNode || !lhs.syncNode->localname.empty());
        assert(!rhs.syncNode || !rhs.syncNode->localname.empty());

        // Although it would be great to efficiently compare cloud names in utf8 directly against filesystem names
        // in utf16, without any conversions or copied and manipulated strings, unfortunately we have
        // a few obstacles to that.  Mainly, that the utf8 encoding can differ - especially on Mac
        // where they normalize the names that go to the filesystem, but with a different normalization
        // than we chose for the Node names.  In order to compare these effectively and efficiently
        // we pretty much have to first duplicate and convert both strings to a single utf8 normalization first.

        if (lhs.cloudNode)
        {
            if (rhs.cloudNode)
            {
                return compareUtf(lhs.cloudNode->name, true, rhs.cloudNode->name, true, mCaseInsensitive);
            }
            else if (rhs.syncNode)
            {
                return compareUtf(lhs.cloudNode->name, true, rhs.syncNode->toName_of_localname, true, mCaseInsensitive);
            }
            else // rhs.fsNode
            {
                return compareUtf(lhs.cloudNode->name, true, rhs.fsNode->toName_of_localname(*syncs.fsaccess), true, mCaseInsensitive);
            }
        }
        else if (lhs.syncNode)
        {
            if (rhs.cloudNode)
            {
                return compareUtf(lhs.syncNode->toName_of_localname, true, rhs.cloudNode->name, true, mCaseInsensitive);
            }
            else if (rhs.syncNode)
            {
                return compareUtf(lhs.syncNode->toName_of_localname, true, rhs.syncNode->toName_of_localname, true, mCaseInsensitive);
            }
            else // rhs.fsNode
            {
                return compareUtf(lhs.syncNode->toName_of_localname, true, rhs.fsNode->toName_of_localname(*syncs.fsaccess), true, mCaseInsensitive);
            }
        }
        else // lhs.fsNode
        {
            if (rhs.cloudNode)
            {
                return compareUtf(lhs.fsNode->toName_of_localname(*syncs.fsaccess), true, rhs.cloudNode->name, true, mCaseInsensitive);
            }
            else if (rhs.syncNode)
            {
                return compareUtf(lhs.fsNode->toName_of_localname(*syncs.fsaccess), true, rhs.syncNode->toName_of_localname, true, mCaseInsensitive);
            }
            else // rhs.fsNode
            {
                return compareUtf(lhs.fsNode->toName_of_localname(*syncs.fsaccess), true, rhs.fsNode->toName_of_localname(*syncs.fsaccess), true, mCaseInsensitive);
            }
        }
    };

    std::sort(triplets.begin(), triplets.end(),
           [=](const syncRow& lhs, const syncRow& rhs)
           { return tripletCompare(lhs, rhs) < 0; });

    auto currSet = triplets.begin();
    auto end  = triplets.end();

    while (currSet != end)
    {
        // Determine the next set that are all comparator-equal
        auto nextSet = currSet;
        ++nextSet;
        while (nextSet != end && 0 == tripletCompare(*currSet, *nextSet))
        {
            ++nextSet;
        }

        combineTripletSet(currSet, nextSet);

        currSet = nextSet;
    }

    auto newEnd = std::remove_if(triplets.begin(), triplets.end(), [](syncRow& row){ return row.empty(); });
    triplets.erase(newEnd, triplets.end());

    return triplets;
}

bool Sync::inferRegeneratableTriplets(vector<CloudNode>& cloudChildren, const LocalNode& syncParent, vector<FSNode>& inferredFsNodes, vector<syncRow>& inferredRows) const
{
    assert(syncs.onSyncThread());

    CodeCounter::ScopeTimer rst(syncs.mClient.performanceStats.inferSyncTripletsTime);

    if (cloudChildren.size() != syncParent.children.size()) return false;

    inferredFsNodes.reserve(syncParent.children.size());

    auto cloudHandleLess = [](const CloudNode& a, const CloudNode& b){ return a.handle < b.handle; };
    std::sort(cloudChildren.begin(), cloudChildren.end(), cloudHandleLess);

    for (auto& child : syncParent.children)
    {

        CloudNode compareTo;
        compareTo.handle = child.second->syncedCloudNodeHandle;
        auto iters = std::equal_range(cloudChildren.begin(), cloudChildren.end(), compareTo, cloudHandleLess);

        if (std::distance(iters.first, iters.second) != 1)
        {
            // the node tree has actually changed so we need to run the full algorithm
            return false;
        }

        CloudNode* node = &*iters.first;

        if (node->parentType == FILENODE)
        {
            LOG_err << "Looked up a file version node during infer: " << node->name;
			assert(false);
            return false;
        }

        if (child.second->fsid_asScanned == UNDEF ||
           (!child.second->scannedFingerprint.isvalid && child.second->type == FILENODE))
        {
            // we haven't scanned yet, or the scans don't match up with LocalNodes yet
            return false;
        }

        inferredFsNodes.push_back(child.second->getScannedFSDetails());
        inferredRows.emplace_back(node, child.second, &inferredFsNodes.back());
    }
    return true;
}

using IndexPair = pair<size_t, size_t>;
using IndexPairVector = vector<IndexPair>;

CodeCounter::ScopeStats computeSyncSequencesStats = { "computeSyncSequences" };


static IndexPairVector computeSyncSequences(vector<syncRow>& children)
{
    // No children, no work to be done.
    if (children.empty())
        return IndexPairVector();

    CodeCounter::ScopeTimer rst(computeSyncSequencesStats);

    // Separate our children into those that are ignore files and those that are not.
    auto i = std::partition(children.begin(), children.end(), [](const syncRow& child) {
        return child.isIgnoreFile();
    });

    // No prioritization necessary if there's only a single class of child.
    if (i == children.begin() || i == children.end())
    {
        // Is it a run of regular files?
        if (!children.front().isIgnoreFile())
            return IndexPairVector(1, IndexPair(0, children.size()));

        IndexPairVector sequences;

        sequences.emplace_back(0, children.size());
        sequences.emplace_back(children.size(), children.size());

        return sequences;
    }

    IndexPairVector sequences;

    // Convenience.
    auto j = i - children.begin();

    // Ignore files should be completely processed first.
    sequences.emplace_back(0, j);
    sequences.emplace_back(j, children.size());

    return sequences;
}

bool Sync::recursiveSync(syncRow& row, SyncPath& fullPath, bool belowRemovedCloudNode, bool belowRemovedFsNode, unsigned depth)
{
    assert(syncs.onSyncThread());

    // in case of sync failing while we recurse
    if (getConfig().mError) return false;
    (void)depth;  // just useful for setting conditional breakpoints when debugging

    assert(row.syncNode);
    assert(row.syncNode->type > FILENODE);
    assert(row.syncNode->getLocalPath() == fullPath.localPath);

    if (depth + mCurrentRootDepth == MAX_CLOUD_DEPTH - 1)
    {
        ProgressingMonitor monitor(syncs);

        LOG_debug << "Attempting to synchronize overly deep directory: "
                  << logTriplet(row, fullPath)
                  << ": Effective depth is "
                  << depth + mCurrentRootDepth;

        monitor.waitingLocal(fullPath.localPath, SyncStallEntry(
            SyncWaitReason::SyncItemExceedsSupportedTreeDepth, true, true,
            {fullPath.cloudPath},
            {},
            {fullPath.localPath},
            {}));

        return true;
    }

    // nothing to do for this subtree? Skip traversal
    if (!(row.syncNode->scanRequired() || row.syncNode->mightHaveMoves() || row.syncNode->syncRequired()))
    {
        //SYNC_verbose << syncname << "No scanning/moving/syncing needed at " << logTriplet(row, fullPath);
        return true;
    }

    SYNC_verbose << syncname << (belowRemovedCloudNode ? "belowRemovedCloudNode " : "") << (belowRemovedFsNode ? "belowRemovedFsNode " : "")
        << "Entering folder with "
        << row.syncNode->scanAgain  << "-"
        << row.syncNode->checkMovesAgain << "-"
        << row.syncNode->syncAgain << " ("
        << row.syncNode->conflicts << ") at "
        << fullPath.syncPath;

    row.syncNode->propagateAnySubtreeFlags();

    // Whether we should perform sync actions at this level.
    bool wasSynced = row.syncNode->scanAgain < TREE_ACTION_HERE
                  && row.syncNode->syncAgain < TREE_ACTION_HERE
                  && row.syncNode->checkMovesAgain < TREE_ACTION_HERE;
    bool syncHere = !wasSynced;
    bool recurseHere = true;

    //SYNC_verbose << syncname << "sync/recurse here: " << syncHere << recurseHere;

    // reset this node's sync flag. It will be set again below or while recursing if anything remains to be done.
    auto originalScanAgain = row.syncNode->scanAgain;
    auto originalSyncAgain = row.syncNode->syncAgain;
    row.syncNode->syncAgain = TREE_RESOLVED;

    if (!row.fsNode || belowRemovedFsNode)
    {
        row.syncNode->scanAgain = TREE_RESOLVED;
        row.syncNode->setScannedFsid(UNDEF, syncs.localnodeByScannedFsid, LocalPath(), FileFingerprint());
        syncHere = row.syncNode->parent ? row.syncNode->parent->scanAgain < TREE_ACTION_HERE : true;
        recurseHere = false;  // If we need to scan, we need the folder to exist first - revisit later
        row.syncNode->lastFolderScan.reset();
        belowRemovedFsNode = true; // this flag will prevent us reconstructing from scannedFingerprint etc
    }
    else
    {
        if (row.syncNode->fsid_asScanned == UNDEF ||
            row.syncNode->fsid_asScanned != row.fsNode->fsid)
        {
            row.syncNode->scanAgain = TREE_ACTION_HERE;
            row.syncNode->setScannedFsid(row.fsNode->fsid, syncs.localnodeByScannedFsid, row.fsNode->localname, row.fsNode->fingerprint);
        }
        else if (row.syncNode->scannedFingerprint != row.fsNode->fingerprint)
        {
            // this can change anytime, set it anyway
            row.syncNode->scannedFingerprint = row.fsNode->fingerprint;
        }
    }

    // Do we need to scan this node?
    if (row.syncNode->scanAgain >= TREE_ACTION_HERE)
    {

        if (!row.syncNode->rareRO().scanBlocked)
        {
            // not stalling, so long as we are still scanning.  Destructor resets stall state
            ProgressingMonitor monitor(syncs);
        }

        syncs.mSyncFlags->reachableNodesAllScannedThisPass = false;
        syncHere = row.syncNode->processBackgroundFolderScan(row, fullPath);
    }
    else
    {
        // this will be restored at the end of the function if any nodes below in the tree need it
        row.syncNode->scanAgain = TREE_RESOLVED;
    }

    if (row.syncNode->scanAgain >= TREE_ACTION_HERE)
    {
        // we must return later when we do have the scan data.
        // restore sync flag
        row.syncNode->setSyncAgain(false, true, false);
        SYNC_verbose << syncname << "Early exit from recursiveSync due to no scan data yet. " << logTriplet(row, fullPath);
        syncHere = false;
        recurseHere = false;
    }

    auto originalCheckMovesAgain = row.syncNode->checkMovesAgain;
    auto originalConflicsFlag = row.syncNode->conflicts;

    bool earlyExit = false;

    if (syncHere || recurseHere)
    {
        // Reset these flags before we evaluate each subnode.
        // They could be set again during that processing,
        // And additionally we double check with each child node after, in case we had reason to skip it.
        if (!belowRemovedCloudNode && !belowRemovedFsNode)
        {
            // only expect to resolve these in normal case
            row.syncNode->checkMovesAgain = TREE_RESOLVED;
        }
        row.syncNode->conflicts = TREE_RESOLVED;

        // Get sync triplets.
        vector<syncRow> childRows;
        vector<FSNode> fsInferredChildren;
        vector<FSNode> fsChildren;
        vector<CloudNode> cloudChildren;

        if (row.cloudNode)
        {
            syncs.lookupCloudChildren(row.cloudNode->handle, cloudChildren);
        }

        row.inferOrCalculateChildSyncRows(wasSynced, childRows, fsInferredChildren, fsChildren, cloudChildren, belowRemovedFsNode, syncs.localnodeByScannedFsid);

        bool anyNameConflicts = false;

        // Ignore files must be fully processed before any other child.
        auto sequences = computeSyncSequences(childRows);

        bool ignoreFilePresent = sequences.size() > 1;
        bool hasFilter = row.syncNode->rareRO().filterChain &&
                         row.syncNode->rareRO().filterChain->mLoadSucceeded;

        if (ignoreFilePresent != hasFilter && !sequences.empty())
        {
            row.syncNode->ignoreFilterPresenceChanged(ignoreFilePresent, childRows[sequences.front().first].fsNode);
        }

        // Here is where we loop over the syncRows for this folder.
        // We must process things in a particular order
        //    - first, check all rows for involvement in moves (case 0)
        //      such a row is excluded from further checks
        //    - second, check all remaining rows for sync actions on that row (case 1)
        //    - third, recurse into each folder (case 2)
        //      there are various reasons we may skip that, based on flags set by earlier steps
        //    - zeroth, we perform first->third for any .megaignore file before any others
        //      as any change involving .megaignore may affect anything else we do

        for (auto& sequence : sequences)
        {
            // The main three steps: moves, node itself, recurse
            for (unsigned step = 0; step < 3; ++step)
            {
                for (auto i = sequence.first; i != sequence.second; ++i)
                {
                    // Convenience.
                    auto& childRow = childRows[i];

                    // in case of sync failing while we recurse
                    if (getConfig().mError) return false;

                    if (syncs.mSyncFlags->earlyRecurseExitRequested)
                    {
                        // restore flags to at least what they were, for when we revisit on next full recurse
                        row.syncNode->scanAgain = std::max<TreeState>(row.syncNode->scanAgain, originalScanAgain);
                        row.syncNode->syncAgain = std::max<TreeState>(row.syncNode->syncAgain, originalSyncAgain);
                        row.syncNode->checkMovesAgain = std::max<TreeState>(row.syncNode->checkMovesAgain, originalCheckMovesAgain);
                        row.syncNode->conflicts = std::max<TreeState>(row.syncNode->conflicts, originalConflicsFlag);

                        LOG_debug << syncname
                            << "recursiveSync early exit due to pending outside request with "
                            << row.syncNode->scanAgain  << "-"
                            << row.syncNode->checkMovesAgain << "-"
                            << row.syncNode->syncAgain << " ("
                            << row.syncNode->conflicts << ") at "
                            << fullPath.syncPath;

                        return false;
                    }

                    if (!childRow.cloudClashingNames.empty() ||
                        !childRow.fsClashingNames.empty())
                    {
                        anyNameConflicts = true;
                        row.syncNode->setContainsConflicts(false, true, false); // in case we don't call setItem due to !syncHere
                    }
                    childRow.rowSiblings = &childRows;

                    if (auto* s = childRow.syncNode)
                    {
                        if (auto* f = childRow.fsNode)
                        {
                            // Maintain scanned FSID.
                            if (s->fsid_asScanned != f->fsid)
                            {
                                syncs.setScannedFsidReused(f->fsid);
                                s->setScannedFsid(f->fsid, syncs.localnodeByScannedFsid, f->localname, f->fingerprint);
                            }
                            else if (s->scannedFingerprint != f->fingerprint)
                            {
                                // Maintain the scanned fingerprint.
                                s->scannedFingerprint = f->fingerprint;
                            }
                        }

                        // Recompute this row's exclusion state.
                        if (s->recomputeExclusionState())
                        {
                            // Make sure we visit this node's children if its filter state
                            // has changed and we're currently recursing below a removed
                            // node.
                            childRow.recurseBelowRemovedCloudNode |= belowRemovedCloudNode;
                            childRow.recurseBelowRemovedFsNode |= belowRemovedFsNode;
                        }
                    }

                    ScopedSyncPathRestore syncPathRestore(fullPath);

                    if (!fullPath.appendRowNames(childRow, mFilesystemType) ||
                        localdebris.isContainingPathOf(fullPath.localPath))
                    {
                        // This is a legitimate case; eg. we only had a syncNode and it is removed in resolve_delSyncNode
                        // Or if this is the debris folder, ignore it
                        continue;
                    }

                    if (childRow.syncNode)
                    {
                        if (childRow.syncNode->getLocalPath() != fullPath.localPath)
                        {
                            auto s = childRow.syncNode->getLocalPath();
                        }

                        childRow.syncNode->reassignUnstableFsidsOnceOnly(childRow.fsNode);
                    }

                    switch (step)
                    {
                    case 0:
                        // first pass: check for any renames within the folder (or other move activity)
                        // these must be processed first, otherwise if another file
                        // was added with a now-renamed name, an upload would be
                        // attached to the wrong node, resulting in node versions
                        if (syncHere || belowRemovedCloudNode || belowRemovedFsNode)
                        {
                            if (!syncItem_checkMoves(childRow, row, fullPath, belowRemovedCloudNode, belowRemovedFsNode))
                            {
                                if (childRow.itemProcessed)
                                {
                                    row.syncNode->setSyncAgain(false, true, false);
                                }
                            }
                        }
                        break;

                    case 1:
                        // second pass: full syncItem processing for each node that wasn't part of a move
                        if (belowRemovedCloudNode)
                        {
                            // when syncing/scanning below a removed cloud node, we just want to collect up scan fsids
                            // and make syncNodes to visit, so we can be sure of detecting all the moves,
                            // in particular contradictroy moves.
                            if (childRow.type() == SRT_XXF && row.exclusionState(*childRow.fsNode) == ES_INCLUDED)
                            {
                                resolve_makeSyncNode_fromFS(childRow, row, fullPath, false);
                            }
                        }
                        else if (belowRemovedFsNode)
                        {
                            // when syncing/scanning below a removed local node, we just want to
                            // and make syncNodes to visit, so we can be sure of detecting all the moves,
                            // in particular contradictroy moves.
                            if (childRow.type() == SRT_CXX && row.exclusionState(*childRow.cloudNode) == ES_INCLUDED)
                            {
                                resolve_makeSyncNode_fromCloud(childRow, row, fullPath, false);
                            }
                        }
                        else if (syncHere && !childRow.itemProcessed)
                        {
                            // normal case: consider all the combinations
                            if (!syncItem(childRow, row, fullPath))
                            {
                                row.syncNode->setSyncAgain(false, true, false);
                            }

                            if (ignoreFilePresent && childRow.isIgnoreFile() && childRow.fsNode)
                            {
                                // Load filters if new/updated.  If it fails, filters are marked invalid
                                bool ok = row.syncNode->loadFiltersIfChanged(childRow.fsNode->fingerprint, fullPath.localPath);

                                if (ok != !row.syncNode->rareRO().badlyFormedIgnoreFilePath)
                                {
                                    if (ok)
                                    {
                                        row.syncNode->rare().badlyFormedIgnoreFilePath.reset();
                                    }
                                    else
                                    {
                                        row.syncNode->rare().badlyFormedIgnoreFilePath.reset(new LocalNode::RareFields::BadlyFormedIgnore(fullPath.localPath, this));
                                        syncs.badlyFormedIgnoreFilePaths.push_back(row.syncNode->rare().badlyFormedIgnoreFilePath);
                                    }
                                }
                            }
                        }
                        if (childRow.syncNode &&
                            childRow.syncNode->type == FILENODE)
                        {
                            childRow.syncNode->checkTreestate(true);
                        }
                        break;

                    case 2:
                        // third and final pass: recurse into the folders
                        if (childRow.syncNode &&
                            childRow.syncNode->type > FILENODE && (
                                (childRow.recurseBelowRemovedCloudNode &&
                                 (childRow.syncNode->scanRequired() || childRow.syncNode->syncRequired()))
                                ||
                                (childRow.recurseBelowRemovedFsNode &&
                                 childRow.syncNode->syncRequired())
                                ||
                                (recurseHere &&
                                !childRow.suppressRecursion &&
                                //!childRow.syncNode->deletedFS &&   we should not check this one, or we won't remove the LocalNode
                                childRow.syncNode->rareRO().removeNodeHere.expired() &&
                                childRow.syncNode->rareRO().unlinkHere.expired() &&
                                !childRow.syncNode->rareRO().moveToHere))) // don't create new LocalNodes under a moving-to folder, we'll move the already existing LocalNodes when the move completes
                        {
                            // Add watches as necessary.
                            if (childRow.fsNode)
                            {
                                auto result = childRow.syncNode->watch(fullPath.localPath, childRow.fsNode->fsid);

                                // Any fatal errors while adding the watch?
                                if (result == WR_FATAL)
                                    changestate(UNABLE_TO_ADD_WATCH, false, true, true);
                            }

                            if (!recursiveSync(childRow, fullPath, belowRemovedCloudNode || childRow.recurseBelowRemovedCloudNode, belowRemovedFsNode || childRow.recurseBelowRemovedFsNode, depth+1))
                            {
                                earlyExit = true;
                            }
                        }
                        break;

                    }
                }
            }

            if (ignoreFilePresent)
            {
                if (!row.syncNode->rareRO().filterChain ||
                    !row.syncNode->rareRO().filterChain->mLoadSucceeded)
                {
                    // we can't calculate what's included, come back when the .megaignore is present and well-formed
                    break;
                }

                // processed already, don't worry about it for the rest
                ignoreFilePresent = false;
            }
        }

        if (!anyNameConflicts)
        {
            // here childRows still contains pointers into lastFolderScan, fsAddedSiblings etc
            row.syncNode->clearRegeneratableFolderScan(fullPath, childRows);
        }

        // If we still don't match the known fs state, and if we added any FSNodes that
        // aren't part of our scan data (and we think we don't need another scan),
        // add them to the scan data to avoid re-fingerprinting no the next folder scan
        if (!row.fsAddedSiblings.empty())
        {
            auto& scan = row.syncNode->lastFolderScan;
            if (scan && row.syncNode->scanAgain < TREE_ACTION_HERE)
            {
                scan->reserve(scan->size() + row.fsAddedSiblings.size());
                for (auto& ptr: row.fsAddedSiblings)
                {
                    scan->push_back(move(ptr));
                }
                row.fsAddedSiblings.clear();
            }
        }
    }

    // Recompute our LocalNode flags from children
    // Flags for this row could have been set during calls to the node
    // If we skipped a child node this time (or if not), the set-parent
    // flags let us know if future actions are needed at this level
    for (auto& child : row.syncNode->children)
    {
        assert(child.first == child.second->localname);
        if (row.ignoreFileStable() && child.second->type > FILENODE)
        {
            row.syncNode->scanAgain = updateTreestateFromChild(row.syncNode->scanAgain, child.second->scanAgain);
            row.syncNode->syncAgain = updateTreestateFromChild(row.syncNode->syncAgain, child.second->syncAgain);
        }
        row.syncNode->checkMovesAgain = updateTreestateFromChild(row.syncNode->checkMovesAgain, child.second->checkMovesAgain);
        row.syncNode->conflicts = updateTreestateFromChild(row.syncNode->conflicts, child.second->conflicts);

        if (child.second->parentSetScanAgain) row.syncNode->setScanAgain(false, true, false, 0);
        if (child.second->parentSetCheckMovesAgain) row.syncNode->setCheckMovesAgain(false, true, false);
        if (child.second->parentSetSyncAgain) row.syncNode->setSyncAgain(false, true, false);
        if (child.second->parentSetContainsConflicts) row.syncNode->setContainsConflicts(false, true, false);

        child.second->parentSetScanAgain = false;  // we should only use this one once
    }

    // keep sync overlay icons up to date as we recurse (including the sync root node)
    row.syncNode->checkTreestate(true);

    SYNC_verbose << syncname << (belowRemovedCloudNode ? "belowRemovedCloudNode " : "")
                << "Exiting folder with "
                << row.syncNode->scanAgain  << "-"
                << row.syncNode->checkMovesAgain << "-"
                << row.syncNode->syncAgain << " ("
                << row.syncNode->conflicts << ") at "
                << fullPath.syncPath;

    return !earlyExit;
}

string Sync::logTriplet(syncRow& row, SyncPath& fullPath)
{
    ostringstream s;
    s << " triplet:" <<
        " " << (row.cloudNode ? fullPath.cloudPath : "(null)") <<
        " " << (row.syncNode ? fullPath.syncPath : "(null)") <<
        " " << (row.fsNode ? fullPath.localPath.toPath(false):"(null)");
    return s.str();
}

bool Sync::syncItem_checkMoves(syncRow& row, syncRow& parentRow, SyncPath& fullPath,
        bool belowRemovedCloudNode, bool belowRemovedFsNode)
{
    assert(syncs.onSyncThread());
    CodeCounter::ScopeTimer rst(syncs.mClient.performanceStats.syncItemCheckMove);

    // Since we are visiting this node this time, reset its flags-for-parent
    // They should only stay set when the conditions require it
    if (row.syncNode)
    {
        row.syncNode->parentSetScanAgain = false;
        row.syncNode->parentSetCheckMovesAgain = false;
        row.syncNode->parentSetSyncAgain = false;
        row.syncNode->parentSetContainsConflicts = false;
    }

    // Does this row have a sync node?
    if (auto* s = row.syncNode)
    {
        // Is this row part of an ongoing upload?
        if (auto u = std::dynamic_pointer_cast<SyncUpload_inClient>(s->transferSP))
        {
            // Is it waiting for a putnodes request to complete?
            if (u->putnodesStarted && !u->wasPutnodesCompleted)
            {
                LOG_debug << "Waiting for putnodes to complete, defer move checking: "
                          << logTriplet(row, fullPath);

                // Then come back later.
                return false;
            }
        }
    }

    // Under some circumstances on sync startup, our shortname records can be out of date.
    // If so, we adjust for that here, as the directories are scanned
    if (row.syncNode && row.fsNode && row.fsNode->shortname)
    {
        if ((!row.syncNode->slocalname ||
            *row.syncNode->slocalname != *row.fsNode->shortname) &&
            row.syncNode->localname != *row.fsNode->shortname)
        {
            LOG_warn << syncname
                     << "Updating slocalname: " << *row.fsNode->shortname
                     << " at " << fullPath.localPath
                     << " was " << (row.syncNode->slocalname ? row.syncNode->slocalname->toPath(false) : "(null)")
                     << logTriplet(row, fullPath);
            row.syncNode->setnameparent(row.syncNode->parent, row.syncNode->localname, row.fsNode->cloneShortname());
            statecacheadd(row.syncNode);
        }
    }

    if (row.fsNode &&
       (row.fsNode->type == TYPE_UNKNOWN ||
        row.fsNode->fsid == UNDEF))
    {
        // We can't consider moves if we don't even know file/folder or fsid.
        // Skip ahead to plain item comparison where we wil consider exclusion filters.
        return false;
    }

    // Are we dealing with a no-name triplet?
    if (row.isNoName())
    {
        ProgressingMonitor monitor(syncs);

        monitor.waitingCloud(fullPath.cloudPath, SyncStallEntry(
            SyncWaitReason::FileIssue, true, true,
            {fullPath.cloudPath, PathProblem::UndecryptedCloudNode},
            {},
            {},
            {}));

        LOG_debug << syncname
                  << "No name triplets here. "
                  << "Excluding this triplet from sync for now. "
                  << logTriplet(row, fullPath);

        row.itemProcessed = true;
        row.suppressRecursion = true;

        return false;
    }

    // Don't perform any moves until we know the row's exclusion state.
    if ((row.cloudNode && parentRow.exclusionState(*row.cloudNode) == ES_UNKNOWN) ||
        (row.fsNode && parentRow.exclusionState(*row.fsNode) == ES_UNKNOWN))
    {
        row.itemProcessed = true;
        row.suppressRecursion = true;

        return true;
    }

    bool rowResult;
    if (checkForCompletedCloudMoveToHere(row, parentRow, fullPath, rowResult))
    {
        row.itemProcessed = true;
        return rowResult;
    }

    // First deal with detecting local moves/renames and propagating correspondingly
    // Independent of the syncItem() combos below so we don't have duplicate checks in those.
    // Be careful of unscannable folder entries which may have no detected type or fsid.
    // todo: We also have to consider the possibility this item was moved locally and remotely,
    // and possibly from different locations, or even possibly from the same location.

    if (row.fsNode &&
        (!row.syncNode ||
          row.syncNode->fsid_lastSynced == UNDEF ||
          row.syncNode->fsid_lastSynced != row.fsNode->fsid ||
          (mCaseInsensitive && row.hasCaseInsensitiveLocalNameChange())))
    {
        bool rowResult;
        if (checkLocalPathForMovesRenames(row, parentRow, fullPath, rowResult, belowRemovedCloudNode))
        {
            row.itemProcessed = true;
            return rowResult;
        }
    }

    if (row.cloudNode &&
        (!row.syncNode ||
          row.syncNode->syncedCloudNodeHandle.isUndef() ||
          row.syncNode->syncedCloudNodeHandle != row.cloudNode->handle ||
          (mCaseInsensitive && row.hasCaseInsensitiveCloudNameChange())))
    {
        bool rowResult;
        if (checkCloudPathForMovesRenames(row, parentRow, fullPath, rowResult, belowRemovedFsNode))
        {
            row.itemProcessed = true;
            return rowResult;
        }
    }

    // Avoid syncing nodes that have multiple clashing names
    // Except if we previously had a folder (just itself) synced, allow recursing into that one.
    if (!row.fsClashingNames.empty() || !row.cloudClashingNames.empty())
    {
        if (row.syncNode) row.syncNode->setContainsConflicts(true, false, false);
        else parentRow.syncNode->setContainsConflicts(false, true, false);

        if (row.cloudNode && row.syncNode && row.fsNode &&
            row.syncNode->type == FOLDERNODE &&
            row.cloudNode->handle == row.syncNode->syncedCloudNodeHandle &&
            row.fsNode->fsid != UNDEF && row.fsNode->fsid == row.syncNode->fsid_lastSynced)
        {
            SYNC_verbose << syncname << "Name clashes at this already-synced folder.  We will sync nodes below though." << logTriplet(row, fullPath);
            return false;
        }

        // Is this clash due to multiple ignore files being present in the cloud?
        auto isIgnoreFileClash = [](const syncRow& row) {
            // Any clashes in the cloud?
            if (row.cloudClashingNames.empty())
                return false;

            // Any clashes on the local disk?
            if (!row.fsClashingNames.empty())
                return false;

            if (!(row.fsNode || row.syncNode))
                return false;

            // Row represents an ignore file?
            return row.isIgnoreFile();
        };

        if (isIgnoreFileClash(row))
            return false;

        LOG_debug << syncname << "Multple names clash here.  Excluding this node from sync for now." << logTriplet(row, fullPath);

        if (row.syncNode)
        {
            row.syncNode->scanAgain = TREE_RESOLVED;
            row.syncNode->checkMovesAgain = TREE_RESOLVED;
            row.syncNode->syncAgain = TREE_RESOLVED;
        }

        row.itemProcessed = true;
        row.suppressRecursion = true;

        return true;
    }

    return false;
}

bool Sync::syncItem_checkDownloadCompletion(syncRow& row, syncRow& parentRow, SyncPath& fullPath)
{
    auto downloadPtr = std::dynamic_pointer_cast<SyncDownload_inClient>(row.syncNode->transferSP);
    if (!downloadPtr) return true;

    ProgressingMonitor monitor(syncs);

    if (downloadPtr->wasTerminated)
    {
        SYNC_verbose << syncname << "Download was terminated " << logTriplet(row, fullPath);

        // Did the download fail due to a MAC error?
        if (downloadPtr->mError == API_EKEY)
        {
            // Then report it as a stall.
            SYNC_verbose << syncname
                            << "Download was terminated due to MAC verification failure: "
                            << logTriplet(row, fullPath);

            monitor.waitingLocal(downloadPtr->getLocalname(), SyncStallEntry(
                SyncWaitReason::DownloadIssue, true, true,
                {fullPath.cloudPath, PathProblem::MACVerificationFailure},
                {},
                {downloadPtr->getLocalname(), PathProblem::MACVerificationFailure},
                {fullPath.localPath}));

            return false;
        }
        else
        {
            // remove the download record so we re-evaluate what to do
            row.syncNode->resetTransfer(nullptr);
        }
    }
    else if (downloadPtr->wasCompleted)
    {
        assert(downloadPtr->downloadDistributor);

        // Convenience.
        auto& fsAccess = *syncs.fsaccess;

        // Clarity.
        auto& targetPath = fullPath.localPath;

        // Try and move/rename the downloaded file into its new home.
        bool nameTooLong = false;
        bool transientError = false;

        if (row.fsNode && downloadPtr->okToOverwriteFF.isvalid)
        {
            if (row.fsNode->fingerprint != downloadPtr->okToOverwriteFF)
            {
                LOG_debug << syncname << "Sync download cannot overwrite unexpected file at " << logTriplet(row, fullPath);
                monitor.noResult();
                return true;  // continue matching and see if we stall due to changes on both sides
            }
        }

        if (downloadPtr->downloadDistributor->distributeTo(targetPath, fsAccess, FileDistributor::MoveReplacedFileToSyncDebris, transientError, nameTooLong, this))
        {
            // Move was successful.
            SYNC_verbose << syncname << "Download complete, moved file to final destination" << logTriplet(row, fullPath);

            // Check for anomalous file names.
            checkForFilenameAnomaly(fullPath, row.cloudNode->name);

            // Download was moved into place.
            downloadPtr->wasDistributed = true;

            // No longer necessary as the transfer's complete.
            row.syncNode->resetTransfer(nullptr);

            // Let the engine know the file exists, even if it hasn't detected it yet.
            //
            // This is necessary as filesystem events may be delayed.
            if (auto fsNode = FSNode::fromPath(fsAccess, targetPath, true))  // skip case check. We will check for exact match ourselves
            {
                if (fsNode->localname != targetPath.leafName())
                {
                    row.syncNode->localFSCannotStoreThisName = true;
                    row.syncNode->rare().localFSRenamedToThisName = fsNode->localname;
                    return true;  // carry on with checkItem() - this syncNode will cause a stall until cloud rename
                }

                parentRow.fsAddedSiblings.emplace_back(std::move(*fsNode));
                row.fsNode = &parentRow.fsAddedSiblings.back();
                row.syncNode->slocalname = row.fsNode->cloneShortname();
            }
            else
            {
                row.syncNode->localFSCannotStoreThisName = true;
                return true;  // carry on with checkItem() - this syncNode will cause a stall until cloud rename
            }
        }
        else if (nameTooLong)
        {
            SYNC_verbose << syncname
                            << "Download complete but the target's name is too long: "
                            << logTriplet(row, fullPath);

            monitor.waitingLocal(fullPath.localPath, SyncStallEntry(
                SyncWaitReason::DownloadIssue, true, true,
                {fullPath.cloudPath},
                {},
                {downloadPtr->downloadDistributor->distributeFromPath()},
                {fullPath.localPath, PathProblem::NameTooLongForFilesystem}));

            // Leave the transfer intact so we don't reattempt the download.
            // Also allow the syncItem logic to continue, to resolve via user change, eg delete the cloud node
            return true;
        }
        else
        {
            // (Transient?) error while moving download into place.
            SYNC_verbose << syncname << "Download complete, but filesystem move error." << logTriplet(row, fullPath);

            // Let the monitor know what we're up to.
            monitor.waitingLocal(fullPath.localPath, SyncStallEntry(
                SyncWaitReason::DownloadIssue, false, true,
                {fullPath.cloudPath},
                {},
                {downloadPtr->getLocalname()},
                {fullPath.localPath, PathProblem::FilesystemErrorDuringOperation}));

            // Also allow the syncItem logic to continue, to resolve via user change, eg delete the cloud node
            return true;
        }
    }
    return true;  // carry on with checkItem()
}

bool Sync::syncItem(syncRow& row, syncRow& parentRow, SyncPath& fullPath)
{
    CodeCounter::ScopeTimer rst(syncs.mClient.performanceStats.syncItem);

    assert(syncs.onSyncThread());

    if (row.syncNode && row.fsNode &&
       (row.fsNode->type == TYPE_UNKNOWN || row.fsNode->fsid == UNDEF ||
       (row.fsNode->type == FILENODE && !row.fsNode->fingerprint.isvalid)))
    {
        SYNC_verbose << "File lost permissions and we can't identify or fingerprint it anymore: " << logTriplet(row, fullPath);

        ProgressingMonitor monitor(syncs);
        monitor.waitingLocal(fullPath.localPath, SyncStallEntry(
            SyncWaitReason::FileIssue, false, false,
            {},
            {},
            {fullPath.localPath, PathProblem::CannotFingerprintFile},
            {}));

        return false;
    }

    unsigned confirmDeleteCount = 0;
    if (row.syncNode)
    {
        // reset the count pre-emptively in case we don't choose SRT_XSX
        confirmDeleteCount = row.syncNode->confirmDeleteCount;
        if (confirmDeleteCount > 0)
        {
            row.syncNode->confirmDeleteCount = 0;
        }

        if (row.syncNode->certainlyOrphaned)
        {
            SYNC_verbose << "Removing certainly orphaned LN. " << logTriplet(row, fullPath);
            delete row.syncNode;
            row.syncNode = nullptr;
            if (!row.cloudNode && !row.fsNode) return false;
        }
    }

    // check for cases in progress that we shouldn't be re-evaluating yet
    if (auto* s = row.syncNode)
    {
        // Any rare fields?
        if (s->hasRare())
        {
            // Move pending?
            if (!s->rare().movePendingFrom.expired())
            {
                // Don't do anything until the move has completed.
                return false;
            }

            // Move in progress?
            if (auto& moveFromHere = s->rare().moveFromHere)
            {
                if (s->rare().moveToHere == moveFromHere &&
                    (moveFromHere->succeeded || moveFromHere->failed))
                {
                    // rename of this node (case insensitive but case changed)?
                    moveFromHere.reset();
                    s->rare().moveToHere.reset();
                    s->updateMoveInvolvement();
                }
                else if (moveFromHere->failed || moveFromHere->syncCodeProcessedResult)
                {
                    // Move's completed.
                    moveFromHere.reset();
                    s->updateMoveInvolvement();
                }
                else if (moveFromHere.use_count() == 1)
                {
                    SYNC_verbose << "Removing orphaned moveFromHere pointer at: " << logTriplet(row, fullPath);
                    moveFromHere.reset();
                    s->updateMoveInvolvement();
                }
                else
                {
                    // Move's still underway.
                    return false;
                }
            }

            // Is this row (effectively) excluded?
            if (s->exclusionState() != ES_INCLUDED)
            {
                // Is it a move target?
                if (auto& moveToHere = s->rare().moveToHere)
                {
                    assert(!moveToHere->failed);
                    assert(!moveToHere->syncCodeProcessedResult);
                    assert(moveToHere->succeeded);

                    // Necessary as excluded rows may not reach CSF.
                    resolve_checkMoveComplete(row, parentRow, fullPath);
                }
            }

            // Unlink in progress?
            if (!s->rare().unlinkHere.expired())
            {
                // Unlink's still underway.
                return false;
            }
        }

        // as it turns out, this is too early.
        // we need to wait for resolve_rowMatched to recognise it
        // otherwise there may be more renames to process first
        //s->checkTransferCompleted(row, parentRow, fullPath);

        // Is the row excluded?
        if (s->exclusionState() == ES_EXCLUDED)
        {
            // Can we remove the node from memory?
            auto removable = true;

            // ignore files cannot be ignored
            assert(!s->isIgnoreFile());

            // Let transfers complete.
            removable &= !s->transferSP;

            // Keep the node (as ignored) but purge the children
            if (removable)
            {
                // Extra sanity.
                assert(!s->rareRO().moveFromHere);
                assert(!s->rareRO().moveToHere);

                if (!s->children.empty())
                {
                    LOG_debug << syncname << "removing child LocalNodes from excluded " << s->getLocalPath();
                    vector<LocalNode*> cs;
                    cs.resize(s->children.size());
                    for (auto& i : s->children)
                    {
                        cs.push_back(i.second);
                    }
                    for (auto p : cs)
                    {
                        delete p;
                    }
                }


            }
            return true; // consider it synced (ie, do not revisit)
        }
    }

    // Check blocked status.  Todo:  figure out use blocked flag clearing
    if (!row.syncNode && row.fsNode && (
        row.fsNode->isBlocked || row.fsNode->type == TYPE_UNKNOWN) &&
        parentRow.syncNode->exclusionState(row.fsNode->localname, TYPE_UNKNOWN) == ES_INCLUDED)
    {
        // so that we can checkForScanBlocked() immediately below
        resolve_makeSyncNode_fromFS(row, parentRow, fullPath, false);
    }
    if (row.syncNode &&
        row.syncNode->checkForScanBlocked(row.fsNode))
    {
        row.suppressRecursion = true;
        row.itemProcessed = true;
        return false;
    }

    if (row.syncNode && row.syncNode->transferSP)
    {
        if (!syncItem_checkDownloadCompletion(row, parentRow, fullPath))
        {
            return false;
        }
    }

    auto rowType = row.type();

    if (row.syncNode && rowType != SRT_XSX &&
        row.syncNode->localFSCannotStoreThisName)
    {
        LocalPath fsReportPath;
        if (!row.syncNode->rareRO().localFSRenamedToThisName.empty())
        {
            fsReportPath = fullPath.localPath.parentPath();
            fsReportPath.appendWithSeparator(row.syncNode->rareRO().localFSRenamedToThisName, true);
        }

        ProgressingMonitor monitor(syncs);
        monitor.waitingLocal(fullPath.localPath, SyncStallEntry(
            SyncWaitReason::FileIssue, false, false,
            {fullPath.cloudPath, PathProblem::FilesystemCannotStoreThisName},
            {},
            {fsReportPath, PathProblem::FilesystemCannotStoreThisName},
            {}));

        return false;
    }

    switch (rowType)
    {
    case SRT_CSF:
    {
        CodeCounter::ScopeTimer rst(syncs.mClient.performanceStats.syncItemCSF);

        // Are we part of a move and was our source a download-in-progress?
        resolve_checkMoveDownloadComplete(row, fullPath);

        // all three exist; compare
        bool fsCloudEqual = syncEqual(*row.cloudNode, *row.fsNode);
        bool cloudEqual = syncEqual(*row.cloudNode, *row.syncNode);
        bool fsEqual = syncEqual(*row.fsNode, *row.syncNode);

        if (fsCloudEqual)
        {
            // success! this row is synced
            if (!cloudEqual || !fsEqual)
            {
                row.syncNode->syncedFingerprint = row.fsNode->fingerprint;
                assert(row.syncNode->syncedFingerprint == row.cloudNode->fingerprint);
                statecacheadd(row.syncNode);
            }

            return resolve_rowMatched(row, parentRow, fullPath);
        }

        if (cloudEqual || isBackupAndMirroring())
        {
            // filesystem changed, put the change
            return resolve_upsync(row, parentRow, fullPath);
        }

        if (fsEqual)
        {
            // cloud has changed, get the change
            return resolve_downsync(row, parentRow, fullPath, true);
        }

        if (auto uploadPtr = threadSafeState->isNodeAnExpectedUpload(row.cloudNode->parentHandle, row.cloudNode->name))
        {
            if (row.cloudNode->fingerprint == *uploadPtr &&
                uploadPtr.get() == row.syncNode->transferSP.get())
            {
                // we uploaded a file and the user already re-updated the local version of the file
                SYNC_verbose << syncname << "Node is a recent upload, while the FSFile is already updated: " << fullPath.cloudPath << logTriplet(row, fullPath);
                row.syncNode->setSyncedNodeHandle(row.cloudNode->handle);
                row.syncNode->syncedFingerprint  = row.cloudNode->fingerprint;
                row.syncNode->transferSP.reset();
                return false;
            }
        }

        // both changed, so we can't decide without the user's help
        return resolve_userIntervention(row, parentRow, fullPath);
    }
    case SRT_XSF:
    {
        CodeCounter::ScopeTimer rst(syncs.mClient.performanceStats.syncItemXSF);

        if (row.syncNode->type == TYPE_DONOTSYNC)
        {
            // we do not upload do-not-sync files (eg. system+hidden, on windows)
            return true;
        }

        // Any clashing names in the cloud?
        if (!row.cloudClashingNames.empty())
        {
            // Then we should only get here if we're an ignore file.
            assert(row.isIgnoreFile());

            // Consider us synced.
            return true;
        }

        // cloud item absent
        if (isBackupAndMirroring())
        {
            // for backups, we only change the cloud
            return resolve_upsync(row, parentRow, fullPath);
        }

        if (!row.syncNode->syncedCloudNodeHandle.isUndef()
            && row.syncNode->fsid_lastSynced != UNDEF
            && row.syncNode->fsid_lastSynced == row.fsNode->fsid
            // on disk, content could be changed without an fsid change
            && syncEqual(*row.fsNode, *row.syncNode))
        {
            // used to be fully synced and the fs side still has that version
            // remove in the fs (if not part of a move)
            return resolve_cloudNodeGone(row, parentRow, fullPath);
        }

        // either
        //  - cloud item did not exist before; upsync
        //  - the fs item has changed too; upsync (this lets users recover from the both sides changed state - user deletes the one they don't want anymore)
        return resolve_upsync(row, parentRow, fullPath);
    }
    case SRT_CSX:
    {
        CodeCounter::ScopeTimer rst(syncs.mClient.performanceStats.syncItemCSX);

        // local item not present
        if (isBackupAndMirroring())
        {
            // in mirror mode, make the cloud the same as local
            // if backing up and not mirroring, the resolve_downsync branch will cancel the sync
            return resolve_fsNodeGone(row, parentRow, fullPath);
        }

        // where we uploaded this node but the fsNode moved already, consider the cloud side synced.
        if (row.syncNode->fsid_lastSynced != UNDEF &&
            row.syncNode->syncedCloudNodeHandle.isUndef() &&
            syncEqual(*row.cloudNode, *row.syncNode))
        {
            row.syncNode->setSyncedNodeHandle(row.cloudNode->handle);
            return false;  // let the next pass determine if it's a move
        }

        if (auto uploadPtr = threadSafeState->isNodeAnExpectedUpload(row.cloudNode->parentHandle, row.cloudNode->name))
        {
            // The local file is no longer at the matching position
           // and we need to set it up to be moved/deleted correspondingly
            // Setting the synced fsid without a corresponding FSNode will cause move detection

            SYNC_verbose << syncname << "Node is a recent upload, sync node present, source FS file is no longer here: " << fullPath.cloudPath << logTriplet(row, fullPath);
            row.syncNode->setSyncedNodeHandle(row.cloudNode->handle);
            row.syncNode->setSyncedFsid(uploadPtr->sourceFsid, syncs.localnodeBySyncedFsid, uploadPtr->sourceLocalname, nullptr);
            row.syncNode->syncedFingerprint  = row.cloudNode->fingerprint;
            row.syncNode->transferSP.reset();
            return false;
        }
        else if (row.syncNode->fsid_lastSynced == UNDEF)
        {
            // fs item did not exist before; downsync
            return resolve_downsync(row, parentRow, fullPath, false);
        }
        else if (//!row.syncNode->syncedCloudNodeHandle.isUndef() &&
                 row.syncNode->syncedCloudNodeHandle != row.cloudNode->handle)
        {
            // the cloud item has changed too; downsync (this lets users recover from both sides changed state - user deletes the one they don't want anymore)
            return resolve_downsync(row, parentRow, fullPath, false);
        }
        else
        {
            // It might be a removal; it might be that the local fs item was moved during upload and now the cloud node from the upload has appeared
            // resolve_fsNodeGone only removes if we know the fs item isn't anywhere else in the sync filesystem subtrees.

            if (row.syncNode->fsid_lastSynced != UNDEF
                && !row.syncNode->syncedCloudNodeHandle.isUndef()
                // for cloud nodes, same handle must be same content
                && row.syncNode->syncedCloudNodeHandle == row.cloudNode->handle)
            {
                // used to be fully synced and the cloud side still has that version
                // remove in the cloud (if not part of a move)
                return resolve_fsNodeGone(row, parentRow, fullPath);
            }
            LOG_debug << "interesting case, does it occur?";

            return false;
        }
    }
    case SRT_XSX:
    {
        CodeCounter::ScopeTimer rst(syncs.mClient.performanceStats.syncItemXSX);

        // local and cloud disappeared; remove sync item also
        return resolve_delSyncNode(row, parentRow, fullPath, confirmDeleteCount);
    }
    case SRT_CXF:
    {
        CodeCounter::ScopeTimer rst(syncs.mClient.performanceStats.syncItemCXF);

        switch (parentRow.exclusionState(row.fsNode->localname,
                                   row.fsNode->type))
        {
            case ES_UNKNOWN:
                LOG_verbose << "Exclusion state uknown, come back later: " << logTriplet(row, fullPath);
                return false;

            case ES_EXCLUDED:
                return true;

            case ES_INCLUDED:
                break;

            case ES_UNMATCHED:
                assert(false); // cannot occur.  Just here to keep the compilers happy
                break;
        }

        // Item exists locally and remotely but we haven't synced them previously
        // If they are equal then join them with a Localnode. Othewise report to user.
        // The original algorithm would compare mtime, and if that was equal then size/crc

        if (syncEqual(*row.cloudNode, *row.fsNode))
        {
            return resolve_makeSyncNode_fromFS(row, parentRow, fullPath, false);
        }
        else
        {
            return resolve_userIntervention(row, parentRow, fullPath);
        }
    }
    case SRT_XXF:
    {
        CodeCounter::ScopeTimer rst(syncs.mClient.performanceStats.syncItemXXF);

        // Have we detected a new ignore file?
        if (row.isIgnoreFile())
        {
            // Don't process any other rows.
            parentRow.ignoreFileChanging();

            // Create a sync node to represent the ignore file.
            //
            // This is necessary even when the ignore file itself is excluded as
            // we still need to load the filters it defines.
            return resolve_makeSyncNode_fromFS(row, parentRow, fullPath, false);
        }

        // Don't create a sync node for this file unless we know that it's included.
        if (parentRow.exclusionState(*row.fsNode) != ES_INCLUDED)
            return true;

        // Item exists locally only. Check if it was moved/renamed here, or Create
        // If creating, next run through will upload it
        return resolve_makeSyncNode_fromFS(row, parentRow, fullPath, false);
    }
    case SRT_CXX:
    {
        CodeCounter::ScopeTimer rst(syncs.mClient.performanceStats.syncItemCXX);

        // Don't create sync nodes unless we know the row is included.
        if (parentRow.exclusionState(*row.cloudNode) != ES_INCLUDED)
            return true;

        // Are we creating a node for an ignore file?
        if (row.isIgnoreFile())
        {
            // Then let the parent know we want to process it exclusively.
            parentRow.ignoreFileChanging();
        }

        // item exists remotely only
        return resolve_makeSyncNode_fromCloud(row, parentRow, fullPath, false);
    }
    default:
    {
        // Silence compiler warning.
        break;
    }
    } // switch

    // SRT_XXX  (should not occur)
    // no entries - can occur when names clash, but should be caught above
    CodeCounter::ScopeTimer rstXXX(syncs.mClient.performanceStats.syncItemXXX);
    assert(false);
    return false;
}

bool Sync::resolve_checkMoveDownloadComplete(syncRow& row, SyncPath& fullPath)
{
    // Convenience.
    auto target = row.syncNode;

    // Are we part of an ongoing move?
    auto movePtr = target->rareRO().moveToHere;

    // No part of an ongoing move.
    if (!movePtr)
        return false;

    // Are we still associated with the move source?
    auto source = syncs.findLocalNodeBySyncedFsid(movePtr->sourceFsid,
                                                  fullPath.localPath,
                                                  movePtr->sourceType,
                                                  movePtr->sourceFingerprint,
                                                  this,
                                                  nullptr,
                                                  cloudRootOwningUser);

    // No longer associated with the move source.
    if (!source)
        return false;

    // Sanity check.
    if (source->rareRO().moveFromHere != movePtr)
    {
        // This can happen if we see the user moved local node N to node P.
        // We start this corresponding cloud move.  But in the meantime,
        // the user has locally moved N again
        LOG_debug << "Move source does not match the movePtr anymore. (" << source->getLocalPath() << ") at: " << logTriplet(row, fullPath);
        row.syncNode->rare().moveToHere->syncCodeProcessedResult = true;  // a visit to the source node with the corresponding moveFromHere ptr will now remove it
        row.syncNode->rare().moveToHere.reset();
        row.syncNode->updateMoveInvolvement();
        return false;
    }

    // Is the source part of an ongoing download?
    auto download = std::dynamic_pointer_cast<SyncDownload_inClient>(source->transferSP);

    // Not part of an ongoing download.
    if (!download)
        return false;

    LOG_debug << "Completing move of in-progress download: "
              << logTriplet(row, fullPath);

    // Consider the move complete.
    source->moveContentTo(target, fullPath.localPath, true);
    source->setSyncedFsid(UNDEF, syncs.localnodeBySyncedFsid, source->localname, source->cloneShortname());
    source->setSyncedNodeHandle(NodeHandle());
    source->sync->statecacheadd(source);

    source->rare().moveFromHere->syncCodeProcessedResult = true;
    source->rare().moveFromHere.reset();
    source->trimRareFields();
    source->updateMoveInvolvement();

    target->rare().moveToHere->syncCodeProcessedResult = true;
    target->rare().moveToHere.reset();
    target->trimRareFields();
    target->updateMoveInvolvement();

    // Consider us synced with the local disk.
    target->setSyncedFsid(movePtr->sourceFsid, syncs.localnodeBySyncedFsid, row.fsNode->localname, row.fsNode->cloneShortname());
    target->syncedFingerprint = movePtr->sourceFingerprint;
    target->sync->statecacheadd(target);

    // Terminate the transfer if we're not a match with the local disk.
    if (row.fsNode->fsid != movePtr->sourceFsid
        || row.fsNode->fingerprint != movePtr->sourceFingerprint)
    {
        LOG_debug << "Move-target no longer matches move-source: "
                  << logTriplet(row, fullPath);

        target->resetTransfer(nullptr);
    }

    // We should now be good to go.
    return true;
}

bool Sync::resolve_checkMoveComplete(syncRow& row, syncRow& parentRow, SyncPath& fullPath)
{
    // Confirm that the move details are the same as recorded (LocalNodes may have changed or been deleted by now, etc.
    auto movePtr = row.syncNode->rare().moveToHere;
    LocalNode* sourceSyncNode = nullptr;

    LOG_debug << syncname << "Checking move source/target by fsid " << toHandle(movePtr->sourceFsid);

    if ((sourceSyncNode = syncs.findLocalNodeBySyncedFsid(movePtr->sourceFsid, fullPath.localPath, movePtr->sourceType, movePtr->sourceFingerprint, this, nullptr, cloudRootOwningUser)))
    {
        LOG_debug << syncname << "Sync cloud move/rename from : " << sourceSyncNode->getCloudPath(true) << " resolved here! " << logTriplet(row, fullPath);

        assert(sourceSyncNode == movePtr->sourcePtr);

        // remove fsid (and handle) from source node, so we don't detect
        // that as a move source anymore
        sourceSyncNode->setSyncedFsid(UNDEF, syncs.localnodeBySyncedFsid, sourceSyncNode->localname, sourceSyncNode->cloneShortname());
        sourceSyncNode->setSyncedNodeHandle(NodeHandle());
        sourceSyncNode->sync->statecacheadd(sourceSyncNode);

        // Move all the LocalNodes under the source node to the new location
        // We can't move the source node itself as the recursive callers may be using it
        sourceSyncNode->moveContentTo(row.syncNode, fullPath.localPath, true);

        row.syncNode->setScanAgain(false, true, true, 0);
        sourceSyncNode->setScanAgain(true, false, false, 0);

        sourceSyncNode->rare().moveFromHere->syncCodeProcessedResult = true;
        sourceSyncNode->rare().moveFromHere.reset();
        sourceSyncNode->trimRareFields();
        sourceSyncNode->updateMoveInvolvement();

        // If this node was repurposed for the move, rather than the normal case of creating a fresh one, we remove the old content if it was a folder
        // We have to do this after all processing of sourceSyncNode, in case the source was (through multiple operations) one of the subnodes about to be removed.
        // TODO: however, there is a risk of name collisions - probably we should use a multimap for LocalNode::children.
        for (auto& oldc : movePtr->priorChildrenToRemove)
        {
            for (auto& c : row.syncNode->children)
            {
                if (c.first == oldc.first && c.second == oldc.second)
                {
                    delete c.second; // removes itself from the parent map
                    break;
                }
            }
        }

    }
    else
    {
        // just alert us to this an double check the case in the debugger
        assert(false);
    }

    // regardless, make sure we don't get stuck
    row.syncNode->rare().moveToHere->syncCodeProcessedResult = true;
    row.syncNode->rare().moveToHere.reset();
    row.syncNode->trimRareFields();
    row.syncNode->updateMoveInvolvement();

    return sourceSyncNode != nullptr;
}

bool Sync::resolve_rowMatched(syncRow& row, syncRow& parentRow, SyncPath& fullPath)
{
    assert(syncs.onSyncThread());

    // these comparisons may need to be adjusted for UTF, escapes
    assert(row.syncNode->fsid_lastSynced != row.fsNode->fsid || 0 == compareUtf(row.syncNode->localname, true, row.fsNode->localname, true, mCaseInsensitive));
    assert(row.syncNode->fsid_lastSynced == row.fsNode->fsid || 0 == compareUtf(row.syncNode->localname, true, row.fsNode->localname, true, mCaseInsensitive));

    assert((!!row.syncNode->slocalname == !!row.fsNode->shortname) &&
            (!row.syncNode->slocalname ||
            (*row.syncNode->slocalname == *row.fsNode->shortname)));

    if (row.syncNode->fsid_lastSynced != row.fsNode->fsid ||
        row.syncNode->syncedCloudNodeHandle != row.cloudNode->handle ||
        row.syncNode->localname != row.fsNode->localname)
    {
        if (row.syncNode->hasRare() && row.syncNode->rare().moveToHere)
        {
            resolve_checkMoveComplete(row, parentRow, fullPath);
        }

        LOG_verbose << syncname << "Row is synced, setting fsid and nodehandle" << logTriplet(row, fullPath);

        if (row.syncNode->type == FOLDERNODE && row.syncNode->fsid_lastSynced != row.fsNode->fsid)
        {
            // a folder disappeared and was replaced by a different one - scan it all
            row.syncNode->setScanAgain(false, true, true, 0);
        }

        if (mCaseInsensitive &&
            0 == compareUtf(row.syncNode->localname, true, row.fsNode->localname, true, true) &&
            0 != compareUtf(row.syncNode->localname, true, row.fsNode->localname, true, false))
        {
            SYNC_verbose << "Updating LocalNode localname case to match fs: " << row.fsNode->localname << " at " << logTriplet(row, fullPath);
        }

        row.syncNode->setSyncedFsid(row.fsNode->fsid, syncs.localnodeBySyncedFsid, row.fsNode->localname, row.fsNode->cloneShortname());
        row.syncNode->setSyncedNodeHandle(row.cloudNode->handle);

        row.syncNode->syncedFingerprint = row.fsNode->fingerprint;

        if (row.syncNode->transferSP)
        {
            LOG_debug << "Clearing transfer for matched row at " << logTriplet(row, fullPath);
            row.syncNode->resetTransfer(nullptr);
        }

        if (mCaseInsensitive && !row.syncNode->namesSynchronized &&
            0 == compareUtf(row.cloudNode->name, true, row.fsNode->localname, true, false))
        {
            // name is equal (taking escaping and case into account) so going forward, also propagate renames that only change case
            assert(row.fsNode->localname == row.syncNode->localname);
            row.syncNode->namesSynchronized = true;
        }

        statecacheadd(row.syncNode);
        ProgressingMonitor monitor(syncs); // not stalling
    }
    else
    {
        SYNC_verbose << syncname << "Row was already synced" << logTriplet(row, fullPath);
    }

    if (row.syncNode->type == FILENODE)
    {
        row.syncNode->scanAgain = TREE_RESOLVED;
        row.syncNode->checkMovesAgain = TREE_RESOLVED;
        row.syncNode->syncAgain = TREE_RESOLVED;
    }

    return true;
}


bool Sync::resolve_makeSyncNode_fromFS(syncRow& row, syncRow& parentRow, SyncPath& fullPath, bool considerSynced)
{
    assert(syncs.onSyncThread());
    ProgressingMonitor monitor(syncs);

    if (row.fsNode->type == FILENODE && !row.fsNode->fingerprint.isvalid)
    {
        SYNC_verbose << "We can't create a LocalNode yet without a FileFingerprint: " << logTriplet(row, fullPath);

        // we couldn't get the file crc yet (opened by another proecess, etc)
        monitor.waitingLocal(fullPath.localPath, SyncStallEntry(
            SyncWaitReason::FileIssue, false, false,
            {},
            {},
            {fullPath.localPath, PathProblem::CannotFingerprintFile},
            {}));

        return false;
    }

    // this really is a new node: add
    LOG_debug << syncname << "Creating LocalNode from FS with fsid " << toHandle(row.fsNode->fsid) << " at: " << fullPath.localPath << logTriplet(row, fullPath);

    assert(row.syncNode == nullptr);
    row.syncNode = new LocalNode(this);

    row.syncNode->init(row.fsNode->type, parentRow.syncNode, fullPath.localPath, row.fsNode->cloneShortname());
    row.syncNode->setScannedFsid(row.fsNode->fsid, syncs.localnodeByScannedFsid, row.fsNode->localname, row.fsNode->fingerprint);

    if (row.fsNode->type == FILENODE)
    {
        row.syncNode->scannedFingerprint = row.fsNode->fingerprint;
    }

    if (considerSynced)
    {
        // we should be careful about considering synced, eg this might be a node moved from somewhere else
        SYNC_verbose << "Considering this node synced on fs side already: " << toHandle(row.fsNode->fsid);
        row.syncNode->setSyncedFsid(row.fsNode->fsid, syncs.localnodeBySyncedFsid, row.fsNode->localname, row.fsNode->cloneShortname());
        row.syncNode->syncedFingerprint  = row.fsNode->fingerprint;
    }

    if (row.syncNode->type > FILENODE)
    {
        row.syncNode->setScanAgain(false, true, true, 0);
    }

    statecacheadd(row.syncNode);

    //row.syncNode->setSyncAgain(true, false, false);

    return false;
}

bool Sync::resolve_makeSyncNode_fromCloud(syncRow& row, syncRow& parentRow, SyncPath& fullPath, bool considerSynced)
{
    assert(syncs.onSyncThread());
    ProgressingMonitor monitor(syncs);

    SYNC_verbose << syncname << "Creating LocalNode from Cloud at: " << fullPath.cloudPath << logTriplet(row, fullPath);

    assert(row.syncNode == nullptr);
    row.syncNode = new LocalNode(this);

    if (row.cloudNode->type == FILENODE)
    {
        assert(row.cloudNode->fingerprint.isvalid); // todo: move inside considerSynced?
        row.syncNode->syncedFingerprint = row.cloudNode->fingerprint;
    }
    row.syncNode->init(row.cloudNode->type, parentRow.syncNode, fullPath.localPath, nullptr);

    if (auto uploadPtr = threadSafeState->isNodeAnExpectedUpload(row.cloudNode->parentHandle, row.cloudNode->name))
    {
        // If we make a LocalNode for an upload we created ourselves,
        // it's because the local file is no longer at the matching position
        // and we need to set it up to be moved correspondingly
        // Setting the synced fsid without a corresponding FSNode will cause move detection

        SYNC_verbose << syncname << "Node is a recent upload, but source FS file is no longer here: " << fullPath.cloudPath << logTriplet(row, fullPath);
        row.syncNode->setSyncedNodeHandle(row.cloudNode->handle);
        row.syncNode->setSyncedFsid(uploadPtr->sourceFsid, syncs.localnodeBySyncedFsid, uploadPtr->sourceLocalname, nullptr);
        row.syncNode->syncedFingerprint  = row.cloudNode->fingerprint;
        return false;
    }


    if (considerSynced)
    {
        row.syncNode->setSyncedNodeHandle(row.cloudNode->handle);
    }
    if (row.syncNode->type > FILENODE)
    {
        row.syncNode->setSyncAgain(false, true, true);
    }
    statecacheadd(row.syncNode);
    row.syncNode->setSyncAgain(true, false, false);

    return false;
}

bool Sync::resolve_delSyncNode(syncRow& row, syncRow& parentRow, SyncPath& fullPath, unsigned deleteCounter)
{
    assert(syncs.onSyncThread());
    ProgressingMonitor monitor(syncs);

    // Are we deleting an ignore file?
    if (row.syncNode->isIgnoreFile())
    {
        // Then make sure we process it exclusively.
        parentRow.ignoreFileChanging();
    }

    if (row.syncNode->hasRare())
    {
        // We should never reach this function is pendingFrom is live.
        assert(row.syncNode->rareRO().movePendingFrom.expired());

        if (row.syncNode->rare().moveToHere &&
            row.syncNode->rare().moveToHere->inProgress())
        {
            SYNC_verbose << syncname << "Not deleting with still-moving/renaming source node to:" << logTriplet(row, fullPath);
            return false;
        }

        if (row.syncNode->rare().moveFromHere &&
            !row.syncNode->rare().moveFromHere->syncCodeProcessedResult)
        {
            SYNC_verbose << syncname << "Not deleting still-moving/renaming source node from:" << logTriplet(row, fullPath);

            monitor.waitingCloud(fullPath.cloudPath, SyncStallEntry(
                SyncWaitReason::MoveOrRenameCannotOccur, false, false,
                {fullPath.cloudPath},
                {"", PathProblem::DestinationPathInUnresolvedArea},
                {fullPath.localPath},
                {LocalPath(), PathProblem::DestinationPathInUnresolvedArea}));

            return false;
        }
    }

    // We need to be sure we really can delete this node.
    // The risk is that it may actually be part of a move
    // and the other end of the move
    // (ie a new LocalNode with matching fsid/nodehandle)
    // is only appearing in this traversal of the tree.
    // It may have appeared but hasn't been evaluated for moves.
    // We may not even have processed that new node/path yet.
    // To work around this, we don't delete on the first go
    // instead, we start a counter.  If we decide that yes
    // this node should be deleted on two consecutive passes
    // then its ok, we've confirmed it really isn't part of a move.


    if (auto u = std::dynamic_pointer_cast<SyncUpload_inClient>(row.syncNode->transferSP))
    {
        if (u->putnodesStarted && !u->wasPutnodesCompleted)
        {
            // if we delete the LocalNode now, then the appearance of the uploaded file will cause a download which would be incorrect
            // if it hadn't started putnodes, it would be ok to delete (which should also cancel the transfer)
            SYNC_verbose << "This LocalNode is a candidate for deletion, but was also uploading a file and putnodes is in progress." << logTriplet(row, fullPath);
            return false;
        }
    }

    // setting on the first pass, or restoring on subsequent (part of the auto-reset if it's no longer routed to _delSyncNode)
    row.syncNode->confirmDeleteCount = 1;

    if (deleteCounter == 0)
    {
        // make sure we've done a full pass including the rest of this iteration over the node trees,
        // to see if there is any other relevant info available (such as, this is a move rather than delete)
        SYNC_verbose << "This LocalNode is a candidate for deletion, we'll confirm on the next pass." << logTriplet(row, fullPath);

        // whenever this node is visited and we don't call resolve_delSyncNode(), this is reset to 0
        // this prevents flop-flopping into and out of stall state if this is the only problem node
        return false;
    }

    if (row.syncNode->moveAppliedToLocal)
    {
        // we detected a cloud move from here, and applied the corresponding local move.  Ok to delete this LocalNode.
        SYNC_verbose << syncname << "Deleting Localnode (moveAppliedToLocal)" << logTriplet(row, fullPath);
    }
    else if (row.syncNode->deletedFS)
    {
        // we detected a local deletion here, and applied that deletion in the cloud too.  Ok to delete this LocalNode.
        SYNC_verbose << syncname << "Deleting Localnode (deletedFS)" << logTriplet(row, fullPath);
    }
    else if (syncs.mSyncFlags->movesWereComplete)
    {
        // Since moves are complete, we can remove this LocalNode now, it can't be part of any move anymore
        // Up to that point, we should not remove it or we won't be able to detect clashing moves of the same node.
        SYNC_verbose << syncname << "Deleting Localnode (movesWereComplete)" << logTriplet(row, fullPath);
    }
    else
    {
        // is the old Node or FSNode somewhere else now?  If we can't find them, then this node can't have been moved
        bool fsNodeIsElsewhere = false;
        bool cloudNodeIsElsewhere = false;
        LocalNode* fsElsewhere = nullptr;
        string fsElsewhereLocation;

        if (!syncs.mSyncFlags->scanningWasComplete)
        {
            fsNodeIsElsewhere = true;
        }
        else if (row.syncNode->fsid_lastSynced != UNDEF &&
            nullptr != (fsElsewhere = syncs.findLocalNodeByScannedFsid(row.syncNode->fsid_lastSynced, fullPath.localPath, row.syncNode->type, nullptr, this, nullptr, cloudRootOwningUser)))
        {
            fsNodeIsElsewhere = true;
            fsElsewhereLocation = fsElsewhere->getCloudPath(false);
            SYNC_verbose << "LocalNode considered for deletion, but fsNode is elsewhere: " << fsElsewhere->getLocalPath() << logTriplet(row, fullPath);
        }

        CloudNode cloudNode;
        string cloudNodePath;
        bool isInTrash = false;
        bool nodeIsInActiveUnpausedSync = false, nodeIsDefinitelyExcluded = false;
        bool found = syncs.lookupCloudNode(row.syncNode->syncedCloudNodeHandle, cloudNode, &cloudNodePath, &isInTrash, &nodeIsInActiveUnpausedSync, &nodeIsDefinitelyExcluded, nullptr, Syncs::EXACT_VERSION);
        if (found && !isInTrash && nodeIsInActiveUnpausedSync && !nodeIsDefinitelyExcluded)
        {
            cloudNodeIsElsewhere = true;
            SYNC_verbose << "LocalNode considered for deletion, but cloud Node is elsewhere: " << cloudNodePath << logTriplet(row, fullPath);
        }

        if (fsNodeIsElsewhere && cloudNodeIsElsewhere && fsElsewhereLocation != cloudNodePath)
        {
            SYNC_verbose << "LocalNode considered for deletion, but is the source of moves to different locations: " << cloudNodePath << " " << fsElsewhereLocation << logTriplet(row, fullPath);

            // Moves are not complete yet so we can't be sure this node is not the source of two
            // inconsistent moves, one local and one remote.  Keep for now until all moves are resolved.
            monitor.waitingCloud(fullPath.cloudPath, SyncStallEntry(
                SyncWaitReason::DeleteWaitingOnMoves, false, false,
                {fullPath.cloudPath},
                {""},
                {fullPath.localPath},
                {LocalPath()}));

            return false;
        }
    }

    if (row.syncNode->deletedFS)
    {
        if (row.syncNode->type == FOLDERNODE)
        {
            LOG_debug << syncname << "Sync - local folder deletion detected: " << fullPath.localPath;
        }
        else
        {
            LOG_debug << syncname << "Sync - local file deletion detected: " << fullPath.localPath;
        }
    }

    // Are we deleting an ignore file?
    if (row.syncNode->isIgnoreFile())
    {
        // Then make sure the parent's filters are cleared.
        parentRow.syncNode->clearFilters();
    }

    SYNC_verbose << "Deleting LocalNode " << row.syncNode->syncedCloudNodeHandle << " " << toHandle(row.syncNode->fsid_lastSynced) << logTriplet(row, fullPath);
    // deletes itself and subtree, queues db record removal
    delete row.syncNode;
    row.syncNode = nullptr;

    return false;
}

bool Sync::resolve_upsync(syncRow& row, syncRow& parentRow, SyncPath& fullPath)
{
    assert(syncs.onSyncThread());
    ProgressingMonitor monitor(syncs);

    // Don't do anything unless we know the node's included.
    if (row.syncNode->exclusionState() != ES_INCLUDED)
    {
        // Unless the node was already uploading.
        if (!row.syncNode->transferSP)
        {
            // We'll revisit this row later if necessary.
            return true;
        }
    }

    if (row.fsNode->type == FILENODE)
    {
        // Make sure the ignore file is uploaded before processing other rows.
        if (row.syncNode->isIgnoreFile())
        {
            parentRow.ignoreFileChanging();
        }

        // upload the file if we're not already uploading it
        if (!row.syncNode->transferResetUnlessMatched(PUT, row.fsNode->fingerprint))
        {
            // if we are in the putnodes stage of a transfer though, then
            // wait for that to finish and then re-evaluate
            return false;
        }

        shared_ptr<SyncUpload_inClient> existingUpload = std::dynamic_pointer_cast<SyncUpload_inClient>(row.syncNode->transferSP);

        if (existingUpload && !!existingUpload->putnodesStarted)
        {
            // keep the name and target folder details current:

            // if it's just a case change in a case insensitive name, use the updated uppercase/lowercase
            bool onlyCaseChanged = mCaseInsensitive && row.cloudNode &&
                  0 == compareUtf(row.cloudNode->name, true, row.fsNode->localname, true, true);

            // if we were already matched with a name that is not exactly the same as toName(), keep using it
            string nodeName = !row.cloudNode || onlyCaseChanged
                                ? row.fsNode->localname.toName(*syncs.fsaccess)
                                : row.cloudNode->name;

            if (nodeName != existingUpload->name)
            {
                LOG_debug << syncname << "Upload name changed, updating: " << existingUpload->name << " to " << nodeName << logTriplet(row, fullPath);
                existingUpload->name = nodeName;  // todo: thread safety
            }

            // make sure the target folder for putnodes is current:
            if (parentRow.cloudNode && parentRow.cloudNode->handle == parentRow.syncNode->syncedCloudNodeHandle)
            {
                if (existingUpload->h != parentRow.cloudNode->handle)
                {
                    LOG_debug << syncname << "Upload target folder changed, updating for putnodes. " << existingUpload->h << " to " << parentRow.cloudNode->handle << logTriplet(row, fullPath);
                    existingUpload->h = parentRow.cloudNode->handle;
                }
            }
            else
            {
                LOG_debug << syncname << "Upload target folder changed and there's no handle, abandoning transfer " << logTriplet(row, fullPath);
                row.syncNode->transferSP.reset();
                return false;
            }
        }

        if (!existingUpload)
        {
            // Don't bother restarting the upload if we're excluded.
            if (row.syncNode->exclusionState() != ES_INCLUDED)
            {
                // We'll revisit later if needed.
                return true;
            }

            // Sanity.
            assert(row.syncNode->parent);
            assert(row.syncNode->parent == parentRow.syncNode);

            if (parentRow.cloudNode && parentRow.cloudNode->handle == parentRow.syncNode->syncedCloudNodeHandle)
            {
                LOG_debug << syncname << "Sync - local file addition detected: " << fullPath.localPath;

                //if (checkIfFileIsChanging(*row.fsNode, fullPath.localPath))
                //{
                //    LOG_debug << syncname
                //              << "Waiting for file to stabilize before uploading: "
                //              << fullPath.localPath.toPath();

                //    monitor.waitingLocal(fullPath.localPath,
                //                         LocalPath(),
                //                         string(),
                //                         SyncWaitReason::WaitingForFileToStopChanging);

                //    return false;
                //}

                LOG_debug << syncname << "Uploading file " << fullPath.localPath << logTriplet(row, fullPath);
                assert(row.syncNode->scannedFingerprint.isvalid); // LocalNodes for files always have a valid fingerprint
                assert(row.syncNode->scannedFingerprint == row.fsNode->fingerprint);

                // if it's just a case change in a case insensitive name, use the updated uppercase/lowercase
                bool onlyCaseChanged = mCaseInsensitive && row.cloudNode &&
                    0 == compareUtf(row.cloudNode->name, true, row.fsNode->localname, true, true);

                // if we were already matched with a name that is not exactly the same as toName(), keep using it
                string nodeName = !row.cloudNode || onlyCaseChanged
                    ? row.fsNode->localname.toName(*syncs.fsaccess)
                    : row.cloudNode->name;

                auto upload = std::make_shared<SyncUpload_inClient>(parentRow.cloudNode->handle,
                    fullPath.localPath, nodeName, row.fsNode->fingerprint, threadSafeState,
                    row.fsNode->fsid, row.fsNode->localname, inshare);

                row.syncNode->queueClientUpload(upload, UseLocalVersioningFlag, nodeName == ".megaignore");  // we'll take care of versioning ourselves ( we take over the putnodes step below)

                LOG_debug << syncname << "Sync - sending file " << fullPath.localPath;

                if (row.syncNode->syncedCloudNodeHandle.isUndef() && !row.fsNode)
                {
                    // Set the fs-side synced id.
                    // Once the upload completes, potentially the local fs item may have moved.
                    // If that's the case, having this synced fsid set lets us track the local move
                    // and move the uploadPtr from the old LN to the new one.

                    // todo:
                    // Note that the case where the row was already synced is more complex
                    // We may need to generate a 2nd LocalNode for the same Localnode
                    // and these two could operate in parallel - after all, one might
                    // be a move away from this location, and then simulataneous
                    // upload of a replacement file.

                    SYNC_verbose << syncname << "Considering this file synced on the fs side: " << toHandle(row.fsNode->fsid) << logTriplet(row, fullPath);
                    row.syncNode->setSyncedFsid(row.fsNode->fsid, syncs.localnodeBySyncedFsid, row.fsNode->localname, row.fsNode->cloneShortname());
                    row.syncNode->syncedFingerprint  = row.fsNode->fingerprint;
                    statecacheadd(row.syncNode);
                }
            }
            else
            {
                SYNC_verbose << syncname << "Parent cloud folder to upload to doesn't exist yet" << logTriplet(row, fullPath);
                row.syncNode->setSyncAgain(true, false, false);

                monitor.waitingLocal(fullPath.localPath, SyncStallEntry(
                    SyncWaitReason::UploadIssue, false, false,
                    {fullPath.cloudPath, PathProblem::ParentFolderDoesNotExist},
                    {},
                    {fullPath.localPath},
                    {}));

            }
        }
        else if (existingUpload->wasCompleted && !existingUpload->putnodesStarted)
        {
            // We issue putnodes from the sync thread like this because localnodes may have moved/renamed in the meantime
            // And consider that the old target parent node may not even exist anymore

            existingUpload->putnodesStarted = true;

            SYNC_verbose << syncname << "Queueing putnodes for completed upload" << logTriplet(row, fullPath);

            threadSafeState->addExpectedUpload(parentRow.cloudNode->handle, existingUpload->name, existingUpload);

            NodeHandle displaceHandle = row.cloudNode ? row.cloudNode->handle : NodeHandle();
            auto noDebris = inshare;

            std::function<void(MegaClient&)> signalPutnodesBegin;

#ifndef NDEBUG
            {
                // So we can capture the local path.
                auto localPath = fullPath.localPath;

                // Signal the putnodes_begin(...) event.
                signalPutnodesBegin = [localPath](MegaClient& client) {
                    client.app->putnodes_begin(localPath);
                };
            }
#endif // ! NDEBUG

            // Check for filename anomalies.
            std::function<void(MegaClient&)> signalFilenameAnomaly;

            {
                // So we can capture if necessary.
                auto name = row.syncNode->toName_of_localname;
                auto type = row.syncNode->type;
                auto anomalyType = isFilenameAnomaly(fullPath.localPath, name, type);

                if (anomalyType != FILENAME_ANOMALY_NONE)
                {
                    signalFilenameAnomaly = [anomalyType, fullPath](MegaClient& client) {
                        client.filenameAnomalyDetected(anomalyType,
                                                       fullPath.localPath,
                                                       fullPath.cloudPath);
                    };
                }
            }

            bool canChangeVault = threadSafeState->mCanChangeVault;
            syncs.queueClient([existingUpload, displaceHandle, noDebris, signalFilenameAnomaly, signalPutnodesBegin, canChangeVault](MegaClient& mc, TransferDbCommitter& committer)
                {
                    // Signal detected anomaly, if any.
                    if (signalFilenameAnomaly)
                        signalFilenameAnomaly(mc);

                    Node* displaceNode = mc.nodeByHandle(displaceHandle);
                    if (displaceNode && mc.versions_disabled)
                    {
                        MegaClient* c = &mc;
                        mc.movetosyncdebris(displaceNode, noDebris,

                            // after the old node is out of the way, we wll putnodes
                            [c, existingUpload, signalPutnodesBegin](NodeHandle, Error){
                                if (signalPutnodesBegin)
                                    signalPutnodesBegin(*c);

                                existingUpload->sendPutnodes(c, NodeHandle());
                            }, canChangeVault);

                        // putnodes will be executed after or simultaneous with the
                        // move to sync debris
                        return;
                    }

                    // the case where we are making versions, or not displacing something with the same name
                    if (signalPutnodesBegin)
                        signalPutnodesBegin(mc);

                    existingUpload->sendPutnodes(&mc, displaceNode ? displaceNode->nodeHandle() : NodeHandle());
                });
        }
        else if (existingUpload->putnodesStarted)
        {
            SYNC_verbose << syncname << "Upload's putnodes already in progress" << logTriplet(row, fullPath);
        }
        else
        {
            SYNC_verbose << syncname << "Upload already in progress" << logTriplet(row, fullPath);
        }
    }
    else if (row.fsNode->type == FOLDERNODE)
    {
        if (row.syncNode->hasRare() && !row.syncNode->rare().createFolderHere.expired())
        {
            SYNC_verbose << syncname << "Create cloud folder already in progress" << logTriplet(row, fullPath);
        }
        else
        {
            if (parentRow.cloudNode)
            {
                // there can't be a matching cloud node in this row (for folders), so just toName() is correct
                string foldername = row.syncNode->toName_of_localname;

                // Check for filename anomalies.
                {
                    auto type = isFilenameAnomaly(row.syncNode->localname, foldername);

                    if (type != FILENAME_ANOMALY_NONE)
                    {
                        auto lp = fullPath.localPath;
                        auto rp = fullPath.cloudPath;

                        syncs.queueClient([type, lp, rp](MegaClient& mc, TransferDbCommitter& committer)
                            {
                                mc.filenameAnomalyDetected(type, lp, rp);
                            });
                    }
                }

                LOG_verbose << syncname << "Creating cloud node for: " << fullPath.localPath << " as " << foldername << logTriplet(row, fullPath);
                // while the operation is in progress sync() will skip over the parent folder

                bool canChangeVault = threadSafeState->mCanChangeVault;
                NodeHandle targethandle = parentRow.cloudNode->handle;
                auto createFolderPtr = std::make_shared<LocalNode::RareFields::CreateFolderInProgress>();
                row.syncNode->rare().createFolderHere = createFolderPtr;
                syncs.queueClient([foldername, targethandle, createFolderPtr, canChangeVault](MegaClient& mc, TransferDbCommitter& committer)
                    {
                        vector<NewNode> nn(1);
                        mc.putnodes_prepareOneFolder(&nn[0], foldername, canChangeVault);
                        mc.putnodes(targethandle, NoVersioning, move(nn), nullptr, 0, canChangeVault,
                            [createFolderPtr](const Error&, targettype_t, vector<NewNode>&, bool targetOverride, int tag){
                                //createFolderPtr.reset();  // lives until this point
                            });

                    });
            }
            else
            {
                SYNC_verbose << "Delay creating cloud node until parent cloud node exists: " << fullPath.localPath << logTriplet(row, fullPath);
                row.syncNode->setSyncAgain(true, false, false);

                monitor.waitingLocal(fullPath.localPath, SyncStallEntry(
                    SyncWaitReason::CannotCreateFolder, false, false,
                    {fullPath.cloudPath, PathProblem::ParentFolderDoesNotExist},
                    {},
                    {fullPath.localPath},
                    {}));
            }
        }
        // we may not see some moves/renames until the entire folder structure is created.
        row.syncNode->setCheckMovesAgain(true, false, false);     // todo: double check - might not be needed for the wait case? might cause a stall?
    }
    else if (row.fsNode->type == TYPE_DONOTSYNC)
    {
        // This is the sort of thing that we should not sync, but not complain about either
        // consider it synced.
        monitor.noResult();
        return true;
    }
    else // unknown/special
    {
        monitor.waitingLocal(fullPath.localPath, SyncStallEntry(
            SyncWaitReason::FileIssue, false, false,
            {fullPath.cloudPath, PathProblem::DetectedSpecialFile},
            {},
            {fullPath.localPath},
            {}));
    }
    return false;
}

void Sync::checkForFilenameAnomaly(const SyncPath& path, const string& name)
{
    // Have we encountered an anomalous filename?
    auto type = isFilenameAnomaly(path.localPath, name);

    // Nope so we can bail early.
    if (type == FILENAME_ANOMALY_NONE) return;

    // Get our hands on the relevant paths.
    auto localPath = path.localPath;
    auto remotePath = path.cloudPath;

    // Report the anomaly.
    syncs.queueClient([=](MegaClient& client, TransferDbCommitter&) {
        client.filenameAnomalyDetected(type, localPath, remotePath);
    });
};

bool Sync::resolve_downsync(syncRow& row, syncRow& parentRow, SyncPath& fullPath, bool alreadyExists)
{
    assert(syncs.onSyncThread());
    ProgressingMonitor monitor(syncs);

    // Don't do anything unless we know the row's included.
    if (parentRow.exclusionState(*row.cloudNode) != ES_INCLUDED)
    {
        // But only if we weren't already downloading.
        if (!row.syncNode->transferSP)
        {
            // We'll revisit this row later when the filters are stable.
            return true;
        }
    }

    if (isBackup())
    {
        // Backups must not change the local
        changestate(BACKUP_MODIFIED, false, true, false);
        return false;
    }

    if (row.cloudNode->type == FILENODE)
    {
        // download the file if we're not already downloading
        // if (alreadyExists), we will move the target to the trash when/if download completes //todo: check

        row.syncNode->transferResetUnlessMatched(GET, row.cloudNode->fingerprint);

        if (!row.syncNode->transferSP)
        {
            // Don't bother restarting the download if we're effectively excluded.
            if (row.syncNode->exclusionState() != ES_INCLUDED)
            {
                // We'll revisit this node later if necessary.
                return true;
            }
        }

        if (parentRow.fsNode)
        {
            auto downloadPtr = std::dynamic_pointer_cast<SyncDownload_inClient>(row.syncNode->transferSP);

            if (!downloadPtr)
            {
                LOG_debug << syncname << "Sync - remote file addition detected: " << row.cloudNode->handle << " " << fullPath.cloudPath;

                // Do we have enough space on disk for this file?
                {
                    auto size = row.cloudNode->fingerprint.size;

                    assert(size >= 0);

                    if (syncs.fsaccess->availableDiskSpace(mLocalPath) <= size)
                    {
                        LOG_debug << syncname
                                  << "Insufficient space available for download: "
                                  << logTriplet(row, fullPath);

                        changestate(INSUFFICIENT_DISK_SPACE, false, true, true);

                        return false;
                    }
                }

                // FIXME: to cover renames that occur during the
                // download, reconstruct localname in complete()
                LOG_debug << syncname << "Start sync download: " << row.syncNode << logTriplet(row, fullPath);
                LOG_debug << syncname << "Sync - requesting file " << fullPath.localPath;

                createDebrisTmpLockOnce();

                bool downloadFirst = fullPath.localPath.leafName().toPath(false) == ".megaignore";

                // download to tmpfaPath (folder debris/tmp). We will rename/mv it to correct location (updated if necessary) after that completes
                row.syncNode->queueClientDownload(std::make_shared<SyncDownload_inClient>(*row.cloudNode,
                    fullPath.localPath, inshare, threadSafeState, row.fsNode ? row.fsNode->fingerprint : FileFingerprint()
                    ), downloadFirst);

                //row.syncNode->treestate(TREESTATE_SYNCING);
                //parentRow.syncNode->treestate(TREESTATE_SYNCING);

                // If there's a legit .megaignore file present, we use it until (if and when) it is actually replaced.

                //// Are we downloading an ignore file?
                //if (row.syncNode->isIgnoreFile())
                //{
                //    // Then signal that it's downloading.
                //    parentRow.syncNode->setWaitingForIgnoreFileLoad(true);
                //}
            }
            // terminated and completed transfers are checked for early in syncItem()
            else
            {
                SYNC_verbose << syncname << "Download already in progress" << logTriplet(row, fullPath);
            }
        }
        else
        {
            SYNC_verbose << "Delay starting download until parent local folder exists: " << fullPath.cloudPath << logTriplet(row, fullPath);
            row.syncNode->setSyncAgain(true, false, false);

            monitor.waitingCloud(fullPath.cloudPath, SyncStallEntry(
                SyncWaitReason::DownloadIssue, false, true,
                {fullPath.cloudPath},
                {},
                {fullPath.localPath, PathProblem::ParentFolderDoesNotExist},
                {}));
        }
    }
    else // FOLDERNODE
    {
        assert(!alreadyExists); // if it did we would have matched it

        if (parentRow.fsNode)
        {
            // Check for and report filename anomalies.
            checkForFilenameAnomaly(fullPath, row.cloudNode->name);

            LOG_verbose << syncname << "Creating local folder at: " << fullPath.localPath << logTriplet(row, fullPath);

            assert(!isBackup());
            if (syncs.fsaccess->mkdirlocal(fullPath.localPath, false, true))
            {
                assert(row.syncNode);
                assert(row.syncNode->localname == fullPath.localPath.leafName());

                // Update our records of what we know is on disk for this (parent) LocalNode.
                // This allows the next level of folders to be created too

                auto fa = syncs.fsaccess->newfileaccess(false);
                if (fa->fopen(fullPath.localPath, true, false))
                {
                    auto fsnode = FSNode::fromFOpened(*fa, fullPath.localPath, *syncs.fsaccess);

                    // Mark other nodes with this FSID as having their FSID reused.
                    syncs.setSyncedFsidReused(fsnode->fsid);
                    syncs.setScannedFsidReused(fsnode->fsid);

                    row.syncNode->localname = fsnode->localname;
                    row.syncNode->slocalname = fsnode->cloneShortname();

					// setting synced variables here means we can skip a scan of the parent folder, if just the one expected notification arrives for it
                    row.syncNode->setSyncedNodeHandle(row.cloudNode->handle);
                    row.syncNode->setSyncedFsid(fsnode->fsid, syncs.localnodeBySyncedFsid, fsnode->localname, fsnode->cloneShortname());
					row.syncNode->setScannedFsid(fsnode->fsid, syncs.localnodeByScannedFsid, fsnode->localname, fsnode->fingerprint);
                    statecacheadd(row.syncNode);

                    // So that we can recurse into the new directory immediately.
                    parentRow.fsAddedSiblings.emplace_back(std::move(*fsnode));
                    row.fsNode = &parentRow.fsAddedSiblings.back();

                    row.syncNode->setScanAgain(false, true, true, 0);
                    row.syncNode->setSyncAgain(false, true, false);

                    // set up to skip the fs notification from this folder creation
                    parentRow.syncNode->expectedSelfNotificationCount += 1;  // TODO:  probably different platforms may have different counts, or it may vary, maybe some are skipped or double ups condensed?
                    parentRow.syncNode->scanDelayUntil = std::max<dstime>(parentRow.syncNode->scanDelayUntil, syncs.waiter.ds + 1);
                }
                else
                {
                    LOG_warn << syncname << "Failed to fopen folder straight after creation - revisit in 5s. " << fullPath.localPath << logTriplet(row, fullPath);
                    row.syncNode->setScanAgain(true, false, false, 50);
                }
            }
            else if (syncs.fsaccess->target_name_too_long)
            {
                LOG_warn << syncname
                         << "Unable to create target folder as its name is too long "
                         << fullPath.localPath
                         << logTriplet(row, fullPath);

                assert(row.syncNode);

                monitor.waitingLocal(fullPath.localPath, SyncStallEntry(
                    SyncWaitReason::CannotCreateFolder, true, true,
                    {fullPath.cloudPath},
                    {},
                    {fullPath.localPath, PathProblem::NameTooLongForFilesystem},
                    {}));
            }
            else
            {
                // let's consider this case as blocked too, alert the user
                LOG_warn << syncname << "Unable to create folder " << fullPath.localPath << logTriplet(row, fullPath);
                assert(row.syncNode);

                monitor.waitingLocal(fullPath.localPath, SyncStallEntry(
                    SyncWaitReason::CannotCreateFolder, false, true,
                    {fullPath.cloudPath},
                    {},
                    {fullPath.localPath, PathProblem::FilesystemErrorDuringOperation},
                    {}));

            }
        }
        else
        {
            SYNC_verbose << "Delay creating local folder until parent local folder exists: " << fullPath.localPath << logTriplet(row, fullPath);
            row.syncNode->setSyncAgain(true, false, false);

            monitor.waitingLocal(fullPath.localPath, SyncStallEntry(
                SyncWaitReason::CannotCreateFolder, false, true,
                {fullPath.cloudPath},
                {},
                {fullPath.localPath, PathProblem::ParentFolderDoesNotExist},
                {}));

        }

        // we may not see some moves/renames until the entire folder structure is created.
        row.syncNode->setCheckMovesAgain(true, false, false);  // todo: is this still right for the watiing case
    }
    return false;
}



bool Sync::resolve_userIntervention(syncRow& row, syncRow& parentRow, SyncPath& fullPath)
{
    assert(syncs.onSyncThread());
    ProgressingMonitor monitor(syncs);

    if (row.syncNode)
    {
        bool immediateStall = true;

        if (row.syncNode->hasRare())
        {
            if (row.syncNode->rare().moveFromHere) immediateStall = false;
            if (row.syncNode->rare().moveToHere) immediateStall = false;
        }

<<<<<<< HEAD
        if (row.syncNode->transferSP)
        {
            if (immediateStall)
            {
                // eg if it's a simple upload (no moves involved), and the cloud side changes to something different during upload
                // since it doesn't seem right if we detect the stall and yet we can see the upload keeps progressing
                row.syncNode->resetTransfer(nullptr);
            }
        }

        SYNC_verbose << "both sides mismatch. Immediate: " << immediateStall << " at " << logTriplet(row, fullPath);
=======
        SYNC_verbose << "both sides mismatch. mtimes: "
                     << row.cloudNode->fingerprint.mtime << " "
                     << row.syncNode->syncedFingerprint.mtime << " "
                     << row.fsNode->fingerprint.mtime << " "
                     << " Immediate: " << immediateStall << " at " << logTriplet(row, fullPath);
>>>>>>> 32c93255

        monitor.waitingLocal(fullPath.localPath, SyncStallEntry(
            SyncWaitReason::LocalAndRemoteChangedSinceLastSyncedState_userMustChoose, immediateStall, true,
            {fullPath.cloudPath},
            {},
            {fullPath.localPath},
            {}));
    }
    else
    {
        monitor.waitingLocal(fullPath.localPath, SyncStallEntry(
            SyncWaitReason::LocalAndRemotePreviouslyUnsyncedDiffer_userMustChoose, true, true,
            {fullPath.cloudPath},
            {},
            {fullPath.localPath},
            {}));
    }
    return false;
}

bool Sync::resolve_cloudNodeGone(syncRow& row, syncRow& parentRow, SyncPath& fullPath)
{
    enum MoveType {
        // Not a possible move.
        MT_NONE,
        // Move is possibly pending.
        MT_PENDING,
        // Move is in progress.
        MT_UNDERWAY
    }; // MoveType

    auto isPossibleCloudMoveSource = [&](string& cloudPath) {
        // Is the move source an ignore file?
        if (row.syncNode->isIgnoreFile())
        {
            // Then it's not subject to move processing.
            return MT_NONE;
        }

        CloudNode cloudNode;
        bool active = false;
        bool nodeIsDefinitelyExcluded = false;
        bool found = false;

        // Does the remote associated with this row exist elsewhere?
        found = syncs.lookupCloudNode(row.syncNode->syncedCloudNodeHandle,
                                      cloudNode,
                                      &cloudPath,
                                      nullptr,
                                      &active,
                                      &nodeIsDefinitelyExcluded,
                                      nullptr,
                                      Syncs::LATEST_VERSION_ONLY);

        // Remote doesn't exist under an active sync or is excluded.
        if (!found || !active || nodeIsDefinitelyExcluded)
            return MT_NONE;

        // Does the remote represent an ignore file?
        if (cloudNode.isIgnoreFile())
        {
            // Then we know it can't be a move target.
            return MT_NONE;
        }

        // Trim the rare fields.
        row.syncNode->trimRareFields();

        // Is this row a known move source?
        if (auto& movePtr = row.syncNode->rareRO().moveFromHere)
        {
            // Has the move completed?
            if (!movePtr->syncCodeProcessedResult)
            {
                // Move is still underway.
                return MT_UNDERWAY;
            }
        }

        // It's in an active, unpaused sync, and not excluded
        return MT_PENDING;
    };

    assert(syncs.onSyncThread());
    ProgressingMonitor monitor(syncs);

    string cloudPath;

    if (auto mt = isPossibleCloudMoveSource(cloudPath))
    {
        row.syncNode->setCheckMovesAgain(true, false, false);

        row.syncNode->trimRareFields();

        if (mt == MT_UNDERWAY)
        {
            SYNC_verbose << syncname
                         << "Node is a cloud move/rename source, move is under way: "
                         << logTriplet(row, fullPath);
            row.suppressRecursion = true;
        }
        else
        {
            SYNC_verbose << syncname
                         << "Letting move destination node process this first (cloud node is at "
			 << cloudPath
                         << "): "
                         << logTriplet(row, fullPath);
        }

        monitor.waitingCloud(fullPath.cloudPath, SyncStallEntry(
            SyncWaitReason::MoveOrRenameCannotOccur, false, true,
            {fullPath.cloudPath},
            {cloudPath},
            {fullPath.localPath},
            {LocalPath(), PathProblem::DestinationPathInUnresolvedArea}));
    }
    else if (row.syncNode->deletedFS)
    {
        SYNC_verbose << syncname << "FS item already removed: " << logTriplet(row, fullPath);
        monitor.noResult();
    }
    else if (syncs.mSyncFlags->movesWereComplete)
    {
        if (isBackup())
        {
            // Backups must not change the local
            changestate(BACKUP_MODIFIED, false, true, false);
            return false;
        }

        if (movetolocaldebris(fullPath.localPath))
        {
            LOG_debug << syncname << "Moved local item to local sync debris: " << fullPath.localPath << logTriplet(row, fullPath);
            row.syncNode->setScanAgain(true, false, false, 0);
            row.syncNode->scanAgain = TREE_RESOLVED;

            //todo: remove deletedFS flag, it should be sufficient to suppress recursion now, and parent scan will take care of the rest.

            // don't let revisits do anything until the tree is cleaned up
            row.syncNode->deletedFS = true;
        }
        else
        {
            monitor.waitingCloud(fullPath.cloudPath, SyncStallEntry(
                SyncWaitReason::CannotPerformDeletion, false, true,
                {fullPath.cloudPath, PathProblem::DeletedOrMovedByUser},
                {},
                {fullPath.localPath, PathProblem::MoveToDebrisFolderFailed},
                {}));

            LOG_err << syncname << "Failed to move to local debris:  " << fullPath.localPath;
            // todo: do we need some sort of delay before retry on the next go-round?
        }
    }
    else
    {
        // todo: but, nodes are always current before we call recursiveSync - shortcut this case for nodes?
        SYNC_verbose << syncname << "Wait for scanning+moving to finish before removing local node: " << logTriplet(row, fullPath);
        row.syncNode->setSyncAgain(true, false, false); // make sure we revisit (but don't keep checkMoves set)
        if (parentRow.cloudNode)
        {

            monitor.waitingCloud(fullPath.cloudPath, SyncStallEntry(
                SyncWaitReason::DeleteWaitingOnMoves, false, true,
                {fullPath.cloudPath, PathProblem::DeletedOrMovedByUser},
                {},
                {fullPath.localPath},
                {}));
        }
        else
        {
            monitor.noResult();
        }

        // make sure we are not waiting for ourselves TODO: (or, would this be better done in step 2, recursion (for folders)?)
        row.syncNode->checkMovesAgain = TREE_RESOLVED;
    }

    row.suppressRecursion = true;
    row.recurseBelowRemovedCloudNode = true;

    return false;
}

LocalNode* Syncs::findLocalNodeBySyncedFsid(mega::handle fsid, const LocalPath& originalpath, nodetype_t type, const FileFingerprint& fingerprint, Sync* filesystemSync, std::function<bool(LocalNode* ln)> extraCheck, handle owningUser)
{
    assert(onSyncThread());
    if (fsid == UNDEF) return nullptr;

    auto range = localnodeBySyncedFsid.equal_range(fsid);

    for (auto it = range.first; it != range.second; ++it)
    {
        if (it->second->type != type) continue;
        if (it->second->fsidSyncedReused)   continue;

        // we can't move a ndoe between cloud users (eg inshare to this account, or inshare to inshare), so avoid detecting those
        if (owningUser != UNDEF &&
            it->second->sync->cloudRootOwningUser != owningUser)
        {
            continue;
        }

        //todo: make sure that when we compare fsids, they are from the same filesystem.  (eg on windows, same drive)

        if (filesystemSync)
        {
            const auto& root1 = it->second->sync->localroot->localname;
            const auto& root2 = filesystemSync->localroot->localname;

            auto fp1 = fsaccess->fsFingerprint(root1);
            auto fp2 = fsaccess->fsFingerprint(root2);

            if (!fp1 || !fp2 || fp1 != fp2)
            {
                continue;
            }
        }

#ifdef _WIN32
        // (from original sync code) Additionally for windows, check drive letter
        // only consider fsid matches between different syncs for local drives with the
        // same drive letter, to prevent problems with cloned Volume IDs
        if (filesystemSync)
        {
            if (it->second->sync->localroot->localname.driveLetter() !=
                filesystemSync->localroot->localname.driveLetter())
            {
                continue;
            }
        }
#endif

        // Even if the fingerprint didn't match, the syncedFsid here means the file came from this location
        // It could be updated and moved.
        // One case where this happens, is MoveJustAsPutNodesSent where we upload a file and
        // while the putnodes is in flight, also move the file locally
        //
        //if (type == FILENODE &&
        //    (fingerprint.mtime != it->second->syncedFingerprint.mtime ||
        //        fingerprint.size != it->second->syncedFingerprint.size))
        //{
        //    // fsid match, but size or mtime mismatch
        //    // treat as different
        //    continue;
        //}


        if (it->second->exclusionState() != ES_INCLUDED)
        {
            continue;
        }

        // If we got this far, it's a good enough match to use
        // todo: come back for other matches?
        if (!extraCheck || extraCheck(it->second))
        {
            LOG_verbose << mClient.clientname << "findLocalNodeBySyncedFsid - found " << toHandle(fsid) << " at: " << it->second->getLocalPath() << " checked from " << originalpath;
            return it->second;
        }
    }
    return nullptr;
}

LocalNode* Syncs::findLocalNodeByScannedFsid(mega::handle fsid, const LocalPath& originalpath, nodetype_t type, const FileFingerprint* fingerprint, Sync* filesystemSync, std::function<bool(LocalNode* ln)> extraCheck, handle owningUser)
{
    assert(onSyncThread());
    if (fsid == UNDEF) return nullptr;

    auto range = localnodeByScannedFsid.equal_range(fsid);

    for (auto it = range.first; it != range.second; ++it)
    {
        if (it->second->type != type) continue;
        if (it->second->fsidScannedReused)   continue;

        if (it->second->exclusionState() == ES_EXCLUDED)
        {
            continue;
        }

        // we can't move a ndoe between cloud users (eg inshare to this account, or inshare to inshare), so avoid detecting those
        if (owningUser != UNDEF &&
            it->second->sync->cloudRootOwningUser != owningUser)
        {
            continue;
        }

        //todo: make sure that when we compare fsids, they are from the same filesystem.  (eg on windows, same drive)

        if (filesystemSync)
        {
            const auto& root1 = it->second->sync->localroot->localname;
            const auto& root2 = filesystemSync->localroot->localname;

            auto fp1 = fsaccess->fsFingerprint(root1);
            auto fp2 = fsaccess->fsFingerprint(root2);

            if (!fp1 || !fp2 || fp1 != fp2)
            {
                continue;
            }
        }

#ifdef _WIN32
        // (from original sync code) Additionally for windows, check drive letter
        // only consider fsid matches between different syncs for local drives with the
        // same drive letter, to prevent problems with cloned Volume IDs
        if (filesystemSync)
        {
            if (it->second->sync->localroot->localname.driveLetter() !=
                filesystemSync->localroot->localname.driveLetter())
            {
                continue;
            }
        }
#endif
        if (fingerprint)
        {
            if (type == FILENODE &&
                (fingerprint->mtime != it->second->scannedFingerprint.mtime ||
                    fingerprint->size != it->second->scannedFingerprint.size))
            {
                // fsid match, but size or mtime mismatch
                // treat as different
                continue;
            }
        }

        // If we got this far, it's a good enough match to use
        // todo: come back for other matches?
        if (!extraCheck || extraCheck(it->second))
        {
            LOG_verbose << mClient.clientname << "findLocalNodeByScannedFsid - found " << toHandle(fsid) << " at: " << it->second->getLocalPath() << " checked from " << originalpath;
            return it->second;
        }
    }
    return nullptr;
}

//LocalNode* Syncs::findLocalNodeByFsid(mega::handle fsid, const LocalPath& originalpath, nodetype_t type, const FileFingerprint& fingerprint, Sync* filesystemSync, std::function<bool(LocalNode*)> extraCheck)
//{
//    // First try and match based on synced details.
//    if (auto* node = findLocalNodeBySyncedFsid(fsid, originalpath, type, fingerprint, filesystemSync, extraCheck))
//        return node;
//
//    // Otherwise, try and match on scanned details.
//    return findLocalNodeByScannedFsid(fsid, originalpath, type, &fingerprint, filesystemSync, extraCheck);
//}

void Syncs::setSyncedFsidReused(mega::handle fsid)
{
    assert(onSyncThread());
    for (auto range = localnodeBySyncedFsid.equal_range(fsid);
        range.first != range.second;
        ++range.first)
    {
        range.first->second->fsidSyncedReused = true;
    }
}

void Syncs::setScannedFsidReused(mega::handle fsid)
{
    assert(onSyncThread());
    for (auto range = localnodeByScannedFsid.equal_range(fsid);
        range.first != range.second;
        ++range.first)
    {
        range.first->second->fsidScannedReused = true;
    }
}

bool Syncs::findLocalNodeByNodeHandle(NodeHandle h, LocalNode*& sourceSyncNodeOriginal, LocalNode*& sourceSyncNodeCurrent, Sync* sameSync, bool& unsureDueToIncompleteScanning)
{
    // find where the node was (based on synced local file presence)
    // and where it is now (synced local file absent at the corresponding path)

    // consider these cases.
    // 1. normal move of cloud node.  original location still has local file, move-to location (here) has none
    //    Only one node found for that case, with local file.
    // 2. move of cloud node, and original local file was separately moved elsewhere.
    //    Original location does not have the local file, new location has it (but that location is not here)
    //    Two nodes found.

    sourceSyncNodeOriginal = nullptr;
    sourceSyncNodeCurrent = nullptr;
    unsureDueToIncompleteScanning = false;

    assert(onSyncThread());
    if (h.isUndef()) return false;

    auto range = localnodeByNodeHandle.equal_range(h);

    for (auto it = range.first; it != range.second; ++it)
    {
        if (it->second->exclusionState() != ES_EXCLUDED)
        {
            // check the file/folder actually exists (with same fsid) on disk for this LocalNode
            LocalPath lp = it->second->getLocalPath();

            if (it->second->fsid_lastSynced != UNDEF &&
                it->second->fsid_lastSynced == fsaccess->fsidOf(lp, false, false))
            {
                sourceSyncNodeCurrent = it->second;
            }
            else
            {
                sourceSyncNodeOriginal = it->second;
            }
        }
    }

    if (!sourceSyncNodeCurrent && sourceSyncNodeOriginal && sourceSyncNodeOriginal->fsid_lastSynced != UNDEF)
    {
        // see if we can find where the local side went, so we can report a move clash
        sourceSyncNodeCurrent = findLocalNodeByScannedFsid(sourceSyncNodeOriginal->fsid_lastSynced,
                sourceSyncNodeOriginal->getLocalPath(),
                sourceSyncNodeOriginal->type,
                &sourceSyncNodeOriginal->syncedFingerprint,
                sameSync, nullptr, sourceSyncNodeOriginal->sync->cloudRootOwningUser);

        if (!sourceSyncNodeCurrent && !mSyncFlags->scanningWasComplete)
        {
            unsureDueToIncompleteScanning = true;
        }
    }

    if (sourceSyncNodeCurrent && !sourceSyncNodeOriginal)
    {
        // normal case, simple cloud side move only.  Current and original local location should be the same
        sourceSyncNodeOriginal = sourceSyncNodeCurrent;
    }

    return sourceSyncNodeCurrent && sourceSyncNodeOriginal;
}

bool Sync::checkIfFileIsChanging(FSNode& fsNode, const LocalPath& fullPath)
{
    assert(syncs.onSyncThread());
    // code extracted from the old checkpath()

    // logic to prevent moving/uploading files that may still be being updated

    // (original sync code comment:)
    // detect files being updated in the local computer moving the original file
    // to another location as a temporary backup

    assert(fsNode.type == FILENODE);

    bool waitforupdate = false;
    Syncs::FileChangingState& state = syncs.mFileChangingCheckState[fullPath];

    m_time_t currentsecs = m_time();
    if (!state.updatedfileinitialts)
    {
        state.updatedfileinitialts = currentsecs;
    }

    if (currentsecs >= state.updatedfileinitialts)
    {
        if (currentsecs - state.updatedfileinitialts <= Sync::FILE_UPDATE_MAX_DELAY_SECS)
        {
            auto prevfa = syncs.fsaccess->newfileaccess(false);
            if (prevfa->fopen(fullPath))
            {
                LOG_debug << syncname << "File detected in the origin of a move";

                if (currentsecs >= state.updatedfilets)
                {
                    if ((currentsecs - state.updatedfilets) < (Sync::FILE_UPDATE_DELAY_DS / 10))
                    {
                        LOG_verbose << syncname << "currentsecs = " << currentsecs << "  lastcheck = " << state.updatedfilets
                            << "  currentsize = " << prevfa->size << "  lastsize = " << state.updatedfilesize;
                        LOG_debug << "The file size changed too recently. Waiting " << currentsecs - state.updatedfilets << " ds for " << fsNode.localname;
                        waitforupdate = true;
                    }
                    else if (state.updatedfilesize != prevfa->size)
                    {
                        LOG_verbose << syncname << "currentsecs = " << currentsecs << "  lastcheck = " << state.updatedfilets
                            << "  currentsize = " << prevfa->size << "  lastsize = " << state.updatedfilesize;
                        LOG_debug << "The file size has changed since the last check. Waiting...";
                        state.updatedfilesize = prevfa->size;
                        state.updatedfilets = currentsecs;
                        waitforupdate = true;
                    }
                    else
                    {
                        LOG_debug << syncname << "The file size seems stable";
                    }
                }
                else
                {
                    LOG_warn << syncname << "File checked in the future";
                }

                if (!waitforupdate)
                {
                    if (currentsecs >= prevfa->mtime)
                    {
                        if (currentsecs - prevfa->mtime < (Sync::FILE_UPDATE_DELAY_DS / 10))
                        {
                            LOG_verbose << syncname << "currentsecs = " << currentsecs << "  mtime = " << prevfa->mtime;
                            LOG_debug << syncname << "File modified too recently. Waiting...";
                            waitforupdate = true;
                        }
                        else
                        {
                            LOG_debug << syncname << "The modification time seems stable.";
                        }
                    }
                    else
                    {
                        LOG_warn << syncname << "File modified in the future";
                    }
                }
            }
            else
            {
                if (prevfa->retry)
                {
                    LOG_debug << syncname << "The file in the origin is temporarily blocked. Waiting...";
                    waitforupdate = true;
                }
                else
                {
                    LOG_debug << syncname << "There isn't anything in the origin path";
                }
            }
        }
        else
        {
            syncs.queueClient([](MegaClient& mc, TransferDbCommitter& committer)
                {
                    mc.sendevent(99438, "Timeout waiting for file update", 0);
                });
        }
    }
    else
    {
        LOG_warn << syncname << "File check started in the future";
    }

    if (!waitforupdate)
    {
        syncs.mFileChangingCheckState.erase(fullPath);
    }
    return waitforupdate;
}

bool Sync::resolve_fsNodeGone(syncRow& row, syncRow& parentRow, SyncPath& fullPath)
{
    assert(syncs.onSyncThread());
    ProgressingMonitor monitor(syncs);

    LocalNode* movedLocalNode = nullptr;

    // Has the user removed an ignore file?
    if (row.syncNode->isIgnoreFile())
    {
        // Then make sure we process it exclusively.
        parentRow.ignoreFileChanging();
    }
    // Ignore files aren't subject to the usual move processing.
    else if (!row.syncNode->fsidSyncedReused)
    {
        auto predicate = [&row](LocalNode* n) {
            return n != row.syncNode && !n->isIgnoreFile();
        };

        movedLocalNode =
            syncs.findLocalNodeByScannedFsid(row.syncNode->fsid_lastSynced,
                fullPath.localPath,
                row.syncNode->type,
                &row.syncNode->syncedFingerprint,
                this,
                std::move(predicate),
                cloudRootOwningUser);
    }

    if (movedLocalNode)
    {
        // if we can find the place it moved to, we don't need to wait for scanning be complete
        row.syncNode->setCheckMovesAgain(true, false, false);

        if (row.syncNode->moveAppliedToLocal)
        {
            SYNC_verbose << syncname << "This file/folder was moved, it will be removed next pass: " << logTriplet(row, fullPath);
        }
        else if (row.syncNode->moveApplyingToLocal)
        {
            SYNC_verbose << syncname << "Node was our own cloud move source, move is propagating: " << logTriplet(row, fullPath);
        }
        else
        {
            SYNC_verbose << syncname << "This file/folder was moved, letting destination node at "
                         << movedLocalNode->getLocalPath() << " process this first: " << logTriplet(row, fullPath);
        }
        // todo: do we need an equivalent to row.recurseToScanforNewLocalNodesOnly = true;  (in resolve_cloudNodeGone)

        monitor.waitingLocal(fullPath.localPath, SyncStallEntry(
            SyncWaitReason::MoveOrRenameCannotOccur, false, false,
            {fullPath.cloudPath},
            {movedLocalNode->getCloudPath(false), PathProblem::DestinationPathInUnresolvedArea},
            {fullPath.localPath},
            {movedLocalNode->getLocalPath()}));

    }
    else if (!syncs.mSyncFlags->scanningWasComplete)
    {
        SYNC_verbose << syncname << "Wait for scanning to finish before confirming fsid " << toHandle(row.syncNode->fsid_lastSynced) << " deleted or moved: " << logTriplet(row, fullPath);

        monitor.waitingLocal(fullPath.localPath, SyncStallEntry(
            SyncWaitReason::DeleteOrMoveWaitingOnScanning, false, false,
            {fullPath.cloudPath},
            {},
            {fullPath.localPath, PathProblem::DeletedOrMovedByUser},
            {}));
    }
    else if (syncs.mSyncFlags->movesWereComplete)
    {
        if (row.syncNode->rareRO().removeNodeHere.expired())
        {
            // We need to be sure before sending to sync trash.  If we have received
            // a lot of delete notifications, but not yet the corrsponding add that makes it a move
            // then it would be a mistake.  Give the filesystem 2 seconds to deliver that one.
            // On windows at least, under some circumstance, it may first deliver many deletes for the subfolder in a reverse depth first order
            bool timeToBeSure = syncs.waiter.ds - lastFSNotificationTime > 20;

            if (timeToBeSure)
            {
                // What's this node's exclusion state?
                auto exclusionState = row.syncNode->exclusionState();

                if (exclusionState == ES_INCLUDED)
                {
                    // Row's included.
                    LOG_debug << syncname << "Moving cloud item to cloud sync debris: " << fullPath.cloudPath << logTriplet(row, fullPath);
                    bool fromInshare = inshare;
                    auto debrisNodeHandle = row.cloudNode->handle;

                    auto deletePtr = std::make_shared<LocalNode::RareFields::DeleteToDebrisInProgress>();
                    deletePtr->pathDeleting = fullPath.cloudPath;
                    bool canChangeVault = threadSafeState->mCanChangeVault;

                    syncs.queueClient([debrisNodeHandle, fromInshare, deletePtr, canChangeVault](MegaClient& mc, TransferDbCommitter& committer)
                        {
                            if (auto n = mc.nodeByHandle(debrisNodeHandle))
                            {
                                if (n->parent && n->parent->type == FILENODE)
                                {
                                    // if we decided to remove a file, but it turns out not to be
                                    // the latest version of that file, abandon the action
                                    // and let the sync recalculate
                                    LOG_debug << "Sync delete was out of date, there is a more recent version of the file. " << debrisNodeHandle << " " << n->displaypath();
                                    return;
                                }

                                mc.movetosyncdebris(n, fromInshare, [deletePtr](NodeHandle, Error){

                                    // deletePtr lives until this moment
                                    LOG_debug << "Sync delete to sync debris completed: " << deletePtr->pathDeleting;

                                }, canChangeVault);
                            }
                        });
                    row.syncNode->rare().removeNodeHere = deletePtr;
                }
                else if (exclusionState == ES_EXCLUDED)
                {
                    // Row's excluded.
                    auto& s = *row.syncNode;

                    // Node's no longer associated with any file.
                    s.setScannedFsid(UNDEF, syncs.localnodeByScannedFsid, LocalPath(), FileFingerprint());
                    s.setSyncedFsid(UNDEF, syncs.localnodeBySyncedFsid, s.localname, nullptr);

                    // Persist above changes.
                    statecacheadd(&s);
                }
            }
            else
            {
                SYNC_verbose << syncname << "Waiting to be sure before moving to cloud sync debris: " << fullPath.cloudPath << logTriplet(row, fullPath);
            }
        }
        else
        {
            SYNC_verbose << syncname << "Already moving cloud item to cloud sync debris: " << fullPath.cloudPath << logTriplet(row, fullPath);
        }
    }
    else
    {
        // in case it's actually a move and we just haven't visted the target node yet
        SYNC_verbose << syncname << "Wait for moves to finish before confirming fsid " << toHandle(row.syncNode->fsid_lastSynced) << " deleted: " << logTriplet(row, fullPath);

        monitor.waitingLocal(fullPath.localPath, SyncStallEntry(
            SyncWaitReason::DeleteWaitingOnMoves, false, false,
            {fullPath.cloudPath},
            {},
            {fullPath.localPath, PathProblem::DeletedOrMovedByUser},
            {}));
    }

    // there's no folder so clear the flag so we don't stall
    row.syncNode->scanAgain = TREE_RESOLVED;
    row.syncNode->checkMovesAgain = TREE_RESOLVED;

    row.suppressRecursion = true;
    row.recurseBelowRemovedFsNode = true;
    row.syncNode->setSyncAgain(true, false, false); // make sure we revisit

    return false;
}

bool Sync::syncEqual(const CloudNode& n, const FSNode& fs)
{
    // Assuming names already match
    if (n.type != fs.type) return false;
    if (n.type != FILENODE) return true;
    assert(n.fingerprint.isvalid && fs.fingerprint.isvalid);
    return n.fingerprint == fs.fingerprint;  // size, mtime, crc
}

bool Sync::syncEqual(const CloudNode& n, const LocalNode& ln)
{
    // return true if this node was previously synced, and the CloudNode fingerprint is equal to the fingerprint from then.
    // Assuming names already match
    // Not comparing nodehandle here.  If they all match we set syncedCloudNodeHandle
    if (n.type != ln.type) return false;
    if (n.type != FILENODE) return true;
    assert(n.fingerprint.isvalid);
    return ln.syncedFingerprint.isvalid &&
            n.fingerprint == ln.syncedFingerprint;  // size, mtime, crc
}

bool Sync::syncEqual(const FSNode& fsn, const LocalNode& ln)
{
    // return true if this node was previously synced, and the FSNode fingerprint is equal to the fingerprint from then.
    // Assuming names already match
    // Not comparing fsid here. If they all match then we set LocalNode's fsid
    if (fsn.type != ln.type) return false;
    if (fsn.type != FILENODE) return true;
    assert(fsn.fingerprint.isvalid);
    return ln.syncedFingerprint.isvalid &&
            fsn.fingerprint == ln.syncedFingerprint;  // size, mtime, crc
}

std::future<size_t> Syncs::triggerPeriodicScanEarly(handle backupID)
{
    // Cause periodic-scan syncs to scan now (waiting for the next periodic scan is impractical for tests)
    // For this backupId or for all periodic scan syncs if backupId == UNDEF
    assert(!onSyncThread());

    auto indiscriminate = backupID == UNDEF;
    auto notifier = std::make_shared<std::promise<size_t>>();
    auto result = notifier->get_future();

    queueSync([backupID, indiscriminate, notifier, this]() {
        lock_guard<mutex> guard(mSyncVecMutex);
        size_t count = 0;

        for (auto& us : mSyncVec)
        {
            auto* s = us->mSync.get();

            if (!s)
                continue;

            if (!indiscriminate && us->mConfig.mBackupId != backupID)
                continue;

            if (us->mConfig.isScanOnly())
                s->localroot->setScanAgain(false, true, true, 0);

            ++count;

            if (!indiscriminate)
                break;
        }

        notifier->set_value(count);
    });

    return result;
}

void Syncs::triggerSync(NodeHandle h, bool recurse)
{
    assert(!onSyncThread());

    if (mClient.fetchingnodes) return;  // on start everything needs scan+sync anyway

    lock_guard<mutex> g(triggerMutex);
    auto& entry = triggerHandles[h];
    if (recurse) entry = true;
}

void Syncs::processTriggerHandles()
{
    assert(onSyncThread());

    map<NodeHandle, bool> triggers;
    {
        lock_guard<mutex> g(triggerMutex);
        triggers.swap(triggerHandles);
    }

    if (mSyncVec.empty()) return;

    for (auto& t : triggers)
    {
        NodeHandle h = t.first;
        bool recurse = t.second;

        for (;;)
        {
            auto range = localnodeByNodeHandle.equal_range(h);

            if (range.first == range.second)
            {
                // corresponding sync node not found.
                // this could be a move target though, to a syncNode we have not created yet
                // go back up the (cloud) node tree to find an ancestor we can mark as needing sync checks
                CloudNode cloudNode;
                string cloudNodePath;
                bool isInTrash = false;
                bool found = lookupCloudNode(h, cloudNode, &cloudNodePath, &isInTrash, nullptr, nullptr, nullptr, Syncs::EXACT_VERSION);
                if (found && !isInTrash)
                {
                    // if the parent is a file, then it's just old versions being mentioned in the actionpackets, ignore
                    if (cloudNode.parentType > FILENODE && !cloudNode.parentHandle.isUndef())
                    {
                        auto& syncs = *this;
                        SYNC_verbose << mClient.clientname << "Trigger syncNode not found for " << cloudNodePath << ", will trigger parent";
                        recurse = true;
                        h = cloudNode.parentHandle;
                        continue;
                    }
                }
            }
            else
            {
                // we are already being called with the handle of the parent of the thing that changed
                for (auto it = range.first; it != range.second; ++it)
                {
                    auto& syncs = *this;
                    SYNC_verbose << mClient.clientname << "Triggering sync flag for " << it->second->getLocalPath() << (recurse ? " recursive" : "");
                    it->second->setSyncAgain(false, true, recurse);
                }
            }
            break;
        }
    }
}

#ifdef _WIN32
#define PATHSTRING(s) L ## s
#else // _WIN32
#define PATHSTRING(s) s
#endif // ! _WIN32

const LocalPath BACKUP_CONFIG_DIR =
LocalPath::fromPlatformEncodedRelative(PATHSTRING(".megabackup"));

#undef PATHSTRING

const unsigned int NUM_CONFIG_SLOTS = 2;

SyncConfigStore::SyncConfigStore(const LocalPath& dbPath, SyncConfigIOContext& ioContext)
    : mInternalSyncStorePath(dbPath)
    , mIOContext(ioContext)
{
    assert(mInternalSyncStorePath.isAbsolute());
}

SyncConfigStore::~SyncConfigStore()
{
    assert(!dirty());
}

void SyncConfigStore::markDriveDirty(const LocalPath& drivePath)
{
    assert(drivePath.isAbsolute() || drivePath.empty());

    // Drive should be known.
    assert(mKnownDrives.count(drivePath));

    mKnownDrives[drivePath].dirty = true;
}

handle SyncConfigStore::driveID(const LocalPath& drivePath) const
{
    auto i = mKnownDrives.find(drivePath);

    if (i != mKnownDrives.end())
        return i->second.driveID;

    assert(!"Drive should be known!");

    return UNDEF;
}

bool SyncConfigStore::equal(const LocalPath& lhs, const LocalPath& rhs) const
{
    return platformCompareUtf(lhs, false, rhs, false) == 0;
}

bool SyncConfigStore::dirty() const
{
    for (auto& d : mKnownDrives)
    {
        if (d.second.dirty) return true;
    }
    return false;
}

LocalPath SyncConfigStore::dbPath(const LocalPath& drivePath) const
{
    if (drivePath.empty())
    {
        return mInternalSyncStorePath;
    }

    LocalPath dbPath = drivePath;

    dbPath.appendWithSeparator(BACKUP_CONFIG_DIR, false);

    return dbPath;
}

bool SyncConfigStore::driveKnown(const LocalPath& drivePath) const
{
    assert(drivePath.isAbsolute() || drivePath.empty());

    return mKnownDrives.count(drivePath) > 0;
}

vector<LocalPath> SyncConfigStore::knownDrives() const
{
    vector<LocalPath> result;

    for (auto& i : mKnownDrives)
    {
        assert(i.first.empty() || i.first.isAbsolute());
        result.emplace_back(i.first);
    }

    return result;
}

bool SyncConfigStore::removeDrive(const LocalPath& drivePath)
{
    assert(drivePath.isAbsolute() || drivePath.empty());
    return mKnownDrives.erase(drivePath) > 0;
}

error SyncConfigStore::read(const LocalPath& drivePath, SyncConfigVector& configs, bool isExternal)
{
    assert(drivePath.empty() || drivePath.isAbsolute());

    DriveInfo driveInfo;
    driveInfo.drivePath = drivePath;

    if (isExternal)
    {
        driveInfo.driveID = mIOContext.driveID(drivePath);

        if (driveInfo.driveID == UNDEF)
        {
            LOG_err << "Failed to retrieve drive ID for: "
                    << drivePath;

            return API_EREAD;
        }
    }

    vector<unsigned int> confSlots;

    auto result = mIOContext.getSlotsInOrder(dbPath(driveInfo.drivePath), confSlots);

    if (result == API_OK)
    {
        for (const auto& slot : confSlots)
        {
            result = read(driveInfo, configs, slot, isExternal);

            if (result == API_OK)
            {
                driveInfo.slot = (slot + 1) % NUM_CONFIG_SLOTS;
                break;
            }
        }
    }

    if (result != API_EREAD)
    {
        mKnownDrives[drivePath] = driveInfo;
    }

    return result;
}


error SyncConfigStore::write(const LocalPath& drivePath, const SyncConfigVector& configs)
{
#ifdef DEBUG
    for (const auto& config : configs)
    {
        assert(equal(config.mExternalDrivePath, drivePath));
    }
#endif

    // Drive should already be known.
    assert(mKnownDrives.count(drivePath));

    auto& drive = mKnownDrives[drivePath];

    // Always mark drives as clean.
    // This is to avoid us attempting to flush a failing drive forever.
    drive.dirty = false;

    if (configs.empty())
    {
        error e = mIOContext.remove(dbPath(drive.drivePath));
        if (e)
        {
            LOG_warn << "Unable to remove sync configs at: "
                     << drivePath << " error " << e;
        }
        return e;
    }
    else
    {
        JSONWriter writer;
        mIOContext.serialize(configs, writer);

        error e = mIOContext.write(dbPath(drive.drivePath),
            writer.getstring(),
            drive.slot);

        if (e)
        {
            LOG_warn << "Unable to write sync configs at: "
                     << drivePath << " error " << e;

            return API_EWRITE;
        }

        // start using a different slot (a different file)
        drive.slot = (drive.slot + 1) % NUM_CONFIG_SLOTS;

        // remove the existing slot (if any), since it is obsolete now
        mIOContext.remove(dbPath(drive.drivePath), drive.slot);

        return API_OK;
    }
}


error SyncConfigStore::read(DriveInfo& driveInfo, SyncConfigVector& configs,
                             unsigned int slot, bool isExternal)
{
    auto dbp = dbPath(driveInfo.drivePath);
    string data;

    if (mIOContext.read(dbp, data, slot) != API_OK)
    {
        return API_EREAD;
    }

    JSON reader(data);

    if (!mIOContext.deserialize(dbp, configs, reader, slot, isExternal))
    {
        return API_EREAD;
    }

    const auto& drivePath = driveInfo.drivePath;

    for (auto& config : configs)
    {
        config.mExternalDrivePath = drivePath;

        if (!drivePath.empty())
        {
            // As it came from an external drive, the path is relative
            // but we didn't know that until now, for non-external it's absolute of course
            config.mLocalPath = LocalPath::fromRelativePath(config.mLocalPath.toPath(false));

            config.mLocalPath.prependWithSeparator(drivePath);
        }
    }

    return API_OK;
}

auto SyncConfigStore::writeDirtyDrives(const SyncConfigVector& configs) -> DriveSet
{
    DriveSet failed;

    for (auto& d : mKnownDrives)
    {
        if (!d.second.dirty) continue;

        const auto& drivePath = d.second.drivePath;

        SyncConfigVector v;

        for (auto& c : configs)
        {
            if (c.mExternalDrivePath == drivePath)
            {
                v.push_back(c);
            }
        }

        error e = write(drivePath, v);
        if (e)
        {
            LOG_err << "Could not write sync configs at "
                    << drivePath
                    << " error "
                    << e;

            failed.emplace(drivePath);
        }
    }

    return failed;
}


const string SyncConfigIOContext::NAME_PREFIX = "megaclient_syncconfig_";

SyncConfigIOContext::SyncConfigIOContext(FileSystemAccess& fsAccess,
                                         const string& authKey,
                                         const string& cipherKey,
                                         const string& name,
                                         PrnGen& rng)
  : mCipher()
  , mFsAccess(fsAccess)
  , mName(LocalPath::fromRelativePath(NAME_PREFIX + name))
  , mRNG(rng)
  , mSigner()
{
    // Convenience.
    constexpr size_t KEYLENGTH = SymmCipher::KEYLENGTH;

    // These attributes *must* be sane.
    assert(authKey.size() == KEYLENGTH);
    assert(cipherKey.size() == KEYLENGTH);
    assert(name.size() == Base64Str<KEYLENGTH>::STRLEN);

    // Load the authentication key into our internal signer.
    mSigner.setkey(reinterpret_cast<const byte*>(authKey.data()), KEYLENGTH);

    // Load the encryption key into our internal cipher.
    mCipher.setkey(reinterpret_cast<const byte*>(cipherKey.data()));
}

SyncConfigIOContext::~SyncConfigIOContext()
{
}

bool SyncConfigIOContext::deserialize(const LocalPath& dbPath,
                                      SyncConfigVector& configs,
                                      JSON& reader,
                                      unsigned int slot,
                                      bool isExternal) const
{
    auto path = dbFilePath(dbPath, slot);

    LOG_debug << "Attempting to deserialize config DB: "
              << path;

    if (deserialize(configs, reader, isExternal))
    {
        LOG_debug << "Successfully deserialized config DB: "
                  << path;

        return true;
    }

    LOG_debug << "Unable to deserialize config DB: "
              << path;

    return false;
}

bool SyncConfigIOContext::deserialize(SyncConfigVector& configs,
                                      JSON& reader, bool isExternal) const
{
    const auto TYPE_SYNCS = MAKENAMEID2('s', 'y');

    if (!reader.enterobject())
    {
        return false;
    }

    for ( ; ; )
    {
        switch (reader.getnameid())
        {
        case EOO:
            return reader.leaveobject();

        case TYPE_SYNCS:
        {
            if (!reader.enterarray())
            {
                return false;
            }

            while (reader.enterobject())
            {
                SyncConfig config;

                if (deserialize(config, reader, isExternal))
                {
                    configs.emplace_back(std::move(config));
                }
                else
                {
                    LOG_err << "Failed to deserialize a sync config";
                    assert(false);
                }

                reader.leaveobject();
            }

            if (!reader.leavearray())
            {
                return false;
            }

            break;
        }

        default:
            if (!reader.storeobject())
            {
                return false;
            }
            break;
        }
    }
}

handle SyncConfigIOContext::driveID(const LocalPath& drivePath) const
{
    handle result = UNDEF;

    readDriveId(mFsAccess, drivePath, result);

    return result;
}

FileSystemAccess& SyncConfigIOContext::fsAccess() const
{
    return mFsAccess;
}

error SyncConfigIOContext::getSlotsInOrder(const LocalPath& dbPath,
                                           vector<unsigned int>& confSlots)
{
    using std::isdigit;
    using std::sort;

    using SlotTimePair = pair<unsigned int, m_time_t>;

    // Glob for configuration directory.
    LocalPath globPath = dbPath;

    globPath.appendWithSeparator(mName, false);
    globPath.append(LocalPath::fromRelativePath(".?"));

    // Open directory for iteration.
    unique_ptr<DirAccess> dirAccess(mFsAccess.newdiraccess());

    if (!dirAccess->dopen(&globPath, nullptr, true))
    {
        // Couldn't open directory for iteration.
        return API_ENOENT;
    }

    auto fileAccess = mFsAccess.newfileaccess(false);
    LocalPath filePath;
    vector<SlotTimePair> slotTimes;
    nodetype_t type;

    // Iterate directory.
    while (dirAccess->dnext(globPath, filePath, false, &type))
    {
        // Skip directories.
        if (type != FILENODE)
        {
            continue;
        }

        // Determine slot suffix.
        const char suffix = filePath.toPath(false).back();

        // Skip invalid suffixes.
        if (!isdigit(suffix))
        {
            continue;
        }

        // Determine file's modification time.
        if (!fileAccess->fopen(filePath))
        {
            // Couldn't stat file.
            continue;
        }

        // Record this slot-time pair.
        unsigned int slot = suffix - 0x30; // convert char to int
        slotTimes.emplace_back(slot, fileAccess->mtime);
    }

    // Sort the list of slot-time pairs.
    sort(slotTimes.begin(),
         slotTimes.end(),
         [](const SlotTimePair& lhs, const SlotTimePair& rhs)
         {
             // Order by descending modification time.
             if (lhs.second != rhs.second)
             {
                 return lhs.second > rhs.second;
             }

             // Otherwise by descending slot.
             return lhs.first > rhs.first;
         });

    // Transmit sorted list of slots to the caller.
    for (const auto& slotTime : slotTimes)
    {
        confSlots.emplace_back(slotTime.first);
    }

    return API_OK;
}

error SyncConfigIOContext::read(const LocalPath& dbPath,
                                string& data,
                                unsigned int slot)
{
    // Generate path to the configuration file.
    LocalPath path = dbFilePath(dbPath, slot);

    LOG_debug << "Attempting to read config DB: "
              << path;

    // Try and open the file for reading.
    auto fileAccess = mFsAccess.newfileaccess(false);

    if (!fileAccess->fopen(path, true, false))
    {
        // Couldn't open the file for reading.
        LOG_err << "Unable to open config DB for reading: "
                << path;

        return API_EREAD;
    }

    // Try and read the data from the file.
    string d;

    if (!fileAccess->fread(&d, static_cast<unsigned>(fileAccess->size), 0, 0x0))
    {
        // Couldn't read the file.
        LOG_err << "Unable to read config DB: "
                << path;

        return API_EREAD;
    }

    // Try and decrypt the data.
    if (!decrypt(d, data))
    {
        // Couldn't decrypt the data.
        LOG_err << "Unable to decrypt config DB: "
                << path;

        return API_EREAD;
    }

    LOG_debug << "Config DB successfully read from disk: "
              << path
              << ": "
              << data;

    return API_OK;
}

error SyncConfigIOContext::remove(const LocalPath& dbPath,
                                  unsigned int slot)
{
    LocalPath path = dbFilePath(dbPath, slot);

    if (mFsAccess.fileExistsAt(path) &&  // don't add error messages to the log when it's not an error
        !mFsAccess.unlinklocal(path))
    {
        LOG_warn << "Unable to remove config DB: "
                 << path;

        return API_EWRITE;
    }

    return API_OK;
}

error SyncConfigIOContext::remove(const LocalPath& dbPath)
{
    vector<unsigned int> confSlots;

    // What slots are present on disk?
    if (getSlotsInOrder(dbPath, confSlots) == API_ENOENT)
    {
        // None so nothing to do.
        return API_ENOENT;
    }

    bool result = true;

    // Remove the slots from disk.
    for (auto confSlot : confSlots)
    {
        result &= remove(dbPath, confSlot) == API_OK;
    }

    // Signal success only if all slots could be removed.
    return result ? API_OK : API_EWRITE;
}

void SyncConfigIOContext::serialize(const SyncConfigVector& configs,
                                    JSONWriter& writer) const
{
    writer.beginobject();
    writer.beginarray("sy");

    for (const auto& config : configs)
    {
        serialize(config, writer);
    }

    writer.endarray();
    writer.endobject();
}

error SyncConfigIOContext::write(const LocalPath& dbPath,
                                 const string& data,
                                 unsigned int slot)
{
    LocalPath path = dbPath;

    LOG_debug << "Attempting to write config DB: "
              << dbPath
              << " / "
              << slot;

    // Try and create the backup configuration directory.
    if (!(mFsAccess.mkdirlocal(path, false, false) || mFsAccess.target_exists))
    {
        LOG_err << "Unable to create config DB directory: "
                << dbPath;

        // Couldn't create the directory and it doesn't exist.
        return API_EWRITE;
    }

    // Generate the rest of the path.
    path = dbFilePath(dbPath, slot);

    // Open the file for writing.
    auto fileAccess = mFsAccess.newfileaccess(false);

    if (!fileAccess->fopen(path, false, true))
    {
        // Couldn't open the file for writing.
        LOG_err << "Unable to open config DB for writing: "
                << path;

        return API_EWRITE;
    }

    // Ensure the file is empty.
    if (!fileAccess->ftruncate())
    {
        // Couldn't truncate the file.
        LOG_err << "Unable to truncate config DB: "
                << path;

        return API_EWRITE;
    }

    // Encrypt the configuration data.
    const string d = encrypt(data);

    // Write the encrypted configuration data.
    auto* bytes = reinterpret_cast<const byte*>(&d[0]);

    if (!fileAccess->fwrite(bytes, static_cast<unsigned>(d.size()), 0x0))
    {
        // Couldn't write out the data.
        LOG_err << "Unable to write config DB: "
                << path;

        return API_EWRITE;
    }

    LOG_debug << "Config DB successfully written to disk: "
              << path
              << ": "
              << data;

    return API_OK;
}

LocalPath SyncConfigIOContext::dbFilePath(const LocalPath& dbPath,
                                          unsigned int slot) const
{
    using std::to_string;

    LocalPath path = dbPath;

    path.appendWithSeparator(mName, false);
    path.append(LocalPath::fromRelativePath("." + to_string(slot)));

    return path;
}

bool SyncConfigIOContext::decrypt(const string& in, string& out)
{
    // Handy constants.
    const size_t IV_LENGTH       = SymmCipher::KEYLENGTH;
    const size_t MAC_LENGTH      = 32;
    const size_t METADATA_LENGTH = IV_LENGTH + MAC_LENGTH;

    // Is the file too short to be valid?
    if (in.size() <= METADATA_LENGTH)
    {
        return false;
    }

    // For convenience (format: <data><iv><hmac>)
    const byte* data = reinterpret_cast<const byte*>(&in[0]);
    const byte* iv   = &data[in.size() - METADATA_LENGTH];
    const byte* mac  = &data[in.size() - MAC_LENGTH];

    byte cmac[MAC_LENGTH];

    // Compute HMAC on file.
    mSigner.add(data, in.size() - MAC_LENGTH);
    mSigner.get(cmac);

    // Is the file corrupt?
    if (memcmp(cmac, mac, MAC_LENGTH))
    {
        return false;
    }

    // Try and decrypt the file.
    return mCipher.cbc_decrypt_pkcs_padding(data,
                                            in.size() - METADATA_LENGTH,
                                            iv,
                                            &out);
}

bool SyncConfigIOContext::deserialize(SyncConfig& config, JSON& reader, bool isExternal) const
{
    const auto TYPE_BACKUP_ID       = MAKENAMEID2('i', 'd');
    const auto TYPE_BACKUP_STATE    = MAKENAMEID2('b', 's');
    const auto TYPE_CHANGE_METHOD   = MAKENAMEID2('c', 'm');
    const auto TYPE_ENABLED         = MAKENAMEID2('e', 'n');
    const auto TYPE_FINGERPRINT     = MAKENAMEID2('f', 'p');
    const auto TYPE_LAST_ERROR      = MAKENAMEID2('l', 'e');
    const auto TYPE_LAST_WARNING    = MAKENAMEID2('l', 'w');
    const auto TYPE_NAME            = MAKENAMEID1('n');
    const auto TYPE_SCAN_INTERVAL   = MAKENAMEID2('s', 'i');
    const auto TYPE_SOURCE_PATH     = MAKENAMEID2('s', 'p');
    const auto TYPE_SYNC_TYPE       = MAKENAMEID2('s', 't');
    const auto TYPE_TARGET_HANDLE   = MAKENAMEID2('t', 'h');
    const auto TYPE_TARGET_PATH     = MAKENAMEID2('t', 'p');
    const auto TYPE_LEGACY_INELIGIB = MAKENAMEID2('l', 'i');

    // Assume legacy exclusions are eligible.
    config.mLegacyExclusionsIneligigble = false;

    for ( ; ; )
    {
        switch (reader.getnameid())
        {
        case EOO:
            // success if we reached the end of the object
            return *reader.pos == '}';

        case TYPE_CHANGE_METHOD:
            config.mChangeDetectionMethod =
              static_cast<ChangeDetectionMethod>(reader.getint32());
            break;

        case TYPE_ENABLED:
            config.mEnabled = reader.getbool();
            break;

        case TYPE_FINGERPRINT:
            config.mFilesystemFingerprint = reader.getfp();
            break;

        case TYPE_LAST_ERROR:
            config.mError =
              static_cast<SyncError>(reader.getint32());
            break;

        case TYPE_LAST_WARNING:
            config.mWarning =
              static_cast<SyncWarning>(reader.getint32());
            break;

        case TYPE_NAME:
            reader.storebinary(&config.mName);
            break;

        case TYPE_SOURCE_PATH:
        {
            string sourcePath;

            reader.storebinary(&sourcePath);

            if (isExternal)
            {
                config.mLocalPath =
                  LocalPath::fromRelativePath(sourcePath);
            }
            else
            {
                config.mLocalPath =
                    LocalPath::fromAbsolutePath(sourcePath);
            }

            break;
        }

        case TYPE_SCAN_INTERVAL:
            config.mScanIntervalSec =reader.getuint32();
            break;

        case TYPE_SYNC_TYPE:
            config.mSyncType =
              static_cast<SyncConfig::Type>(reader.getint32());
            break;

        case TYPE_BACKUP_ID:
            config.mBackupId = reader.gethandle(sizeof(handle));
            break;

        case TYPE_BACKUP_STATE:
            config.mBackupState =
              static_cast<SyncBackupState>(reader.getint32());
            break;

        case TYPE_TARGET_HANDLE:
            config.mRemoteNode = reader.getNodeHandle();
            break;

        case TYPE_TARGET_PATH:
            reader.storebinary(&config.mOriginalPathOfRemoteRootNode);
            break;

        case TYPE_LEGACY_INELIGIB:
            config.mLegacyExclusionsIneligigble = reader.getbool();
            break;

        default:
            if (!reader.storeobject())
            {
                return false;
            }
            break;
        }
    }
}

string SyncConfigIOContext::encrypt(const string& data)
{
    byte iv[SymmCipher::KEYLENGTH];

    // Generate initialization vector.
    mRNG.genblock(iv, sizeof(iv));

    string d;

    // Encrypt file using IV.
    mCipher.cbc_encrypt_pkcs_padding(&data, iv, &d);

    // Add IV to file.
    d.append(std::begin(iv), std::end(iv));

    byte mac[32];

    // Compute HMAC on file (including IV).
    mSigner.add(reinterpret_cast<const byte*>(&d[0]), d.size());
    mSigner.get(mac);

    // Add HMAC to file.
    d.append(std::begin(mac), std::end(mac));

    // We're done.
    return d;
}

void SyncConfigIOContext::serialize(const SyncConfig& config,
                                    JSONWriter& writer) const
{
    auto sourcePath = config.mLocalPath.toPath(false);

    // Strip drive path from source.
    if (config.isExternal())
    {
        auto drivePath = config.mExternalDrivePath.toPath(false);
        sourcePath.erase(0, drivePath.size());
    }

    writer.beginobject();
    writer.arg("id", config.mBackupId, sizeof(handle));
    writer.arg_B64("sp", sourcePath);
    writer.arg_B64("n", config.mName);
    writer.arg_B64("tp", config.mOriginalPathOfRemoteRootNode);
    writer.arg_fsfp("fp", config.mFilesystemFingerprint);
    writer.arg("th", config.mRemoteNode);
    writer.arg("le", config.mError);
    writer.arg("lw", config.mWarning);
    writer.arg("st", config.mSyncType);
    writer.arg("en", config.mEnabled);
    writer.arg("bs", config.mBackupState);
    writer.arg("cm", config.mChangeDetectionMethod);
    writer.arg("si", config.mScanIntervalSec);
    writer.arg("li", config.mLegacyExclusionsIneligigble);
    writer.endobject();
}

bool Syncs::checkSdsCommandsForDelete(UnifiedSync& us, vector<pair<handle, int>>& sdsBackups)
{
    if (us.sdsUpdateInProgress && *us.sdsUpdateInProgress) return false;

    bool deleteSync = false;

    // check if any command arrived from backupcentre to stop any syncs
    for (auto it  = sdsBackups.begin(); it != sdsBackups.end(); )
    {
        if (it->first == us.mConfig.mBackupId)
        {
            if (it->second == CommandBackupPut::DELETED)
            {
                deleteSync = true;
            }
            it = sdsBackups.erase(it);
            us.sdsUpdateInProgress.reset(new bool(true));
        }
        else ++it;
    }

    if (us.sdsUpdateInProgress && *us.sdsUpdateInProgress)
    {
        LOG_debug << "SDS: clearing sds command attribute for sync/backup " << toHandle(us.mConfig.mBackupId) << " on node " << us.mConfig.mRemoteNode;

        auto sdsCopy = sdsBackups;
        auto remoteNode = us.mConfig.mRemoteNode;
        auto boolsptr = us.sdsUpdateInProgress;
        queueClient([remoteNode, sdsCopy, boolsptr](MegaClient& mc, TransferDbCommitter& committer)
        {
            Node* node = mc.nodeByHandle(remoteNode);
            mc.setattr(node,
                    attr_map(Node::sdsId(), Node::toSdsString(sdsCopy)),
                    [boolsptr](NodeHandle handle, Error result) {
                        LOG_debug << "SDS: Attribute updated on " << handle << " result: " << result;
                        *boolsptr = false;
                    },
                    true);
        });
    }

    return deleteSync;
}


void Syncs::syncLoop()
{
    syncThreadId = std::this_thread::get_id();
    assert(onSyncThread());

    std::condition_variable cv;
    std::mutex dummy_mutex;
    std::unique_lock<std::mutex> dummy_lock(dummy_mutex);

    unsigned lastRecurseMs = 0;
    bool lastLoopEarlyExit = false;

    for (;;)
    {
        waiter.bumpds();

        // Flush changes made to internal configs.
        syncConfigStoreFlush();

        mHeartBeatMonitor->beat();

        // Aim to wait at least one second between recursiveSync traversals, keep CPU down.
        // If traversals are very long, have a fair wait between (up to 5 seconds)
        // If something happens that means the sync needs attention, the waiter
        // should be woken up by a waiter->notify() call, and we break out of this wait
        waiter.init(10 + std::min<unsigned>(lastRecurseMs, 10000)/200);
        waiter.wakeupby(fsaccess.get(), Waiter::NEEDEXEC);
        waiter.wait();

        fsaccess->checkevents(&waiter);

        // make sure we are using the client key (todo: shall we set it just when the client sets its key? easy to miss one though)
        syncKey.setkey(mClient.key.key);

        // reset flag now, if it gets set then we speed back to processsing syncThreadActions
        mSyncFlags->earlyRecurseExitRequested = false;

        // execute any requests from the MegaClient
        waiter.bumpds();
        std::function<void()> f;
        while (syncThreadActions.popFront(f))
        {
            if (!f)
            {
                // null function is the signal to end the thread
                // Be sure to flush changes made to internal configs.
                syncConfigStoreFlush();
                return;
            }

            f();
        }

        waiter.bumpds();

        // Process filesystem notifications.
        for (auto& us : mSyncVec)
        {
            if (Sync* sync = us->mSync.get())
            {
                if (sync->dirnotify)
                {
                    sync->procscanq();
                }
            }
        }

        processTriggerHandles();

        waiter.bumpds();

        // We must have actionpacketsCurrent so that any LocalNode created can straight away indicate if it matched a Node
        // check this before we check if the sync root nodes exist etc, in case a mid-session fetchnodes is going on
        if (!mClient.actionpacketsCurrent)
            continue;

        // verify filesystem fingerprints, disable deviating syncs
        // (this covers mountovers, some device removals and some failures)
        for (auto& us : mSyncVec)
        {

            vector<pair<handle, int>> sdsBackups;

            CloudNode cloudNode;
            string cloudRootPath;
            bool inTrash = false;
            unsigned rootDepth;
            bool foundRootNode = lookupCloudNode(us->mConfig.mRemoteNode,
                                                    cloudNode,
                                                    &cloudRootPath,
                                                    &inTrash,
                                                    nullptr,
                                                    nullptr,
                                                    &rootDepth,
                                                    Syncs::FOLDER_ONLY,
                                                    nullptr,
                                                    &sdsBackups);

            if (checkSdsCommandsForDelete(*us, sdsBackups))
            {
                LOG_debug << "SDS command received to stop sync " << toHandle(us->mConfig.mBackupId);

                if (Sync* sync = us->mSync.get())
                {
                    // prevent the sync doing anything more before we delete it
                    sync->changestate(NO_SYNC_ERROR, false, false, false);
                }

                auto backupId = us->mConfig.mBackupId;
                queueClient([backupId](MegaClient& mc, TransferDbCommitter& committer) {
                    mc.syncs.deregisterThenRemoveSync(backupId, nullptr, true);
                });
                continue;
            }

            if (Sync* sync = us->mSync.get())
            {
                if (us->mConfig.mError != NO_SYNC_ERROR)
                {
                    continue;
                }

                auto fa = fsaccess->newfileaccess();
                if (fa->fopen(sync->localroot->localname, true, false, nullptr, true))
                {
                    if (fa->type != FOLDERNODE)
                    {
                        LOG_err << "Sync local root folder is not a folder: " << sync->localroot->localname;
                        sync->changestate(INVALID_LOCAL_TYPE, false, true, true);
                        continue;
                    }
                    else if (fa->fsid != sync->localroot->fsid_lastSynced)
                    {
                        LOG_err << "Sync local root folder fsid has changed: " << fa->fsid << " was: " << sync->localroot->fsid_lastSynced;
                        sync->changestate(LOCAL_PATH_UNAVAILABLE, false, true, true);
                        continue;
                    }
                }
                else
                {
                    LOG_err << "Sync local root folder could not be opened: " << sync->localroot->localname;
                    sync->changestate(LOCAL_PATH_UNAVAILABLE, false, true, true);
                    continue;
                }

                if (sync->fsfp)
                {
                    fsfp_t current = fsaccess->fsFingerprint(sync->localroot->localname);
                    if (current != 0 && sync->fsfp != current)
                    {
                        LOG_err << "Local filesystem mismatch. Previous: " << sync->fsfp
                            << "  Current: " << current;
                        sync->changestate(LOCAL_FILESYSTEM_MISMATCH, false, true, true);
                        continue;
                    }
                }

                sync->cloudRoot = cloudNode;
                sync->cloudRootPath = cloudRootPath;
                sync->mCurrentRootDepth = rootDepth;

                // update path in sync configuration (if moved)  (even if no mSync - tests require this currently)
                bool pathChanged = checkSyncRemoteLocationChange(*us, foundRootNode, sync->cloudRootPath);

                if (!foundRootNode)
                {
                    LOG_err << "Detected sync root node no longer exists";
                    sync->changestate(REMOTE_NODE_NOT_FOUND, false, true, true);
                }
                else if (inTrash)
                {
                    LOG_err << "Detected sync root node is now in trash";
                    sync->changestate(REMOTE_NODE_MOVED_TO_RUBBISH, false, true, true);
                }
                else if (pathChanged /*&& us->mConfig.isBackup()*/)  // TODO: decide if we cancel non-backup syncs unnecessarily.  Users may like to move some high level folders around, without breaking contained syncs.
                {
                    LOG_err << "Detected sync root node is now at a different path.";
                    sync->changestate(REMOTE_PATH_HAS_CHANGED, false, true, true);
                    mClient.app->syncupdate_remote_root_changed(sync->getConfig());
                }
            }
        };

        stopSyncsInErrorState();

        // Clear the context if the associated sync is no longer active.
        mIgnoreFileFailureContext.reset(*this);

        // This block is to cater to periodic syncs but it is preventing one last pass
        // over the flag checks at the end of the loop for normal syncs, and so
        // MEGAsync shows as "scanning/syncing" forever as those flags don't clear
        //
        //// Does it look like we have no work to do?
        //if (!syncStallState && !isAnySyncSyncing(true))
        //{
        //    auto mustScan = false;

        //    // Check if any syncs need a periodic scan.
        //    for (auto& us : mSyncVec)
        //    {
        //        auto* sync = us->mSync.get();

        //        // Only active syncs without a notifier.
        //        if (!sync || sync->dirnotify)
        //            continue;

        //        mustScan |= sync->syncscanbt.armed();
        //    }

        //    // No work to do.
        //    if (!mustScan)
        //        continue;
        //}

        if (syncStallState &&
            (waiter.ds < mSyncFlags->recursiveSyncLastCompletedDs + 10) &&
            (waiter.ds > mSyncFlags->recursiveSyncLastCompletedDs) &&
            !lastLoopEarlyExit &&
            !mSyncVec.empty())
        {
            LOG_debug << "Don't process syncs too often in stall state";
            continue;
        }

        bool earlyExit = false;
        auto recurseStart = std::chrono::high_resolution_clock::now();
        CodeCounter::ScopeTimer rst(mClient.performanceStats.recursiveSyncTime);

        if (!lastLoopEarlyExit)
        {
            // we need one pass with recursiveSync() after scanning is complete, to be sure there are no moves left.
            auto scanningCompletePreviously = mSyncFlags->scanningWasComplete && !mSyncFlags->isInitialPass;
            mSyncFlags->scanningWasComplete = !isAnySyncScanning_inThread(false);   // paused syncs do not participate in move detection
            mSyncFlags->reachableNodesAllScannedLastPass = mSyncFlags->reachableNodesAllScannedThisPass && !mSyncFlags->isInitialPass;
            mSyncFlags->reachableNodesAllScannedThisPass = true;
            mSyncFlags->movesWereComplete = scanningCompletePreviously && !mightAnySyncsHaveMoves(false); // paused syncs do not participate in move detection
            mSyncFlags->noProgress = mSyncFlags->reachableNodesAllScannedLastPass;
        }

        unsigned skippedForScanning = 0;

        for (auto& us : mSyncVec)
        {
            Sync* sync = us->mSync.get();

            if (sync && !us->mConfig.mError)
            {
                // Does this sync rely on filesystem notifications?
                if (auto* notifier = sync->dirnotify.get())
                {
                    // Has it encountered a recoverable error?
                    if (notifier->mErrorCount.load() > 0)
                    {
                        // Then issue a full scan.
                        LOG_err << "Sync "
                                << toHandle(sync->getConfig().mBackupId)
                                << " had a filesystem notification buffer overflow. Triggering full scan.";

                        // Reset the error counter.
                        notifier->mErrorCount.store(0);

                        // Rescan everything from the root down.
                        sync->localroot->setScanAgain(false, true, true, 5);
                    }

                    string reason;

                    // Has it encountered an unrecoverable error?
                    if (notifier->getFailed(reason))
                    {
                        // Then fail the sync.
                        LOG_err << "Sync "
                                << toHandle(sync->getConfig().mBackupId)
                                << " notifications failed or were not available (reason: "
                                << reason
                                << ")";

                        sync->changestate(NOTIFICATION_SYSTEM_UNAVAILABLE, false, true, true);
                    }
                }
                else
                {
                    // No notifier.

                    // Is it time to issue a rescan?
                    if (sync->syncscanbt.armed())
                    {
                        // Issue full rescan.
                        sync->localroot->setScanAgain(false, true, true, 0);

                        // Translate interval into deciseconds.
                        auto intervalDs = sync->getConfig().mScanIntervalSec * 10;

                        // Queue next scan.
                        sync->syncscanbt.backoff(intervalDs);
                    }
                }

                if (!sync->getConfig().mTemporarilyPaused)
                {
                    bool activeIncomplete = sync->mActiveScanRequestGeneral &&
                        !sync->mActiveScanRequestGeneral->completed();

                    bool unscannedIncomplete = sync->mActiveScanRequestUnscanned &&
                        !sync->mActiveScanRequestUnscanned->completed();

                    if ((activeIncomplete && unscannedIncomplete) ||
                        (activeIncomplete && sync->threadSafeState->neverScannedFolderCount.load() == 0) ||
                        (unscannedIncomplete && !sync->mActiveScanRequestGeneral))
                    {
                        // Save CPU by not starting another recurse of the LocalNode tree
                        // if a scan is not finished yet.  Scans can take a fair while for large
                        // folders since they also extract file fingerprints if not known yet.
                        ++skippedForScanning;
                        continue;
                    }

                    // make sure we don't have a LocalNode for the debris folder (delete if we have added one historically)
                    if (LocalNode* debrisNode = sync->localroot->childbyname(&sync->localdebrisname))
                    {
                        delete debrisNode; // cleans up its own entries in parent maps
                    }

                    // pathBuffer will have leafnames appended as we recurse
                    SyncPath pathBuffer(*this, sync->localroot->localname, sync->cloudRootPath);

                    FSNode rootFsNode(sync->localroot->getLastSyncedFSDetails());
                    syncRow row{&sync->cloudRoot, sync->localroot.get(), &rootFsNode};

                    {
                        // later we can make this lock much finer-grained
                        std::lock_guard<std::timed_mutex> g(mLocalNodeChangeMutex);

                        DBTableTransactionCommitter committer(sync->statecachetable);

                        if (!sync->recursiveSync(row, pathBuffer, false, false, 0))
                        {
                            earlyExit = true;
                        }

                        sync->cachenodes();
                    }

                    if (!earlyExit)
                    {
                        if (sync->isBackupAndMirroring() &&
                            !sync->localroot->scanRequired() &&
                            !sync->localroot->mightHaveMoves() &&
                            !sync->localroot->syncRequired())

                        {
                            sync->setBackupMonitoring();
                        }
                    }
                }

                if (!us->mConfig.mFinishedInitialScanning &&
                    !sync->localroot->scanRequired())
                {
                    LOG_debug << "Finished initial sync scan at " << sync->localroot->getLocalPath();
                    us->mConfig.mFinishedInitialScanning = true;
                }
            }
        }

#ifdef MEGA_MEASURE_CODE
        rst.complete();
#endif
        lastRecurseMs = unsigned(std::chrono::duration_cast<std::chrono::milliseconds>(
                        std::chrono::high_resolution_clock::now() - recurseStart).count());

        LOG_verbose << "recursiveSync took ms: " << lastRecurseMs
                    << (skippedForScanning ? " (" + std::to_string(skippedForScanning)+ " skipped due to ongoing scanning)" : "")
                    << (mSyncFlags->noProgressCount ? " no progress count: " + std::to_string(mSyncFlags->noProgressCount) : "");


        waiter.bumpds();
        mSyncFlags->recursiveSyncLastCompletedDs = waiter.ds;

        if (skippedForScanning > 0)
        {
            // avoid flip-flopping on stall state if the stalled paths were inside a sync that is still scanning
            earlyExit = true;
        }

        if (earlyExit)
        {
            mSyncFlags->scanningWasComplete = false;
            mSyncFlags->reachableNodesAllScannedThisPass = false;
        }
        else
        {
            mSyncFlags->isInitialPass = false;

            if (mSyncFlags->noProgress)
            {
                ++mSyncFlags->noProgressCount;
            }

            bool conflictsNow = conflictsDetected(nullptr);
            if (conflictsNow != syncConflictState)
            {
                assert(onSyncThread());
                mClient.app->syncupdate_conflicts(conflictsNow);
                syncConflictState = conflictsNow;
                LOG_info << mClient.clientname << "Sync conflicting paths state app notified: " << conflictsNow;
            }
        }

        if (!earlyExit)
        {
            bool anySyncScanning = isAnySyncScanning_inThread(false);
            if (anySyncScanning != syncscanstate)
            {
                assert(onSyncThread());
                mClient.app->syncupdate_scanning(anySyncScanning);
                syncscanstate = anySyncScanning;
            }

            bool anySyncBusy = isAnySyncSyncing(false);
            if (anySyncBusy != syncBusyState)
            {
                assert(onSyncThread());
                mClient.app->syncupdate_syncing(anySyncBusy);
                syncBusyState = anySyncBusy;
            }

            bool stalled = syncStallState;

            {
                // add .megaignore broken file paths to stall records (if they are still broken)
                //if (mIgnoreFileFailureContext.signalled())
                //{
                //    // Has the problem been resolved?
                //    if (!mIgnoreFileFailureContext.resolve(*fsaccess))
                //    {
                //        // Not resolved so report as a stall.
                //        mIgnoreFileFailureContext.report(mSyncFlags->stall);
                //    }
                //}

                for (auto i = badlyFormedIgnoreFilePaths.begin(); i != badlyFormedIgnoreFilePaths.end(); )
                {
                    if (auto lp = i->lock())
                    {
                        if (!(lp->sync && lp->sync->getConfig().mTemporarilyPaused))
                        {
                            mSyncFlags->stall.waitingLocal(lp->localPath, SyncStallEntry(
                                SyncWaitReason::FileIssue, true, false,
                                {},
                                {},
                                {lp->localPath, PathProblem::IgnoreFileMalformed},
                                {}));
                        }
                        ++i;
                    }
                    else i = badlyFormedIgnoreFilePaths.erase(i);
                }

                // add scan-blocked paths to stall records
                for (auto i = scanBlockedPaths.begin(); i != scanBlockedPaths.end(); )
                {
                    if (auto sbp = i->lock())
                    {
                        if (sbp->scanBlockedTimer.armed())
                        {
                            if (sbp->folderUnreadable)
                            {
                                LOG_verbose << "Scan blocked timer elapsed, trigger folder rescan: " << sbp->scanBlockedLocalPath;
                                sbp->localNode->setScanAgain(false, true, false, 0);
                                sbp->scanBlockedTimer.backoff(); // wait increases exponentially (up to 10 mins) until we succeed
                            }
                            else
                            {
                                LOG_verbose << "Locked file fingerprint timer elapsed, trigger folder rescan: " << sbp->scanBlockedLocalPath;
                                sbp->localNode->setScanAgain(false, true, false, 0);
                                sbp->scanBlockedTimer.backoff(300); // limited wait (30s) as the user will expect it uploaded fairly soon after they stop editing it
                            }
                        }

                        if (sbp->folderUnreadable)
                        {
                            mSyncFlags->stall.waitingLocal(sbp->scanBlockedLocalPath, SyncStallEntry(
                                SyncWaitReason::FileIssue, true, false,
                                {},
                                {},
                                {sbp->scanBlockedLocalPath, PathProblem::FilesystemErrorListingFolder},
                                {}));
                        }
                        else
                        {
                            assert(sbp->filesUnreadable);
                            mSyncFlags->stall.waitingLocal(sbp->scanBlockedLocalPath, SyncStallEntry(
                                SyncWaitReason::FileIssue, false, false,
                                {},
                                {},
                                {sbp->scanBlockedLocalPath, PathProblem::FilesystemErrorIdentifyingFolderContent},
                                {}));
                        }
                        ++i;
                    }
                    else i = scanBlockedPaths.erase(i);
                }

                lock_guard<mutex> g(stallReportMutex);
                stallReport.cloud.swap(mSyncFlags->stall.cloud);
                stallReport.local.swap(mSyncFlags->stall.local);
                mSyncFlags->stall.cloud.clear();
                mSyncFlags->stall.local.clear();

                stalled = !stallReport.empty()
                          && (stallReport.hasImmediateStallReason()
                              || (mSyncFlags->noProgressCount > 10
                                  && mSyncFlags->reachableNodesAllScannedThisPass));

                if (stalled)
                {
                    LOG_warn << mClient.clientname << "Stall detected!";
                    for (auto& p : stallReport.cloud) LOG_warn << "stalled node path (" << syncWaitReasonDebugString(p.second.reason) << "): " << p.first;
                    for (auto& p : stallReport.local) LOG_warn << "stalled local path (" << syncWaitReasonDebugString(p.second.reason) << "): " << p.first;
                }
            }

            if (stalled != syncStallState)
            {
                assert(onSyncThread());
                syncStallState = stalled;
                mClient.app->syncupdate_stalled(stalled);
                LOG_warn << mClient.clientname << "Stall state app notified: " << stalled;
            }
        }


        lastLoopEarlyExit = earlyExit;
    }
}

bool Syncs::isAnySyncSyncing(bool includePausedSyncs)
{
    assert(onSyncThread());

    for (auto& us : mSyncVec)
    {
        if (Sync* sync = us->mSync.get())
        {
            if (includePausedSyncs || !us->mConfig.mTemporarilyPaused)
            {
                if (!us->mConfig.mError &&
                    (sync->localroot->scanRequired()
                        || sync->localroot->mightHaveMoves()
                        || sync->localroot->syncRequired()))
                {
                    return true;
                }
            }
        }
    }
    return false;
}

bool Syncs::isAnySyncScanning_inThread(bool includePausedSyncs)
{
    assert(onSyncThread());

    for (auto& us : mSyncVec)
    {
        if (Sync* sync = us->mSync.get())
        {
            if (includePausedSyncs || !us->mConfig.mTemporarilyPaused)
            {
                if (!us->mConfig.mError &&
                    sync->localroot->scanRequired())
                {
                    return true;
                }
            }
        }
    }
    return false;
}

bool Syncs::mightAnySyncsHaveMoves(bool includePausedSyncs)
{
    assert(onSyncThread());

    for (auto& us : mSyncVec)
    {
        if (Sync* sync = us->mSync.get())
        {
            if (includePausedSyncs || !us->mConfig.mTemporarilyPaused)
            {
                if (!us->mConfig.mError &&
                    (sync->localroot->mightHaveMoves()
                        || sync->localroot->scanRequired()))
                {
                    return true;
                }
            }
        }
    }
    return false;
}

bool Syncs::conflictsDetected(list<NameConflict>* conflicts) const
{
    assert(onSyncThread());

    bool anyDetected = false;

    for (auto& us : mSyncVec)
    {
        if (Sync* sync = us->mSync.get())
        {
            if (!us->mConfig.mTemporarilyPaused &&
                sync->localroot->conflictsDetected())
            {
                anyDetected = true;
                if (conflicts)
                {
                    sync->recursiveCollectNameConflicts(*conflicts);
                }
            }
        }
    }
    return anyDetected;
}

bool Syncs::syncStallDetected(SyncStallInfo& si) const
{
    assert(!onSyncThread());
    lock_guard<mutex> g(stallReportMutex);

    if (syncStallState)
    {
        si = stallReport;
        return true;
    }
    return false;
}

void Syncs::collectSyncNameConflicts(handle backupId, std::function<void(list<NameConflict>&& nc)> completion, bool completionInClient)
{
    assert(!onSyncThread());

    auto clientCompletion = [this, completion](list<NameConflict>&& nc)
    {
        shared_ptr<list<NameConflict>> ncptr(new list<NameConflict>(move(nc)));
        queueClient([completion, ncptr](MegaClient& mc, TransferDbCommitter& committer)
            {
                if (completion) completion(move(*ncptr));
            });
    };

    auto finalcompletion = completionInClient ? clientCompletion : completion;

    queueSync([=]()
        {
            list<NameConflict> nc;
            for (auto& us : mSyncVec)
            {
                if (us->mSync && (us->mConfig.mBackupId == backupId || backupId == UNDEF))
                {
                    us->mSync->recursiveCollectNameConflicts(nc);
                }
            }
            finalcompletion(move(nc));
        });
}

void Syncs::setSyncsNeedFullSync(bool andFullScan, bool andReFingerprint, handle backupId)
{
    assert(!onSyncThread());
    queueSync([=](){

        assert(onSyncThread());
        for (auto & us : mSyncVec)
        {
            if ((us->mConfig.mBackupId == backupId
                || backupId == UNDEF) &&
                us->mSync)
            {
                us->mSync->localroot->setSyncAgain(false, true, true);
                if (andFullScan)
                {
                    us->mSync->localroot->setScanAgain(false, true, true, 0);
                    if (andReFingerprint)
                    {
                        us->mSync->localroot->setSubtreeNeedsRefingerprint();
                    }
                }
            }
        }
    });
}

void Syncs::proclocaltree(LocalNode* n, LocalTreeProc* tp)
{
    assert(onSyncThread());

    if (n->type > FILENODE)
    {
        for (localnode_map::iterator it = n->children.begin(); it != n->children.end(); )
        {
            assert(it->first == it->second->localname);
            LocalNode *child = it->second;
            it++;
            proclocaltree(child, tp);
        }
    }

    tp->proc(*n->sync->syncs.fsaccess, n);
}

bool Syncs::lookupCloudNode(NodeHandle h, CloudNode& cn, string* cloudPath, bool* isInTrash,
        bool* nodeIsInActiveUnpausedSyncQuery,
        bool* nodeIsDefinitelyExcluded,
        unsigned* depth,
        WhichCloudVersion whichVersion,
        handle* owningUser,
        vector<pair<handle, int>>* sdsBackups)
{
    // we have to avoid doing these lookups when the client thread might be changing the Node tree
    // so we use the mutex to prevent access during that time - which is only actionpacket processing.
    assert(onSyncThread());
    assert(!nodeIsDefinitelyExcluded || nodeIsInActiveUnpausedSyncQuery); // if you ask if it's excluded, you must ask if it's in sync too

    if (h.isUndef()) return false;

    vector<pair<NodeHandle, Sync*>> activeSyncHandles;
    vector<pair<Node*, Sync*>> activeSyncRoots;

    if (nodeIsInActiveUnpausedSyncQuery)
    {
        *nodeIsInActiveUnpausedSyncQuery = false;

        for (auto & us : mSyncVec)
        {
            if (us->mSync && !us->mConfig.mError && !us->mConfig.mTemporarilyPaused)
            {
                activeSyncHandles.emplace_back(us->mConfig.mRemoteNode, us->mSync.get());
            }
        }
    }

    lock_guard<mutex> g(mClient.nodeTreeMutex);

    if (nodeIsInActiveUnpausedSyncQuery)
    {
        for (auto & rh : activeSyncHandles)
        {
            if (Node* rn = mClient.nodeByHandle(rh.first))
            {
                activeSyncRoots.emplace_back(rn, rh.second);
            }
        }
    }

    if (const Node* n = mClient.nodeByHandle(h))
    {
        switch (whichVersion)
        {
            case EXACT_VERSION:
                break;

            case LATEST_VERSION:
                {
                    const Node* m = n->latestFileVersion();
                    if (m != n)
                    {
                        auto& syncs = *this;
                        SYNC_verbose << "Looking up Node " << n->nodeHandle() << " chose latest version " << m->nodeHandle();
                        n = m;
                    }
                }
                break;

            case LATEST_VERSION_ONLY:
                if (n->type != FILENODE)
                    break;

                if (n->parent && n->parent->type == FILENODE)
                    return false;

                break;

            case FOLDER_ONLY:
                assert(n->type > FILENODE);
                break;
        }

        if (isInTrash)
        {
            *isInTrash = n->firstancestor()->nodeHandle() == mClient.mNodeManager.getRootNodeRubbish();
        }

        if (cloudPath) *cloudPath = n->displaypath();

        if (depth) *depth = n->depth();

        if (sdsBackups) *sdsBackups = n->getSdsBackups();

        cn = CloudNode(*n);

        if (nodeIsInActiveUnpausedSyncQuery)
        {
            for (auto & rn : activeSyncRoots)
            {
                if (n->isbelow(rn.first) && !rn.second->getConfig().mTemporarilyPaused)
                {
                    *nodeIsInActiveUnpausedSyncQuery = true;

                    if (nodeIsDefinitelyExcluded)
                        *nodeIsDefinitelyExcluded = isDefinitelyExcluded(rn, n);
                }
            }
        }

        if (owningUser)
        {
            if (auto inshare = n->firstancestor()->inshare)
            {
                *owningUser = inshare->user->userhandle;
            }
            else
            {
                *owningUser = mClient.me;
            }
        }

        return true;
    }
    return false;
}

bool Syncs::lookupCloudChildren(NodeHandle h, vector<CloudNode>& cloudChildren)
{
    // we have to avoid doing these lookups when the client thread might be changing the Node tree
    // so we use the mutex to prevent access during that time - which is only actionpacket processing.
    assert(onSyncThread());

    lock_guard<mutex> g(mClient.nodeTreeMutex);
    if (Node* n = mClient.nodeByHandle(h))
    {
        assert(n->type > FILENODE);
        assert(!n->parent || n->parent->type > FILENODE);

        node_list nl = mClient.mNodeManager.getChildren(n);
        cloudChildren.reserve(nl.size());

        for (auto c : nl)
        {
            cloudChildren.push_back(*c);
            assert(cloudChildren.back().parentHandle == h);
        }
        return true;
    }
    return false;
}

bool Syncs::isDefinitelyExcluded(const pair<Node*, Sync*>& root, const Node* child)
{
    // Make sure we're on the sync thread.
    assert(onSyncThread());

    // Make sure we're looking at the latest version of child.
    child = child->latestFileVersion();

    // Sanity.
    assert(child->isbelow(root.first));

    // Determine the trail from root to child.
    vector<pair<NodeHandle, string>> trail;

    for (auto* node = child; node != root.first; node = node->parent)
        trail.emplace_back(node->nodeHandle(), node->displayname());

    // Determine whether any step from root to child is definitely excluded.
    auto* parent = root.second->localroot.get();
    auto i = trail.crbegin();
    auto j = trail.crend();

    for ( ; i != j; ++i)
    {
        // Does this node on the trail have a local node?
        auto* node = parent->findChildWithSyncedNodeHandle(i->first);

        // No node so we'll have to check by remote path.
        if (!node)
            break;

        // Name doesn't match so we'll have to check by remote path.
        if (node->toName_of_localname != i->second)
            break;

        // Children are definitely excluded if their parent is.
        if (node->exclusionState() == ES_EXCLUDED)
            return true;

        // Children are considered included if their parent's state is indeterminate.
        if (node->exclusionState() == ES_UNKNOWN)
            return false;

        // Node's included so check the next step along the trail.
        parent = node;
    }

    if (i == j)
    {
        // handle + name matched all the way down
        return false;
    }

    // Compute relative path from last parent to child.
    RemotePath cloudPath;

    for ( ; i != j; ++i)
        cloudPath.appendWithSeparator(i->second, false);

    // Would the child definitely be excluded?
    return parent->exclusionState(cloudPath, child->type, child->size) == ES_EXCLUDED;
}

Sync* Syncs::syncContainingPath(const LocalPath& path, bool includePaused)
{
    auto predicate = [&path](const UnifiedSync& us) {
        return us.mConfig.mLocalPath.isContainingPathOf(path);
    };

    return syncMatching(std::move(predicate), includePaused);
}

Sync* Syncs::syncContainingPath(const string& path, bool includePaused)
{
    auto predicate = [&path](const UnifiedSync& us) {
        return IsContainingCloudPathOf(
                 us.mConfig.mOriginalPathOfRemoteRootNode,
                 path);
    };

    return syncMatching(std::move(predicate), includePaused);
}

void Syncs::ignoreFileLoadFailure(const Sync& sync, const LocalPath& path)
{
    // We should never be asked to report multiple ignore file failures.
    assert(mIgnoreFileFailureContext.mBackupID == UNDEF);

    // Record the failure.
    mIgnoreFileFailureContext.mBackupID = sync.getConfig().mBackupId;
    mIgnoreFileFailureContext.mPath = path;
}

bool Syncs::hasIgnoreFile(const SyncConfig& config)
{
    // Should only be run from the sync thread.
    assert(onSyncThread());

    // Is there an ignore file present in the cloud?
    {
        // Ensure we have exclusive access to the remote node tree.
        lock_guard<mutex> guard(mClient.nodeTreeMutex);

        // Get our hands on the sync root.
        auto* root = mClient.nodeByHandle(config.mRemoteNode);

        // The root can't contain anything if it doesn't exist.
        if (!root)
            return false;

        // Does the root contain an ignore file?
        if (root->hasChildWithName(IGNORE_FILE_NAME))
            return true;
    }

    // Does the ignore file already exist on disk?
    auto fileAccess = fsaccess->newfileaccess(false);
    auto filePath = config.mLocalPath;

    filePath.appendWithSeparator(IGNORE_FILE_NAME, false);

    return fileAccess->isfile(filePath);
}

} // namespace

#endif<|MERGE_RESOLUTION|>--- conflicted
+++ resolved
@@ -8627,7 +8627,6 @@
             if (row.syncNode->rare().moveToHere) immediateStall = false;
         }
 
-<<<<<<< HEAD
         if (row.syncNode->transferSP)
         {
             if (immediateStall)
@@ -8638,14 +8637,11 @@
             }
         }
 
-        SYNC_verbose << "both sides mismatch. Immediate: " << immediateStall << " at " << logTriplet(row, fullPath);
-=======
         SYNC_verbose << "both sides mismatch. mtimes: "
                      << row.cloudNode->fingerprint.mtime << " "
                      << row.syncNode->syncedFingerprint.mtime << " "
                      << row.fsNode->fingerprint.mtime << " "
                      << " Immediate: " << immediateStall << " at " << logTriplet(row, fullPath);
->>>>>>> 32c93255
 
         monitor.waitingLocal(fullPath.localPath, SyncStallEntry(
             SyncWaitReason::LocalAndRemoteChangedSinceLastSyncedState_userMustChoose, immediateStall, true,
