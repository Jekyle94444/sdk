/**
 * @file sync.cpp
 * @brief Class for synchronizing local and remote trees
 *
 * (c) 2013-2014 by Mega Limited, Auckland, New Zealand
 *
 * This file is part of the MEGA SDK - Client Access Engine.
 *
 * Applications using the MEGA API must present a valid application key
 * and comply with the the rules set forth in the Terms of Service.
 *
 * The MEGA SDK is distributed in the hope that it will be useful,
 * but WITHOUT ANY WARRANTY; without even the implied warranty of
 * MERCHANTABILITY or FITNESS FOR A PARTICULAR PURPOSE.
 *
 * @copyright Simplified (2-clause) BSD License.
 *
 * You should have received a copy of the license along with this
 * program.
 */
#include <cctype>
#include <memory>
#include <type_traits>
#include <unordered_set>
#include <future>

#include "mega.h"

#ifdef ENABLE_SYNC
#include "mega/sync.h"
#include "mega/megaapp.h"
#include "mega/transfer.h"
#include "mega/megaclient.h"
#include "mega/base64.h"
#include "mega/heartbeats.h"

namespace mega {

const int Sync::SCANNING_DELAY_DS = 5;
const int Sync::EXTRA_SCANNING_DELAY_DS = 150;
const int Sync::FILE_UPDATE_DELAY_DS = 30;
const int Sync::FILE_UPDATE_MAX_DELAY_SECS = 60;
const dstime Sync::RECENT_VERSION_INTERVAL_SECS = 10800;

const unsigned Sync::MAX_CLOUD_DEPTH = 64;

#define SYNC_verbose if (syncs.mDetailedSyncLogging) LOG_verbose

ChangeDetectionMethod changeDetectionMethodFromString(const string& method)
{
    static const auto notifications =
      changeDetectionMethodToString(CDM_NOTIFICATIONS);
    static const auto scanning =
      changeDetectionMethodToString(CDM_PERIODIC_SCANNING);

    if (method == notifications)
        return CDM_NOTIFICATIONS;

    if (method == scanning)
        return CDM_PERIODIC_SCANNING;

    return CDM_UNKNOWN;
}

string changeDetectionMethodToString(const ChangeDetectionMethod method)
{
    switch (method)
    {
    case CDM_NOTIFICATIONS:
        return "notifications";
    case CDM_PERIODIC_SCANNING:
        return "scanning";
    default:
        return "unknown";
    }
}

class ScopedSyncPathRestore {
    SyncPath& path;
    size_t length1, length2, length3;
public:

    // On destruction, puts the LocalPath length back to what it was on construction of this class

    ScopedSyncPathRestore(SyncPath& p)
        : path(p)
        , length1(p.localPath.localpath.size())
        , length2(p.syncPath.size())
        , length3(p.cloudPath.size())
    {
    }

    ~ScopedSyncPathRestore()
    {
        path.localPath.localpath.resize(length1);
        path.syncPath.resize(length2);
        path.cloudPath.resize(length3);
    };
};

string SyncPath::localPath_utf8() const
{
    return localPath.toPath();
}

bool SyncPath::appendRowNames(const syncRow& row, FileSystemType filesystemType)
{
    if (row.isNoName())
    {
        auto noName = string("NO_NAME");

        // Multiple no name triplets?
        if (row.hasClashes())
            noName += "S";

        cloudPath += "/" + noName;
        localPath.appendWithSeparator(LocalPath::fromRelativePath(noName), true);
        syncPath += "/" + noName;

        return true;
    }

    // add to localPath
    if (row.fsNode)
    {
        localPath.appendWithSeparator(row.fsNode->localname, true);
    }
    else if (row.syncNode)
    {
        localPath.appendWithSeparator(row.syncNode->localname, true);
    }
    else if (row.cloudNode)
    {
        // this is the local name used when downsyncing a cloud name, if previously unmatched
        localPath.appendWithSeparator(LocalPath::fromRelativeName(row.cloudNode->name, *syncs.fsaccess, filesystemType), true);
    }
    else if (!row.cloudClashingNames.empty() || !row.fsClashingNames.empty())
    {
        // so as not to mislead in logs etc
        localPath.appendWithSeparator(LocalPath::fromRelativeName("<<<clashing>>>", *syncs.fsaccess, filesystemType), true);
    }
    else
    {
        // this is a legitimate case; eg. we only had a syncNode and it is removed in resolve_delSyncNode
        return false;
    }

    // add to cloudPath
    cloudPath += "/";
    CloudNode cn;
    if (row.cloudNode)
    {
        cloudPath += row.cloudNode->name;
    }
    else if (row.syncNode && syncs.lookupCloudNode(row.syncNode->syncedCloudNodeHandle, cn,
        nullptr, nullptr, nullptr, nullptr, nullptr, Syncs::LATEST_VERSION))
    {
        cloudPath += cn.name;
    }
    else if (row.syncNode)
    {
        cloudPath += row.syncNode->toName_of_localname;
    }
    else if (row.fsNode)
    {
        cloudPath += row.fsNode->localname.toName(*syncs.fsaccess);
    }
    else if (!row.cloudClashingNames.empty() || !row.fsClashingNames.empty())
    {
        // so as not to mislead in logs etc
        cloudPath += "<<<clashing>>>";
    }
    else
    {
        // this is a legitimate case; eg. we only had a syncNode and it is removed in resolve_delSyncNode
        return false;
    }

    // add to syncPath
    syncPath += "/";
    if (row.cloudNode)
    {
        syncPath += row.cloudNode->name;
    }
    else if (row.syncNode)
    {
        syncPath += row.syncNode->toName_of_localname;
    }
    else if (row.fsNode)
    {
        syncPath += row.fsNode->localname.toName(*syncs.fsaccess);
    }
    else if (!row.cloudClashingNames.empty() || !row.fsClashingNames.empty())
    {
        // so as not to mislead in logs etc
        syncPath += "<<<clashing>>>";
    }
    else
    {
        // this is a legitimate case; eg. we only had a syncNode and it is removed in resolve_delSyncNode
        return false;
    }

    return true;
}

LocalPath SyncThreadsafeState::syncTmpFolder() const
{
    lock_guard<mutex> g(mMutex);
    return mSyncTmpFolder;
}

void SyncThreadsafeState::setSyncTmpFolder(const LocalPath& tmpFolder)
{
    lock_guard<mutex> g(mMutex);
    mSyncTmpFolder = tmpFolder;
}

void SyncThreadsafeState::addExpectedUpload(NodeHandle parentHandle, const string& name, weak_ptr<SyncUpload_inClient> wp)
{
    lock_guard<mutex> g(mMutex);
    mExpectedUploads[toNodeHandle(parentHandle) + ":" + name] = wp;
    LOG_verbose << "Expecting upload-putnode " << (toNodeHandle(parentHandle) + ":" + name);
}

void SyncThreadsafeState::removeExpectedUpload(NodeHandle parentHandle, const string& name)
{
    lock_guard<mutex> g(mMutex);
    mExpectedUploads.erase(toNodeHandle(parentHandle) + ":" + name);
    LOG_verbose << "Unexpecting upload-putnode " << (toNodeHandle(parentHandle) + ":" + name);
}

shared_ptr<SyncUpload_inClient> SyncThreadsafeState::isNodeAnExpectedUpload(NodeHandle parentHandle, const string& name)
{
    lock_guard<mutex> g(mMutex);
    auto it = mExpectedUploads.find(toNodeHandle(parentHandle) + ":" + name);
    return it == mExpectedUploads.end() ? nullptr : it->second.lock();
}


void SyncThreadsafeState::adjustTransferCounts(bool upload, int32_t adjustQueued, int32_t adjustCompleted, m_off_t adjustQueuedBytes, m_off_t adjustCompletedBytes)
{
    lock_guard<mutex> g(mMutex);
    auto& tc = upload ? mTransferCounts.mUploads : mTransferCounts.mDownloads;

    assert(adjustQueued >= 0 || tc.mPending);
    assert(adjustCompleted >= 0 || tc.mCompleted);

    assert(adjustQueuedBytes >= 0 || tc.mPendingBytes);
    assert(adjustCompletedBytes >= 0 || tc.mCompletedBytes);

    tc.mPending += adjustQueued;
    tc.mCompleted += adjustCompleted;
    tc.mPendingBytes += adjustQueuedBytes;
    tc.mCompletedBytes += adjustCompletedBytes;

    if (!tc.mPending && tc.mCompletedBytes == tc.mPendingBytes)
    {
        tc.mCompletedBytes = 0;
        tc.mPendingBytes = 0;
    }
}

void SyncThreadsafeState::transferBegin(direction_t direction, m_off_t numBytes)
{
    adjustTransferCounts(direction == PUT, 1, 0, numBytes, 0);
}

void SyncThreadsafeState::transferComplete(direction_t direction, m_off_t numBytes)
{
    adjustTransferCounts(direction == PUT, -1, 1, 0, numBytes);
}

void SyncThreadsafeState::transferFailed(direction_t direction, m_off_t numBytes)
{
    adjustTransferCounts(direction == PUT, -1, 1, -numBytes, 0);
}

SyncTransferCounts SyncThreadsafeState::transferCounts() const
{
    lock_guard<mutex> guard(mMutex);

    return mTransferCounts;
}

SyncConfig::SyncConfig(LocalPath localPath,
                       std::string name,
                       NodeHandle remoteNode,
                       const std::string &remotePath,
                       const fsfp_t localFingerprint,
                       const LocalPath& externalDrivePath,
                       const bool enabled,
                       const SyncConfig::Type syncType,
                       const SyncError error,
                       const SyncWarning warning,
                       mega::handle hearBeatID)
    : mEnabled(enabled)
    , mLocalPath(std::move(localPath))
    , mName(std::move(name))
    , mRemoteNode(remoteNode)
    , mOriginalPathOfRemoteRootNode(remotePath)
    , mFilesystemFingerprint(localFingerprint)
    , mSyncType(syncType)
    , mError(error)
    , mWarning(warning)
    , mBackupId(hearBeatID)
    , mExternalDrivePath(externalDrivePath)
    , mBackupState(SYNC_BACKUP_NONE)
{}

bool SyncConfig::operator==(const SyncConfig& rhs) const
{
    return mEnabled == rhs.mEnabled
           && mExternalDrivePath == rhs.mExternalDrivePath
           && mLocalPath == rhs.mLocalPath
           && mName == rhs.mName
           && mRemoteNode == rhs.mRemoteNode
           && mOriginalPathOfRemoteRootNode == rhs.mOriginalPathOfRemoteRootNode
           && mFilesystemFingerprint == rhs.mFilesystemFingerprint
           && mSyncType == rhs.mSyncType
           && mError == rhs.mError
           && mBackupId == rhs.mBackupId
           && mWarning == rhs.mWarning
           && mBackupState == rhs.mBackupState;
}

bool SyncConfig::operator!=(const SyncConfig& rhs) const
{
    return !(*this == rhs);
}


bool SyncConfig::getEnabled() const
{
    return mEnabled;
}

void SyncConfig::setEnabled(bool enabled)
{
    mEnabled = enabled;
}

const LocalPath& SyncConfig::getLocalPath() const
{
    return mLocalPath;
}

SyncConfig::Type SyncConfig::getType() const
{
    return mSyncType;
}

bool SyncConfig::isBackup() const
{
    return mSyncType == TYPE_BACKUP;
}

bool SyncConfig::isExternal() const
{
    return !mExternalDrivePath.empty();
}

bool SyncConfig::isInternal() const
{
    return mExternalDrivePath.empty();
}

bool SyncConfig::stateFieldsChanged()
{
    bool changed = mError != mKnownError ||
                   mEnabled != mKnownEnabled ||
                   mKnownRunState != mRunState;

    if (changed)
    {
        mKnownError = mError;
        mKnownEnabled = mEnabled;
        mKnownRunState = mRunState;
    }
    return changed;
}

std::string SyncConfig::syncErrorToStr()
{
    return syncErrorToStr(mError);
}

std::string SyncConfig::syncErrorToStr(SyncError errorCode)
{
    switch(errorCode)
    {
    case NO_SYNC_ERROR:
        return "No error";
    case UNKNOWN_ERROR:
        return "Unknown error";
    case UNSUPPORTED_FILE_SYSTEM:
        return "File system not supported";
    case INVALID_REMOTE_TYPE:
        return "Remote node is not valid";
    case INVALID_LOCAL_TYPE:
        return "Local path is not valid";
    case INITIAL_SCAN_FAILED:
        return "Initial scan failed";
    case LOCAL_PATH_TEMPORARY_UNAVAILABLE:
        return "Local path temporarily unavailable";
    case LOCAL_PATH_UNAVAILABLE:
        return "Local path not available";
    case REMOTE_NODE_NOT_FOUND:
        return "Remote node not found";
    case STORAGE_OVERQUOTA:
        return "Reached storage quota limit";
    case BUSINESS_EXPIRED:
        return "Business account expired";
    case FOREIGN_TARGET_OVERSTORAGE:
        return "Foreign target storage quota reached";
    case REMOTE_PATH_HAS_CHANGED:
        return "Remote path has changed";
    case REMOTE_NODE_MOVED_TO_RUBBISH:
        return "Remote node moved to Rubbish Bin";
    case SHARE_NON_FULL_ACCESS:
        return "Share without full access";
    case LOCAL_FILESYSTEM_MISMATCH:
        return "Local filesystem mismatch";
    case PUT_NODES_ERROR:
        return "Put nodes error";
    case ACTIVE_SYNC_BELOW_PATH:
        return "Active sync below path";
    case ACTIVE_SYNC_ABOVE_PATH:
        return "Active sync above path";
    case REMOTE_PATH_DELETED:
        assert(false);  // obsolete, should not happen
        return "Remote node has been deleted";
    case REMOTE_NODE_INSIDE_RUBBISH:
        return "Remote node is inside Rubbish Bin";
    case VBOXSHAREDFOLDER_UNSUPPORTED:
        return "Unsupported VBoxSharedFolderFS filesystem";
    case LOCAL_PATH_SYNC_COLLISION:
        return "Local path collides with an existing sync";
    case ACCOUNT_BLOCKED:
        return "Your account is blocked";
    case UNKNOWN_TEMPORARY_ERROR:
        return "Unknown temporary error";
    case TOO_MANY_ACTION_PACKETS:
        return "Too many changes in account, local state invalid";
    case LOGGED_OUT:
        return "Session closed";
    case WHOLE_ACCOUNT_REFETCHED:
        return "The whole account was reloaded, missed updates could not have been applied in an orderly fashion";
    case MISSING_PARENT_NODE:
        return "Unable to figure out some node correspondence";
    case BACKUP_MODIFIED:
        return "Backup externally modified";
    case BACKUP_SOURCE_NOT_BELOW_DRIVE:
        return "Backup source path not below drive path.";
    case SYNC_CONFIG_WRITE_FAILURE:
        return "Unable to write sync config to disk.";
    case COULD_NOT_MOVE_CLOUD_NODES:
        return "Unable to move cloud nodes.";
    case COULD_NOT_CREATE_IGNORE_FILE:
        return "Unable to create initial ignore file.";
    case SYNC_CONFIG_READ_FAILURE:
        return "Unable to read sync configs from disk.";
    case UNKNOWN_DRIVE_PATH:
        return "Unknown drive path.";
    case INVALID_SCAN_INTERVAL:
        return "Invalid scan interval specified.";
    case NOTIFICATION_SYSTEM_UNAVAILABLE:
        return "Filesystem notification subsystem unavailable.";
    case UNABLE_TO_ADD_WATCH:
        return "Unable to add filesystem watch.";
    case UNABLE_TO_RETRIEVE_ROOT_FSID:
        return "Unable to retrieve sync root FSID.";
    case UNABLE_TO_OPEN_DATABASE:
        return "Unable to open state cache database.";
    case INSUFFICIENT_DISK_SPACE:
        return "Insufficient disk space.";
    default:
        return "Undefined error";
    }
}

void SyncConfig::setBackupState(SyncBackupState state)
{
    assert(isBackup());

    mBackupState = state;
}

SyncBackupState SyncConfig::getBackupState() const
{
    return mBackupState;
}

const char* SyncConfig::synctypename(const SyncConfig::Type type)
{
    switch (type)
    {
    case SyncConfig::TYPE_BACKUP:
        return "BACKUP";
    case SyncConfig::TYPE_DOWN:
        return "DOWN";
    case SyncConfig::TYPE_UP:
        return "UP";
    case SyncConfig::TYPE_TWOWAY:
        return "TWOWAY";
    default:
        return "UNKNOWN";
    }
}

bool SyncConfig::synctypefromname(const string& name, Type& type)
{
    if (name == "BACKUP")
    {
        return type = TYPE_BACKUP, true;
    }
    if (name == "DOWN")
    {
        return type = TYPE_DOWN, true;
    }
    else if (name == "UP")
    {
        return type = TYPE_UP, true;
    }
    else if (name == "TWOWAY")
    {
        return type = TYPE_TWOWAY, true;
    }

    assert(!"Unknown sync type name.");

    return false;
}

SyncError SyncConfig::knownError() const
{
    return mKnownError;
}

bool SyncConfig::isScanOnly() const
{
    return mChangeDetectionMethod == CDM_PERIODIC_SCANNING;
}

string SyncConfig::getSyncDbStateCacheName(handle fsid, NodeHandle nh, handle userId) const
{
    handle tableid[3];
    tableid[0] = fsid;
    tableid[1] = nh.as8byte();
    tableid[2] = userId;

    string dbname;
    dbname.resize(sizeof tableid * 4 / 3 + 3);
    dbname.resize(Base64::btoa((byte*)tableid, sizeof tableid, (char*)dbname.c_str()));
    return dbname;
}

// new Syncs are automatically inserted into the session's syncs list
// and a full read of the subtree is initiated
Sync::Sync(UnifiedSync& us, const string& cdebris,
           const LocalPath& clocaldebris, bool cinshare, const string& logname)
: syncs(us.syncs)
, localroot(nullptr)
, mUnifiedSync(us)
, syncscanbt(us.syncs.rng)
, threadSafeState(new SyncThreadsafeState(us.mConfig.mBackupId, &syncs.mClient))
{
    assert(syncs.onSyncThread());
    assert(cdebris.empty() || clocaldebris.empty());
    assert(!cdebris.empty() || !clocaldebris.empty());

    localroot.reset(new LocalNode(this));

    const SyncConfig& config = us.mConfig;

    syncs.lookupCloudNode(config.mRemoteNode,
                          cloudRoot,
                          &cloudRootPath,
                          nullptr,
                          nullptr,
                          nullptr,
                          nullptr,
                          Syncs::FOLDER_ONLY);

    isnetwork = false;
    inshare = cinshare;
    tmpfa = NULL;
    syncname = logname; // can be updated to be more specific in logs
    //initializing = true;

    localnodes[FILENODE] = 0;
    localnodes[FOLDERNODE] = 0;

    mUnifiedSync.mConfig.mRunState = SyncRunState::Loading;

    mLocalPath = mUnifiedSync.mConfig.getLocalPath();

    mFilesystemType = syncs.fsaccess->getlocalfstype(mLocalPath);

    localroot->init(FOLDERNODE, NULL, mLocalPath, nullptr);  // the root node must have the absolute path.  We don't store shortname, to avoid accidentally using relative paths.
    localroot->setSyncedNodeHandle(config.mRemoteNode);
    localroot->setScanAgain(false, true, true, 0);
    localroot->setCheckMovesAgain(false, true, true);
    localroot->setSyncAgain(false, true, true);

    if (!cdebris.empty())
    {
        debris = cdebris;
        localdebrisname = LocalPath::fromRelativePath(debris);
        localdebris = localdebrisname;
        localdebris.prependWithSeparator(mLocalPath);
    }
    else
    {
        localdebrisname = clocaldebris.leafName();
        localdebris = clocaldebris;
    }

    // Should this sync make use of filesystem notifications?
    if (us.mConfig.mChangeDetectionMethod == CDM_NOTIFICATIONS)
    {
        // Notifications may be queueing from this moment
        dirnotify.reset(syncs.fsaccess->newdirnotify(*localroot, mLocalPath, &syncs.waiter));
    }

    // set specified fsfp or get from fs if none
    const auto cfsfp = mUnifiedSync.mConfig.mFilesystemFingerprint;
    if (cfsfp)
    {
        fsfp = cfsfp;
    }
    else
    {
        fsfp = syncs.fsaccess->fsFingerprint(mLocalPath);
    }

    fsstableids = syncs.fsaccess->fsStableIDs(mLocalPath);
    LOG_info << "Filesystem IDs are stable: " << fsstableids;


    auto fas = syncs.fsaccess->newfileaccess(false);

    if (fas->fopen(mLocalPath, true, false))
    {
        // get the fsid of the synced folder
        localroot->fsid_lastSynced = fas->fsid;

        // load LocalNodes from cache (only for internal syncs)
        // We are using SQLite in the no-mutex mode, so only access a database from a single thread.
        if (shouldHaveDatabase())
        {
            string dbname = config.getSyncDbStateCacheName(fas->fsid, config.mRemoteNode, syncs.mClient.me);

            // Check if the database exists on disk.
            us.mConfig.mDatabaseExists = syncs.mClient.dbaccess->probe(*syncs.fsaccess, dbname);

            // Note, we opened dbaccess in thread-safe mode
            statecachetable.reset(syncs.mClient.dbaccess->open(syncs.rng, *syncs.fsaccess, dbname, DB_OPEN_FLAG_TRANSACTED));

            // Did the call above create the database?
            us.mConfig.mDatabaseExists |= !!statecachetable;

            // Don't bother trying to read the cache if we couldn't open the database.
            if (us.mConfig.mDatabaseExists)
            {
                readstatecache();
            }
        }
    }
    us.mConfig.mRunState = us.mConfig.mTemporarilyPaused ? SyncRunState::Pause : SyncRunState::Run;

    mCaseInsensitive = determineCaseInsenstivity(false);
    LOG_debug << "Sync case insensitivity for " << mLocalPath << " is " << mCaseInsensitive;
}

Sync::~Sync()
{
    assert(syncs.onSyncThread());

    // must be set to prevent remote mass deletion while rootlocal destructor runs
    mDestructorRunning = true;
    mUnifiedSync.mConfig.mRunState = mUnifiedSync.mConfig.mDatabaseExists ? SyncRunState::Suspend : SyncRunState::Disable;

    // unlock tmp lock
    tmpfa.reset();

<<<<<<< HEAD
    // Deleting localnodes after this will not remove them from the db.
    statecachetable.reset();

    // This will recursively delete all LocalNodes in the sync.
    // If they have transfers associated, the SyncUpload_inClient and SyncDownload_inClient will have their wasRequesterAbandoned flag set true
    localroot.reset();
=======
    // stop all active and pending downloads
    if (localroot->node)
    {
        TreeProcDelSyncGet tdsg;
        // Create a committer to ensure we update the transfer database in an efficient single commit,
        // if there are transactions in progress.
        TransferDbCommitter committer(client->tctable);
        client->proctree(localroot->node, &tdsg);
    }

    // Close the database so that deleting localnodes will not remove them
    statecachetable.reset();

    client->syncactivity = true;

    {
        // Create a committer and recursively delete all the associated LocalNodes, and their associated transfer and file objects.
        // If any have transactions in progress, the committer will ensure we update the transfer database in an efficient single commit.
        TransferDbCommitter committer(client->tctable);
        localroot.reset();
    }
}

void Sync::backupModified()
{
    changestate(SYNC_DISABLED, BACKUP_MODIFIED, false, true);
>>>>>>> 89707481
}

bool Sync::isBackup() const
{
    assert(syncs.onSyncThread());
    return getConfig().isBackup();
}

bool Sync::isBackupAndMirroring() const
{
    assert(syncs.onSyncThread());
    return isBackup() &&
           getConfig().getBackupState() == SYNC_BACKUP_MIRROR;
}

bool Sync::isBackupMonitoring() const
{
    // only called from tests
    assert(!syncs.onSyncThread());
    return getConfig().getBackupState() == SYNC_BACKUP_MONITOR;
}

void Sync::setBackupMonitoring()
{
    assert(syncs.onSyncThread());
    auto& config = getConfig();

    assert(config.getBackupState() == SYNC_BACKUP_MIRROR);

    LOG_verbose << "Sync "
                << toHandle(config.mBackupId)
                << " transitioning to monitoring mode.";

    config.setBackupState(SYNC_BACKUP_MONITOR);

    syncs.saveSyncConfig(config);
}

bool Sync::shouldHaveDatabase() const
{
    return syncs.mClient.dbaccess && !mUnifiedSync.mConfig.isExternal();
}

void Sync::setSyncPaused(bool pause)
{
    assert(syncs.onSyncThread());

    getConfig().mTemporarilyPaused = pause;
    syncs.mSyncFlags->isInitialPass = true;
}

bool Sync::isSyncPaused() {
    assert(syncs.onSyncThread());

    return getConfig().mTemporarilyPaused;
}

void Sync::addstatecachechildren(uint32_t parent_dbid, idlocalnode_map* tmap, LocalPath& localpath, LocalNode *p, int maxdepth)
{
    assert(syncs.onSyncThread());

    auto range = tmap->equal_range(parent_dbid);

    for (auto it = range.first; it != range.second; it++)
    {
        ScopedLengthRestore restoreLen(localpath);

        localpath.appendWithSeparator(it->second->localname, true);

        LocalNode* l = it->second;
        handle fsid = l->fsid_lastSynced;
        m_off_t size = l->syncedFingerprint.size;

        // clear localname to force newnode = true in setnameparent
        l->localname.clear();

        // if we already have the shortname from database, use that, otherwise (db is from old code) look it up
        std::unique_ptr<LocalPath> shortname;
        if (l->slocalname_in_db)
        {
            // null if there is no shortname, or the shortname matches the localname.
            shortname.reset(l->slocalname.release());
        }
        else
        {
            shortname = syncs.fsaccess->fsShortname(localpath);
        }

        l->init(l->type, p, localpath, nullptr);

        l->syncedFingerprint.size = size;
        l->setSyncedFsid(fsid, syncs.localnodeBySyncedFsid, l->localname, std::move(shortname));
        l->setSyncedNodeHandle(l->syncedCloudNodeHandle);
        l->oneTimeUseSyncedFingerprintInScan = true;

        if (!l->slocalname_in_db)
        {
            statecacheadd(l);
            if (insertq.size() > 50000)
            {
                DBTableTransactionCommitter committer(statecachetable);
                cachenodes();  // periodically output updated nodes with shortname updates, so people who restart megasync still make progress towards a fast startup
            }
        }

        if (maxdepth)
        {
            addstatecachechildren(l->dbid, tmap, localpath, l, maxdepth - 1);
        }
    }
}

void Sync::readstatecache()
{
    assert(syncs.onSyncThread());

    string cachedata;
    idlocalnode_map tmap;
    uint32_t cid;

    LOG_debug << syncname << "Sync " << toHandle(getConfig().mBackupId) << " about to load from db";

    statecachetable->rewind();
    unsigned numLocalNodes = 0;

    // bulk-load cached nodes into tmap
    assert(!memcmp(syncs.syncKey.key, syncs.mClient.key.key, sizeof(syncs.syncKey.key)));
    while (statecachetable->next(&cid, &cachedata, &syncs.syncKey))
    {
        uint32_t parentID = 0;

        if (auto l = LocalNode::unserialize(*this, cachedata, parentID))
        {
            l->dbid = cid;
            tmap.emplace(parentID, l.release());
            numLocalNodes += 1;
        }
    }

    // recursively build LocalNode tree
    LocalPath pathBuffer = localroot->localname; // don't let localname be appended during recurse
    addstatecachechildren(0, &tmap, pathBuffer, localroot.get(), 100);
    cachenodes();

    LOG_debug << syncname << "Sync " << toHandle(getConfig().mBackupId) << " loaded from db with " << numLocalNodes << " sync nodes";

    localroot->setScanAgain(false, true, true, 0);
}

SyncConfig& Sync::getConfig()
{
    return mUnifiedSync.mConfig;
}

const SyncConfig& Sync::getConfig() const
{
    return mUnifiedSync.mConfig;
}

// remove LocalNode from DB cache
void Sync::statecachedel(LocalNode* l)
{
    assert(syncs.onSyncThread());

    if (!statecachetable)
    {
        return;
    }

    if (l->dbid && statecachetable)
    {
        statecachetable->del(l->dbid);
    }
    l->dbid = 0;

    insertq.erase(l);
}

// insert LocalNode into DB cache
void Sync::statecacheadd(LocalNode* l)
{
    assert(syncs.onSyncThread());

    if (!statecachetable)
    {
        return;
    }

    if (l->type < 0)
    {
        SYNC_verbose << syncname << "Leaving type " << l->type << " out of DB, (scan blocked/symlink/reparsepoint/systemhidden etc): " << l->getLocalPath().toPath();
        return;
    }

    insertq.insert(l);
}

void Sync::cachenodes()
{
    assert(syncs.onSyncThread());

    // Purge the queues if we have no state cache.
    if (!statecachetable)
    {
        insertq.clear();
        return;
    }

    if (insertq.size())
    {
        LOG_debug << syncname << "Saving LocalNode database with " << insertq.size() << " additions";

        DBTableTransactionCommitter committer(statecachetable);

        // additions - we iterate until completion or until we get stuck
        bool added;

        do {
            added = false;

            for (set<LocalNode*>::iterator it = insertq.begin(); it != insertq.end(); )
            {
                assert((*it)->type >= 0);
                if ((*it)->parent->dbid || (*it)->parent == localroot.get())
                {
                    // add once we know the parent dbid so that the parent/child structure is correct in db
                    assert(!memcmp(syncs.syncKey.key, syncs.mClient.key.key, sizeof(syncs.syncKey.key)));
                    statecachetable->put(MegaClient::CACHEDLOCALNODE, *it, &syncs.syncKey);
                    insertq.erase(it++);
                    added = true;
                }
                else it++;
            }
        } while (added);

        if (insertq.size())
        {
            LOG_err << "LocalNode caching did not complete";
            assert(false);
        }
    }
}

void Sync::changestate(SyncError newSyncError, bool newEnableFlag, bool notifyApp, bool keepSyncDb)
{
    mUnifiedSync.changeState(newSyncError, newEnableFlag, notifyApp, keepSyncDb);
}

void UnifiedSync::changeState(SyncError newSyncError, bool newEnableFlag, bool notifyApp, bool keepSyncDb)
{
    assert(syncs.onSyncThread());

    // External backups should not auto-start
    newEnableFlag &= mConfig.isInternal();

    assert(!(newSyncError == DECONFIGURING_SYNC && keepSyncDb));

    if (!keepSyncDb)
    {
        if (mSync && mSync->statecachetable)
        {
            // make sure db is up to date before we close it.
            mSync->cachenodes();

            // remove the LocalNode database files on sync disablement (historic behaviour; sync re-enable with LocalNode state from non-matching SCSN is not supported (yet))
            mSync->statecachetable->remove();
            mSync->statecachetable.reset();
        }
        else
        {
            // delete the database file directly since we don't have an object for it
            auto fas = syncs.fsaccess->newfileaccess(false);
            if (fas->fopen(mConfig.mLocalPath, true, false))
            {
                string dbname = mConfig.getSyncDbStateCacheName(fas->fsid, mConfig.mRemoteNode, syncs.mClient.me);

                LocalPath dbPath;
                syncs.mClient.dbaccess->checkDbFileAndAdjustLegacy(*syncs.fsaccess, dbname, DB_OPEN_FLAG_TRANSACTED, dbPath);

                LOG_debug << "Deleting sync database at: " << dbPath;
                syncs.fsaccess->unlinklocal(dbPath);
            }
        }
        mConfig.mDatabaseExists = false;
    }

    if (newSyncError != NO_SYNC_ERROR && mSync && mSync->statecachetable)
    {
        // if we are keeping the db and unloading the sync,
        // prevent any more changes to it from this point
        mSync->cachenodes();
        mSync->statecachetable.reset();
    }

    mConfig.mError = newSyncError;
    mConfig.setEnabled(newEnableFlag);

    if (newSyncError)
    {
        mConfig.mRunState = mConfig.mDatabaseExists ? SyncRunState::Suspend : SyncRunState::Disable;
    }

    changedConfigState(!!syncs.mSyncConfigStore, notifyApp);
    mNextHeartbeat->updateSPHBStatus(*this);
}

// walk localpath and return corresponding LocalNode and its parent
// localpath must be relative to l or start with the root prefix if l == NULL
// localpath must be a full sync path, i.e. start with localroot->localname
// NULL: no match, optionally returns residual path
LocalNode* Sync::localnodebypath(LocalNode* l, const LocalPath& localpath, LocalNode** parent, LocalPath* outpath, bool fromOutsideThreadAlreadyLocked)
{
    assert(syncs.onSyncThread() || fromOutsideThreadAlreadyLocked);
    assert(!outpath || outpath->empty());

    size_t subpathIndex = 0;

    if (!l)
    {
        // verify matching localroot prefix - this should always succeed for
        // internal use
        if (!localroot->localname.isContainingPathOf(localpath, &subpathIndex))
        {
            if (parent)
            {
                *parent = NULL;
            }

            return NULL;
        }

        l = localroot.get();
    }

    if (localpath.empty())
    {
        if (outpath) outpath->clear();
        if (parent) *parent = l->parent;
        return l;
    }

    LocalPath component;

    while (localpath.nextPathComponent(subpathIndex, component))
    {
        if (parent)
        {
            *parent = l;
        }

        localnode_map::iterator it;
        if ((it = l->children.find(&component)) == l->children.end()
            && (it = l->schildren.find(&component)) == l->schildren.end())
        {
            // no full match: store residual path, return NULL with the
            // matching component LocalNode in parent
            if (outpath)
            {
                *outpath = std::move(component);
                auto remainder = localpath.subpathFrom(subpathIndex);
                if (!remainder.empty())
                {
                    outpath->appendWithSeparator(remainder, false);
                }
            }

            return NULL;
        }

        l = it->second;
    }

    // full match: no residual path, return corresponding LocalNode
    if (outpath)
    {
        outpath->clear();
    }
    return l;
}

bool Sync::determineCaseInsenstivity(bool secondTry)
{
    assert(mLocalPath == getConfig().mLocalPath);

    auto da = unique_ptr<DirAccess>(syncs.fsaccess->newdiraccess());
    auto lp = mLocalPath;
    if (da->dopen(&lp, NULL, false))
    {
        LocalPath leafName;
        nodetype_t dirEntryType;
        while (da->dnext(lp, leafName, false, &dirEntryType))
        {
            auto uc = Utils::toUpperUtf8(leafName.toPath());
            auto lc = Utils::toLowerUtf8(leafName.toPath());

            if (uc == lc) continue;

            auto lpuc = mLocalPath;
            auto lplc = mLocalPath;

            lpuc.appendWithSeparator(LocalPath::fromRelativePath(uc), true);
            lplc.appendWithSeparator(LocalPath::fromRelativePath(lc), true);

            LOG_debug << "Testing sync case sensitivity with " << lpuc << " vs " << lplc;

            auto fa1 = syncs.fsaccess->newfileaccess();
            auto fa2 = syncs.fsaccess->newfileaccess();

            bool opened1 = fa1->fopen(lpuc, true, false, nullptr, false, true);
            fa1->closef();
            bool opened2 = fa2->fopen(lplc, true, false, nullptr, false, true);
            fa2->closef();

            opened1 = opened1 && fa1->fsidvalid;
            opened2 = opened2 && fa2->fsidvalid;

            if (!opened1 && !opened2) continue;

            if (opened1 != opened2) return false;

            return fa1->fsidvalid && fa2->fsidvalid && fa1->fsid == fa1->fsid;
        }
    }

    if (secondTry)
    {
        // If we didn't figure it out, it may be a read-only empty folder, in which case it's irrelevant whether the fs is case insensitive
        LOG_debug << "We could not determine case sensitivity even after attempting to create a local sync .debris folder.  Using platform default";
#if defined(WIN32) || defined(__APPLE__)
        return true;
#else
        return false;
#endif
    }

    // we didn't find any files/folders that could be tested for case sensitivity.
    // so create the debris folder (if we can) and retry
    createDebrisTmpLockOnce();
    return determineCaseInsenstivity(true);
}



void Sync::createDebrisTmpLockOnce()
{
    assert(syncs.onSyncThread());

    if (!tmpfa)
    {
        tmpfa = syncs.fsaccess->newfileaccess();

        int i = 3;
        while (i--)
        {

            LocalPath localfilename = localdebris;
            if (syncs.fsaccess->mkdirlocal(localfilename, true, false))
            {
                LOG_verbose << syncname << "Created local sync debris folder";
            }

            LocalPath tmpname = LocalPath::fromRelativePath("tmp");
            localfilename.appendWithSeparator(tmpname, true);
            if (syncs.fsaccess->mkdirlocal(localfilename, false, false))
            {
                LOG_verbose << syncname << "Created local sync debris tmp folder";
            }

            tmpfaPath = localfilename;

            // lock it
            LocalPath lockname = LocalPath::fromRelativePath("lock");
            localfilename.appendWithSeparator(lockname, true);

            if (tmpfa->fopen(localfilename, false, true))
            {
                LOG_verbose << syncname << "Locked local sync debris tmp lock file";
                break;
            }
        }

        // if we failed to create the tmp dir three times in a row, fall
        // back to the sync's root
        if (i < 0)
        {
            tmpfa.reset();
            tmpfaPath = getConfig().mLocalPath;
        }

        threadSafeState->setSyncTmpFolder(tmpfaPath);
    }
}

bool SyncStallInfo::empty() const
{
    return cloud.empty() && local.empty();
}

bool SyncStallInfo::waitingCloud(const string& mapKeyPath, SyncStallEntry&& e)
{
    for (auto i = cloud.begin(); i != cloud.end(); )
    {
        // No need to add a new entry as we've already reported some parent.
        if (IsContainingCloudPathOf(i->first, mapKeyPath) && e.reason == i->second.reason)
            return false;

        // Remove entries that are below cloudPath1.
        if (IsContainingCloudPathOf(mapKeyPath, i->first) && e.reason == i->second.reason)
        {
            i = cloud.erase(i);
            continue;
        }

        // Check the next entry.
        ++i;
    }

    // Add a new entry.
    cloud.emplace(mapKeyPath, move(e));
    return true;
}

bool SyncStallInfo::waitingLocal(const LocalPath& mapKeyPath, SyncStallEntry&& e)
{
    for (auto i = local.begin(); i != local.end(); )
    {
        if (i->first.isContainingPathOf(mapKeyPath) && e.reason == i->second.reason)
            return false;

        if (mapKeyPath.isContainingPathOf(i->first) && e.reason == i->second.reason)
        {
            i = local.erase(i);
            continue;
        }

        ++i;
    }

    local.emplace(mapKeyPath, move(e));
    return true;
}

bool SyncStallInfo::hasImmediateStallReason() const
{
    for (auto& i : cloud)
    {
        if (i.second.alertUserImmediately)
        {
            return true;
        }
    }
    for (auto& i : local)
    {
        if (i.second.alertUserImmediately)
        {
            return true;
        }
    }
    return false;
}

struct ProgressingMonitor
{
    bool resolved = false;
    SyncFlags& sf;
    ProgressingMonitor(Syncs& syncs) : sf(*syncs.mSyncFlags) {}

    bool isContainingNodePath(const string& a, const string& b)
    {
        return a.size() <= b.size() &&
            !memcmp(a.c_str(), b.c_str(), a.size()) &&
            (a.size() == b.size() || b[a.size()] == '/');
    }

    void waitingCloud(const string& mapKeyPath, SyncStallEntry&& e)
    {
        // the caller has a path in the cloud that an operation is in progress for, or can't be dealt with yet.
        // update our list of subtree roots containing such paths
        resolved = true;

        sf.stall.waitingCloud(mapKeyPath, move(e));
    }

    void waitingLocal(const LocalPath& mapKeyPath, SyncStallEntry&& e)
    {
        // the caller has a local path that an operation is in progress for, or can't be dealt with yet.
        // update our list of subtree roots containing such paths
        resolved = true;

        sf.stall.waitingLocal(mapKeyPath, move(e));
    }

    void noResult()
    {
        // call this if we are still waiting but for something certain to complete
        // and for which we don't need to report a path
        resolved = true;
    }

    // For brevity in programming, if none of the above occurred,
    // the destructor records that we are progressing (ie, not stalled).
    ~ProgressingMonitor()
    {
        if (!resolved)
        {
            sf.noProgress = false;
            sf.noProgressCount = 0;
        }
    }
};


bool Sync::checkLocalPathForMovesRenames(syncRow& row, syncRow& parentRow, SyncPath& fullPath, bool& rowResult, bool belowRemovedCloudNode)
{
    // We have detected that this LocalNode might be a move/rename target (the moved-to location).
    // Ie, there is a new/different FSItem in this row.
    // This function detects whether this is in fact a move or not, and takes care of performing the corresponding cloud move
    // If we do determine it's a move, then we perform the corresponding move in the cloud.
    // Of course that's not instant, so we need to wait until the move completes (or fails)
    // In order to keep track of that, we put a shared_ptr to the move-tracking object into this LocalNode's rare fields.
    // The client thread actually performing the move will update flags in that object, or it might release its shared_ptr to the move object.
    // In the meantime this thread can continue recursing and iterate over the tree multiple times until the move is resolved.
    // We don't recurse below the moved-from or moved-to node in the meantime though as that would cause incorrect decisions to be made.
    // (well we do but in a very limited capacity, only checking if the cloud side has new nodes to detect crossed-over moves)
    // If the move/rename is successful, then on one of those iterations we will detect it as a synced row in
    // resolve_rowMatched.   That function will update our data structures, moving the sub-LocalNodes from the
    // moved-from LocalNode to the moved-to LocalNode.  Later the moved-from LocalNode will be removed as it has no FSNode or CloudNode.
    // So yes that means we do briefly have two LocalNodes for a the single moved file/folder while the move goes on.
    // That's convenient algorithmicaly for tracking the move, and also it's not safe to delete the old node early
    // as it might have come from a parent folder, which in data structures in the recursion stack are referring to.
    // If the move/rename fails, it's likely because the move is no longer appropriate, eg new parent folder
    // is missing.  In that case, we clean up the data structure and let the algorithm make a new choice.

    assert(syncs.onSyncThread());

    // no cloudNode at this row.  Check if this node is where a filesystem item moved to.

    if (row.fsNode->type == TYPE_DONOTSYNC)
    {
        return false;
    }

    if (row.fsNode->type == TYPE_SPECIAL)
    {
        auto message = "special file";
        auto problem = PathProblem::DetectedHardLink;

        if (row.fsNode->isSymlink)
        {
            message = "symlink";
            problem = PathProblem::DetectedSymlink;
        }

        ProgressingMonitor monitor(syncs);

        monitor.waitingLocal(fullPath.localPath, SyncStallEntry(SyncWaitReason::FileIssue, true, false,
            {},
            {},
            {fullPath.localPath, problem},
            {}));


        LOG_debug << syncname
                  << "Checked path is a "
                  << message
                  << ", blocked: "
                  << fullPath.localPath_utf8();

        return rowResult = false, true;
    }
    else if (row.syncNode && row.syncNode->type != row.fsNode->type)
    {
        LOG_debug << syncname << "checked path does not have the same type, blocked: " << fullPath.localPath_utf8();

        ProgressingMonitor monitor(syncs);
        monitor.waitingLocal(fullPath.localPath, SyncStallEntry(
            SyncWaitReason::FolderMatchedAgainstFile, true, false,
            {fullPath.cloudPath}, {},
            {fullPath.localPath}, {}));

        rowResult = false;
        return true;
    }
    else
    {
        // Convenience.
        using MovePending = LocalNode::RareFields::MovePending;

        // Valid only if:
        // - We were part of a move that was pending due to unstable files.
        // - Those files have now become stable.
        //
        // If this pointer is valid, it means that the source has stabilized
        // and that we don't need to check it again.
        shared_ptr<MovePending> pendingTo;

        if (auto* s = row.syncNode)
        {
            // Do w have any rare fields?
            if (s->hasRare())
            {
                // Move is pending?
                if (auto& movePendingTo = s->rare().movePendingTo)
                {
                    // Check if the source/target has stabilized.
                    if (checkIfFileIsChanging(*row.fsNode, movePendingTo->sourcePath))
                    {
                        ProgressingMonitor monitor(syncs);

                        // Let the engine know why we're not making any progress.
                        monitor.waitingLocal(movePendingTo->sourcePath, SyncStallEntry(
                            SyncWaitReason::FileIssue, false, false,
                            {}, {},
                            {movePendingTo->sourcePath, PathProblem::FileChangingFrequently}, {}));

                        // Source and/or target is still unstable.
                        return rowResult = false, true;
                    }

                    // Source and target have become stable.
                    pendingTo = std::move(movePendingTo);
                }

                // Move is (was) in progress?
                if (auto& moveToHere = s->rare().moveToHere)
                {
                    if (moveToHere->failed)
                    {
                        // Move's failed. Try again.
                        moveToHere.reset();
                    }
                    else
                    {
                        if (moveToHere->succeeded &&
                            s->rare().moveFromHere.get() == moveToHere.get())
                        {
                            // case insensitive rename is complete
                            s->rare().moveFromHere.reset();
                            s->rare().moveToHere.reset();
                            row.suppressRecursion = true;
                            rowResult = false;
                            // pass through to resolve_rowMatched on this pass, if appropriate
                            row.syncNode->setSyncAgain(false, true, false);
                            return false;
                        }

                        // Move's in progress.
                        //
                        // Revisit when the move is complete.
                        // In the mean time, don't recurse below this node.
                        row.suppressRecursion = true;
                        rowResult = false;

                        // When false, we can visit resolve_rowMatched(...).
                        return !moveToHere->succeeded;
                    }
                }

                // Unlink in progress?
                if (!s->rare().unlinkHere.expired())
                {
                    // Don't recurse into our children.
                    row.suppressRecursion = true;

                    // Row isn't synced.
                    rowResult = false;

                    // Move isn't complete.
                    return true;
                }
            }
        }

        // we already checked fsid differs before calling

        // This line can be useful to uncomment for debugging, but it does add a lot to the log.
        //SYNC_verbose << "Is this a local move destination, by fsid " << toHandle(row.fsNode->fsid) << " at " << logTriplet(row, fullPath);

        // was the file overwritten by moving an existing file over it?
        if (LocalNode* sourceSyncNode = syncs.findLocalNodeByFsid(row.fsNode->fsid, row.fsNode->type, row.fsNode->fingerprint, this, nullptr))   // todo: maybe null for sync* to detect moves between sync?
        {
            // We've found a node associated with the local file's FSID.
            //
            // Note however, that the lookup function above doesn't
            // guarantee that the node we've retrieved was previously synced
            // as this file, just that it has been associated with it.
            //
            // So, we perform a special check here to ensure that the node
            // that's matched was synced against a prior version of this
            // file.
            //
            // The reason why we're performing this strange lookup and check
            // is that the user may have moved a file that was in the
            // process of uploading up the directory hierarchy.
            //
            // When the engine discovers the potential move target, it'd try
            // to match it against a previously synced node.  Unfortunately,
            // this'd fail because the source would only be considered
            // synced if the upload had completed.
            //
            // The result of this is that the move-target would be
            // considered a new file and could be uploaded before we
            // properly processed the move-source which would cause a stall.
            //
            // With this check in place, we'll locate the move-target and
            // correctly recognize the move-source as being part of a
            // move-in-progress, even though the move-source was in the
            // process of being uploaded.
            if (sourceSyncNode->fsid_lastSynced != row.fsNode->fsid)
                return false;

            assert(parentRow.syncNode);
            ProgressingMonitor monitor(syncs);

            // Are we moving an ignore file?
            if (row.isIgnoreFile() || sourceSyncNode->isIgnoreFile())
            {
                // Then it's not subject to move processing.
                return false;
            }

            // Is the move target excluded?
            if (parentRow.exclusionState(*row.fsNode) != ES_INCLUDED)
            {
                // Then don't perform the move.
                return false;
            }

            auto markSiblingSourceRow = [&]() {
                if (!row.rowSiblings)
                    return false;

                if (sourceSyncNode->parent != parentRow.syncNode)
                    return false;

                for (auto& sibling : *row.rowSiblings)
                {
                    if (sibling.syncNode == sourceSyncNode)
                    {
                        sibling.itemProcessed = true;
                        sibling.syncNode->setSyncAgain(true, false, false);
                        return true;
                    }
                }

                return false;
            };

            if (!row.syncNode)
            {
                resolve_makeSyncNode_fromFS(row, parentRow, fullPath, false);
                assert(row.syncNode);
            }

            row.syncNode->namesSynchronized = sourceSyncNode->namesSynchronized;
            row.syncNode->setCheckMovesAgain(true, false, false);

            // Is the source's exclusion state well-defined?
            if (sourceSyncNode->exclusionState() == ES_UNKNOWN)
            {
                // Let the engine know why we can't perform the move.
                monitor.waitingLocal(sourceSyncNode->getLocalPath(), SyncStallEntry(
                    SyncWaitReason::FileIssue, false, false,
                    {}, {},
                    {sourceSyncNode->getLocalPath(), PathProblem::IgnoreRulesUnknown}, {}));

                // In some cases the move source may be below the target.
                //
                // This flag is necessary so that we continue to descend down
                // from the move target to the source such that we recompute
                // the source's exclusion state.
                //
                // TODO: Should we only set this flag if the source is below
                //       the target?
                row.recurseBelowRemovedFsNode = true;
                row.suppressRecursion = true;

                // Attempt the move later.
                return rowResult = false, true;
            }

            // Sanity.
            assert(sourceSyncNode->exclusionState() == ES_INCLUDED);

            // Check if the move source is still present and has the same
            // FSID as the target. If it does, we've encountered a hard link
            // and need to stall.
            //
            // If we don't stall, we'll trigger an infinite rename loop.
            {
                auto sourcePath = sourceSyncNode->getLocalPath();
                auto sourceFSID = syncs.fsaccess->fsidOf(sourcePath, false);
                auto targetFSID = row.fsNode->fsid;

                if (sourceFSID != UNDEF && sourceFSID == targetFSID)
                {
                    // Let the user know why we can't perform the move.
                    // Actually we shouldn't even think this is a move since
                    // it's just due to duplicate fsids.  Just report these
                    // two files as hard-links of the same file
                    monitor.waitingLocal(fullPath.localPath, SyncStallEntry(
                        SyncWaitReason::FileIssue, true, false,
                        {},
                        {},
                        {sourceSyncNode->getLocalPath(), PathProblem::DetectedHardLink},
                        {fullPath.localPath, PathProblem::DetectedHardLink}));

                    // Don't try and synchronize our associate.
                    markSiblingSourceRow();

                    // Don't descend below this node.
                    row.suppressRecursion = true;

                    // Attempt the move later.
                    return rowResult = false, true;
                }
            }

            // Check if the move source is part of an ongoing upload.
            if (auto upload = std::dynamic_pointer_cast<SyncUpload_inClient>(sourceSyncNode->transferSP))
            {
                // If the putnodes request has started, we need to wait.
                if (upload->putnodesStarted)
                {
                    LOG_debug << "Move-source has outstanding putnodes: "
                              << logTriplet(row, fullPath);

                    // Make sure we visit the source again.
                    sourceSyncNode->setSyncAgain(false, true, false);

                    // We can't move just yet.
                    return rowResult = false, true;
                }

                // Otherwise, we can safely cancel the upload.
                sourceSyncNode->resetTransfer(nullptr);
            }

<<<<<<< HEAD
            // Is there something in the way at the move destination?
            string nameOverwritten;
=======
                            TransferDbCommitter committer(client->tctable);
                            client->stopxfer(l, &committer); // TODO:  can we use one committer for all the files in the folder?  Or for the whole recursion?
                            l->bumpnagleds();
                            l->deleted = false;
>>>>>>> 89707481

            if (row.cloudNode)
            {
                SYNC_verbose << syncname
                             << "Move detected by fsid "
                             << toHandle(row.fsNode->fsid)
                             << " but something else with that name ("
                             << row.cloudNode->name
                             << ") is already here in the cloud. Type: "
                             << row.cloudNode->type
                             << " new path: "
                             << fullPath.localPath_utf8()
                             << " old localnode: "
                             << sourceSyncNode->getLocalPath()
                             << logTriplet(row, fullPath);

                // but, is it ok to overwrite that thing?  If that's what
                // happened locally to a synced file, and the cloud item was
                // also synced and is still there, then it's legit
                // overwriting a folder like that is not possible so far as
                // I know Note that the original algorithm would overwrite a
                // file or folder, moving the old one to cloud debris

                // Assume the overwrite is legitimate.
                PathProblem problem = PathProblem::NoProblem;

                // Does the overwrite appear legitimate?
                if (row.syncNode->syncedCloudNodeHandle != row.cloudNode->handle)
                    problem = PathProblem::DifferentFileOrFolderIsAlreadyPresent;

                // Has the engine completed all pending scans?
                if (problem == PathProblem::NoProblem
                    && !syncs.mSyncFlags->scanningWasComplete)
                    problem = PathProblem::WaitingForScanningToComplete;

                LocalNode* other = nullptr;

                // Is the file on disk visible elsewhere?
                if (problem == PathProblem::NoProblem
                    && !row.syncNode->fsidSyncedReused)
                    other = syncs.findLocalNodeByScannedFsid(row.syncNode->fsid_lastSynced,
                                                             row.syncNode->type,
                                                             &row.syncNode->syncedFingerprint,
                                                             this,
                                                             nullptr);

                // Then it's probably part of another move.
                if (other && other != row.syncNode && other != sourceSyncNode)
                    problem = PathProblem::WaitingForAnotherMoveToComplete;

                // Is the overwrite legitimate?
                if (problem != PathProblem::NoProblem)
                {
                    // Make sure we revisit the source, too.
                    sourceSyncNode->setSyncAgain(false, true, false);

                    // The move source might be below the target.
                    row.recurseBelowRemovedFsNode = true;

                    // And let the engine know why we can't proceed.
                    monitor.waitingLocal(fullPath.localPath, SyncStallEntry(
                        SyncWaitReason::MoveOrRenameCannotOccur, false, false,
                        {sourceSyncNode->getCloudPath(true)},
                        {fullPath.cloudPath},
                        {sourceSyncNode->getLocalPath()},
                        {fullPath.localPath, problem}));

                    // Move isn't complete and this row isn't synced.
                    return rowResult = false, true;
                }

                // Overwrite is legitimate.
                SYNC_verbose << syncname
                             << "Move is a legit overwrite of a synced file/folder, so we overwrite that in the cloud also."
                             << logTriplet(row, fullPath);

                // Capture the cloud node's name for anomaly detection.
                nameOverwritten = row.cloudNode->name;
            }

            // logic to detect files being updated in the local computer moving the original file
            // to another location as a temporary backup
            if (!pendingTo
                && sourceSyncNode->type == FILENODE
                && checkIfFileIsChanging(*row.fsNode, sourceSyncNode->getLocalPath()))
            {
                // Make sure we don't process the source until the move is completed.
                if (!markSiblingSourceRow())
                {
                    // Source isn't a sibling so we need to add a marker.
                    pendingTo = std::make_shared<MovePending>(sourceSyncNode->getLocalPath());

                    row.syncNode->rare().movePendingTo = pendingTo;
                    sourceSyncNode->rare().movePendingFrom = pendingTo;

                    // Make sure we revisit the source.
                    sourceSyncNode->setSyncAgain(true, false, false);
                }

                // if we revist here and the file is still the same after enough time, we'll move it
                monitor.waitingLocal(sourceSyncNode->getLocalPath(), SyncStallEntry(
                    SyncWaitReason::FileIssue, false, false,
                    {sourceSyncNode->getCloudPath(true)},
                    {fullPath.cloudPath},
                    {sourceSyncNode->getLocalPath(), PathProblem::FileChangingFrequently},
                    {fullPath.localPath}));

                return rowResult = false, true;
            }

            row.suppressRecursion = true;   // wait until we have moved the other LocalNodes below this one

            // we don't want the source LocalNode to be visited until the move completes
            // because it might see a new file with the same name, and start an
            // upload attached to that LocalNode (which would create a wrong version chain in the account)
            // TODO: consider alternative of preventing version on upload completion - probably resulting in much more complicated name matching though
            markSiblingSourceRow();

            // Check if the move source is part of an ongoing download.
            auto sourceRequirement = Syncs::EXACT_VERSION;

            if (std::dynamic_pointer_cast<SyncDownload_inClient>(sourceSyncNode->transferSP))
            {
                // Since we were part of an ongoing downlaod, we can infer
                // that the local move-source must have been considered
                // synced. If it wasn't, we wouldn't have detected this move
                // or a stall would've been generated during CSF processing.
                //
                // So, it should be safe for us to move the latest version
                // of the node in the cloud.
                //
                // Ideally, we'll be able to continue download processing as
                // soon as the move has been confirmed during CSF
                // processing, provided the local move-target matches the
                // previously synced local move-source.
                LOG_debug << "Move-source is part of an ongoing download: "
                          << logTriplet(row, fullPath);

                sourceRequirement = Syncs::LATEST_VERSION;
            }

            // Although we have detected a move locally, there's no guarantee the cloud side
            // is complete, the corresponding parent folders in the cloud may not match yet.
            // ie, either of sourceCloudNode or targetCloudNode could be null here.
            // So, we have a heirarchy of statuses:
            //    If any scan flags anywhere are set then we can't be sure a missing fs node isn't a move
            //    After all scanning is done, we need one clean tree traversal with no moves detected
            //    before we can be sure we can remove nodes or upload/download.
            CloudNode sourceCloudNode, targetCloudNode;
            string sourceCloudNodePath, targetCloudNodePath;
            // Note that we get the EXACT_VERSION, not the latest version of that file.  A new file may have been added locally at that location
            // in the meantime, causing a version chain for that node.  But, we need the exact node (and especially so the Filefingerprint matches once the row lines up)
            bool foundSourceCloudNode = syncs.lookupCloudNode(sourceSyncNode->syncedCloudNodeHandle, sourceCloudNode, &sourceCloudNodePath, nullptr, nullptr, nullptr, nullptr, sourceRequirement);
            bool foundTargetCloudNode = syncs.lookupCloudNode(parentRow.syncNode->syncedCloudNodeHandle, targetCloudNode, &targetCloudNodePath, nullptr, nullptr, nullptr, nullptr, Syncs::FOLDER_ONLY);

            if (foundSourceCloudNode && foundTargetCloudNode)
            {
                LOG_debug << syncname << "Move detected by fsid " << toHandle(row.fsNode->fsid) << ". Type: " << sourceSyncNode->type
                    << " new path: " << fullPath.localPath_utf8()
                    << " old localnode: " << sourceSyncNode->getLocalPath()
                    << logTriplet(row, fullPath);

                if (belowRemovedCloudNode)
                {
                    LOG_debug << syncname << "Move destination detected for fsid " << toHandle(row.fsNode->fsid) << " but we are belowRemovedCloudNode, must wait for resolution at: " << fullPath.cloudPath << logTriplet(row, fullPath);

                    monitor.waitingLocal(fullPath.localPath, SyncStallEntry(
                        SyncWaitReason::MoveOrRenameCannotOccur, false, false,
                        {sourceSyncNode->getCloudPath(true)},
                        {fullPath.cloudPath},
                        {sourceSyncNode->getLocalPath()},
                        {fullPath.localPath, PathProblem::ParentFolderDoesNotExist}));

                    row.syncNode->setSyncAgain(true, false, false);
                }
                else
                {
                    // movePtr stays alive until the move completes
                    // if it's all successful, we will detect the completed move in resolve_rowMatches
                    // and the details from this shared_ptr will help move sub-LocalNodes.
                    // In the meantime, the shared_ptr reminds us not to start another move
                    auto movePtr = std::make_shared<LocalNode::RareFields::MoveInProgress>();


                    Syncs::QueuedClientFunc simultaneousMoveReplacedNodeToDebris = nullptr;

                    if (row.cloudNode && row.cloudNode->handle != sourceCloudNode.handle)
                    {
                        LOG_debug << syncname << "Moving node to debris for replacement: " << fullPath.cloudPath << logTriplet(row, fullPath);

                        auto deletePtr = std::make_shared<LocalNode::RareFields::DeleteToDebrisInProgress>();
                        sourceSyncNode->rare().removeNodeHere = deletePtr;

                        bool inshareFlag = inshare;
                        auto deleteHandle = row.cloudNode->handle;
                        simultaneousMoveReplacedNodeToDebris = [deleteHandle, inshareFlag, deletePtr](MegaClient& mc, DBTableTransactionCommitter& committer)
                            {
                                if (auto n = mc.nodeByHandle(deleteHandle))
                                {
                                    mc.movetosyncdebris(n, inshareFlag, nullptr);
                                }

                                // deletePtr lives until this moment
                            };

                        syncs.queueClient(move(simultaneousMoveReplacedNodeToDebris));

                        // For the normal move case, we would have made this (empty) row.syncNode specifically for the move
                        // But for this case we are reusing this existing LocalNode and it may be a folder with children
                        // Those children should be removed, should this whole operation succeed.  Make a list
                        // and remove them if the cloud actions succeed.
                        for (auto& c : row.syncNode->children)
                        {
                            movePtr->priorChildrenToRemove[c.second->localname] = c.second;
                        }
                    }


                    // record details so we can look up the source LocalNode again after the move completes:
                    movePtr->sourceFsid = row.fsNode->fsid;
                    movePtr->sourceType = row.fsNode->type;
                    movePtr->sourceFingerprint = row.fsNode->fingerprint;
                    movePtr->sourcePtr = sourceSyncNode;

                    string newName = row.fsNode->localname.toName(*syncs.fsaccess);
                    if (newName == sourceCloudNode.name ||
                        sourceSyncNode->localname == row.fsNode->localname)
                    {
                        // if it wasn't renamed locally, or matches the target anyway
                        // then don't change the name
                        newName.clear();
                    }

                    // If renaming (or move-renaming), check for filename anomalies.
                    // Only report if we really do succeed with the rename
                    std::function<void(MegaClient&)> anomalyReport = nullptr;
                    if (!newName.empty() && newName != nameOverwritten)
                    {
                        auto anomalyType = isFilenameAnomaly(fullPath.localPath.leafName(), newName, sourceCloudNode.type);
                        if (anomalyType != FILENAME_ANOMALY_NONE)
                        {
                            auto local  = fullPath.localPath;
                            auto remote =  targetCloudNodePath + "/" + newName;

                            anomalyReport = [=](MegaClient& mc){
                                assert(!mc.syncs.onSyncThread());
                                mc.filenameAnomalyDetected(anomalyType, local, remote);
                            };
                        }
                    }

                    std::function<void(MegaClient&)> signalMoveBegin;
#ifndef NDEBUG
                    {
                        // For purposes of capture.
                        auto sourcePath = sourceSyncNode->getLocalPath();
                        auto targetPath = row.syncNode->getLocalPath();

                        signalMoveBegin = [sourcePath, targetPath](MegaClient& client) {
                            client.app->move_begin(sourcePath, targetPath);
                        };
                    }
#endif // ! NDEBUG

                    if (sourceCloudNode.parentHandle == targetCloudNode.handle && !newName.empty())
                    {
                        // send the command to change the node name
                        LOG_debug << syncname
                                  << "Renaming node: " << sourceCloudNodePath
                                  << " to " << newName  << logTriplet(row, fullPath);

                        auto renameHandle = sourceCloudNode.handle;
                        syncs.queueClient([renameHandle, newName, movePtr, anomalyReport, simultaneousMoveReplacedNodeToDebris, signalMoveBegin](MegaClient& mc, DBTableTransactionCommitter& committer)
                            {
                                if (auto n = mc.nodeByHandle(renameHandle))
                                {

                                    // first move the old thing at the target path to debris.
                                    // this should occur in the same batch so it looks simultaneous
                                    if (simultaneousMoveReplacedNodeToDebris)
                                    {
                                        simultaneousMoveReplacedNodeToDebris(mc, committer);
                                    }

                                    if (signalMoveBegin)
                                        signalMoveBegin(mc);

                                    mc.setattr(n, attr_map('n', newName), [&mc, movePtr, newName, anomalyReport](NodeHandle, Error err){

                                        movePtr->succeeded = !error(err);
                                        movePtr->failed = !!error(err);

                                        LOG_debug << mc.clientname << "SYNC Rename completed: " << newName << " err:" << err;

                                        if (!err && anomalyReport) anomalyReport(mc);
                                    });
                                }
                            });

                        row.syncNode->rare().moveToHere = movePtr;
                        sourceSyncNode->rare().moveFromHere = movePtr;

                        LOG_debug << syncname << "Sync - local rename/move " << sourceSyncNode->getLocalPath().toPath() << " -> " << fullPath.localPath.toPath();

                        rowResult = false;
                        return true;
                    }
                    else
                    {
                        // send the command to move the node
                        LOG_debug << syncname << "Moving node: " << sourceCloudNodePath
                                  << " into " << targetCloudNodePath
                                  << (newName.empty() ? "" : (" as " + newName).c_str()) << logTriplet(row, fullPath);

                        syncs.queueClient([sourceCloudNode, targetCloudNode, newName, movePtr, anomalyReport, simultaneousMoveReplacedNodeToDebris, signalMoveBegin](MegaClient& mc, DBTableTransactionCommitter& committer)
                        {
                            if (signalMoveBegin)
                                signalMoveBegin(mc);

                            auto fromNode = mc.nodeByHandle(sourceCloudNode.handle, true);  // yes, it must be the exact version (should there be a version chain)
                            auto toNode = mc.nodeByHandle(targetCloudNode.handle);   // folders don't have version chains

                            if (fromNode && toNode)
                            {

                                // first move the old thing at the target path to debris.
                                // this should occur in the same batch so it looks simultaneous
                                if (simultaneousMoveReplacedNodeToDebris)
                                {
                                    simultaneousMoveReplacedNodeToDebris(mc, committer);
                                }

                                auto err = mc.rename(fromNode, toNode,
                                            SYNCDEL_NONE,
                                            sourceCloudNode.parentHandle,
                                            newName.empty() ? nullptr : newName.c_str(),
                                            [&mc, movePtr, anomalyReport](NodeHandle, Error err){

                                                movePtr->succeeded = !error(err);
                                                movePtr->failed = !!error(err);

                                                LOG_debug << mc.clientname << "SYNC Move completed. err:" << err;

                                                if (!err && anomalyReport) anomalyReport(mc);
                                            });

                                if (err)
                                {
                                    // todo: or should we mark this one as blocked and otherwise continue.

                                    // err could be EACCESS or ECIRCULAR for example
                                    LOG_warn << mc.clientname << "SYNC Rename not permitted due to err " << err << ": " << fromNode->displaypath()
                                        << " to " << toNode->displaypath()
                                        << (newName.empty() ? "" : (" as " + newName).c_str());

                                    // todo: figure out if the problem could be overcome by copying and later deleting the source
                                    // but for now, mark the sync as disabled
                                    // todo: work out the right sync error code

                                    // todo: find another place to detect this condition?   Or, is this something that might happen anyway due to async changes and race conditions, we should be able to reevaluate.
                                    //changestate(COULD_NOT_MOVE_CLOUD_NODES, false, true);
                                }
                            }

                            // movePtr.reset();  // kept alive until completion - then the sync code knows it's finished
                        });

                        // command sent, now we wait for the actinpacket updates, later we will recognise
                        // the row as synced from fsNode, cloudNode and update the syncNode from those

                        LOG_debug << syncname << "Sync - local rename/move " << sourceSyncNode->getLocalPath().toPath() << " -> " << fullPath.localPath.toPath();

                        row.syncNode->rare().moveToHere = movePtr;
                        sourceSyncNode->rare().moveFromHere = movePtr;

                        LOG_verbose << syncname << "Set moveToHere ptr: " << (void*)movePtr.get() << " at " << logTriplet(row, fullPath);

                        row.suppressRecursion = true;

                        row.syncNode->setSyncAgain(true, true, false); // keep visiting this node

                        rowResult = false;
                        return true;
                    }
                }
            }
            else
            {
                if (!foundSourceCloudNode)
                {
                    // eg. upload in progress for this node, and locally renamed in the meantime.
                    // we can still update the LocalNode, and the uploaded node will be renamed later.

                    if (!foundSourceCloudNode) SYNC_verbose << syncname << "Adjusting LN for local move/rename before cloud node exists." << logTriplet(row, fullPath);

                    // remove fsid (and handle) from source node, so we don't detect
                    // that as a move source anymore
                    sourceSyncNode->moveContentTo(row.syncNode, fullPath.localPath, true);

<<<<<<< HEAD
                    assert(sourceSyncNode->fsid_lastSynced == row.fsNode->fsid);
                    sourceSyncNode->setSyncedFsid(UNDEF, syncs.localnodeBySyncedFsid, sourceSyncNode->localname, nullptr); // no longer associted with an fs item
                    sourceSyncNode->sync->statecacheadd(sourceSyncNode);
=======
                    if (newnode)
                    {
                        LOG_debug << "Sync - local file addition detected: " << path;
                    }
                    else if (changed)
                    {
                        LOG_debug << "Sync - local file change detected: " << path;
                        TransferDbCommitter committer(client->tctable); // TODO:  can we use one committer for all the files in the folder?  Or for the whole recursion?
                        client->stopxfer(l, &committer);
                    }
>>>>>>> 89707481

                    // do not consider this one synced though, or we won't recognize it as a move target when the uploaded node appears
                    //row.syncNode->setSyncedFsid(row.fsNode->fsid, syncs.localnodeBySyncedFsid, row.syncNode->localname, nullptr); // in case of further local moves before upload completes
                    //statecacheadd(row.syncNode);

                    // we know we have orphaned the sourceSyncNode so it can be removed at the first opportunity, no need to wait
                    sourceSyncNode->confirmDeleteCount = 2;
                    sourceSyncNode->certainlyOrphaned = 1;
                }
                else
                {
                    // eg. cloud parent folder not synced yet (maybe Localnode is created, but not handle matched yet)
                    if (!foundTargetCloudNode) SYNC_verbose << syncname << "Target parent cloud node doesn't exist yet" << logTriplet(row, fullPath);

                    monitor.waitingLocal(fullPath.localPath, SyncStallEntry(
                        SyncWaitReason::MoveOrRenameCannotOccur, false, false,
                        {sourceSyncNode->getCloudPath(true)},
                        {fullPath.cloudPath},
                        {sourceSyncNode->getLocalPath()},
                        {fullPath.localPath, PathProblem::ParentFolderDoesNotExist}));

                    row.suppressRecursion = true;
                    rowResult = false;
                    return true;
                }
            }
        }
    }

    return false;
 }


 #ifndef NDEBUG
 bool debug_confirm_getfsid(const LocalPath& p, FileSystemAccess& fsa, handle expectedFsid)
 {
    auto fa = fsa.newfileaccess();
    LocalPath lp = p;
    if (fa->fopen(lp, true, false, nullptr, false))
    {
        return fa->fsid == expectedFsid;
    }
    else
    {
<<<<<<< HEAD
        LOG_warn << "could not get fsid to confirm";
        return true;
    }
 }
 #endif
=======
        LOG_warn << "Error opening file";
        if (fa->retry)
        {
            // fopen() signals that the failure is potentially transient - do
            // nothing and request a recheck
            LOG_warn << "File blocked. Adding notification to the retry queue: " << path;
            dirnotify->notify(DirNotify::RETRY, ll, LocalPath(*input_localpath), false, false);
            client->syncfslockretry = true;
            client->syncfslockretrybt.backoff(SCANNING_DELAY_DS);
            client->blockedfile = *localpathNew;
        }
        else if (l)
        {
            // immediately stop outgoing transfer, if any
            if (l->transfer)
            {
                TransferDbCommitter committer(client->tctable); // TODO:  can we use one committer for all the files in the folder?  Or for the whole recursion?
                client->stopxfer(l, &committer);
            }
>>>>>>> 89707481

bool Sync::checkCloudPathForMovesRenames(syncRow& row, syncRow& parentRow, SyncPath& fullPath, bool& rowResult, bool belowRemovedFsNode)
{
    // We have detected that this LocalNode might be a move/rename target (the moved-to location).
    // Ie, there is a new/different CloudNode in this row.
    // This function detects whether this is in fact a move or not, and takes care of performing the corresponding local move/rename
    // If we do determine it's a move/rename, then we perform the corresponding action in the local FS.
    // We perform the local action synchronously so we don't need to track it with shared_ptrs etc.
    // Should it fail for some reason though, we report that in the stall tracking system and continue.
    // In the meantime this thread can continue recursing and iterate over the tree multiple times until the move is resolved.
    // We don't recurse below the moved-from or moved-to node in the meantime though as that would cause incorrect decisions to be made.
    // (well we do but in a very limited capacity, only checking if the local side has new nodes to detect crossed-over moves)
    // If the move/rename is successful, then on the next tree iteration we will detect it as a synced row in
    // resolve_rowMatched.   That function will update our data structures, moving the sub-LocalNodes from the
    // moved-from LocalNode to the moved-to LocalNode.  Later the moved-from LocalNode will be removed as it has no FSNode or CloudNode.
    // So yes that means we do briefly have two LocalNodes for a the single moved file/folder while the move goes on.
    // That's convenient algorithmicaly for tracking the move, and also it's not safe to delete the old node early
    // as it might have come from a parent folder, which in data structures in the recursion stack are referring to.
    // If the move/rename fails, it's likely because the move is no longer appropriate, eg new parent folder
    // is missing.  In that case, we clean up the data structure and let the algorithm make a new choice.

    assert(syncs.onSyncThread());

    // if this cloud move was a sync decision, don't look to make it locally too
    if (row.syncNode && row.syncNode->hasRare() && row.syncNode->rare().moveToHere &&
        !(mCaseInsensitive && row.hasCaseInsensitiveCloudNameChange()))
    {
        SYNC_verbose << "Node was our own cloud move so skip possible matching local move. " << logTriplet(row, fullPath);
        rowResult = false;
        return false;  // we need to progress to resolve_rowMatched at this node
    }

    SYNC_verbose << syncname << "checking localnodes for synced handle " << row.cloudNode->handle;

    ProgressingMonitor monitor(syncs);

    if (row.syncNode && row.syncNode->type != row.cloudNode->type)
    {
        LOG_debug << syncname << "checked node does not have the same type, blocked: " << fullPath.cloudPath;

        monitor.waitingCloud(fullPath.cloudPath, SyncStallEntry(
            SyncWaitReason::FolderMatchedAgainstFile, true, true,
            {fullPath.cloudPath},
            {},
            {fullPath.localPath},
            {}));

        row.suppressRecursion = true;
        rowResult = false;
        return true;
    }

    unique_ptr<LocalNode> childrenToDeleteOnFunctionExit;

    if (LocalNode* sourceSyncNode = syncs.findLocalNodeByNodeHandle(row.cloudNode->handle))
    {
        LocalPath sourcePath = sourceSyncNode->getLocalPath();

        if (sourceSyncNode == row.syncNode)
        {
            if (mCaseInsensitive && row.hasCaseInsensitiveCloudNameChange())
            {
                LOG_debug << "Move is the same node but is also a case insensitive name change: " << sourcePath;
            }
            else
            {
                return false;
            }
        }
        else if (sourcePath == fullPath.localPath)
        {
            // This case was seen in a log, possibly due to duplicate LocalNodes.
            // We don't want to move the target out of the way to the .debris, then find it's not present for move/rename
            LOG_debug << "Move would be to self: " << sourcePath;
            return false;
        }

        // Are we moving an ignore file?
        if (row.isIgnoreFile() || sourceSyncNode->isIgnoreFile())
        {
            // Then it's not subject to the usual move procesing.
            return false;
        }

        // Is the move target excluded?
        if (parentRow.exclusionState(*row.cloudNode) != ES_INCLUDED)
        {
            // Then don't perform the move.
            return false;
        }

        // It's a move or rename
        if (isBackup())
        {
            // Backups must not change the local
            changestate(BACKUP_MODIFIED, false, true, false);
            rowResult = false;
            return true;
        }

        assert(parentRow.syncNode);
        if (parentRow.syncNode) parentRow.syncNode->setCheckMovesAgain(false, true, false);
        if (row.syncNode) row.syncNode->setCheckMovesAgain(true, false, false);

        // Is the source's exclusion state well defined?
        if (sourceSyncNode->exclusionState() == ES_UNKNOWN)
        {
            // Let the engine know why we couldn't process this move.
            monitor.waitingLocal(sourceSyncNode->getLocalPath(), SyncStallEntry(
                SyncWaitReason::FileIssue, false, true,
                {sourceSyncNode->getCloudPath(false), PathProblem::IgnoreRulesUnknown},
                {},
                {sourceSyncNode->getLocalPath(), PathProblem::IgnoreRulesUnknown},
                {}));

            row.recurseBelowRemovedCloudNode = true;
            row.suppressRecursion = true;

            // Complete the move later.
            return rowResult = false, true;
        }

        // Convenience.
        auto markSiblingSourceRow = [&]() {
            if (!row.rowSiblings)
                return;

            if (sourceSyncNode->parent != parentRow.syncNode)
                return;

            for (auto& sibling : *row.rowSiblings)
            {
                if (sibling.syncNode == sourceSyncNode)
                {
                    sibling.itemProcessed = true;
                    return;
                }
            }
        };

        // True if the move-target exists and we're free to "overwrite" it.
        auto overwrite = false;

        bool caseInsensitiveRename = mCaseInsensitive && row.syncNode &&
            row.syncNode->syncedCloudNodeHandle == row.cloudNode->handle &&
            row.hasCaseInsensitiveCloudNameChange();

        // is there already something else at the target location though?
        // and skipping the case of a case insensitive rename
        if (row.fsNode && !caseInsensitiveRename)
        {
            // todo: should we check if the node that is already here is in fact a match?  in which case we should allow progressing to resolve_rowMatched
            SYNC_verbose << syncname
                         << "Move detected by nodehandle, but something else with that name is already here locally. Type: "
                         << row.fsNode->type
                         << " moved node: "
                         << fullPath.cloudPath
                         << " old parent correspondence: "
                         << (sourceSyncNode->parent ? sourceSyncNode->parent->getLocalPath().toPath() : "<null>")
                         << logTriplet(row, fullPath);

            // Assume we've encountered an illegitimate overwrite.
            PathProblem problem = PathProblem::DifferentFileOrFolderIsAlreadyPresent;

            // Does the file on disk match what this node was previously synced against?
            if (row.syncNode
                && (row.syncNode->type == row.fsNode->type
                    && row.syncNode->fsid_lastSynced == row.fsNode->fsid))
                problem = PathProblem::NoProblem;

            // Does the node exist elsewhere in the tree?
            while (problem == PathProblem::NoProblem)
            {
                CloudNode node;
                auto active = false;
                auto excluded = false;
                auto trash = false;
                auto found = syncs.lookupCloudNode(row.syncNode->syncedCloudNodeHandle,
                                                   node,
                                                   nullptr,
                                                   &trash,
                                                   &active,
                                                   &excluded,
                                                   nullptr,
                                                   Syncs::EXACT_VERSION);

                if (!found || !active || excluded || trash)
                    break;

                if (node.parentHandle != row.cloudNode->parentHandle
                    || node.name != row.cloudNode->name)
                    problem = PathProblem::WaitingForAnotherMoveToComplete;

                break;
            }

            if (problem != PathProblem::NoProblem)
            {
                parentRow.syncNode->setCheckMovesAgain(false, true, false);

                monitor.waitingCloud(fullPath.cloudPath, SyncStallEntry(
                    SyncWaitReason::MoveOrRenameCannotOccur, false, true,
                    {sourceSyncNode->getCloudPath(true)},
                    {fullPath.cloudPath, problem},
                    {sourceSyncNode->getLocalPath()},
                    {fullPath.localPath}));

                return rowResult = false, true;
            }

            SYNC_verbose << syncname
                         << "Move is a legit overwrite of a synced file, so we overwrite that locally too."
                         << logTriplet(row, fullPath);

            overwrite = true;
        }

        if (!sourceSyncNode->moveApplyingToLocal && !belowRemovedFsNode && parentRow.cloudNode)
        {
            LOG_debug << syncname << "Move detected by nodehandle. Type: " << sourceSyncNode->type
                << " moved node: " << fullPath.cloudPath
                << " old parent correspondence: " << (sourceSyncNode->parent ? sourceSyncNode->parent->getLocalPath().toPath() : "<null>")
                << logTriplet(row, fullPath);

            LOG_debug << "Sync - remote move " << fullPath.cloudPath <<
                " from corresponding " << (sourceSyncNode->parent ? sourceSyncNode->parent->getLocalPath().toPath() : "<null>") <<
                " to " << parentRow.cloudNode->name;

            sourceSyncNode->moveApplyingToLocal = true;
        }

        assert(!isBackup());

        // Check for filename anomalies.
        {
            auto type = isFilenameAnomaly(fullPath.localPath, row.cloudNode->name);

            if (type != FILENAME_ANOMALY_NONE)
            {
                auto remotePath = fullPath.cloudPath;
                auto localPath = fullPath.localPath;
                syncs.queueClient([type, localPath, remotePath](MegaClient& mc, DBTableTransactionCommitter& committer)
                    {
                        mc.filenameAnomalyDetected(type, localPath, remotePath);
                    });
            }
        }

        // we don't want the source LocalNode to be visited until after the move completes, and we revisit with rescanned folder data
        // because it might see a new file with the same name, and start a download, keeping the row instead of removing it
        markSiblingSourceRow();

        if (belowRemovedFsNode)
        {
            LOG_debug << syncname << "Move destination detected for node " << row.cloudNode->handle << " but we are belowRemovedFsNode, must wait for resolution at: " << logTriplet(row, fullPath);;

            monitor.waitingCloud(fullPath.cloudPath, SyncStallEntry(
                SyncWaitReason::MoveOrRenameCannotOccur, false, true,
                {sourceSyncNode->getCloudPath(true)},
                {fullPath.cloudPath},
                {sourceSyncNode->getLocalPath()},
                {fullPath.localPath, PathProblem::ParentFolderDoesNotExist}));

            if (parentRow.syncNode) parentRow.syncNode->setSyncAgain(false, true, false);
            rowResult = false;
            return true;
        }

        // check filesystem is not changing fsids as a result of rename
        //
        // Only meaningful on filesystems with stable FSIDs.
        //
        // We've observed strange behavior when running on FAT filesystems under Windows.
        // There, moving a directory (or file) to another parent will cause that directory
        // (or file) to gain a new FSID.
        assert(!fsstableids || debug_confirm_getfsid(sourcePath, *syncs.fsaccess, sourceSyncNode->fsid_lastSynced));

        if (overwrite)
        {
            auto path = fullPath.localPath.toPath();

            SYNC_verbose << "Move-target exists and must be moved to local debris: " << path;

            if (!movetolocaldebris(fullPath.localPath))
            {
                // Couldn't move the target to local debris.
                LOG_err << "Couldn't move move-target to local debris: " << path;

                // Sanity: Must exist for overwrite to be true.
                assert(row.syncNode);

                monitor.waitingCloud(fullPath.cloudPath, SyncStallEntry(
                    SyncWaitReason::CannotPerformDeletion, false, true,
                    {},
                    {},
                    {fullPath.localPath, PathProblem::MoveToDebrisFolderFailed},
                    {}));

                // Don't recurse as the subtree's fubar.
                row.suppressRecursion = true;

                // Move hasn't completed.
                sourceSyncNode->moveAppliedToLocal = false;

                // Row hasn't been synced.
                rowResult = false;

                return true;
            }

            LOG_debug << syncname << "Move-target moved to local debris: " << path;

            // Rescan the parent if we're operating in periodic scan mode.
            if (!dirnotify)
                parentRow.syncNode->setScanAgain(false, true, false, 0);

            // Therefore there is nothing in the local subfolder anymore
            // And we should delete the localnodes corresponding to the items we moved to debris.
            // BUT what if the move is coming from inside that folder ?!!
            // Therefore move them to an unattached locallnode which will delete them on function exit

            //row.syncNode->deleteChildren();
            childrenToDeleteOnFunctionExit.reset(new LocalNode(this));
            while (!row.syncNode->children.empty())
            {
                auto* child = row.syncNode->children.begin()->second;
                child->setnameparent(childrenToDeleteOnFunctionExit.get(), child->localname, child->cloneShortname());
            }
        }

        if (caseInsensitiveRename)
        {
            auto oldPath = fullPath.localPath;
            fullPath.localPath = parentRow.syncNode->getLocalPath();
            fullPath.localPath.appendWithSeparator(LocalPath::fromRelativeName(row.cloudNode->name, *syncs.fsaccess, mFilesystemType), true);
            LOG_debug << "Executing case-only local rename: " << oldPath << " to " << fullPath.localPath << " (also this path should match: " << sourcePath << ")";
        }

        if (syncs.fsaccess->renamelocal(sourcePath, fullPath.localPath))
        {
            // todo: move anything at this path to sync debris first?  Old algo didn't though
            // todo: additional consideration: what if there is something here, and it should be moved/renamed to elsewhere in the sync (not the debris) first?
            // todo: additional consideration: what if things to be renamed/moved form a cycle?

            // check filesystem is not changing fsids as a result of rename
            //
            // Only meaningful on filesystems with stable FSIDs.
            //
            // We've observed strange behavior when running on FAT filesystems under Windows.
            // There, moving a directory (or file) to another parent will cause that directory
            // (or file) to gain a new FSID.
            assert(overwrite || !fsstableids || debug_confirm_getfsid(fullPath.localPath, *syncs.fsaccess, sourceSyncNode->fsid_lastSynced));

            LOG_debug << syncname << "Sync - local rename/move " << sourceSyncNode->getLocalPath().toPath() << " -> " << fullPath.localPath.toPath();

            if (caseInsensitiveRename)
            {
                row.syncNode->setScanAgain(false, true, false, 0);
            }
            else
            {
                if (!row.syncNode)
                {
                    resolve_makeSyncNode_fromCloud(row, parentRow, fullPath, false);
                    assert(row.syncNode);
                }

                row.syncNode->namesSynchronized = sourceSyncNode->namesSynchronized;

                // remove fsid (and handle) from source node, so we don't detect
                // that as a move source anymore
                sourceSyncNode->setSyncedFsid(UNDEF, syncs.localnodeBySyncedFsid, sourceSyncNode->localname, nullptr);  // shortname will be updated when rescan
                sourceSyncNode->setSyncedNodeHandle(NodeHandle());
                sourceSyncNode->sync->statecacheadd(sourceSyncNode);

                sourceSyncNode->moveContentTo(row.syncNode, fullPath.localPath, true);

                sourceSyncNode->moveAppliedToLocal = true;

                sourceSyncNode->setScanAgain(true, false, false, 0);
                row.syncNode->setScanAgain(true, true, true, 0);  // scan parent to see this moved fs item, also scan subtree to see if anything new is in there to overcome race conditions with fs notifications from the prior fs subtree paths
            }

            rowResult = false;
            return true;
        }
        else if (syncs.fsaccess->transient_error)
        {
            LOG_warn << "transient error moving folder: " << sourcePath.toPath() << logTriplet(row, fullPath);

            monitor.waitingLocal(fullPath.localPath, SyncStallEntry(
                SyncWaitReason::MoveOrRenameCannotOccur, false, true,
                {sourceSyncNode->getCloudPath(true)},
                {fullPath.cloudPath},
                {sourceSyncNode->getLocalPath()},
                {fullPath.localPath, PathProblem::FilesystemErrorDuringOperation}));

            row.suppressRecursion = true;
            sourceSyncNode->moveApplyingToLocal = false;
            rowResult = false;
            return true;
        }
        else if (syncs.fsaccess->target_name_too_long)
        {
            LOG_warn << "Unable to move folder as the move target's name is too long: "
                     << sourcePath.toPath()
                     << logTriplet(row, fullPath);

            monitor.waitingLocal(fullPath.localPath, SyncStallEntry(
                SyncWaitReason::MoveOrRenameCannotOccur, true, true,
                {sourceSyncNode->getCloudPath(true)},
                {fullPath.cloudPath},
                {sourceSyncNode->getLocalPath()},
                {fullPath.localPath, PathProblem::NameTooLongForFilesystem}));

            row.suppressRecursion = true;
            sourceSyncNode->moveApplyingToLocal = false;
            rowResult = false;

            return true;
        }
        else
        {
            SYNC_verbose << "Move to here delayed since local parent doesn't exist yet: " << sourcePath.toPath() << logTriplet(row, fullPath);

            monitor.waitingCloud(fullPath.cloudPath, SyncStallEntry(
                SyncWaitReason::MoveOrRenameCannotOccur, false, true,
                {sourceSyncNode->getCloudPath(true)},
                {fullPath.cloudPath},
                {sourceSyncNode->getLocalPath()},
                {fullPath.localPath, PathProblem::ParentFolderDoesNotExist}));

            rowResult = false;
            return true;
        }
    }
    else
    {
        monitor.noResult();
    }
    return false;
}

//  Just mark the relative LocalNodes as needing to be rescanned.
dstime Sync::procscanq()
{
    assert(syncs.onSyncThread());
    assert(dirnotify.get());

    NotificationDeque& queue = dirnotify->fsEventq;

    if (queue.empty())
    {
        return NEVER;
    }

    LOG_verbose << syncname << "Marking sync tree with filesystem notifications: "
                << queue.size();

    Notification notification;
    dstime delay = NEVER;

    while (queue.popFront(notification))
    {
        lastFSNotificationTime = syncs.waiter.ds;

        // Skip invalidated notifications.
        if (notification.invalidated())
        {
            LOG_debug << syncname << "Notification skipped: "
                      << notification.path.toPath();
            continue;
        }

        // Skip notifications from this sync's debris folder.
        if (notification.fromDebris(*this))
        {
            LOG_debug << syncname
                      << "Debris notification skipped: "
                      << notification.path.toPath();
            continue;
        }

        LocalPath remainder;
        LocalNode* nearest = nullptr;
        LocalNode* node = notification.localnode;

        // Notify the node or its parent
        LocalNode* match = localnodebypath(node, notification.path, &nearest, &remainder, false);

        bool scanDescendants = false;

        if (match)
        {
            if ((notification.scanRequirement != Notification::FOLDER_NEEDS_SELF_SCAN
                || match->type == FILENODE)
                && match->parent)
            {
                if (match->type == FILENODE)
                    match->recomputeFingerprint = true;

                nearest = match->parent;
            }
            else
            {
                nearest = match;
            }
        }
        else
        {
            size_t pos = 0;
            bool multipartRemainder = remainder.findNextSeparator(pos);
            scanDescendants = notification.scanRequirement == Notification::FOLDER_NEEDS_SELF_SCAN ?
                              !remainder.empty() :
                              multipartRemainder;
        }

        if (!nearest)
        {
            // we didn't find any ancestor within the sync
            continue;
        }

        if (nearest->expectedSelfNotificationCount > 0)
        {
            if (nearest->scanDelayUntil >= syncs.waiter.ds)
            {
                // self-caused notifications shouldn't cause extra waiting
                --nearest->expectedSelfNotificationCount;

                SYNC_verbose << "Skipping self-notification (remaining: "
                    << nearest->expectedSelfNotificationCount << ") at: "
                    << nearest->getLocalPath().toPath();

                continue;
            }
            else
            {
                SYNC_verbose << "Expected more self-notifications ("
                    << nearest->expectedSelfNotificationCount << ") but they were late, at: "
                    << nearest->getLocalPath().toPath();
                nearest->expectedSelfNotificationCount = 0;
            }
        }

        // Let the parent know it needs to perform a scan.
#ifdef DEBUG
        //if (nearest->scanAgain < TREE_ACTION_HERE)
        {
            SYNC_verbose << "Trigger scan flag by fs notification on " << nearest->getLocalPath();
        }
#endif

        nearest->setScanAgain(false, true, scanDescendants, SCANNING_DELAY_DS);

        if (nearest->rareRO().scanBlocked)
        {
            // in case permissions changed on a scan-blocked folder
            // retry straight away, but don't reset the backoff delay
            nearest->rare().scanBlocked->scanBlockedTimer.set(syncs.waiter.ds);
        }

        // How long the caller should wait before syncing.
        delay = SCANNING_DELAY_DS;
    }

    return delay;
}

bool Sync::movetolocaldebris(const LocalPath& localpath)
{
    assert(syncs.onSyncThread());
    assert(!isBackup());

    // first make sure the debris folder exists
    createDebrisTmpLockOnce();

    char buf[42];
    struct tm tms;
    string day, localday;
    struct tm* ptm = m_localtime(m_time(), &tms);

    // first try a subfolder with only the date (we expect that we may have target filename clashes here)
    sprintf(buf, "%04d-%02d-%02d", ptm->tm_year + 1900, ptm->tm_mon + 1, ptm->tm_mday);
    LocalPath targetFolder = localdebris;
    targetFolder.appendWithSeparator(LocalPath::fromRelativePath(buf), true);

    bool failedDueToTargetExists = false;

    if (movetolocaldebrisSubfolder(localpath, targetFolder, false, failedDueToTargetExists))
    {
        return true;
    }

    if (!failedDueToTargetExists) return false;

    // next try a subfolder with additional time and sequence - target filename clashes here should not occur
    sprintf(strchr(buf, 0), " %02d.%02d.%02d.", ptm->tm_hour,  ptm->tm_min, ptm->tm_sec);

    string datetime = buf;
    bool counterReset = false;
    if (datetime != mLastDailyDateTimeDebrisName)
    {
        mLastDailyDateTimeDebrisName = datetime;
        mLastDailyDateTimeDebrisCounter = 0;
        counterReset = true;
    }

    // initially try wih the same sequence number as last time, to avoid making large numbers of these when possible
    targetFolder = localdebris;
    targetFolder.appendWithSeparator(LocalPath::fromRelativePath(
        datetime + std::to_string(mLastDailyDateTimeDebrisCounter)), false);

    if (movetolocaldebrisSubfolder(localpath, targetFolder, counterReset, failedDueToTargetExists))
    {
        return true;
    }

    if (!failedDueToTargetExists) return false;

    if (counterReset)
    {
        // no need to try an incremented number if it was a new folder anyway
        return false;
    }

    // if that fails, try with the sequence incremented, that should be a new, empty folder with no filename clash possible
    ++mLastDailyDateTimeDebrisCounter;

    targetFolder = localdebris;
    targetFolder.appendWithSeparator(LocalPath::fromRelativePath(
        datetime + std::to_string(mLastDailyDateTimeDebrisCounter)), true);

    if (movetolocaldebrisSubfolder(localpath, targetFolder, true, failedDueToTargetExists))
    {
        return true;
    }

    return false;
}

bool Sync::movetolocaldebrisSubfolder(const LocalPath& localpath, const LocalPath& targetFolder, bool logFailReason, bool& failedDueToTargetExists)
{
    failedDueToTargetExists = false;

    bool createdFolder = false;
    if (syncs.fsaccess->mkdirlocal(targetFolder, false, false))
    {
        createdFolder = true;
    }
    else
    {
        if (!syncs.fsaccess->target_exists)
        {
            return false;
        }
    }

    LocalPath moveTarget = targetFolder;
    moveTarget.appendWithSeparator(localpath.subpathFrom(localpath.getLeafnameByteIndex()), true);

    syncs.fsaccess->skip_targetexists_errorreport = !logFailReason;
    bool success = syncs.fsaccess->renamelocal(localpath, moveTarget, false);
    syncs.fsaccess->skip_targetexists_errorreport = false;

    failedDueToTargetExists = !success && syncs.fsaccess->target_exists;

    if (createdFolder)
    {
        if (success)
        {
            LOG_verbose << syncname << "Created daily local debris folder: " << targetFolder.toPath();
        }
        else
        {
            // we didn't use the folder anyway, remove to avoid making huge numbers of them
            syncs.fsaccess->rmdirlocal(targetFolder);
        }
    }
    return success;
}

UnifiedSync::UnifiedSync(Syncs& s, const SyncConfig& c)
    : syncs(s), mConfig(c)
{
    mNextHeartbeat.reset(new HeartBeatSyncInfo());
}


void Syncs::enableSyncByBackupId(handle backupId, bool paused, bool resetFingerprint, bool notifyApp, bool setOriginalPath, std::function<void(error, SyncError, handle)> completion, bool completionInClient, const string& logname)
{
    assert(!onSyncThread());

    auto clientCompletion = [=](error e, SyncError se, handle)
        {
            queueClient([completion, e, se, backupId](MegaClient&, DBTableTransactionCommitter&)
                {
                    if (completion) completion(e, se, backupId);
                });
        };

    queueSync([=]()
        {
            enableSyncByBackupId_inThread(backupId, paused, resetFingerprint, notifyApp, setOriginalPath, completionInClient ? clientCompletion : completion, logname);
        });
}

void Syncs::enableSyncByBackupId_inThread(handle backupId, bool paused, bool resetFingerprint, bool notifyApp, bool setOriginalPath, std::function<void(error, SyncError, handle)> completion, const string& logname, const string& excludedPath)
{
    assert(onSyncThread());

    UnifiedSync* usPtr = nullptr;

    for (auto& s : mSyncVec)
    {
        if (s->mConfig.mBackupId == backupId)
        {
            usPtr = s.get();
        }
    }

    if (!usPtr)
    {
        LOG_debug << "Enablesync could not find sync";
        if (completion) completion(API_ENOENT, UNKNOWN_ERROR, backupId);
        return;
    }

    UnifiedSync& us = *usPtr;

    if (us.mSync)
    {
        // it's already running, just set whether it's paused or not.
        LOG_debug << "Sync pause/unpause from "
                  << us.mConfig.mTemporarilyPaused
                  << " to "
                  << paused;

        auto changed = us.mConfig.mTemporarilyPaused != paused;

        us.mConfig.mTemporarilyPaused = paused;
        us.mConfig.mRunState = paused ? SyncRunState::Pause : SyncRunState::Run;

        if (changed && notifyApp)
            mClient.app->syncupdate_stateconfig(us.mConfig);

        if (completion) completion(API_OK, NO_SYNC_ERROR, backupId);
        return;
    }

    us.mConfig.mError = NO_SYNC_ERROR;
    us.mConfig.mRunState = SyncRunState::Loading;

    if (resetFingerprint)
    {
        us.mConfig.mFilesystemFingerprint = 0; //This will cause the local filesystem fingerprint to be recalculated
    }

    if (setOriginalPath)
    {
        CloudNode cloudNode;
        string cloudNodePath;
        if (lookupCloudNode(us.mConfig.mRemoteNode, cloudNode, &cloudNodePath, nullptr, nullptr, nullptr, nullptr, Syncs::FOLDER_ONLY)
            &&  us.mConfig.mOriginalPathOfRemoteRootNode != cloudNodePath)
        {
            us.mConfig.mOriginalPathOfRemoteRootNode = cloudNodePath;
            saveSyncConfig(us.mConfig);
        }
    }

    LocalPath rootpath;
    std::unique_ptr<FileAccess> openedLocalFolder;
    bool inshare, isnetwork;

    error e;
    {
        // todo: even better thead safety
        lock_guard<mutex> g(mClient.nodeTreeMutex);
        e = mClient.checkSyncConfig(us.mConfig, rootpath, openedLocalFolder, inshare, isnetwork);
    }

    if (e)
    {
        // error and enable flag were already changed
        LOG_debug << "Enablesync checks resulted in error: " << e;

        us.mConfig.mRunState = us.mConfig.mDatabaseExists ? SyncRunState::Suspend : SyncRunState::Disable;

        us.changedConfigState(true, notifyApp);
        if (completion) completion(e, us.mConfig.mError, backupId);
        return;
    }

    // Does this sync contain an ignore file?
    if (!hasIgnoreFile(us.mConfig))
    {
        DefaultFilterChain* filter = nullptr;

        // What chain are we using as a template?
        if (us.mConfig.mLegacyExclusionsIneligigble)
        {
            filter = &mNewSyncFilterChain;
            LOG_debug << "Adding standard default .megaignore to sync";
        }
        else
        {
            filter = &mLegacyUpgradeFilterChain;
            LOG_debug << "Converting legacy exclusion rules to .megaignore for this sync";
        }

        // Create a new chain so that we can add custom rules if necessary.
        DefaultFilterChain tempFilter;

        // Do we have a custom rule to apply?
        if (!excludedPath.empty())
        {
            // Then copy the template...
            tempFilter = *filter;

            // And add the new exclusion.
            tempFilter.excludePath(excludedPath);

            // Use the updated filter when generating a new ignore file.
            filter = &tempFilter;
        }

        // Try and create the missing ignore file.
        if (!filter->create(us.mConfig.mLocalPath, *fsaccess))
        {
            LOG_debug << "Failed to create ignore file for sync without one";

            us.mConfig.mError = COULD_NOT_CREATE_IGNORE_FILE;
            us.mConfig.mEnabled = false;
            us.mConfig.mRunState = us.mConfig.mDatabaseExists ? SyncRunState::Suspend : SyncRunState::Disable;

            us.changedConfigState(true, notifyApp);

            if (completion)
                completion(API_EWRITE, us.mConfig.mError, backupId);

            return;
        }
    }

    us.mConfig.mError = NO_SYNC_ERROR;
    us.mConfig.mEnabled = true;
    us.mConfig.mRunState = SyncRunState::Loading;
    us.mConfig.mLegacyExclusionsIneligigble = true;

    // If we're a backup sync...
    if (us.mConfig.isBackup())
    {
        auto& config = us.mConfig;

        auto firstTime = config.mBackupState == SYNC_BACKUP_NONE;
        auto isExternal = config.isExternal();
        auto wasDisabled = config.knownError() == BACKUP_MODIFIED;

        if (firstTime || isExternal || wasDisabled)
        {
            // Then we must come up in mirroring mode.
            config.mBackupState = SYNC_BACKUP_MIRROR;
        }
    }

    string debris = DEBRISFOLDER;
    auto localdebris = LocalPath();

    us.changedConfigState(true, notifyApp);
    mHeartBeatMonitor->updateOrRegisterSync(us);

    startSync_inThread(us, debris, localdebris, inshare, isnetwork, rootpath, completion, logname);
    us.mNextHeartbeat->updateSPHBStatus(us);
}

bool Syncs::checkSyncRemoteLocationChange(UnifiedSync& us, bool exists, string cloudPath)
{
    assert(onSyncThread());

    bool pathChanged = false;
    if (exists)
    {
        if (cloudPath != us.mConfig.mOriginalPathOfRemoteRootNode)
        {
            // the sync will be suspended. Should the user manually start it again,
            // then the recorded path will be updated to whatever path the Node is then at.
            LOG_debug << "Sync root path changed!  Was: " << us.mConfig.mOriginalPathOfRemoteRootNode << " now: " << cloudPath;
            pathChanged = true;
        }
    }
    else //unset remote node: failed!
    {
        if (!us.mConfig.mRemoteNode.isUndef())
        {
            us.mConfig.mRemoteNode = NodeHandle();
        }
    }

    return pathChanged;
}

void Syncs::startSync_inThread(UnifiedSync& us, const string& debris, const LocalPath& localdebris,
    bool inshare, bool isNetwork, const LocalPath& rootpath,
    std::function<void(error, SyncError, handle)> completion, const string& logname)
{
    assert(onSyncThread());

    auto prevFingerprint = us.mConfig.mFilesystemFingerprint;

    assert(!us.mSync);

    us.mConfig.mRunState = SyncRunState::Loading;
    us.changedConfigState(false, true);

    us.mSync.reset(new Sync(us, debris, localdebris, inshare, logname));
    us.mConfig.mFilesystemFingerprint = us.mSync->fsfp;
    debugLogHeapUsage();

    us.mSync->purgeStaleDownloads();

    us.mConfig.mRunState = SyncRunState::Run;
    us.changedConfigState(false, true);

    // Assume we'll encounter an error.
    error e = API_EFAILED;

    // Reduce duplication.
    auto signalError = [&](SyncError error) {
        us.changeState(error, false, true, true);
        us.mSync.reset();
    };

    // Make sure we could open the state cache database.
    if (us.mSync->shouldHaveDatabase() && !us.mSync->statecachetable)
    {
        LOG_err << "Unable to open state cache database.";
        signalError(UNABLE_TO_OPEN_DATABASE);
    }
    // Make sure we were able to assign the root's FSID.
    else if (us.mSync->localroot->fsid_lastSynced == UNDEF)
    {
        LOG_err << "Unable to retrieve the sync root's FSID: "
                << us.mConfig.getLocalPath();

        signalError(UNABLE_TO_RETRIEVE_ROOT_FSID);
    }
    else if (us.mSync->localroot->watch(us.mConfig.getLocalPath(), UNDEF) != WR_SUCCESS)
    {
        LOG_err << "Unable to add a watch for the sync root: "
                << us.mConfig.getLocalPath();

        signalError(UNABLE_TO_ADD_WATCH);
    }
    else if (prevFingerprint && prevFingerprint != us.mConfig.mFilesystemFingerprint)
    {
        LOG_err << "New sync local fingerprint mismatch. Previous: "
                << prevFingerprint
                << "  Current: "
                << us.mConfig.mFilesystemFingerprint;

        signalError(LOCAL_FILESYSTEM_MISMATCH);
    }
    else
    {
        us.mSync->isnetwork = isNetwork;

        saveSyncConfig(us.mConfig);
        mSyncFlags->isInitialPass = true;
        e = API_OK;
    }

    LOG_debug << "Final error for sync start: " << e;

    if (completion) completion(e, us.mConfig.mError, us.mConfig.mBackupId);
}

void UnifiedSync::changedConfigState(bool save, bool notifyApp)
{
    assert(syncs.onSyncThread());

    if (mConfig.stateFieldsChanged())
    {
        LOG_debug << "Sync " << toHandle(mConfig.mBackupId)
                  << " now in runState: " << int(mConfig.mRunState)
                  << " enabled: " << mConfig.mEnabled
                  << " error: " << mConfig.mError;

        if (save)
        {
            syncs.saveSyncConfig(mConfig);
        }

        if (notifyApp)
        {
            assert(syncs.onSyncThread());
            syncs.mClient.app->syncupdate_stateconfig(mConfig);
        }
    }
}

Syncs::Syncs(MegaClient& mc)
  : mClient(mc)
  , fsaccess(::mega::make_unique<FSACCESS_CLASS>())
  , mSyncFlags(new SyncFlags)
  , mScanService(new ScanService(waiter))
{
    fsaccess->initFilesystemNotificationSystem();

    mHeartBeatMonitor.reset(new BackupMonitor(*this));
    syncThread = std::thread([this]() { syncLoop(); });
}

Syncs::~Syncs()
{
    assert(!onSyncThread());

    // null function is the signal to end the thread
    syncThreadActions.pushBack(nullptr);
    waiter.notify();
    if (syncThread.joinable()) syncThread.join();
}

void Syncs::getSyncProblems(std::function<void(SyncProblems&)> completion,
                            bool completionInClient)
{
    using MC = MegaClient;
    using DBTC = DBTableTransactionCommitter;

    if (completionInClient)
    {
        completion = [this, completion](SyncProblems& problems) {
            queueClient([completion, problems](MC&, DBTC&) mutable {
                completion(problems);
            });
        };
    }

    queueSync([this, completion]() mutable {
        SyncProblems problems;
        getSyncProblems_inThread(problems);
        completion(problems);
    });
}

void Syncs::getSyncProblems_inThread(SyncProblems& problems)
{
    assert(onSyncThread());

    problems.mConflictsDetected = conflictsFlagged();
    problems.mStallsDetected = syncStallState;

    conflictsDetected(problems.mConflicts);

    // if we're not actually in stall state then don't report things
    // that we are waiting on that migtht come right, only report definites.
    for (auto& r: stallReport.cloud)
    {
        if (syncStallState || r.second.alertUserImmediately)
        {
            problems.mStalls.cloud.insert(r);
        }
    }
    for (auto& r: stallReport.local)
    {
        if (syncStallState || r.second.alertUserImmediately)
        {
            problems.mStalls.local.insert(r);
        }
    }

    // Try to present just one item for a move/rename, instead of two.
    // We may have generated two items, one for the source node
    // and one for the target node.   Most paths will match between the two.
    // If for some reason we only know one side of the move/rename, we will keep that item.

    for (auto si = problems.mStalls.local.begin();
              si != problems.mStalls.local.end();
              ++si)
    {
        if (si->second.reason == SyncWaitReason::MoveOrRenameCannotOccur)
        {
            auto so = problems.mStalls.local.find(si->second.localPath2.localPath);
            if (so != problems.mStalls.local.end())
            {
                if (so != si &&
                    so->second.reason == SyncWaitReason::MoveOrRenameCannotOccur &&
                    so->second.localPath1.localPath == so->second.localPath1.localPath &&
                    so->second.localPath2.localPath == so->second.localPath2.localPath &&
                    so->second.cloudPath1.cloudPath == so->second.cloudPath1.cloudPath)
                {
                    if (si->second.cloudPath2.cloudPath.empty())
                    {
                        // if we know the destination in one, make sure we keep it
                        si->second.cloudPath2.cloudPath = so->second.cloudPath2.cloudPath;
                    }

                    // other iterators are not invalidated in std::map
                    problems.mStalls.local.erase(so);
                }
            }
        }
    }

    for (auto si = problems.mStalls.cloud.begin();
        si != problems.mStalls.cloud.end();
        ++si)
    {
        if (si->second.reason == SyncWaitReason::MoveOrRenameCannotOccur)
        {
            auto so = problems.mStalls.cloud.find(si->second.cloudPath2.cloudPath);
            if (so != problems.mStalls.cloud.end())
            {
                if (so != si &&
                    so->second.reason == SyncWaitReason::MoveOrRenameCannotOccur &&
                    so->second.cloudPath1.cloudPath == so->second.cloudPath1.cloudPath &&
                    so->second.cloudPath2.cloudPath == so->second.cloudPath2.cloudPath &&
                    so->second.localPath1.localPath == so->second.localPath1.localPath)
                {
                    if (si->second.localPath2.localPath.empty())
                    {
                        // if we know the destination in one, make sure we keep it
                        si->second.localPath2.localPath = so->second.localPath2.localPath;
                    }
                    // other iterators are not invalidated in std::map
                    problems.mStalls.cloud.erase(so);
                }
            }
        }
    }

}

void Syncs::getSyncStatusInfo(handle backupID,
                              SyncStatusInfoCompletion completion,
                              bool completionInClient)
{
    // No completion? No work to be done!
    if (!completion)
        return;

    // Convenience.
    using DBTC = DBTableTransactionCommitter;
    using MC = MegaClient;
    using SV = vector<SyncStatusInfo>;

    // Is it up to the client to call the completion function?
    if (completionInClient)
        completion = [completion, this](SV info) {
            // Necessary as we can't move-capture before C++14.
            auto temp = std::make_shared<SV>(std::move(info));

            // Delegate to the user's completion function.
            queueClient([completion, temp](MC&, DBTC&) mutable {
                completion(std::move(*temp));
            });
        };

    // Queue the request on the sync thread.
    queueSync([backupID, completion, this]() {
        getSyncStatusInfoInThread(backupID, std::move(completion));
    });
}

void Syncs::getSyncStatusInfoInThread(handle backupID,
                                      SyncStatusInfoCompletion completion)
{
    // Make sure we're running on the right thread.
    assert(onSyncThread());

    // Make sure no one's changing the syncs beneath our feet.
    lock_guard<mutex> guard(mSyncVecMutex);

    // Gathers information about a specific sync.
    struct gather
    {
        gather(const Sync& sync)
          : mSync(sync)
        {
        }

        operator SyncStatusInfo() const
        {
            SyncStatusInfo info;

            auto& config = mSync.getConfig();

            info.mBackupID = config.mBackupId;
            info.mName = config.mName;
            info.mTransferCounts = mSync.threadSafeState->transferCounts();

            tally(info, *mSync.localroot);

            return info;
        }

        void tally(SyncStatusInfo& info, const LocalNode& node) const
        {
            // Not synced? Not interested.
            if (node.parent && node.syncedCloudNodeHandle.isUndef())
                return;

            ++info.mTotalSyncedNodes;

            // Directories don't have a size.
            if (node.type == FILENODE)
                info.mTotalSyncedBytes += node.syncedFingerprint.size;

            // Process children, if any.
            for (auto& childIt : node.children)
                tally(info, *childIt.second);
        }

        const Sync& mSync;
    }; // gather

    // Status info collected from syncs.
    vector<SyncStatusInfo> info;

    // Gather status information from active syncs.
    for (auto& us : mSyncVec)
    {
        // Not active? Not interested.
        if (!us->mSync)
            continue;

        // Convenience.
        auto& config = us->mConfig;

        // Is this sync something we're interested in?
        if (backupID != UNDEF && backupID != config.mBackupId)
            continue;

        // Gather status information about this sync.
        info.emplace_back(gather(*us->mSync));
    }

    // Pass the information to the caller.
    completion(std::move(info));
}

void Syncs::getSyncStalls(std::function<void(SyncStallInfo& syncStallInfo)> completionClosure,
        bool completionInClient)
{
    using MC = MegaClient;
    using DBTC = DBTableTransactionCommitter;

    if (completionInClient)
    {
        completionClosure = [this, completionClosure](SyncStallInfo& syncStallInfo) {
            queueClient([completionClosure, syncStallInfo](MC&, DBTC&) mutable {
                completionClosure(syncStallInfo);
            });
        };
    }

    queueSync([this, completionClosure]() mutable {
        SyncStallInfo syncStallInfo;
        syncStallDetected(syncStallInfo); // Collect sync stalls
        completionClosure(syncStallInfo);
    });
}

SyncConfigVector Syncs::configsForDrive(const LocalPath& drive) const
{
    assert(onSyncThread() || !onSyncThread());

    lock_guard<mutex> g(mSyncVecMutex);

    SyncConfigVector v;
    for (auto& s : mSyncVec)
    {
        if (s->mConfig.mExternalDrivePath == drive)
        {
            v.push_back(s->mConfig);
        }
    }
    return v;
}

SyncConfigVector Syncs::getConfigs(bool onlyActive, bool excludePaused) const
{
    assert(onSyncThread() || !onSyncThread());

    lock_guard<mutex> g(mSyncVecMutex);

    SyncConfigVector v;
    for (auto& s : mSyncVec)
    {
        if ((s->mSync && (!excludePaused || !s->mConfig.mTemporarilyPaused))
            || !onlyActive)
        {
            v.push_back(s->mConfig);
        }
    }
    return v;
}

bool Syncs::configById(handle backupId, SyncConfig& configResult) const
{
    assert(!onSyncThread());

    lock_guard<mutex> g(mSyncVecMutex);

    for (auto& s : mSyncVec)
    {
        if (s->mConfig.mBackupId == backupId)
        {
            configResult = s->mConfig;
            return true;
        }
    }
    return false;
}

void Syncs::backupCloseDrive(LocalPath drivePath, std::function<void(Error)> clientCallback)
{
    assert(!onSyncThread());
    assert(clientCallback);

    queueSync([this, drivePath, clientCallback]()
        {
            Error e = backupCloseDrive_inThread(drivePath);
            queueClient([clientCallback, e](MegaClient& mc, DBTableTransactionCommitter& committer)
                {
                    clientCallback(e);
                });
        });
}

error Syncs::backupCloseDrive_inThread(LocalPath drivePath)
{
    assert(onSyncThread());
    assert(drivePath.isAbsolute() || drivePath.empty());

    // Is the path valid?
    if (drivePath.empty())
    {
        return API_EARGS;
    }

    auto* store = syncConfigStore();

    // Does the store exist?
    if (!store)
    {
        // Nope and we need it.
        return API_EINTERNAL;
    }

    // Is this drive actually loaded?
    if (!store->driveKnown(drivePath))
    {
        return API_ENOENT;
    }

    auto result = store->write(drivePath, configsForDrive(drivePath));
    store->removeDrive(drivePath);

    unloadSelectedSyncs(
      [&](SyncConfig& config, Sync*)
      {
          return config.mExternalDrivePath == drivePath;
      }, false);

    return result;
}

void Syncs::backupOpenDrive(LocalPath drivePath, std::function<void(Error)> clientCallback)
{
    assert(!onSyncThread());
    assert(clientCallback);

    queueSync([this, drivePath, clientCallback]()
        {
            Error e = backupOpenDrive_inThread(drivePath);
            queueClient([clientCallback, e](MegaClient& mc, DBTableTransactionCommitter& committer)
                {
                    clientCallback(e);
                });
        });
}

error Syncs::backupOpenDrive_inThread(LocalPath drivePath)
{
    assert(onSyncThread());
    assert(drivePath.isAbsolute());

    // Is the drive path valid?
    if (drivePath.empty())
    {
        return API_EARGS;
    }

    // Can we get our hands on the config store?
    auto* store = syncConfigStore();

    if (!store)
    {
        LOG_err << "Couldn't restore "
                << drivePath
                << " as there is no config store.";

        // Nope and we can't do anything without it.
        return API_EINTERNAL;
    }

    // Has this drive already been opened?
    if (store->driveKnown(drivePath))
    {
        LOG_debug << "Skipped restore of "
                  << drivePath
                  << " as it has already been opened.";

        // Then we don't have to do anything.
        return API_EEXIST;
    }

    SyncConfigVector configs;

    // Try and open the database on the drive.
    auto result = store->read(drivePath, configs, true);

    // Try and restore the backups in the database.
    if (result == API_OK)
    {
        LOG_debug << "Attempting to restore backup syncs from "
                  << drivePath;

        size_t numRestored = 0;

        // Create a unified sync for each backup config.
        for (const auto& config : configs)
        {
            // Create the unified sync.
            lock_guard<mutex> g(mSyncVecMutex);

            bool skip = false;
            for (auto& us : mSyncVec)
            {
                // Make sure there aren't any syncs with this backup id.
                if (config.mBackupId == us->mConfig.mBackupId)
                {
				    skip = true;
                    LOG_err << "Skipping restore of backup "
                            << config.mLocalPath
                            << " on "
                            << drivePath
                            << " as a sync already exists with the backup id "
                            << toHandle(config.mBackupId);
                }
            }

            if (!skip)
            {
                mSyncVec.emplace_back(new UnifiedSync(*this, config));

                // Track how many configs we've restored.
                ++numRestored;
            }
        }

        // Log how many backups we could restore.
        LOG_debug << "Restored "
                  << numRestored
                  << " out of "
                  << configs.size()
                  << " backup(s) from "
                  << drivePath;

        return API_OK;
    }

    // Couldn't open the database.
    LOG_warn << "Failed to restore "
             << drivePath
             << " as we couldn't open its config database.";

    return result;
}

SyncConfigStore* Syncs::syncConfigStore()
{
    assert(onSyncThread());

    // Have we already created the database?
    if (mSyncConfigStore)
    {
        // Yep, return a reference to the caller.
        return mSyncConfigStore.get();
    }

    // Is the client using a database?
    if (!mClient.dbaccess)
    {
        // Nope and we need it for the configuration path.
        return nullptr;
    }

    // Can we get our hands on an IO context?
    if (!syncConfigIOContext())
    {
        // We need it if we want to write the DB to disk.
        return nullptr;
    }

    // Where the database will be stored.
    auto dbPath = mClient.dbaccess->rootPath();

    // Create the database.
    mSyncConfigStore.reset(
      new SyncConfigStore(dbPath, *mSyncConfigIOContext));

    return mSyncConfigStore.get();
}

NodeHandle Syncs::getSyncedNodeForLocalPath(const LocalPath& lp)
{
    assert(!onSyncThread());

    // synchronous for now but we could make async one day (intermediate layer would need its function made async first)
    NodeHandle result;
    syncRun([&](){

        lock_guard<mutex> g(mSyncVecMutex);
        for (auto& us : mSyncVec)
        {
            if (us->mSync)
            {
                LocalNode* match = us->mSync->localnodebypath(NULL, lp, nullptr, nullptr, false);
                if (match)
                {
                    result = match->syncedCloudNodeHandle;
                    break;
                }
            }
        }

    });
    return result;
}

treestate_t Syncs::getSyncStateForLocalPath(handle backupId, const LocalPath& lp)
{
    assert(!onSyncThread());

    // mLocalNodeChangeMutex must already be locked!!

    // we must lock the sync vec mutex when not on the sync thread
    // careful of lock ordering to avoid deadlock between threads
    // we never have mSyncVecMutex and then lock mLocalNodeChangeMutex
    lock_guard<mutex> g(mSyncVecMutex);
    for (auto& us : mSyncVec)
    {
        if (us->mConfig.mBackupId == backupId && us->mSync)
        {
            if (LocalNode* match = us->mSync->localnodebypath(nullptr, lp, nullptr, nullptr, true))
            {
                return match->checkTreestate(false);
            }
            return TREESTATE_NONE;
        }
    }
    return TREESTATE_NONE;
}

error Syncs::syncConfigStoreAdd(const SyncConfig& config)
{
    assert(!onSyncThread());

    error result = API_OK;
    syncRun([&](){ syncConfigStoreAdd_inThread(config, [&](error e){ result = e; }); });
    return result;
}

bool Syncs::isAnySyncScanning(bool includePaused)
{
    assert(!onSyncThread());

    std::promise<bool> result;

    queueSync([&result, includePaused, this]() {
        result.set_value(isAnySyncScanning_inThread(includePaused));
    });

    return result.get_future().get();
}

void Syncs::syncConfigStoreAdd_inThread(const SyncConfig& config, std::function<void(error)> completion)
{
    assert(onSyncThread());

    // Convenience.
    static auto equal =
      [](const LocalPath& lhs, const LocalPath& rhs)
      {
          return !platformCompareUtf(lhs, false, rhs, false);
      };

    auto* store = syncConfigStore();

    // Could we get our hands on the store?
    if (!store)
    {
        // Nope and we can't proceed without it.
        completion(API_EINTERNAL);
        return;
    }

    SyncConfigVector configs;
    bool known = store->driveKnown(LocalPath());

    // Load current configs from disk.
    auto result = store->read(LocalPath(), configs, false);

    if (result == API_ENOENT || result == API_OK)
    {
        SyncConfigVector::iterator i = configs.begin();

        // Are there any syncs already present for this root?
        for ( ; i != configs.end(); ++i)
        {
            if (equal(i->mLocalPath, config.mLocalPath))
            {
                break;
            }
        }

        // Did we find any existing config?
        if (i != configs.end())
        {
            // Yep, replace it.
            LOG_debug << "Replacing existing sync config for: "
                      << i->mLocalPath.toPath();

            *i = config;
        }
        else
        {
            // Nope, add it.
            configs.emplace_back(config);
        }

        // Write the configs to disk.
        result = store->write(LocalPath(), configs);
    }

    // Remove the drive if it wasn't already known.
    if (!known)
    {
        store->removeDrive(LocalPath());
    }

    completion(result);
    return;
}

bool Syncs::syncConfigStoreDirty()
{
    assert(onSyncThread());
    return mSyncConfigStore && mSyncConfigStore->dirty();
}

bool Syncs::syncConfigStoreFlush()
{
    assert(onSyncThread());

    // No need to flush if the store's not dirty.
    if (!syncConfigStoreDirty()) return true;

    // Try and flush changes to disk.
    LOG_debug << "Attempting to flush config store changes.";

    auto failed = mSyncConfigStore->writeDirtyDrives(getConfigs(false));

    if (failed.empty()) return true;

    LOG_err << "Failed to flush "
             << failed.size()
             << " drive(s).";

    // Disable syncs present on drives that we couldn't write.
    auto nDisabled = 0u;

    for (auto& drivePath : failed)
    {
        // Determine which syncs are present on this drive.
        auto configs = configsForDrive(drivePath);

        // Disable those that aren't already disabled.
        for (auto& config : configs)
        {
            // Already disabled? Nothing to do.
            //
            // dgw: This is what prevents an infinite flush cycle.
            if (!config.mEnabled)
                continue;

            // Disable the sync.
            disableSyncByBackupId(config.mBackupId,
                                  SYNC_CONFIG_WRITE_FAILURE,
                                  false,
                                  true,
                                  nullptr);

            ++nDisabled;
        }
    }

    LOG_warn << "Disabled"
             << nDisabled
             << " sync(s) on "
             << failed.size()
             << " drive(s).";

    return false;
}

error Syncs::syncConfigStoreLoad(SyncConfigVector& configs)
{
    assert(onSyncThread());

    LOG_debug << "Attempting to load internal sync configs from disk.";

    auto result = API_EAGAIN;

    // Can we get our hands on the internal sync config database?
    if (auto* store = syncConfigStore())
    {
        // Try and read the internal database from disk.
        result = store->read(LocalPath(), configs, false);

        if (result == API_ENOENT || result == API_OK)
        {
            LOG_debug << "Loaded "
                      << configs.size()
                      << " internal sync config(s) from disk.";

            // check if sync databases exist, so we know if a sync is disabled or merely suspended
            for (auto& c: configs)
            {
                auto fas = fsaccess->newfileaccess(false);
                if (fas->fopen(c.mLocalPath, true, false))
                {
                    string dbname = c.getSyncDbStateCacheName(fas->fsid, c.mRemoteNode, mClient.me);

                    // Note, we opened dbaccess in thread-safe mode
                    LocalPath dbPath;
                    c.mDatabaseExists = mClient.dbaccess->checkDbFileAndAdjustLegacy(*fsaccess, dbname, DB_OPEN_FLAG_TRANSACTED, dbPath);
                }

                if (c.mEnabled)
                {
                    c.mRunState = SyncRunState::Pending;
                }
                else
                {
                    c.mRunState = c.mDatabaseExists ? SyncRunState::Suspend : SyncRunState::Disable;
                }

            }

            return API_OK;
        }
    }

    LOG_err << "Couldn't load internal sync configs from disk: "
            << result;

    return result;
}

string Syncs::exportSyncConfigs(const SyncConfigVector configs) const
{
    assert(!onSyncThread());
    JSONWriter writer;

    writer.beginobject();
    writer.beginarray("configs");

    for (const auto& config : configs)
    {
        exportSyncConfig(writer, config);
    }

    writer.endarray();
    writer.endobject();

    return writer.getstring();
}

string Syncs::exportSyncConfigs() const
{
    assert(!onSyncThread());
    return exportSyncConfigs(configsForDrive(LocalPath()));
}

void Syncs::importSyncConfigs(const char* data, std::function<void(error)> completion)
{
    assert(!onSyncThread());

    // Convenience.
    struct Context;

    using CompletionFunction = std::function<void(error)>;
    using ContextPtr = std::shared_ptr<Context>;

    // Bundles state we need to create backup IDs.
    struct Context
    {
        static void put(ContextPtr context)
        {
            using std::bind;
            using std::move;
            using std::placeholders::_1;
            using std::placeholders::_2;

            // Convenience.
            auto& client = *context->mClient;
            auto& config = *context->mConfig;
            auto& deviceHash = context->mDeviceHash;

            // Backup Info.
            auto state = BackupInfoSync::getSyncState(config, context->mSyncs->mDownloadsPaused, context->mSyncs->mUploadsPaused);
            auto info  = BackupInfoSync(config, deviceHash, UNDEF, state);

            LOG_debug << "Generating backup ID for config "
                      << context->signature()
                      << "...";

            // Completion chain.
            auto completion = bind(&putComplete, move(context), _1, _2);

            // Create and initiate request.
            auto* request = new CommandBackupPut(&client, info, move(completion));
            client.reqs.add(request);
        }

        static void putComplete(ContextPtr context, Error result, handle backupID)
        {
            // No backup ID even though the request succeeded?
            if (!result && ISUNDEF(result))
            {
                // Then we've encountered an internal error.
                result = API_EINTERNAL;
            }

            // Convenience;
            auto& client = *context->mClient;

            // Were we able to create a backup ID?
            if (result)
            {
                LOG_err << "Unable to generate backup ID for config "
                        << context->signature();

                auto i = context->mConfigs.begin();
                auto j = context->mConfig;

                // Remove the IDs we've created so far.
                LOG_debug << "Releasing backup IDs generated so far...";

                for ( ; i != j; ++i)
                {
                    auto* request = new CommandBackupRemove(&client, i->mBackupId);
                    client.reqs.add(request);
                }

                // Let the client know the import has failed.
                context->mCompletion(result);
                return;
            }

            // Assign the newly generated backup ID.
            context->mConfig->mBackupId = backupID;

            // Have we assigned IDs for all the syncs?
            if (++context->mConfig == context->mConfigs.end())
            {
                auto& syncs = *context->mSyncs;

                LOG_debug << context->mConfigs.size()
                          << " backup ID(s) have been generated.";

                LOG_debug << "Importing "
                          << context->mConfigs.size()
                          << " configs(s)...";

                // Yep, add them to the sync.
                for (const auto& config : context->mConfigs)
                {
                    // So we can wait for the sync to be added.
                    std::promise<void> waiter;

                    // Called when the engine has added the sync.
                    auto completion = [&waiter](error, SyncError, handle) {
                        waiter.set_value();
                    };

                    // Add the new sync, optionally enabling it.
                    syncs.appendNewSync(config,
                                        false,
                                        false,
                                        std::move(completion),
                                        false,
                                        config.mName);

                    // Wait for this sync to be added.
                    waiter.get_future().get();
                }

                LOG_debug << context->mConfigs.size()
                          << " sync(s) imported successfully.";

                // Let the client know the import has completed.
                context->mCompletion(API_OK);
                return;
            }

            // Generate an ID for the next config.
            put(std::move(context));
        }

        string signature() const
        {
            ostringstream ostream;

            ostream << mConfig - mConfigs.begin() + 1
                    << "/"
                    << mConfigs.size();

            return ostream.str();
        }

        // Client.
        MegaClient* mClient;

        // Who to call back when we're done.
        CompletionFunction mCompletion;

        // Next config requiring a backup ID.
        SyncConfigVector::iterator mConfig;

        // Configs requiring a backup ID.
        SyncConfigVector mConfigs;

        // Identifies the device we're adding configs to.
        string mDeviceHash;

        // Who we're adding the configs to.
        Syncs* mSyncs;
    }; // Context

    // Sanity.
    if (!data || !*data)
    {
        completion(API_EARGS);
        return;
    }

    // Preprocess input so to remove all extraneous whitespace.
    auto strippedData = JSON::stripWhitespace(data);

    // Try and translate JSON back into sync configs.
    SyncConfigVector configs;

    if (!importSyncConfigs(strippedData, configs))
    {
        // No love. Inform the client.
        completion(API_EREAD);
        return;
    }

    // Don't import configs that already appear to be present.
    {
        lock_guard<mutex> guard(mSyncVecMutex);

        // Checks if two configs have an equivalent mapping.
        auto equivalent = [](const SyncConfig& lhs, const SyncConfig& rhs) {
            auto& lrp = lhs.mOriginalPathOfRemoteRootNode;
            auto& rrp = rhs.mOriginalPathOfRemoteRootNode;

            return lhs.mLocalPath == rhs.mLocalPath && lrp == rrp;
        };

        // Checks if an equivalent config has already been loaded.
        auto present = [&](const SyncConfig& config) {
            for (auto& us : mSyncVec)
            {
                if (equivalent(us->mConfig, config))
                    return true;
            }

            return false;
        };

        // Strip configs that already appear to be present.
        auto j = std::remove_if(configs.begin(), configs.end(), present);
        configs.erase(j, configs.end());
    }

    // No configs? Nothing to import!
    if (configs.empty())
    {
        completion(API_OK);
        return;
    }

    // Create and initialize context.
    ContextPtr context = make_unique<Context>();

    context->mClient = &mClient;
    context->mCompletion = std::move(completion);
    context->mConfigs = std::move(configs);
    context->mConfig = context->mConfigs.begin();
    context->mDeviceHash = mClient.getDeviceidHash();
    context->mSyncs = this;

    LOG_debug << "Attempting to generate backup IDs for "
              << context->mConfigs.size()
              << " imported config(s)...";

    // Generate backup IDs.
    Context::put(std::move(context));
}

void Syncs::exportSyncConfig(JSONWriter& writer, const SyncConfig& config) const
{
    assert(!onSyncThread());

    // Internal configs only for the time being.
    if (!config.mExternalDrivePath.empty())
    {
        LOG_warn << "Skipping export of external backup: "
                 << config.mLocalPath.toPath();
        return;
    }

    string localPath = config.mLocalPath.toPath();
    string remotePath;
    const string& name = config.mName;
    const char* type = SyncConfig::synctypename(config.mSyncType);

    if (const auto* node = mClient.nodeByHandle(config.mRemoteNode))
    {
        // Get an accurate remote path, if possible.
        remotePath = node->displaypath();
    }
    else
    {
        // Otherwise settle for what we had stored.
        remotePath = config.mOriginalPathOfRemoteRootNode;
    }

    writer.beginobject();
    writer.arg_stringWithEscapes("localPath", localPath);
    writer.arg_stringWithEscapes("name", name);
    writer.arg_stringWithEscapes("remotePath", remotePath);
    writer.arg_stringWithEscapes("type", type);

    const auto changeMethod =
      changeDetectionMethodToString(config.mChangeDetectionMethod);

    writer.arg_stringWithEscapes("changeMethod", changeMethod);
    writer.arg("scanInterval", config.mScanIntervalSec);

    writer.endobject();
}

bool Syncs::importSyncConfig(JSON& reader, SyncConfig& config)
{
    assert(!onSyncThread());

    static const string TYPE_CHANGE_METHOD = "changeMethod";
    static const string TYPE_LOCAL_PATH    = "localPath";
    static const string TYPE_NAME          = "name";
    static const string TYPE_REMOTE_PATH   = "remotePath";
    static const string TYPE_SCAN_INTERVAL = "scanInterval";
    static const string TYPE_TYPE          = "type";

    LOG_debug << "Attempting to parse config object: "
              << reader.pos;

    // Default to notification change detection method.
    string changeMethod =
      changeDetectionMethodToString(CDM_NOTIFICATIONS);

    string localPath;
    string name;
    string remotePath;
    string scanInterval;
    string type;

    // Parse config properties.
    for (string key; ; )
    {
        // What property are we parsing?
        key = reader.getname();

        // Have we processed all the properties?
        if (key.empty()) break;

        string value;

        // Extract property value if we can.
        if (!reader.storeobject(&value))
        {
            LOG_err << "Parse error extracting property: "
                    << key
                    << ": "
                    << reader.pos;

            return false;
        }

        if (key == TYPE_CHANGE_METHOD)
        {
            changeMethod = std::move(value);
        }
        if (key == TYPE_LOCAL_PATH)
        {
            localPath = std::move(value);
        }
        else if (key == TYPE_NAME)
        {
            name = std::move(value);
        }
        else if (key == TYPE_REMOTE_PATH)
        {
            remotePath = std::move(value);
        }
        else if (key == TYPE_SCAN_INTERVAL)
        {
            scanInterval = std::move(value);
        }
        else if (key == TYPE_TYPE)
        {
            type = std::move(value);
        }
        else
        {
            LOG_debug << "Skipping unknown property: "
                      << key
                      << ": "
                      << value;
        }
    }

    // Basic validation on properties.
    if (localPath.empty())
    {
        LOG_err << "Invalid config: no local path defined.";
        return false;
    }

    if (name.empty())
    {
        LOG_err << "Invalid config: no name defined.";
        return false;
    }

    if (remotePath.empty())
    {
        LOG_err << "Invalid config: no remote path defined.";
        return false;
    }

    reader.unescape(&localPath);
    reader.unescape(&name);
    reader.unescape(&remotePath);
    reader.unescape(&type);

    // Populate config object.
    config.mBackupId = UNDEF;
    config.mBackupState = SYNC_BACKUP_NONE;
    config.mEnabled = false;
    config.mError = NO_SYNC_ERROR;
    config.mFilesystemFingerprint = 0;
    config.mLocalPath = LocalPath::fromAbsolutePath(localPath);
    config.mName = std::move(name);
    config.mOriginalPathOfRemoteRootNode = remotePath;
    config.mWarning = NO_SYNC_WARNING;

    // Set node handle if possible.
    if (const auto* root = mClient.nodeByPath(remotePath.c_str()))
    {
        config.mRemoteNode = root->nodeHandle();
    }
    else
    {
        LOG_err << "Invalid config: "
                << "unable to find node for remote path: "
                << remotePath;

        return false;
    }

    // Set change detection method.
    config.mChangeDetectionMethod =
      changeDetectionMethodFromString(changeMethod);

    if (config.mChangeDetectionMethod == CDM_UNKNOWN)
    {
        LOG_err << "Invalid config: "
                << "unknown change detection method: "
                << changeMethod;

        return false;
    }

    // Set scan interval.
    if (config.mChangeDetectionMethod == CDM_PERIODIC_SCANNING)
    {
        std::istringstream istream(scanInterval);

        istream >> config.mScanIntervalSec;

        auto failed = istream.fail() || !istream.eof();

        if (failed || !config.mScanIntervalSec)
        {
            LOG_err << "Invalid config: "
                    << "malformed scan interval: "
                    << scanInterval;

            return false;
        }
    }

    // Set type.
    if (!config.synctypefromname(type, config.mSyncType))
    {
        LOG_err << "Invalid config: "
                << "unknown sync type name: "
                << type;

        return false;
    }

    // Config's been parsed.
    LOG_debug << "Config successfully parsed.";

    return true;
}

bool Syncs::importSyncConfigs(const string& data, SyncConfigVector& configs)
{
    assert(!onSyncThread());

    static const string TYPE_CONFIGS = "configs";

    JSON reader(data);

    LOG_debug << "Attempting to import configs from: "
              << data;

    // Enter configs object.
    if (!reader.enterobject())
    {
        LOG_err << "Parse error entering root object: "
                << reader.pos;

        return false;
    }

    // Parse sync configs.
    for (string key; ; )
    {
        // What property are we parsing?
        key = reader.getname();

        // Is it a property we know about?
        if (key != TYPE_CONFIGS)
        {
            // Have we hit the end of the configs object?
            if (key.empty()) break;

            // Skip unknown properties.
            string object;

            if (!reader.storeobject(&object))
            {
                LOG_err << "Parse error skipping unknown property: "
                        << key
                        << ": "
                        << reader.pos;

                return false;
            }

            LOG_debug << "Skipping unknown property: "
                      << key
                      << ": "
                      << object;

            // Parse the next property.
            continue;
        }

        LOG_debug << "Found configs property: "
                  << reader.pos;

        // Enter array of sync configs.
        if (!reader.enterarray())
        {
            LOG_err << "Parse error entering configs array: "
                    << reader.pos;

            return false;
        }

        // Parse each sync config object.
        while (reader.enterobject())
        {
            SyncConfig config;

            // Try and parse this sync config object.
            if (!importSyncConfig(reader, config)) return false;

            if (!reader.leaveobject())
            {
                LOG_err << "Parse error leaving config object: "
                        << reader.pos;
                return false;
            }

            configs.emplace_back(std::move(config));
        }

        if (!reader.leavearray())
        {
            LOG_err << "Parse error leaving configs array: "
                    << reader.pos;

            return false;
        }

        LOG_debug << configs.size()
                  << " config(s) successfully parsed.";
    }

    // Leave configs object.
    if (!reader.leaveobject())
    {
        LOG_err << "Parse error leaving root object: "
                << reader.pos;

        return false;
    }

    return true;
}

SyncConfigIOContext* Syncs::syncConfigIOContext()
{
    assert(onSyncThread());

    // Has a suitable IO context already been created?
    if (mSyncConfigIOContext)
    {
        // Yep, return a reference to it.
        return mSyncConfigIOContext.get();
    }

//TODO: User access is not thread safe
    // Which user are we?
    User* self = mClient.ownuser();
    if (!self)
    {
        LOG_warn << "syncConfigIOContext: own user not available";
        return nullptr;
    }

    // Try and retrieve this user's config data attribute.
    auto* payload = self->getattr(ATTR_JSON_SYNC_CONFIG_DATA);
    if (!payload)
    {
        // Attribute hasn't been created yet.
        LOG_warn << "syncConfigIOContext: JSON config data is not available";
        return nullptr;
    }

    // Try and decrypt the payload.
    assert(!memcmp(syncKey.key, mClient.key.key, sizeof(syncKey.key)));
    unique_ptr<TLVstore> store(
      TLVstore::containerToTLVrecords(payload, &syncKey));

    if (!store)
    {
        // Attribute is malformed.
        LOG_err << "syncConfigIOContext: JSON config data is malformed";
        return nullptr;
    }

    // Convenience.
    constexpr size_t KEYLENGTH = SymmCipher::KEYLENGTH;

    // Verify payload contents.
    string authKey;
    string cipherKey;
    string name;

    if (!store->get("ak", authKey) || authKey.size() != KEYLENGTH ||
        !store->get("ck", cipherKey) || cipherKey.size() != KEYLENGTH ||
        !store->get("fn", name) || name.size() != KEYLENGTH)
    {
        // Payload is malformed.
        LOG_err << "syncConfigIOContext: JSON config data is incomplete";
        return nullptr;
    }

    // Create the IO context.
    mSyncConfigIOContext.reset(
      new SyncConfigIOContext(*fsaccess,
                                  std::move(authKey),
                                  std::move(cipherKey),
                                  Base64::btoa(name),
                                  rng));

    // Return a reference to the new IO context.
    return mSyncConfigIOContext.get();
}

void Syncs::clear_inThread()
{
    assert(onSyncThread());

    assert(!mSyncConfigStore);

    mSyncConfigStore.reset();
    mSyncConfigIOContext.reset();
    {
        lock_guard<mutex> g(mSyncVecMutex);
        mSyncVec.clear();
    }
    mSyncVecIsEmpty = true;
    syncKey.setkey((byte*)"\0\0\0\0\0\0\0\0\0\0\0\0\0\0\0\0");
    stallReport = SyncStallInfo();
    triggerHandles.clear();
    localnodeByScannedFsid.clear();
    localnodeBySyncedFsid.clear();
    localnodeByNodeHandle.clear();
    mSyncFlags.reset(new SyncFlags);
    mHeartBeatMonitor.reset(new BackupMonitor(*this));
    mFileChangingCheckState.clear();

    if (syncscanstate)
    {
        assert(onSyncThread());
        mClient.app->syncupdate_scanning(false);
        syncscanstate = false;
    }

    if (syncBusyState)
    {
        assert(onSyncThread());
        mClient.app->syncupdate_syncing(false);
        syncBusyState = false;
    }

    syncStallState = false;
    syncConflictState = false;

    totalLocalNodes = 0;

    mSyncsLoaded = false;
    mSyncsResumed = false;
}

void Syncs::appendNewSync(const SyncConfig& c, bool startSync, bool notifyApp, std::function<void(error, SyncError, handle)> completion, bool completionInClient, const string& logname, const string& excludedPath)
{
    assert(!onSyncThread());
    assert(c.mBackupId != UNDEF);

    auto clientCompletion = [this, completion](error e, SyncError se, handle backupId)
    {
        queueClient([e, se, backupId, completion](MegaClient& mc, DBTableTransactionCommitter& committer)
            {
                if (completion) completion(e, se, backupId);
            });
    };

    queueSync([=]()
    {
        appendNewSync_inThread(c, startSync, notifyApp, completionInClient ? clientCompletion : completion, logname, excludedPath);
    });
}

void Syncs::appendNewSync_inThread(const SyncConfig& c, bool startSync, bool notifyApp, std::function<void(error, SyncError, handle)> completion, const string& logname, const string& excludedPath)
{
    assert(onSyncThread());

    // Get our hands on the sync config store.
    auto* store = syncConfigStore();

    // Can we get our hands on the config store?
    if (!store)
    {
        LOG_err << "Unable to add backup "
            << c.mLocalPath.toPath()
            << " on "
            << c.mExternalDrivePath.toPath()
            << " as there is no config store.";

        if (completion)
            completion(API_EINTERNAL, c.mError, c.mBackupId);

        return;
    }

    // Do we already know about this drive?
    if (!store->driveKnown(c.mExternalDrivePath))
    {
        // Are we adding an internal sync?
        if (c.isInternal())
        {
            LOG_debug << "Drive for internal syncs not known: " << c.mExternalDrivePath;

            // Then signal failure as the internal drive isn't available.
            if (completion)
                completion(API_EFAILED, UNKNOWN_DRIVE_PATH, c.mBackupId);

            return;
        }

        // Restore the drive's backups, if any.
        auto result = backupOpenDrive_inThread(c.mExternalDrivePath);

        if (result != API_OK && result != API_ENOENT)
        {
            // Couldn't read an existing database.
            LOG_err << "Unable to add backup "
                    << c.mLocalPath.toPath()
                    << " on "
                    << c.mExternalDrivePath.toPath()
                    << " as we could not read its config database.";

            if (completion)
                completion(API_EFAILED, c.mError, c.mBackupId);

            return;
        }
    }

    {
        lock_guard<mutex> g(mSyncVecMutex);
        mSyncVec.push_back(unique_ptr<UnifiedSync>(new UnifiedSync(*this, c)));
        mSyncVecIsEmpty = false;
    }

    saveSyncConfig(c);

    mClient.app->sync_added(c);

    if (!startSync)
    {
        if (completion) completion(API_OK, c.mError, c.mBackupId);
        return;
    }

    enableSyncByBackupId_inThread(c.mBackupId, false, false, notifyApp, true, completion, logname, excludedPath);
}

Sync* Syncs::runningSyncByBackupIdForTests(handle backupId) const
{
    assert(!onSyncThread());
    // todo: returning a Sync* is not really thread safe but the tests are using these directly currently.  So long as they only browse the Sync while nothing changes, it should be ok

    lock_guard<mutex> g(mSyncVecMutex);
    for (auto& s : mSyncVec)
    {
        if (s->mSync && s->mConfig.mBackupId == backupId)
        {
            return s->mSync.get();
        }
    }
    return nullptr;
}

bool Syncs::syncConfigByBackupId(handle backupId, SyncConfig& c) const
{
    // returns a copy for thread safety
    assert(!onSyncThread());

    lock_guard<mutex> g(mSyncVecMutex);
    for (auto& s : mSyncVec)
    {
        if (s->mConfig.mBackupId == backupId)
        {
            c = s->mConfig;

            // double check we updated fsfp_t
            if (s->mSync)
            {
                assert(c.mFilesystemFingerprint == s->mSync->fsfp);

                // just in case, for now
                c.mFilesystemFingerprint = s->mSync->fsfp;
            }

            return true;
        }
    }

    return false;
}

void Syncs::transferPauseFlagsUpdated(bool downloadsPaused, bool uploadsPaused)
{
    assert(!onSyncThread());

    queueSync([this, downloadsPaused, uploadsPaused]() {

        assert(onSyncThread());
        lock_guard<mutex> g(mSyncVecMutex);

        mDownloadsPaused = downloadsPaused;
        mUploadsPaused = uploadsPaused;

        for (auto& us : mSyncVec)
        {
            mHeartBeatMonitor->updateOrRegisterSync(*us);
        }
    });
}

void Syncs::stopSyncsInErrorState()
{
    assert(onSyncThread());

    // An error has occurred, and it's time to destroy the in-RAM structures
    // If the sync db should be kept, then we already null'd the sync->syncstatecache
    for (auto& unifiedSync : mSyncVec)
    {
        if (unifiedSync->mSync &&
            unifiedSync->mConfig.mError != NO_SYNC_ERROR)
        {
            unifiedSync->mSync.reset();
        }
    }
}

void Syncs::purgeRunningSyncs()
{
    assert(!onSyncThread());
    syncRun([&](){ purgeRunningSyncs_inThread(); });
}

void Syncs::purgeRunningSyncs_inThread()
{
    assert(onSyncThread());

    // Called from locallogout (which always happens on ~MegaClient as well as on request)
    // Any syncs that are running should be resumed on next start.
    // We stop the syncs here, but don't call the client to say they are stopped.
    // And localnode databases are preserved.
    for (auto& s : mSyncVec)
    {
        if (s->mSync)
        {
            // Deleting the sync will close/save the sync's localnode database file in its current state.
            // And then delete objects in RAM.
            s->mSync.reset();
        }
    }
}

void Syncs::renameSync(handle backupId, const string& newname, std::function<void(Error e)> completion)
{
    assert(!onSyncThread());
    assert(completion);

    auto clientCompletion = [this, completion](Error e)
    {
        queueClient([completion, e](MegaClient& mc, DBTableTransactionCommitter& committer)
            {
                completion(e);
            });
    };
    queueSync([this, backupId, newname, clientCompletion]()
        {
            renameSync_inThread(backupId, newname, clientCompletion);
        });
}

void Syncs::renameSync_inThread(handle backupId, const string& newname, std::function<void(Error e)> completion)
{
    assert(onSyncThread());

    lock_guard<mutex> g(mSyncVecMutex);

    for (auto &i : mSyncVec)
    {
        if (i->mConfig.mBackupId == backupId)
        {
            i->mConfig.mName = newname;

            // cause an immediate `sp` command to update the backup/sync heartbeat master record
            mHeartBeatMonitor->updateOrRegisterSync(*i);

            // queue saving the change locally
            if (mSyncConfigStore) mSyncConfigStore->markDriveDirty(i->mConfig.mExternalDrivePath);

            completion(API_OK);
            return;
        }
    }

    completion(API_EEXIST);
}

void Syncs::disableSyncs(SyncError syncError, bool newEnabledFlag, bool keepSyncDb)
{
    assert(!onSyncThread());

    queueSync([this, syncError, newEnabledFlag, keepSyncDb]()
        {
            assert(onSyncThread());
            SyncConfigVector v = getConfigs(false);

            int nEnabled = 0;
            for (auto& c : v)
            {
                if (c.getEnabled()) ++nEnabled;
            }

            for (auto& c : v)
            {
                if (c.getEnabled())
                {

                    std::function<void()> completion = nullptr;
                    if (!--nEnabled)
                    {
                        completion = [=](){
                            LOG_info << "Disabled syncs. error = " << syncError;
                            mClient.app->syncs_disabled(syncError);
                        };
                    }

                    disableSyncByBackupId_inThread(c.mBackupId, syncError, newEnabledFlag, keepSyncDb, completion);
                }
            }
        });
}

void Syncs::disableSyncByBackupId(handle backupId, SyncError syncError, bool newEnabledFlag, bool keepSyncDb, std::function<void()> completion)
{
    assert(!onSyncThread());
    queueSync([this, backupId, syncError, newEnabledFlag, keepSyncDb, completion]()
    {
            disableSyncByBackupId_inThread(backupId, syncError, newEnabledFlag, keepSyncDb, completion);
    });
}

void Syncs::disableSyncByBackupId_inThread(handle backupId, SyncError syncError, bool newEnabledFlag, bool keepSyncDb, std::function<void()> completion)
{
    assert(onSyncThread());

    for (auto i = mSyncVec.size(); i--; )
    {
        auto& us = *mSyncVec[i];
        auto& config = us.mConfig;

        if (config.mBackupId == backupId)
        {
            if (syncError == NO_SYNC_ERROR)
            {
                syncError = UNLOADING_SYNC;
            }

            us.changeState(syncError, newEnabledFlag, true, keepSyncDb); //This will cause the later deletion of Sync (not MegaSyncPrivate) object

            mHeartBeatMonitor->updateOrRegisterSync(us);
        }
    }
    if (completion) completion();
}

void Syncs::syncRun(std::function<void()> f)
{
    assert(!onSyncThread());
    std::promise<bool> synchronous;
    syncThreadActions.pushBack([&]()
        {
            f();
            synchronous.set_value(true);
        });

    mSyncFlags->earlyRecurseExitRequested = true;
    waiter.notify();
    synchronous.get_future().get();
}

void Syncs::removeSelectedSyncs(std::function<bool(SyncConfig&, Sync*)> selector, bool notifyApp, bool unregisterHeartbeat)
{
    assert(!onSyncThread());
    syncRun([&](){ removeSelectedSyncs_inThread(selector, notifyApp, unregisterHeartbeat); });
}

void Syncs::removeSelectedSyncs_inThread(std::function<bool(SyncConfig&, Sync*)> selector, bool notifyApp, bool unregisterHeartbeat)
{
    assert(onSyncThread());

    for (auto i = mSyncVec.size(); i--; )
    {
        if (selector(mSyncVec[i]->mConfig, mSyncVec[i]->mSync.get()))
        {
            removeSyncByIndex(i, notifyApp, unregisterHeartbeat);
        }
    }
}

void Syncs::unloadSelectedSyncs(std::function<bool(SyncConfig&, Sync*)> selector, bool newEnabledFlag)
{
    assert(onSyncThread());

    for (auto i = mSyncVec.size(); i--; )
    {
        if (selector(mSyncVec[i]->mConfig, mSyncVec[i]->mSync.get()))
        {
            unloadSyncByIndex(i, newEnabledFlag);
        }
    }
}

void Syncs::locallogout(bool removecaches, bool keepSyncsConfigFile)
{
    assert(!onSyncThread());
    syncRun([&](){ locallogout_inThread(removecaches, keepSyncsConfigFile); });
}

void Syncs::locallogout_inThread(bool removecaches, bool keepSyncsConfigFile)
{
    assert(onSyncThread());
    mExecutingLocallogout = true;

    // NULL the statecachetable databases for Syncs first, then Sync destruction won't remove LocalNodes from them
    // If we are deleting syncs then just remove() the database direct

    for (auto i = mSyncVec.size(); i--; )
    {
        if (Sync* sync = mSyncVec[i]->mSync.get())
        {
            if (sync->statecachetable)
            {
                if (removecaches) sync->statecachetable->remove();
                sync->statecachetable.reset();
            }
        }
    }

    if (removecaches && keepSyncsConfigFile)
    {
        // Special case backward compatibility for MEGAsync
        // The syncs will be disabled, if the user logs back in they can then manually re-enable.

        for (auto& us : mSyncVec)
        {
            if (us->mConfig.getEnabled())
            {
                disableSyncByBackupId_inThread(us->mConfig.mBackupId, LOGGED_OUT, false, false, nullptr);
            }
        }
    }

    if (mSyncConfigStore)
    {
        if (!keepSyncsConfigFile)
        {
            mSyncConfigStore->write(LocalPath(), SyncConfigVector());
        }
        else
        {
            syncConfigStoreFlush();
        }
    }
    mSyncConfigStore.reset();

    // Remove all syncs from RAM.
    unloadSelectedSyncs([](SyncConfig&, Sync*) { return true; }, true);

    // make sure we didn't resurrect the store, singleton style
    assert(!mSyncConfigStore);

    clear_inThread();
    mExecutingLocallogout = false;
}

void Syncs::removeSyncByIndex(size_t index, bool notifyApp, bool unregisterHeartbeat)
{
    assert(onSyncThread());

    if (index < mSyncVec.size())
    {
        if (auto& syncPtr = mSyncVec[index]->mSync)
        {
            syncPtr->changestate(DECONFIGURING_SYNC, false, false, false);
            assert(!syncPtr->statecachetable);
            syncPtr.reset(); // deletes sync
        }

        if (mSyncConfigStore) mSyncConfigStore->markDriveDirty(mSyncVec[index]->mConfig.mExternalDrivePath);

        SyncConfig configCopy = mSyncVec[index]->mConfig;

        // call back before actual removal (intermediate layer may need to make a temp copy to call client app)
        if (notifyApp)
        {
            assert(onSyncThread());
            mClient.app->sync_removed(configCopy);
        }

        if (unregisterHeartbeat)
        {
            // unregister this sync/backup from API (backup center)
            queueClient([configCopy](MegaClient& mc, DBTableTransactionCommitter& committer)
                {
                    mc.reqs.add(new CommandBackupRemove(&mc, configCopy.mBackupId));

                    if (auto n = mc.nodeByHandle(configCopy.mRemoteNode))
                    {
                        attr_map m;
                        m[AttrMap::string2nameid("dev-id")] = "";
                        m[AttrMap::string2nameid("drv-id")] = "";
                        mc.setattr(n, move(m), nullptr);
                    }
                });
        }

        lock_guard<mutex> g(mSyncVecMutex);
        mSyncVec.erase(mSyncVec.begin() + index);
        mSyncVecIsEmpty = mSyncVec.empty();
    }
}

void Syncs::unloadSyncByIndex(size_t index, bool newEnabledFlag)
{
    assert(onSyncThread());

    if (index < mSyncVec.size())
    {
        if (auto& syncPtr = mSyncVec[index]->mSync)
        {
            // if it was running, the app gets a callback saying it's no longer active
            // SYNC_CANCELED is a special value that means we are shutting it down without changing config
            mSyncVec[index]->changeState(UNLOADING_SYNC, newEnabledFlag, false, true);
            assert(!syncPtr->statecachetable);
            syncPtr.reset(); // deletes sync
        }

        // the sync config is not affected by this operation; it should already be up to date on disk (or be pending)
        // we don't call sync_removed back since the sync is not deleted
        // we don't unregister from the backup/sync heartbeats as the sync can be resumed later

        lock_guard<mutex> g(mSyncVecMutex);
        mSyncVec.erase(mSyncVec.begin() + index);
        mSyncVecIsEmpty = mSyncVec.empty();
    }
}

void Syncs::saveSyncConfig(const SyncConfig& config)
{
    assert(onSyncThread());

    if (auto* store = syncConfigStore())
    {
        store->markDriveDirty(config.mExternalDrivePath);
    }
}

void Syncs::loadSyncConfigsOnFetchnodesComplete(bool resetSyncConfigStore)
{
    assert(!onSyncThread());

    // Double check the client only calls us once (per session) for this
    assert(!mSyncsLoaded);
    if (mSyncsLoaded) return;
    mSyncsLoaded = true;

    syncThreadActions.pushBack([this, resetSyncConfigStore]()
        {
            loadSyncConfigsOnFetchnodesComplete_inThread(resetSyncConfigStore);
        });
}

void Syncs::resumeSyncsOnStateCurrent()
{
    assert(!onSyncThread());

    // Double check the client only calls us once (per session) for this
    assert(!mSyncsResumed);
    if (mSyncsResumed) return;
    mSyncsResumed = true;

    syncThreadActions.pushBack([this]()
        {
            resumeSyncsOnStateCurrent_inThread();
        });
}

void Syncs::loadSyncConfigsOnFetchnodesComplete_inThread(bool resetSyncConfigStore)
{
    assert(onSyncThread());

    if (resetSyncConfigStore)
    {
        mSyncConfigStore.reset();
        static_cast<void>(syncConfigStore());
    }

    SyncConfigVector configs;

    if (syncConfigStoreLoad(configs) != API_OK)
    {
        mClient.app->syncs_restored(SYNC_CONFIG_READ_FAILURE);
        return;
    }

    // There should be no syncs yet.
    assert(mSyncVec.empty());

    {
        lock_guard<mutex> g(mSyncVecMutex);
        for (auto& config : configs)
        {
            mSyncVec.push_back(unique_ptr<UnifiedSync>(new UnifiedSync(*this, config)));
            mSyncVecIsEmpty = false;
        }
    }

    for (auto& us : mSyncVec)
    {
        mClient.app->sync_added(us->mConfig);
    }
}

void Syncs::resumeSyncsOnStateCurrent_inThread()
{
    assert(onSyncThread());

    for (auto& unifiedSync : mSyncVec)
    {
        if (!unifiedSync->mSync)
        {
            if (unifiedSync->mConfig.mOriginalPathOfRemoteRootNode.empty())
            {
                // this should only happen on initial migraion from from old caches
                CloudNode cloudNode;
                string cloudNodePath;
                if (lookupCloudNode(unifiedSync->mConfig.mRemoteNode, cloudNode, &cloudNodePath, nullptr, nullptr, nullptr, nullptr, Syncs::FOLDER_ONLY))
                {
                    unifiedSync->mConfig.mOriginalPathOfRemoteRootNode = cloudNodePath;
                    saveSyncConfig(unifiedSync->mConfig);
                }
            }

            if (unifiedSync->mConfig.getEnabled())
            {

#ifdef __APPLE__
                unifiedSync->mConfig.mFilesystemFingerprint = 0; //for certain MacOS, fsfp seems to vary when restarting. we set it to 0, so that it gets recalculated
#endif
                LOG_debug << "Resuming cached sync: " << toHandle(unifiedSync->mConfig.mBackupId) << " " << unifiedSync->mConfig.getLocalPath().toPath() << " fsfp= " << unifiedSync->mConfig.mFilesystemFingerprint << " error = " << unifiedSync->mConfig.mError;

                enableSyncByBackupId_inThread(unifiedSync->mConfig.mBackupId, false, false, false, false, [unifiedSync](error e, SyncError se, handle backupId)
                    {
                        LOG_debug << "Sync autoresumed: " << toHandle(backupId) << " " << unifiedSync->mConfig.getLocalPath().toPath() << " fsfp= " << unifiedSync->mConfig.mFilesystemFingerprint << " error = " << se;
                    }, "");
            }
            else
            {
                LOG_debug << "Sync loaded (but not resumed): " << toHandle(unifiedSync->mConfig.mBackupId) << " " << unifiedSync->mConfig.getLocalPath().toPath() << " fsfp= " << unifiedSync->mConfig.mFilesystemFingerprint << " error = " << unifiedSync->mConfig.mError;
            }
        }
    }

    mClient.app->syncs_restored(NO_SYNC_ERROR);
}

bool Sync::recursiveCollectNameConflicts(list<NameConflict>& conflicts)
{
    assert(syncs.onSyncThread());

    FSNode rootFsNode(localroot->getLastSyncedFSDetails());
    syncRow row{ &cloudRoot, localroot.get(), &rootFsNode };
    SyncPath pathBuffer(syncs, localroot->localname, cloudRootPath);
    recursiveCollectNameConflicts(row, conflicts, pathBuffer);
    return !conflicts.empty();
}

void Sync::purgeStaleDownloads()
{
    // Convenience.
    using MC = MegaClient;
    using DBTC = DBTableTransactionCommitter;

    // Make sure we're running on the right thread.
    assert(syncs.onSyncThread());

    auto globPath = localdebris;

    // Get our hands on this sync's temporary directory.
    globPath.appendWithSeparator(LocalPath::fromRelativePath("tmp"), true);

    // Generate glob pattern to match all temporary downloads.
    globPath.appendWithSeparator(LocalPath::fromRelativePath(".*.mega"), true);

    // Remainder of work takes place on the client thread.
    //
    // The idea here is to prevent the client from starting any new
    // transfers while we're busy purging temporary files.
    syncs.queueClient([globPath](MC& client, DBTC&) mutable {
        // Figure out which temporaries are currently present.
        auto dirAccess = client.fsaccess->newdiraccess();
        auto paths = set<LocalPath>();

        if (!dirAccess->dopen(&globPath, nullptr, true))
            return;

        LocalPath path;
        LocalPath name;
        nodetype_t type;

        while (dirAccess->dnext(path, name, false, &type))
        {
            if (type == FILENODE)
                paths.emplace(name);
        }

        // Filter out paths that are still "alive."
        for (auto& i : client.cachedtransfers[GET])
        {
            if (!i.second->localfilename.empty())
                paths.erase(i.second->localfilename);
        }

        // Remove "dead" temporaries.
        for (auto& path : paths)
            client.fsaccess->unlinklocal(path);
    });
}

void syncRow::inferOrCalculateChildSyncRows(bool wasSynced, vector<syncRow>& childRows, vector<FSNode>& fsInferredChildren, vector<FSNode>& fsChildren, vector<CloudNode>& cloudChildren,
                bool belowRemovedFsNode, fsid_localnode_map& localnodeByScannedFsid)
{
    // This is the function that determines the list of syncRows that recursiveSync() will operate on for this folder.
    // Each syncRow a (CloudNodes, SyncNodes, FSNodes) tuple that all match up by name (taking escapes/case into account)
    // For the case of a folder that contains already-synced content, and in which nothing changed, we can "infer" the set
    // much more efficiently, by generating it from SyncNodes alone.
    // Otherwise we need to calculate it, which involves sorting the three sets and matching them up.
    // An additional complication is that we try to save RAM by not storing the scanned FSNodes for this folder
    // If we can regenerate the list of FSNodes from the LocalNodes, then we would have done that, and so we
    // need to recreate that list.  So our extra RAM usage is just for the folders on the stack, and not the entire tree.
    // (Plus for those SyncNode folders where regeneration wouldn't match the FSNodes (yet))
    // (SyncNode = LocalNode, we'll rename LocalNode eventually)

    // Effective children are from the last scan, if present.
    vector<FSNode>* effectiveFsChildren = belowRemovedFsNode ? nullptr : syncNode->lastFolderScan.get();

    if (wasSynced && !belowRemovedFsNode && syncNode->sync->inferRegeneratableTriplets(cloudChildren, *syncNode, fsInferredChildren, childRows))
    {
        effectiveFsChildren = &fsInferredChildren;
    }
    else
    {
        // Otherwise, we can reconstruct the filesystem entries from the LocalNodes
        if (!effectiveFsChildren)
        {
            fsChildren.reserve(syncNode->children.size() + 50);  // leave some room for others to be added in syncItem()

            for (auto &childIt : syncNode->children)
            {
                if (belowRemovedFsNode)
                {
                    if (childIt.second->fsid_asScanned != UNDEF)
                    {
                        childIt.second->setScannedFsid(UNDEF, localnodeByScannedFsid, LocalPath(), FileFingerprint());
                        childIt.second->scannedFingerprint = FileFingerprint();
                    }
                }
                else if (childIt.second->fsid_asScanned != UNDEF)
                {
                    fsChildren.emplace_back(childIt.second->getScannedFSDetails());
                }
            }

            effectiveFsChildren = &fsChildren;
        }

        childRows = syncNode->sync->computeSyncTriplets(cloudChildren, *syncNode, *effectiveFsChildren);
    }
}


void Sync::recursiveCollectNameConflicts(syncRow& row, list<NameConflict>& ncs, SyncPath& fullPath)
{
    assert(syncs.onSyncThread());

    assert(row.syncNode);
    if (!row.syncNode->conflictsDetected())
    {
        return;
    }

    // Get sync triplets.
    vector<syncRow> childRows;
    vector<FSNode> fsInferredChildren;
    vector<FSNode> fsChildren;
    vector<CloudNode> cloudChildren;

    if (row.cloudNode)
    {
        syncs.lookupCloudChildren(row.cloudNode->handle, cloudChildren);
    }

    bool wasSynced = false;  // todo
    row.inferOrCalculateChildSyncRows(wasSynced, childRows, fsInferredChildren, fsChildren, cloudChildren, false, syncs.localnodeByScannedFsid);


    for (auto& childRow : childRows)
    {
        if (childRow.hasClashes())
        {
            NameConflict nc;

            if (childRow.hasCloudPresence())
                nc.cloudPath = fullPath.cloudPath;

            if (childRow.hasLocalPresence())
                nc.localPath = fullPath.localPath;

            // Only meaningful if there are no cloud clashes.
            if (auto* c = childRow.cloudNode)
                nc.clashingCloudNames.emplace_back(c->name);

            // Only meaningful if there are no local clashes.
            if (auto* f = childRow.fsNode)
                nc.clashingLocalNames.emplace_back(f->localname);

            for (auto* c : childRow.cloudClashingNames)
                nc.clashingCloudNames.emplace_back(c->name);

            for (auto* f : childRow.fsClashingNames)
                nc.clashingLocalNames.emplace_back(f->localname);

            ncs.emplace_back(std::move(nc));
        }

        // recurse after dealing with all items, so any renames within the folder have been completed
        if (childRow.syncNode && childRow.syncNode->type == FOLDERNODE)
        {

            ScopedSyncPathRestore syncPathRestore(fullPath);

            if (!fullPath.appendRowNames(childRow, mFilesystemType) ||
                localdebris.isContainingPathOf(fullPath.localPath))
            {
                // This is a legitimate case; eg. we only had a syncNode and it is removed in resolve_delSyncNode
                // Or if this is the debris folder, ignore it
                continue;
            }

            recursiveCollectNameConflicts(childRow, ncs, fullPath);
        }
    }
}

bool syncRow::hasClashes() const
{
    return !cloudClashingNames.empty() || !fsClashingNames.empty();
}

bool syncRow::hasCloudPresence() const
{
    return cloudNode || !cloudClashingNames.empty();
}

bool syncRow::hasLocalPresence() const
{
    return fsNode || !fsClashingNames.empty();
}

const LocalPath& syncRow::comparisonLocalname() const
{
    if (syncNode)
    {
        return syncNode->localname;
    }
    else if (fsNode)
    {
        return fsNode->localname;
    }
    else if (!fsClashingNames.empty())
    {
        return fsClashingNames[0]->localname;
    }
    else
    {
        assert(false);
        static LocalPath nullResult;
        return nullResult;
    }
}

SyncRowType syncRow::type() const
{
    auto c = static_cast<unsigned>(cloudNode != nullptr);
    auto s = static_cast<unsigned>(syncNode != nullptr);
    auto f = static_cast<unsigned>(fsNode != nullptr);

    return static_cast<SyncRowType>(c * 4 + s * 2 + f);
}

bool syncRow::ignoreFileChanged() const
{
    assert(syncNode);
    assert(syncNode->type == FOLDERNODE);

    return mIgnoreFileChanged;
}

void syncRow::ignoreFileChanging()
{
    assert(syncNode);
    assert(syncNode->type == FOLDERNODE);

    mIgnoreFileChanged = true;
}

bool syncRow::ignoreFileStable() const
{
    assert(syncNode);
    assert(syncNode->type == FOLDERNODE);

    return !mIgnoreFileChanged
           && !syncNode->waitingForIgnoreFileLoad();
}

ExclusionState syncRow::exclusionState(const CloudNode& node) const
{
    assert(syncNode);
    assert(syncNode->type > FILENODE);

    return syncNode->exclusionState(node.name,
                                    node.type,
                                    node.fingerprint.size);
}

ExclusionState syncRow::exclusionState(const FSNode& node) const
{
    assert(syncNode);
    assert(syncNode->type > FILENODE);

    return syncNode->exclusionState(node.localname,
                                    node.type,
                                    node.fingerprint.size);
}

ExclusionState syncRow::exclusionState(const LocalPath& name, nodetype_t type) const
{
    assert(syncNode);
    assert(syncNode->type != FILENODE);

    return syncNode->exclusionState(name, type);
}

bool syncRow::hasCaseInsensitiveCloudNameChange() const
{
    // only call this if the sync is mCaseInsensitive
    return fsNode && syncNode && cloudNode &&
        syncNode->namesSynchronized &&
        0 != compareUtf(syncNode->localname, true, cloudNode->name, true, false) &&
        0 == compareUtf(syncNode->localname, true, cloudNode->name, true, true) &&
        0 != compareUtf(fsNode->localname, true, cloudNode->name, true, false);
}

bool syncRow::hasCaseInsensitiveLocalNameChange() const
{
    // only call this if the sync is mCaseInsensitive
    return fsNode && syncNode && cloudNode &&
        syncNode->namesSynchronized &&
        0 != compareUtf(syncNode->localname, true, fsNode->localname, true, false) &&
        0 == compareUtf(syncNode->localname, true, fsNode->localname, true, true) &&
        0 != compareUtf(cloudNode->name, true, fsNode->localname, true, false);
}

bool syncRow::isIgnoreFile() const
{
    struct Predicate
    {
        bool operator()(const CloudNode& node) const
        {
            // So to avoid ambiguity.
            const string& name = IGNORE_FILE_NAME;

            return node.type == FILENODE
                   && !platformCompareUtf(node.name, true, name, false);
        }

        bool operator()(const FSNode& node) const
        {
            const LocalPath& name = IGNORE_FILE_NAME;

            return node.type == FILENODE
                   && !platformCompareUtf(node.localname, true, name, false);
        }
    } predicate;

    if (auto* s = syncNode)
        return s->isIgnoreFile();

    if (auto* f = fsNode)
        return predicate(*f);

    if (!fsClashingNames.empty())
        return predicate(*fsClashingNames.front());

    if (auto* c = cloudNode)
        return predicate(*c);

    if (!cloudClashingNames.empty())
        return predicate(*cloudClashingNames.front());

    return false;
}

bool syncRow::isNoName() const
{
    // Can't be a no-name triplet if we've been paired.
    if (fsNode || syncNode)
        return false;

    // Can't be a no-name triplet if we have clashing filesystem names.
    if (!fsClashingNames.empty())
        return false;

    // Could be a no-name triplet if we have clashing cloud names.
    if (!cloudClashingNames.empty())
        return cloudClashingNames.front()->name.empty();

    // Could be a no-name triplet if we have a cloud node.
    return cloudNode && cloudNode->name.empty();
}

void Sync::combineTripletSet(vector<syncRow>::iterator a, vector<syncRow>::iterator b) const
{
    assert(syncs.onSyncThread());

//#ifdef DEBUG
//    // log before case
//    LOG_debug << " combineTripletSet BEFORE " << std::distance(a, b);
//    for (auto i = a; i != b; ++i)
//    {
//        LOG_debug
//            << (i->cloudNode ? i->cloudNode->name : "<null>") << " "
//            << (i->syncNode ? i->syncNode->localname.toPath() : "<null>") << " "
//            << (i->fsNode ? i->fsNode->localname.toPath() : "<null>") << " ";
//    }
//#endif

    // match up elements that are still present and were alrady synced
    vector<syncRow>::iterator lastFullySynced = b;
    vector<syncRow>::iterator lastNotFullySynced = b;
    unsigned syncNode_nfs_count = 0;

    for (auto i = a; i != b; ++i)
    {
        if (auto sn = i->syncNode)
        {
            if (!sn->syncedCloudNodeHandle.isUndef())
            {
                for (auto j = a; j != b; ++j)
                {
                    if (j->cloudNode && j->cloudNode->handle == sn->syncedCloudNodeHandle)
                    {
                        std::swap(j->cloudNode, i->cloudNode);
                        break;
                    }
                }
            }
            if (sn->fsid_lastSynced != UNDEF)
            {
                for (auto j = a; j != b; ++j)
                {
                    if (j->fsNode && j->fsNode->fsid == sn->fsid_lastSynced)
                    {
                        std::swap(j->fsNode, i->fsNode);
                        break;
                    }
                }
            }

            // is this row fully synced alrady? if so, put it aside in case there are more syncNodes
            if (i->cloudNode && i->fsNode)
            {
                std::swap(*a, *i);
                lastFullySynced = a;
                ++a;
            }
            else
            {
                lastNotFullySynced = i;
                ++syncNode_nfs_count;
            }
        }
    }

    // if this fails, please figure out how we got into that state
    assert(syncNode_nfs_count < 2);

    // gather up the remaining into a single row, there may be clashes.

    auto targetrow = lastNotFullySynced != b ? lastNotFullySynced :
                     (lastFullySynced != b ? lastFullySynced : a);

    // check for duplicate names as we go. All but one row will be left as all nullptr
    for (auto i = a; i != b; ++i)
    if (i != targetrow)
    {
        if (i->fsNode)
        {
            if (targetrow->fsNode &&
                !(targetrow->syncNode &&
                targetrow->syncNode->fsid_lastSynced
                == targetrow->fsNode->fsid))
            {
                LOG_debug << syncname << "Conflicting filesystem name: "
                    << targetrow->fsNode->localname.toPath();
                targetrow->fsClashingNames.push_back(targetrow->fsNode);
                targetrow->fsNode = nullptr;
            }
            if (targetrow->fsNode ||
                !targetrow->fsClashingNames.empty())
            {
                LOG_debug << syncname << "Conflicting filesystem name: "
                    << i->fsNode->localname.toPath();
                targetrow->fsClashingNames.push_back(i->fsNode);
                i->fsNode = nullptr;
            }
            if (!targetrow->fsNode &&
                targetrow->fsClashingNames.empty())
            {
                std::swap(targetrow->fsNode, i->fsNode);
            }
        }
        if (i->cloudNode)
        {
            if (targetrow->cloudNode &&
                !(targetrow->syncNode &&
                targetrow->syncNode->syncedCloudNodeHandle
                == targetrow->cloudNode->handle))
            {
                LOG_debug << syncname << "Conflicting filesystem name: "
                    << targetrow->cloudNode->name;
                targetrow->cloudClashingNames.push_back(targetrow->cloudNode);
                targetrow->cloudNode = nullptr;
            }
            if (targetrow->cloudNode ||
                !targetrow->cloudClashingNames.empty())
            {
                LOG_debug << syncname << "Conflicting filesystem name: "
                    << i->cloudNode->name;
                targetrow->cloudClashingNames.push_back(i->cloudNode);
                i->cloudNode = nullptr;
            }
            if (!targetrow->cloudNode &&
                targetrow->cloudClashingNames.empty())
            {
                std::swap(targetrow->cloudNode, i->cloudNode);
            }
        }
    }

//#ifdef DEBUG
//    // log after case
//    LOG_debug << " combineTripletSet AFTER " << std::distance(a, b);
//    for (auto i = a; i != b; ++i)
//    {
//        LOG_debug
//            << (i->cloudNode ? i->cloudNode->name : "<null>") << " "
//            << (i->syncNode ? i->syncNode->localname.toPath() : "<null>") << " "
//            << (i->fsNode ? i->fsNode->localname.toPath() : "<null>") << " ";
//        for (auto j : i->cloudClashingNames)
//        {
//            LOG_debug << "with clashing cloud name: " << j->name;
//        }
//        for (auto j : i->fsClashingNames)
//        {
//            LOG_debug << "with clashing fs name: " << j->localname.toPath();
//        }
//    }
//#endif


#ifdef DEBUG
    // confirm all are empty except target
    for (auto i = a; i != b; ++i)
    {
        assert(i == targetrow || i->empty());
    }
#endif
}

auto Sync::computeSyncTriplets(vector<CloudNode>& cloudNodes, const LocalNode& syncParent, vector<FSNode>& fsNodes) const -> vector<syncRow>
{
    assert(syncs.onSyncThread());

    CodeCounter::ScopeTimer rst(syncs.mClient.performanceStats.computeSyncTripletsTime);

    vector<syncRow> triplets;
    triplets.reserve(cloudNodes.size() + syncParent.children.size() + fsNodes.size());

    for (auto& cn : cloudNodes)          triplets.emplace_back(&cn, nullptr, nullptr);
    for (auto& sn : syncParent.children) triplets.emplace_back(nullptr, sn.second, nullptr);
    for (auto& fsn : fsNodes)            triplets.emplace_back(nullptr, nullptr, &fsn);

    bool caseInsensitive = mCaseInsensitive;

    auto tripletCompare = [=](const syncRow& lhs, const syncRow& rhs) -> int {
        // Sanity.
        assert(!lhs.fsNode || !lhs.fsNode->localname.empty());
        assert(!rhs.fsNode || !rhs.fsNode->localname.empty());
        assert(!lhs.syncNode || !lhs.syncNode->localname.empty());
        assert(!rhs.syncNode || !rhs.syncNode->localname.empty());

        if (lhs.cloudNode)
        {
            if (rhs.cloudNode)
            {
                return compareUtf(lhs.cloudNode->name, true, rhs.cloudNode->name, true, caseInsensitive);
            }
            else if (rhs.syncNode)
            {
                return compareUtf(lhs.cloudNode->name, true, rhs.syncNode->toName_of_localname, true, caseInsensitive);
            }
            else // rhs.fsNode
            {
                return compareUtf(lhs.cloudNode->name, true, rhs.fsNode->localname, true, caseInsensitive);
            }
        }
        else if (lhs.syncNode)
        {
            if (rhs.cloudNode)
            {
                return compareUtf(lhs.syncNode->toName_of_localname, true, rhs.cloudNode->name, true, caseInsensitive);
            }
            else if (rhs.syncNode)
            {
                return compareUtf(lhs.syncNode->toName_of_localname, true, rhs.syncNode->toName_of_localname, true, caseInsensitive);
            }
            else // rhs.fsNode
            {
                return compareUtf(lhs.syncNode->toName_of_localname, true, rhs.fsNode->localname, true, caseInsensitive);
            }
        }
        else // lhs.fsNode
        {
            if (rhs.cloudNode)
            {
                return compareUtf(lhs.fsNode->localname, true, rhs.cloudNode->name, true, caseInsensitive);
            }
            else if (rhs.syncNode)
            {
                return compareUtf(lhs.fsNode->localname, true, rhs.syncNode->toName_of_localname, true, caseInsensitive);
            }
            else // rhs.fsNode
            {
                return compareUtf(lhs.fsNode->localname, true, rhs.fsNode->localname, true, caseInsensitive);
            }
        }
    };

    std::sort(triplets.begin(), triplets.end(),
           [=](const syncRow& lhs, const syncRow& rhs)
           { return tripletCompare(lhs, rhs) < 0; });

    auto currSet = triplets.begin();
    auto end  = triplets.end();

    while (currSet != end)
    {
        // Determine the next set that are all comparator-equal
        auto nextSet = currSet;
        ++nextSet;
        while (nextSet != end && 0 == tripletCompare(*currSet, *nextSet))
        {
            ++nextSet;
        }

        combineTripletSet(currSet, nextSet);

        currSet = nextSet;
    }

    auto newEnd = std::remove_if(triplets.begin(), triplets.end(), [](syncRow& row){ return row.empty(); });
    triplets.erase(newEnd, triplets.end());

    return triplets;
}

bool Sync::inferRegeneratableTriplets(vector<CloudNode>& cloudChildren, const LocalNode& syncParent, vector<FSNode>& inferredFsNodes, vector<syncRow>& inferredRows) const
{
    assert(syncs.onSyncThread());

    CodeCounter::ScopeTimer rst(syncs.mClient.performanceStats.inferSyncTripletsTime);

    if (cloudChildren.size() != syncParent.children.size()) return false;

    inferredFsNodes.reserve(syncParent.children.size());

    auto cloudHandleLess = [](const CloudNode& a, const CloudNode& b){ return a.handle < b.handle; };
    std::sort(cloudChildren.begin(), cloudChildren.end(), cloudHandleLess);

    for (auto& child : syncParent.children)
    {

        CloudNode compareTo;
        compareTo.handle = child.second->syncedCloudNodeHandle;
        auto iters = std::equal_range(cloudChildren.begin(), cloudChildren.end(), compareTo, cloudHandleLess);

        if (std::distance(iters.first, iters.second) != 1)
        {
            // the node tree has actually changed so we need to run the full algorithm
            return false;
        }

        CloudNode* node = &*iters.first;

        if (node->parentType == FILENODE)
        {
            LOG_err << "Looked up a file version node during infer: " << node->name;
			assert(false);
            return false;
        }

        if (child.second->fsid_asScanned == UNDEF ||
           (!child.second->scannedFingerprint.isvalid && child.second->type == FILENODE))
        {
            // we haven't scanned yet, or the scans don't match up with LocalNodes yet
            return false;
        }

        inferredFsNodes.push_back(child.second->getScannedFSDetails());
        inferredRows.emplace_back(node, child.second, &inferredFsNodes.back());
    }
    return true;
}

using IndexPair = pair<size_t, size_t>;
using IndexPairVector = vector<IndexPair>;

CodeCounter::ScopeStats computeSyncSequencesStats = { "computeSyncSequences" };


static IndexPairVector computeSyncSequences(vector<syncRow>& children)
{
    // No children, no work to be done.
    if (children.empty())
        return IndexPairVector();

    CodeCounter::ScopeTimer rst(computeSyncSequencesStats);

    // Separate our children into those that are ignore files and those that are not.
    auto i = std::partition(children.begin(), children.end(), [](const syncRow& child) {
        return child.isIgnoreFile();
    });

    // No prioritization necessary if there's only a single class of child.
    if (i == children.begin() || i == children.end())
    {
        // Is it a run of regular files?
        if (!children.front().isIgnoreFile())
            return IndexPairVector(1, IndexPair(0, children.size()));

        IndexPairVector sequences;

        sequences.emplace_back(0, children.size());
        sequences.emplace_back(children.size(), children.size());

        return sequences;
    }

    IndexPairVector sequences;

    // Convenience.
    auto j = i - children.begin();

    // Ignore files should be completely processed first.
    sequences.emplace_back(0, j);
    sequences.emplace_back(j, children.size());

    return sequences;
}

bool Sync::recursiveSync(syncRow& row, SyncPath& fullPath, bool belowRemovedCloudNode, bool belowRemovedFsNode, unsigned depth)
{
    assert(syncs.onSyncThread());

    // in case of sync failing while we recurse
    if (getConfig().mError) return false;
    (void)depth;  // just useful for setting conditional breakpoints when debugging

    assert(row.syncNode);
    assert(row.syncNode->type > FILENODE);
    assert(row.syncNode->getLocalPath() == fullPath.localPath);

    if (depth + mCurrentRootDepth == MAX_CLOUD_DEPTH - 1)
    {
        ProgressingMonitor monitor(syncs);

        LOG_debug << "Attempting to synchronize overly deep directory: "
                  << logTriplet(row, fullPath)
                  << ": Effective depth is "
                  << depth + mCurrentRootDepth;

        monitor.waitingLocal(fullPath.localPath, SyncStallEntry(
            SyncWaitReason::SyncItemExceedsSupportedTreeDepth, true, true,
            {fullPath.cloudPath},
            {},
            {fullPath.localPath},
            {}));

        return true;
    }

    // nothing to do for this subtree? Skip traversal
    if (!(row.syncNode->scanRequired() || row.syncNode->mightHaveMoves() || row.syncNode->syncRequired()))
    {
        //SYNC_verbose << syncname << "No scanning/moving/syncing needed at " << logTriplet(row, fullPath);
        return true;
    }

    SYNC_verbose << syncname << (belowRemovedCloudNode ? "belowRemovedCloudNode " : "") << (belowRemovedFsNode ? "belowRemovedFsNode " : "")
        << "Entering folder with "
        << row.syncNode->scanAgain  << "-"
        << row.syncNode->checkMovesAgain << "-"
        << row.syncNode->syncAgain << " ("
        << row.syncNode->conflicts << ") at "
        << fullPath.syncPath;

    row.syncNode->propagateAnySubtreeFlags();

    // Whether we should perform sync actions at this level.
    bool wasSynced = row.syncNode->scanAgain < TREE_ACTION_HERE
                  && row.syncNode->syncAgain < TREE_ACTION_HERE
                  && row.syncNode->checkMovesAgain < TREE_ACTION_HERE;
    bool syncHere = !wasSynced;
    bool recurseHere = true;

    //SYNC_verbose << syncname << "sync/recurse here: " << syncHere << recurseHere;

    // reset this node's sync flag. It will be set again below or while recursing if anything remains to be done.
    auto originalScanAgain = row.syncNode->scanAgain;
    auto originalSyncAgain = row.syncNode->syncAgain;
    row.syncNode->syncAgain = TREE_RESOLVED;

    if (!row.fsNode || belowRemovedFsNode)
    {
        row.syncNode->scanAgain = TREE_RESOLVED;
        row.syncNode->setScannedFsid(UNDEF, syncs.localnodeByScannedFsid, LocalPath(), FileFingerprint());
        syncHere = row.syncNode->parent ? row.syncNode->parent->scanAgain < TREE_ACTION_HERE : true;
        recurseHere = false;  // If we need to scan, we need the folder to exist first - revisit later
        row.syncNode->lastFolderScan.reset();
        belowRemovedFsNode = true; // this flag will prevent us reconstructing from scannedFingerprint etc
    }
    else
    {
        if (row.syncNode->fsid_asScanned == UNDEF ||
            row.syncNode->fsid_asScanned != row.fsNode->fsid)
        {
            row.syncNode->scanAgain = TREE_ACTION_HERE;
            row.syncNode->setScannedFsid(row.fsNode->fsid, syncs.localnodeByScannedFsid, row.fsNode->localname, row.fsNode->fingerprint);
        }
        else if (row.syncNode->scannedFingerprint != row.fsNode->fingerprint)
        {
            // this can change anytime, set it anyway
            row.syncNode->scannedFingerprint = row.fsNode->fingerprint;
        }
    }

    // Do we need to scan this node?
    if (row.syncNode->scanAgain >= TREE_ACTION_HERE)
    {

        if (!row.syncNode->rareRO().scanBlocked)
        {
            // not stalling, so long as we are still scanning.  Destructor resets stall state
            ProgressingMonitor monitor(syncs);
        }

        syncs.mSyncFlags->reachableNodesAllScannedThisPass = false;
        syncHere = row.syncNode->processBackgroundFolderScan(row, fullPath);
    }
    else
    {
        // this will be restored at the end of the function if any nodes below in the tree need it
        row.syncNode->scanAgain = TREE_RESOLVED;
    }

    if (row.syncNode->scanAgain >= TREE_ACTION_HERE)
    {
        // we must return later when we do have the scan data.
        // restore sync flag
        row.syncNode->setSyncAgain(false, true, false);
        SYNC_verbose << syncname << "Early exit from recursiveSync due to no scan data yet. " << logTriplet(row, fullPath);
        syncHere = false;
        recurseHere = false;
    }

    auto originalCheckMovesAgain = row.syncNode->checkMovesAgain;
    auto originalConflicsFlag = row.syncNode->conflicts;

    bool earlyExit = false;

    if (syncHere || recurseHere)
    {
        // Reset these flags before we evaluate each subnode.
        // They could be set again during that processing,
        // And additionally we double check with each child node after, in case we had reason to skip it.
        if (!belowRemovedCloudNode && !belowRemovedFsNode)
        {
            // only expect to resolve these in normal case
            row.syncNode->checkMovesAgain = TREE_RESOLVED;
        }
        row.syncNode->conflicts = TREE_RESOLVED;

        // Get sync triplets.
        vector<syncRow> childRows;
        vector<FSNode> fsInferredChildren;
        vector<FSNode> fsChildren;
        vector<CloudNode> cloudChildren;

        if (row.cloudNode)
        {
            syncs.lookupCloudChildren(row.cloudNode->handle, cloudChildren);
        }

        row.inferOrCalculateChildSyncRows(wasSynced, childRows, fsInferredChildren, fsChildren, cloudChildren, belowRemovedFsNode, syncs.localnodeByScannedFsid);

        bool anyNameConflicts = false;

        // Ignore files must be fully processed before any other child.
        auto sequences = computeSyncSequences(childRows);

        bool ignoreFilePresent = sequences.size() > 1;
        bool hasFilter = !!row.syncNode->rareRO().filterChain;

        if (ignoreFilePresent != hasFilter)
        {
            row.syncNode->ignoreFilterPresenceChanged(ignoreFilePresent, childRows[sequences.front().first].fsNode);
        }

        // Here is where we loop over the syncRows for this folder.
        // We must process things in a particular order
        //    - first, check all rows for involvement in moves (case 0)
        //      such a row is excluded from further checks
        //    - second, check all remaining rows for sync actions on that row (case 1)
        //    - third, recurse into each folder (case 2)
        //      there are various reasons we may skip that, based on flags set by earlier steps
        //    - zeroth, we perform first->third for any .megaignore file before any others
        //      as any change involving .megaignore may affect anything else we do

        for (auto& sequence : sequences)
        {
            // The main three steps: moves, node itself, recurse
            for (unsigned step = 0; step < 3; ++step)
            {
                for (auto i = sequence.first; i != sequence.second; ++i)
                {
                    // Convenience.
                    auto& childRow = childRows[i];

                    // in case of sync failing while we recurse
                    if (getConfig().mError) return false;

                    if (syncs.mSyncFlags->earlyRecurseExitRequested)
                    {
                        // restore flags to at least what they were, for when we revisit on next full recurse
                        row.syncNode->scanAgain = std::max<TreeState>(row.syncNode->scanAgain, originalScanAgain);
                        row.syncNode->syncAgain = std::max<TreeState>(row.syncNode->syncAgain, originalSyncAgain);
                        row.syncNode->checkMovesAgain = std::max<TreeState>(row.syncNode->checkMovesAgain, originalCheckMovesAgain);
                        row.syncNode->conflicts = std::max<TreeState>(row.syncNode->conflicts, originalConflicsFlag);

                        LOG_debug << syncname
                            << "recursiveSync early exit due to pending outside request with "
                            << row.syncNode->scanAgain  << "-"
                            << row.syncNode->checkMovesAgain << "-"
                            << row.syncNode->syncAgain << " ("
                            << row.syncNode->conflicts << ") at "
                            << fullPath.syncPath;

                        return false;
                    }

                    if (!childRow.cloudClashingNames.empty() ||
                        !childRow.fsClashingNames.empty())
                    {
                        anyNameConflicts = true;
                        row.syncNode->setContainsConflicts(false, true, false); // in case we don't call setItem due to !syncHere
                    }
                    childRow.rowSiblings = &childRows;

                    if (auto* s = childRow.syncNode)
                    {
                        if (auto* f = childRow.fsNode)
                        {
                            // Maintain scanned FSID.
                            if (s->fsid_asScanned != f->fsid)
                            {
                                syncs.setScannedFsidReused(f->fsid);
                                s->setScannedFsid(f->fsid, syncs.localnodeByScannedFsid, f->localname, f->fingerprint);
                            }
                            else if (s->scannedFingerprint != f->fingerprint)
                            {
                                // Maintain the scanned fingerprint.
                                s->scannedFingerprint = f->fingerprint;
                            }
                        }

                        // Recompute this row's exclusion state.
                        if (s->recomputeExclusionState())
                        {
                            // Make sure we visit this node's children if its filter state
                            // has changed and we're currently recursing below a removed
                            // node.
                            childRow.recurseBelowRemovedCloudNode |= belowRemovedCloudNode;
                            childRow.recurseBelowRemovedFsNode |= belowRemovedFsNode;
                        }
                    }

                    ScopedSyncPathRestore syncPathRestore(fullPath);

                    if (!fullPath.appendRowNames(childRow, mFilesystemType) ||
                        localdebris.isContainingPathOf(fullPath.localPath))
                    {
                        // This is a legitimate case; eg. we only had a syncNode and it is removed in resolve_delSyncNode
                        // Or if this is the debris folder, ignore it
                        continue;
                    }

                    if (childRow.syncNode)
                    {
                        if (childRow.syncNode->getLocalPath() != fullPath.localPath)
                        {
                            auto s = childRow.syncNode->getLocalPath();
                        }

                        childRow.syncNode->reassignUnstableFsidsOnceOnly(childRow.fsNode);
                    }

                    switch (step)
                    {
                    case 0:
                        // first pass: check for any renames within the folder (or other move activity)
                        // these must be processed first, otherwise if another file
                        // was added with a now-renamed name, an upload would be
                        // attached to the wrong node, resulting in node versions
                        if (syncHere || belowRemovedCloudNode || belowRemovedFsNode)
                        {
                            if (!syncItem_checkMoves(childRow, row, fullPath, belowRemovedCloudNode, belowRemovedFsNode))
                            {
                                if (childRow.itemProcessed)
                                {
                                    row.syncNode->setSyncAgain(false, true, false);
                                }
                            }
                        }
                        break;

                    case 1:
                        // second pass: full syncItem processing for each node that wasn't part of a move
                        if (belowRemovedCloudNode)
                        {
                            // when syncing/scanning below a removed cloud node, we just want to collect up scan fsids
                            // and make syncNodes to visit, so we can be sure of detecting all the moves,
                            // in particular contradictroy moves.
                            if (childRow.type() == SRT_XXF && row.exclusionState(*childRow.fsNode) == ES_INCLUDED)
                            {
                                resolve_makeSyncNode_fromFS(childRow, row, fullPath, false);
                            }
                        }
                        else if (belowRemovedFsNode)
                        {
                            // when syncing/scanning below a removed local node, we just want to
                            // and make syncNodes to visit, so we can be sure of detecting all the moves,
                            // in particular contradictroy moves.
                            if (childRow.type() == SRT_CXX && row.exclusionState(*childRow.cloudNode) == ES_INCLUDED)
                            {
                                resolve_makeSyncNode_fromCloud(childRow, row, fullPath, false);
                            }
                        }
                        else if (syncHere && !childRow.itemProcessed)
                        {
                            // normal case: consider all the combinations
                            if (!syncItem(childRow, row, fullPath))
                            {
                                row.syncNode->setSyncAgain(false, true, false);
                            }

                            if (ignoreFilePresent && childRow.isIgnoreFile() && childRow.fsNode)
                            {
                                // Load filters if new/updated.  If it fails, filters are marked invalid
                                bool ok = row.syncNode->loadFiltersIfChanged(childRow.fsNode->fingerprint, fullPath.localPath);

                                if (ok != !row.syncNode->rareRO().badlyFormedIgnoreFilePath)
                                {
                                    if (ok)
                                    {
                                        row.syncNode->rare().badlyFormedIgnoreFilePath.reset();
                                    }
                                    else
                                    {
                                        row.syncNode->rare().badlyFormedIgnoreFilePath.reset(new LocalNode::RareFields::BadlyFormedIgnore(fullPath.localPath, this));
                                        syncs.badlyFormedIgnoreFilePaths.push_back(row.syncNode->rare().badlyFormedIgnoreFilePath);
                                        syncs.mClient.app->syncupdate_filter_error(getConfig());
                                    }
                                }
                            }
                        }
                        if (childRow.syncNode &&
                            childRow.syncNode->type == FILENODE)
                        {
                            childRow.syncNode->checkTreestate(true);
                        }
                        break;

                    case 2:
                        // third and final pass: recurse into the folders
                        if (childRow.syncNode &&
                            childRow.syncNode->type > FILENODE && (
                                (childRow.recurseBelowRemovedCloudNode &&
                                 (childRow.syncNode->scanRequired() || childRow.syncNode->syncRequired()))
                                ||
                                (childRow.recurseBelowRemovedFsNode &&
                                 childRow.syncNode->syncRequired())
                                ||
                                (recurseHere &&
                                !childRow.suppressRecursion &&
                                //!childRow.syncNode->deletedFS &&   we should not check this one, or we won't remove the LocalNode
                                childRow.syncNode->rareRO().removeNodeHere.expired() &&
                                childRow.syncNode->rareRO().unlinkHere.expired() &&
                                !childRow.syncNode->rareRO().moveToHere))) // don't create new LocalNodes under a moving-to folder, we'll move the already existing LocalNodes when the move completes
                        {
                            // Add watches as necessary.
                            if (childRow.fsNode)
                            {
                                auto result = childRow.syncNode->watch(fullPath.localPath, childRow.fsNode->fsid);

                                // Any fatal errors while adding the watch?
                                if (result == WR_FATAL)
                                    changestate(UNABLE_TO_ADD_WATCH, false, true, true);
                            }

                            if (!recursiveSync(childRow, fullPath, belowRemovedCloudNode || childRow.recurseBelowRemovedCloudNode, belowRemovedFsNode || childRow.recurseBelowRemovedFsNode, depth+1))
                            {
                                earlyExit = true;
                            }
                        }
                        if (childRow.syncNode &&
                            childRow.syncNode->type > FILENODE)
                        {
                            childRow.syncNode->checkTreestate(true);
                        }
                        break;

                    }
                }
            }

            if (ignoreFilePresent)
            {
                if (!row.syncNode->filterChainRO().isValid())
                {
                    // we can't calculate what's included, come back when the .megaignore is present and well-formed
                    break;
                }

                // processed already, don't worry about it for the rest
                ignoreFilePresent = false;
            }
        }

        if (!anyNameConflicts)
        {
            // here childRows still contains pointers into lastFolderScan, fsAddedSiblings etc
            row.syncNode->clearRegeneratableFolderScan(fullPath, childRows);
        }

        // If we still don't match the known fs state, and if we added any FSNodes that
        // aren't part of our scan data (and we think we don't need another scan),
        // add them to the scan data to avoid re-fingerprinting no the next folder scan
        if (!row.fsAddedSiblings.empty())
        {
            auto& scan = row.syncNode->lastFolderScan;
            if (scan && row.syncNode->scanAgain < TREE_ACTION_HERE)
            {
                scan->reserve(scan->size() + row.fsAddedSiblings.size());
                for (auto& ptr: row.fsAddedSiblings)
                {
                    scan->push_back(move(ptr));
                }
                row.fsAddedSiblings.clear();
            }
        }
    }

    // Recompute our LocalNode flags from children
    // Flags for this row could have been set during calls to the node
    // If we skipped a child node this time (or if not), the set-parent
    // flags let us know if future actions are needed at this level
    for (auto& child : row.syncNode->children)
    {
        if (row.ignoreFileStable() && child.second->type > FILENODE)
        {
            row.syncNode->scanAgain = updateTreestateFromChild(row.syncNode->scanAgain, child.second->scanAgain);
            row.syncNode->syncAgain = updateTreestateFromChild(row.syncNode->syncAgain, child.second->syncAgain);
        }
        row.syncNode->checkMovesAgain = updateTreestateFromChild(row.syncNode->checkMovesAgain, child.second->checkMovesAgain);
        row.syncNode->conflicts = updateTreestateFromChild(row.syncNode->conflicts, child.second->conflicts);

        if (child.second->parentSetScanAgain) row.syncNode->setScanAgain(false, true, false, 0);
        if (child.second->parentSetCheckMovesAgain) row.syncNode->setCheckMovesAgain(false, true, false);
        if (child.second->parentSetSyncAgain) row.syncNode->setSyncAgain(false, true, false);
        if (child.second->parentSetContainsConflicts) row.syncNode->setContainsConflicts(false, true, false);

        child.second->parentSetScanAgain = false;  // we should only use this one once
    }

    SYNC_verbose << syncname << (belowRemovedCloudNode ? "belowRemovedCloudNode " : "")
                << "Exiting folder with "
                << row.syncNode->scanAgain  << "-"
                << row.syncNode->checkMovesAgain << "-"
                << row.syncNode->syncAgain << " ("
                << row.syncNode->conflicts << ") at "
                << fullPath.syncPath;

    return !earlyExit;
}

string Sync::logTriplet(syncRow& row, SyncPath& fullPath)
{
    ostringstream s;
    s << " triplet:" <<
        " " << (row.cloudNode ? fullPath.cloudPath : "(null)") <<
        " " << (row.syncNode ? fullPath.syncPath : "(null)") <<
        " " << (row.fsNode ? fullPath.localPath_utf8() : "(null)");
    return s.str();
}

bool Sync::syncItem_checkMoves(syncRow& row, syncRow& parentRow, SyncPath& fullPath,
        bool belowRemovedCloudNode, bool belowRemovedFsNode)
{
    assert(syncs.onSyncThread());
    CodeCounter::ScopeTimer rst(syncs.mClient.performanceStats.syncItemCheckMove);

    // Since we are visiting this node this time, reset its flags-for-parent
    // They should only stay set when the conditions require it
    if (row.syncNode)
    {
        row.syncNode->parentSetScanAgain = false;
        row.syncNode->parentSetCheckMovesAgain = false;
        row.syncNode->parentSetSyncAgain = false;
        row.syncNode->parentSetContainsConflicts = false;
    }

    // Does this row have a sync node?
    if (auto* s = row.syncNode)
    {
        // Is this row part of an ongoing upload?
        if (auto u = std::dynamic_pointer_cast<SyncUpload_inClient>(s->transferSP))
        {
            // Is it waiting for a putnodes request to complete?
            if (u->putnodesStarted && !u->wasPutnodesCompleted)
            {
                LOG_debug << "Waiting for putnodes to complete: "
                          << logTriplet(row, fullPath);

                // Then come back later.
                return false;
            }
        }
    }

    // Under some circumstances on sync startup, our shortname records can be out of date.
    // If so, we adjust for that here, as the directories are scanned
    if (row.syncNode && row.fsNode && row.fsNode->shortname)
    {
        if ((!row.syncNode->slocalname ||
            *row.syncNode->slocalname != *row.fsNode->shortname) &&
            row.syncNode->localname != *row.fsNode->shortname)
        {
            LOG_warn << syncname
                     << "Updating slocalname: " << row.fsNode->shortname->toPath()
                     << " at " << fullPath.localPath_utf8()
                     << " was " << (row.syncNode->slocalname ? row.syncNode->slocalname->toPath() : "(null)")
                     << logTriplet(row, fullPath);
            row.syncNode->setnameparent(row.syncNode->parent, row.syncNode->localname, row.fsNode->cloneShortname());
            statecacheadd(row.syncNode);
        }
    }

    if (row.fsNode &&
       (row.fsNode->type == TYPE_UNKNOWN ||
        row.fsNode->fsid == UNDEF))
    {
        // We can't consider moves if we don't even know file/folder or fsid.
        // Skip ahead to plain item comparison where we wil consider exclusion filters.
        return false;
    }

    // First deal with detecting local moves/renames and propagating correspondingly
    // Independent of the syncItem() combos below so we don't have duplicate checks in those.
    // Be careful of unscannable folder entries which may have no detected type or fsid.

    if (row.fsNode &&
        (!row.syncNode ||
          row.syncNode->fsid_lastSynced == UNDEF ||
          row.syncNode->fsid_lastSynced != row.fsNode->fsid ||
          (mCaseInsensitive && row.hasCaseInsensitiveLocalNameChange())))
    {
        // Don't perform any moves until we know the row's exclusion state.
        if (parentRow.exclusionState(*row.fsNode) == ES_UNKNOWN)
        {
            row.itemProcessed = true;
            row.suppressRecursion = true;

            return true;
        }

        bool rowResult;
        if (checkLocalPathForMovesRenames(row, parentRow, fullPath, rowResult, belowRemovedCloudNode))
        {
            row.itemProcessed = true;
            return rowResult;
        }
    }

    // Are we dealing with a no-name triplet?
    if (row.isNoName())
    {
        ProgressingMonitor monitor(syncs);

        monitor.waitingCloud(fullPath.cloudPath, SyncStallEntry(
            SyncWaitReason::FileIssue, true, true,
            {fullPath.cloudPath, PathProblem::UndecryptedCloudNode},
            {},
            {},
            {}));

        LOG_debug << syncname
                  << "No name triplets here. "
                  << "Excluding this triplet from sync for now. "
                  << logTriplet(row, fullPath);

        row.itemProcessed = true;
        row.suppressRecursion = true;

        return false;
    }

    if (row.cloudNode &&
        (!row.syncNode ||
          row.syncNode->syncedCloudNodeHandle.isUndef() ||
          row.syncNode->syncedCloudNodeHandle != row.cloudNode->handle ||
          (mCaseInsensitive && row.hasCaseInsensitiveCloudNameChange())))
    {
        // Don't perform any moves until we know the row's exclusion state.
        if (parentRow.exclusionState(*row.cloudNode) == ES_UNKNOWN)
        {
            row.itemProcessed = true;
            row.suppressRecursion = true;

            return true;
        }

        bool rowResult;
        if (checkCloudPathForMovesRenames(row, parentRow, fullPath, rowResult, belowRemovedFsNode))
        {
            row.itemProcessed = true;
            return rowResult;
        }
    }

    // Avoid syncing nodes that have multiple clashing names
    // Except if we previously had a folder (just itself) synced, allow recursing into that one.
    if (!row.fsClashingNames.empty() || !row.cloudClashingNames.empty())
    {
        if (row.syncNode) row.syncNode->setContainsConflicts(true, false, false);
        else parentRow.syncNode->setContainsConflicts(false, true, false);

        if (row.cloudNode && row.syncNode && row.fsNode &&
            row.syncNode->type == FOLDERNODE &&
            row.cloudNode->handle == row.syncNode->syncedCloudNodeHandle &&
            row.fsNode->fsid != UNDEF && row.fsNode->fsid == row.syncNode->fsid_lastSynced)
        {
            SYNC_verbose << syncname << "Name clashes at this already-synced folder.  We will sync nodes below though." << logTriplet(row, fullPath);
            return false;
        }

        // Is this clash due to multiple ignore files being present in the cloud?
        auto isIgnoreFileClash = [](const syncRow& row) {
            // Any clashes in the cloud?
            if (row.cloudClashingNames.empty())
                return false;

            // Any clashes on the local disk?
            if (!row.fsClashingNames.empty())
                return false;

            if (!(row.fsNode || row.syncNode))
                return false;

            // Row represents an ignore file?
            return row.isIgnoreFile();
        };

        if (isIgnoreFileClash(row))
            return false;

        LOG_debug << syncname << "Multple names clash here.  Excluding this node from sync for now." << logTriplet(row, fullPath);

        if (row.syncNode)
        {
            row.syncNode->scanAgain = TREE_RESOLVED;
            row.syncNode->checkMovesAgain = TREE_RESOLVED;
            row.syncNode->syncAgain = TREE_RESOLVED;
        }

        row.itemProcessed = true;
        row.suppressRecursion = true;

        return true;
    }

    return false;
}

bool Sync::syncItem(syncRow& row, syncRow& parentRow, SyncPath& fullPath)
{
    CodeCounter::ScopeTimer rst(syncs.mClient.performanceStats.syncItem);

    assert(syncs.onSyncThread());

    ////auto isIgnoreFile = row.isIgnoreFile();

    //if (row.fsNode && row.fsNode->type == FILENODE)
    //{
    //    if (!row.fsNode->fingerprint.isvalid)
    //    {

    //        // We were not able to get details of the filesystem item when scanning the directory.
    //        // Consider it a blocked file, and we'll rescan the folder from time to time.
    //        LOG_verbose << sync->syncname << "File/folder was blocked when reading directory, retry later: " << localnodedisplaypath();

    //        // Setting node as scan-blocked. The main loop will check it regularly by weak_ptr
    //        rare().scanBlocked.reset(new RareFields::ScanBlocked(sync->syncs.rng, getLocalPath(), this));
    //        sync->syncs.scanBlockedPaths.push_back(rare().scanBlocked);

    //    }
    //    else
    //    {
    //    }
    //}

    //{

    //    return true;
    //}

    if (row.syncNode && row.fsNode &&
       (row.fsNode->type == TYPE_UNKNOWN || row.fsNode->fsid == UNDEF ||
       (row.fsNode->type == FILENODE && !row.fsNode->fingerprint.isvalid)))
    {
        SYNC_verbose << "File lost permissions and we can't identify or fingerprint it anymore: " << logTriplet(row, fullPath);

        ProgressingMonitor monitor(syncs);
        monitor.waitingLocal(fullPath.localPath, SyncStallEntry(
            SyncWaitReason::FileIssue, false, false,
            {},
            {},
            {fullPath.localPath, PathProblem::CannotFingerprintFile},
            {}));

        return false;
    }

    unsigned confirmDeleteCount = 0;
    if (row.syncNode)
    {
        // reset the count pre-emptively in case we don't choose SRT_XSX
        confirmDeleteCount = row.syncNode->confirmDeleteCount;
        row.syncNode->confirmDeleteCount = 0;

        if (row.syncNode->certainlyOrphaned)
        {
            SYNC_verbose << "Removing certainly orphaned LN. " << logTriplet(row, fullPath);
            delete row.syncNode;
            row.syncNode = nullptr;
            if (!row.cloudNode && !row.fsNode) return false;
        }
    }

    // check for cases in progress that we shouldn't be re-evaluating yet
    if (auto* s = row.syncNode)
    {
        // Any rare fields?
        if (s->hasRare())
        {
            // Move pending?
            if (!s->rare().movePendingFrom.expired())
            {
                // Don't do anything until the move has completed.
                return false;
            }

            // Move in progress?
            if (auto& moveFromHere = s->rare().moveFromHere)
            {
                if (s->rare().moveToHere.get() == moveFromHere.get() &&
                    (moveFromHere->succeeded || moveFromHere->failed))
                {
                    // rename of this node (case insensitive but case changed)?
                    moveFromHere.reset();
                    s->rare().moveToHere.reset();
                }
                else if (moveFromHere->failed || moveFromHere->syncCodeProcessedResult)
                {
                    // Move's completed.
                    moveFromHere.reset();
                }
                else
                {
                    // Move's still underway.
                    return false;
                }
            }

            // Is this row (effectively) excluded?
            if (s->exclusionState() != ES_INCLUDED)
            {
                // Is it a move target?
                if (auto& moveToHere = s->rare().moveToHere)
                {
                    assert(!moveToHere->failed);
                    assert(!moveToHere->syncCodeProcessedResult);
                    assert(moveToHere->succeeded);

                    // Necessary as excluded rows may not reach CSF.
                    resolve_checkMoveComplete(row, parentRow, fullPath);
                }
            }

            // Unlink in progress?
            if (!s->rare().unlinkHere.expired())
            {
                // Unlink's still underway.
                return false;
            }
        }

        // as it turns out, this is too early.
        // we need to wait for resolve_rowMatched to recognise it
        // otherwise there may be more renames to process first
        //s->checkTransferCompleted(row, parentRow, fullPath);

        // Is the row excluded?
        if (s->exclusionState() == ES_EXCLUDED)
        {
            // Can we remove the node from memory?
            auto removable = true;

            // Excluded ignore files need to remain in memory so that we can
            // track changes made to their filters.
            removable &= !s->isIgnoreFile();

            // Let transfers complete.
            removable &= !s->transferSP;

            // Purge the node from memory.
            if (removable)
            {
                // Extra sanity.
                assert(!s->rareRO().moveFromHere);
                assert(!s->rareRO().moveToHere);

                return resolve_delSyncNode(row, parentRow, fullPath, 100);
            }
        }
    }

    // Check blocked status.  Todo:  figure out use blocked flag clearing
    if (!row.syncNode && row.fsNode && (
        row.fsNode->isBlocked || row.fsNode->type == TYPE_UNKNOWN) &&
        parentRow.syncNode->exclusionState(row.fsNode->localname, TYPE_UNKNOWN) == ES_INCLUDED)
    {
        // so that we can checkForScanBlocked() immediately below
        resolve_makeSyncNode_fromFS(row, parentRow, fullPath, false);
    }
    if (row.syncNode &&
        row.syncNode->checkForScanBlocked(row.fsNode))
    {
        row.suppressRecursion = true;
        row.itemProcessed = true;
        return false;
    }

    auto rowType = row.type();

    switch (rowType)
    {
    case SRT_CSF:
    {
        CodeCounter::ScopeTimer rst(syncs.mClient.performanceStats.syncItemCSF);

        // Are we part of a move and was our source a download-in-progress?
        resolve_checkMoveDownloadComplete(row, fullPath);

        // all three exist; compare
        bool fsCloudEqual = syncEqual(*row.cloudNode, *row.fsNode);
        bool cloudEqual = syncEqual(*row.cloudNode, *row.syncNode);
        bool fsEqual = syncEqual(*row.fsNode, *row.syncNode);

        if (fsCloudEqual)
        {
            // success! this row is synced
            if (!cloudEqual || !fsEqual)
            {
                row.syncNode->syncedFingerprint = row.fsNode->fingerprint;
                assert(row.syncNode->syncedFingerprint == row.cloudNode->fingerprint);
                statecacheadd(row.syncNode);
            }

            return resolve_rowMatched(row, parentRow, fullPath);
        }

        if (cloudEqual || isBackupAndMirroring())
        {
            // filesystem changed, put the change
            return resolve_upsync(row, parentRow, fullPath);
        }

        if (fsEqual)
        {
            // cloud has changed, get the change
            return resolve_downsync(row, parentRow, fullPath, true);
        }

        if (auto uploadPtr = threadSafeState->isNodeAnExpectedUpload(row.cloudNode->parentHandle, row.cloudNode->name))
        {
            if (row.cloudNode->fingerprint == *uploadPtr &&
                uploadPtr.get() == row.syncNode->transferSP.get())
            {
                // we uploaded a file and the user already re-updated the local version of the file
                SYNC_verbose << syncname << "Node is a recent upload, while the FSFile is already updated: " << fullPath.cloudPath << logTriplet(row, fullPath);
                row.syncNode->setSyncedNodeHandle(row.cloudNode->handle);
                row.syncNode->syncedFingerprint  = row.cloudNode->fingerprint;
                row.syncNode->transferSP.reset();
                return false;
            }
        }

        // both changed, so we can't decide without the user's help
        return resolve_userIntervention(row, parentRow, fullPath);
    }
    case SRT_XSF:
    {
        CodeCounter::ScopeTimer rst(syncs.mClient.performanceStats.syncItemXSF);

        if (row.syncNode->type == TYPE_DONOTSYNC)
        {
            // we do not upload do-not-sync files (eg. system+hidden, on windows)
            return true;
        }

        // Any clashing names in the cloud?
        if (!row.cloudClashingNames.empty())
        {
            // Then we should only get here if we're an ignore file.
            assert(row.isIgnoreFile());

            // Consider us synced.
            return true;
        }

        // cloud item absent
        if (isBackupAndMirroring())
        {
            // for backups, we only change the cloud
            return resolve_upsync(row, parentRow, fullPath);
        }

        if (!row.syncNode->syncedCloudNodeHandle.isUndef()
            && row.syncNode->fsid_lastSynced != UNDEF
            && row.syncNode->fsid_lastSynced == row.fsNode->fsid
            // on disk, content could be changed without an fsid change
            && syncEqual(*row.fsNode, *row.syncNode))
        {
            // used to be fully synced and the fs side still has that version
            // remove in the fs (if not part of a move)
            return resolve_cloudNodeGone(row, parentRow, fullPath);
        }

        // either
        //  - cloud item did not exist before; upsync
        //  - the fs item has changed too; upsync (this lets users recover from the both sides changed state - user deletes the one they don't want anymore)
        return resolve_upsync(row, parentRow, fullPath);
    }
    case SRT_CSX:
    {
        CodeCounter::ScopeTimer rst(syncs.mClient.performanceStats.syncItemCSX);

        // local item not present
        if (isBackupAndMirroring())
        {
            // in mirror mode, make the cloud the same as local
            // if backing up and not mirroring, the resolve_downsync branch will cancel the sync
            return resolve_fsNodeGone(row, parentRow, fullPath);
        }

        // where we uploaded this node but the fsNode moved already, consider the cloud side synced.
        if (row.syncNode->fsid_lastSynced != UNDEF &&
            row.syncNode->syncedCloudNodeHandle.isUndef() &&
            syncEqual(*row.cloudNode, *row.syncNode))
        {
            row.syncNode->setSyncedNodeHandle(row.cloudNode->handle);
            return false;  // let the next pass determine if it's a move
        }

        if (auto uploadPtr = threadSafeState->isNodeAnExpectedUpload(row.cloudNode->parentHandle, row.cloudNode->name))
        {
            // The local file is no longer at the matching position
           // and we need to set it up to be moved/deleted correspondingly
            // Setting the synced fsid without a corresponding FSNode will cause move detection

            SYNC_verbose << syncname << "Node is a recent upload, sync node present, source FS file is no longer here: " << fullPath.cloudPath << logTriplet(row, fullPath);
            row.syncNode->setSyncedNodeHandle(row.cloudNode->handle);
            row.syncNode->setSyncedFsid(uploadPtr->sourceFsid, syncs.localnodeBySyncedFsid, uploadPtr->sourceLocalname, nullptr);
            row.syncNode->syncedFingerprint  = row.cloudNode->fingerprint;
            row.syncNode->transferSP.reset();
            return false;
        }
        else if (row.syncNode->fsid_lastSynced == UNDEF)
        {
            // fs item did not exist before; downsync
            return resolve_downsync(row, parentRow, fullPath, false);
        }
        else if (//!row.syncNode->syncedCloudNodeHandle.isUndef() &&
                 row.syncNode->syncedCloudNodeHandle != row.cloudNode->handle)
        {
            // the cloud item has changed too; downsync (this lets users recover from both sides changed state - user deletes the one they don't want anymore)
            return resolve_downsync(row, parentRow, fullPath, false);
        }
        else
        {
            // It might be a removal; it might be that the local fs item was moved during upload and now the cloud node from the upload has appeared
            // resolve_fsNodeGone only removes if we know the fs item isn't anywhere else in the sync filesystem subtrees.

            if (row.syncNode->fsid_lastSynced != UNDEF
                && !row.syncNode->syncedCloudNodeHandle.isUndef()
                // for cloud nodes, same handle must be same content
                && row.syncNode->syncedCloudNodeHandle == row.cloudNode->handle)
            {
                // used to be fully synced and the cloud side still has that version
                // remove in the cloud (if not part of a move)
                return resolve_fsNodeGone(row, parentRow, fullPath);
            }
            LOG_debug << "interesting case, does it occur?";

            return false;
        }
    }
    case SRT_XSX:
    {
        CodeCounter::ScopeTimer rst(syncs.mClient.performanceStats.syncItemXSX);

        // local and cloud disappeared; remove sync item also
        return resolve_delSyncNode(row, parentRow, fullPath, confirmDeleteCount);
    }
    case SRT_CXF:
    {
        CodeCounter::ScopeTimer rst(syncs.mClient.performanceStats.syncItemCXF);

        switch (parentRow.exclusionState(row.fsNode->localname,
                                   row.fsNode->type))
        {
            case ES_UNKNOWN:
                LOG_verbose << "Exclusion state uknown, come back later: " << logTriplet(row, fullPath);
                return false;

            case ES_EXCLUDED:
                return true;

            case ES_INCLUDED:
                break;
        }

        // Item exists locally and remotely but we haven't synced them previously
        // If they are equal then join them with a Localnode. Othewise report to user.
        // The original algorithm would compare mtime, and if that was equal then size/crc

        if (syncEqual(*row.cloudNode, *row.fsNode))
        {
            return resolve_makeSyncNode_fromFS(row, parentRow, fullPath, false);
        }
        else
        {
            return resolve_userIntervention(row, parentRow, fullPath);
        }
    }
    case SRT_XXF:
    {
        CodeCounter::ScopeTimer rst(syncs.mClient.performanceStats.syncItemXXF);

        // Have we detected a new ignore file?
        if (row.isIgnoreFile())
        {
            // Don't process any other rows.
            parentRow.ignoreFileChanging();

            // Create a sync node to represent the ignore file.
            //
            // This is necessary even when the ignore file itself is excluded as
            // we still need to load the filters it defines.
            return resolve_makeSyncNode_fromFS(row, parentRow, fullPath, false);
        }

        // Don't create a sync node for this file unless we know that it's included.
        if (parentRow.exclusionState(*row.fsNode) != ES_INCLUDED)
            return true;

        // Item exists locally only. Check if it was moved/renamed here, or Create
        // If creating, next run through will upload it
        return resolve_makeSyncNode_fromFS(row, parentRow, fullPath, false);
    }
    case SRT_CXX:
    {
        CodeCounter::ScopeTimer rst(syncs.mClient.performanceStats.syncItemCXX);

        // Don't create sync nodes unless we know the row is included.
        if (parentRow.exclusionState(*row.cloudNode) != ES_INCLUDED)
            return true;

        // Are we creating a node for an ignore file?
        if (row.isIgnoreFile())
        {
            // Then let the parent know we want to process it exclusively.
            parentRow.ignoreFileChanging();
        }

        // item exists remotely only
        return resolve_makeSyncNode_fromCloud(row, parentRow, fullPath, false);
    }
    default:
    {
        // Silence compiler warning.
        break;
    }
    } // switch

    // SRT_XXX  (should not occur)
    // no entries - can occur when names clash, but should be caught above
    CodeCounter::ScopeTimer rstXXX(syncs.mClient.performanceStats.syncItemXXX);
    assert(false);
    return false;
}

bool Sync::resolve_checkMoveDownloadComplete(syncRow& row, SyncPath& fullPath)
{
    // Convenience.
    auto target = row.syncNode;

    // Are we part of an ongoing move?
    auto movePtr = target->rareRO().moveToHere;

    // No part of an ongoing move.
    if (!movePtr)
        return false;

    // Are we still associated with the move source?
    auto source = syncs.findLocalNodeBySyncedFsid(movePtr->sourceFsid,
                                                  movePtr->sourceType,
                                                  movePtr->sourceFingerprint,
                                                  this,
                                                  nullptr);

    // No longer associated with the move source.
    if (!source)
        return false;

    // Sanity check.
    assert(source->rareRO().moveFromHere == movePtr);

    // Is the source part of an ongoing download?
    auto download = std::dynamic_pointer_cast<SyncDownload_inClient>(source->transferSP);

    // Not part of an ongoing download.
    if (!download)
        return false;

    LOG_debug << "Completing move of in-progress download: "
              << logTriplet(row, fullPath);

    // Consider the move complete.
    source->moveContentTo(target, fullPath.localPath, true);
    source->setSyncedFsid(UNDEF, syncs.localnodeBySyncedFsid, source->localname, source->cloneShortname());
    source->setSyncedNodeHandle(NodeHandle());
    source->sync->statecacheadd(source);

    source->rare().moveFromHere->syncCodeProcessedResult = true;
    source->rare().moveFromHere.reset();
    source->trimRareFields();

    target->rare().moveToHere->syncCodeProcessedResult = true;
    target->rare().moveToHere.reset();
    target->trimRareFields();

    // Consider us synced with the local disk.
    target->setSyncedFsid(movePtr->sourceFsid, syncs.localnodeBySyncedFsid, row.fsNode->localname, row.fsNode->cloneShortname());
    target->syncedFingerprint = movePtr->sourceFingerprint;
    target->sync->statecacheadd(target);

    // Terminate the transfer if we're not a match with the local disk.
    if (row.fsNode->fsid != movePtr->sourceFsid
        || row.fsNode->fingerprint != movePtr->sourceFingerprint)
    {
        LOG_debug << "Move-target no longer matches move-source: "
                  << logTriplet(row, fullPath);

        target->resetTransfer(nullptr);
    }

    // We should now be good to go.
    return true;
}

bool Sync::resolve_checkMoveComplete(syncRow& row, syncRow& parentRow, SyncPath& fullPath)
{
    // Confirm that the move details are the same as recorded (LocalNodes may have changed or been deleted by now, etc.
    auto movePtr = row.syncNode->rare().moveToHere;
    LocalNode* sourceSyncNode = nullptr;

    LOG_debug << syncname << "Checking move source/target by fsid " << toHandle(movePtr->sourceFsid);

    if ((sourceSyncNode = syncs.findLocalNodeBySyncedFsid(movePtr->sourceFsid, movePtr->sourceType, movePtr->sourceFingerprint, this, nullptr)))
    {
        LOG_debug << syncname << "Sync cloud move/rename from : " << sourceSyncNode->getCloudPath(true) << " resolved here! " << logTriplet(row, fullPath);

        assert(sourceSyncNode == movePtr->sourcePtr);

        // remove fsid (and handle) from source node, so we don't detect
        // that as a move source anymore
        sourceSyncNode->setSyncedFsid(UNDEF, syncs.localnodeBySyncedFsid, sourceSyncNode->localname, sourceSyncNode->cloneShortname());
        sourceSyncNode->setSyncedNodeHandle(NodeHandle());
        sourceSyncNode->sync->statecacheadd(sourceSyncNode);

        // Move all the LocalNodes under the source node to the new location
        // We can't move the source node itself as the recursive callers may be using it
        sourceSyncNode->moveContentTo(row.syncNode, fullPath.localPath, true);

        row.syncNode->setScanAgain(false, true, true, 0);
        sourceSyncNode->setScanAgain(true, false, false, 0);

        sourceSyncNode->rare().moveFromHere->syncCodeProcessedResult = true;
        sourceSyncNode->rare().moveFromHere.reset();
        sourceSyncNode->trimRareFields();

        // If this node was repurposed for the move, rather than the normal case of creating a fresh one, we remove the old content if it was a folder
        // We have to do this after all processing of sourceSyncNode, in case the source was (through multiple operations) one of the subnodes about to be removed.
        // TODO: however, there is a risk of name collisions - probably we should use a multimap for LocalNode::children.
        for (auto& oldc : movePtr->priorChildrenToRemove)
        {
            for (auto& c : row.syncNode->children)
            {
                if (*c.first == oldc.first && c.second == oldc.second)
                {
                    delete c.second; // removes itself from the parent map
                    break;
                }
            }
        }

    }
    else
    {
        // just alert us to this an double check the case in the debugger
        assert(false);
    }

    // regardless, make sure we don't get stuck
    row.syncNode->rare().moveToHere->syncCodeProcessedResult = true;
    row.syncNode->rare().moveToHere.reset();
    row.syncNode->trimRareFields();

    return sourceSyncNode != nullptr;
}

bool Sync::resolve_rowMatched(syncRow& row, syncRow& parentRow, SyncPath& fullPath)
{
    assert(syncs.onSyncThread());

    // these comparisons may need to be adjusted for UTF, escapes
    assert(row.syncNode->fsid_lastSynced != row.fsNode->fsid || 0 == compareUtf(row.syncNode->localname, true, row.fsNode->localname, true, mCaseInsensitive));
    assert(row.syncNode->fsid_lastSynced == row.fsNode->fsid || 0 == compareUtf(row.syncNode->localname, true, row.fsNode->localname, true, mCaseInsensitive));

    assert((!!row.syncNode->slocalname == !!row.fsNode->shortname) &&
            (!row.syncNode->slocalname ||
            (*row.syncNode->slocalname == *row.fsNode->shortname)));

    if (row.syncNode->fsid_lastSynced != row.fsNode->fsid ||
        row.syncNode->syncedCloudNodeHandle != row.cloudNode->handle ||
        row.syncNode->localname != row.fsNode->localname)
    {
        if (row.syncNode->hasRare() && row.syncNode->rare().moveToHere)
        {
            resolve_checkMoveComplete(row, parentRow, fullPath);
        }

        LOG_verbose << syncname << "Row is synced, setting fsid and nodehandle" << logTriplet(row, fullPath);

        if (row.syncNode->type == FOLDERNODE && row.syncNode->fsid_lastSynced != row.fsNode->fsid)
        {
            // a folder disappeared and was replaced by a different one - scan it all
            row.syncNode->setScanAgain(false, true, true, 0);
        }

        if (mCaseInsensitive &&
            0 == compareUtf(row.syncNode->localname, true, row.fsNode->localname, true, true) &&
            0 != compareUtf(row.syncNode->localname, true, row.fsNode->localname, true, false))
        {
            SYNC_verbose << "Updating LocalNode localname case to match fs: " << row.fsNode->localname << " at " << logTriplet(row, fullPath);
        }

        row.syncNode->setSyncedFsid(row.fsNode->fsid, syncs.localnodeBySyncedFsid, row.fsNode->localname, row.fsNode->cloneShortname());
        row.syncNode->setSyncedNodeHandle(row.cloudNode->handle);

        row.syncNode->syncedFingerprint = row.fsNode->fingerprint;

        if (row.syncNode->transferSP)
        {
            LOG_debug << "Clearing transfer for matched row at " << logTriplet(row, fullPath);
            row.syncNode->resetTransfer(nullptr);
        }

        if (mCaseInsensitive && !row.syncNode->namesSynchronized &&
            0 == compareUtf(row.cloudNode->name, true, row.fsNode->localname, true, false))
        {
            // name is equal (taking escaping and case into account) so going forward, also propagate renames that only change case
            assert(row.fsNode->localname == row.syncNode->localname);
            row.syncNode->namesSynchronized = true;
        }

        statecacheadd(row.syncNode);
        ProgressingMonitor monitor(syncs); // not stalling
    }
    else
    {
        SYNC_verbose << syncname << "Row was already synced" << logTriplet(row, fullPath);
    }

    if (row.syncNode->type == FILENODE)
    {
        row.syncNode->scanAgain = TREE_RESOLVED;
        row.syncNode->checkMovesAgain = TREE_RESOLVED;
        row.syncNode->syncAgain = TREE_RESOLVED;
    }

    return true;
}


bool Sync::resolve_makeSyncNode_fromFS(syncRow& row, syncRow& parentRow, SyncPath& fullPath, bool considerSynced)
{
    assert(syncs.onSyncThread());
    ProgressingMonitor monitor(syncs);

    if (row.fsNode->type == FILENODE && !row.fsNode->fingerprint.isvalid)
    {
        SYNC_verbose << "We can't create a LocalNode yet without a FileFingerprint: " << logTriplet(row, fullPath);

        // we couldn't get the file crc yet (opened by another proecess, etc)
        monitor.waitingLocal(fullPath.localPath, SyncStallEntry(
            SyncWaitReason::FileIssue, false, false,
            {},
            {},
            {fullPath.localPath, PathProblem::CannotFingerprintFile},
            {}));

        return false;
    }

    // this really is a new node: add
    LOG_debug << syncname << "Creating LocalNode from FS with fsid " << toHandle(row.fsNode->fsid) << " at: " << fullPath.localPath_utf8() << logTriplet(row, fullPath);

    assert(row.syncNode == nullptr);
    row.syncNode = new LocalNode(this);

    row.syncNode->init(row.fsNode->type, parentRow.syncNode, fullPath.localPath, row.fsNode->cloneShortname());
    row.syncNode->setScannedFsid(row.fsNode->fsid, syncs.localnodeByScannedFsid, row.fsNode->localname, row.fsNode->fingerprint);

    if (row.fsNode->type == FILENODE)
    {
        row.syncNode->scannedFingerprint = row.fsNode->fingerprint;
    }

    if (considerSynced)
    {
        // we should be careful about considering synced, eg this might be a node moved from somewhere else
        SYNC_verbose << "Considering this node synced on fs side already: " << toHandle(row.fsNode->fsid);
        row.syncNode->setSyncedFsid(row.fsNode->fsid, syncs.localnodeBySyncedFsid, row.fsNode->localname, row.fsNode->cloneShortname());
        row.syncNode->syncedFingerprint  = row.fsNode->fingerprint;
    }

    if (row.syncNode->type > FILENODE)
    {
        row.syncNode->setScanAgain(false, true, true, 0);
    }

    statecacheadd(row.syncNode);

    //row.syncNode->setSyncAgain(true, false, false);

    return false;
}

bool Sync::resolve_makeSyncNode_fromCloud(syncRow& row, syncRow& parentRow, SyncPath& fullPath, bool considerSynced)
{
    assert(syncs.onSyncThread());
    ProgressingMonitor monitor(syncs);

    SYNC_verbose << syncname << "Creating LocalNode from Cloud at: " << fullPath.cloudPath << logTriplet(row, fullPath);

    assert(row.syncNode == nullptr);
    row.syncNode = new LocalNode(this);

    if (row.cloudNode->type == FILENODE)
    {
        assert(row.cloudNode->fingerprint.isvalid); // todo: move inside considerSynced?
        row.syncNode->syncedFingerprint = row.cloudNode->fingerprint;
    }
    row.syncNode->init(row.cloudNode->type, parentRow.syncNode, fullPath.localPath, nullptr);

    if (auto uploadPtr = threadSafeState->isNodeAnExpectedUpload(row.cloudNode->parentHandle, row.cloudNode->name))
    {
        // If we make a LocalNode for an upload we created ourselves,
        // it's because the local file is no longer at the matching position
        // and we need to set it up to be moved correspondingly
        // Setting the synced fsid without a corresponding FSNode will cause move detection

        SYNC_verbose << syncname << "Node is a recent upload, but source FS file is no longer here: " << fullPath.cloudPath << logTriplet(row, fullPath);
        row.syncNode->setSyncedNodeHandle(row.cloudNode->handle);
        row.syncNode->setSyncedFsid(uploadPtr->sourceFsid, syncs.localnodeBySyncedFsid, uploadPtr->sourceLocalname, nullptr);
        row.syncNode->syncedFingerprint  = row.cloudNode->fingerprint;
        return false;
    }


    if (considerSynced)
    {
        row.syncNode->setSyncedNodeHandle(row.cloudNode->handle);
    }
    if (row.syncNode->type > FILENODE)
    {
        row.syncNode->setSyncAgain(false, true, true);
    }
    statecacheadd(row.syncNode);
    row.syncNode->setSyncAgain(true, false, false);

    return false;
}

bool Sync::resolve_delSyncNode(syncRow& row, syncRow& parentRow, SyncPath& fullPath, unsigned deleteCounter)
{
    assert(syncs.onSyncThread());
    ProgressingMonitor monitor(syncs);

    // Are we deleting an ignore file?
    if (row.syncNode->isIgnoreFile())
    {
        // Then make sure we process it exclusively.
        parentRow.ignoreFileChanging();
    }

    // We should never reach this function is pendingFrom is live.
    assert(row.syncNode->rareRO().movePendingFrom.expired());

    if (row.syncNode->hasRare() &&
        row.syncNode->rare().moveFromHere &&
        !row.syncNode->rare().moveFromHere->syncCodeProcessedResult)
    {
        SYNC_verbose << syncname << "Not deleting still-moving/renaming source node yet." << logTriplet(row, fullPath);

        monitor.waitingCloud(fullPath.cloudPath, SyncStallEntry(
            SyncWaitReason::MoveOrRenameCannotOccur, false, false,
            {fullPath.cloudPath},
            {"", PathProblem::DestinationPathInUnresolvedArea},
            {fullPath.localPath},
            {LocalPath(), PathProblem::DestinationPathInUnresolvedArea}));

        return false;
    }

    // We need to be sure we really can delete this node.
    // The risk is that it may actually be part of a move
    // and the other end of the move
    // (ie a new LocalNode with matching fsid/nodehandle)
    // is only appearing in this traversal of the tree.
    // It may have appeared but hasn't been evaluated for moves.
    // We may not even have processed that new node/path yet.
    // To work around this, we don't delete on the first go
    // instead, we start a counter.  If we decide that yes
    // this node should be deleted on two consecutive passes
    // then its ok, we've confirmed it really isn't part of a move.


    if (deleteCounter < 1)
    {
        SYNC_verbose << "This LocalNode is a candidate for deletion, we'll confirm on the next pass." << logTriplet(row, fullPath);
        row.syncNode->confirmDeleteCount = (deleteCounter + 1) & 0x3;
        return false;
    }

    // local and cloud disappeared; remove sync item also

    // todo: do we still need any of these flags?
    if (row.syncNode->moveAppliedToLocal)
    {
        SYNC_verbose << syncname << "Deleting Localnode (moveAppliedToLocal)" << logTriplet(row, fullPath);
    }
    else if (row.syncNode->deletedFS)
    {
        SYNC_verbose << syncname << "Deleting Localnode (deletedFS)" << logTriplet(row, fullPath);
    }
    else if (syncs.mSyncFlags->movesWereComplete)
    {
        SYNC_verbose << syncname << "Deleting Localnode (movesWereComplete)" << logTriplet(row, fullPath);
    }
    else
    {
        SYNC_verbose << syncname << "Deleting Localnode" << logTriplet(row, fullPath);
    }

    if (row.syncNode->deletedFS)
    {
        if (row.syncNode->type == FOLDERNODE)
        {
            LOG_debug << syncname << "Sync - local folder deletion detected: " << fullPath.localPath.toPath();
        }
        else
        {
            LOG_debug << syncname << "Sync - local file deletion detected: " << fullPath.localPath.toPath();
        }
    }

    // Are we deleting an ignore file?
    if (row.syncNode->isIgnoreFile())
    {
        // Then make sure the parent's filters are cleared.
        parentRow.syncNode->clearFilters();
    }

    SYNC_verbose << "Deleting LocalNode " << row.syncNode->syncedCloudNodeHandle << " " << toHandle(row.syncNode->fsid_lastSynced) << logTriplet(row, fullPath);
    // deletes itself and subtree, queues db record removal
    delete row.syncNode;
    row.syncNode = nullptr;

    return false;
}

bool Sync::resolve_upsync(syncRow& row, syncRow& parentRow, SyncPath& fullPath)
{
    assert(syncs.onSyncThread());
    ProgressingMonitor monitor(syncs);

    // Don't do anything unless we know the node's included.
    if (row.syncNode->exclusionState() != ES_INCLUDED)
    {
        // Unless the node was already uploading.
        if (!row.syncNode->transferSP)
        {
            // We'll revisit this row later if necessary.
            return true;
        }
    }

    if (row.fsNode->type == FILENODE)
    {
        // Make sure the ignore file is uploaded before processing other rows.
        if (row.syncNode->isIgnoreFile())
        {
            parentRow.ignoreFileChanging();
        }

        // upload the file if we're not already uploading it
        row.syncNode->transferResetUnlessMatched(PUT, row.fsNode->fingerprint);

        shared_ptr<SyncUpload_inClient> existingUpload = std::dynamic_pointer_cast<SyncUpload_inClient>(row.syncNode->transferSP);

        if (existingUpload && !!existingUpload->putnodesStarted)
        {
            // keep the name and target folder details current:

            // if it's just a case change in a case insensitive name, use the updated uppercase/lowercase
            bool onlyCaseChanged = mCaseInsensitive && row.cloudNode &&
                  0 == compareUtf(row.cloudNode->name, true, row.fsNode->localname, true, true);

            // if we were already matched with a name that is not exactly the same as toName(), keep using it
            string nodeName = !row.cloudNode || onlyCaseChanged
                                ? row.fsNode->localname.toName(*syncs.fsaccess)
                                : row.cloudNode->name;

            if (nodeName != existingUpload->name)
            {
                LOG_debug << syncname << "Upload name changed, updating: " << existingUpload->name << " to " << nodeName << logTriplet(row, fullPath);
                existingUpload->name = nodeName;  // todo: thread safety
            }

            // make sure the target folder for putnodes is current:
            if (parentRow.cloudNode && parentRow.cloudNode->handle == parentRow.syncNode->syncedCloudNodeHandle)
            {
                if (existingUpload->h != parentRow.cloudNode->handle)
                {
                    LOG_debug << syncname << "Upload target folder changed, updating for putnodes. " << existingUpload->h << " to " << parentRow.cloudNode->handle << logTriplet(row, fullPath);
                    existingUpload->h = parentRow.cloudNode->handle;
                }
            }
            else
            {
                LOG_debug << syncname << "Upload target folder changed and there's no handle, abandoning transfer " << logTriplet(row, fullPath);
                row.syncNode->transferSP.reset();
                return false;
            }
        }

        if (!existingUpload)
        {
            // Don't bother restarting the upload if we're excluded.
            if (row.syncNode->exclusionState() != ES_INCLUDED)
            {
                // We'll revisit later if needed.
                return true;
            }

            // Sanity.
            assert(row.syncNode->parent);
            assert(row.syncNode->parent == parentRow.syncNode);

            if (parentRow.cloudNode && parentRow.cloudNode->handle == parentRow.syncNode->syncedCloudNodeHandle)
            {
                LOG_debug << syncname << "Sync - local file addition detected: " << fullPath.localPath.toPath();

                //if (checkIfFileIsChanging(*row.fsNode, fullPath.localPath))
                //{
                //    LOG_debug << syncname
                //              << "Waiting for file to stabilize before uploading: "
                //              << fullPath.localPath.toPath();

                //    monitor.waitingLocal(fullPath.localPath,
                //                         LocalPath(),
                //                         string(),
                //                         SyncWaitReason::WaitingForFileToStopChanging);

                //    return false;
                //}

                LOG_debug << syncname << "Uploading file " << fullPath.localPath_utf8() << logTriplet(row, fullPath);
                assert(row.syncNode->scannedFingerprint.isvalid); // LocalNodes for files always have a valid fingerprint
                assert(row.syncNode->scannedFingerprint == row.fsNode->fingerprint);

                // if it's just a case change in a case insensitive name, use the updated uppercase/lowercase
                bool onlyCaseChanged = mCaseInsensitive && row.cloudNode &&
                    0 == compareUtf(row.cloudNode->name, true, row.fsNode->localname, true, true);

                // if we were already matched with a name that is not exactly the same as toName(), keep using it
                string nodeName = !row.cloudNode || onlyCaseChanged
                    ? row.fsNode->localname.toName(*syncs.fsaccess)
                    : row.cloudNode->name;

                auto upload = std::make_shared<SyncUpload_inClient>(parentRow.cloudNode->handle,
                    fullPath.localPath, nodeName, row.fsNode->fingerprint, threadSafeState,
                    row.fsNode->fsid, row.fsNode->localname, inshare);

                row.syncNode->queueClientUpload(upload, UseLocalVersioningFlag, nodeName == ".megaignore");  // we'll take care of versioning ourselves ( we take over the putnodes step below)

                LOG_debug << syncname << "Sync - sending file " << fullPath.localPath_utf8();

                if (row.syncNode->syncedCloudNodeHandle.isUndef() && !row.fsNode)
                {
                    // Set the fs-side synced id.
                    // Once the upload completes, potentially the local fs item may have moved.
                    // If that's the case, having this synced fsid set lets us track the local move
                    // and move the uploadPtr from the old LN to the new one.

                    // todo:
                    // Note that the case where the row was already synced is more complex
                    // We may need to generate a 2nd LocalNode for the same Localnode
                    // and these two could operate in parallel - after all, one might
                    // be a move away from this location, and then simulataneous
                    // upload of a replacement file.

                    SYNC_verbose << syncname << "Considering this file synced on the fs side: " << toHandle(row.fsNode->fsid) << logTriplet(row, fullPath);
                    row.syncNode->setSyncedFsid(row.fsNode->fsid, syncs.localnodeBySyncedFsid, row.fsNode->localname, row.fsNode->cloneShortname());
                    row.syncNode->syncedFingerprint  = row.fsNode->fingerprint;
                    statecacheadd(row.syncNode);
                }
            }
            else
            {
                SYNC_verbose << syncname << "Parent cloud folder to upload to doesn't exist yet" << logTriplet(row, fullPath);
                row.syncNode->setSyncAgain(true, false, false);

                monitor.waitingLocal(fullPath.localPath, SyncStallEntry(
                    SyncWaitReason::UploadIssue, false, false,
                    {fullPath.cloudPath, PathProblem::ParentFolderDoesNotExist},
                    {},
                    {fullPath.localPath},
                    {}));

            }
        }
        else if (existingUpload->wasCompleted && !existingUpload->putnodesStarted)
        {
            // We issue putnodes from the sync thread like this because localnodes may have moved/renamed in the meantime
            // And consider that the old target parent node may not even exist anymore

            existingUpload->putnodesStarted = true;

            SYNC_verbose << syncname << "Queueing putnodes for completed upload" << logTriplet(row, fullPath);

            threadSafeState->addExpectedUpload(parentRow.cloudNode->handle, existingUpload->name, existingUpload);

            NodeHandle displaceHandle = row.cloudNode ? row.cloudNode->handle : NodeHandle();
            auto noDebris = inshare;

            std::function<void(MegaClient&)> signalPutnodesBegin;

#ifndef NDEBUG
            {
                // So we can capture the local path.
                auto localPath = fullPath.localPath;

                // Signal the putnodes_begin(...) event.
                signalPutnodesBegin = [localPath](MegaClient& client) {
                    client.app->putnodes_begin(localPath);
                };
            }
#endif // ! NDEBUG

            // Check for filename anomalies.
            std::function<void(MegaClient&)> signalFilenameAnomaly;

            {
                // So we can capture if necessary.
                auto name = row.syncNode->toName_of_localname;
                auto type = row.syncNode->type;
                auto anomalyType = isFilenameAnomaly(fullPath.localPath, name, type);

                if (anomalyType != FILENAME_ANOMALY_NONE)
                {
                    signalFilenameAnomaly = [anomalyType, fullPath](MegaClient& client) {
                        client.filenameAnomalyDetected(anomalyType,
                                                       fullPath.localPath,
                                                       fullPath.cloudPath);
                    };
                }
            }

            syncs.queueClient([existingUpload, displaceHandle, noDebris, signalFilenameAnomaly, signalPutnodesBegin](MegaClient& mc, DBTableTransactionCommitter& committer)
                {
                    // Signal detected anomaly, if any.
                    if (signalFilenameAnomaly)
                        signalFilenameAnomaly(mc);

                    Node* displaceNode = mc.nodeByHandle(displaceHandle);
                    if (displaceNode && mc.versions_disabled)
                    {
                        MegaClient* c = &mc;
                        mc.movetosyncdebris(displaceNode, noDebris,

                            // after the old node is out of the way, we wll putnodes
                            [c, existingUpload, signalPutnodesBegin](NodeHandle, Error){
                                if (signalPutnodesBegin)
                                    signalPutnodesBegin(*c);

                                existingUpload->sendPutnodes(c, NodeHandle());
                            });

                        // putnodes will be executed after or simultaneous with the
                        // move to sync debris
                        return;
                    }

                    // the case where we are making versions, or not displacing something with the same name
                    if (signalPutnodesBegin)
                        signalPutnodesBegin(mc);

                    existingUpload->sendPutnodes(&mc, displaceNode ? displaceNode->nodeHandle() : NodeHandle());
                });
        }
        else if (existingUpload->putnodesStarted)
        {
            SYNC_verbose << syncname << "Upload's putnodes already in progress" << logTriplet(row, fullPath);
        }
        else
        {
            SYNC_verbose << syncname << "Upload already in progress" << logTriplet(row, fullPath);
        }
    }
    else if (row.fsNode->type == FOLDERNODE)
    {
        if (row.syncNode->hasRare() && !row.syncNode->rare().createFolderHere.expired())
        {
            SYNC_verbose << syncname << "Create folder already in progress" << logTriplet(row, fullPath);
        }
        else
        {
            if (parentRow.cloudNode)
            {
                // there can't be a matching cloud node in this row (for folders), so just toName() is correct
                string foldername = row.syncNode->toName_of_localname;

                // Check for filename anomalies.
                {
                    auto type = isFilenameAnomaly(row.syncNode->localname, foldername);

                    if (type != FILENAME_ANOMALY_NONE)
                    {
                        auto lp = fullPath.localPath;
                        auto rp = fullPath.cloudPath;

                        syncs.queueClient([type, lp, rp](MegaClient& mc, DBTableTransactionCommitter& committer)
                            {
                                mc.filenameAnomalyDetected(type, lp, rp);
                            });
                    }
                }

                LOG_verbose << syncname << "Creating cloud node for: " << fullPath.localPath_utf8() << " as " << foldername << logTriplet(row, fullPath);
                // while the operation is in progress sync() will skip over the parent folder

                NodeHandle targethandle = parentRow.cloudNode->handle;
                auto createFolderPtr = std::make_shared<LocalNode::RareFields::CreateFolderInProgress>();
                row.syncNode->rare().createFolderHere = createFolderPtr;
                syncs.queueClient([foldername, targethandle, createFolderPtr](MegaClient& mc, DBTableTransactionCommitter& committer)
                    {
                        vector<NewNode> nn(1);
                        mc.putnodes_prepareOneFolder(&nn[0], foldername);
                        mc.putnodes(targethandle, NoVersioning, move(nn), nullptr, 0,
                            [createFolderPtr](const Error&, targettype_t, vector<NewNode>&, bool targetOverride){
                                //createFolderPtr.reset();  // lives until this point
                            });

                    });
            }
            else
            {
                SYNC_verbose << "Delay creating cloud node until parent cloud node exists: " << fullPath.localPath_utf8() << logTriplet(row, fullPath);
                row.syncNode->setSyncAgain(true, false, false);

                monitor.waitingLocal(fullPath.localPath, SyncStallEntry(
                    SyncWaitReason::CannotCreateFolder, false, false,
                    {fullPath.cloudPath, PathProblem::ParentFolderDoesNotExist},
                    {},
                    {fullPath.localPath},
                    {}));
            }
        }
        // we may not see some moves/renames until the entire folder structure is created.
        row.syncNode->setCheckMovesAgain(true, false, false);     // todo: double check - might not be needed for the wait case? might cause a stall?
    }
    else if (row.fsNode->type == TYPE_DONOTSYNC)
    {
        // This is the sort of thing that we should not sync, but not complain about either
        // consider it synced.
        monitor.noResult();
        return true;
    }
    else // unknown/special
    {
        monitor.waitingLocal(fullPath.localPath, SyncStallEntry(
            SyncWaitReason::FileIssue, false, false,
            {fullPath.cloudPath, PathProblem::DetectedSpecialFile},
            {},
            {fullPath.localPath},
            {}));
    }
    return false;
}

bool Sync::resolve_downsync(syncRow& row, syncRow& parentRow, SyncPath& fullPath, bool alreadyExists)
{
    assert(syncs.onSyncThread());
    ProgressingMonitor monitor(syncs);

    // Don't do anything unless we know the row's included.
    if (parentRow.exclusionState(*row.cloudNode) != ES_INCLUDED)
    {
        // But only if we weren't already downloading.
        if (!row.syncNode->transferSP)
        {
            // We'll revisit this row later when the filters are stable.
            return true;
        }
    }

    if (isBackup())
    {
        // Backups must not change the local
        changestate(BACKUP_MODIFIED, false, true, false);
        return false;
    }

    // Consider making this a class-wide function.
    auto checkForFilenameAnomaly = [this](const SyncPath& path, const string& name) {
        // Have we encountered an anomalous filename?
        auto type = isFilenameAnomaly(path.localPath, name);

        // Nope so we can bail early.
        if (type == FILENAME_ANOMALY_NONE) return;

        // Get our hands on the relevant paths.
        auto localPath = path.localPath;
        auto remotePath = path.cloudPath;

        // Report the anomaly.
        syncs.queueClient([=](MegaClient& client, DBTableTransactionCommitter&) {
            client.filenameAnomalyDetected(type, localPath, remotePath);
        });
    };

    if (row.cloudNode->type == FILENODE)
    {
        // download the file if we're not already downloading
        // if (alreadyExists), we will move the target to the trash when/if download completes //todo: check

        row.syncNode->transferResetUnlessMatched(GET, row.cloudNode->fingerprint);

        if (!row.syncNode->transferSP)
        {
            // Don't bother restarting the download if we're effectively excluded.
            if (row.syncNode->exclusionState() != ES_INCLUDED)
            {
                // We'll revisit this node later if necessary.
                return true;
            }
        }

        if (parentRow.fsNode)
        {
            auto downloadPtr = std::dynamic_pointer_cast<SyncDownload_inClient>(row.syncNode->transferSP);

            if (!downloadPtr)
            {
                LOG_debug << syncname << "Sync - remote file addition detected: " << row.cloudNode->handle << " " << fullPath.cloudPath;

                // Do we have enough space on disk for this file?
                {
                    auto size = row.cloudNode->fingerprint.size;

                    assert(size >= 0);

                    if (syncs.fsaccess->availableDiskSpace(mLocalPath) <= size)
                    {
                        LOG_debug << syncname
                                  << "Insufficient space available for download: "
                                  << logTriplet(row, fullPath);

                        changestate(INSUFFICIENT_DISK_SPACE, false, true, true);

                        return false;
                    }
                }

                // FIXME: to cover renames that occur during the
                // download, reconstruct localname in complete()
                LOG_debug << syncname << "Start sync download: " << row.syncNode << logTriplet(row, fullPath);
                LOG_debug << syncname << "Sync - requesting file " << fullPath.localPath_utf8();

                createDebrisTmpLockOnce();

                bool downloadFirst = fullPath.localPath.leafName().toPath() == ".megaignore";

                // download to tmpfaPath (folder debris/tmp). We will rename/mv it to correct location (updated if necessary) after that completes
                row.syncNode->queueClientDownload(std::make_shared<SyncDownload_inClient>(*row.cloudNode,
                    fullPath.localPath, inshare, *syncs.fsaccess, threadSafeState), downloadFirst);

                //row.syncNode->treestate(TREESTATE_SYNCING);
                //parentRow.syncNode->treestate(TREESTATE_SYNCING);

                // If there's a legit .megaignore file present, we use it until (if and when) it is actually replaced.

                //// Are we downloading an ignore file?
                //if (row.syncNode->isIgnoreFile())
                //{
                //    // Then signal that it's downloading.
                //    parentRow.syncNode->setWaitingForIgnoreFileLoad(true);
                //}
            }
            else if (downloadPtr->wasTerminated)
            {
                SYNC_verbose << syncname << "Download was terminated " << logTriplet(row, fullPath);

                // Did the download fail due to a MAC error?
                if (downloadPtr->mError == API_EKEY)
                {
                    // Then report it as a stall.
                    SYNC_verbose << syncname
                                 << "Download was terminated due to MAC verification failure: "
                                 << logTriplet(row, fullPath);

                    monitor.waitingLocal(downloadPtr->getLocalname(), SyncStallEntry(
                        SyncWaitReason::DownloadIssue, true, true,
                        {fullPath.cloudPath, PathProblem::MACVerificationFailure},
                        {},
                        {downloadPtr->getLocalname(), PathProblem::MACVerificationFailure},
                        {fullPath.localPath}));

                }
                else
                {
                    row.syncNode->resetTransfer(nullptr);
                }
            }
            else if (downloadPtr->wasCompleted)
            {
                assert(downloadPtr->downloadDistributor);

                // Convenience.
                auto& fsAccess = *syncs.fsaccess;

                // Clarity.
                auto& targetPath = fullPath.localPath;

                // Try and move/rename the downloaded file into its new home.
                bool nameTooLong = false;
                bool transientError = false;

                if (downloadPtr->downloadDistributor->distributeTo(targetPath, fsAccess, FileDistributor::MoveReplacedFileToSyncDebris, transientError, nameTooLong, this))
                {
                    // Move was successful.
                    SYNC_verbose << syncname << "Download complete, moved file to final destination" << logTriplet(row, fullPath);

                    // Check for anomalous file names.
                    checkForFilenameAnomaly(fullPath, row.cloudNode->name);

                    // Let the engine know the file exists, even if it hasn't detected it yet.
                    //
                    // This is necessary as filesystem events may be delayed.
                    if (auto fsNode = FSNode::fromPath(fsAccess, targetPath))
                    {
                        parentRow.fsAddedSiblings.emplace_back(std::move(*fsNode));
                        row.fsNode = &parentRow.fsAddedSiblings.back();
                    }

                    // Download was moved into place.
                    downloadPtr->wasDistributed = true;

                    // No longer necessary as the transfer's complete.
                    row.syncNode->resetTransfer(nullptr);

                    // this case is covered when we syncItem

                    //// Have we just downloaded an ignore file?
                    //if (row.syncNode->isIgnoreFile())
                    //{
                    //    // Then load the filters.
                    //    parentRow.syncNode->loadFilters(fullPath.localPath);
                    //}
                }
                else if (nameTooLong)
                {
                    SYNC_verbose << syncname
                                 << "Download complete but the target's name is too long: "
                                 << logTriplet(row, fullPath);

                    monitor.waitingLocal(fullPath.localPath, SyncStallEntry(
                        SyncWaitReason::DownloadIssue, true, true,
                        {fullPath.cloudPath},
                        {},
                        {downloadPtr->downloadDistributor->distributeFromPath()},
                        {fullPath.localPath, PathProblem::NameTooLongForFilesystem}));

                    // Leave the transfer intact so we don't reattempt the download.
                }
                else if (transientError)
                {
                    // Transient error while moving download into place.
                    SYNC_verbose << syncname << "Download complete, but move transient error" << logTriplet(row, fullPath);

                    // Let the monitor know what we're up to.
                    monitor.waitingLocal(fullPath.localPath, SyncStallEntry(
                        SyncWaitReason::DownloadIssue, false, true,
                        {fullPath.cloudPath},
                        {},
                        {downloadPtr->getLocalname()},
                        {fullPath.localPath, PathProblem::FilesystemErrorDuringOperation}));
                }
                else
                {
                    // todo: shouldn't we stall in this case also, same as transientError but until user addresses

                    // Hard error while moving download into place.
                    SYNC_verbose << syncname << "Download complete, but move failed" << logTriplet(row, fullPath);
                    row.syncNode->resetTransfer(nullptr);
                }

                // Rescan our parent if we're operating in periodic scan mode.
                //
                // The reason we're issuing a scan in almost all cases is
                // that we can't tell whether we were able to move any
                // existing file at the donwload target into the debris.
                if (!fsAccess.target_name_too_long && !dirnotify.get())
                    parentRow.syncNode->setScanAgain(false, true, false, 0);
            }
            else
            {
                SYNC_verbose << syncname << "Download already in progress" << logTriplet(row, fullPath);
            }
        }
        else
        {
            SYNC_verbose << "Delay starting download until parent local folder exists: " << fullPath.cloudPath << logTriplet(row, fullPath);
            row.syncNode->setSyncAgain(true, false, false);

            monitor.waitingCloud(fullPath.cloudPath, SyncStallEntry(
                SyncWaitReason::DownloadIssue, false, true,
                {fullPath.cloudPath},
                {},
                {fullPath.localPath, PathProblem::ParentFolderDoesNotExist},
                {}));
        }
    }
    else // FOLDERNODE
    {
        assert(!alreadyExists); // if it did we would have matched it

        if (parentRow.fsNode)
        {
            // Check for and report filename anomalies.
            checkForFilenameAnomaly(fullPath, row.cloudNode->name);

            LOG_verbose << syncname << "Creating local folder at: " << fullPath.localPath_utf8() << logTriplet(row, fullPath);

            assert(!isBackup());
            if (syncs.fsaccess->mkdirlocal(fullPath.localPath, false, true))
            {
                assert(row.syncNode);
                assert(row.syncNode->localname == fullPath.localPath.leafName());

                // Update our records of what we know is on disk for this (parent) LocalNode.
                // This allows the next level of folders to be created too

                auto fa = syncs.fsaccess->newfileaccess(false);
                if (fa->fopen(fullPath.localPath, true, false))
                {
                    auto fsnode = FSNode::fromFOpened(*fa, fullPath.localPath, *syncs.fsaccess);

                    // Mark other nodes with this FSID as having their FSID reused.
                    syncs.setSyncedFsidReused(fsnode->fsid);
                    syncs.setScannedFsidReused(fsnode->fsid);

                    row.syncNode->localname = fsnode->localname;
                    row.syncNode->slocalname = fsnode->cloneShortname();

					// setting synced variables here means we can skip a scan of the parent folder, if just the one expected notification arrives for it
                    row.syncNode->setSyncedNodeHandle(row.cloudNode->handle);
                    row.syncNode->setSyncedFsid(fsnode->fsid, syncs.localnodeBySyncedFsid, fsnode->localname, fsnode->cloneShortname());
					row.syncNode->setScannedFsid(fsnode->fsid, syncs.localnodeByScannedFsid, fsnode->localname, fsnode->fingerprint);
                    statecacheadd(row.syncNode);

                    // So that we can recurse into the new directory immediately.
                    parentRow.fsAddedSiblings.emplace_back(std::move(*fsnode));
                    row.fsNode = &parentRow.fsAddedSiblings.back();

                    row.syncNode->setScanAgain(false, true, true, 0);
                    row.syncNode->setSyncAgain(false, true, false);

                    // set up to skip the fs notification from this folder creation
                    parentRow.syncNode->expectedSelfNotificationCount += 1;  // TODO:  probably different platforms may have different counts, or it may vary, maybe some are skipped or double ups condensed?
                    parentRow.syncNode->scanDelayUntil = std::max<dstime>(parentRow.syncNode->scanDelayUntil, syncs.waiter.ds + 1);
                }
                else
                {
                    LOG_warn << syncname << "Failed to fopen folder straight after creation - revisit in 5s. " << fullPath.localPath_utf8() << logTriplet(row, fullPath);
                    row.syncNode->setScanAgain(true, false, false, 50);
                }
            }
            else if (syncs.fsaccess->target_name_too_long)
            {
                LOG_warn << syncname
                         << "Unable to create target folder as its name is too long "
                         << fullPath.localPath_utf8()
                         << logTriplet(row, fullPath);

                assert(row.syncNode);

                monitor.waitingLocal(fullPath.localPath, SyncStallEntry(
                    SyncWaitReason::CannotCreateFolder, true, true,
                    {fullPath.cloudPath},
                    {},
                    {fullPath.localPath, PathProblem::NameTooLongForFilesystem},
                    {}));
            }
            else
            {
                // let's consider this case as blocked too, alert the user
                LOG_warn << syncname << "Unable to create folder " << fullPath.localPath_utf8() << logTriplet(row, fullPath);
                assert(row.syncNode);

                monitor.waitingLocal(fullPath.localPath, SyncStallEntry(
                    SyncWaitReason::CannotCreateFolder, false, true,
                    {fullPath.cloudPath},
                    {},
                    {fullPath.localPath, PathProblem::FilesystemErrorDuringOperation},
                    {}));

            }
        }
        else
        {
            SYNC_verbose << "Delay creating local folder until parent local folder exists: " << fullPath.localPath_utf8() << logTriplet(row, fullPath);
            row.syncNode->setSyncAgain(true, false, false);

            monitor.waitingLocal(fullPath.localPath, SyncStallEntry(
                SyncWaitReason::CannotCreateFolder, false, true,
                {fullPath.cloudPath},
                {},
                {fullPath.localPath, PathProblem::ParentFolderDoesNotExist},
                {}));

        }

        // we may not see some moves/renames until the entire folder structure is created.
        row.syncNode->setCheckMovesAgain(true, false, false);  // todo: is this still right for the watiing case
    }
    return false;
}


bool Sync::resolve_userIntervention(syncRow& row, syncRow& parentRow, SyncPath& fullPath)
{
    assert(syncs.onSyncThread());
    ProgressingMonitor monitor(syncs);

    if (row.syncNode)
    {
        monitor.waitingLocal(fullPath.localPath, SyncStallEntry(
            SyncWaitReason::LocalAndRemoteChangedSinceLastSyncedState_userMustChoose, true, true,
            {fullPath.cloudPath},
            {},
            {fullPath.localPath},
            {}));
    }
    else
    {
        monitor.waitingLocal(fullPath.localPath, SyncStallEntry(
            SyncWaitReason::LocalAndRemotePreviouslyUnsyncedDiffer_userMustChoose, true, true,
            {fullPath.cloudPath},
            {},
            {fullPath.localPath},
            {}));
    }
    return false;
}

bool Sync::resolve_cloudNodeGone(syncRow& row, syncRow& parentRow, SyncPath& fullPath)
{
    enum MoveType {
        // Not a possible move.
        MT_NONE,
        // Move is possibly pending.
        MT_PENDING,
        // Move is in progress.
        MT_UNDERWAY
    }; // MoveType

    auto isPossibleCloudMoveSource = [&](string& cloudPath) {
        // Is the move source an ignore file?
        if (row.syncNode->isIgnoreFile())
        {
            // Then it's not subject to move processing.
            return MT_NONE;
        }

        CloudNode cloudNode;
        bool active = false;
        bool nodeIsDefinitelyExcluded = false;
        bool found = false;

        // Does the remote associated with this row exist elsewhere?
        found = syncs.lookupCloudNode(row.syncNode->syncedCloudNodeHandle,
                                      cloudNode,
                                      &cloudPath,
                                      nullptr,
                                      &active,
                                      &nodeIsDefinitelyExcluded,
                                      nullptr,
                                      Syncs::LATEST_VERSION_ONLY);

        // Remote doesn't exist under an active sync or is excluded.
        if (!found || !active || nodeIsDefinitelyExcluded)
            return MT_NONE;

        // Does the remote represent an ignore file?
        if (cloudNode.isIgnoreFile())
        {
            // Then we know it can't be a move target.
            return MT_NONE;
        }

        // Trim the rare fields.
        row.syncNode->trimRareFields();

        // Is this row a known move source?
        if (auto& movePtr = row.syncNode->rareRO().moveFromHere)
        {
            // Has the move completed?
            if (!movePtr->syncCodeProcessedResult)
            {
                // Move is still underway.
                return MT_UNDERWAY;
            }
        }

        // It's in an active, unpaused sync, and not excluded
        return MT_PENDING;
    };

    assert(syncs.onSyncThread());
    ProgressingMonitor monitor(syncs);

    string cloudPath;

    if (auto mt = isPossibleCloudMoveSource(cloudPath))
    {
        row.syncNode->setCheckMovesAgain(true, false, false);

        row.syncNode->trimRareFields();

        if (mt == MT_UNDERWAY)
        {
            SYNC_verbose << syncname
                         << "Node is a cloud move/rename source, move is under way: "
                         << logTriplet(row, fullPath);
            row.suppressRecursion = true;
        }
        else
        {
            SYNC_verbose << syncname
                         << "Letting move destination node process this first (cloud node is at "
			 << cloudPath
                         << "): "
                         << logTriplet(row, fullPath);
        }

        monitor.waitingCloud(fullPath.cloudPath, SyncStallEntry(
            SyncWaitReason::MoveOrRenameCannotOccur, false, true,
            {fullPath.cloudPath},
            {cloudPath},
            {fullPath.localPath},
            {LocalPath(), PathProblem::DestinationPathInUnresolvedArea}));
    }
    else if (row.syncNode->deletedFS)
    {
        SYNC_verbose << syncname << "FS item already removed: " << logTriplet(row, fullPath);
        monitor.noResult();
    }
    else if (syncs.mSyncFlags->movesWereComplete)
    {
        if (isBackup())
        {
            // Backups must not change the local
            changestate(BACKUP_MODIFIED, false, true, false);
            return false;
        }

        if (movetolocaldebris(fullPath.localPath))
        {
            LOG_debug << syncname << "Moved local item to local sync debris: " << fullPath.localPath_utf8() << logTriplet(row, fullPath);
            row.syncNode->setScanAgain(true, false, false, 0);
            row.syncNode->scanAgain = TREE_RESOLVED;

            //todo: remove deletedFS flag, it should be sufficient to suppress recursion now, and parent scan will take care of the rest.

            // don't let revisits do anything until the tree is cleaned up
            row.syncNode->deletedFS = true;
        }
        else
        {
            monitor.waitingCloud(fullPath.cloudPath, SyncStallEntry(
                SyncWaitReason::CannotPerformDeletion, false, true,
                {fullPath.cloudPath, PathProblem::DeletedOrMovedByUser},
                {},
                {fullPath.localPath, PathProblem::MoveToDebrisFolderFailed},
                {}));

            LOG_err << syncname << "Failed to move to local debris:  " << fullPath.localPath_utf8();
            // todo: do we need some sort of delay before retry on the next go-round?
        }
    }
    else
    {
        // todo: but, nodes are always current before we call recursiveSync - shortcut this case for nodes?
        SYNC_verbose << syncname << "Wait for scanning+moving to finish before removing local node: " << logTriplet(row, fullPath);
        row.syncNode->setSyncAgain(true, false, false); // make sure we revisit (but don't keep checkMoves set)
        if (parentRow.cloudNode)
        {

            monitor.waitingCloud(fullPath.cloudPath, SyncStallEntry(
                SyncWaitReason::DeleteWaitingOnMoves, false, true,
                {fullPath.cloudPath, PathProblem::DeletedOrMovedByUser},
                {},
                {fullPath.localPath},
                {}));
        }
        else
        {
            monitor.noResult();
        }

        // make sure we are not waiting for ourselves TODO: (or, would this be better done in step 2, recursion (for folders)?)
        row.syncNode->checkMovesAgain = TREE_RESOLVED;
    }

    row.suppressRecursion = true;
    row.recurseBelowRemovedCloudNode = true;

    return false;
}

LocalNode* Syncs::findLocalNodeBySyncedFsid(mega::handle fsid, nodetype_t type, const FileFingerprint& fingerprint, Sync* filesystemSync, std::function<bool(LocalNode* ln)> extraCheck)
{
    assert(onSyncThread());
    if (fsid == UNDEF) return nullptr;

    auto range = localnodeBySyncedFsid.equal_range(fsid);

    for (auto it = range.first; it != range.second; ++it)
    {
        if (it->second->type != type) continue;
        if (it->second->fsidSyncedReused)   continue;

        //todo: make sure that when we compare fsids, they are from the same filesystem.  (eg on windows, same drive)

        if (filesystemSync)
        {
            const auto& root1 = it->second->sync->localroot->localname;
            const auto& root2 = filesystemSync->localroot->localname;

            auto fp1 = fsaccess->fsFingerprint(root1);
            auto fp2 = fsaccess->fsFingerprint(root2);

            if (!fp1 || !fp2 || fp1 != fp2)
            {
                continue;
            }
        }

#ifdef _WIN32
        // (from original sync code) Additionally for windows, check drive letter
        // only consider fsid matches between different syncs for local drives with the
        // same drive letter, to prevent problems with cloned Volume IDs
        if (filesystemSync)
        {
            if (it->second->sync->localroot->localname.driveLetter() !=
                filesystemSync->localroot->localname.driveLetter())
            {
                continue;
            }
        }
#endif
        if (type == FILENODE &&
            (fingerprint.mtime != it->second->syncedFingerprint.mtime ||
                fingerprint.size != it->second->syncedFingerprint.size))
        {
            // fsid match, but size or mtime mismatch
            // treat as different
            continue;
        }

        // If we got this far, it's a good enough match to use
        // todo: come back for other matches?
        if (!extraCheck || extraCheck(it->second))
        {
            LOG_verbose << mClient.clientname << "findLocalNodeBySyncedFsid - found " << toHandle(fsid) << " at: " << it->second->getLocalPath().toPath();
            return it->second;
        }
    }
    return nullptr;
}

LocalNode* Syncs::findLocalNodeByScannedFsid(mega::handle fsid, nodetype_t type, const FileFingerprint* fingerprint, Sync* filesystemSync, std::function<bool(LocalNode* ln)> extraCheck)
{
    assert(onSyncThread());
    if (fsid == UNDEF) return nullptr;

    auto range = localnodeByScannedFsid.equal_range(fsid);

    for (auto it = range.first; it != range.second; ++it)
    {
        if (it->second->type != type) continue;
        if (it->second->fsidScannedReused)   continue;

        //todo: make sure that when we compare fsids, they are from the same filesystem.  (eg on windows, same drive)

        if (filesystemSync)
        {
            const auto& root1 = it->second->sync->localroot->localname;
            const auto& root2 = filesystemSync->localroot->localname;

            auto fp1 = fsaccess->fsFingerprint(root1);
            auto fp2 = fsaccess->fsFingerprint(root2);

            if (!fp1 || !fp2 || fp1 != fp2)
            {
                continue;
            }
        }

#ifdef _WIN32
        // (from original sync code) Additionally for windows, check drive letter
        // only consider fsid matches between different syncs for local drives with the
        // same drive letter, to prevent problems with cloned Volume IDs
        if (filesystemSync)
        {
            if (it->second->sync->localroot->localname.driveLetter() !=
                filesystemSync->localroot->localname.driveLetter())
            {
                continue;
            }
        }
#endif
        if (fingerprint)
        {
            if (type == FILENODE &&
                (fingerprint->mtime != it->second->scannedFingerprint.mtime ||
                    fingerprint->size != it->second->scannedFingerprint.size))
            {
                // fsid match, but size or mtime mismatch
                // treat as different
                continue;
            }
        }

        // If we got this far, it's a good enough match to use
        // todo: come back for other matches?
        if (!extraCheck || extraCheck(it->second))
        {
            LOG_verbose << mClient.clientname << "findLocalNodeByScannedFsid - found at: " << it->second->getLocalPath().toPath();
            return it->second;
        }
    }
    return nullptr;
}

LocalNode* Syncs::findLocalNodeByFsid(mega::handle fsid, nodetype_t type, const FileFingerprint& fingerprint, Sync* filesystemSync, std::function<bool(LocalNode*)> extraCheck)
{
    // First try and match based on synced details.
    if (auto* node = findLocalNodeBySyncedFsid(fsid, type, fingerprint, filesystemSync, extraCheck))
        return node;

    // Otherwise, try and match on scanned details.
    return findLocalNodeByScannedFsid(fsid, type, &fingerprint, filesystemSync, extraCheck);
}

void Syncs::setSyncedFsidReused(mega::handle fsid)
{
    assert(onSyncThread());
    for (auto range = localnodeBySyncedFsid.equal_range(fsid);
        range.first != range.second;
        ++range.first)
    {
        range.first->second->fsidSyncedReused = true;
    }
}

void Syncs::setScannedFsidReused(mega::handle fsid)
{
    assert(onSyncThread());
    for (auto range = localnodeByScannedFsid.equal_range(fsid);
        range.first != range.second;
        ++range.first)
    {
        range.first->second->fsidScannedReused = true;
    }
}

LocalNode* Syncs::findLocalNodeByNodeHandle(NodeHandle h)
{
    assert(onSyncThread());
    if (h.isUndef()) return nullptr;

    auto range = localnodeByNodeHandle.equal_range(h);

    for (auto it = range.first; it != range.second; ++it)
    {
        // check the file/folder actually exists on disk for this LocalNode
        LocalPath lp = it->second->getLocalPath();

        auto prevfa = fsaccess->newfileaccess(false);
        bool exists = prevfa->fopen(lp);
        if (exists || prevfa->type == FOLDERNODE)
        {
            return it->second;
        }
    }
    return nullptr;
}

bool Sync::checkIfFileIsChanging(FSNode& fsNode, const LocalPath& fullPath)
{
    assert(syncs.onSyncThread());
    // code extracted from the old checkpath()

    // logic to prevent moving/uploading files that may still be being updated

    // (original sync code comment:)
    // detect files being updated in the local computer moving the original file
    // to another location as a temporary backup

    assert(fsNode.type == FILENODE);

    bool waitforupdate = false;
    Syncs::FileChangingState& state = syncs.mFileChangingCheckState[fullPath];

    m_time_t currentsecs = m_time();
    if (!state.updatedfileinitialts)
    {
        state.updatedfileinitialts = currentsecs;
    }

    if (currentsecs >= state.updatedfileinitialts)
    {
        if (currentsecs - state.updatedfileinitialts <= Sync::FILE_UPDATE_MAX_DELAY_SECS)
        {
            auto prevfa = syncs.fsaccess->newfileaccess(false);
            if (prevfa->fopen(fullPath))
            {
                LOG_debug << syncname << "File detected in the origin of a move";

                if (currentsecs >= state.updatedfilets)
                {
                    if ((currentsecs - state.updatedfilets) < (Sync::FILE_UPDATE_DELAY_DS / 10))
                    {
                        LOG_verbose << syncname << "currentsecs = " << currentsecs << "  lastcheck = " << state.updatedfilets
                            << "  currentsize = " << prevfa->size << "  lastsize = " << state.updatedfilesize;
                        LOG_debug << "The file size changed too recently. Waiting " << currentsecs - state.updatedfilets << " ds for " << fsNode.localname.toPath();
                        waitforupdate = true;
                    }
                    else if (state.updatedfilesize != prevfa->size)
                    {
                        LOG_verbose << syncname << "currentsecs = " << currentsecs << "  lastcheck = " << state.updatedfilets
                            << "  currentsize = " << prevfa->size << "  lastsize = " << state.updatedfilesize;
                        LOG_debug << "The file size has changed since the last check. Waiting...";
                        state.updatedfilesize = prevfa->size;
                        state.updatedfilets = currentsecs;
                        waitforupdate = true;
                    }
                    else
                    {
                        LOG_debug << syncname << "The file size seems stable";
                    }
                }
                else
                {
                    LOG_warn << syncname << "File checked in the future";
                }

                if (!waitforupdate)
                {
                    if (currentsecs >= prevfa->mtime)
                    {
                        if (currentsecs - prevfa->mtime < (Sync::FILE_UPDATE_DELAY_DS / 10))
                        {
                            LOG_verbose << syncname << "currentsecs = " << currentsecs << "  mtime = " << prevfa->mtime;
                            LOG_debug << syncname << "File modified too recently. Waiting...";
                            waitforupdate = true;
                        }
                        else
                        {
                            LOG_debug << syncname << "The modification time seems stable.";
                        }
                    }
                    else
                    {
                        LOG_warn << syncname << "File modified in the future";
                    }
                }
            }
            else
            {
                if (prevfa->retry)
                {
                    LOG_debug << syncname << "The file in the origin is temporarily blocked. Waiting...";
                    waitforupdate = true;
                }
                else
                {
                    LOG_debug << syncname << "There isn't anything in the origin path";
                }
            }
        }
        else
        {
            syncs.queueClient([](MegaClient& mc, DBTableTransactionCommitter& committer)
                {
                    mc.sendevent(99438, "Timeout waiting for file update", 0);
                });
        }
    }
    else
    {
        LOG_warn << syncname << "File check started in the future";
    }

    if (!waitforupdate)
    {
        syncs.mFileChangingCheckState.erase(fullPath);
    }
    return waitforupdate;
}

bool Sync::resolve_fsNodeGone(syncRow& row, syncRow& parentRow, SyncPath& fullPath)
{
    assert(syncs.onSyncThread());
    ProgressingMonitor monitor(syncs);

    LocalNode* movedLocalNode = nullptr;

    // Has the user removed an ignore file?
    if (row.syncNode->isIgnoreFile())
    {
        // Then make sure we process it exclusively.
        parentRow.ignoreFileChanging();
    }
    // Ignore files aren't subject to the usual move processing.
    else if (!row.syncNode->fsidSyncedReused)
    {
        auto predicate = [&row](LocalNode* n) {
            return n != row.syncNode && !n->isIgnoreFile();
        };

        movedLocalNode =
            syncs.findLocalNodeByScannedFsid(row.syncNode->fsid_lastSynced,
                row.syncNode->type,
                &row.syncNode->syncedFingerprint,
                this,
                std::move(predicate));
    }

    if (movedLocalNode)
    {
        // if we can find the place it moved to, we don't need to wait for scanning be complete
        row.syncNode->setCheckMovesAgain(true, false, false);

        if (row.syncNode->moveAppliedToLocal)
        {
            SYNC_verbose << syncname << "This file/folder was moved, it will be removed next pass: " << logTriplet(row, fullPath);
        }
        else if (row.syncNode->moveApplyingToLocal)
        {
            SYNC_verbose << syncname << "Node was our own cloud move source, move is propagating: " << logTriplet(row, fullPath);
        }
        else
        {
            SYNC_verbose << syncname << "This file/folder was moved, letting destination node at "
                         << movedLocalNode->getLocalPath() << " process this first: " << logTriplet(row, fullPath);
        }
        // todo: do we need an equivalent to row.recurseToScanforNewLocalNodesOnly = true;  (in resolve_cloudNodeGone)

        monitor.waitingLocal(fullPath.localPath, SyncStallEntry(
            SyncWaitReason::MoveOrRenameCannotOccur, false, false,
            {fullPath.cloudPath},
            {movedLocalNode->getCloudPath(false), PathProblem::DestinationPathInUnresolvedArea},
            {fullPath.localPath},
            {movedLocalNode->getLocalPath()}));

    }
    else if (!syncs.mSyncFlags->scanningWasComplete)
    {
        SYNC_verbose << syncname << "Wait for scanning to finish before confirming fsid " << toHandle(row.syncNode->fsid_lastSynced) << " deleted or moved: " << logTriplet(row, fullPath);

        monitor.waitingLocal(fullPath.localPath, SyncStallEntry(
            SyncWaitReason::DeleteOrMoveWaitingOnScanning, false, false,
            {fullPath.cloudPath},
            {},
            {fullPath.localPath, PathProblem::DeletedOrMovedByUser},
            {}));
    }
    else if (syncs.mSyncFlags->movesWereComplete)
    {
        if (row.syncNode->rareRO().removeNodeHere.expired())
        {
            // We need to be sure before sending to sync trash.  If we have received
            // a lot of delete notifications, but not yet the corrsponding add that makes it a move
            // then it would be a mistake.  Give the filesystem 2 seconds to deliver that one.
            // On windows at least, under some circumstance, it may first deliver many deletes for the subfolder in a reverse depth first order
            bool timeToBeSure = syncs.waiter.ds - lastFSNotificationTime > 20;

            if (timeToBeSure)
            {
                // What's this node's exclusion state?
                auto exclusionState = row.syncNode->exclusionState();

                if (exclusionState == ES_INCLUDED)
                {
                    // Row's included.
                    LOG_debug << syncname << "Moving cloud item to cloud sync debris: " << fullPath.cloudPath << logTriplet(row, fullPath);
                    bool fromInshare = inshare;
                    auto debrisNodeHandle = row.cloudNode->handle;

                    auto deletePtr = std::make_shared<LocalNode::RareFields::DeleteToDebrisInProgress>();
                    deletePtr->pathDeleting = fullPath.cloudPath;

                    syncs.queueClient([debrisNodeHandle, fromInshare, deletePtr](MegaClient& mc, DBTableTransactionCommitter& committer)
                        {
                            if (auto n = mc.nodeByHandle(debrisNodeHandle, true))
                            {
                                if (n->parent && n->parent->type == FILENODE)
                                {
                                    // if we decided to remove a file, but it turns out not to be
                                    // the latest version of that file, abandon the action
                                    // and let the sync recalculate
                                    LOG_debug << "Sync delete was out of date, there is a more recent version of the file. " << debrisNodeHandle << " " << n->displaypath();
                                    return;
                                }

                                mc.movetosyncdebris(n, fromInshare, [deletePtr](NodeHandle, Error){

                                    // deletePtr lives until this moment
                                    LOG_debug << "Sync delete to sync debris completed: " << deletePtr->pathDeleting;

                                });
                            }
                        });
                    row.syncNode->rare().removeNodeHere = deletePtr;
                }
                else if (exclusionState == ES_EXCLUDED)
                {
                    // Row's excluded.
                    auto& s = *row.syncNode;

                    // Node's no longer associated with any file.
                    s.setScannedFsid(UNDEF, syncs.localnodeByScannedFsid, LocalPath(), FileFingerprint());
                    s.setSyncedFsid(UNDEF, syncs.localnodeBySyncedFsid, s.localname, nullptr);

                    // Persist above changes.
                    statecacheadd(&s);
                }
            }
            else
            {
                SYNC_verbose << syncname << "Waiting to be sure before moving to cloud sync debris: " << fullPath.cloudPath << logTriplet(row, fullPath);
            }
        }
        else
        {
            SYNC_verbose << syncname << "Already moving cloud item to cloud sync debris: " << fullPath.cloudPath << logTriplet(row, fullPath);
        }
    }
    else
    {
        // in case it's actually a move and we just haven't visted the target node yet
        SYNC_verbose << syncname << "Wait for moves to finish before confirming fsid " << toHandle(row.syncNode->fsid_lastSynced) << " deleted: " << logTriplet(row, fullPath);

        monitor.waitingLocal(fullPath.localPath, SyncStallEntry(
            SyncWaitReason::DeleteWaitingOnMoves, false, false,
            {fullPath.cloudPath},
            {},
            {fullPath.localPath, PathProblem::DeletedOrMovedByUser},
            {}));
    }

    // there's no folder so clear the flag so we don't stall
    row.syncNode->scanAgain = TREE_RESOLVED;
    row.syncNode->checkMovesAgain = TREE_RESOLVED;

    row.suppressRecursion = true;
    row.recurseBelowRemovedFsNode = true;
    row.syncNode->setSyncAgain(true, false, false); // make sure we revisit

    return false;
}

bool Sync::syncEqual(const CloudNode& n, const FSNode& fs)
{
    // Assuming names already match
    if (n.type != fs.type) return false;
    if (n.type != FILENODE) return true;
    assert(n.fingerprint.isvalid && fs.fingerprint.isvalid);
    return n.fingerprint == fs.fingerprint;  // size, mtime, crc
}

bool Sync::syncEqual(const CloudNode& n, const LocalNode& ln)
{
    // return true if this node was previously synced, and the CloudNode fingerprint is equal to the fingerprint from then.
    // Assuming names already match
    // Not comparing nodehandle here.  If they all match we set syncedCloudNodeHandle
    if (n.type != ln.type) return false;
    if (n.type != FILENODE) return true;
    assert(n.fingerprint.isvalid);
    return ln.syncedFingerprint.isvalid &&
            n.fingerprint == ln.syncedFingerprint;  // size, mtime, crc
}

bool Sync::syncEqual(const FSNode& fsn, const LocalNode& ln)
{
    // return true if this node was previously synced, and the FSNode fingerprint is equal to the fingerprint from then.
    // Assuming names already match
    // Not comparing fsid here. If they all match then we set LocalNode's fsid
    if (fsn.type != ln.type) return false;
    if (fsn.type != FILENODE) return true;
    assert(fsn.fingerprint.isvalid);
    return ln.syncedFingerprint.isvalid &&
            fsn.fingerprint == ln.syncedFingerprint;  // size, mtime, crc
}

std::future<size_t> Syncs::triggerPeriodicScanEarly(handle backupID)
{
    // Cause periodic-scan syncs to scan now (waiting for the next periodic scan is impractical for tests)
    // For this backupId or for all periodic scan syncs if backupId == UNDEF
    assert(!onSyncThread());

    auto indiscriminate = backupID == UNDEF;
    auto notifier = std::make_shared<std::promise<size_t>>();
    auto result = notifier->get_future();

    queueSync([backupID, indiscriminate, notifier, this]() {
        lock_guard<mutex> guard(mSyncVecMutex);
        size_t count = 0;

        for (auto& us : mSyncVec)
        {
            auto* s = us->mSync.get();

            if (!s)
                continue;

            if (!indiscriminate && us->mConfig.mBackupId != backupID)
                continue;

            if (us->mConfig.isScanOnly())
                s->localroot->setScanAgain(false, true, true, 0);

            ++count;

            if (!indiscriminate)
                break;
        }

        notifier->set_value(count);
    });

    return result;
}

void Syncs::triggerSync(NodeHandle h, bool recurse)
{
    assert(!onSyncThread());

    if (mClient.fetchingnodes) return;  // on start everything needs scan+sync anyway

    lock_guard<mutex> g(triggerMutex);
    auto& entry = triggerHandles[h];
    if (recurse) entry = true;
}

void Syncs::processTriggerHandles()
{
    assert(onSyncThread());

    map<NodeHandle, bool> triggers;
    {
        lock_guard<mutex> g(triggerMutex);
        triggers.swap(triggerHandles);
    }

    if (mSyncVec.empty()) return;

    for (auto& t : triggers)
    {
        NodeHandle h = t.first;
        bool recurse = t.second;

        for (;;)
        {
            auto range = localnodeByNodeHandle.equal_range(h);

            if (range.first == range.second)
            {
                // corresponding sync node not found.
                // this could be a move target though, to a syncNode we have not created yet
                // go back up the (cloud) node tree to find an ancestor we can mark as needing sync checks
                CloudNode cloudNode;
                string cloudNodePath;
                bool isInTrash = false;
                bool found = lookupCloudNode(h, cloudNode, &cloudNodePath, &isInTrash, nullptr, nullptr, nullptr, Syncs::EXACT_VERSION);
                if (found && !isInTrash)
                {
                    // if the parent is a file, then it's just old versions being mentioned in the actionpackets, ignore
                    if (cloudNode.parentType > FILENODE && !cloudNode.parentHandle.isUndef())
                    {
                        auto& syncs = *this;
                        SYNC_verbose << mClient.clientname << "Trigger syncNode not found for " << cloudNodePath << ", will trigger parent";
                        recurse = true;
                        h = cloudNode.parentHandle;
                        continue;
                    }
                }
            }
            else
            {
                // we are already being called with the handle of the parent of the thing that changed
                for (auto it = range.first; it != range.second; ++it)
                {
                    auto& syncs = *this;
                    SYNC_verbose << mClient.clientname << "Triggering sync flag for " << it->second->getLocalPath() << (recurse ? " recursive" : "");
                    it->second->setSyncAgain(false, true, recurse);
                }
            }
            break;
        }
    }
}

#ifdef _WIN32
#define PATHSTRING(s) L ## s
#else // _WIN32
#define PATHSTRING(s) s
#endif // ! _WIN32

const LocalPath BACKUP_CONFIG_DIR =
LocalPath::fromPlatformEncodedRelative(PATHSTRING(".megabackup"));

#undef PATHSTRING

const unsigned int NUM_CONFIG_SLOTS = 2;

SyncConfigStore::SyncConfigStore(const LocalPath& dbPath, SyncConfigIOContext& ioContext)
    : mInternalSyncStorePath(dbPath)
    , mIOContext(ioContext)
{
    assert(mInternalSyncStorePath.isAbsolute());
}

SyncConfigStore::~SyncConfigStore()
{
    assert(!dirty());
}

void SyncConfigStore::markDriveDirty(const LocalPath& drivePath)
{
    assert(drivePath.isAbsolute() || drivePath.empty());

    // Drive should be known.
    assert(mKnownDrives.count(drivePath));

    mKnownDrives[drivePath].dirty = true;
}

handle SyncConfigStore::driveID(const LocalPath& drivePath) const
{
    auto i = mKnownDrives.find(drivePath);

    if (i != mKnownDrives.end())
        return i->second.driveID;

    assert(!"Drive should be known!");

    return UNDEF;
}

bool SyncConfigStore::equal(const LocalPath& lhs, const LocalPath& rhs) const
{
    return platformCompareUtf(lhs, false, rhs, false) == 0;
}

bool SyncConfigStore::dirty() const
{
    for (auto& d : mKnownDrives)
    {
        if (d.second.dirty) return true;
    }
    return false;
}

LocalPath SyncConfigStore::dbPath(const LocalPath& drivePath) const
{
    if (drivePath.empty())
    {
        return mInternalSyncStorePath;
    }

    LocalPath dbPath = drivePath;

    dbPath.appendWithSeparator(BACKUP_CONFIG_DIR, false);

    return dbPath;
}

bool SyncConfigStore::driveKnown(const LocalPath& drivePath) const
{
    assert(drivePath.isAbsolute() || drivePath.empty());

    return mKnownDrives.count(drivePath) > 0;
}

vector<LocalPath> SyncConfigStore::knownDrives() const
{
    vector<LocalPath> result;

    for (auto& i : mKnownDrives)
    {
        assert(i.first.empty() || i.first.isAbsolute());
        result.emplace_back(i.first);
    }

    return result;
}

bool SyncConfigStore::removeDrive(const LocalPath& drivePath)
{
    assert(drivePath.isAbsolute() || drivePath.empty());
    return mKnownDrives.erase(drivePath) > 0;
}

error SyncConfigStore::read(const LocalPath& drivePath, SyncConfigVector& configs, bool isExternal)
{
    assert(drivePath.empty() || drivePath.isAbsolute());

    DriveInfo driveInfo;
    driveInfo.drivePath = drivePath;

    if (isExternal)
    {
        driveInfo.driveID = mIOContext.driveID(drivePath);

        if (driveInfo.driveID == UNDEF)
        {
            LOG_err << "Failed to retrieve drive ID for: "
                    << drivePath.toPath();

            return API_EREAD;
        }
    }

    vector<unsigned int> confSlots;

    auto result = mIOContext.getSlotsInOrder(dbPath(driveInfo.drivePath), confSlots);

    if (result == API_OK)
    {
        for (const auto& slot : confSlots)
        {
            result = read(driveInfo, configs, slot, isExternal);

            if (result == API_OK)
            {
                driveInfo.slot = (slot + 1) % NUM_CONFIG_SLOTS;
                break;
            }
        }
    }

    if (result != API_EREAD)
    {
        mKnownDrives[drivePath] = driveInfo;
    }

    return result;
}


error SyncConfigStore::write(const LocalPath& drivePath, const SyncConfigVector& configs)
{
#ifdef DEBUG
    for (const auto& config : configs)
    {
        assert(equal(config.mExternalDrivePath, drivePath));
    }
#endif

    // Drive should already be known.
    assert(mKnownDrives.count(drivePath));

    auto& drive = mKnownDrives[drivePath];

    // Always mark drives as clean.
    // This is to avoid us attempting to flush a failing drive forever.
    drive.dirty = false;

    if (configs.empty())
    {
        error e = mIOContext.remove(dbPath(drive.drivePath));
        if (e)
        {
            LOG_warn << "Unable to remove sync configs at: "
                     << drivePath.toPath() << " error " << e;
        }
        return e;
    }
    else
    {
        JSONWriter writer;
        mIOContext.serialize(configs, writer);

        error e = mIOContext.write(dbPath(drive.drivePath),
            writer.getstring(),
            drive.slot);

        if (e)
        {
            LOG_warn << "Unable to write sync configs at: "
                     << drivePath.toPath() << " error " << e;

            return API_EWRITE;
        }

        // start using a different slot (a different file)
        drive.slot = (drive.slot + 1) % NUM_CONFIG_SLOTS;

        // remove the existing slot (if any), since it is obsolete now
        mIOContext.remove(dbPath(drive.drivePath), drive.slot);

        return API_OK;
    }
}


error SyncConfigStore::read(DriveInfo& driveInfo, SyncConfigVector& configs,
                             unsigned int slot, bool isExternal)
{
    auto dbp = dbPath(driveInfo.drivePath);
    string data;

    if (mIOContext.read(dbp, data, slot) != API_OK)
    {
        return API_EREAD;
    }

    JSON reader(data);

    if (!mIOContext.deserialize(dbp, configs, reader, slot, isExternal))
    {
        return API_EREAD;
    }

    const auto& drivePath = driveInfo.drivePath;

    for (auto& config : configs)
    {
        config.mExternalDrivePath = drivePath;

        if (!drivePath.empty())
        {
            // As it came from an external drive, the path is relative
            // but we didn't know that until now, for non-external it's absolute of course
            config.mLocalPath = LocalPath::fromRelativePath(config.mLocalPath.toPath());

            config.mLocalPath.prependWithSeparator(drivePath);
        }
    }

    return API_OK;
}

auto SyncConfigStore::writeDirtyDrives(const SyncConfigVector& configs) -> DriveSet
{
    DriveSet failed;

    for (auto& d : mKnownDrives)
    {
        if (!d.second.dirty) continue;

        const auto& drivePath = d.second.drivePath;

        SyncConfigVector v;

        for (auto& c : configs)
        {
            if (c.mExternalDrivePath == drivePath)
            {
                v.push_back(c);
            }
        }

        error e = write(drivePath, v);
        if (e)
        {
            LOG_err << "Could not write sync configs at "
                    << drivePath.toPath()
                    << " error "
                    << e;

            failed.emplace(drivePath);
        }
    }

    return failed;
}


const string SyncConfigIOContext::NAME_PREFIX = "megaclient_syncconfig_";

SyncConfigIOContext::SyncConfigIOContext(FileSystemAccess& fsAccess,
                                         const string& authKey,
                                         const string& cipherKey,
                                         const string& name,
                                         PrnGen& rng)
  : mCipher()
  , mFsAccess(fsAccess)
  , mName(LocalPath::fromRelativePath(NAME_PREFIX + name))
  , mRNG(rng)
  , mSigner()
{
    // Convenience.
    constexpr size_t KEYLENGTH = SymmCipher::KEYLENGTH;

    // These attributes *must* be sane.
    assert(authKey.size() == KEYLENGTH);
    assert(cipherKey.size() == KEYLENGTH);
    assert(name.size() == Base64Str<KEYLENGTH>::STRLEN);

    // Load the authentication key into our internal signer.
    mSigner.setkey(reinterpret_cast<const byte*>(authKey.data()), KEYLENGTH);

    // Load the encryption key into our internal cipher.
    mCipher.setkey(reinterpret_cast<const byte*>(cipherKey.data()));
}

SyncConfigIOContext::~SyncConfigIOContext()
{
}

bool SyncConfigIOContext::deserialize(const LocalPath& dbPath,
                                      SyncConfigVector& configs,
                                      JSON& reader,
                                      unsigned int slot,
                                      bool isExternal) const
{
    auto path = dbFilePath(dbPath, slot).toPath();

    LOG_debug << "Attempting to deserialize config DB: "
              << path;

    if (deserialize(configs, reader, isExternal))
    {
        LOG_debug << "Successfully deserialized config DB: "
                  << path;

        return true;
    }

    LOG_debug << "Unable to deserialize config DB: "
              << path;

    return false;
}

bool SyncConfigIOContext::deserialize(SyncConfigVector& configs,
                                      JSON& reader, bool isExternal) const
{
    const auto TYPE_SYNCS = MAKENAMEID2('s', 'y');

    if (!reader.enterobject())
    {
        return false;
    }

    for ( ; ; )
    {
        switch (reader.getnameid())
        {
        case EOO:
            return reader.leaveobject();

        case TYPE_SYNCS:
        {
            if (!reader.enterarray())
            {
                return false;
            }

            while (reader.enterobject())
            {
                SyncConfig config;

                if (deserialize(config, reader, isExternal))
                {
                    configs.emplace_back(std::move(config));
                }
                else
                {
                    LOG_err << "Failed to deserialize a sync config";
                    assert(false);
                }

                reader.leaveobject();
            }

            if (!reader.leavearray())
            {
                return false;
            }

            break;
        }

        default:
            if (!reader.storeobject())
            {
                return false;
            }
            break;
        }
    }
}

handle SyncConfigIOContext::driveID(const LocalPath& drivePath) const
{
    handle result = UNDEF;

    readDriveId(mFsAccess, drivePath, result);

    return result;
}

FileSystemAccess& SyncConfigIOContext::fsAccess() const
{
    return mFsAccess;
}

error SyncConfigIOContext::getSlotsInOrder(const LocalPath& dbPath,
                                           vector<unsigned int>& confSlots)
{
    using std::isdigit;
    using std::sort;

    using SlotTimePair = pair<unsigned int, m_time_t>;

    // Glob for configuration directory.
    LocalPath globPath = dbPath;

    globPath.appendWithSeparator(mName, false);
    globPath.append(LocalPath::fromRelativePath(".?"));

    // Open directory for iteration.
    unique_ptr<DirAccess> dirAccess(mFsAccess.newdiraccess());

    if (!dirAccess->dopen(&globPath, nullptr, true))
    {
        // Couldn't open directory for iteration.
        return API_ENOENT;
    }

    auto fileAccess = mFsAccess.newfileaccess(false);
    LocalPath filePath;
    vector<SlotTimePair> slotTimes;
    nodetype_t type;

    // Iterate directory.
    while (dirAccess->dnext(globPath, filePath, false, &type))
    {
        // Skip directories.
        if (type != FILENODE)
        {
            continue;
        }

        // Determine slot suffix.
        const char suffix = filePath.toPath().back();

        // Skip invalid suffixes.
        if (!isdigit(suffix))
        {
            continue;
        }

        // Determine file's modification time.
        if (!fileAccess->fopen(filePath))
        {
            // Couldn't stat file.
            continue;
        }

        // Record this slot-time pair.
        unsigned int slot = suffix - 0x30; // convert char to int
        slotTimes.emplace_back(slot, fileAccess->mtime);
    }

    // Sort the list of slot-time pairs.
    sort(slotTimes.begin(),
         slotTimes.end(),
         [](const SlotTimePair& lhs, const SlotTimePair& rhs)
         {
             // Order by descending modification time.
             if (lhs.second != rhs.second)
             {
                 return lhs.second > rhs.second;
             }

             // Otherwise by descending slot.
             return lhs.first > rhs.first;
         });

    // Transmit sorted list of slots to the caller.
    for (const auto& slotTime : slotTimes)
    {
        confSlots.emplace_back(slotTime.first);
    }

    return API_OK;
}

error SyncConfigIOContext::read(const LocalPath& dbPath,
                                string& data,
                                unsigned int slot)
{
    // Generate path to the configuration file.
    LocalPath path = dbFilePath(dbPath, slot);

    LOG_debug << "Attempting to read config DB: "
              << path.toPath();

    // Try and open the file for reading.
    auto fileAccess = mFsAccess.newfileaccess(false);

    if (!fileAccess->fopen(path, true, false))
    {
        // Couldn't open the file for reading.
        LOG_err << "Unable to open config DB for reading: "
                << path.toPath();

        return API_EREAD;
    }

    // Try and read the data from the file.
    string d;

    if (!fileAccess->fread(&d, static_cast<unsigned>(fileAccess->size), 0, 0x0))
    {
        // Couldn't read the file.
        LOG_err << "Unable to read config DB: "
                << path.toPath();

        return API_EREAD;
    }

    // Try and decrypt the data.
    if (!decrypt(d, data))
    {
        // Couldn't decrypt the data.
        LOG_err << "Unable to decrypt config DB: "
                << path.toPath();

        return API_EREAD;
    }

    LOG_debug << "Config DB successfully read from disk: "
              << path.toPath()
              << ": "
              << data;

    return API_OK;
}

error SyncConfigIOContext::remove(const LocalPath& dbPath,
                                  unsigned int slot)
{
    LocalPath path = dbFilePath(dbPath, slot);

    if (mFsAccess.fileExistsAt(path) &&  // don't add error messages to the log when it's not an error
        !mFsAccess.unlinklocal(path))
    {
        LOG_warn << "Unable to remove config DB: "
                 << path.toPath();

        return API_EWRITE;
    }

    return API_OK;
}

error SyncConfigIOContext::remove(const LocalPath& dbPath)
{
    vector<unsigned int> confSlots;

    // What slots are present on disk?
    if (getSlotsInOrder(dbPath, confSlots) == API_ENOENT)
    {
        // None so nothing to do.
        return API_ENOENT;
    }

    bool result = true;

    // Remove the slots from disk.
    for (auto confSlot : confSlots)
    {
        result &= remove(dbPath, confSlot) == API_OK;
    }

    // Signal success only if all slots could be removed.
    return result ? API_OK : API_EWRITE;
}

void SyncConfigIOContext::serialize(const SyncConfigVector& configs,
                                    JSONWriter& writer) const
{
    writer.beginobject();
    writer.beginarray("sy");

    for (const auto& config : configs)
    {
        serialize(config, writer);
    }

    writer.endarray();
    writer.endobject();
}

error SyncConfigIOContext::write(const LocalPath& dbPath,
                                 const string& data,
                                 unsigned int slot)
{
    LocalPath path = dbPath;

    LOG_debug << "Attempting to write config DB: "
              << dbPath.toPath()
              << " / "
              << slot;

    // Try and create the backup configuration directory.
    if (!(mFsAccess.mkdirlocal(path, false, false) || mFsAccess.target_exists))
    {
        LOG_err << "Unable to create config DB directory: "
                << dbPath.toPath();

        // Couldn't create the directory and it doesn't exist.
        return API_EWRITE;
    }

    // Generate the rest of the path.
    path = dbFilePath(dbPath, slot);

    // Open the file for writing.
    auto fileAccess = mFsAccess.newfileaccess(false);

    if (!fileAccess->fopen(path, false, true))
    {
        // Couldn't open the file for writing.
        LOG_err << "Unable to open config DB for writing: "
                << path.toPath();

        return API_EWRITE;
    }

    // Ensure the file is empty.
    if (!fileAccess->ftruncate())
    {
        // Couldn't truncate the file.
        LOG_err << "Unable to truncate config DB: "
                << path.toPath();

        return API_EWRITE;
    }

    // Encrypt the configuration data.
    const string d = encrypt(data);

    // Write the encrypted configuration data.
    auto* bytes = reinterpret_cast<const byte*>(&d[0]);

    if (!fileAccess->fwrite(bytes, static_cast<unsigned>(d.size()), 0x0))
    {
        // Couldn't write out the data.
        LOG_err << "Unable to write config DB: "
                << path.toPath();

        return API_EWRITE;
    }

    LOG_debug << "Config DB successfully written to disk: "
              << path.toPath()
              << ": "
              << data;

    return API_OK;
}

LocalPath SyncConfigIOContext::dbFilePath(const LocalPath& dbPath,
                                          unsigned int slot) const
{
    using std::to_string;

    LocalPath path = dbPath;

    path.appendWithSeparator(mName, false);
    path.append(LocalPath::fromRelativePath("." + to_string(slot)));

    return path;
}

bool SyncConfigIOContext::decrypt(const string& in, string& out)
{
    // Handy constants.
    const size_t IV_LENGTH       = SymmCipher::KEYLENGTH;
    const size_t MAC_LENGTH      = 32;
    const size_t METADATA_LENGTH = IV_LENGTH + MAC_LENGTH;

    // Is the file too short to be valid?
    if (in.size() <= METADATA_LENGTH)
    {
        return false;
    }

    // For convenience (format: <data><iv><hmac>)
    const byte* data = reinterpret_cast<const byte*>(&in[0]);
    const byte* iv   = &data[in.size() - METADATA_LENGTH];
    const byte* mac  = &data[in.size() - MAC_LENGTH];

    byte cmac[MAC_LENGTH];

    // Compute HMAC on file.
    mSigner.add(data, in.size() - MAC_LENGTH);
    mSigner.get(cmac);

    // Is the file corrupt?
    if (memcmp(cmac, mac, MAC_LENGTH))
    {
        return false;
    }

    // Try and decrypt the file.
    return mCipher.cbc_decrypt_pkcs_padding(data,
                                            in.size() - METADATA_LENGTH,
                                            iv,
                                            &out);
}

bool SyncConfigIOContext::deserialize(SyncConfig& config, JSON& reader, bool isExternal) const
{
    const auto TYPE_BACKUP_ID       = MAKENAMEID2('i', 'd');
    const auto TYPE_BACKUP_STATE    = MAKENAMEID2('b', 's');
    const auto TYPE_CHANGE_METHOD   = MAKENAMEID2('c', 'm');
    const auto TYPE_ENABLED         = MAKENAMEID2('e', 'n');
    const auto TYPE_FINGERPRINT     = MAKENAMEID2('f', 'p');
    const auto TYPE_LAST_ERROR      = MAKENAMEID2('l', 'e');
    const auto TYPE_LAST_WARNING    = MAKENAMEID2('l', 'w');
    const auto TYPE_NAME            = MAKENAMEID1('n');
    const auto TYPE_SCAN_INTERVAL   = MAKENAMEID2('s', 'i');
    const auto TYPE_SOURCE_PATH     = MAKENAMEID2('s', 'p');
    const auto TYPE_SYNC_TYPE       = MAKENAMEID2('s', 't');
    const auto TYPE_TARGET_HANDLE   = MAKENAMEID2('t', 'h');
    const auto TYPE_TARGET_PATH     = MAKENAMEID2('t', 'p');
    const auto TYPE_LEGACY_INELIGIB = MAKENAMEID2('l', 'i');

    for ( ; ; )
    {
        switch (reader.getnameid())
        {
        case EOO:
            // success if we reached the end of the object
            return *reader.pos == '}';

        case TYPE_CHANGE_METHOD:
            config.mChangeDetectionMethod =
              static_cast<ChangeDetectionMethod>(reader.getint32());
            break;

        case TYPE_ENABLED:
            config.mEnabled = reader.getbool();
            break;

        case TYPE_FINGERPRINT:
            config.mFilesystemFingerprint = reader.getfp();
            break;

        case TYPE_LAST_ERROR:
            config.mError =
              static_cast<SyncError>(reader.getint32());
            break;

        case TYPE_LAST_WARNING:
            config.mWarning =
              static_cast<SyncWarning>(reader.getint32());
            break;

        case TYPE_NAME:
            reader.storebinary(&config.mName);
            break;

        case TYPE_SOURCE_PATH:
        {
            string sourcePath;

            reader.storebinary(&sourcePath);

            if (isExternal)
            {
                config.mLocalPath =
                  LocalPath::fromRelativePath(sourcePath);
            }
            else
            {
                config.mLocalPath =
                    LocalPath::fromAbsolutePath(sourcePath);
            }

            break;
        }

        case TYPE_SCAN_INTERVAL:
            config.mScanIntervalSec =reader.getuint32();
            break;

        case TYPE_SYNC_TYPE:
            config.mSyncType =
              static_cast<SyncConfig::Type>(reader.getint32());
            break;

        case TYPE_BACKUP_ID:
            config.mBackupId = reader.gethandle(sizeof(handle));
            break;

        case TYPE_BACKUP_STATE:
            config.mBackupState =
              static_cast<SyncBackupState>(reader.getint32());
            break;

        case TYPE_TARGET_HANDLE:
            config.mRemoteNode = reader.getNodeHandle();
            break;

        case TYPE_TARGET_PATH:
            reader.storebinary(&config.mOriginalPathOfRemoteRootNode);
            break;

        case TYPE_LEGACY_INELIGIB:
            config.mLegacyExclusionsIneligigble = reader.getbool();
            break;

        default:
            if (!reader.storeobject())
            {
                return false;
            }
            break;
        }
    }
}

string SyncConfigIOContext::encrypt(const string& data)
{
    byte iv[SymmCipher::KEYLENGTH];

    // Generate initialization vector.
    mRNG.genblock(iv, sizeof(iv));

    string d;

    // Encrypt file using IV.
    mCipher.cbc_encrypt_pkcs_padding(&data, iv, &d);

    // Add IV to file.
    d.append(std::begin(iv), std::end(iv));

    byte mac[32];

    // Compute HMAC on file (including IV).
    mSigner.add(reinterpret_cast<const byte*>(&d[0]), d.size());
    mSigner.get(mac);

    // Add HMAC to file.
    d.append(std::begin(mac), std::end(mac));

    // We're done.
    return d;
}

void SyncConfigIOContext::serialize(const SyncConfig& config,
                                    JSONWriter& writer) const
{
    auto sourcePath = config.mLocalPath.toPath();

    // Strip drive path from source.
    if (config.isExternal())
    {
        auto drivePath = config.mExternalDrivePath.toPath();
        sourcePath.erase(0, drivePath.size());
    }

    writer.beginobject();
    writer.arg("id", config.mBackupId, sizeof(handle));
    writer.arg_B64("sp", sourcePath);
    writer.arg_B64("n", config.mName);
    writer.arg_B64("tp", config.mOriginalPathOfRemoteRootNode);
    writer.arg_fsfp("fp", config.mFilesystemFingerprint);
    writer.arg("th", config.mRemoteNode);
    writer.arg("le", config.mError);
    writer.arg("lw", config.mWarning);
    writer.arg("st", config.mSyncType);
    writer.arg("en", config.mEnabled);
    writer.arg("bs", config.mBackupState);
    writer.arg("cm", config.mChangeDetectionMethod);
    writer.arg("si", config.mScanIntervalSec);
    writer.arg("li", config.mLegacyExclusionsIneligigble);
    writer.endobject();
}

void Syncs::syncLoop()
{
    syncThreadId = std::this_thread::get_id();
    assert(onSyncThread());

    std::condition_variable cv;
    std::mutex dummy_mutex;
    std::unique_lock<std::mutex> dummy_lock(dummy_mutex);

    unsigned lastRecurseMs = 0;
    bool lastLoopEarlyExit = false;

    for (;;)
    {
        waiter.bumpds();

        // Flush changes made to internal configs.
        syncConfigStoreFlush();

        mHeartBeatMonitor->beat();

        // Aim to wait at least one second between recursiveSync traversals, keep CPU down.
        // If traversals are very long, have a fair wait between (up to 5 seconds)
        // If something happens that means the sync needs attention, the waiter
        // should be woken up by a waiter->notify() call, and we break out of this wait
        waiter.init(10 + std::min<unsigned>(lastRecurseMs, 10000)/200);
        waiter.wakeupby(fsaccess.get(), Waiter::NEEDEXEC);
        waiter.wait();

        fsaccess->checkevents(&waiter);

        // make sure we are using the client key (todo: shall we set it just when the client sets its key? easy to miss one though)
        syncKey.setkey(mClient.key.key);

        // reset flag now, if it gets set then we speed back to processsing syncThreadActions
        mSyncFlags->earlyRecurseExitRequested = false;

        // execute any requests from the MegaClient
        waiter.bumpds();
        std::function<void()> f;
        while (syncThreadActions.popFront(f))
        {
            if (!f)
            {
                // null function is the signal to end the thread
                // Be sure to flush changes made to internal configs.
                syncConfigStoreFlush();
                return;
            }

            f();
        }

        // verify filesystem fingerprints, disable deviating syncs
        // (this covers mountovers, some device removals and some failures)
        for (auto& us : mSyncVec)
        {
            if (Sync* sync = us->mSync.get())
            {
                if (us->mConfig.mError != NO_SYNC_ERROR)
                {
                    continue;
                }

                if (sync->fsfp)
                {
                    fsfp_t current = fsaccess->fsFingerprint(sync->localroot->localname);
                    if (sync->fsfp != current)
                    {
                        LOG_err << "Local filesystem mismatch. Previous: " << sync->fsfp
                            << "  Current: " << current;
                        sync->changestate(current ? LOCAL_FILESYSTEM_MISMATCH : LOCAL_PATH_UNAVAILABLE, false, true, true);
                        continue;
                    }
                }

                bool inTrash = false;
                bool foundRootNode = lookupCloudNode(sync->localroot->syncedCloudNodeHandle,
                                                     sync->cloudRoot,
                                                     &sync->cloudRootPath,
                                                     &inTrash,
                                                     nullptr,
                                                     nullptr,
                                                     &sync->mCurrentRootDepth,
                                                     Syncs::FOLDER_ONLY);

                // update path in sync configuration (if moved)  (even if no mSync - tests require this currently)
                bool pathChanged = checkSyncRemoteLocationChange(*us, foundRootNode, sync->cloudRootPath);

                if (!foundRootNode)
                {
                    LOG_err << "Detected sync root node no longer exists";
                    sync->changestate(REMOTE_NODE_NOT_FOUND, false, true, true);
                }
                else if (inTrash)
                {
                    LOG_err << "Detected sync root node is now in trash";
                    sync->changestate(REMOTE_NODE_MOVED_TO_RUBBISH, false, true, true);
                }
                else if (pathChanged /*&& us->mConfig.isBackup()*/)  // TODO: decide if we cancel non-backup syncs unnecessarily.  Users may like to move some high level folders around, without breaking contained syncs.
                {
                    LOG_err << "Detected sync root node is now at a different path.";
                    sync->changestate(REMOTE_PATH_HAS_CHANGED, false, true, true);
                    mClient.app->syncupdate_remote_root_changed(sync->getConfig());
                }
            }
        };

        stopSyncsInErrorState();

        // Clear the context if the associated sync is no longer active.
        mIgnoreFileFailureContext.reset(*this);

        waiter.bumpds();

        // Process filesystem notifications.
        for (auto& us : mSyncVec)
        {
            // Only process active syncs.
            if (Sync* sync = us->mSync.get())
            {
                // And only those that make use of filesystem events.
                if (sync->dirnotify)
                {
                    sync->procscanq();
                }
            }
        }

        processTriggerHandles();

        waiter.bumpds();

        // We must have actionpacketsCurrent so that any LocalNode created can straight away indicate if it matched a Node
        if (!mClient.actionpacketsCurrent)
            continue;

        // This block is to cater to periodic syncs but it is preventing one last pass
        // over the flag checks at the end of the loop for normal syncs, and so
        // MEGAsync shows as "scanning/syncing" forever as those flags don't clear
        //
        //// Does it look like we have no work to do?
        //if (!syncStallState && !isAnySyncSyncing(true))
        //{
        //    auto mustScan = false;

        //    // Check if any syncs need a periodic scan.
        //    for (auto& us : mSyncVec)
        //    {
        //        auto* sync = us->mSync.get();

        //        // Only active syncs without a notifier.
        //        if (!sync || sync->dirnotify)
        //            continue;

        //        mustScan |= sync->syncscanbt.armed();
        //    }

        //    // No work to do.
        //    if (!mustScan)
        //        continue;
        //}

        if (syncStallState &&
            (waiter.ds < mSyncFlags->recursiveSyncLastCompletedDs + 10) &&
            (waiter.ds > mSyncFlags->recursiveSyncLastCompletedDs) &&
            !lastLoopEarlyExit &&
            !mSyncVec.empty())
        {
            LOG_debug << "Don't process syncs too often in stall state";
            continue;
        }

        bool earlyExit = false;
        auto recurseStart = std::chrono::high_resolution_clock::now();
        CodeCounter::ScopeTimer rst(mClient.performanceStats.recursiveSyncTime);

        if (!lastLoopEarlyExit)
        {
            // we need one pass with recursiveSync() after scanning is complete, to be sure there are no moves left.
            auto scanningCompletePreviously = mSyncFlags->scanningWasComplete && !mSyncFlags->isInitialPass;
            mSyncFlags->scanningWasComplete = !isAnySyncScanning_inThread(false);   // paused syncs do not participate in move detection
            mSyncFlags->reachableNodesAllScannedLastPass = mSyncFlags->reachableNodesAllScannedThisPass && !mSyncFlags->isInitialPass;
            mSyncFlags->reachableNodesAllScannedThisPass = true;
            mSyncFlags->movesWereComplete = scanningCompletePreviously && !mightAnySyncsHaveMoves(false); // paused syncs do not participate in move detection
            mSyncFlags->noProgress = mSyncFlags->reachableNodesAllScannedLastPass;
        }

        unsigned skippedForScanning = 0;

        for (auto& us : mSyncVec)
        {
            Sync* sync = us->mSync.get();

            if (sync && !us->mConfig.mError)
            {
                // Does this sync rely on filesystem notifications?
                if (auto* notifier = sync->dirnotify.get())
                {
                    // Has it encountered a recoverable error?
                    if (notifier->mErrorCount.load() > 0)
                    {
                        // Then issue a full scan.
                        LOG_err << "Sync "
                                << toHandle(sync->getConfig().mBackupId)
                                << " had a filesystem notification buffer overflow. Triggering full scan.";

                        // Reset the error counter.
                        notifier->mErrorCount.store(0);

                        // Rescan everything from the root down.
                        sync->localroot->setScanAgain(false, true, true, 5);
                    }

                    string reason;

                    // Has it encountered an unrecoverable error?
                    if (notifier->getFailed(reason))
                    {
                        // Then fail the sync.
                        LOG_err << "Sync "
                                << toHandle(sync->getConfig().mBackupId)
                                << " notifications failed or were not available (reason: "
                                << reason
                                << ")";

                        sync->changestate(NOTIFICATION_SYSTEM_UNAVAILABLE, false, true, true);
                    }
                }
                else
                {
                    // No notifier.

                    // Is it time to issue a rescan?
                    if (sync->syncscanbt.armed())
                    {
                        // Issue full rescan.
                        sync->localroot->setScanAgain(false, true, true, 0);

                        // Translate interval into deciseconds.
                        auto intervalDs = sync->getConfig().mScanIntervalSec * 10;

                        // Queue next scan.
                        sync->syncscanbt.backoff(intervalDs);
                    }
                }

                if (!sync->getConfig().mTemporarilyPaused)
                {
                    bool activeIncomplete = sync->mActiveScanRequestGeneral &&
                        !sync->mActiveScanRequestGeneral->completed();

                    bool unscannedIncomplete = sync->mActiveScanRequestUnscanned &&
                        !sync->mActiveScanRequestUnscanned->completed();

                    if ((activeIncomplete && unscannedIncomplete) ||
                        (activeIncomplete && sync->threadSafeState->neverScannedFolderCount.load() == 0) ||
                        (unscannedIncomplete && !sync->mActiveScanRequestGeneral))
                    {
                        // Save CPU by not starting another recurse of the LocalNode tree
                        // if a scan is not finished yet.  Scans can take a fair while for large
                        // folders since they also extract file fingerprints if not known yet.
                        ++skippedForScanning;
                        continue;
                    }

                    // make sure we don't have a LocalNode for the debris folder (delete if we have added one historically)
                    if (LocalNode* debrisNode = sync->localroot->childbyname(&sync->localdebrisname))
                    {
                        delete debrisNode; // cleans up its own entries in parent maps
                    }

                    // pathBuffer will have leafnames appended as we recurse
                    SyncPath pathBuffer(*this, sync->localroot->localname, sync->cloudRootPath);

                    FSNode rootFsNode(sync->localroot->getLastSyncedFSDetails());
                    syncRow row{&sync->cloudRoot, sync->localroot.get(), &rootFsNode};

                    {
                        // later we can make this lock much finer-grained
                        std::lock_guard<std::timed_mutex> g(mLocalNodeChangeMutex);

                        DBTableTransactionCommitter committer(sync->statecachetable);

                        if (!sync->recursiveSync(row, pathBuffer, false, false, 0))
                        {
                            earlyExit = true;
                        }

                        sync->cachenodes();
                    }

                    if (!earlyExit)
                    {
                        if (sync->isBackupAndMirroring() &&
                            !sync->localroot->scanRequired() &&
                            !sync->localroot->mightHaveMoves() &&
                            !sync->localroot->syncRequired())

                        {
                            sync->setBackupMonitoring();
                        }
                    }
                }
            }
        }

#ifdef MEGA_MEASURE_CODE
        rst.complete();
#endif
        lastRecurseMs = unsigned(std::chrono::duration_cast<std::chrono::milliseconds>(
                        std::chrono::high_resolution_clock::now() - recurseStart).count());

        LOG_verbose << "recursiveSync took ms: " << lastRecurseMs
                    << (skippedForScanning ? " (" + std::to_string(skippedForScanning)+ " skipped due to ongoing scanning)" : "")
                    << (mSyncFlags->noProgressCount ? " no progress count: " + std::to_string(mSyncFlags->noProgressCount) : "");


        waiter.bumpds();
        mSyncFlags->recursiveSyncLastCompletedDs = waiter.ds;

        if (skippedForScanning > 0)
        {
            // avoid flip-flopping on stall state if the stalled paths were inside a sync that is still scanning
            earlyExit = true;
        }

        if (earlyExit)
        {
            mSyncFlags->scanningWasComplete = false;
            mSyncFlags->reachableNodesAllScannedThisPass = false;
        }
        else
        {
            mSyncFlags->isInitialPass = false;

            if (mSyncFlags->noProgress)
            {
                ++mSyncFlags->noProgressCount;
            }

            bool conflictsNow = conflictsFlagged();
            if (conflictsNow != syncConflictState)
            {
                assert(onSyncThread());
                mClient.app->syncupdate_conflicts(conflictsNow);
                syncConflictState = conflictsNow;
                LOG_info << mClient.clientname << "Sync conflicting paths state app notified: " << conflictsNow;
            }
        }

        if (!earlyExit)
        {
            bool anySyncScanning = isAnySyncScanning_inThread(false);
            if (anySyncScanning != syncscanstate)
            {
                assert(onSyncThread());
                mClient.app->syncupdate_scanning(anySyncScanning);
                syncscanstate = anySyncScanning;
            }

            bool anySyncBusy = isAnySyncSyncing(false);
            if (anySyncBusy != syncBusyState)
            {
                assert(onSyncThread());
                mClient.app->syncupdate_syncing(anySyncBusy);
                syncBusyState = anySyncBusy;
            }

            bool stalled = syncStallState;

            {
                // add .megaignore broken file paths to stall records (if they are still broken)
                //if (mIgnoreFileFailureContext.signalled())
                //{
                //    // Has the problem been resolved?
                //    if (!mIgnoreFileFailureContext.resolve(*fsaccess))
                //    {
                //        // Not resolved so report as a stall.
                //        mIgnoreFileFailureContext.report(mSyncFlags->stall);
                //    }
                //}

                for (auto i = badlyFormedIgnoreFilePaths.begin(); i != badlyFormedIgnoreFilePaths.end(); )
                {
                    if (auto lp = i->lock())
                    {
                        if (!(lp->sync && lp->sync->getConfig().mTemporarilyPaused))
                        {
                            mSyncFlags->stall.waitingLocal(lp->localPath, SyncStallEntry(
                                SyncWaitReason::FileIssue, true, false,
                                {},
                                {},
                                {lp->localPath, PathProblem::IgnoreFileMalformed},
                                {}));
                        }
                        ++i;
                    }
                    else i = badlyFormedIgnoreFilePaths.erase(i);
                }

                // add scan-blocked paths to stall records
                for (auto i = scanBlockedPaths.begin(); i != scanBlockedPaths.end(); )
                {
                    if (auto sbp = i->lock())
                    {
                        if (sbp->scanBlockedTimer.armed())
                        {
                            if (sbp->folderUnreadable)
                            {
                                LOG_verbose << "Scan blocked timer elapsed, trigger folder rescan: " << sbp->scanBlockedLocalPath.toPath();
                                sbp->localNode->setScanAgain(false, true, false, 0);
                                sbp->scanBlockedTimer.backoff(); // wait increases exponentially (up to 10 mins) until we succeed
                            }
                            else
                            {
                                LOG_verbose << "Locked file fingerprint timer elapsed, trigger folder rescan: " << sbp->scanBlockedLocalPath.toPath();
                                sbp->localNode->setScanAgain(false, true, false, 0);
                                sbp->scanBlockedTimer.backoff(300); // limited wait (30s) as the user will expect it uploaded fairly soon after they stop editing it
                            }
                        }

                        if (sbp->folderUnreadable)
                        {
                            mSyncFlags->stall.waitingLocal(sbp->scanBlockedLocalPath, SyncStallEntry(
                                SyncWaitReason::FileIssue, true, false,
                                {},
                                {},
                                {sbp->scanBlockedLocalPath, PathProblem::FilesystemErrorListingFolder},
                                {}));
                        }
                        else
                        {
                            assert(sbp->filesUnreadable);
                            mSyncFlags->stall.waitingLocal(sbp->scanBlockedLocalPath, SyncStallEntry(
                                SyncWaitReason::FileIssue, false, false,
                                {},
                                {},
                                {sbp->scanBlockedLocalPath, PathProblem::FilesystemErrorIdentifyingFolderContent},
                                {}));
                        }
                        ++i;
                    }
                    else i = scanBlockedPaths.erase(i);
                }

                lock_guard<mutex> g(stallReportMutex);
                stallReport.cloud.swap(mSyncFlags->stall.cloud);
                stallReport.local.swap(mSyncFlags->stall.local);
                mSyncFlags->stall.cloud.clear();
                mSyncFlags->stall.local.clear();

                stalled = !stallReport.empty()
                          && (stallReport.hasImmediateStallReason()
                              || (mSyncFlags->noProgressCount > 10
                                  && mSyncFlags->reachableNodesAllScannedThisPass));

                if (stalled)
                {
                    LOG_warn << mClient.clientname << "Stall detected!";
                    for (auto& p : stallReport.cloud) LOG_warn << "stalled node path (" << syncWaitReasonDebugString(p.second.reason) << "): " << p.first;
                    for (auto& p : stallReport.local) LOG_warn << "stalled local path (" << syncWaitReasonDebugString(p.second.reason) << "): " << p.first.toPath();
                }
            }

            if (stalled != syncStallState)
            {
                assert(onSyncThread());
                mClient.app->syncupdate_stalled(stalled);
                syncStallState = stalled;
                LOG_warn << mClient.clientname << "Stall state app notified: " << stalled;
            }
        }


        lastLoopEarlyExit = earlyExit;
    }
}

bool Syncs::isAnySyncSyncing(bool includePausedSyncs)
{
    assert(onSyncThread());

    for (auto& us : mSyncVec)
    {
        if (Sync* sync = us->mSync.get())
        {
            if (includePausedSyncs || !us->mConfig.mTemporarilyPaused)
            {
                if (!us->mConfig.mError &&
                    (sync->localroot->scanRequired()
                        || sync->localroot->mightHaveMoves()
                        || sync->localroot->syncRequired()))
                {
                    return true;
                }
            }
        }
    }
    return false;
}

bool Syncs::isAnySyncScanning_inThread(bool includePausedSyncs)
{
    assert(onSyncThread());

    for (auto& us : mSyncVec)
    {
        if (Sync* sync = us->mSync.get())
        {
            if (includePausedSyncs || !us->mConfig.mTemporarilyPaused)
            {
                if (!us->mConfig.mError &&
                    sync->localroot->scanRequired())
                {
                    return true;
                }
            }
        }
    }
    return false;
}

bool Syncs::mightAnySyncsHaveMoves(bool includePausedSyncs)
{
    assert(onSyncThread());

    for (auto& us : mSyncVec)
    {
        if (Sync* sync = us->mSync.get())
        {
            if (includePausedSyncs || !us->mConfig.mTemporarilyPaused)
            {
                if (!us->mConfig.mError &&
                    (sync->localroot->mightHaveMoves()
                        || sync->localroot->scanRequired()))
                {
                    return true;
                }
            }
        }
    }
    return false;
}

bool Syncs::conflictsDetected(list<NameConflict>& conflicts) const
{
    assert(onSyncThread());

    for (auto& us : mSyncVec)
    {
        if (Sync* sync = us->mSync.get())
        {
            sync->recursiveCollectNameConflicts(conflicts);
        }
    }
    return !conflicts.empty();
}

bool Syncs::conflictsFlagged() const
{
    assert(onSyncThread());

    for (auto& us : mSyncVec)
    {
        if (Sync* sync = us->mSync.get())
        {
            if (sync->localroot->conflictsDetected())
            {
                return true;
            }
        }
    }
    return false;
}

bool Syncs::syncStallDetected(SyncStallInfo& si) const
{
    assert(!onSyncThread());
    lock_guard<mutex> g(stallReportMutex);

    if (syncStallState)
    {
        si = stallReport;
        return true;
    }
    return false;
}

void Syncs::collectSyncNameConflicts(handle backupId, std::function<void(list<NameConflict>&& nc)> completion, bool completionInClient)
{
    assert(!onSyncThread());

    auto clientCompletion = [this, completion](list<NameConflict>&& nc)
    {
        shared_ptr<list<NameConflict>> ncptr(new list<NameConflict>(move(nc)));
        queueClient([completion, ncptr](MegaClient& mc, DBTableTransactionCommitter& committer)
            {
                if (completion) completion(move(*ncptr));
            });
    };

    auto finalcompletion = completionInClient ? clientCompletion : completion;

    queueSync([=]()
        {
            list<NameConflict> nc;
            for (auto& us : mSyncVec)
            {
                if (us->mSync && (us->mConfig.mBackupId == backupId || backupId == UNDEF))
                {
                    us->mSync->recursiveCollectNameConflicts(nc);
                }
            }
            finalcompletion(move(nc));
        });
}

void Syncs::setSyncsNeedFullSync(bool andFullScan, handle backupId)
{
    assert(!onSyncThread());
    queueSync([=](){

        assert(onSyncThread());
        for (auto & us : mSyncVec)
        {
            if ((us->mConfig.mBackupId == backupId
                || backupId == UNDEF) &&
                us->mSync)
            {
                us->mSync->localroot->setSyncAgain(false, true, true);
                if (andFullScan)
                {
                    us->mSync->localroot->setScanAgain(false, true, true, 0);
                }
            }
        }
    });
}

void Syncs::proclocaltree(LocalNode* n, LocalTreeProc* tp)
{
    assert(onSyncThread());

    if (n->type > FILENODE)
    {
        for (localnode_map::iterator it = n->children.begin(); it != n->children.end(); )
        {
            LocalNode *child = it->second;
            it++;
            proclocaltree(child, tp);
        }
    }

    tp->proc(*n->sync->syncs.fsaccess, n);
}

bool Syncs::lookupCloudNode(NodeHandle h, CloudNode& cn, string* cloudPath, bool* isInTrash,
        bool* nodeIsInActiveUnpausedSyncQuery, bool* nodeIsDefinitelyExcluded, unsigned* depth, WhichCloudVersion whichVersion)
{
    // we have to avoid doing these lookups when the client thread might be changing the Node tree
    // so we use the mutex to prevent access during that time - which is only actionpacket processing.
    assert(onSyncThread());
    assert(!nodeIsDefinitelyExcluded || nodeIsInActiveUnpausedSyncQuery); // if you ask if it's excluded, you must ask if it's in sync too

    if (h.isUndef()) return false;

    vector<pair<NodeHandle, Sync*>> activeSyncHandles;
    vector<pair<Node*, Sync*>> activeSyncRoots;

    if (nodeIsInActiveUnpausedSyncQuery)
    {
        *nodeIsInActiveUnpausedSyncQuery = false;

        for (auto & us : mSyncVec)
        {
            if (us->mSync && !us->mConfig.mError && !us->mConfig.mTemporarilyPaused)
            {
                activeSyncHandles.emplace_back(us->mConfig.mRemoteNode, us->mSync.get());
            }
        }
    }

    lock_guard<mutex> g(mClient.nodeTreeMutex);

    if (nodeIsInActiveUnpausedSyncQuery)
    {
        for (auto & rh : activeSyncHandles)
        {
            if (Node* rn = mClient.nodeByHandle(rh.first, true))
            {
                activeSyncRoots.emplace_back(rn, rh.second);
            }
        }
    }

    if (const Node* n = mClient.nodeByHandle(h, true))
    {
        switch (whichVersion)
        {
            case EXACT_VERSION:
                break;

            case LATEST_VERSION:
                {
                    const Node* m = n->latestFileVersion();
                    if (m != n)
                    {
                        auto& syncs = *this;
                        SYNC_verbose << "Looking up Node " << n->nodeHandle() << " chose latest version " << m->nodeHandle();
                        n = m;
                    }
                }
                break;

            case LATEST_VERSION_ONLY:
                if (n->type != FILENODE)
                    break;

                if (n->parent && n->parent->type == FILENODE)
                    return false;

                break;

            case FOLDER_ONLY:
                assert(n->type > FILENODE);
                break;
        }

        if (isInTrash)
        {
            *isInTrash = n->firstancestor()->nodeHandle() == mClient.rootnodes.rubbish;
        }

        if (cloudPath) *cloudPath = n->displaypath();

        if (depth) *depth = n->depth();

        cn = CloudNode(*n);

        if (nodeIsInActiveUnpausedSyncQuery)
        {
            for (auto & rn : activeSyncRoots)
            {
                if (n->isbelow(rn.first) && !rn.second->getConfig().mTemporarilyPaused)
                {
                    *nodeIsInActiveUnpausedSyncQuery = true;

                    if (nodeIsDefinitelyExcluded)
                        *nodeIsDefinitelyExcluded = isDefinitelyExcluded(rn, n);
                }
            }
        }

        return true;
    }
    return false;
}

bool Syncs::lookupCloudChildren(NodeHandle h, vector<CloudNode>& cloudChildren)
{
    // we have to avoid doing these lookups when the client thread might be changing the Node tree
    // so we use the mutex to prevent access during that time - which is only actionpacket processing.
    assert(onSyncThread());

    lock_guard<mutex> g(mClient.nodeTreeMutex);
    if (Node* n = mClient.nodeByHandle(h, true))
    {
        assert(n->type > FILENODE);
        assert(!n->parent || n->parent->type > FILENODE);
        cloudChildren.reserve(n->children.size());
        for (auto c : n->children)
        {
            cloudChildren.push_back(*c);
            assert(cloudChildren.back().parentHandle == h);
        }
        return true;
    }
    return false;
}

bool Syncs::isDefinitelyExcluded(const pair<Node*, Sync*>& root, const Node* child)
{
    // Make sure we're on the sync thread.
    assert(onSyncThread());

    // Make sure we're looking at the latest version of child.
    child = child->latestFileVersion();

    // Sanity.
    assert(child->isbelow(root.first));

    // Determine the trail from root to child.
    vector<pair<NodeHandle, string>> trail;

    for (auto* node = child; node != root.first; node = node->parent)
        trail.emplace_back(node->nodeHandle(), node->displayname());

    // Determine whether any step from root to child is definitely excluded.
    auto* parent = root.second->localroot.get();
    auto i = trail.crbegin();
    auto j = trail.crend();

    for ( ; i != j; ++i)
    {
        // Does this node on the trail have a local node?
        auto* node = parent->findChildWithSyncedNodeHandle(i->first);

        // No node so we'll have to check by remote path.
        if (!node)
            break;

        // Name doesn't match so we'll have to check by remote path.
        if (node->toName_of_localname != i->second)
            break;

        // Children are definitely excluded if their parent is.
        if (node->exclusionState() == ES_EXCLUDED)
            return true;

        // Children are considered included if their parent's state is indeterminate.
        if (node->exclusionState() == ES_UNKNOWN)
            return false;

        // Node's included so check the next step along the trail.
        parent = node;
    }

    if (i == j)
    {
        // handle + name matched all the way down
        return false;
    }

    // Compute relative path from last parent to child.
    RemotePath cloudPath;

    for ( ; i != j; ++i)
        cloudPath.appendWithSeparator(i->second, false);

    // Would the child definitely be excluded?
    return parent->exclusionState(cloudPath, child->type, child->size) == ES_EXCLUDED;
}

Sync* Syncs::syncContainingPath(const LocalPath& path, bool includePaused)
{
    auto predicate = [&path](const UnifiedSync& us) {
        return us.mConfig.mLocalPath.isContainingPathOf(path);
    };

    return syncMatching(std::move(predicate), includePaused);
}

Sync* Syncs::syncContainingPath(const string& path, bool includePaused)
{
    auto predicate = [&path](const UnifiedSync& us) {
        return IsContainingCloudPathOf(
                 us.mConfig.mOriginalPathOfRemoteRootNode,
                 path);
    };

    return syncMatching(std::move(predicate), includePaused);
}

void Syncs::ignoreFileLoadFailure(const Sync& sync, const LocalPath& path)
{
    // We should never be asked to report multiple ignore file failures.
    assert(mIgnoreFileFailureContext.mBackupID == UNDEF);

    // Record the failure.
    mIgnoreFileFailureContext.mBackupID = sync.getConfig().mBackupId;
    mIgnoreFileFailureContext.mPath = path;

    // Let the application know an ignore file has failed to load.
    mClient.app->syncupdate_filter_error(sync.getConfig());
}

void Syncs::queueSync(std::function<void()>&& f)
{
    assert(!onSyncThread());
    syncThreadActions.pushBack(move(f));
    mSyncFlags->earlyRecurseExitRequested = true;
    waiter.notify();
}

void Syncs::queueClient(std::function<void(MegaClient&, DBTableTransactionCommitter&)>&& f)
{
    assert(onSyncThread());
    clientThreadActions.pushBack(move(f));
    mClient.waiter->notify();
}

bool Syncs::hasIgnoreFile(const SyncConfig& config)
{
    // Should only be run from the sync thread.
    assert(onSyncThread());

    // Is there an ignore file present in the cloud?
    {
        // Ensure we have exclusive access to the remote node tree.
        lock_guard<mutex> guard(mClient.nodeTreeMutex);

        // Get our hands on the sync root.
        auto* root = mClient.nodeByHandle(config.mRemoteNode);

        // The root can't contain anything if it doesn't exist.
        if (!root)
            return false;

        // Does the root contain an ignore file?
        if (root->hasChildWithName(IGNORE_FILE_NAME))
            return true;
    }

    // Does the ignore file already exist on disk?
    auto fileAccess = fsaccess->newfileaccess(false);
    auto filePath = config.mLocalPath;

    filePath.appendWithSeparator(IGNORE_FILE_NAME, false);

    return fileAccess->isfile(filePath);
}

} // namespace

#endif<|MERGE_RESOLUTION|>--- conflicted
+++ resolved
@@ -684,41 +684,12 @@
     // unlock tmp lock
     tmpfa.reset();
 
-<<<<<<< HEAD
     // Deleting localnodes after this will not remove them from the db.
     statecachetable.reset();
 
     // This will recursively delete all LocalNodes in the sync.
     // If they have transfers associated, the SyncUpload_inClient and SyncDownload_inClient will have their wasRequesterAbandoned flag set true
     localroot.reset();
-=======
-    // stop all active and pending downloads
-    if (localroot->node)
-    {
-        TreeProcDelSyncGet tdsg;
-        // Create a committer to ensure we update the transfer database in an efficient single commit,
-        // if there are transactions in progress.
-        TransferDbCommitter committer(client->tctable);
-        client->proctree(localroot->node, &tdsg);
-    }
-
-    // Close the database so that deleting localnodes will not remove them
-    statecachetable.reset();
-
-    client->syncactivity = true;
-
-    {
-        // Create a committer and recursively delete all the associated LocalNodes, and their associated transfer and file objects.
-        // If any have transactions in progress, the committer will ensure we update the transfer database in an efficient single commit.
-        TransferDbCommitter committer(client->tctable);
-        localroot.reset();
-    }
-}
-
-void Sync::backupModified()
-{
-    changestate(SYNC_DISABLED, BACKUP_MODIFIED, false, true);
->>>>>>> 89707481
 }
 
 bool Sync::isBackup() const
@@ -819,7 +790,7 @@
             statecacheadd(l);
             if (insertq.size() > 50000)
             {
-                DBTableTransactionCommitter committer(statecachetable);
+                TransferDbCommitter committer(statecachetable);
                 cachenodes();  // periodically output updated nodes with shortname updates, so people who restart megasync still make progress towards a fast startup
             }
         }
@@ -931,7 +902,7 @@
     {
         LOG_debug << syncname << "Saving LocalNode database with " << insertq.size() << " additions";
 
-        DBTableTransactionCommitter committer(statecachetable);
+        TransferDbCommitter committer(statecachetable);
 
         // additions - we iterate until completion or until we get stuck
         bool added;
@@ -1657,15 +1628,8 @@
                 sourceSyncNode->resetTransfer(nullptr);
             }
 
-<<<<<<< HEAD
             // Is there something in the way at the move destination?
             string nameOverwritten;
-=======
-                            TransferDbCommitter committer(client->tctable);
-                            client->stopxfer(l, &committer); // TODO:  can we use one committer for all the files in the folder?  Or for the whole recursion?
-                            l->bumpnagleds();
-                            l->deleted = false;
->>>>>>> 89707481
 
             if (row.cloudNode)
             {
@@ -1861,7 +1825,7 @@
 
                         bool inshareFlag = inshare;
                         auto deleteHandle = row.cloudNode->handle;
-                        simultaneousMoveReplacedNodeToDebris = [deleteHandle, inshareFlag, deletePtr](MegaClient& mc, DBTableTransactionCommitter& committer)
+                        simultaneousMoveReplacedNodeToDebris = [deleteHandle, inshareFlag, deletePtr](MegaClient& mc, TransferDbCommitter& committer)
                             {
                                 if (auto n = mc.nodeByHandle(deleteHandle))
                                 {
@@ -1938,7 +1902,7 @@
                                   << " to " << newName  << logTriplet(row, fullPath);
 
                         auto renameHandle = sourceCloudNode.handle;
-                        syncs.queueClient([renameHandle, newName, movePtr, anomalyReport, simultaneousMoveReplacedNodeToDebris, signalMoveBegin](MegaClient& mc, DBTableTransactionCommitter& committer)
+                        syncs.queueClient([renameHandle, newName, movePtr, anomalyReport, simultaneousMoveReplacedNodeToDebris, signalMoveBegin](MegaClient& mc, TransferDbCommitter& committer)
                             {
                                 if (auto n = mc.nodeByHandle(renameHandle))
                                 {
@@ -1980,7 +1944,7 @@
                                   << " into " << targetCloudNodePath
                                   << (newName.empty() ? "" : (" as " + newName).c_str()) << logTriplet(row, fullPath);
 
-                        syncs.queueClient([sourceCloudNode, targetCloudNode, newName, movePtr, anomalyReport, simultaneousMoveReplacedNodeToDebris, signalMoveBegin](MegaClient& mc, DBTableTransactionCommitter& committer)
+                        syncs.queueClient([sourceCloudNode, targetCloudNode, newName, movePtr, anomalyReport, simultaneousMoveReplacedNodeToDebris, signalMoveBegin](MegaClient& mc, TransferDbCommitter& committer)
                         {
                             if (signalMoveBegin)
                                 signalMoveBegin(mc);
@@ -2065,22 +2029,9 @@
                     // that as a move source anymore
                     sourceSyncNode->moveContentTo(row.syncNode, fullPath.localPath, true);
 
-<<<<<<< HEAD
                     assert(sourceSyncNode->fsid_lastSynced == row.fsNode->fsid);
                     sourceSyncNode->setSyncedFsid(UNDEF, syncs.localnodeBySyncedFsid, sourceSyncNode->localname, nullptr); // no longer associted with an fs item
                     sourceSyncNode->sync->statecacheadd(sourceSyncNode);
-=======
-                    if (newnode)
-                    {
-                        LOG_debug << "Sync - local file addition detected: " << path;
-                    }
-                    else if (changed)
-                    {
-                        LOG_debug << "Sync - local file change detected: " << path;
-                        TransferDbCommitter committer(client->tctable); // TODO:  can we use one committer for all the files in the folder?  Or for the whole recursion?
-                        client->stopxfer(l, &committer);
-                    }
->>>>>>> 89707481
 
                     // do not consider this one synced though, or we won't recognize it as a move target when the uploaded node appears
                     //row.syncNode->setSyncedFsid(row.fsNode->fsid, syncs.localnodeBySyncedFsid, row.syncNode->localname, nullptr); // in case of further local moves before upload completes
@@ -2125,33 +2076,11 @@
     }
     else
     {
-<<<<<<< HEAD
         LOG_warn << "could not get fsid to confirm";
         return true;
     }
  }
  #endif
-=======
-        LOG_warn << "Error opening file";
-        if (fa->retry)
-        {
-            // fopen() signals that the failure is potentially transient - do
-            // nothing and request a recheck
-            LOG_warn << "File blocked. Adding notification to the retry queue: " << path;
-            dirnotify->notify(DirNotify::RETRY, ll, LocalPath(*input_localpath), false, false);
-            client->syncfslockretry = true;
-            client->syncfslockretrybt.backoff(SCANNING_DELAY_DS);
-            client->blockedfile = *localpathNew;
-        }
-        else if (l)
-        {
-            // immediately stop outgoing transfer, if any
-            if (l->transfer)
-            {
-                TransferDbCommitter committer(client->tctable); // TODO:  can we use one committer for all the files in the folder?  Or for the whole recursion?
-                client->stopxfer(l, &committer);
-            }
->>>>>>> 89707481
 
 bool Sync::checkCloudPathForMovesRenames(syncRow& row, syncRow& parentRow, SyncPath& fullPath, bool& rowResult, bool belowRemovedFsNode)
 {
@@ -2393,7 +2322,7 @@
             {
                 auto remotePath = fullPath.cloudPath;
                 auto localPath = fullPath.localPath;
-                syncs.queueClient([type, localPath, remotePath](MegaClient& mc, DBTableTransactionCommitter& committer)
+                syncs.queueClient([type, localPath, remotePath](MegaClient& mc, TransferDbCommitter& committer)
                     {
                         mc.filenameAnomalyDetected(type, localPath, remotePath);
                     });
@@ -2847,7 +2776,7 @@
 
     auto clientCompletion = [=](error e, SyncError se, handle)
         {
-            queueClient([completion, e, se, backupId](MegaClient&, DBTableTransactionCommitter&)
+            queueClient([completion, e, se, backupId](MegaClient&, TransferDbCommitter&)
                 {
                     if (completion) completion(e, se, backupId);
                 });
@@ -3178,7 +3107,7 @@
                             bool completionInClient)
 {
     using MC = MegaClient;
-    using DBTC = DBTableTransactionCommitter;
+    using DBTC = TransferDbCommitter;
 
     if (completionInClient)
     {
@@ -3293,7 +3222,7 @@
         return;
 
     // Convenience.
-    using DBTC = DBTableTransactionCommitter;
+    using DBTC = TransferDbCommitter;
     using MC = MegaClient;
     using SV = vector<SyncStatusInfo>;
 
@@ -3396,7 +3325,7 @@
         bool completionInClient)
 {
     using MC = MegaClient;
-    using DBTC = DBTableTransactionCommitter;
+    using DBTC = TransferDbCommitter;
 
     if (completionInClient)
     {
@@ -3474,7 +3403,7 @@
     queueSync([this, drivePath, clientCallback]()
         {
             Error e = backupCloseDrive_inThread(drivePath);
-            queueClient([clientCallback, e](MegaClient& mc, DBTableTransactionCommitter& committer)
+            queueClient([clientCallback, e](MegaClient& mc, TransferDbCommitter& committer)
                 {
                     clientCallback(e);
                 });
@@ -3527,7 +3456,7 @@
     queueSync([this, drivePath, clientCallback]()
         {
             Error e = backupOpenDrive_inThread(drivePath);
-            queueClient([clientCallback, e](MegaClient& mc, DBTableTransactionCommitter& committer)
+            queueClient([clientCallback, e](MegaClient& mc, TransferDbCommitter& committer)
                 {
                     clientCallback(e);
                 });
@@ -4627,7 +4556,7 @@
 
     auto clientCompletion = [this, completion](error e, SyncError se, handle backupId)
     {
-        queueClient([e, se, backupId, completion](MegaClient& mc, DBTableTransactionCommitter& committer)
+        queueClient([e, se, backupId, completion](MegaClient& mc, TransferDbCommitter& committer)
             {
                 if (completion) completion(e, se, backupId);
             });
@@ -4825,7 +4754,7 @@
 
     auto clientCompletion = [this, completion](Error e)
     {
-        queueClient([completion, e](MegaClient& mc, DBTableTransactionCommitter& committer)
+        queueClient([completion, e](MegaClient& mc, TransferDbCommitter& committer)
             {
                 completion(e);
             });
@@ -5067,7 +4996,7 @@
         if (unregisterHeartbeat)
         {
             // unregister this sync/backup from API (backup center)
-            queueClient([configCopy](MegaClient& mc, DBTableTransactionCommitter& committer)
+            queueClient([configCopy](MegaClient& mc, TransferDbCommitter& committer)
                 {
                     mc.reqs.add(new CommandBackupRemove(&mc, configCopy.mBackupId));
 
@@ -5246,7 +5175,7 @@
 {
     // Convenience.
     using MC = MegaClient;
-    using DBTC = DBTableTransactionCommitter;
+    using DBTC = TransferDbCommitter;
 
     // Make sure we're running on the right thread.
     assert(syncs.onSyncThread());
@@ -7618,7 +7547,7 @@
                 }
             }
 
-            syncs.queueClient([existingUpload, displaceHandle, noDebris, signalFilenameAnomaly, signalPutnodesBegin](MegaClient& mc, DBTableTransactionCommitter& committer)
+            syncs.queueClient([existingUpload, displaceHandle, noDebris, signalFilenameAnomaly, signalPutnodesBegin](MegaClient& mc, TransferDbCommitter& committer)
                 {
                     // Signal detected anomaly, if any.
                     if (signalFilenameAnomaly)
@@ -7681,7 +7610,7 @@
                         auto lp = fullPath.localPath;
                         auto rp = fullPath.cloudPath;
 
-                        syncs.queueClient([type, lp, rp](MegaClient& mc, DBTableTransactionCommitter& committer)
+                        syncs.queueClient([type, lp, rp](MegaClient& mc, TransferDbCommitter& committer)
                             {
                                 mc.filenameAnomalyDetected(type, lp, rp);
                             });
@@ -7694,7 +7623,7 @@
                 NodeHandle targethandle = parentRow.cloudNode->handle;
                 auto createFolderPtr = std::make_shared<LocalNode::RareFields::CreateFolderInProgress>();
                 row.syncNode->rare().createFolderHere = createFolderPtr;
-                syncs.queueClient([foldername, targethandle, createFolderPtr](MegaClient& mc, DBTableTransactionCommitter& committer)
+                syncs.queueClient([foldername, targethandle, createFolderPtr](MegaClient& mc, TransferDbCommitter& committer)
                     {
                         vector<NewNode> nn(1);
                         mc.putnodes_prepareOneFolder(&nn[0], foldername);
@@ -7776,7 +7705,7 @@
         auto remotePath = path.cloudPath;
 
         // Report the anomaly.
-        syncs.queueClient([=](MegaClient& client, DBTableTransactionCommitter&) {
+        syncs.queueClient([=](MegaClient& client, TransferDbCommitter&) {
             client.filenameAnomalyDetected(type, localPath, remotePath);
         });
     };
@@ -8555,7 +8484,7 @@
         }
         else
         {
-            syncs.queueClient([](MegaClient& mc, DBTableTransactionCommitter& committer)
+            syncs.queueClient([](MegaClient& mc, TransferDbCommitter& committer)
                 {
                     mc.sendevent(99438, "Timeout waiting for file update", 0);
                 });
@@ -8665,7 +8594,7 @@
                     auto deletePtr = std::make_shared<LocalNode::RareFields::DeleteToDebrisInProgress>();
                     deletePtr->pathDeleting = fullPath.cloudPath;
 
-                    syncs.queueClient([debrisNodeHandle, fromInshare, deletePtr](MegaClient& mc, DBTableTransactionCommitter& committer)
+                    syncs.queueClient([debrisNodeHandle, fromInshare, deletePtr](MegaClient& mc, TransferDbCommitter& committer)
                         {
                             if (auto n = mc.nodeByHandle(debrisNodeHandle, true))
                             {
@@ -10043,7 +9972,7 @@
                         // later we can make this lock much finer-grained
                         std::lock_guard<std::timed_mutex> g(mLocalNodeChangeMutex);
 
-                        DBTableTransactionCommitter committer(sync->statecachetable);
+                        TransferDbCommitter committer(sync->statecachetable);
 
                         if (!sync->recursiveSync(row, pathBuffer, false, false, 0))
                         {
@@ -10357,7 +10286,7 @@
     auto clientCompletion = [this, completion](list<NameConflict>&& nc)
     {
         shared_ptr<list<NameConflict>> ncptr(new list<NameConflict>(move(nc)));
-        queueClient([completion, ncptr](MegaClient& mc, DBTableTransactionCommitter& committer)
+        queueClient([completion, ncptr](MegaClient& mc, TransferDbCommitter& committer)
             {
                 if (completion) completion(move(*ncptr));
             });
@@ -10646,7 +10575,7 @@
     waiter.notify();
 }
 
-void Syncs::queueClient(std::function<void(MegaClient&, DBTableTransactionCommitter&)>&& f)
+void Syncs::queueClient(std::function<void(MegaClient&, TransferDbCommitter&)>&& f)
 {
     assert(onSyncThread());
     clientThreadActions.pushBack(move(f));
