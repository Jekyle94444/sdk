/**
 * @file sync.cpp
 * @brief Class for synchronizing local and remote trees
 *
 * (c) 2013-2014 by Mega Limited, Auckland, New Zealand
 *
 * This file is part of the MEGA SDK - Client Access Engine.
 *
 * Applications using the MEGA API must present a valid application key
 * and comply with the the rules set forth in the Terms of Service.
 *
 * The MEGA SDK is distributed in the hope that it will be useful,
 * but WITHOUT ANY WARRANTY; without even the implied warranty of
 * MERCHANTABILITY or FITNESS FOR A PARTICULAR PURPOSE.
 *
 * @copyright Simplified (2-clause) BSD License.
 *
 * You should have received a copy of the license along with this
 * program.
 */
#include <cctype>
#include <memory>
#include <type_traits>
#include <unordered_set>
#include <future>

#include "mega.h"

#ifdef ENABLE_SYNC
#include "mega/sync.h"
#include "mega/megaapp.h"
#include "mega/transfer.h"
#include "mega/megaclient.h"
#include "mega/base64.h"
#include "mega/heartbeats.h"

namespace mega {

const int Sync::SCANNING_DELAY_DS = 5;
const int Sync::EXTRA_SCANNING_DELAY_DS = 150;
const int Sync::FILE_UPDATE_DELAY_DS = 30;
const int Sync::FILE_UPDATE_MAX_DELAY_SECS = 60;
const dstime Sync::RECENT_VERSION_INTERVAL_SECS = 10800;

namespace {

// Need this to store `LightFileFingerprint` by-value in `FingerprintSet`
struct LightFileFingerprintComparator
{
    bool operator()(const LightFileFingerprint& lhs, const LightFileFingerprint& rhs) const
    {
        return LightFileFingerprintCmp{}(&lhs, &rhs);
    }
};

// Represents a file/folder for use in assigning fs IDs
struct FsFile
{
    handle fsid;
    LocalPath path;
};

// Caches fingerprints
class FingerprintCache
{
public:
    using FingerprintSet = std::set<LightFileFingerprint, LightFileFingerprintComparator>;

    // Adds a new fingerprint
    template<typename T, typename = typename std::enable_if<std::is_same<LightFileFingerprint, typename std::decay<T>::type>::value>::type>
    const LightFileFingerprint* add(T&& ffp)
    {
         const auto insertPair = mFingerprints.insert(std::forward<T>(ffp));
         return &*insertPair.first;
    }

    // Returns the set of all fingerprints
    const FingerprintSet& all() const
    {
        return mFingerprints;
    }

private:
    FingerprintSet mFingerprints;
};

using FingerprintLocalNodeMap = std::multimap<const LightFileFingerprint*, LocalNode*, LightFileFingerprintCmp>;
using FingerprintFileMap = std::multimap<const LightFileFingerprint*, FsFile, LightFileFingerprintCmp>;

// Collects all syncable filesystem paths in the given folder under `localpath`
set<LocalPath> collectAllPathsInFolder(Sync& sync, MegaApp& app, FileSystemAccess& fsaccess, LocalPath& localpath,
                                    LocalPath& localdebris)
{
    auto fa = fsaccess.newfileaccess(false);
    if (!fa->fopen(localpath, true, false))
    {
        LOG_err << "Unable to open path: " << localpath;
        return {};
    }
    if (fa->mIsSymLink)
    {
        LOG_debug << "Ignoring symlink: " << localpath;
        return {};
    }
    assert(fa->type == FOLDERNODE);

    auto da = std::unique_ptr<DirAccess>{fsaccess.newdiraccess()};
    if (!da->dopen(&localpath, fa.get(), false))
    {
        LOG_err << "Unable to open directory: " << localpath;
        return {};
    }

    set<LocalPath> paths; // has to be a std::set to enforce same sorting as `children` of `LocalNode`

    LocalPath localname;
    while (da->dnext(localpath, localname, false))
    {
        ScopedLengthRestore restoreLength(localpath);
        localpath.appendWithSeparator(localname, false);

        // check if this record is to be ignored
        const auto name = localname.toName(fsaccess);
        if (app.sync_syncable(&sync, name.c_str(), localpath))
        {
            // skip the sync's debris folder
            if (!localdebris.isContainingPathOf(localpath))
            {
                paths.insert(localpath);
            }
        }
    }

    return paths;
}

// Combines another fingerprint into `ffp`
void hashCombineFingerprint(LightFileFingerprint& ffp, const LightFileFingerprint& other)
{
    hashCombine(ffp.size, other.size);
    hashCombine(ffp.mtime, other.mtime);
}

// Combines the fingerprints of all file nodes in the given map
bool combinedFingerprint(LightFileFingerprint& ffp, const localnode_map& nodeMap)
{
    bool success = false;
    for (const auto& nodePair : nodeMap)
    {
        const LocalNode& l = *nodePair.second;
        if (l.type == FILENODE)
        {
            LightFileFingerprint lFfp;
            lFfp.genfingerprint(l.size, l.mtime);
            hashCombineFingerprint(ffp, lFfp);
            success = true;
        }
    }
    return success;
}

// Combines the fingerprints of all files in the given paths
bool combinedFingerprint(LightFileFingerprint& ffp, FileSystemAccess& fsaccess, const set<LocalPath>& paths)
{
    bool success = false;
    for (auto& path : paths)
    {
        auto fa = fsaccess.newfileaccess(false);
        auto pathArg = path; // todo: sort out const
        if (!fa->fopen(pathArg, true, false))
        {
            LOG_err << "Unable to open path: " << path;
            success = false;
            break;
        }
        if (fa->mIsSymLink)
        {
            LOG_debug << "Ignoring symlink: " << path;
            continue;
        }
        if (fa->type == FILENODE)
        {
            LightFileFingerprint faFfp;
            faFfp.genfingerprint(fa->size, fa->mtime);
            hashCombineFingerprint(ffp, faFfp);
            success = true;
        }
    }
    return success;
}

// Computes the fingerprint of the given `l` (file or folder) and stores it in `ffp`
bool computeFingerprint(LightFileFingerprint& ffp, const LocalNode& l)
{
    if (l.type == FILENODE)
    {
        ffp.genfingerprint(l.size, l.mtime);
        return true;
    }
    else if (l.type == FOLDERNODE)
    {
        return combinedFingerprint(ffp, l.children);
    }
    else
    {
        assert(false && "Invalid node type");
        return false;
    }
}

// Computes the fingerprint of the given `fa` (file or folder) and stores it in `ffp`
bool computeFingerprint(LightFileFingerprint& ffp, FileSystemAccess& fsaccess,
                        FileAccess& fa, LocalPath& path, const set<LocalPath>& paths)
{
    if (fa.type == FILENODE)
    {
        assert(paths.empty());
        ffp.genfingerprint(fa.size, fa.mtime);
        return true;
    }
    else if (fa.type == FOLDERNODE)
    {
        return combinedFingerprint(ffp, fsaccess, paths);
    }
    else
    {
        assert(false && "Invalid node type");
        return false;
    }
}

// Collects all `LocalNode`s by storing them in `localnodes`, keyed by LightFileFingerprint.
// Invalidates the fs IDs of all local nodes.
// Stores all fingerprints in `fingerprints` for later reference.
void collectAllLocalNodes(FingerprintCache& fingerprints, FingerprintLocalNodeMap& localnodes,
                          LocalNode& l, handlelocalnode_map& fsidnodes)
{
    // invalidate fsid of `l`
    l.fsid = mega::UNDEF;
    if (l.fsid_it != fsidnodes.end())
    {
        fsidnodes.erase(l.fsid_it);
        l.fsid_it = fsidnodes.end();
    }
    // collect fingerprint
    LightFileFingerprint ffp;
    if (computeFingerprint(ffp, l))
    {
        const auto ffpPtr = fingerprints.add(std::move(ffp));
        localnodes.insert(std::make_pair(ffpPtr, &l));
    }
    if (l.type == FILENODE)
    {
        return;
    }
    for (auto& childPair : l.children)
    {
        collectAllLocalNodes(fingerprints, localnodes, *childPair.second, fsidnodes);
    }
}

// Collects all `File`s by storing them in `files`, keyed by FileFingerprint.
// Stores all fingerprints in `fingerprints` for later reference.
void collectAllFiles(bool& success, FingerprintCache& fingerprints, FingerprintFileMap& files,
                     Sync& sync, MegaApp& app, FileSystemAccess& fsaccess, LocalPath& localpath,
                     LocalPath& localdebris)
{
    auto insertFingerprint = [&files, &fingerprints](FileSystemAccess& fsaccess, FileAccess& fa,
                                                     LocalPath& path, const set<LocalPath>& paths)
    {
        LightFileFingerprint ffp;
        if (computeFingerprint(ffp, fsaccess, fa, path, paths))
        {
            const auto ffpPtr = fingerprints.add(std::move(ffp));
            files.insert(std::make_pair(ffpPtr, FsFile{fa.fsid, path}));
        }
    };

    auto fa = fsaccess.newfileaccess(false);
    if (!fa->fopen(localpath, true, false))
    {
        LOG_err << "Unable to open path: " << localpath;
        success = false;
        return;
    }
    if (fa->mIsSymLink)
    {
        LOG_debug << "Ignoring symlink: " << localpath;
        return;
    }
    if (!fa->fsidvalid)
    {
        LOG_err << "Invalid fs id for: " << localpath;
        success = false;
        return;
    }

    if (fa->type == FILENODE)
    {
        insertFingerprint(fsaccess, *fa, localpath, {});
    }
    else if (fa->type == FOLDERNODE)
    {
        const auto paths = collectAllPathsInFolder(sync, app, fsaccess, localpath, localdebris);
        insertFingerprint(fsaccess, *fa, localpath, paths);
        fa.reset();
        for (const auto& path : paths)
        {
            LocalPath tmpPath = path;
            collectAllFiles(success, fingerprints, files, sync, app, fsaccess, tmpPath, localdebris);
        }
    }
    else
    {
        assert(false && "Invalid file type");
        success = false;
        return;
    }
}

// Assigns fs IDs from `files` to those `localnodes` that match the fingerprints found in `files`.
// If there are multiple matches we apply a best-path heuristic.
size_t assignFilesystemIdsImpl(const FingerprintCache& fingerprints, FingerprintLocalNodeMap& localnodes,
                               FingerprintFileMap& files, handlelocalnode_map& fsidnodes, FileSystemAccess& fsaccess)
{
    LocalPath nodePath;
    size_t assignmentCount = 0;
    for (const auto& fp : fingerprints.all())
    {
        const auto nodeRange = localnodes.equal_range(&fp);
        const auto nodeCount = std::distance(nodeRange.first, nodeRange.second);
        if (nodeCount <= 0)
        {
            continue;
        }

        const auto fileRange = files.equal_range(&fp);
        const auto fileCount = std::distance(fileRange.first, fileRange.second);
        if (fileCount <= 0)
        {
            // without files we cannot assign fs IDs to these localnodes, so no need to keep them
            localnodes.erase(nodeRange.first, nodeRange.second);
            continue;
        }

        struct Element
        {
            int score;
            handle fsid;
            LocalNode* l;
        };
        std::vector<Element> elements;
        elements.reserve(nodeCount * fileCount);

        for (auto nodeIt = nodeRange.first; nodeIt != nodeRange.second; ++nodeIt)
        {
            auto l = nodeIt->second;
            if (l != l->sync->localroot.get()) // never assign fs ID to the root localnode
            {
                nodePath = l->getLocalPath();
                for (auto fileIt = fileRange.first; fileIt != fileRange.second; ++fileIt)
                {
                    auto& filePath = fileIt->second.path;
                    const auto score = computeReversePathMatchScore(nodePath, filePath, fsaccess);
                    if (score > 0) // leaf name must match
                    {
                        elements.push_back({score, fileIt->second.fsid, l});
                    }
                }
            }
        }

        // Sort in descending order by score. Elements with highest score come first
        std::sort(elements.begin(), elements.end(), [](const Element& e1, const Element& e2)
                                                    {
                                                        return e1.score > e2.score;
                                                    });

        std::unordered_set<handle> usedFsIds;
        for (const auto& e : elements)
        {
            if (e.l->fsid == mega::UNDEF // node not assigned
                && usedFsIds.find(e.fsid) == usedFsIds.end()) // fsid not used
            {
                e.l->setfsid(e.fsid, fsidnodes);
                usedFsIds.insert(e.fsid);
                ++assignmentCount;
            }
        }

        // the fingerprint that these files and localnodes correspond to has now finished processing
        files.erase(fileRange.first, fileRange.second);
        localnodes.erase(nodeRange.first, nodeRange.second);
    }
    return assignmentCount;
}

} // anonymous

int computeReversePathMatchScore(const LocalPath& path1, const LocalPath& path2, const FileSystemAccess& fsaccess)
{
    if (path1.empty() || path2.empty())
    {
        return 0;
    }

    const auto path1End = path1.localpath.size() - 1;
    const auto path2End = path2.localpath.size() - 1;

    size_t index = 0;
    size_t separatorBias = 0;
    LocalPath::string_type accumulated;
    while (index <= path1End && index <= path2End)
    {
        const auto value1 = path1.localpath[path1End - index];
        const auto value2 = path2.localpath[path2End - index];
        if (value1 != value2)
        {
            break;
        }
        accumulated.push_back(value1); // accumulated will clearly have content after this

        ++index;

        if (accumulated.back() == LocalPath::localPathSeparator)
        {
            ++separatorBias;
            accumulated.clear();
        }
    }

    if (index > path1End && index > path2End) // we got to the beginning of both paths (full score)
    {
        return static_cast<int>(index - separatorBias);
    }
    else // the paths only partly match
    {
        return static_cast<int>(index - separatorBias - accumulated.size());
    }
}

bool assignFilesystemIds(Sync& sync, MegaApp& app, FileSystemAccess& fsaccess, handlelocalnode_map& fsidnodes,
                         LocalPath& localdebris)
{
    auto rootpath = sync.localroot->getLocalname();
    LOG_info << "Assigning fs IDs at rootpath: " << rootpath;

    auto fa = fsaccess.newfileaccess(false);
    if (!fa->fopen(rootpath, true, false))
    {
        LOG_err << "Unable to open rootpath";
        return false;
    }
    if (fa->type != FOLDERNODE)
    {
        LOG_err << "rootpath not a folder";
        assert(false);
        return false;
    }
    if (fa->mIsSymLink)
    {
        LOG_err << "rootpath is a symlink";
        assert(false);
        return false;
    }
    fa.reset();

    bool success = true;

    FingerprintCache fingerprints;

    FingerprintLocalNodeMap localnodes;
    collectAllLocalNodes(fingerprints, localnodes, *sync.localroot, fsidnodes);
    LOG_info << "Number of localnodes: " << localnodes.size();

    if (localnodes.empty())
    {
        return success;
    }

    FingerprintFileMap files;
    collectAllFiles(success, fingerprints, files, sync, app, fsaccess, rootpath, localdebris);
    LOG_info << "Number of files: " << files.size();

    LOG_info << "Number of fingerprints: " << fingerprints.all().size();
    const auto assignmentCount = assignFilesystemIdsImpl(fingerprints, localnodes, files, fsidnodes, fsaccess);
    LOG_info << "Number of fsid assignments: " << assignmentCount;

    return success;
}

LocalPath SyncThreadsafeState::syncTmpFolder() const
{
    lock_guard<mutex> g(mMutex);
    return mSyncTmpFolder;
}

void SyncThreadsafeState::setSyncTmpFolder(const LocalPath& tmpFolder)
{
    lock_guard<mutex> g(mMutex);
    mSyncTmpFolder = tmpFolder;
}

void SyncThreadsafeState::adjustTransferCounts(bool upload, int32_t adjustQueued, int32_t adjustCompleted, m_off_t adjustQueuedBytes, m_off_t adjustCompletedBytes)
{
    lock_guard<mutex> g(mMutex);
    auto& tc = upload ? mTransferCounts.mUploads : mTransferCounts.mDownloads;

    assert(adjustQueued >= 0 || tc.mPending);
    assert(adjustCompleted >= 0 || tc.mCompleted);

    assert(adjustQueuedBytes >= 0 || tc.mPendingBytes);
    assert(adjustCompletedBytes >= 0 || tc.mCompletedBytes);

    tc.mPending += adjustQueued;
    tc.mCompleted += adjustCompleted;
    tc.mPendingBytes += adjustQueuedBytes;
    tc.mCompletedBytes += adjustCompletedBytes;

    if (!tc.mPending && tc.mCompletedBytes == tc.mPendingBytes)
    {
        tc.mCompletedBytes = 0;
        tc.mPendingBytes = 0;
    }
}

void SyncThreadsafeState::transferBegin(direction_t direction, m_off_t numBytes)
{
    adjustTransferCounts(direction == PUT, 1, 0, numBytes, 0);
}

void SyncThreadsafeState::transferComplete(direction_t direction, m_off_t numBytes)
{
    adjustTransferCounts(direction == PUT, -1, 1, 0, numBytes);
}

void SyncThreadsafeState::transferFailed(direction_t direction, m_off_t numBytes)
{
    adjustTransferCounts(direction == PUT, -1, 1, -numBytes, 0);
}

SyncTransferCounts SyncThreadsafeState::transferCounts() const
{
    lock_guard<mutex> guard(mMutex);

    return mTransferCounts;
}

SyncConfig::SyncConfig(LocalPath localPath,
                       std::string name,
                       NodeHandle remoteNode,
                       const std::string &remotePath,
                       const fsfp_t localFingerprint,
                       const LocalPath& externalDrivePath,
                       const bool enabled,
                       const SyncConfig::Type syncType,
                       const SyncError error,
                       const SyncWarning warning,
                       mega::handle hearBeatID)
    : mEnabled(enabled)
    , mLocalPath(std::move(localPath))
    , mName(std::move(name))
    , mRemoteNode(remoteNode)
    , mOriginalPathOfRemoteRootNode(remotePath)
    , mFilesystemFingerprint(localFingerprint)
    , mSyncType(syncType)
    , mError(error)
    , mWarning(warning)
    , mBackupId(hearBeatID)
    , mExternalDrivePath(externalDrivePath)
    , mBackupState(SYNC_BACKUP_NONE)
{}

bool SyncConfig::operator==(const SyncConfig& rhs) const
{
    return mEnabled == rhs.mEnabled
           && mExternalDrivePath == rhs.mExternalDrivePath
           && mLocalPath == rhs.mLocalPath
           && mName == rhs.mName
           && mRemoteNode == rhs.mRemoteNode
           && mOriginalPathOfRemoteRootNode == rhs.mOriginalPathOfRemoteRootNode
           && mFilesystemFingerprint == rhs.mFilesystemFingerprint
           && mSyncType == rhs.mSyncType
           && mError == rhs.mError
           && mBackupId == rhs.mBackupId
           && mWarning == rhs.mWarning
           && mBackupState == rhs.mBackupState;
}

bool SyncConfig::operator!=(const SyncConfig& rhs) const
{
    return !(*this == rhs);
}


bool SyncConfig::getEnabled() const
{
    return mEnabled;
}

void SyncConfig::setEnabled(bool enabled)
{
    mEnabled = enabled;
}

const LocalPath& SyncConfig::getLocalPath() const
{
    return mLocalPath;
}

SyncConfig::Type SyncConfig::getType() const
{
    return mSyncType;
}

bool SyncConfig::isBackup() const
{
    return mSyncType == TYPE_BACKUP;
}

bool SyncConfig::isExternal() const
{
    return !mExternalDrivePath.empty();
}

bool SyncConfig::isInternal() const
{
    return mExternalDrivePath.empty();
}

bool SyncConfig::stateFieldsChanged()
{
    bool changed = mError != mKnownError ||
                   mEnabled != mKnownEnabled ||
                   mKnownRunState != mRunState;

    if (changed)
    {
        mKnownError = mError;
        mKnownEnabled = mEnabled;
        mKnownRunState = mRunState;
    }
    return changed;
}

std::string SyncConfig::syncErrorToStr()
{
    return syncErrorToStr(mError);
}

std::string SyncConfig::syncErrorToStr(SyncError errorCode)
{
    switch(errorCode)
    {
    case NO_SYNC_ERROR:
        return "No error";
    case UNKNOWN_ERROR:
        return "Unknown error";
    case UNSUPPORTED_FILE_SYSTEM:
        return "File system not supported";
    case INVALID_REMOTE_TYPE:
        return "Remote node is not valid";
    case INVALID_LOCAL_TYPE:
        return "Local path is not valid";
    case INITIAL_SCAN_FAILED:
        return "Initial scan failed";
    case LOCAL_PATH_TEMPORARY_UNAVAILABLE:
        return "Local path temporarily unavailable";
    case LOCAL_PATH_UNAVAILABLE:
        return "Local path not available";
    case REMOTE_NODE_NOT_FOUND:
        return "Remote node not found";
    case STORAGE_OVERQUOTA:
        return "Reached storage quota limit";
    case ACCOUNT_EXPIRED:
        return "Account expired (business or Pro Flexi)";
    case FOREIGN_TARGET_OVERSTORAGE:
        return "Foreign target storage quota reached";
    case REMOTE_PATH_HAS_CHANGED:
        return "Remote path has changed";
    case REMOTE_NODE_MOVED_TO_RUBBISH:
        return "Remote node moved to Rubbish Bin";
    case SHARE_NON_FULL_ACCESS:
        return "Share without full access";
    case LOCAL_FILESYSTEM_MISMATCH:
        return "Local filesystem mismatch";
    case PUT_NODES_ERROR:
        return "Put nodes error";
    case ACTIVE_SYNC_BELOW_PATH:
        return "Active sync below path";
    case ACTIVE_SYNC_ABOVE_PATH:
        return "Active sync above path";
    case REMOTE_PATH_DELETED:
        assert(false);  // obsolete, should not happen
        return "Remote node has been deleted";
    case REMOTE_NODE_INSIDE_RUBBISH:
        return "Remote node is inside Rubbish Bin";
    case VBOXSHAREDFOLDER_UNSUPPORTED:
        return "Unsupported VBoxSharedFolderFS filesystem";
    case LOCAL_PATH_SYNC_COLLISION:
        return "Local path collides with an existing sync";
    case ACCOUNT_BLOCKED:
        return "Your account is blocked";
    case UNKNOWN_TEMPORARY_ERROR:
        return "Unknown temporary error";
    case TOO_MANY_ACTION_PACKETS:
        return "Too many changes in account, local state invalid";
    case LOGGED_OUT:
        return "Session closed";
    case WHOLE_ACCOUNT_REFETCHED:
        return "The whole account was reloaded, missed updates could not have been applied in an orderly fashion";
    case MISSING_PARENT_NODE:
        return "Unable to figure out some node correspondence";
    case BACKUP_MODIFIED:
        return "Backup externally modified";
    case BACKUP_SOURCE_NOT_BELOW_DRIVE:
        return "Backup source path not below drive path.";
    case SYNC_CONFIG_WRITE_FAILURE:
        return "Unable to write sync config to disk.";
    case ACTIVE_SYNC_SAME_PATH:
        return "Active sync same path";
    case COULD_NOT_MOVE_CLOUD_NODES:
        return "Unable to move cloud nodes.";
    case COULD_NOT_CREATE_IGNORE_FILE:
        return "Unable to create initial ignore file.";
    case SYNC_CONFIG_READ_FAILURE:
        return "Unable to read sync configs from disk.";
    case UNKNOWN_DRIVE_PATH:
        return "Unknown drive path.";
    case INVALID_SCAN_INTERVAL:
        return "Invalid scan interval specified.";
    case NOTIFICATION_SYSTEM_UNAVAILABLE:
        return "Filesystem notification subsystem unavailable.";
    case UNABLE_TO_ADD_WATCH:
        return "Unable to add filesystem watch.";
    case UNABLE_TO_RETRIEVE_ROOT_FSID:
        return "Unable to retrieve sync root FSID.";
    case UNABLE_TO_OPEN_DATABASE:
        return "Unable to open state cache database.";
    case INSUFFICIENT_DISK_SPACE:
        return "Insufficient disk space.";
    case FAILURE_ACCESSING_PERSISTENT_STORAGE:
        return "Failure accessing to persistent storage";
    default:
        return "Undefined error";
    }
}

void SyncConfig::setBackupState(SyncBackupState state)
{
    assert(isBackup());

    mBackupState = state;
}

SyncBackupState SyncConfig::getBackupState() const
{
    return mBackupState;
}

const char* SyncConfig::synctypename(const SyncConfig::Type type)
{
    switch (type)
    {
    case SyncConfig::TYPE_BACKUP:
        return "BACKUP";
    case SyncConfig::TYPE_DOWN:
        return "DOWN";
    case SyncConfig::TYPE_UP:
        return "UP";
    case SyncConfig::TYPE_TWOWAY:
        return "TWOWAY";
    default:
        return "UNKNOWN";
    }
}

bool SyncConfig::synctypefromname(const string& name, Type& type)
{
    if (name == "BACKUP")
    {
        return type = TYPE_BACKUP, true;
    }
    if (name == "DOWN")
    {
        return type = TYPE_DOWN, true;
    }
    else if (name == "UP")
    {
        return type = TYPE_UP, true;
    }
    else if (name == "TWOWAY")
    {
        return type = TYPE_TWOWAY, true;
    }

    assert(!"Unknown sync type name.");

    return false;
}

SyncError SyncConfig::knownError() const
{
    return mKnownError;
}

string SyncConfig::getSyncDbStateCacheName(handle fsid, NodeHandle nh, handle userId) const
{
    handle tableid[3];
    tableid[0] = fsid;
    tableid[1] = nh.as8byte();
    tableid[2] = userId;

    string dbname;
    dbname.resize(sizeof tableid * 4 / 3 + 3);
    dbname.resize(Base64::btoa((byte*)tableid, sizeof tableid, (char*)dbname.c_str()));
    return dbname;
}

// new Syncs are automatically inserted into the session's syncs list
// and a full read of the subtree is initiated
Sync::Sync(UnifiedSync& us, const string& cdebris,
           const LocalPath& clocaldebris, Node* remotenode, bool cinshare, const string& logname)
: syncs(us.syncs)
, localroot(nullptr)
, mUnifiedSync(us)
, threadSafeState(new SyncThreadsafeState(us.mConfig.mBackupId, &syncs.mClient, us.mConfig.isBackup())) // assuming backups are only in Vault
{
    assert(cdebris.empty() || clocaldebris.empty());
    assert(!cdebris.empty() || !clocaldebris.empty());

    localroot.reset(new LocalNode(this));

    const SyncConfig& config = us.mConfig;

    isnetwork = false;
    client = &syncs.mClient;
    inshare = cinshare;
    tmpfa = NULL;
    syncname = logname; // can be updated to be more specific in logs
    initializing = true;
    updatedfilesize = ~0;
    updatedfilets = 0;
    updatedfileinitialts = 0;

    localbytes = 0;
    localnodes[FILENODE] = 0;
    localnodes[FOLDERNODE] = 0;

    state() = SYNC_INITIALSCAN;
    assert(mUnifiedSync.mConfig.mRunState == SyncRunState::Loading);

    fullscan = true;
    scanseqno = 0;

    mLocalPath = mUnifiedSync.mConfig.getLocalPath();


    if (!cdebris.empty())
    {
        debris = cdebris;
        localdebrisname = LocalPath::fromRelativePath(debris);
        localdebris = localdebrisname;
        localdebris.prependWithSeparator(mLocalPath);
    }
    else
    {
        localdebrisname = clocaldebris.leafName();
        localdebris = clocaldebris;
    }

    mFilesystemType = syncs.fsaccess->getlocalfstype(mLocalPath);

    localroot->init(FOLDERNODE, NULL, mLocalPath, nullptr);  // the root node must have the absolute path.  We don't store shortname, to avoid accidentally using relative paths.
    localroot->setnode(remotenode);

    // notifications may be queueing from this moment
    dirnotify.reset(syncs.fsaccess->newdirnotify(mLocalPath, localdebris.leafName(), client->waiter, localroot.get()));
    assert(dirnotify->sync == this);

    // order issue - localroot->init() couldn't do this until dirnotify is created but that needs
    dirnotify->addnotify(localroot.get(), mLocalPath);

    // set specified fsfp or get from fs if none
    const auto cfsfp = mUnifiedSync.mConfig.mFilesystemFingerprint;
    if (cfsfp)
    {
        fsfp = cfsfp;
    }
    else
    {
        fsfp = syncs.fsaccess->fsFingerprint(mLocalPath);
    }

    fsstableids = syncs.fsaccess->fsStableIDs(mLocalPath);
    LOG_info << "Filesystem IDs are stable: " << fsstableids;


    auto fas = syncs.fsaccess->newfileaccess(false);

    if (fas->fopen(mLocalPath, true, false))
    {
        // get the fsid of the synced folder
        localroot->fsid = fas->fsid;

        // load LocalNodes from cache (only for internal syncs)
        // We are using SQLite in the no-mutex mode, so only access a database from a single thread.
        if (shouldHaveDatabase())
        {
            string dbname = config.getSyncDbStateCacheName(fas->fsid, config.mRemoteNode, syncs.mClient.me);

            // Check if the database exists on disk.
            us.mConfig.mDatabaseExists = syncs.mClient.dbaccess->probe(*syncs.fsaccess, dbname);

            // Note, we opened dbaccess in thread-safe mode
            statecachetable.reset(syncs.mClient.dbaccess->open(syncs.rng, *syncs.fsaccess, dbname, DB_OPEN_FLAG_RECYCLE));

            // Did the call above create the database?
            us.mConfig.mDatabaseExists |= !!statecachetable;

            // Don't bother trying to read the cache if we couldn't open the database.
            if (us.mConfig.mDatabaseExists)
            {
                readstatecache();
            }
        }
    }
    us.mConfig.mRunState = SyncRunState::Run;
}

Sync::~Sync()
{
    // must be set to prevent remote mass deletion while rootlocal destructor runs
    mDestructorRunning = true;

    // unlock tmp lock
    tmpfa.reset();

    // stop all active and pending downloads
    if (localroot->node)
    {
        TreeProcDelSyncGet tdsg;
        // Create a committer to ensure we update the transfer database in an efficient single commit,
        // if there are transactions in progress.
        TransferDbCommitter committer(client->tctable);
        client->proctree(localroot->node, &tdsg);
    }

    // Close the database so that deleting localnodes will not remove them
    statecachetable.reset();

    client->syncactivity = true;

    {
        // Create a committer and recursively delete all the associated LocalNodes, and their associated transfer and file objects.
        // If any have transactions in progress, the committer will ensure we update the transfer database in an efficient single commit.
        TransferDbCommitter committer(client->tctable);
        localroot.reset();
    }
}

void Sync::backupModified()
{
    changestate(SYNC_DISABLED, BACKUP_MODIFIED, false, true, false);
}

bool Sync::isBackup() const
{
    return getConfig().isBackup();
}

bool Sync::isBackupAndMirroring() const
{
    return isBackup() &&
           getConfig().getBackupState() == SYNC_BACKUP_MIRROR;
}

bool Sync::isBackupMonitoring() const
{
    return getConfig().getBackupState() == SYNC_BACKUP_MONITOR;
}

void Sync::setBackupMonitoring()
{
    auto& config = getConfig();

    assert(config.getBackupState() == SYNC_BACKUP_MIRROR);

    LOG_verbose << "Sync "
                << toHandle(config.mBackupId)
                << " transitioning to monitoring mode.";

    config.setBackupState(SYNC_BACKUP_MONITOR);

    assert(client);

    client->syncs.saveSyncConfig(config);
}

bool Sync::shouldHaveDatabase() const
{
    return syncs.mClient.dbaccess && !mUnifiedSync.mConfig.isExternal();
}

bool Sync::active() const
{
    return getConfig().mRunningState >= SYNC_INITIALSCAN;
}

void Sync::addstatecachechildren(uint32_t parent_dbid, idlocalnode_map* tmap, LocalPath& localpath, LocalNode *p, int maxdepth)
{
    assert(syncs.onSyncThread());

    auto range = tmap->equal_range(parent_dbid);

    // remove processed elements as we go, so we can then clean the database at the end.
    for (auto it = range.first; it != tmap->end() && it->first == parent_dbid; it = tmap->erase(it))
    {
        LocalNode* const l = it->second;

        auto preExisting = p->children.find(l->getLocalname());
        if (preExisting != p->children.end())
        {
            // tidying up from prior versions of the SDK which might have duplicate LocalNodes
            LOG_debug << "Removing duplicate LocalNode: " << preExisting->second->debugGetParentList();
            delete preExisting->second;   // also detaches and preps removal from db
            assert(p->children.find(l->getLocalname()) == p->children.end());
            // l will be added in its place.  Later entries were the ones used by the old algorithm
        }

        ScopedLengthRestore restoreLen(localpath);

        localpath.appendWithSeparator(l->getLocalname(), true);

        Node* node = l->node.release_unchecked();
        handle fsid = l->fsid;
        m_off_t size = l->size;

        // clear localname to force newnode = true in setnameparent
        l->setLocalname(LocalPath());

        // if we already have the shortname from database, use that, otherwise (db is from old code) look it up
        std::unique_ptr<LocalPath> shortname;
        if (l->slocalname_in_db)
        {
            // null if there is no shortname, or the shortname matches the localname.
            shortname.reset(l->slocalname.release());
        }
        else
        {
            shortname = syncs.fsaccess->fsShortname(localpath);
        }

        l->init(l->type, p, localpath, std::move(shortname));

#ifdef DEBUG
        auto fa = syncs.fsaccess->newfileaccess(false);
        if (fa->fopen(localpath))  // exists, is file
        {
            auto sn = syncs.fsaccess->fsShortname(localpath);
            assert(!l->getLocalname().empty() &&
                ((!l->slocalname && (!sn || l->getLocalname() == *sn)) ||
                (l->slocalname && sn && !l->slocalname->empty() && *l->slocalname != l->getLocalname() && *l->slocalname == *sn)));
        }
#endif

        l->parent_dbid = parent_dbid;
        l->size = size;
        l->setfsid(fsid, client->fsidnode);
        l->setnode(node);

        if (!l->slocalname_in_db)
        {
            statecacheadd(l);
            if (insertq.size() > 50000)
            {
                DBTableTransactionCommitter committer(statecachetable);
                cachenodes();  // periodically output updated nodes with shortname updates, so people who restart megasync still make progress towards a fast startup
            }
        }

        if (maxdepth)
        {
            addstatecachechildren(l->dbid, tmap, localpath, l, maxdepth - 1);
        }
    }
}

void Sync::readstatecache()
{
    if (statecachetable && state() == SYNC_INITIALSCAN)
    {
        string cachedata;
        idlocalnode_map tmap;
        uint32_t cid;
        LocalNode* l;

        statecachetable->rewind();
        unsigned numLocalNodes = 0;

        // bulk-load cached nodes into tmap
        while (statecachetable->next(&cid, &cachedata, &client->key))
        {
            if ((l = LocalNode::unserialize(this, &cachedata)))
            {
                l->dbid = cid;
                tmap.insert(pair<int32_t,LocalNode*>(l->parent_dbid,l));
                numLocalNodes += 1;
            }
        }

        // recursively build LocalNode tree, set scanseqnos to sync's current scanseqno
        {
            DBTableTransactionCommitter committer(statecachetable);
            LocalPath pathBuffer = localroot->getLocalname(); // don't let localname be appended during recurse
            addstatecachechildren(0, &tmap, pathBuffer, localroot.get(), 100);

            if (!tmap.empty())
            {
                // if there is anything left in tmap, those are orphan nodes - tidy up the db
                LOG_debug << "Removing " << tmap.size() << " LocalNode orphans from db";
                for (auto& ln : tmap)
                {
                    statecachedel(ln.second);
                }
            }
        }
        cachenodes();

        LOG_debug << syncname << "Sync " << toHandle(getConfig().mBackupId) << " loaded from db with " << numLocalNodes << " sync nodes";

        // trigger a single-pass full scan to identify deleted nodes
        fullscan = true;
        scanseqno++;
    }
}

SyncConfig& Sync::getConfig()
{
    return mUnifiedSync.mConfig;
}

const SyncConfig& Sync::getConfig() const
{
    return mUnifiedSync.mConfig;
}

// remove LocalNode from DB cache
void Sync::statecachedel(LocalNode* l)
{
    assert(syncs.onSyncThread());
    assert(l->sync == this);

    if (state() == SYNC_CANCELED)
    {
        return;
    }

    // Always queue the update even if we don't have a state cache.
    //
    // The reasoning here is that our integration tests regularly check the
    // size of these queues to determine whether a sync is or is not idle.
    //
    // The same reasoning applies to statecacheadd(...) below.
    if (l->dbid && statecachetable)
    {
        statecachetable->del(l->dbid);
    }
    l->dbid = 0;

    insertq.erase(l);
}

// insert LocalNode into DB cache
void Sync::statecacheadd(LocalNode* l)
{
    assert(syncs.onSyncThread());
    assert(l->sync == this);

    if (state() == SYNC_CANCELED)
    {
        return;
    }

    if (l->dbid)
    {
        deleteq.erase(l->dbid);
    }

    if (l->type < 0)
    {
        LOG_verbose << syncname << "Leaving type " << l->type << " out of DB, (scan blocked/symlink/reparsepoint/systemhidden etc): " << l->getLocalPath();
        return;
    }

    insertq.insert(l);
    assert(l != localroot.get());
    assert(l->parent);
}

void Sync::cachenodes()
{
    // Purge the queues if we have no state cache.
    if (!statecachetable)
    {
        deleteq.clear();
        insertq.clear();
        return;
    }

    if ((state() == SYNC_ACTIVE ||
        (state() == SYNC_INITIALSCAN && insertq.size() > 100)) && (deleteq.size() || insertq.size()))
    {
        LOG_debug << "Saving LocalNode database with " << insertq.size() << " additions and " << deleteq.size() << " deletions";
        statecachetable->begin();

        // deletions
        for (set<uint32_t>::iterator it = deleteq.begin(); it != deleteq.end(); it++)
        {
            statecachetable->del(*it);
        }

        deleteq.clear();

        // additions - we iterate until completion or until we get stuck
        bool added;

        do {
            added = false;

            for (set<LocalNode*>::iterator it = insertq.begin(); it != insertq.end(); )
            {
                if ((*it)->parent->dbid || (*it)->parent == localroot.get())
                {
                    statecachetable->put(MegaClient::CACHEDLOCALNODE, *it, &client->key);
                    insertq.erase(it++);
                    added = true;
                }
                else it++;
            }
        } while (added);

        statecachetable->commit();

        if (insertq.size())
        {
            LOG_err << "LocalNode caching did not complete";
        }
    }
}

void Sync::changestate(syncstate_t newstate, SyncError newSyncError, bool newEnableFlag, bool notifyApp, bool keepSyncDb)
{
    mUnifiedSync.changeState(newstate, newSyncError, newEnableFlag, notifyApp, keepSyncDb);
}

void UnifiedSync::changeState(syncstate_t newstate, SyncError newSyncError, bool newEnableFlag, bool notifyApp, bool keepSyncDb)
{
    assert(syncs.onSyncThread());

    if (newSyncError != NO_SYNC_ERROR &&
        newSyncError != UNLOADING_SYNC)
    {
        // until sync rework, we only have active and disbled states.
        // keepSyncDb on error would be Suspended
        keepSyncDb = false;
    }

    // Transitioning to a 'stopped' state...
    if (newstate < SYNC_INITIALSCAN)
    {
        // Should "user-disable" external backups...
        newEnableFlag &= mConfig.isInternal();
    }

    assert(!(newSyncError == DECONFIGURING_SYNC && keepSyncDb));
    assert(!(newEnableFlag && !keepSyncDb));

    if (!keepSyncDb)
    {
        if (mSync && mSync->statecachetable)
        {
            // flush our data structures before we close it.
            mSync->cachenodes();

            // remove the LocalNode database files on sync disablement (historic behaviour; sync re-enable with LocalNode state from non-matching SCSN is not supported (yet))
            mSync->statecachetable->remove();
            mSync->statecachetable.reset();
        }
        else
        {
            // delete the database file directly since we don't have an object for it
            auto fas = syncs.fsaccess->newfileaccess(false);
            if (fas->fopen(mConfig.mLocalPath, true, false))
            {
                string dbname = mConfig.getSyncDbStateCacheName(fas->fsid, mConfig.mRemoteNode, syncs.mClient.me);

                LocalPath dbPath;
                syncs.mClient.dbaccess->checkDbFileAndAdjustLegacy(*syncs.fsaccess, dbname, DB_OPEN_FLAG_TRANSACTED, dbPath);

                LOG_debug << "Deleting sync database at: " << dbPath;
                syncs.fsaccess->unlinklocal(dbPath);
            }
        }
        mConfig.mDatabaseExists = false;
    }

    if (newSyncError != NO_SYNC_ERROR && mSync && mSync->statecachetable)
    {
        // if we are keeping the db and unloading the sync,
        // prevent any more changes to it from this point
        mSync->cachenodes();
        mSync->statecachetable.reset();
    }

    if (newstate != mConfig.mRunningState)
    {
        mConfig.mRunningState = newstate;
    }

<<<<<<< HEAD
    if (makeActiveCallback && !mConfig.mRemovingSyncBySds)
=======
    mConfig.mError = newSyncError;
    mConfig.setEnabled(newEnableFlag);

    if (newSyncError || !newEnableFlag)
>>>>>>> f6a67af4
    {
        mConfig.mRunState = SyncRunState::Disable;
    }

    changedConfigState(!!syncs.mSyncConfigStore, notifyApp);
    mNextHeartbeat->updateSPHBStatus(*this);
}

// walk localpath and return corresponding LocalNode and its parent
// localpath must be relative to l or start with the root prefix if l == NULL
// localpath must be a full sync path, i.e. start with localroot->localname
// NULL: no match, optionally returns residual path
LocalNode* Sync::localnodebypath(LocalNode* l, const LocalPath& localpath, LocalNode** parent, LocalPath* outpath, bool fromOutsideThreadAlreadyLocked)
{
    assert(syncs.onSyncThread() || fromOutsideThreadAlreadyLocked);
    assert(!outpath || outpath->empty());

    size_t subpathIndex = 0;

    if (!l)
    {
        // verify matching localroot prefix - this should always succeed for
        // internal use
        if (!localroot->getLocalname().isContainingPathOf(localpath, &subpathIndex))
        {
            if (parent)
            {
                *parent = NULL;
            }

            return NULL;
        }

        l = localroot.get();
    }

    if (localpath.empty())
    {
        if (outpath) outpath->clear();
        if (parent) *parent = l->parent;
        return l;
    }

    LocalPath component;

    while (localpath.nextPathComponent(subpathIndex, component))
    {
        if (parent)
        {
            *parent = l;
        }

        localnode_map::iterator it;
        if ((it = l->children.find(component)) == l->children.end()
            && (it = l->schildren.find(component)) == l->schildren.end())
        {
            // no full match: store residual path, return NULL with the
            // matching component LocalNode in parent
            if (outpath)
            {
                *outpath = std::move(component);
                auto remainder = localpath.subpathFrom(subpathIndex);
                if (!remainder.empty())
                {
                    outpath->appendWithSeparator(remainder, false);
                }
            }

            return NULL;
        }

        l = it->second;
    }

    // full match: no residual path, return corresponding LocalNode
    if (outpath)
    {
        outpath->clear();
    }
    return l;
}

bool Sync::assignfsids()
{
    return assignFilesystemIds(*this, *client->app, *syncs.fsaccess, client->fsidnode,
                               localdebris);
}

// scan localpath, add or update child nodes, call recursively for folder nodes
// localpath must be prefixed with Sync
bool Sync::scan(LocalPath localpath, FileAccess* fa)
{
    if (fa)
    {
        assert(fa->type == FOLDERNODE);
    }
    if (!localdebris.isContainingPathOf(localpath))
    {
        LocalPath localname;
        string name;
        bool success;

        if (SimpleLogger::logCurrentLevel >= logDebug)
        {
            LOG_debug << "Scanning folder: " << localpath;
        }

       auto da = syncs.fsaccess->newdiraccess();

        // scan the dir, mark all items with a unique identifier
        if ((success = da->dopen(&localpath, fa, false)))
        {
            while (da->dnext(localpath, localname, false))
            {
                name = localname.toName(*syncs.fsaccess);

                ScopedLengthRestore restoreLen(localpath);
                localpath.appendWithSeparator(localname, false);

                // check if this record is to be ignored
                if (client->app->sync_syncable(this, name.c_str(), localpath))
                {
                    // skip the sync's debris folder
                    if (!localdebris.isContainingPathOf(localpath))
                    {
                        LocalNode *l = NULL;
                        if (initializing)
                        {
                            // preload all cached LocalNodes
                            l = checkpath(NULL, &localpath, nullptr, nullptr, false, da.get());
                        }

                        if (!l || l == (LocalNode*)~0)
                        {
                            // new record: place in notification queue
                            dirnotify->notify(DirNotify::DIREVENTS, NULL, LocalPath(localpath), false, false);
                        }
                    }
                }
                else
                {
                    LOG_debug << "Excluded: " << name;
                }
            }
        }

        return success;
    }
    else return false;
}

// check local path - if !localname, localpath is relative to l, with l == NULL
// being the root of the sync
// if localname is set, localpath is absolute and localname its last component
// path references a new FOLDERNODE: returns created node
// path references a existing FILENODE: returns node
// otherwise, returns NULL
// empty input_localpath means to process l rather than a named subitem of l (for scan propagation purposes with folderNeedsRescan flag)
LocalNode* Sync::checkpath(LocalNode* l, LocalPath* input_localpath, string* const localname, dstime *backoffds, bool wejustcreatedthisfolder, DirAccess* iteratingDir)
{
    LocalNode* ll = l;
    bool newnode = false, changed = false;
    bool isroot;

    LocalNode* parent = nullptr;
    string path;           // UTF-8 representation of tmppath
    LocalPath tmppath;     // full path represented by l + localpath

    if (localname)
    {
        // shortcut case (from within syncdown())
        isroot = false;
        parent = l;
        l = NULL;

        path = input_localpath->toPath(true);
        assert(path.size());
    }
    else
    {
        // construct full filesystem path in tmppath
        if (l)
        {
            tmppath = l->getLocalPath();
        }

        if (!input_localpath->empty())
        {
            if (tmppath.empty())
            {
                tmppath = *input_localpath;
            }
            else
            {
                tmppath.appendWithSeparator(*input_localpath, false);
            }
        }

        string name = tmppath.leafName().toPath(true);
        path = tmppath.toPath(true);

        if (!client->app->sync_syncable(this, name.c_str(), tmppath))
        {
            LOG_debug << "Excluded: " << path;
            return NULL;
        }

        // look up deepest existing LocalNode by path, store remainder (if any) in newname

        LocalPath newname;     // portion of tmppath not covered by the existing
                               // LocalNode structure (always the last path component
                               // that does not have a corresponding LocalNode yet)

        LocalNode *tmp = localnodebypath(l, *input_localpath, &parent, &newname);
        size_t index = 0;

        if (newname.findNextSeparator(index))
        {
            LOG_warn << "Parent not detected yet. Remainder: " << newname;
            // when (if) the parent is created, we'll rescan the folder
            return NULL;
        }

        l = tmp;

        // path invalid?
        if ((!l && newname.empty()) || !path.size())
        {
            LOG_warn << "Invalid path: " << path;
            return NULL;
        }

        isroot = l == localroot.get() && newname.empty();
    }

    LOG_verbose << "Scanning: " << path << " in=" << initializing << " full=" << fullscan << " l=" << l;
    LocalPath* localpathNew = localname ? input_localpath : &tmppath;

    if (parent)
    {
        if (state() != SYNC_INITIALSCAN && !parent->node)
        {
            LOG_warn << "Parent doesn't exist yet: " << path;
            return (LocalNode*)~0;
        }
    }

    // attempt to open/type this file
    auto fa = syncs.fsaccess->newfileaccess(false);

    if (initializing || fullscan)
    {
        // find corresponding LocalNode by file-/foldername
        size_t lastpart = localpathNew->getLeafnameByteIndex();

        LocalPath fname(localpathNew->subpathFrom(lastpart));

        LocalNode* cl = (parent ? parent : localroot.get())->childbyname(&fname);
        if (initializing && cl)
        {
            // the file seems to be still in the folder
            // mark as present to prevent deletions if the file is not accesible
            // in that case, the file would be checked again after the initialization
            cl->deleted = false;
            cl->setnotseen(0);
            l->scanseqno = scanseqno;
        }

        // match cached LocalNode state during initial/rescan to prevent costly re-fingerprinting
        // (just compare the fsids, sizes and mtimes to detect changes)
        if (fa->fopen(*localpathNew, false, false, iteratingDir))
        {
            if (cl && fa->fsidvalid && fa->fsid == cl->fsid)
            {
                // node found and same file
                l = cl;
                l->deleted = false;
                l->setnotseen(0);

                // if it's a file, size and mtime must match to qualify
                if (l->type != FILENODE || (l->size == fa->size && l->mtime == fa->mtime))
                {
                    LOG_verbose << "Cached localnode is still valid. Type: " << l->type << "  Size: " << l->size << "  Mtime: " << l->mtime << " fsid " << (fa->fsidvalid ? toHandle(fa->fsid) : "NO");
                    l->scanseqno = scanseqno;

                    if (l->type == FOLDERNODE)
                    {
                        scan(*localpathNew, fa.get());
                    }
                    else
                    {
                        localbytes += l->size;
                    }

                    l->needsRescan = false;

                    return l;
                }
            }
        }
        else
        {
            LOG_warn << "Error opening file during the initialization: " << path;
        }

        if (initializing)
        {
            if (cl)
            {
                LOG_verbose << "Outdated localnode. Type: " << cl->type << "  Size: " << cl->size << "  Mtime: " << cl->mtime
                            << "    FaType: " << fa->type << "  FaSize: " << fa->size << "  FaMtime: " << fa->mtime;
            }
            else
            {
                LOG_verbose << "New file. FaType: " << fa->type << "  FaSize: " << fa->size << "  FaMtime: " << fa->mtime;
            }
            return NULL;
        }

        fa = syncs.fsaccess->newfileaccess(false);
    }

    if (fa->fopen(*localpathNew, true, false))
    {
        if (!isroot)
        {
            if (l)
            {
                if (l->type == fa->type)
                {
                    // mark as present
                    l->setnotseen(0);

                    if (fa->type == FILENODE)
                    {
                        // has the file been overwritten or changed since the last scan?
                        // or did the size or mtime change?
                        if (fa->fsidvalid)
                        {
                            // if fsid has changed, the file was overwritten
                            // (FIXME: handle type changes)
                            if (l->fsid != fa->fsid)
                            {
                                handlelocalnode_map::iterator it;
#ifdef _WIN32
                                const char *colon;
#endif
                                fsfp_t fp1, fp2;

                                // was the file overwritten by moving an existing file over it?
                                if ((it = client->fsidnode.find(fa->fsid)) != client->fsidnode.end()
                                        && (l->sync == it->second->sync
                                            || ((fp1 = syncs.fsaccess->fsFingerprint(l->sync->getConfig().mLocalPath))
                                                && (fp2 = syncs.fsaccess->fsFingerprint(it->second->sync->getConfig().mLocalPath))
                                                && (fp1 == fp2)
                                            #ifdef _WIN32
                                                // only consider fsid matches between different syncs for local drives with the
                                                // same drive letter, to prevent problems with cloned Volume IDs
                                                && (colon = strstr(parent->sync->localroot->name.c_str(), ":"))
                                                && !memcmp(parent->sync->localroot->name.c_str(),
                                                       it->second->sync->localroot->name.c_str(),
                                                       colon - parent->sync->localroot->name.c_str())
                                            #endif
                                                )
                                            )
                                    )
                                {
                                    // catch the not so unlikely case of a false fsid match due to
                                    // e.g. a file deletion/creation cycle that reuses the same inode
                                    if (it->second->mtime != fa->mtime || it->second->size != fa->size)
                                    {
                                        l->mtime = -1;  // trigger change detection
                                        delete it->second;   // delete old LocalNode
                                    }
                                    else
                                    {
                                        LOG_debug << "File move/overwrite detected";

                                        if (parent && !parent->node)
                                        {
                                            // we can't handle such a move yet, the target cloud node doesn't exist.
                                            // when it does, we'll rescan that node's local node (ie, this folder)
                                            LOG_debug << "File move/overwrite detected BUT can't be processed yet - waiting on parent's cloud node creation:" << parent->getLocalPath();
                                            return NULL;
                                        }
                                        else
                                        {
                                            // delete existing LocalNode...
                                            delete l;

                                            // ...move remote node out of the way...
                                            client->execsyncdeletions();

                                            // ...and atomically replace with moved one
                                            LOG_debug << "Sync - local rename/move " << it->second->getLocalPath() << " -> " << path;

                                            // (in case of a move, this synchronously updates l->parent and l->node->parent)
                                            it->second->setnameparent(parent, localpathNew, syncs.fsaccess->fsShortname(*localpathNew));

                                            // mark as seen / undo possible deletion
                                            it->second->setnotseen(0);

                                            statecacheadd(it->second);

                                            return it->second;
                                        }
                                    }
                                }
                                else
                                {
                                    l->mtime = -1;  // trigger change detection
                                }
                            }
                        }

                        // no fsid change detected or overwrite with unknown file:
                        if (fa->mtime != l->mtime || fa->size != l->size)
                        {
                            if (fa->fsidvalid && l->fsid != fa->fsid)
                            {
                                l->setfsid(fa->fsid, client->fsidnode);
                            }

                            m_off_t dsize = l->size > 0 ? l->size : 0;

                            if (l->genfingerprint(fa.get()) && l->size >= 0)
                            {
                                localbytes -= dsize - l->size;
                            }

                            LOG_debug << "Sync - local file change detected: " << path;

                            TransferDbCommitter committer(client->tctable);
                            client->stopxfer(l, &committer); // TODO:  can we use one committer for all the files in the folder?  Or for the whole recursion?
                            l->bumpnagleds();
                            l->deleted = false;

                            client->syncactivity = true;

                            statecacheadd(l);

                            fa.reset();

                            if (isnetwork && l->type == FILENODE)
                            {
                                LOG_debug << "Queueing extra fs notification for modified file";
                                dirnotify->notify(DirNotify::EXTRA, NULL, LocalPath(*localpathNew), false, false);
                            }
                            return l;
                        }
                    }
                    else
                    {
                        // (we tolerate overwritten folders, because we do a
                        // content scan anyway)
                        if (fa->fsidvalid && fa->fsid != l->fsid)
                        {
                            l->setfsid(fa->fsid, client->fsidnode);
                            newnode = true;
                        }
                    }
                }
                else
                {
                    LOG_debug << "node type changed: recreate";
                    delete l;
                    l = NULL;
                }
            }

            // new node
            if (!l)
            {
                // rename or move of existing node?
                handlelocalnode_map::iterator it;
#ifdef _WIN32
                const char *colon;
#endif
                fsfp_t fp1, fp2;
                if (fa->fsidvalid && (it = client->fsidnode.find(fa->fsid)) != client->fsidnode.end()
                    // additional checks to prevent wrong fsid matches
                    && it->second->type == fa->type
                    && (!parent
                        || (it->second->sync == parent->sync)
                        || ((fp1 = syncs.fsaccess->fsFingerprint(it->second->sync->getConfig().mLocalPath))
                            && (fp2 = syncs.fsaccess->fsFingerprint(parent->sync->getConfig().mLocalPath))
                            && (fp1 == fp2)
                        #ifdef _WIN32
                            // allow moves between different syncs only for local drives with the
                            // same drive letter, to prevent problems with cloned Volume IDs
                            && (colon = strstr(parent->sync->localroot->name.c_str(), ":"))
                            && !memcmp(parent->sync->localroot->name.c_str(),
                                   it->second->sync->localroot->name.c_str(),
                                   colon - parent->sync->localroot->name.c_str())
                        #endif
                            )
                       )
                    && ((it->second->type != FILENODE && !wejustcreatedthisfolder)
                        || (it->second->mtime == fa->mtime && it->second->size == fa->size)))
                {
                    LOG_debug << client->clientname << "Move detected by fsid " << toHandle(fa->fsid) << " in checkpath. Type: " << it->second->type << " new path: " << path << " old localnode: " << it->second->getLocalPath();

                    if (fa->type == FILENODE && backoffds)
                    {
                        // logic to detect files being updated in the local computer moving the original file
                        // to another location as a temporary backup

                        m_time_t currentsecs = m_time();
                        if (!updatedfileinitialts)
                        {
                            updatedfileinitialts = currentsecs;
                        }

                        if (currentsecs >= updatedfileinitialts)
                        {
                            if (currentsecs - updatedfileinitialts <= FILE_UPDATE_MAX_DELAY_SECS)
                            {
                                bool waitforupdate = false;
                                auto local = it->second->getLocalPath();
                                auto prevfa = syncs.fsaccess->newfileaccess(false);

                                bool exists = prevfa->fopen(local);
                                if (exists)
                                {
                                    LOG_debug << "File detected in the origin of a move";

                                    if (currentsecs >= updatedfilets)
                                    {
                                        if ((currentsecs - updatedfilets) < (FILE_UPDATE_DELAY_DS / 10))
                                        {
                                            LOG_verbose << "currentsecs = " << currentsecs << "  lastcheck = " << updatedfilets
                                                      << "  currentsize = " << prevfa->size << "  lastsize = " << updatedfilesize;
                                            LOG_debug << "The file was checked too recently. Waiting...";
                                            waitforupdate = true;
                                        }
                                        else if (updatedfilesize != prevfa->size)
                                        {
                                            LOG_verbose << "currentsecs = " << currentsecs << "  lastcheck = " << updatedfilets
                                                      << "  currentsize = " << prevfa->size << "  lastsize = " << updatedfilesize;
                                            LOG_debug << "The file size has changed since the last check. Waiting...";
                                            updatedfilesize = prevfa->size;
                                            updatedfilets = currentsecs;
                                            waitforupdate = true;
                                        }
                                        else
                                        {
                                            LOG_debug << "The file size seems stable";
                                        }
                                    }
                                    else
                                    {
                                        LOG_warn << "File checked in the future";
                                    }

                                    if (!waitforupdate)
                                    {
                                        if (currentsecs >= prevfa->mtime)
                                        {
                                            if (currentsecs - prevfa->mtime < (FILE_UPDATE_DELAY_DS / 10))
                                            {
                                                LOG_verbose << "currentsecs = " << currentsecs << "  mtime = " << prevfa->mtime;
                                                LOG_debug << "File modified too recently. Waiting...";
                                                waitforupdate = true;
                                            }
                                            else
                                            {
                                                LOG_debug << "The modification time seems stable.";
                                            }
                                        }
                                        else
                                        {
                                            LOG_warn << "File modified in the future";
                                        }
                                    }
                                }
                                else
                                {
                                    if (prevfa->retry)
                                    {
                                        LOG_debug << "The file in the origin is temporarily blocked. Waiting...";
                                        waitforupdate = true;
                                    }
                                    else
                                    {
                                        LOG_debug << "There isn't anything in the origin path";
                                    }
                                }

                                if (waitforupdate)
                                {
                                    LOG_debug << "Possible file update detected.";
                                    *backoffds = FILE_UPDATE_DELAY_DS;
                                    return NULL;
                                }
                            }
                            else
                            {
                                int creqtag = client->reqtag;
                                client->reqtag = 0;
                                client->sendevent(99438, "Timeout waiting for file update");
                                client->reqtag = creqtag;
                            }
                        }
                        else
                        {
                            LOG_warn << "File check started in the future";
                        }
                    }

                    LOG_debug << "Sync - local rename/move " << it->second->getLocalPath() << " -> " << path.c_str();

                    if (parent && !parent->node)
                    {
                        // we can't handle such a move yet, the target cloud node doesn't exist.
                        // when it does, we'll rescan that node's local node (ie, this folder)
                        LOG_debug << "Move or rename of existing node detected BUT can't be processed yet - waiting on parent's cloud node creation: " << parent->getLocalPath();
                        return NULL;
                    }
                    else
                    {
                        // (in case of a move, this synchronously updates l->parent
                        // and l->node->parent)
                        it->second->setnameparent(parent, localpathNew, syncs.fsaccess->fsShortname(*localpathNew));
                    }

                    // Has the move (rename) resulted in a filename anomaly?
                    if (Node* node = it->second->node)
                    {
                        auto type = isFilenameAnomaly(*localpathNew, node);

                        if (type != FILENAME_ANOMALY_NONE)
                        {
                            auto localPath = *localpathNew;
                            auto remotePath = node->displaypath();

                            client->filenameAnomalyDetected(type, localPath, remotePath);
                        }
                    }

                    // make sure that active PUTs receive their updated filenames
                    client->updateputs();

                    statecacheadd(it->second);

                    // unmark possible deletion
                    it->second->setnotseen(0);

                    if (fa->type == FOLDERNODE)
                    {
                        // mark this and folders below to be rescanned
                        it->second->setSubtreeNeedsRescan(fullscan);

                        if (fullscan)
                        {
                            // immediately scan folder to detect deviations from cached state
                            scan(*localpathNew, fa.get());

                            // consider this folder scanned.
                            it->second->needsRescan = false;
                        }
                        else
                        {
                            // queue this one to be scanned, recursion is by notify of subdirs
                            dirnotify->notify(DirNotify::DIREVENTS, it->second, LocalPath(), true, false);
                        }
                    }
                }
                else if (fa->mIsSymLink)
                {
                    LOG_debug << "checked path is a symlink.  Parent: " << (parent ? parent->name : "NO");
                    //doing nothing for the moment
                }
                else
                {
                    // this is a new node: add
                    LOG_debug << "New localnode.  Parent: " << (parent ? parent->name : "NO") << " fsid " << (fa->fsidvalid ? toHandle(fa->fsid) : "NO");
                    l = new LocalNode(this);
                    l->init(fa->type, parent, *localpathNew, syncs.fsaccess->fsShortname(*localpathNew));

                    if (fa->fsidvalid)
                    {
                        l->setfsid(fa->fsid, client->fsidnode);
                    }

                    newnode = true;
                }
            }
        }

        if (l)
        {
            // detect file changes or recurse into new subfolders
            if (l->type == FOLDERNODE)
            {
                if (newnode || l->needsRescan)
                {
                    scan(*localpathNew, fa.get());
                    l->needsRescan = false;

                    if (newnode)
                    {
                        LOG_debug << "Sync - local folder addition detected: " << path;

                        if (!isroot)
                        {
                            statecacheadd(l);
                        }
                    }
                }
                else
                {
                    l = NULL;
                }
            }
            else
            {
                if (isroot)
                {
                    // root node cannot be a file
                    LOG_err << "The local root node is a file";
                    changestate(SYNC_FAILED, INVALID_LOCAL_TYPE, false, true, false);
                }
                else
                {
                    if (fa->fsidvalid && l->fsid != fa->fsid)
                    {
                        l->setfsid(fa->fsid, client->fsidnode);
                    }

                    if (l->size > 0)
                    {
                        localbytes -= l->size;
                    }

                    if (l->genfingerprint(fa.get()))
                    {
                        changed = true;
                        l->bumpnagleds();
                        l->deleted = false;
                    }

                    if (l->size > 0)
                    {
                        localbytes += l->size;
                    }

                    if (newnode)
                    {
                        LOG_debug << "Sync - local file addition detected: " << path;
                    }
                    else if (changed)
                    {
                        LOG_debug << "Sync - local file change detected: " << path;
                        TransferDbCommitter committer(client->tctable); // TODO:  can we use one committer for all the files in the folder?  Or for the whole recursion?
                        client->stopxfer(l, &committer);
                    }

                    l->needsRescan = false;

                    if (newnode || changed)
                    {
                        statecacheadd(l);
                    }
                }
            }
        }

        if (changed || newnode)
        {
            if (isnetwork && l->type == FILENODE)
            {
                LOG_debug << "Queueing extra fs notification for new file";
                dirnotify->notify(DirNotify::EXTRA, NULL, LocalPath(*localpathNew), false, false);
            }

            client->syncactivity = true;
        }
    }
    else
    {
        LOG_warn << "Error opening file";
        if (fa->retry)
        {
            // fopen() signals that the failure is potentially transient - do
            // nothing and request a recheck
            LOG_warn << "File blocked. Adding notification to the retry queue: " << path;
            dirnotify->notify(DirNotify::RETRY, ll, LocalPath(*input_localpath), false, false);
            client->syncfslockretry = true;
            client->syncfslockretrybt.backoff(SCANNING_DELAY_DS);
            client->blockedfile = *localpathNew;
        }
        else if (l)
        {
            // immediately stop outgoing transfer, if any
            if (l->transfer)
            {
                TransferDbCommitter committer(client->tctable); // TODO:  can we use one committer for all the files in the folder?  Or for the whole recursion?
                client->stopxfer(l, &committer);
            }

            client->syncactivity = true;

            // in fullscan mode, missing files are handled in bulk in deletemissing()
            // rather than through setnotseen()
            if (!fullscan)
            {
                l->setnotseen(1);
            }
        }

        l = NULL;
    }

    return l;
}

bool Sync::checkValidNotification(int q, Notification& notification)
{
    // This code moved from filtering before going on notifyq, to filtering after when it's thread-safe to do so

    if (q == DirNotify::DIREVENTS || q == DirNotify::EXTRA)
    {
        Notification next;
        while (dirnotify->notifyq[q].peekFront(next)
            && next.localnode == notification.localnode && next.path == notification.path)
        {
            dirnotify->notifyq[q].popFront(next);  // this is the only thread removing from the queue so it will be the same item
            if (!notification.timestamp || !next.timestamp)
            {
                notification.timestamp = 0;  // immediate
            }
            else
            {
                notification.timestamp = std::max(notification.timestamp, next.timestamp);
            }
            LOG_debug << "Next notification repeats, skipping duplicate";
        }
    }

    if (notification.timestamp && !initializing && q == DirNotify::DIREVENTS)
    {
        LocalPath tmppath;

        if (auto* node = notification.localnode)
        {
            if (node == (LocalNode*)~0) return false;

            tmppath = node->getLocalPath();
            tmppath.appendWithSeparator(notification.path, false);
        }
        else
        {
            tmppath = notification.path;
        }

        attr_map::iterator ait;
        auto fa = syncs.fsaccess->newfileaccess(false);
        bool success = fa->fopen(tmppath, false, false);
        LocalNode *ll = localnodebypath(notification.localnode, notification.path);
        auto deleted = !ll && !success && !fa->retry;

        if (deleted
            || (ll && success && ll->node && ll->node->localnode == ll
                && !(notification.recursive | ll->needsRescan)
                && (ll->type != FILENODE || (*(FileFingerprint *)ll) == (*(FileFingerprint *)ll->node))
                && (ait = ll->node->attrs.map.find('n')) != ll->node->attrs.map.end()
                && ait->second == ll->name
                && fa->fsidvalid && fa->fsid == ll->fsid && fa->type == ll->type
                && (ll->type != FILENODE || (ll->mtime == fa->mtime && ll->size == fa->size))))
        {
            LOG_debug << "Self filesystem notification skipped";
            return false;
        }
    }
    return true;
}

// add or refresh local filesystem item from scan stack, add items to scan stack
// returns 0 if a parent node is missing, ~0 if control should be yielded, or the time
// until a retry should be made (500 ms minimum latency).
dstime Sync::procscanq(int q)
{
    dstime dsmin = Waiter::ds - SCANNING_DELAY_DS;
    LocalNode* l;

    Notification notification;
    while (dirnotify->notifyq[q].popFront(notification))
    {
        if (!checkValidNotification(q, notification))
        {
            continue;
        }

        LOG_verbose << "Scanning... Remaining files: " << dirnotify->notifyq[q].size();

        if (notification.timestamp > dsmin)
        {
            LOG_verbose << syncname << "Scanning postponed. Modification too recent: " << notification.timestamp << " (ds) vs now " << Waiter::ds << " at " << notification.path;
            dirnotify->notifyq[q].unpopFront(notification);
            return notification.timestamp - dsmin;
        }

#ifdef DEBUG
        client->app->syncdebug_notification(getConfig(), q, notification);
#endif // DEBUG

        if ((l = notification.localnode) != (LocalNode*)~0)
        {
            dstime backoffds = 0;
            LOG_verbose << "Checkpath: " << notification.path;

            // Are we dealing with a recursive notification?
            if (notification.recursive)
            {
                auto remainder = LocalPath();

                // For purposes of debugging.
                {
                    auto path = notification.localnode->getLocalPath();

                    path.appendWithSeparator(notification.path, false);

                    LOG_debug << "Recursive notification queued for: "
                              << path;
                }

                // Then make sure we scan everyone below the notified node.
                auto node = localnodebypath(notification.localnode,
                                            notification.path,
                                            nullptr,
                                            &remainder);

                // Only mark the precise subtree.
                if (node && remainder.empty())
                {
                    LOG_debug << "Recursive scan queued for nodes below: "
                              << node->getLocalPath();

                    node->setSubtreeNeedsRescan(true);
                }
            }

            l = checkpath(l, &notification.path, NULL, &backoffds, false, nullptr);
            if (backoffds)
            {
                LOG_verbose << "Scanning deferred during " << backoffds << " ds";
                notification.timestamp = Waiter::ds + backoffds - SCANNING_DELAY_DS;
                dirnotify->notifyq[q].unpopFront(notification);
                return backoffds;
            }
            updatedfilesize = ~0;
            updatedfilets = 0;
            updatedfileinitialts = 0;

            // defer processing because of a missing parent node?
            if (l == (LocalNode*)~0)
            {
                LOG_verbose << "Scanning deferred";
                dirnotify->notifyq[q].unpopFront(notification);
                return 0;
            }
        }
        else
        {
            LOG_debug << "Notification skipped: " << notification.path;
        }

        // we return control to the application in case a filenode was added
        // (in order to avoid lengthy blocking episodes due to multiple
        // consecutive fingerprint calculations)
        // or if new nodes are being added due to a copy/delete operation
        if ((l && l != (LocalNode*)~0 && l->type == FILENODE) || client->syncadding)
        {
            break;
        }
    }

    if (dirnotify->notifyq[q].empty())
    {
        if (q == DirNotify::DIREVENTS)
        {
            client->syncactivity = true;
        }
    }
    else if (dirnotify->notifyq[!q].empty())
    {
        cachenodes();
    }

    return dstime(~0);
}

// delete all child LocalNodes that have been missing for two consecutive scans (*l must still exist)
void Sync::deletemissing(LocalNode* l)
{
    std::unique_ptr<FileAccess> fa;
    for (localnode_map::iterator it = l->children.begin(); it != l->children.end(); )
    {
        if (scanseqno-it->second->scanseqno > 1)
        {
            if (!fa)
            {
                fa = syncs.fsaccess->newfileaccess();
            }
            client->unlinkifexists(it->second, fa.get());
            delete it++->second;
        }
        else
        {
            deletemissing(it->second);
            it++;
        }
    }
}

bool Sync::updateSyncRemoteLocation(Node* n, bool forceCallback)
{
    return mUnifiedSync.updateSyncRemoteLocation(n, forceCallback);
}

bool Sync::movetolocaldebris(const LocalPath& localpath)
{
    char buf[32];
    struct tm tms;
    string day, localday;
    bool havedir = false;
    struct tm* ptm = m_localtime(m_time(), &tms);

    for (int i = -3; i < 100; i++)
    {
        ScopedLengthRestore restoreLen(localdebris);

        if (i == -2 || i > 95)
        {
            LOG_verbose << "Creating local debris folder";
            syncs.fsaccess->mkdirlocal(localdebris, true, false);
        }

        sprintf(buf, "%04d-%02d-%02d", ptm->tm_year + 1900, ptm->tm_mon + 1, ptm->tm_mday);

        if (i >= 0)
        {
            sprintf(strchr(buf, 0), " %02d.%02d.%02d.%02d", ptm->tm_hour,  ptm->tm_min, ptm->tm_sec, i);
        }

        day = buf;
        localdebris.appendWithSeparator(LocalPath::fromRelativePath(day), true);

        if (i > -3)
        {
            LOG_verbose << "Creating daily local debris folder";
            havedir = syncs.fsaccess->mkdirlocal(localdebris, false, false) || syncs.fsaccess->target_exists;
        }

        localdebris.appendWithSeparator(localpath.subpathFrom(localpath.getLeafnameByteIndex()), true);

        syncs.fsaccess->skip_targetexists_errorreport = i == -3;  // we expect a problem on the first one when the debris folders or debris day folders don't exist yet
        if (syncs.fsaccess->renamelocal(localpath, localdebris, false))
        {
            syncs.fsaccess->skip_targetexists_errorreport = false;
            return true;
        }
        syncs.fsaccess->skip_targetexists_errorreport = false;

        if (syncs.fsaccess->transient_error)
        {
            return false;
        }

        if (havedir && !syncs.fsaccess->target_exists)
        {
            return false;
        }
    }

    return false;
}

m_off_t Sync::getInflightProgress()
{
    m_off_t progressSum = 0;

    for (auto tslot : client->tslots)
    {
        for (auto file : tslot->transfer->files)
        {
            if (auto ln = dynamic_cast<LocalNode*>(file))
            {
                if (ln->sync == this)
                {
                    progressSum += tslot->progressreported;
                }
            }
            else if (auto sfg = dynamic_cast<SyncFileGet*>(file))
            {
                if (sfg->sync == this)
                {
                    progressSum += tslot->progressreported;
                }
            }
        }
    }

    return progressSum;
}


UnifiedSync::UnifiedSync(Syncs& s, const SyncConfig& c)
    : syncs(s), mConfig(c)
{
    mNextHeartbeat.reset(new HeartBeatSyncInfo());
}

void Syncs::enableSyncByBackupId(handle backupId, bool paused, bool resetFingerprint, bool notifyApp, bool setOriginalPath, std::function<void(error, SyncError, handle)> completion, bool completionInClient, const string& logname)
{
    //assert(!onSyncThread());

    auto clientCompletion = [=](error e, SyncError se, handle)
        {
            queueClient([completion, e, se, backupId](MegaClient&, TransferDbCommitter&)
                {
                    if (completion) completion(e, se, backupId);
                });
        };

    queueSync([=]()
        {
            enableSyncByBackupId_inThread(backupId, paused, resetFingerprint, notifyApp, setOriginalPath, completionInClient ? clientCompletion : completion, logname);
        });
}

void Syncs::enableSyncByBackupId_inThread(handle backupId, bool paused, bool resetFingerprint, bool notifyApp, bool setOriginalPath, std::function<void(error, SyncError, handle)> completion, const string& logname, const string& excludedPath)
{
    assert(onSyncThread());

    UnifiedSync* usPtr = nullptr;

    for (auto& s : mSyncVec)
    {
        if (s->mConfig.mBackupId == backupId)
        {
            usPtr = s.get();
        }
    }

    if (!usPtr)
    {
        LOG_debug << "Enablesync could not find sync";
        if (completion) completion(API_ENOENT, UNKNOWN_ERROR, backupId);
        return;
    }

    UnifiedSync& us = *usPtr;

    if (us.mSync)
    {
        // this is where sync rework will pause/unpause the sync (according to the supplied paused flag)

        if (completion) completion(API_OK, NO_SYNC_ERROR, backupId);
        return;
    }
    us.mConfig.mError = NO_SYNC_ERROR;

    if (resetFingerprint)
    {
        us.mConfig.mFilesystemFingerprint = 0; //This will cause the local filesystem fingerprint to be recalculated
    }

    LocalPath rootpath;
    std::unique_ptr<FileAccess> openedLocalFolder;
    bool inshare, isnetwork;
    error e = mClient.checkSyncConfig(us.mConfig, rootpath, openedLocalFolder, inshare, isnetwork);

    if (e)
    {
        // error and enable flag were already changed
        LOG_debug << "Enablesync checks resulted in error: " << e;

        us.mConfig.mRunState = SyncRunState::Disable;

        us.changedConfigState(true, notifyApp);
        if (completion) completion(e, us.mConfig.mError, backupId);
        return;
    }

    // If we're a backup sync...
    if (us.mConfig.isBackup())
    {
        auto& config = us.mConfig;

        auto firstTime = config.mBackupState == SYNC_BACKUP_NONE;
        auto isExternal = config.isExternal();
        auto wasDisabled = config.knownError() == BACKUP_MODIFIED;

        if (firstTime || isExternal || wasDisabled)
        {
            // Then we must come up in mirroring mode.
            us.mConfig.mBackupState = SYNC_BACKUP_MIRROR;
        }
    }

    string debris = DEBRISFOLDER;
    auto localdebris = LocalPath();

    startSync_inThread(us, debris, localdebris, inshare, isnetwork, rootpath, completion, openedLocalFolder, logname, notifyApp);
}

bool UnifiedSync::updateSyncRemoteLocation(Node* n, bool forceCallback)
{
    bool changed = false;
    if (n)
    {
        auto newpath = n->displaypath();
        if (newpath != mConfig.mOriginalPathOfRemoteRootNode)
        {
            mConfig.mOriginalPathOfRemoteRootNode = newpath;
            changed = true;
        }

        if (mConfig.mRemoteNode != n->nodehandle)
        {
            mConfig.mRemoteNode = NodeHandle().set6byte(n->nodehandle);
            changed = true;
        }
    }
    else //unset remote node: failed!
    {
        if (!mConfig.mRemoteNode.isUndef())
        {
            mConfig.mRemoteNode = NodeHandle();
            changed = true;
        }
    }

    if (changed || forceCallback)
    {
        syncs.mClient.app->syncupdate_remote_root_changed(mConfig);
    }

    //persist
    syncs.saveSyncConfig(mConfig);

    return changed;
}



void Syncs::startSync_inThread(UnifiedSync& us, const string& debris, const LocalPath& localdebris,
    bool inshare, bool isNetwork, const LocalPath& rootpath,
    std::function<void(error, SyncError, handle)> completion, std::unique_ptr<FileAccess>& openedLocalFolder, const string& logname, bool notifyApp)
{
    assert(!us.mSync);

    auto prevFingerprint = us.mConfig.mFilesystemFingerprint;

    auto fail = [&us, &completion](Error e, SyncError se, bool newEnableFlag) -> void {
        us.changeState(SYNC_FAILED, se, newEnableFlag, true, true);
        us.mSync.reset();
        LOG_debug << "Final error for sync start: " << e;
        if (completion) completion(e, us.mConfig.mError, us.mConfig.mBackupId);
    };

    Node* remotenode = mClient.nodeByHandle(us.mConfig.mRemoteNode);
    if (!remotenode)
    {
        return fail(API_EEXIST, REMOTE_NODE_NOT_FOUND, false);
    }

    us.mConfig.mRunState = SyncRunState::Loading;
    us.changedConfigState(false, true);

    us.mSync.reset(new Sync(us, debris, localdebris, remotenode, inshare, logname));
    us.mConfig.mFilesystemFingerprint = us.mSync->fsfp;
    debugLogHeapUsage();


    // this was already set in the Sync constructor
    assert(us.mConfig.mRunState == SyncRunState::Run);

    us.changedConfigState(false, true);

    if (prevFingerprint && prevFingerprint != us.mConfig.mFilesystemFingerprint)
    {
        LOG_err << "New sync local fingerprint mismatch. Previous: " << prevFingerprint
            << "  Current: " << us.mConfig.mFilesystemFingerprint;

        return fail(API_EEXIST, LOCAL_FILESYSTEM_MISMATCH, false);
    }

    if (!us.mSync->fsstableids)
    {
        if (us.mSync->assignfsids())
        {
            LOG_info << "Successfully assigned fs IDs for filesystem with unstable IDs";
        }
        else
        {
            LOG_warn << "Failed to assign some fs IDs for filesystem with unstable IDs";
        }
    }

    LOG_debug << "Initial scan sync: " << us.mConfig.getLocalPath();

    if (us.mSync->scan(rootpath, openedLocalFolder.get()))
    {
        mClient.syncsup = false;
        us.mSync->initializing = false;
        LOG_debug << "Initial scan finished. New / modified files: " << us.mSync->dirnotify->notifyq[DirNotify::DIREVENTS].size();

        // Sync constructor now receives the syncConfig as reference, to be able to write -at least- fingerprints for new syncs
        saveSyncConfig(us.mConfig);
    }
    else
    {
        LOG_err << "Initial scan failed";
        return fail(API_EFAILED, INITIAL_SCAN_FAILED, us.mConfig.getEnabled());
    }

    us.mSync->isnetwork = isNetwork;

    mClient.syncactivity = true;
    mHeartBeatMonitor->updateOrRegisterSync(us);

    if (completion) completion(API_OK, us.mConfig.mError, us.mConfig.mBackupId);
}

void UnifiedSync::changedConfigState(bool save, bool notifyApp)
{
    assert(syncs.onSyncThread());

    if (mConfig.stateFieldsChanged())
    {
        LOG_debug << "Sync " << toHandle(mConfig.mBackupId)
                  << " now in runState: " << int(mConfig.mRunState)
                  << " enabled: " << mConfig.mEnabled
                  << " error: " << mConfig.mError;

<<<<<<< HEAD
        syncs.saveSyncConfig(mConfig);
        if (notifyApp && !mConfig.mRemovingSyncBySds)
=======
        if (save)
>>>>>>> f6a67af4
        {
            syncs.saveSyncConfig(mConfig);
        }

        if (notifyApp && !mConfig.mRemovingSyncBySds)
        {
            assert(syncs.onSyncThread());
            syncs.mClient.app->syncupdate_stateconfig(mConfig);
        }
        syncs.mClient.abortbackoff(false);
    }
}

Syncs::Syncs(MegaClient& mc, unique_ptr<FileSystemAccess>& fsa)
  : mClient(mc)
  , fsaccess(fsa)  // reference to MegaClient's for now, for linux we need it that way ofr notifications.  In sync rework, this will be a separate instance
{
    fsaccess->initFilesystemNotificationSystem();

    mHeartBeatMonitor.reset(new BackupMonitor(*this));
}

Syncs::~Syncs()
{
}

void Syncs::syncRun(std::function<void()> f)
{
    // todo: enable this assert when we merge sync rework
    // assert(!onSyncThread());

    // when sync rework gets merged, this function will be run off a queue on the sync thread
    f();

    // and we will wait for it to finish, and return synchronously
}

void Syncs::queueSync(std::function<void()>&& f)
{
    //assert(!onSyncThread());

    // when sync rework gets merged, this function will be run (asynchronously) off a queue on the sync thread
    f();
}

void Syncs::queueClient(std::function<void(MegaClient&, TransferDbCommitter&)>&& f, bool fromAnyThread)
{
    assert(onSyncThread() || fromAnyThread);

    // when sync rework gets merged, this function will be run (asynchronously) off a queue in MegaClient::exec()
    TransferDbCommitter committer(mClient.tctable);
    f(mClient, committer);
}

SyncConfigVector Syncs::configsForDrive(const LocalPath& drive) const
{
    assert(onSyncThread() || !onSyncThread());

    lock_guard<mutex> g(mSyncVecMutex);

    SyncConfigVector v;
    for (auto& s : mSyncVec)
    {
        if (s->mConfig.mExternalDrivePath == drive)
        {
            v.push_back(s->mConfig);
        }
    }
    return v;
}

SyncConfigVector Syncs::getConfigs(bool onlyActive) const
{
    assert(onSyncThread() || !onSyncThread());

    lock_guard<mutex> g(mSyncVecMutex);

    SyncConfigVector v;
    for (auto& s : mSyncVec)
    {
        if (s->mSync || !onlyActive)
        {
            v.push_back(s->mConfig);
        }
    }
    return v;
}

bool Syncs::configById(handle backupId, SyncConfig& configResult) const
{
    //assert(!onSyncThread());

    lock_guard<mutex> g(mSyncVecMutex);

    for (auto& s : mSyncVec)
    {
        if (s->mConfig.mBackupId == backupId)
        {
            configResult = s->mConfig;
            return true;
        }
    }
    return false;
}

void Syncs::backupCloseDrive(const LocalPath& drivePath, std::function<void(Error)> clientCallback)
{
    //assert(!onSyncThread());
    assert(clientCallback);

    queueSync([this, drivePath, clientCallback]()
        {
            Error e = backupCloseDrive_inThread(drivePath);
            queueClient([clientCallback, e](MegaClient& mc, TransferDbCommitter& committer)
                {
                    clientCallback(e);
                });
        });
}

error Syncs::backupCloseDrive_inThread(LocalPath drivePath)
{
    assert(onSyncThread());
    assert(drivePath.isAbsolute() || drivePath.empty());

    // Is the path valid?
    if (drivePath.empty())
    {
        return API_EARGS;
    }

    auto* store = syncConfigStore();

    // Does the store exist?
    if (!store)
    {
        // Nope and we need it.
        return API_EINTERNAL;
    }

    // Is this drive actually loaded?
    if (!store->driveKnown(drivePath))
    {
        return API_ENOENT;
    }

    auto result = store->write(drivePath, configsForDrive(drivePath));
    store->removeDrive(drivePath);

    auto syncsOnDrive = selectedSyncConfigs(
      [&](SyncConfig& config, Sync*)
      {
          return config.mExternalDrivePath == drivePath;
      });

    for (auto& sc : syncsOnDrive)
    {
        SyncConfig removed;
        unloadSyncByBackupID(sc.mBackupId, sc.mEnabled, removed);
    }

    return result;
}

void Syncs::backupOpenDrive(const LocalPath& drivePath, std::function<void(Error)> clientCallback)
{
    assert(clientCallback);

    queueSync([this, drivePath, clientCallback]()
        {
            Error e = backupOpenDrive_inThread(drivePath);
            queueClient([clientCallback, e](MegaClient& mc, TransferDbCommitter& committer)
                {
                    clientCallback(e);
                });
        });
}

error Syncs::backupOpenDrive_inThread(const LocalPath& drivePath)
{
    assert(onSyncThread());
    assert(drivePath.isAbsolute());

    // Is the drive path valid?
    if (drivePath.empty())
    {
        return API_EARGS;
    }

    // Can we get our hands on the config store?
    auto* store = syncConfigStore();

    if (!store)
    {
        LOG_err << "Couldn't restore "
                << drivePath
                << " as there is no config store.";

        // Nope and we can't do anything without it.
        return API_EINTERNAL;
    }

    // Has this drive already been opened?
    if (store->driveKnown(drivePath))
    {
        LOG_debug << "Skipped restore of "
                  << drivePath
                  << " as it has already been opened.";

        // Then we don't have to do anything.
        return API_EEXIST;
    }

    SyncConfigVector configs;

    // Try and open the database on the drive.
    auto result = store->read(drivePath, configs, true);

    // Try and restore the backups in the database.
    if (result == API_OK)
    {
        LOG_debug << "Attempting to restore backup syncs from "
                  << drivePath;

        size_t numRestored = 0;

        // Create a unified sync for each backup config.
        for (const auto& config : configs)
        {
            lock_guard<mutex> g(mSyncVecMutex);

            bool skip = false;
            for (auto& us : mSyncVec)
            {
                // Make sure there aren't any syncs with this backup id.
                if (config.mBackupId == us->mConfig.mBackupId)
                {
				    skip = true;
                    LOG_err << "Skipping restore of backup "
                            << config.mLocalPath
                            << " on "
                            << drivePath
                            << " as a sync already exists with the backup id "
                            << toHandle(config.mBackupId);
                }
            }

            if (!skip)
            {
                // Create the unified sync.
                mSyncVec.emplace_back(new UnifiedSync(*this, config));

                // Track how many configs we've restored.
                ++numRestored;
            }
        }

        // Log how many backups we could restore.
        LOG_debug << "Restored "
                  << numRestored
                  << " out of "
                  << configs.size()
                  << " backup(s) from "
                  << drivePath;

        return API_OK;
    }

    // Couldn't open the database.
    LOG_warn << "Failed to restore "
             << drivePath
             << " as we couldn't open its config database.";

    return result;
}

SyncConfigStore* Syncs::syncConfigStore()
{
    assert(onSyncThread());

    // Have we already created the database?
    if (mSyncConfigStore)
    {
        // Yep, return a reference to the caller.
        return mSyncConfigStore.get();
    }

    // Is the client using a database?
    if (!mClient.dbaccess)
    {
        // Nope and we need it for the configuration path.
        return nullptr;
    }

    // Can we get our hands on an IO context?
    if (!syncConfigIOContext())
    {
        // We need it if we want to write the DB to disk.
        return nullptr;
    }

    // Where the database will be stored.
    auto dbPath = mClient.dbaccess->rootPath();

    // Create the database.
    mSyncConfigStore.reset(
      new SyncConfigStore(dbPath, *mSyncConfigIOContext));

    return mSyncConfigStore.get();
}

error Syncs::syncConfigStoreAdd(const SyncConfig& config)
{
    //assert(!onSyncThread());

    error result = API_OK;
    syncRun([&](){ syncConfigStoreAdd_inThread(config, [&](error e){ result = e; }); });
    return result;
}

void Syncs::syncConfigStoreAdd_inThread(const SyncConfig& config, std::function<void(error)> completion)
{
    assert(onSyncThread());

    // Convenience.
    static auto equal =
      [](const LocalPath& lhs, const LocalPath& rhs)
      {
          return !platformCompareUtf(lhs, false, rhs, false);
      };

    auto* store = syncConfigStore();

    // Could we get our hands on the store?
    if (!store)
    {
        // Nope and we can't proceed without it.
        completion(API_EINTERNAL);
        return;
    }

    SyncConfigVector configs;
    bool known = store->driveKnown(LocalPath());

    // Load current configs from disk.
    auto result = store->read(LocalPath(), configs, false);

    if (result == API_ENOENT || result == API_OK)
    {
        SyncConfigVector::iterator i = configs.begin();

        // Are there any syncs already present for this root?
        for ( ; i != configs.end(); ++i)
        {
            if (equal(i->mLocalPath, config.mLocalPath))
            {
                break;
            }
        }

        // Did we find any existing config?
        if (i != configs.end())
        {
            // Yep, replace it.
            LOG_debug << "Replacing existing sync config for: "
                      << i->mLocalPath;

            *i = config;
        }
        else
        {
            // Nope, add it.
            configs.emplace_back(config);
        }

        // Write the configs to disk.
        result = store->write(LocalPath(), configs);
    }

    // Remove the drive if it wasn't already known.
    if (!known)
    {
        store->removeDrive(LocalPath());
    }

    completion(result);
    return;
}

bool Syncs::syncConfigStoreDirty()
{
    assert(onSyncThread());
    return mSyncConfigStore && mSyncConfigStore->dirty();
}

bool Syncs::syncConfigStoreFlush()
{
    assert(onSyncThread());

    // No need to flush if the store's not dirty.
    if (!syncConfigStoreDirty()) return true;

    // Try and flush changes to disk.
    LOG_debug << "Attempting to flush config store changes.";

    auto failed = mSyncConfigStore->writeDirtyDrives(getConfigs(false));

    if (failed.empty()) return true;

    LOG_err << "Failed to flush "
             << failed.size()
             << " drive(s).";

    // Disable syncs present on drives that we couldn't write.
    auto nDisabled = 0u;

    for (auto& drivePath : failed)
    {
        // Determine which syncs are present on this drive.
        auto configs = configsForDrive(drivePath);

        // Disable those that aren't already disabled.
        for (auto& config : configs)
        {
            // Already disabled? Nothing to do.
            //
            // dgw: This is what prevents an infinite flush cycle.
            if (!config.mEnabled)
                continue;

            // Disable the sync.
            disableSyncByBackupId(config.mBackupId,
                                  true,
                                  SYNC_CONFIG_WRITE_FAILURE,
                                  false,
                                  nullptr);

            ++nDisabled;
        }
    }

    LOG_warn << "Disabled"
             << nDisabled
             << " sync(s) on "
             << failed.size()
             << " drive(s).";

    return false;
}

error Syncs::syncConfigStoreLoad(SyncConfigVector& configs)
{
    LOG_debug << "Attempting to load internal sync configs from disk.";

    auto result = API_EAGAIN;

    // Can we get our hands on the internal sync config database?
    if (auto* store = syncConfigStore())
    {
        // Try and read the internal database from disk.
        result = store->read(LocalPath(), configs, false);

        if (result == API_ENOENT || result == API_OK)
        {
            LOG_debug << "Loaded "
                      << configs.size()
                      << " internal sync config(s) from disk.";

            // check if sync databases exist, so we know if a sync is disabled or merely suspended
            for (auto& c: configs)
            {
                auto fas = fsaccess->newfileaccess(false);
                if (fas->fopen(c.mLocalPath, true, false))
                {
                    string dbname = c.getSyncDbStateCacheName(fas->fsid, c.mRemoteNode, mClient.me);

                    // Note, we opened dbaccess in thread-safe mode
                    LocalPath dbPath;
                    c.mDatabaseExists = mClient.dbaccess->checkDbFileAndAdjustLegacy(*fsaccess, dbname, DB_OPEN_FLAG_TRANSACTED, dbPath);
                }

            }

            return API_OK;
        }
    }

    LOG_err << "Couldn't load internal sync configs from disk: "
            << result;

    return result;
}

string Syncs::exportSyncConfigs(const SyncConfigVector configs) const
{
    JSONWriter writer;

    writer.beginobject();
    writer.beginarray("configs");

    for (const auto& config : configs)
    {
        exportSyncConfig(writer, config);
    }

    writer.endarray();
    writer.endobject();

    return writer.getstring();
}

string Syncs::exportSyncConfigs() const
{
    return exportSyncConfigs(configsForDrive(LocalPath()));
}

void Syncs::importSyncConfigs(const char* data, std::function<void(error)> completion)
{
    // Convenience.
    struct Context;

    using CompletionFunction = std::function<void(error)>;
    using ContextPtr = std::shared_ptr<Context>;

    // Bundles state we need to create backup IDs.
    struct Context
    {
        static void put(ContextPtr context)
        {
            using std::bind;
            using std::move;
            using std::placeholders::_1;
            using std::placeholders::_2;

            // Convenience.
            auto& client = *context->mClient;
            auto& config = *context->mConfig;
            auto& deviceHash = context->mDeviceHash;

            // Backup Info.
            auto state = BackupInfoSync::getSyncState(config, context->mSyncs->mDownloadsPaused, context->mSyncs->mUploadsPaused);
            auto info  = BackupInfoSync(config, deviceHash, UNDEF, state);

            LOG_debug << "Generating backup ID for config "
                      << context->signature()
                      << "...";

            // Completion chain.
            auto completion = bind(&putComplete, move(context), _1, _2);

            // Create and initiate request.
            auto* request = new CommandBackupPut(&client, info, move(completion));
            client.reqs.add(request);
        }

        static void putComplete(ContextPtr context, Error result, handle backupID)
        {
            // No backup ID even though the request succeeded?
            if (!result && ISUNDEF(result))
            {
                // Then we've encountered an internal error.
                result = API_EINTERNAL;
            }

            // Convenience;
            auto& client = *context->mClient;

            // Were we able to create a backup ID?
            if (result)
            {
                LOG_err << "Unable to generate backup ID for config "
                        << context->signature();

                auto i = context->mConfigs.begin();
                auto j = context->mConfig;

                // Remove the IDs we've created so far.
                LOG_debug << "Releasing backup IDs generated so far...";

                for ( ; i != j; ++i)
                {
                    auto* request = new CommandBackupRemove(&client, i->mBackupId, nullptr);
                    client.reqs.add(request);
                    // don't wait for the cleanup to notify the client about failure of import
                    // (error/success of cleanup is irrelevant for the app)
                }

                // Let the client know the import has failed.
                context->mCompletion(result);
                return;
            }

            // Assign the newly generated backup ID.
            context->mConfig->mBackupId = backupID;

            // Have we assigned IDs for all the syncs?
            if (++context->mConfig == context->mConfigs.end())
            {
                auto& syncs = *context->mSyncs;

                LOG_debug << context->mConfigs.size()
                          << " backup ID(s) have been generated.";

                LOG_debug << "Importing "
                          << context->mConfigs.size()
                          << " configs(s)...";

                // Yep, add them to the sync.
                for (const auto& config : context->mConfigs)
                {
                    // So we can wait for the sync to be added.
                    std::promise<void> waiter;

                    // Called when the engine has added the sync.
                    auto completion = [&waiter](error, SyncError, handle) {
                        waiter.set_value();
                    };

                    // Add the new sync, optionally enabling it.
                    syncs.appendNewSync(config,
                                        false,
                                        false,
                                        std::move(completion),
                                        false,
                                        config.mName);

                    // Wait for this sync to be added.
                    waiter.get_future().get();
                }

                LOG_debug << context->mConfigs.size()
                          << " sync(s) imported successfully.";

                // Let the client know the import has completed.
                context->mCompletion(API_OK);
                return;
            }

            // Generate an ID for the next config.
            put(std::move(context));
        }

        string signature() const
        {
            ostringstream ostream;

            ostream << mConfig - mConfigs.begin() + 1
                    << "/"
                    << mConfigs.size();

            return ostream.str();
        }

        // Client.
        MegaClient* mClient;

        // Who to call back when we're done.
        CompletionFunction mCompletion;

        // Next config requiring a backup ID.
        SyncConfigVector::iterator mConfig;

        // Configs requiring a backup ID.
        SyncConfigVector mConfigs;

        // Identifies the device we're adding configs to.
        string mDeviceHash;

        // Who we're adding the configs to.
        Syncs* mSyncs;
    }; // Context

    // Sanity.
    if (!data || !*data)
    {
        completion(API_EARGS);
        return;
    }

    // Preprocess input so to remove all extraneous whitespace.
    auto strippedData = JSON::stripWhitespace(data);

    // Try and translate JSON back into sync configs.
    SyncConfigVector configs;

    if (!importSyncConfigs(strippedData, configs))
    {
        // No love. Inform the client.
        completion(API_EREAD);
        return;
    }

    // Don't import configs that already appear to be present.
    {
        lock_guard<mutex> guard(mSyncVecMutex);

        // Checks if two configs have an equivalent mapping.
        auto equivalent = [](const SyncConfig& lhs, const SyncConfig& rhs) {
            auto& lrp = lhs.mOriginalPathOfRemoteRootNode;
            auto& rrp = rhs.mOriginalPathOfRemoteRootNode;

            return lhs.mLocalPath == rhs.mLocalPath && lrp == rrp;
        };

        // Checks if an equivalent config has already been loaded.
        auto present = [&](const SyncConfig& config) {
            for (auto& us : mSyncVec)
            {
                if (equivalent(us->mConfig, config))
                    return true;
            }

            return false;
        };

        // Strip configs that already appear to be present.
        auto j = std::remove_if(configs.begin(), configs.end(), present);
        configs.erase(j, configs.end());
    }

    // No configs? Nothing to import!
    if (configs.empty())
    {
        completion(API_OK);
        return;
    }

    // Create and initialize context.
    ContextPtr context = make_unique<Context>();

    context->mClient = &mClient;
    context->mCompletion = std::move(completion);
    context->mConfigs = std::move(configs);
    context->mConfig = context->mConfigs.begin();
    context->mDeviceHash = mClient.getDeviceidHash();
    context->mSyncs = this;

    LOG_debug << "Attempting to generate backup IDs for "
              << context->mConfigs.size()
              << " imported config(s)...";

    // Generate backup IDs.
    Context::put(std::move(context));
}

void Syncs::exportSyncConfig(JSONWriter& writer, const SyncConfig& config) const
{
    // Internal configs only for the time being.
    if (!config.mExternalDrivePath.empty())
    {
        LOG_warn << "Skipping export of external backup: "
                 << config.mLocalPath;
        return;
    }

    string localPath = config.mLocalPath.toPath(false);
    string remotePath;
    const string& name = config.mName;
    const char* type = SyncConfig::synctypename(config.mSyncType);

    if (const auto* node = mClient.nodeByHandle(config.mRemoteNode))
    {
        // Get an accurate remote path, if possible.
        remotePath = node->displaypath();
    }
    else
    {
        // Otherwise settle for what we had stored.
        remotePath = config.mOriginalPathOfRemoteRootNode;
    }

    writer.beginobject();
    writer.arg_stringWithEscapes("localPath", localPath);
    writer.arg_stringWithEscapes("name", name);
    writer.arg_stringWithEscapes("remotePath", remotePath);
    writer.arg_stringWithEscapes("type", type);
    writer.endobject();
}

bool Syncs::importSyncConfig(JSON& reader, SyncConfig& config)
{
    static const string TYPE_LOCAL_PATH  = "localPath";
    static const string TYPE_NAME        = "name";
    static const string TYPE_REMOTE_PATH = "remotePath";
    static const string TYPE_TYPE        = "type";

    LOG_debug << "Attempting to parse config object: "
              << reader.pos;

    string localPath;
    string name;
    string remotePath;
    string type;

    // Parse config properties.
    for (string key; ; )
    {
        // What property are we parsing?
        key = reader.getname();

        // Have we processed all the properties?
        if (key.empty()) break;

        string value;

        // Extract property value if we can.
        if (!reader.storeobject(&value))
        {
            LOG_err << "Parse error extracting property: "
                    << key
                    << ": "
                    << reader.pos;

            return false;
        }

        if (key == TYPE_LOCAL_PATH)
        {
            localPath = std::move(value);
        }
        else if (key == TYPE_NAME)
        {
            name = std::move(value);
        }
        else if (key == TYPE_REMOTE_PATH)
        {
            remotePath = std::move(value);
        }
        else if (key == TYPE_TYPE)
        {
            type = std::move(value);
        }
        else
        {
            LOG_debug << "Skipping unknown property: "
                      << key
                      << ": "
                      << value;
        }
    }

    // Basic validation on properties.
    if (localPath.empty())
    {
        LOG_err << "Invalid config: no local path defined.";
        return false;
    }

    if (name.empty())
    {
        LOG_err << "Invalid config: no name defined.";
        return false;
    }

    if (remotePath.empty())
    {
        LOG_err << "Invalid config: no remote path defined.";
        return false;
    }

    reader.unescape(&localPath);
    reader.unescape(&name);
    reader.unescape(&remotePath);
    reader.unescape(&type);

    // Populate config object.
    config.mBackupId = UNDEF;
    config.mBackupState = SYNC_BACKUP_NONE;
    config.mEnabled = false;
    config.mError = NO_SYNC_ERROR;
    config.mFilesystemFingerprint = 0;
    config.mLocalPath = LocalPath::fromAbsolutePath(localPath);
    config.mName = std::move(name);
    config.mOriginalPathOfRemoteRootNode = remotePath;
    config.mWarning = NO_SYNC_WARNING;

    // Set node handle if possible.
    if (const auto* root = mClient.nodeByPath(remotePath.c_str()))
    {
        config.mRemoteNode = root->nodeHandle();
    }
    else
    {
        LOG_err << "Invalid config: "
                << "unable to find node for remote path: "
                << remotePath;

        return false;
    }

    // Set type.
    if (!config.synctypefromname(type, config.mSyncType))
    {
        LOG_err << "Invalid config: "
                << "unknown sync type name: "
                << type;

        return false;
    }

    // Config's been parsed.
    LOG_debug << "Config successfully parsed.";

    return true;
}

bool Syncs::importSyncConfigs(const string& data, SyncConfigVector& configs)
{
    static const string TYPE_CONFIGS = "configs";

    JSON reader(data);

    LOG_debug << "Attempting to import configs from: "
              << data;

    // Enter configs object.
    if (!reader.enterobject())
    {
        LOG_err << "Parse error entering root object: "
                << reader.pos;

        return false;
    }

    // Parse sync configs.
    for (string key; ; )
    {
        // What property are we parsing?
        key = reader.getname();

        // Is it a property we know about?
        if (key != TYPE_CONFIGS)
        {
            // Have we hit the end of the configs object?
            if (key.empty()) break;

            // Skip unknown properties.
            string object;

            if (!reader.storeobject(&object))
            {
                LOG_err << "Parse error skipping unknown property: "
                        << key
                        << ": "
                        << reader.pos;

                return false;
            }

            LOG_debug << "Skipping unknown property: "
                      << key
                      << ": "
                      << object;

            // Parse the next property.
            continue;
        }

        LOG_debug << "Found configs property: "
                  << reader.pos;

        // Enter array of sync configs.
        if (!reader.enterarray())
        {
            LOG_err << "Parse error entering configs array: "
                    << reader.pos;

            return false;
        }

        // Parse each sync config object.
        while (reader.enterobject())
        {
            SyncConfig config;

            // Try and parse this sync config object.
            if (!importSyncConfig(reader, config)) return false;

            if (!reader.leaveobject())
            {
                LOG_err << "Parse error leaving config object: "
                        << reader.pos;
                return false;
            }

            configs.emplace_back(std::move(config));
        }

        if (!reader.leavearray())
        {
            LOG_err << "Parse error leaving configs array: "
                    << reader.pos;

            return false;
        }

        LOG_debug << configs.size()
                  << " config(s) successfully parsed.";
    }

    // Leave configs object.
    if (!reader.leaveobject())
    {
        LOG_err << "Parse error leaving root object: "
                << reader.pos;

        return false;
    }

    return true;
}

SyncConfigIOContext* Syncs::syncConfigIOContext()
{
    assert(onSyncThread());

    // Has a suitable IO context already been created?
    if (mSyncConfigIOContext)
    {
        // Yep, return a reference to it.
        return mSyncConfigIOContext.get();
    }

    // Which user are we?
    User* self = mClient.ownuser();
    if (!self)
    {
        LOG_warn << "syncConfigIOContext: own user not available";
        return nullptr;
    }

    // Try and retrieve this user's config data attribute.
    auto* payload = self->getattr(ATTR_JSON_SYNC_CONFIG_DATA);
    if (!payload)
    {
        // Attribute hasn't been created yet.
        LOG_warn << "syncConfigIOContext: JSON config data is not available";
        return nullptr;
    }

    // Try and decrypt the payload.
    unique_ptr<TLVstore> store(
      TLVstore::containerToTLVrecords(payload, &mClient.key));

    if (!store)
    {
        // Attribute is malformed.
        LOG_err << "syncConfigIOContext: JSON config data is malformed";
        return nullptr;
    }

    // Convenience.
    constexpr size_t KEYLENGTH = SymmCipher::KEYLENGTH;

    // Verify payload contents.
    string authKey;
    string cipherKey;
    string name;

    if (!store->get("ak", authKey) || authKey.size() != KEYLENGTH ||
        !store->get("ck", cipherKey) || cipherKey.size() != KEYLENGTH ||
        !store->get("fn", name) || name.size() != KEYLENGTH)
    {
        // Payload is malformed.
        LOG_err << "syncConfigIOContext: JSON config data is incomplete";
        return nullptr;
    }

    // Create the IO context.
    mSyncConfigIOContext.reset(
      new SyncConfigIOContext(*fsaccess,
                                  std::move(authKey),
                                  std::move(cipherKey),
                                  Base64::btoa(name),
                                  rng));

    // Return a reference to the new IO context.
    return mSyncConfigIOContext.get();
}

void Syncs::clear_inThread()
{
    assert(onSyncThread());

    assert(!mSyncConfigStore);

    mSyncConfigStore.reset();
    mSyncConfigIOContext.reset();
    {
        lock_guard<mutex> g(mSyncVecMutex);
        mSyncVec.clear();
    }
    mSyncVecIsEmpty = true;

    mSyncsLoaded = false;
    mSyncsResumed = false;
}

void Syncs::appendNewSync(const SyncConfig& c, bool startSync, bool notifyApp, std::function<void(error, SyncError, handle)> completion, bool completionInClient, const string& logname, const string& excludedPath)
{
    //assert(!onSyncThread());
    assert(c.mBackupId != UNDEF);

    auto clientCompletion = [this, completion](error e, SyncError se, handle backupId)
    {
        queueClient([e, se, backupId, completion](MegaClient& mc, TransferDbCommitter& committer)
            {
                if (completion) completion(e, se, backupId);
            });
    };

    queueSync([=]()
    {
        appendNewSync_inThread(c, startSync, notifyApp, completionInClient ? clientCompletion : completion, logname, excludedPath);
    });
}

void Syncs::appendNewSync_inThread(const SyncConfig& c, bool startSync, bool notifyApp, std::function<void(error, SyncError, handle)> completion, const string& logname, const string& excludedPath)
{
    assert(onSyncThread());

    // Get our hands on the sync config store.
    auto* store = syncConfigStore();

    // Can we get our hands on the config store?
    if (!store)
    {
        LOG_err << "Unable to add backup "
            << c.mLocalPath
            << " on "
            << c.mExternalDrivePath
            << " as there is no config store.";

        if (completion)
            completion(API_EINTERNAL, c.mError, c.mBackupId);

        return;
    }

    // Do we already know about this drive?
    if (!store->driveKnown(c.mExternalDrivePath))
    {
        // Are we adding an internal sync?
        if (c.isInternal())
        {
            LOG_debug << "Drive for internal syncs not known: " << c.mExternalDrivePath;

            // Then signal failure as the internal drive isn't available.
            if (completion)
                completion(API_EFAILED, UNKNOWN_DRIVE_PATH, c.mBackupId);

            return;
        }

        // Restore the drive's backups, if any.
        auto result = backupOpenDrive_inThread(c.mExternalDrivePath);

        if (result != API_OK && result != API_ENOENT)
        {
            // Couldn't read an existing database.
            LOG_err << "Unable to add backup "
                    << c.mLocalPath
                    << " on "
                    << c.mExternalDrivePath
                    << " as we could not read its config database.";

            if (completion)
                completion(API_EFAILED, c.mError, c.mBackupId);

            return;
        }
    }

    {
        lock_guard<mutex> g(mSyncVecMutex);
        mSyncVec.push_back(unique_ptr<UnifiedSync>(new UnifiedSync(*this, c)));
        mSyncVecIsEmpty = false;
    }

    saveSyncConfig(c);

    mClient.app->sync_added(c);

    if (!startSync)
    {
        if (completion) completion(API_OK, c.mError, c.mBackupId);
        return;
    }

    enableSyncByBackupId_inThread(c.mBackupId, false, false, notifyApp, true, completion, logname, excludedPath);
}

Sync* Syncs::runningSyncByBackupIdForTests(handle backupId) const
{
    // returning a Sync* is not really thread safe but the tests are using these directly currently.  So long as they only browse the Sync while nothing changes, it should be ok

    lock_guard<mutex> g(mSyncVecMutex);
    for (auto& s : mSyncVec)
    {
        if (s->mSync && s->mConfig.mBackupId == backupId)
        {
            return s->mSync.get();
        }
    }
    return nullptr;
}

bool Syncs::syncConfigByBackupId(handle backupId, SyncConfig& c) const
{
    // returns a copy for thread safety

    lock_guard<mutex> g(mSyncVecMutex);
    for (auto& s : mSyncVec)
    {
        if (s->mConfig.mBackupId == backupId)
        {
            c = s->mConfig;

            // double check we updated fsfp_t
            if (s->mSync)
            {
                assert(c.mFilesystemFingerprint == s->mSync->fsfp);

                // just in case, for now
                c.mFilesystemFingerprint = s->mSync->fsfp;
            }

            return true;
        }
    }

    return false;
}

void Syncs::forEachUnifiedSync(std::function<void(UnifiedSync&)> f)
{
    for (auto& s : mSyncVec)
    {
        f(*s);
    }
}

void Syncs::transferPauseFlagsUpdated(bool downloadsPaused, bool uploadsPaused)
{
    lock_guard<mutex> g(mSyncVecMutex);

    mDownloadsPaused = downloadsPaused;
    mUploadsPaused = uploadsPaused;

    for (auto& us : mSyncVec)
    {
        mHeartBeatMonitor->updateOrRegisterSync(*us);
    }
}

void Syncs::forEachRunningSync(std::function<void(Sync* s)> f)
{
    for (auto& s : mSyncVec)
    {
        if (s->mSync)
        {
            f(s->mSync.get());
        }
    }
}

void Syncs::forEachRunningSyncContainingNode(Node* node, std::function<void(Sync* s)> f)
{
    for (auto& s : mSyncVec)
    {
        if (s->mSync)
        {
            if (s->mSync->localroot->node &&
                node->isbelow(s->mSync->localroot->node))
            {
                f(s->mSync.get());
            }
        }
    }
}

bool Syncs::forEachRunningSync_shortcircuit(std::function<bool(Sync* s)> f)
{
    for (auto& s : mSyncVec)
    {
        if (s->mSync)
        {
            if (!f(s->mSync.get()))
            {
                return false;
            }
        }
    }
    return true;
}

void Syncs::forEachSyncConfig(std::function<void(const SyncConfig&)> f)
{
    for (auto& s : mSyncVec)
    {
        f(s->mConfig);
    }
}

bool Syncs::hasRunningSyncs()
{
    for (auto& s : mSyncVec)
    {
        if (s->mSync) return true;
    }
    return false;
}

Sync* Syncs::firstRunningSync()
{
    for (auto& s : mSyncVec)
    {
        if (s->mSync) return s->mSync.get();
    }
    return nullptr;
}

void Syncs::stopCancelledFailedDisabled()
{
    for (auto& unifiedSync : mSyncVec)
    {
        if (unifiedSync->mSync && (
            unifiedSync->mSync->state() == SYNC_CANCELED ||
            unifiedSync->mSync->state() == SYNC_FAILED ||
            unifiedSync->mSync->state() == SYNC_DISABLED))
        {
            unifiedSync->mSync.reset();
        }
    }
}

void Syncs::purgeRunningSyncs()
{
    // Called from locallogout (which always happens on ~MegaClient as well as on request)
    // Any syncs that are running should be resumed on next start.
    // We stop the syncs here, but don't call the client to say they are stopped.
    // And localnode databases are preserved.
    for (auto& s : mSyncVec)
    {
        if (s->mSync)
        {
            // Deleting the sync will close/save the sync's localnode database file in its current state.
            // And then delete objects in RAM.
            s->mSync.reset();
        }
    }
}

void Syncs::renameSync(handle backupId, const string& newname, std::function<void(Error e)> completion)
{
    for (auto &i : mSyncVec)
    {
        if (i->mConfig.mBackupId == backupId)
        {
            i->mConfig.mName = newname;

            // cause an immediate `sp` command to update the backup/sync heartbeat master record
            mHeartBeatMonitor->updateOrRegisterSync(*i);

            // queue saving the change locally
            if (mSyncConfigStore) mSyncConfigStore->markDriveDirty(i->mConfig.mExternalDrivePath);

            completion(API_OK);
            return;
        }
    }

    completion(API_EEXIST);
}

void Syncs::disableSyncs(bool disableIsFail, SyncError syncError, bool newEnabledFlag, std::function<void(size_t)> callerCompletion)
{
    SyncConfigVector v = getConfigs(false);

    int nEnabled = 0;
    for (auto& c : v)
    {
        if (c.getEnabled()) ++nEnabled;
    }

    auto countdown = nEnabled;
    for (auto& c : v)
    {
        if (c.getEnabled())
        {

            std::function<void()> completion = nullptr;
            if (!--countdown)
            {
                completion = [=](){
                    LOG_info << "Disabled syncs. error = " << syncError;
                    mClient.app->syncs_disabled(syncError);
                };
            }

            disableSyncByBackupId(c.mBackupId, disableIsFail, syncError, newEnabledFlag, completion);
        }
    }

    if (callerCompletion) callerCompletion(nEnabled);
}

void Syncs::disableSyncByBackupId(handle backupId, bool disableIsFail, SyncError syncError, bool newEnabledFlag, std::function<void()> completion)
{
    //assert(!onSyncThread());
    queueSync([this, backupId, syncError, newEnabledFlag, disableIsFail, completion]()
    {
            disableSyncByBackupId_inThread(backupId, disableIsFail, syncError, newEnabledFlag, completion);
    });
}

void Syncs::disableSyncByBackupId_inThread(handle backupId, bool disableIsFail, SyncError syncError, bool newEnabledFlag, std::function<void()> completion)
{
    assert(onSyncThread());

    for (auto i = mSyncVec.size(); i--; )
    {
        auto& us = *mSyncVec[i];
        auto& config = us.mConfig;

        if (config.mBackupId == backupId)
        {
            us.changeState(disableIsFail ? SYNC_FAILED : SYNC_DISABLED, syncError, newEnabledFlag, true, newEnabledFlag); //This will cause the later deletion of Sync (not MegaSyncPrivate) object

            mHeartBeatMonitor->updateOrRegisterSync(us);
        }
    }
    if (completion) completion();
}

SyncConfigVector Syncs::selectedSyncConfigs(std::function<bool(SyncConfig&, Sync*)> selector) const
{
    SyncConfigVector selected;

    lock_guard<mutex> g(mSyncVecMutex);

    for (size_t i = 0; i < mSyncVec.size(); ++i)
    {
        if (selector(mSyncVec[i]->mConfig, mSyncVec[i]->mSync.get()))
        {
            selected.emplace_back(mSyncVec[i]->mConfig);
        }
    }

    return selected;
}

void Syncs::deregisterThenRemoveSync(handle backupId, std::function<void(Error)> completion, bool removingSyncBySds)
{
    //assert(!onSyncThread());

    // Try and deregister this sync's backup ID first.
    // If later removal operations fail, the heartbeat record will be resurrected

    LOG_debug << "Deregistering backup ID: " << toHandle(backupId);

    {
        // since we are only setting flags, we can actually do this off-thread
        // (but using mSyncVecMutex and hidden inside Syncs class)
        lock_guard<mutex> g(mSyncVecMutex);
        for (size_t i = 0; i < mSyncVec.size(); ++i)
        {
            auto& config = mSyncVec[i]->mConfig;
            if (config.mBackupId == backupId)
            {
                // prevent any sp or sphb messages being queued after
                config.mSyncDeregisterSent = true;

                // Prevent notifying the client app for this sync's state changes
                config.mRemovingSyncBySds = removingSyncBySds;
            }
        }
    }

    // use queueClient since we are not certain to be locked on client thread
    queueClient([backupId, completion, this](MegaClient& mc, TransferDbCommitter&){

        mc.reqs.add(new CommandBackupRemove(&mc, backupId,
                [backupId, completion, this](Error e){
                    if (e)
                    {
                        // de-registering is not critical - we continue anyway
                        LOG_warn << "API error deregisterig sync " << toHandle(backupId) << ":" << e;
                    }

                    queueSync([=](){ removeSyncAfterDeregistration_inThread(backupId, move(completion)); });
                }));
    }, true);

}

void Syncs::removeSyncAfterDeregistration_inThread(handle backupId, std::function<void(Error)> clientCompletion)
{
    assert(onSyncThread());

    Error e = API_OK;
    SyncConfig configCopy;
    if (unloadSyncByBackupID(backupId, false, configCopy))
    {
        mClient.app->sync_removed(configCopy);
        mSyncConfigStore->markDriveDirty(configCopy.mExternalDrivePath);
    }
    else
    {
        e = API_EEXIST;
    }

    if (clientCompletion)
    {
        // this case for if we didn't need to deregister anything
        queueClient([clientCompletion, e](MegaClient&, TransferDbCommitter&){ clientCompletion(e); });
    }
}

bool Syncs::unloadSyncByBackupID(handle id, bool newEnabledFlag, SyncConfig& configCopy)
{
    assert(onSyncThread());
    LOG_debug << "Unloading sync: " << toHandle(id);

    for (auto i = mSyncVec.size(); i--; )
    {
        if (mSyncVec[i]->mConfig.mBackupId == id)
        {
            configCopy = mSyncVec[i]->mConfig;

            if (auto& syncPtr = mSyncVec[i]->mSync)
            {
                // if it was running, the app gets a callback saying it's no longer active
                // SYNC_CANCELED is a special value that means we are shutting it down without changing config
                syncPtr->changestate(SYNC_CANCELED, UNLOADING_SYNC, newEnabledFlag, false, true);
                assert(!syncPtr->statecachetable);
                syncPtr.reset(); // deletes sync
            }

            // the sync config is not affected by this operation; it should already be up to date on disk (or be pending)
            // we don't call sync_removed back since the sync is not deleted
            // we don't unregister from the backup/sync heartbeats as the sync can be resumed later

            lock_guard<mutex> g(mSyncVecMutex);
            mSyncVec.erase(mSyncVec.begin() + i);
            mSyncVecIsEmpty = mSyncVec.empty();
            return true;
        }
    }

    return false;
}

void Syncs::prepareForLogout(bool keepSyncsConfigFile, std::function<void()> clientCompletion)
{
    queueSync([=](){ prepareForLogout_inThread(keepSyncsConfigFile, clientCompletion); });
}

void Syncs::prepareForLogout_inThread(bool keepSyncsConfigFile, std::function<void()> clientCompletion)
{
    assert(onSyncThread());

    if (keepSyncsConfigFile)
    {
        // Special case backward compatibility for MEGAsync
        // The syncs will be disabled, if the user logs back in they can then manually re-enable.

        for (auto& us : mSyncVec)
        {
            if (us->mConfig.getEnabled())
            {
                disableSyncByBackupId_inThread(us->mConfig.mBackupId, true, LOGGED_OUT, false, nullptr);
            }
        }
    }
    else // if logging out and syncs won't be kept...
    {
        // regardless of that, we de-register all syncs/backups in Backup Centre
        for (auto& us : mSyncVec)
        {
            std::function<void()> onFinalDeregister = nullptr;
            if (us.get() == mSyncVec.back().get())
            {
                // this is the last one, so we'll arrange clientCompletion
                // to run after it completes.  Earlier de-registers must finish first
                onFinalDeregister = move(clientCompletion);
                clientCompletion = nullptr;
            }

            us->mConfig.mSyncDeregisterSent = true;
            auto backupId = us->mConfig.mBackupId;
            queueClient([backupId, onFinalDeregister](MegaClient& mc, TransferDbCommitter& tc){
                mc.reqs.add(new CommandBackupRemove(&mc, backupId, [onFinalDeregister](Error){
                    if (onFinalDeregister) onFinalDeregister();
                }));
            });
        }
    }

    if (clientCompletion)
    {
        // this case for if we didn't need to deregister anything
        queueClient([clientCompletion](MegaClient&, TransferDbCommitter&){ clientCompletion(); });
    }
}


void Syncs::locallogout(bool removecaches, bool keepSyncsConfigFile, bool reopenStoreAfter)
{
    //assert(!onSyncThread());
    syncRun([=](){ locallogout_inThread(removecaches, keepSyncsConfigFile, reopenStoreAfter); });
}

void Syncs::locallogout_inThread(bool removecaches, bool keepSyncsConfigFile, bool reopenStoreAfter)
{
    assert(onSyncThread());
    mExecutingLocallogout = true;

    // NULL the statecachetable databases for Syncs first, then Sync destruction won't remove LocalNodes from them
    // If we are deleting syncs then just remove() the database direct

    for (auto i = mSyncVec.size(); i--; )
    {
        if (Sync* sync = mSyncVec[i]->mSync.get())
        {
            if (sync->statecachetable)
            {
                if (removecaches) sync->statecachetable->remove();
                sync->statecachetable.reset();
            }
        }
    }

    if (mSyncConfigStore)
    {
        if (!keepSyncsConfigFile)
        {
            mSyncConfigStore->write(LocalPath(), SyncConfigVector());
        }
        else
        {
            syncConfigStoreFlush();
        }
    }
    mSyncConfigStore.reset();

    // Remove all syncs from RAM.
    for (auto& sc : getConfigs(false))
    {
        SyncConfig removed;
        unloadSyncByBackupID(sc.mBackupId, false, removed);
    }
    assert(mSyncVec.empty());

    // make sure we didn't resurrect the store, singleton style
    assert(!mSyncConfigStore);

    clear_inThread();
    mExecutingLocallogout = false;

    if (reopenStoreAfter)
    {
        SyncConfigVector configs;
        syncConfigStoreLoad(configs);
    }
}

void Syncs::saveSyncConfig(const SyncConfig& config)
{
    assert(onSyncThread());

    if (auto* store = syncConfigStore())
    {

        // If the app hasn't opened this drive itself, then we open it now (loads any syncs that already exist there)
        if (!config.mExternalDrivePath.empty() && !store->driveKnown(config.mExternalDrivePath))
        {
            backupOpenDrive_inThread(config.mExternalDrivePath);
        }

        store->markDriveDirty(config.mExternalDrivePath);
    }
}

void Syncs::resumeResumableSyncsOnStartup(bool resetSyncConfigStore)
{
    if (mClient.loggedin() != FULLACCOUNT) return;
//    assert(!onSyncThread());

    // Double check the client only calls us once (per session) for this
    assert(!mSyncsLoaded);
    if (mSyncsLoaded) return;
    mSyncsLoaded = true;

    queueSync([this, resetSyncConfigStore]()
        {
            loadSyncConfigsOnFetchnodesComplete_inThread(resetSyncConfigStore);
        });
}
void Syncs::loadSyncConfigsOnFetchnodesComplete_inThread(bool resetSyncConfigStore)
{
    assert(onSyncThread());

    if (resetSyncConfigStore)
    {
        mSyncConfigStore.reset();
        static_cast<void>(syncConfigStore());
    }

    SyncConfigVector configs;

    if (syncConfigStoreLoad(configs) != API_OK)
    {
        mClient.app->syncs_restored(SYNC_CONFIG_READ_FAILURE);
        return;
    }

    // There should be no syncs yet.
    assert(mSyncVec.empty());

    {
        lock_guard<mutex> g(mSyncVecMutex);
        for (auto& config : configs)
        {
            mSyncVec.push_back(unique_ptr<UnifiedSync>(new UnifiedSync(*this, config)));
            mSyncVecIsEmpty = false;
        }
    }

    for (auto& us : mSyncVec)
    {
        mClient.app->sync_added(us->mConfig);
    }

    // before sync rework, the syncs have to be started before we start processing actionpackets.
    resumeSyncsOnStateCurrent_inThread();
}

void Syncs::resumeSyncsOnStateCurrent_inThread()
{
    assert(onSyncThread());

    for (auto& unifiedSync : mSyncVec)
    {
        if (!unifiedSync->mSync)
        {
            if (unifiedSync->mConfig.mOriginalPathOfRemoteRootNode.empty())
            {
                // this should only happen on initial migraion from from old caches
                auto node = mClient.nodeByHandle(unifiedSync->mConfig.mRemoteNode);
                unifiedSync->updateSyncRemoteLocation(node, false); //updates cache & notice app of this change
                if (node)
                {
                    auto newpath = node->displaypath();
                    unifiedSync->mConfig.mOriginalPathOfRemoteRootNode = newpath;//update loaded config
                }
            }

#ifdef DEBUG
            bool hadAnError = unifiedSync->mConfig.mError != NO_SYNC_ERROR;
#endif

            if (unifiedSync->mConfig.getEnabled())
            {
                // Right now, syncs are disabled upon all errors but, after sync-rework, syncs
                // could be kept as enabled but failed due to a temporary/recoverable error and
                // the SDK may auto-resume them if the error condition vanishes
                // (ie. an expired business account automatically disable syncs, but once
                // the user has paid, we may auto-resume).
                // TODO: remove assertion if it no longer applies:
                assert(!hadAnError);

#ifdef __APPLE__
                unifiedSync->mConfig.mFilesystemFingerprint = 0; //for certain MacOS, fsfp seems to vary when restarting. we set it to 0, so that it gets recalculated
#endif
                LOG_debug << "Resuming cached sync: " << toHandle(unifiedSync->mConfig.mBackupId) << " " << unifiedSync->mConfig.getLocalPath() << " fsfp= " << unifiedSync->mConfig.mFilesystemFingerprint << " error = " << unifiedSync->mConfig.mError;

                enableSyncByBackupId_inThread(unifiedSync->mConfig.mBackupId, false, false, true, false, [&unifiedSync](error e, SyncError se, handle backupId)
                    {
                        LOG_debug << "Sync autoresumed: " << toHandle(backupId) << " " << unifiedSync->mConfig.getLocalPath() << " fsfp= " << unifiedSync->mConfig.mFilesystemFingerprint << " error = " << se;
                    }, "");
            }
            else
            {
                unifiedSync->mConfig.mRunState = SyncRunState::Disable;
                LOG_debug << "Sync loaded (but not resumed): " << toHandle(unifiedSync->mConfig.mBackupId) << " " << unifiedSync->mConfig.getLocalPath() << " fsfp= " << unifiedSync->mConfig.mFilesystemFingerprint << " error = " << unifiedSync->mConfig.mError;
            }
        }
    }

    mClient.app->syncs_restored(NO_SYNC_ERROR);
}


#ifdef _WIN32
#define PATHSTRING(s) L ## s
#else // _WIN32
#define PATHSTRING(s) s
#endif // ! _WIN32

const LocalPath BACKUP_CONFIG_DIR =
LocalPath::fromPlatformEncodedRelative(PATHSTRING(".megabackup"));

#undef PATHSTRING

const unsigned int NUM_CONFIG_SLOTS = 2;

SyncConfigStore::SyncConfigStore(const LocalPath& dbPath, SyncConfigIOContext& ioContext)
    : mInternalSyncStorePath(dbPath)
    , mIOContext(ioContext)
{
}

SyncConfigStore::~SyncConfigStore()
{
    assert(!dirty());
}

void SyncConfigStore::markDriveDirty(const LocalPath& drivePath)
{
    // Drive should be known.
    assert(mKnownDrives.count(drivePath));

    mKnownDrives[drivePath].dirty = true;
}

handle SyncConfigStore::driveID(const LocalPath& drivePath) const
{
    auto i = mKnownDrives.find(drivePath);

    if (i != mKnownDrives.end())
        return i->second.driveID;

    assert(!"Drive should be known!");

    return UNDEF;
}

bool SyncConfigStore::equal(const LocalPath& lhs, const LocalPath& rhs) const
{
    return platformCompareUtf(lhs, false, rhs, false) == 0;
}

bool SyncConfigStore::dirty() const
{
    for (auto& d : mKnownDrives)
    {
        if (d.second.dirty) return true;
    }
    return false;
}

LocalPath SyncConfigStore::dbPath(const LocalPath& drivePath) const
{
    if (drivePath.empty())
    {
        return mInternalSyncStorePath;
    }

    LocalPath dbPath = drivePath;

    dbPath.appendWithSeparator(BACKUP_CONFIG_DIR, false);

    return dbPath;
}

bool SyncConfigStore::driveKnown(const LocalPath& drivePath) const
{
    return mKnownDrives.count(drivePath) > 0;
}

vector<LocalPath> SyncConfigStore::knownDrives() const
{
    vector<LocalPath> result;

    for (auto& i : mKnownDrives)
    {
        result.emplace_back(i.first);
    }

    return result;
}

bool SyncConfigStore::removeDrive(const LocalPath& drivePath)
{
    return mKnownDrives.erase(drivePath) > 0;
}

error SyncConfigStore::read(const LocalPath& drivePath, SyncConfigVector& configs, bool isExternal)
{
    assert(drivePath.empty() || drivePath.isAbsolute());

    DriveInfo driveInfo;
    driveInfo.drivePath = drivePath;

    if (isExternal)
    {
        driveInfo.driveID = mIOContext.driveID(drivePath);

        if (driveInfo.driveID == UNDEF)
        {
            LOG_err << "Failed to retrieve drive ID for: "
                    << drivePath;

            return API_EREAD;
        }
    }

    vector<unsigned int> confSlots;

    auto result = mIOContext.getSlotsInOrder(dbPath(driveInfo.drivePath), confSlots);

    if (result == API_OK)
    {
        for (const auto& slot : confSlots)
        {
            result = read(driveInfo, configs, slot, isExternal);

            if (result == API_OK)
            {
                driveInfo.slot = (slot + 1) % NUM_CONFIG_SLOTS;
                break;
            }
        }
    }

    if (result != API_EREAD)
    {
        mKnownDrives[drivePath] = driveInfo;
    }

    return result;
}


error SyncConfigStore::write(const LocalPath& drivePath, const SyncConfigVector& configs)
{
#ifdef DEBUG
    for (const auto& config : configs)
    {
        assert(equal(config.mExternalDrivePath, drivePath));
    }
#endif

    // Drive should already be known.
    assert(mKnownDrives.count(drivePath));

    auto& drive = mKnownDrives[drivePath];

    // Always mark drives as clean.
    // This is to avoid us attempting to flush a failing drive forever.
    drive.dirty = false;

    if (configs.empty())
    {
        error e = mIOContext.remove(dbPath(drive.drivePath));
        if (e)
        {
            LOG_warn << "Unable to remove sync configs at: "
                     << drivePath << " error " << e;
        }
        return e;
    }
    else
    {
        JSONWriter writer;
        mIOContext.serialize(configs, writer);

        error e = mIOContext.write(dbPath(drive.drivePath),
            writer.getstring(),
            drive.slot);

        if (e)
        {
            LOG_warn << "Unable to write sync configs at: "
                     << drivePath << " error " << e;

            return API_EWRITE;
        }

        // start using a different slot (a different file)
        drive.slot = (drive.slot + 1) % NUM_CONFIG_SLOTS;

        // remove the existing slot (if any), since it is obsolete now
        mIOContext.remove(dbPath(drive.drivePath), drive.slot);

        return API_OK;
    }
}


error SyncConfigStore::read(DriveInfo& driveInfo, SyncConfigVector& configs,
                             unsigned int slot, bool isExternal)
{
    auto dbp = dbPath(driveInfo.drivePath);
    string data;

    if (mIOContext.read(dbp, data, slot) != API_OK)
    {
        return API_EREAD;
    }

    JSON reader(data);

    if (!mIOContext.deserialize(dbp, configs, reader, slot, isExternal))
    {
        return API_EREAD;
    }

    const auto& drivePath = driveInfo.drivePath;

    for (auto& config : configs)
    {
        config.mExternalDrivePath = drivePath;

        if (!drivePath.empty())
        {
            // As it came from an external drive, the path is relative
            // but we didn't know that until now, for non-external it's absolute of course
            config.mLocalPath = LocalPath::fromRelativePath(config.mLocalPath.toPath(false));

            config.mLocalPath.prependWithSeparator(drivePath);
        }
    }

    return API_OK;
}

auto SyncConfigStore::writeDirtyDrives(const SyncConfigVector& configs) -> DriveSet
{
    DriveSet failed;

    for (auto& d : mKnownDrives)
    {
        if (!d.second.dirty) continue;

        const auto& drivePath = d.second.drivePath;

        SyncConfigVector v;

        for (auto& c : configs)
        {
            if (c.mExternalDrivePath == drivePath)
            {
                v.push_back(c);
            }
        }

        error e = write(drivePath, v);
        if (e)
        {
            LOG_err << "Could not write sync configs at "
                    << drivePath
                    << " error "
                    << e;

            failed.emplace(drivePath);
        }
    }

    return failed;
}


const string SyncConfigIOContext::NAME_PREFIX = "megaclient_syncconfig_";

SyncConfigIOContext::SyncConfigIOContext(FileSystemAccess& fsAccess,
                                         const string& authKey,
                                         const string& cipherKey,
                                         const string& name,
                                         PrnGen& rng)
  : mCipher()
  , mFsAccess(fsAccess)
  , mName(LocalPath::fromRelativePath(NAME_PREFIX + name))
  , mRNG(rng)
  , mSigner()
{
    // Convenience.
    constexpr size_t KEYLENGTH = SymmCipher::KEYLENGTH;

    // These attributes *must* be sane.
    assert(authKey.size() == KEYLENGTH);
    assert(cipherKey.size() == KEYLENGTH);
    assert(name.size() == Base64Str<KEYLENGTH>::STRLEN);

    // Load the authentication key into our internal signer.
    mSigner.setkey(reinterpret_cast<const byte*>(authKey.data()), KEYLENGTH);

    // Load the encryption key into our internal cipher.
    mCipher.setkey(reinterpret_cast<const byte*>(cipherKey.data()));
}

SyncConfigIOContext::~SyncConfigIOContext()
{
}

bool SyncConfigIOContext::deserialize(const LocalPath& dbPath,
                                      SyncConfigVector& configs,
                                      JSON& reader,
                                      unsigned int slot,
                                      bool isExternal) const
{
    auto path = dbFilePath(dbPath, slot);

    LOG_debug << "Attempting to deserialize config DB: "
              << path;

    if (deserialize(configs, reader, isExternal))
    {
        LOG_debug << "Successfully deserialized config DB: "
                  << path;

        return true;
    }

    LOG_debug << "Unable to deserialize config DB: "
              << path;

    return false;
}

bool SyncConfigIOContext::deserialize(SyncConfigVector& configs,
                                      JSON& reader, bool isExternal) const
{
    const auto TYPE_SYNCS = MAKENAMEID2('s', 'y');

    if (!reader.enterobject())
    {
        return false;
    }

    for ( ; ; )
    {
        switch (reader.getnameid())
        {
        case EOO:
            return reader.leaveobject();

        case TYPE_SYNCS:
        {
            if (!reader.enterarray())
            {
                return false;
            }

            while (reader.enterobject())
            {
                SyncConfig config;

                if (deserialize(config, reader, isExternal))
                {
                    configs.emplace_back(std::move(config));
                }
                else
                {
                    LOG_err << "Failed to deserialize a sync config";
                    assert(false);
                }

                reader.leaveobject();
            }

            if (!reader.leavearray())
            {
                return false;
            }

            break;
        }

        default:
            if (!reader.storeobject())
            {
                return false;
            }
            break;
        }
    }
}

handle SyncConfigIOContext::driveID(const LocalPath& drivePath) const
{
    handle result = UNDEF;

    readDriveId(mFsAccess, drivePath, result);

    return result;
}

FileSystemAccess& SyncConfigIOContext::fsAccess() const
{
    return mFsAccess;
}

error SyncConfigIOContext::getSlotsInOrder(const LocalPath& dbPath,
                                           vector<unsigned int>& confSlots)
{
    using std::isdigit;
    using std::sort;

    using SlotTimePair = pair<unsigned int, m_time_t>;

    // Glob for configuration directory.
    LocalPath globPath = dbPath;

    globPath.appendWithSeparator(mName, false);
    globPath.append(LocalPath::fromRelativePath(".?"));

    // Open directory for iteration.
    unique_ptr<DirAccess> dirAccess(mFsAccess.newdiraccess());

    if (!dirAccess->dopen(&globPath, nullptr, true))
    {
        // Couldn't open directory for iteration.
        return API_ENOENT;
    }

    auto fileAccess = mFsAccess.newfileaccess(false);
    LocalPath filePath;
    vector<SlotTimePair> slotTimes;
    nodetype_t type;

    // Iterate directory.
    while (dirAccess->dnext(globPath, filePath, false, &type))
    {
        // Skip directories.
        if (type != FILENODE)
        {
            continue;
        }

        // Determine slot suffix.
        const char suffix = filePath.toPath(false).back();

        // Skip invalid suffixes.
        if (!isdigit(suffix))
        {
            continue;
        }

        // Determine file's modification time.
        if (!fileAccess->fopen(filePath))
        {
            // Couldn't stat file.
            continue;
        }

        // Record this slot-time pair.
        unsigned int slot = suffix - 0x30; // convert char to int
        slotTimes.emplace_back(slot, fileAccess->mtime);
    }

    // Sort the list of slot-time pairs.
    sort(slotTimes.begin(),
         slotTimes.end(),
         [](const SlotTimePair& lhs, const SlotTimePair& rhs)
         {
             // Order by descending modification time.
             if (lhs.second != rhs.second)
             {
                 return lhs.second > rhs.second;
             }

             // Otherwise by descending slot.
             return lhs.first > rhs.first;
         });

    // Transmit sorted list of slots to the caller.
    for (const auto& slotTime : slotTimes)
    {
        confSlots.emplace_back(slotTime.first);
    }

    return API_OK;
}

error SyncConfigIOContext::read(const LocalPath& dbPath,
                                string& data,
                                unsigned int slot)
{
    // Generate path to the configuration file.
    LocalPath path = dbFilePath(dbPath, slot);

    LOG_debug << "Attempting to read config DB: "
              << path;

    // Try and open the file for reading.
    auto fileAccess = mFsAccess.newfileaccess(false);

    if (!fileAccess->fopen(path, true, false))
    {
        // Couldn't open the file for reading.
        LOG_err << "Unable to open config DB for reading: "
                << path;

        return API_EREAD;
    }

    // Try and read the data from the file.
    string d;

    if (!fileAccess->fread(&d, static_cast<unsigned>(fileAccess->size), 0, 0x0))
    {
        // Couldn't read the file.
        LOG_err << "Unable to read config DB: "
                << path;

        return API_EREAD;
    }

    // Try and decrypt the data.
    if (!decrypt(d, data))
    {
        // Couldn't decrypt the data.
        LOG_err << "Unable to decrypt config DB: "
                << path;

        return API_EREAD;
    }

    LOG_debug << "Config DB successfully read from disk: "
              << path
              << ": "
              << data;

    return API_OK;
}

error SyncConfigIOContext::remove(const LocalPath& dbPath,
                                  unsigned int slot)
{
    LocalPath path = dbFilePath(dbPath, slot);

    if (mFsAccess.fileExistsAt(path) &&  // don't add error messages to the log when it's not an error
        !mFsAccess.unlinklocal(path))
    {
        LOG_warn << "Unable to remove config DB: "
                 << path;

        return API_EWRITE;
    }

    return API_OK;
}

error SyncConfigIOContext::remove(const LocalPath& dbPath)
{
    vector<unsigned int> confSlots;

    // What slots are present on disk?
    if (getSlotsInOrder(dbPath, confSlots) == API_ENOENT)
    {
        // None so nothing to do.
        return API_ENOENT;
    }

    bool result = true;

    // Remove the slots from disk.
    for (auto confSlot : confSlots)
    {
        result &= remove(dbPath, confSlot) == API_OK;
    }

    // Signal success only if all slots could be removed.
    return result ? API_OK : API_EWRITE;
}

void SyncConfigIOContext::serialize(const SyncConfigVector& configs,
                                    JSONWriter& writer) const
{
    writer.beginobject();
    writer.beginarray("sy");

    for (const auto& config : configs)
    {
        serialize(config, writer);
    }

    writer.endarray();
    writer.endobject();
}

error SyncConfigIOContext::write(const LocalPath& dbPath,
                                 const string& data,
                                 unsigned int slot)
{
    LocalPath path = dbPath;

    LOG_debug << "Attempting to write config DB: "
              << dbPath
              << " / "
              << slot;

    // Try and create the backup configuration directory.
    if (!(mFsAccess.mkdirlocal(path, false, false) || mFsAccess.target_exists))
    {
        LOG_err << "Unable to create config DB directory: "
                << dbPath;

        // Couldn't create the directory and it doesn't exist.
        return API_EWRITE;
    }

    // Generate the rest of the path.
    path = dbFilePath(dbPath, slot);

    // Open the file for writing.
    auto fileAccess = mFsAccess.newfileaccess(false);

    if (!fileAccess->fopen(path, false, true))
    {
        // Couldn't open the file for writing.
        LOG_err << "Unable to open config DB for writing: "
                << path;

        return API_EWRITE;
    }

    // Ensure the file is empty.
    if (!fileAccess->ftruncate())
    {
        // Couldn't truncate the file.
        LOG_err << "Unable to truncate config DB: "
                << path;

        return API_EWRITE;
    }

    // Encrypt the configuration data.
    const string d = encrypt(data);

    // Write the encrypted configuration data.
    auto* bytes = reinterpret_cast<const byte*>(&d[0]);

    if (!fileAccess->fwrite(bytes, static_cast<unsigned>(d.size()), 0x0))
    {
        // Couldn't write out the data.
        LOG_err << "Unable to write config DB: "
                << path;

        return API_EWRITE;
    }

    LOG_debug << "Config DB successfully written to disk: "
              << path
              << ": "
              << data;

    return API_OK;
}

LocalPath SyncConfigIOContext::dbFilePath(const LocalPath& dbPath,
                                          unsigned int slot) const
{
    using std::to_string;

    LocalPath path = dbPath;

    path.appendWithSeparator(mName, false);
    path.append(LocalPath::fromRelativePath("." + to_string(slot)));

    return path;
}

bool SyncConfigIOContext::decrypt(const string& in, string& out)
{
    // Handy constants.
    const size_t IV_LENGTH       = SymmCipher::KEYLENGTH;
    const size_t MAC_LENGTH      = 32;
    const size_t METADATA_LENGTH = IV_LENGTH + MAC_LENGTH;

    // Is the file too short to be valid?
    if (in.size() <= METADATA_LENGTH)
    {
        return false;
    }

    // For convenience (format: <data><iv><hmac>)
    const byte* data = reinterpret_cast<const byte*>(&in[0]);
    const byte* iv   = &data[in.size() - METADATA_LENGTH];
    const byte* mac  = &data[in.size() - MAC_LENGTH];

    byte cmac[MAC_LENGTH];

    // Compute HMAC on file.
    mSigner.add(data, in.size() - MAC_LENGTH);
    mSigner.get(cmac);

    // Is the file corrupt?
    if (memcmp(cmac, mac, MAC_LENGTH))
    {
        return false;
    }

    // Try and decrypt the file.
    return mCipher.cbc_decrypt_pkcs_padding(data,
                                            in.size() - METADATA_LENGTH,
                                            iv,
                                            &out);
}

bool SyncConfigIOContext::deserialize(SyncConfig& config, JSON& reader, bool isExternal) const
{
    const auto TYPE_BACKUP_ID       = MAKENAMEID2('i', 'd');
    const auto TYPE_BACKUP_STATE    = MAKENAMEID2('b', 's');
    const auto TYPE_ENABLED         = MAKENAMEID2('e', 'n');
    const auto TYPE_FINGERPRINT     = MAKENAMEID2('f', 'p');
    const auto TYPE_LAST_ERROR      = MAKENAMEID2('l', 'e');
    const auto TYPE_LAST_WARNING    = MAKENAMEID2('l', 'w');
    const auto TYPE_NAME            = MAKENAMEID1('n');
    const auto TYPE_SOURCE_PATH     = MAKENAMEID2('s', 'p');
    const auto TYPE_SYNC_TYPE       = MAKENAMEID2('s', 't');
    const auto TYPE_TARGET_HANDLE   = MAKENAMEID2('t', 'h');
    const auto TYPE_TARGET_PATH     = MAKENAMEID2('t', 'p');

    for ( ; ; )
    {
        switch (reader.getnameid())
        {
        case EOO:
            // success if we reached the end of the object
            return *reader.pos == '}';

        case TYPE_ENABLED:
            config.mEnabled = reader.getbool();
            break;

        case TYPE_FINGERPRINT:
            config.mFilesystemFingerprint = reader.getfp();
            break;

        case TYPE_LAST_ERROR:
            config.mError =
              static_cast<SyncError>(reader.getint32());
            break;

        case TYPE_LAST_WARNING:
            config.mWarning =
              static_cast<SyncWarning>(reader.getint32());
            break;

        case TYPE_NAME:
            reader.storebinary(&config.mName);
            break;

        case TYPE_SOURCE_PATH:
        {
            string sourcePath;

            reader.storebinary(&sourcePath);

            if (isExternal)
            {
                config.mLocalPath =
                    LocalPath::fromRelativePath(sourcePath);
            }
            else
            {
                config.mLocalPath =
                    LocalPath::fromAbsolutePath(sourcePath);
            }

            break;
        }

        case TYPE_SYNC_TYPE:
            config.mSyncType =
              static_cast<SyncConfig::Type>(reader.getint32());
            break;

        case TYPE_BACKUP_ID:
            config.mBackupId = reader.gethandle(sizeof(handle));
            break;

        case TYPE_BACKUP_STATE:
            config.mBackupState =
              static_cast<SyncBackupState>(reader.getint32());
            break;

        case TYPE_TARGET_HANDLE:
            config.mRemoteNode = reader.getNodeHandle();
            break;

        case TYPE_TARGET_PATH:
            reader.storebinary(&config.mOriginalPathOfRemoteRootNode);
            break;

        default:
            if (!reader.storeobject())
            {
                return false;
            }
            break;
        }
    }
}

string SyncConfigIOContext::encrypt(const string& data)
{
    byte iv[SymmCipher::KEYLENGTH];

    // Generate initialization vector.
    mRNG.genblock(iv, sizeof(iv));

    string d;

    // Encrypt file using IV.
    mCipher.cbc_encrypt_pkcs_padding(&data, iv, &d);

    // Add IV to file.
    d.append(std::begin(iv), std::end(iv));

    byte mac[32];

    // Compute HMAC on file (including IV).
    mSigner.add(reinterpret_cast<const byte*>(&d[0]), d.size());
    mSigner.get(mac);

    // Add HMAC to file.
    d.append(std::begin(mac), std::end(mac));

    // We're done.
    return d;
}

void SyncConfigIOContext::serialize(const SyncConfig& config,
                                    JSONWriter& writer) const
{
    auto sourcePath = config.mLocalPath.toPath(false);

    // Strip drive path from source.
    if (config.isExternal())
    {
        auto drivePath = config.mExternalDrivePath.toPath(false);
        sourcePath.erase(0, drivePath.size());
    }

    writer.beginobject();
    writer.arg("id", config.mBackupId, sizeof(handle));
    writer.arg_B64("sp", sourcePath);
    writer.arg_B64("n", config.mName);
    writer.arg_B64("tp", config.mOriginalPathOfRemoteRootNode);
    writer.arg_fsfp("fp", config.mFilesystemFingerprint);
    writer.arg("th", config.mRemoteNode);
    writer.arg("le", config.mError);
    writer.arg("lw", config.mWarning);
    writer.arg("st", config.mSyncType);
    writer.arg("en", config.mEnabled);
    writer.arg("bs", config.mBackupState);
    writer.endobject();
}


} // namespace

#endif<|MERGE_RESOLUTION|>--- conflicted
+++ resolved
@@ -1318,14 +1318,10 @@
         mConfig.mRunningState = newstate;
     }
 
-<<<<<<< HEAD
-    if (makeActiveCallback && !mConfig.mRemovingSyncBySds)
-=======
     mConfig.mError = newSyncError;
     mConfig.setEnabled(newEnableFlag);
 
     if (newSyncError || !newEnableFlag)
->>>>>>> f6a67af4
     {
         mConfig.mRunState = SyncRunState::Disable;
     }
@@ -2663,12 +2659,7 @@
                   << " enabled: " << mConfig.mEnabled
                   << " error: " << mConfig.mError;
 
-<<<<<<< HEAD
-        syncs.saveSyncConfig(mConfig);
-        if (notifyApp && !mConfig.mRemovingSyncBySds)
-=======
         if (save)
->>>>>>> f6a67af4
         {
             syncs.saveSyncConfig(mConfig);
         }
