--- conflicted
+++ resolved
@@ -8705,6 +8705,18 @@
     mKnownDrives[drivePath].dirty = true;
 }
 
+handle SyncConfigStore::driveID(const LocalPath& drivePath) const
+{
+    auto i = mKnownDrives.find(drivePath);
+
+    if (i != mKnownDrives.end())
+        return i->second.driveID;
+
+    assert(!"Drive should be known!");
+
+    return UNDEF;
+}
+
 bool SyncConfigStore::equal(const LocalPath& lhs, const LocalPath& rhs) const
 {
     return platformCompareUtf(lhs, false, rhs, false) == 0;
@@ -8762,9 +8774,22 @@
 error SyncConfigStore::read(const LocalPath& drivePath, SyncConfigVector& configs, bool isExternal)
 {
     assert(drivePath.empty() || drivePath.isAbsolute());
+
     DriveInfo driveInfo;
-    //driveInfo.dbPath = dbPath(drivePath);
     driveInfo.drivePath = drivePath;
+
+    if (isExternal)
+    {
+        driveInfo.driveID = mIOContext.driveID(drivePath);
+
+        if (driveInfo.driveID == UNDEF)
+        {
+            LOG_err << "Failed to retrieve drive ID for: "
+                    << drivePath.toPath();
+
+            return API_EREAD;
+        }
+    }
 
     vector<unsigned int> confSlots;
 
@@ -9038,6 +9063,15 @@
     }
 }
 
+handle SyncConfigIOContext::driveID(const LocalPath& drivePath) const
+{
+    handle result = UNDEF;
+
+    readDriveId(mFsAccess, drivePath, result);
+
+    return result;
+}
+
 FileSystemAccess& SyncConfigIOContext::fsAccess() const
 {
     return mFsAccess;
@@ -9249,28 +9283,9 @@
         LOG_err << "Unable to create config DB directory: "
                 << dbPath.toPath();
 
-<<<<<<< HEAD
         // Couldn't create the directory and it doesn't exist.
         return API_EWRITE;
     }
-=======
-handle SyncConfigStore::driveID(const LocalPath& drivePath) const
-{
-    auto i = mKnownDrives.find(drivePath);
-
-    if (i != mKnownDrives.end())
-        return i->second.driveID;
-
-    assert(!"Drive should be known!");
-
-    return UNDEF;
-}
-
-bool SyncConfigStore::equal(const LocalPath& lhs, const LocalPath& rhs) const
-{
-    return platformCompareUtf(lhs, false, rhs, false) == 0;
-}
->>>>>>> 588e95e4
 
     // Generate the rest of the path.
     path = dbFilePath(dbPath, slot);
@@ -9372,7 +9387,6 @@
 
 bool SyncConfigIOContext::deserialize(SyncConfig& config, JSON& reader, bool isExternal) const
 {
-<<<<<<< HEAD
     const auto TYPE_BACKUP_ID       = MAKENAMEID2('i', 'd');
     const auto TYPE_BACKUP_STATE    = MAKENAMEID2('b', 's');
     const auto TYPE_CHANGE_METHOD   = MAKENAMEID2('c', 'm');
@@ -9394,27 +9408,6 @@
         case EOO:
             // success if we reached the end of the object
             return *reader.pos == '}';
-=======
-    DriveInfo driveInfo;
-
-    driveInfo.dbPath = dbPath(drivePath);
-    driveInfo.drivePath = drivePath;
-
-    if (isExternal)
-    {
-        driveInfo.driveID = mIOContext.driveID(drivePath);
-
-        if (driveInfo.driveID == UNDEF)
-        {
-            LOG_err << "Failed to retrieve drive ID for: "
-                    << drivePath.toPath();
-
-            return API_EREAD;
-        }
-    }
-
-    vector<unsigned int> confSlots;
->>>>>>> 588e95e4
 
         case TYPE_CHANGE_METHOD:
             config.mChangeDetectionMethod =
@@ -9808,7 +9801,6 @@
                     bool activeIncomplete = sync->mActiveScanRequestGeneral &&
                         !sync->mActiveScanRequestGeneral->completed();
 
-<<<<<<< HEAD
                     bool unscannedIncomplete = sync->mActiveScanRequestUnscanned &&
                         !sync->mActiveScanRequestUnscanned->completed();
 
@@ -9822,21 +9814,6 @@
                         ++skippedForScanning;
                         continue;
                     }
-=======
-handle SyncConfigIOContext::driveID(const LocalPath& drivePath) const
-{
-    handle result = UNDEF;
-
-    readDriveId(mFsAccess, drivePath, result);
-
-    return result;
-}
-
-FileSystemAccess& SyncConfigIOContext::fsAccess() const
-{
-    return mFsAccess;
-}
->>>>>>> 588e95e4
 
                     // make sure we don't have a LocalNode for the debris folder (delete if we have added one historically)
                     if (LocalNode* debrisNode = sync->localroot->childbyname(&sync->localdebrisname))
