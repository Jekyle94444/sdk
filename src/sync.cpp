/**
 * @file sync.cpp
 * @brief Class for synchronizing local and remote trees
 *
 * (c) 2013-2014 by Mega Limited, Auckland, New Zealand
 *
 * This file is part of the MEGA SDK - Client Access Engine.
 *
 * Applications using the MEGA API must present a valid application key
 * and comply with the the rules set forth in the Terms of Service.
 *
 * The MEGA SDK is distributed in the hope that it will be useful,
 * but WITHOUT ANY WARRANTY; without even the implied warranty of
 * MERCHANTABILITY or FITNESS FOR A PARTICULAR PURPOSE.
 *
 * @copyright Simplified (2-clause) BSD License.
 *
 * You should have received a copy of the license along with this
 * program.
 */
#include <cctype>
#include <type_traits>
#include <unordered_set>

#include "mega.h"

#ifdef ENABLE_SYNC
#include "mega/sync.h"
#include "mega/megaapp.h"
#include "mega/transfer.h"
#include "mega/megaclient.h"
#include "mega/base64.h"
#include "mega/heartbeats.h"

namespace mega {

const int Sync::SCANNING_DELAY_DS = 5;
const int Sync::EXTRA_SCANNING_DELAY_DS = 150;
const int Sync::FILE_UPDATE_DELAY_DS = 30;
const int Sync::FILE_UPDATE_MAX_DELAY_SECS = 60;
const dstime Sync::RECENT_VERSION_INTERVAL_SECS = 10800;

namespace {

// Need this to store `LightFileFingerprint` by-value in `FingerprintSet`
struct LightFileFingerprintComparator
{
    bool operator()(const LightFileFingerprint& lhs, const LightFileFingerprint& rhs) const
    {
        return LightFileFingerprintCmp{}(&lhs, &rhs);
    }
};

// Represents a file/folder for use in assigning fs IDs
struct FsFile
{
    handle fsid;
    LocalPath path;
};

// Caches fingerprints
class FingerprintCache
{
public:
    using FingerprintSet = std::set<LightFileFingerprint, LightFileFingerprintComparator>;

    // Adds a new fingerprint
    template<typename T, typename = typename std::enable_if<std::is_same<LightFileFingerprint, typename std::decay<T>::type>::value>::type>
    const LightFileFingerprint* add(T&& ffp)
    {
         const auto insertPair = mFingerprints.insert(std::forward<T>(ffp));
         return &*insertPair.first;
    }

    // Returns the set of all fingerprints
    const FingerprintSet& all() const
    {
        return mFingerprints;
    }

private:
    FingerprintSet mFingerprints;
};

using FingerprintLocalNodeMap = std::multimap<const LightFileFingerprint*, LocalNode*, LightFileFingerprintCmp>;
using FingerprintFileMap = std::multimap<const LightFileFingerprint*, FsFile, LightFileFingerprintCmp>;

// Collects all syncable filesystem paths in the given folder under `localpath`
set<LocalPath> collectAllPathsInFolder(Sync& sync, MegaApp& app, FileSystemAccess& fsaccess, LocalPath& localpath,
                                    LocalPath& localdebris)
{
    auto fa = fsaccess.newfileaccess(false);
    if (!fa->fopen(localpath, true, false))
    {
        LOG_err << "Unable to open path: " << localpath.toPath(fsaccess);
        return {};
    }
    if (fa->mIsSymLink)
    {
        LOG_debug << "Ignoring symlink: " << localpath.toPath(fsaccess);
        return {};
    }
    assert(fa->type == FOLDERNODE);

    auto da = std::unique_ptr<DirAccess>{fsaccess.newdiraccess()};
    if (!da->dopen(&localpath, fa.get(), false))
    {
        LOG_err << "Unable to open directory: " << localpath.toPath(fsaccess);
        return {};
    }

    set<LocalPath> paths; // has to be a std::set to enforce same sorting as `children` of `LocalNode`

    LocalPath localname;
    while (da->dnext(localpath, localname, false))
    {
        ScopedLengthRestore restoreLength(localpath);
        localpath.appendWithSeparator(localname, false);

        // check if this record is to be ignored
        const auto name = localname.toName(fsaccess, sync.mFilesystemType);
        if (app.sync_syncable(&sync, name.c_str(), localpath))
        {
            // skip the sync's debris folder
            if (!localdebris.isContainingPathOf(localpath))
            {
                paths.insert(localpath);
            }
        }
    }

    return paths;
}

// Combines another fingerprint into `ffp`
void hashCombineFingerprint(LightFileFingerprint& ffp, const LightFileFingerprint& other)
{
    hashCombine(ffp.size, other.size);
    hashCombine(ffp.mtime, other.mtime);
}

// Combines the fingerprints of all file nodes in the given map
bool combinedFingerprint(LightFileFingerprint& ffp, const localnode_map& nodeMap)
{
    bool success = false;
    for (const auto& nodePair : nodeMap)
    {
        const LocalNode& l = *nodePair.second;
        if (l.type == FILENODE)
        {
            LightFileFingerprint lFfp;
            lFfp.genfingerprint(l.size, l.mtime);
            hashCombineFingerprint(ffp, lFfp);
            success = true;
        }
    }
    return success;
}

// Combines the fingerprints of all files in the given paths
bool combinedFingerprint(LightFileFingerprint& ffp, FileSystemAccess& fsaccess, const set<LocalPath>& paths)
{
    bool success = false;
    for (auto& path : paths)
    {
        auto fa = fsaccess.newfileaccess(false);
        auto pathArg = path; // todo: sort out const
        if (!fa->fopen(pathArg, true, false))
        {
            LOG_err << "Unable to open path: " << path.toPath(fsaccess);
            success = false;
            break;
        }
        if (fa->mIsSymLink)
        {
            LOG_debug << "Ignoring symlink: " << path.toPath(fsaccess);
            continue;
        }
        if (fa->type == FILENODE)
        {
            LightFileFingerprint faFfp;
            faFfp.genfingerprint(fa->size, fa->mtime);
            hashCombineFingerprint(ffp, faFfp);
            success = true;
        }
    }
    return success;
}

// Computes the fingerprint of the given `l` (file or folder) and stores it in `ffp`
bool computeFingerprint(LightFileFingerprint& ffp, const LocalNode& l)
{
    if (l.type == FILENODE)
    {
        ffp.genfingerprint(l.size, l.mtime);
        return true;
    }
    else if (l.type == FOLDERNODE)
    {
        return combinedFingerprint(ffp, l.children);
    }
    else
    {
        assert(false && "Invalid node type");
        return false;
    }
}

// Computes the fingerprint of the given `fa` (file or folder) and stores it in `ffp`
bool computeFingerprint(LightFileFingerprint& ffp, FileSystemAccess& fsaccess,
                        FileAccess& fa, LocalPath& path, const set<LocalPath>& paths)
{
    if (fa.type == FILENODE)
    {
        assert(paths.empty());
        ffp.genfingerprint(fa.size, fa.mtime);
        return true;
    }
    else if (fa.type == FOLDERNODE)
    {
        return combinedFingerprint(ffp, fsaccess, paths);
    }
    else
    {
        assert(false && "Invalid node type");
        return false;
    }
}

// Collects all `LocalNode`s by storing them in `localnodes`, keyed by LightFileFingerprint.
// Invalidates the fs IDs of all local nodes.
// Stores all fingerprints in `fingerprints` for later reference.
void collectAllLocalNodes(FingerprintCache& fingerprints, FingerprintLocalNodeMap& localnodes,
                          LocalNode& l, handlelocalnode_map& fsidnodes)
{
    // invalidate fsid of `l`
    l.fsid = mega::UNDEF;
    if (l.fsid_it != fsidnodes.end())
    {
        fsidnodes.erase(l.fsid_it);
        l.fsid_it = fsidnodes.end();
    }
    // collect fingerprint
    LightFileFingerprint ffp;
    if (computeFingerprint(ffp, l))
    {
        const auto ffpPtr = fingerprints.add(std::move(ffp));
        localnodes.insert(std::make_pair(ffpPtr, &l));
    }
    if (l.type == FILENODE)
    {
        return;
    }
    for (auto& childPair : l.children)
    {
        collectAllLocalNodes(fingerprints, localnodes, *childPair.second, fsidnodes);
    }
}

// Collects all `File`s by storing them in `files`, keyed by FileFingerprint.
// Stores all fingerprints in `fingerprints` for later reference.
void collectAllFiles(bool& success, FingerprintCache& fingerprints, FingerprintFileMap& files,
                     Sync& sync, MegaApp& app, FileSystemAccess& fsaccess, LocalPath& localpath,
                     LocalPath& localdebris)
{
    auto insertFingerprint = [&files, &fingerprints](FileSystemAccess& fsaccess, FileAccess& fa,
                                                     LocalPath& path, const set<LocalPath>& paths)
    {
        LightFileFingerprint ffp;
        if (computeFingerprint(ffp, fsaccess, fa, path, paths))
        {
            const auto ffpPtr = fingerprints.add(std::move(ffp));
            files.insert(std::make_pair(ffpPtr, FsFile{fa.fsid, path}));
        }
    };

    auto fa = fsaccess.newfileaccess(false);
    if (!fa->fopen(localpath, true, false))
    {
        LOG_err << "Unable to open path: " << localpath.toPath(fsaccess);
        success = false;
        return;
    }
    if (fa->mIsSymLink)
    {
        LOG_debug << "Ignoring symlink: " << localpath.toPath(fsaccess);
        return;
    }
    if (!fa->fsidvalid)
    {
        LOG_err << "Invalid fs id for: " << localpath.toPath(fsaccess);
        success = false;
        return;
    }

    if (fa->type == FILENODE)
    {
        insertFingerprint(fsaccess, *fa, localpath, {});
    }
    else if (fa->type == FOLDERNODE)
    {
        const auto paths = collectAllPathsInFolder(sync, app, fsaccess, localpath, localdebris);
        insertFingerprint(fsaccess, *fa, localpath, paths);
        fa.reset();
        for (const auto& path : paths)
        {
            LocalPath tmpPath = path;
            collectAllFiles(success, fingerprints, files, sync, app, fsaccess, tmpPath, localdebris);
        }
    }
    else
    {
        assert(false && "Invalid file type");
        success = false;
        return;
    }
}

// Assigns fs IDs from `files` to those `localnodes` that match the fingerprints found in `files`.
// If there are multiple matches we apply a best-path heuristic.
size_t assignFilesystemIdsImpl(const FingerprintCache& fingerprints, FingerprintLocalNodeMap& localnodes,
                               FingerprintFileMap& files, handlelocalnode_map& fsidnodes, FileSystemAccess& fsaccess)
{
    LocalPath nodePath;
    size_t assignmentCount = 0;
    for (const auto& fp : fingerprints.all())
    {
        const auto nodeRange = localnodes.equal_range(&fp);
        const auto nodeCount = std::distance(nodeRange.first, nodeRange.second);
        if (nodeCount <= 0)
        {
            continue;
        }

        const auto fileRange = files.equal_range(&fp);
        const auto fileCount = std::distance(fileRange.first, fileRange.second);
        if (fileCount <= 0)
        {
            // without files we cannot assign fs IDs to these localnodes, so no need to keep them
            localnodes.erase(nodeRange.first, nodeRange.second);
            continue;
        }

        struct Element
        {
            int score;
            handle fsid;
            LocalNode* l;
        };
        std::vector<Element> elements;
        elements.reserve(nodeCount * fileCount);

        for (auto nodeIt = nodeRange.first; nodeIt != nodeRange.second; ++nodeIt)
        {
            auto l = nodeIt->second;
            if (l != l->sync->localroot.get()) // never assign fs ID to the root localnode
            {
                nodePath = l->getLocalPath();
                for (auto fileIt = fileRange.first; fileIt != fileRange.second; ++fileIt)
                {
                    auto& filePath = fileIt->second.path;
                    const auto score = computeReversePathMatchScore(nodePath, filePath, fsaccess);
                    if (score > 0) // leaf name must match
                    {
                        elements.push_back({score, fileIt->second.fsid, l});
                    }
                }
            }
        }

        // Sort in descending order by score. Elements with highest score come first
        std::sort(elements.begin(), elements.end(), [](const Element& e1, const Element& e2)
                                                    {
                                                        return e1.score > e2.score;
                                                    });

        std::unordered_set<handle> usedFsIds;
        for (const auto& e : elements)
        {
            if (e.l->fsid == mega::UNDEF // node not assigned
                && usedFsIds.find(e.fsid) == usedFsIds.end()) // fsid not used
            {
                e.l->setfsid(e.fsid, fsidnodes);
                usedFsIds.insert(e.fsid);
                ++assignmentCount;
            }
        }

        // the fingerprint that these files and localnodes correspond to has now finished processing
        files.erase(fileRange.first, fileRange.second);
        localnodes.erase(nodeRange.first, nodeRange.second);
    }
    return assignmentCount;
}

} // anonymous

int computeReversePathMatchScore(const LocalPath& path1, const LocalPath& path2, const FileSystemAccess& fsaccess)
{
    if (path1.empty() || path2.empty())
    {
        return 0;
    }

    const auto path1End = path1.localpath.size() - 1;
    const auto path2End = path2.localpath.size() - 1;

    size_t index = 0;
    size_t separatorBias = 0;
    LocalPath accumulated;
    while (index <= path1End && index <= path2End)
    {
        const auto value1 = path1.localpath[path1End - index];
        const auto value2 = path2.localpath[path2End - index];
        if (value1 != value2)
        {
            break;
        }
        accumulated.localpath.push_back(value1);

        ++index;

        if (!accumulated.localpath.empty())
        {
            if (accumulated.localpath.back() == LocalPath::localPathSeparator)
            {
                ++separatorBias;
                accumulated.clear();
            }
        }
    }

    if (index > path1End && index > path2End) // we got to the beginning of both paths (full score)
    {
        return static_cast<int>(index - separatorBias);
    }
    else // the paths only partly match
    {
        return static_cast<int>(index - separatorBias - accumulated.localpath.size());
    }
}

bool assignFilesystemIds(Sync& sync, MegaApp& app, FileSystemAccess& fsaccess, handlelocalnode_map& fsidnodes,
                         LocalPath& localdebris)
{
    auto& rootpath = sync.localroot->localname;
    LOG_info << "Assigning fs IDs at rootpath: " << rootpath.toPath(fsaccess);

    auto fa = fsaccess.newfileaccess(false);
    if (!fa->fopen(rootpath, true, false))
    {
        LOG_err << "Unable to open rootpath";
        return false;
    }
    if (fa->type != FOLDERNODE)
    {
        LOG_err << "rootpath not a folder";
        assert(false);
        return false;
    }
    if (fa->mIsSymLink)
    {
        LOG_err << "rootpath is a symlink";
        assert(false);
        return false;
    }
    fa.reset();

    bool success = true;

    FingerprintCache fingerprints;

    FingerprintLocalNodeMap localnodes;
    collectAllLocalNodes(fingerprints, localnodes, *sync.localroot, fsidnodes);
    LOG_info << "Number of localnodes: " << localnodes.size();

    if (localnodes.empty())
    {
        return success;
    }

    FingerprintFileMap files;
    collectAllFiles(success, fingerprints, files, sync, app, fsaccess, rootpath, localdebris);
    LOG_info << "Number of files: " << files.size();

    LOG_info << "Number of fingerprints: " << fingerprints.all().size();
    const auto assignmentCount = assignFilesystemIdsImpl(fingerprints, localnodes, files, fsidnodes, fsaccess);
    LOG_info << "Number of fsid assignments: " << assignmentCount;

    return success;
}



SyncConfig::SyncConfig(LocalPath localPath,
                       std::string name,
                       NodeHandle remoteNode,
                       const std::string &remotePath,
                       const fsfp_t localFingerprint,
                       std::vector<std::string> regExps,
                       const bool enabled,
                       const SyncConfig::Type syncType,
                       const SyncError error,
                       const SyncWarning warning,
                       mega::handle hearBeatID)
    : mEnabled{enabled}
    , mLocalPath{std::move(localPath)}
    , mName{std::move(name)}
    , mRemoteNode{remoteNode}
    , mOrigninalPathOfRemoteRootNode{remotePath}
    , mLocalFingerprint{localFingerprint}
    , mRegExps{std::move(regExps)}
    , mSyncType{syncType}
    , mError{error}
    , mWarning{warning}
    , mBackupId(hearBeatID)
    , mExternalDrivePath()
    , mBackupState(SYNC_BACKUP_NONE)
{}

bool SyncConfig::operator==(const SyncConfig& rhs) const
{
    return mEnabled == rhs.mEnabled
           && mExternalDrivePath == rhs.mExternalDrivePath
           && mLocalPath == rhs.mLocalPath
           && mName == rhs.mName
           && mRemoteNode == rhs.mRemoteNode
           && mOrigninalPathOfRemoteRootNode == rhs.mOrigninalPathOfRemoteRootNode
           && mLocalFingerprint == rhs.mLocalFingerprint
           && mRegExps == rhs.mRegExps
           && mSyncType == rhs.mSyncType
           && mError == rhs.mError
           && mBackupId == rhs.mBackupId
           && mWarning == rhs.mWarning
           && mBackupState == rhs.mBackupState;
}

bool SyncConfig::operator!=(const SyncConfig& rhs) const
{
    return !(*this == rhs);
}

bool SyncConfig::getEnabled() const
{
    return mEnabled;
}

void SyncConfig::setEnabled(bool enabled)
{
    mEnabled = enabled;
}

const LocalPath& SyncConfig::getLocalPath() const
{
    return mLocalPath;
}

NodeHandle SyncConfig::getRemoteNode() const
{
    return mRemoteNode;
}

void SyncConfig::setRemoteNode(NodeHandle remoteNode)
{
    mRemoteNode = remoteNode;
}

handle SyncConfig::getLocalFingerprint() const
{
    return mLocalFingerprint;
}

void SyncConfig::setLocalFingerprint(fsfp_t fingerprint)
{
    mLocalFingerprint = fingerprint;
}

const std::vector<std::string>& SyncConfig::getRegExps() const
{
    return mRegExps;
}

void SyncConfig::setRegExps(std::vector<std::string>&& v)
{
    mRegExps = std::move(v);
}

SyncConfig::Type SyncConfig::getType() const
{
    return mSyncType;
}


SyncError SyncConfig::getError() const
{
    return mError;
}

void SyncConfig::setError(SyncError value)
{
    mError = value;
}

handle SyncConfig::getBackupId() const
{
    return mBackupId;
}

void SyncConfig::setBackupId(const handle &backupId)
{
    mBackupId = backupId;
}

bool SyncConfig::isBackup() const
{
    return mSyncType == TYPE_BACKUP;
}

bool SyncConfig::isExternal() const
{
    return !mExternalDrivePath.empty();
}

bool SyncConfig::errorOrEnabledChanged()
{
    bool changed = mError != mKnownError ||
                   mEnabled != mKnownEnabled;

    if (changed)
    {
        mKnownError = mError;
        mKnownEnabled = mEnabled;
    }
    return changed;
}

std::string SyncConfig::syncErrorToStr()
{
    return syncErrorToStr(mError);
}

std::string SyncConfig::syncErrorToStr(SyncError errorCode)
{
    switch(errorCode)
    {
    case NO_SYNC_ERROR:
        return "No error";
    case UNKNOWN_ERROR:
        return "Unknown error";
    case UNSUPPORTED_FILE_SYSTEM:
        return "File system not supported";
    case INVALID_REMOTE_TYPE:
        return "Remote node is not valid";
    case INVALID_LOCAL_TYPE:
        return "Local path is not valid";
    case INITIAL_SCAN_FAILED:
        return "Initial scan failed";
    case LOCAL_PATH_TEMPORARY_UNAVAILABLE:
        return "Local path temporarily unavailable";
    case LOCAL_PATH_UNAVAILABLE:
        return "Local path not available";
    case REMOTE_NODE_NOT_FOUND:
        return "Remote node not found";
    case STORAGE_OVERQUOTA:
        return "Reached storage quota limit";
    case BUSINESS_EXPIRED:
        return "Business account expired";
    case FOREIGN_TARGET_OVERSTORAGE:
        return "Foreign target storage quota reached";
    case REMOTE_PATH_HAS_CHANGED:
        return "Remote path has changed";
    case REMOTE_NODE_MOVED_TO_RUBBISH:
        return "Remote node moved to Rubbish Bin";
    case SHARE_NON_FULL_ACCESS:
        return "Share without full access";
    case LOCAL_FINGERPRINT_MISMATCH:
        return "Local fingerprint mismatch";
    case PUT_NODES_ERROR:
        return "Put nodes error";
    case ACTIVE_SYNC_BELOW_PATH:
        return "Active sync below path";
    case ACTIVE_SYNC_ABOVE_PATH:
        return "Active sync above path";
    case REMOTE_PATH_DELETED:
        assert(false);  // obsolete, should not happen
        return "Remote node has been deleted";
    case REMOTE_NODE_INSIDE_RUBBISH:
        return "Remote node is inside Rubbish Bin";
    case VBOXSHAREDFOLDER_UNSUPPORTED:
        return "Unsupported VBoxSharedFolderFS filesystem";
    case LOCAL_PATH_SYNC_COLLISION:
        return "Local path collides with an existing sync";
    case ACCOUNT_BLOCKED:
        return "Your account is blocked";
    case UNKNOWN_TEMPORARY_ERROR:
        return "Unknown temporary error";
    case TOO_MANY_ACTION_PACKETS:
        return "Too many changes in account, local state invalid";
    case LOGGED_OUT:
        return "Session closed";
    case BACKUP_MODIFIED:
        return "Backup externally modified";
    case BACKUP_SOURCE_NOT_BELOW_DRIVE:
        return "Backup source path not below drive path.";
    default:
        return "Undefined error";
    }
}

void SyncConfig::setBackupState(SyncBackupState state)
{
    assert(isBackup());

    mBackupState = state;
}

SyncBackupState SyncConfig::getBackupState() const
{
    return mBackupState;
}

const char* SyncConfig::syncstatename(const syncstate_t state)
{
    switch (state)
    {
    case SYNC_DISABLED:
        return "DISABLED";
    case SYNC_FAILED:
        return "FAILED";
    case SYNC_CANCELED:
        return "CANCELED";
    case SYNC_INITIALSCAN:
        return "INITIALSCAN";
    case SYNC_ACTIVE:
        return "ACTIVE";
    default:
        return "UNKNOWN";
    }
}

const char* SyncConfig::synctypename(const SyncConfig::Type type)
{
    switch (type)
    {
    case SyncConfig::TYPE_BACKUP:
        return "BACKUP";
    case SyncConfig::TYPE_DOWN:
        return "DOWN";
    case SyncConfig::TYPE_UP:
        return "UP";
    case SyncConfig::TYPE_TWOWAY:
        return "TWOWAY";
    default:
        return "UNKNOWN";
    }
}

// new Syncs are automatically inserted into the session's syncs list
// and a full read of the subtree is initiated
Sync::Sync(UnifiedSync& us, const char* cdebris,
           LocalPath* clocaldebris, Node* remotenode, bool cinshare)
: localroot(new LocalNode)
, mUnifiedSync(us)
{
    isnetwork = false;
    client = &mUnifiedSync.mClient;
    inshare = cinshare;
    tmpfa = NULL;
    initializing = true;
    updatedfilesize = ~0;
    updatedfilets = 0;
    updatedfileinitialts = 0;

    localbytes = 0;
    localnodes[FILENODE] = 0;
    localnodes[FOLDERNODE] = 0;

    state = SYNC_INITIALSCAN;
    statecachetable = NULL;

    fullscan = true;
    scanseqno = 0;

    mLocalPath = mUnifiedSync.mConfig.getLocalPath();

    if (mUnifiedSync.mConfig.isBackup())
    {
        mUnifiedSync.mConfig.setBackupState(SYNC_BACKUP_MIRROR);
    }

    if (cdebris)
    {
        debris = cdebris;
        localdebris = LocalPath::fromPath(debris, *client->fsaccess);

        dirnotify.reset(client->fsaccess->newdirnotify(mLocalPath, localdebris, client->waiter));

        localdebris.prependWithSeparator(mLocalPath);
    }
    else
    {
        localdebris = *clocaldebris;

        // FIXME: pass last segment of localdebris
        dirnotify.reset(client->fsaccess->newdirnotify(mLocalPath, localdebris, client->waiter));
    }
    dirnotify->sync = this;

    // set specified fsfp or get from fs if none
    const auto cfsfp = mUnifiedSync.mConfig.getLocalFingerprint();
    if (cfsfp)
    {
        fsfp = cfsfp;
    }
    else
    {
        fsfp = dirnotify->fsfingerprint();
    }

    fsstableids = dirnotify->fsstableids();
    LOG_info << "Filesystem IDs are stable: " << fsstableids;

    mFilesystemType = client->fsaccess->getlocalfstype(mLocalPath);

    localroot->init(this, FOLDERNODE, NULL, mLocalPath, nullptr);  // the root node must have the absolute path.  We don't store shortname, to avoid accidentally using relative paths.
    localroot->setnode(remotenode);

#ifdef __APPLE__
    if (macOSmajorVersion() >= 19) //macOS catalina+
    {
        LOG_debug << "macOS 10.15+ filesystem detected. Checking fseventspath.";
        string supercrootpath = "/System/Volumes/Data" + mLocalPath.platformEncoded();

        int fd = open(supercrootpath.c_str(), O_RDONLY);
        if (fd == -1)
        {
            LOG_debug << "Unable to open path using fseventspath.";
            mFsEventsPath = mLocalPath.platformEncoded();
        }
        else
        {
            char buf[MAXPATHLEN];
            if (fcntl(fd, F_GETPATH, buf) < 0)
            {
                LOG_debug << "Using standard paths to detect filesystem notifications.";
                mFsEventsPath = mLocalPath.platformEncoded();
            }
            else
            {
                LOG_debug << "Using fsevents paths to detect filesystem notifications.";
                mFsEventsPath = supercrootpath;
            }
            close(fd);
        }
    }
#endif

    // load LocalNodes from cache (only for internal syncs)
    if (client->dbaccess && !us.mConfig.isExternal())
    {
        // open state cache table
        handle tableid[3];
        string dbname;

        auto fas = client->fsaccess->newfileaccess(false);

        if (fas->fopen(mLocalPath, true, false))
        {
            tableid[0] = fas->fsid;
            tableid[1] = remotenode->nodehandle;
            tableid[2] = client->me;

            dbname.resize(sizeof tableid * 4 / 3 + 3);
            dbname.resize(Base64::btoa((byte*)tableid, sizeof tableid, (char*)dbname.c_str()));

            statecachetable = client->dbaccess->open(client->rng, *client->fsaccess, dbname);

            readstatecache();
        }
    }
}

Sync::~Sync()
{
    // must be set to prevent remote mass deletion while rootlocal destructor runs
    mDestructorRunning = true;

    // unlock tmp lock
    tmpfa.reset();

    // stop all active and pending downloads
    if (localroot->node)
    {
        TreeProcDelSyncGet tdsg;
        // Create a committer to ensure we update the transfer database in an efficient single commit,
        // if there are transactions in progress.
        DBTableTransactionCommitter committer(client->tctable);
        client->proctree(localroot->node, &tdsg);
    }

    // The database is closed; deleting localnodes will not remove them
    delete statecachetable;

    client->syncactivity = true;

    {
        // Create a committer and recursively delete all the associated LocalNodes, and their associated transfer and file objects.
        // If any have transactions in progress, the committer will ensure we update the transfer database in an efficient single commit.
        DBTableTransactionCommitter committer(client->tctable);
        localroot.reset();
    }
}

bool Sync::backupModified()
{
    changestate(SYNC_DISABLED, BACKUP_MODIFIED, false, true);
    return false;
}

bool Sync::isBackup() const
{
    return getConfig().isBackup();
}

bool Sync::isBackupMirroring() const
{
    return getConfig().getBackupState() == SYNC_BACKUP_MIRROR;
}

bool Sync::isBackupMonitoring() const
{
    return getConfig().getBackupState() == SYNC_BACKUP_MONITOR;
}

void Sync::backupMonitor()
{
    auto& config = getConfig();

    assert(config.getBackupState() == SYNC_BACKUP_MIRROR);

    config.setBackupState(SYNC_BACKUP_MONITOR);

    assert(client);

    client->syncs.saveSyncConfig(config);
}

void Sync::addstatecachechildren(uint32_t parent_dbid, idlocalnode_map* tmap, LocalPath& localpath, LocalNode *p, int maxdepth)
{
    auto range = tmap->equal_range(parent_dbid);

    for (auto it = range.first; it != range.second; it++)
    {
        ScopedLengthRestore restoreLen(localpath);

        localpath.appendWithSeparator(it->second->localname, true);

        LocalNode* l = it->second;
        Node* node = l->node.release_unchecked();
        handle fsid = l->fsid;
        m_off_t size = l->size;

        // clear localname to force newnode = true in setnameparent
        l->localname.clear();

        // if we already have the shortname from database, use that, otherwise (db is from old code) look it up
        std::unique_ptr<LocalPath> shortname;
        if (l->slocalname_in_db)
        {
            // null if there is no shortname, or the shortname matches the localname.
            shortname.reset(l->slocalname.release());
        }
        else
        {
            shortname = client->fsaccess->fsShortname(localpath);
        }

        l->init(this, l->type, p, localpath, std::move(shortname));

#ifdef DEBUG
        auto fa = client->fsaccess->newfileaccess(false);
        if (fa->fopen(localpath))  // exists, is file
        {
            auto sn = client->fsaccess->fsShortname(localpath);
            assert(!l->localname.empty() &&
                ((!l->slocalname && (!sn || l->localname == *sn)) ||
                (l->slocalname && sn && !l->slocalname->empty() && *l->slocalname != l->localname && *l->slocalname == *sn)));
        }
#endif

        l->parent_dbid = parent_dbid;
        l->size = size;
        l->setfsid(fsid, client->fsidnode);
        l->setnode(node);

        if (!l->slocalname_in_db)
        {
            statecacheadd(l);
            if (insertq.size() > 50000)
            {
                cachenodes();  // periodically output updated nodes with shortname updates, so people who restart megasync still make progress towards a fast startup
            }
        }

        if (maxdepth)
        {
            addstatecachechildren(l->dbid, tmap, localpath, l, maxdepth - 1);
        }
    }
}

bool Sync::readstatecache()
{
    if (statecachetable && state == SYNC_INITIALSCAN)
    {
        string cachedata;
        idlocalnode_map tmap;
        uint32_t cid;
        LocalNode* l;

        statecachetable->rewind();

        // bulk-load cached nodes into tmap
        while (statecachetable->next(&cid, &cachedata, &client->key))
        {
            if ((l = LocalNode::unserialize(this, &cachedata)))
            {
                l->dbid = cid;
                tmap.insert(pair<int32_t,LocalNode*>(l->parent_dbid,l));
            }
        }

        // recursively build LocalNode tree, set scanseqnos to sync's current scanseqno
        addstatecachechildren(0, &tmap, localroot->localname, localroot.get(), 100);
        cachenodes();

        // trigger a single-pass full scan to identify deleted nodes
        fullscan = true;
        scanseqno++;

        return true;
    }

    return false;
}

SyncConfig& Sync::getConfig()
{
    return mUnifiedSync.mConfig;
}

const SyncConfig& Sync::getConfig() const
{
    return mUnifiedSync.mConfig;
}

// remove LocalNode from DB cache
void Sync::statecachedel(LocalNode* l)
{
    if (state == SYNC_CANCELED)
    {
        return;
    }

    // Always queue the update even if we don't have a state cache.
    //
    // The reasoning here is that our integration tests regularly check the
    // size of these queues to determine whether a sync is or is not idle.
    //
    // The same reasoning applies to statecacheadd(...) below.
    insertq.erase(l);

    if (l->dbid)
    {
        deleteq.insert(l->dbid);
    }
}

// insert LocalNode into DB cache
void Sync::statecacheadd(LocalNode* l)
{
    if (state == SYNC_CANCELED)
    {
        return;
    }

    if (l->dbid)
    {
        deleteq.erase(l->dbid);
    }

    insertq.insert(l);
}

void Sync::cachenodes()
{
    // Purge the queues if we have no state cache.
    if (!statecachetable)
    {
        deleteq.clear();
        insertq.clear();
    }

    if ((state == SYNC_ACTIVE || (state == SYNC_INITIALSCAN && insertq.size() > 100)) && (deleteq.size() || insertq.size()))
    {
        LOG_debug << "Saving LocalNode database with " << insertq.size() << " additions and " << deleteq.size() << " deletions";
        statecachetable->begin();

        // deletions
        for (set<uint32_t>::iterator it = deleteq.begin(); it != deleteq.end(); it++)
        {
            statecachetable->del(*it);
        }

        deleteq.clear();

        // additions - we iterate until completion or until we get stuck
        bool added;

        do {
            added = false;

            for (set<LocalNode*>::iterator it = insertq.begin(); it != insertq.end(); )
            {
                if ((*it)->parent->dbid || (*it)->parent == localroot.get())
                {
                    statecachetable->put(MegaClient::CACHEDLOCALNODE, *it, &client->key);
                    insertq.erase(it++);
                    added = true;
                }
                else it++;
            }
        } while (added);

        statecachetable->commit();

        if (insertq.size())
        {
            LOG_err << "LocalNode caching did not complete";
        }
    }
}

void Sync::changestate(syncstate_t newstate, SyncError newSyncError, bool newEnableFlag, bool notifyApp)
{
    auto& config = getConfig();

    // See explanation in disableSelectedSyncs(...).
    newEnableFlag &= !(config.isBackup() && newstate < SYNC_INITIALSCAN);

    config.setError(newSyncError);
    config.setEnabled(newEnableFlag);

    if (newstate != state)
    {
        auto oldstate = state;
        state = newstate;
        fullscan = false;

        if (notifyApp)
        {
            bool wasActive = oldstate == SYNC_ACTIVE || oldstate == SYNC_INITIALSCAN;
            bool nowActive = newstate == SYNC_ACTIVE;
            if (wasActive != nowActive)
            {
                mUnifiedSync.mClient.app->syncupdate_active(config.getBackupId(), nowActive);
            }
        }
    }

    if (newstate != SYNC_CANCELED)
    {
        mUnifiedSync.changedConfigState(notifyApp);
    }
}

// walk localpath and return corresponding LocalNode and its parent
// localpath must be relative to l or start with the root prefix if l == NULL
// localpath must be a full sync path, i.e. start with localroot->localname
// NULL: no match, optionally returns residual path
LocalNode* Sync::localnodebypath(LocalNode* l, const LocalPath& localpath, LocalNode** parent, LocalPath* outpath)
{
    assert(!outpath || outpath->empty());

    size_t subpathIndex = 0;

    if (!l)
    {
        // verify matching localroot prefix - this should always succeed for
        // internal use
        if (!localroot->localname.isContainingPathOf(localpath, &subpathIndex))
        {
            if (parent)
            {
                *parent = NULL;
            }

            return NULL;
        }

        l = localroot.get();
    }


    LocalPath component;

    while (localpath.nextPathComponent(subpathIndex, component))
    {
        if (parent)
        {
            *parent = l;
        }

        localnode_map::iterator it;
        if ((it = l->children.find(&component)) == l->children.end()
            && (it = l->schildren.find(&component)) == l->schildren.end())
        {
            // no full match: store residual path, return NULL with the
            // matching component LocalNode in parent
            if (outpath)
            {
                *outpath = std::move(component);
                auto remainder = localpath.subpathFrom(subpathIndex);
                if (!remainder.empty())
                {
                    outpath->appendWithSeparator(remainder, false);
                }
            }

            return NULL;
        }

        l = it->second;
    }

    // full match: no residual path, return corresponding LocalNode
    if (outpath)
    {
        outpath->clear();
    }
    return l;
}

bool Sync::assignfsids()
{
    return assignFilesystemIds(*this, *client->app, *client->fsaccess, client->fsidnode,
                               localdebris);
}

// scan localpath, add or update child nodes, call recursively for folder nodes
// localpath must be prefixed with Sync
bool Sync::scan(LocalPath* localpath, FileAccess* fa)
{
    if (fa)
    {
        assert(fa->type == FOLDERNODE);
    }
    if (!localdebris.isContainingPathOf(*localpath))
    {
        DirAccess* da;
        LocalPath localname;
        string name;
        bool success;

        if (SimpleLogger::logCurrentLevel >= logDebug)
        {
            LOG_debug << "Scanning folder: " << localpath->toPath(*client->fsaccess);
        }

        da = client->fsaccess->newdiraccess();

        // scan the dir, mark all items with a unique identifier
        if ((success = da->dopen(localpath, fa, false)))
        {
            while (da->dnext(*localpath, localname, client->followsymlinks))
            {
                name = localname.toName(*client->fsaccess, mFilesystemType);

                ScopedLengthRestore restoreLen(*localpath);
                localpath->appendWithSeparator(localname, false);

                // check if this record is to be ignored
                if (client->app->sync_syncable(this, name.c_str(), *localpath))
                {
                    // skip the sync's debris folder
                    if (!localdebris.isContainingPathOf(*localpath))
                    {
                        LocalNode *l = NULL;
                        if (initializing)
                        {
                            // preload all cached LocalNodes
                            l = checkpath(NULL, localpath, nullptr, nullptr, false, da);
                        }

                        if (!l || l == (LocalNode*)~0)
                        {
                            // new record: place in notification queue
                            dirnotify->notify(DirNotify::DIREVENTS, NULL, LocalPath(*localpath));
                        }
                    }
                }
                else
                {
                    LOG_debug << "Excluded: " << name;
                }
            }
        }

        delete da;

        return success;
    }
    else return false;
}

// check local path - if !localname, localpath is relative to l, with l == NULL
// being the root of the sync
// if localname is set, localpath is absolute and localname its last component
// path references a new FOLDERNODE: returns created node
// path references a existing FILENODE: returns node
// otherwise, returns NULL
LocalNode* Sync::checkpath(LocalNode* l, LocalPath* input_localpath, string* const localname, dstime *backoffds, bool wejustcreatedthisfolder, DirAccess* iteratingDir)
{
    LocalNode* ll = l;
    bool newnode = false, changed = false;
    bool isroot;

    LocalNode* parent;
    string path;           // UTF-8 representation of tmppath
    LocalPath tmppath;     // full path represented by l + localpath
    LocalPath newname;     // portion of tmppath not covered by the existing
                           // LocalNode structure (always the last path component
                           // that does not have a corresponding LocalNode yet)

    if (localname)
    {
        // shortcut case (from within syncdown())
        isroot = false;
        parent = l;
        l = NULL;

        path = input_localpath->toPath(*client->fsaccess);
        assert(path.size());
    }
    else
    {
        // construct full filesystem path in tmppath
        if (l)
        {
            tmppath = l->getLocalPath();
        }

        if (!input_localpath->empty())
        {
            tmppath.appendWithSeparator(*input_localpath, false);
        }

        // look up deepest existing LocalNode by path, store remainder (if any)
        // in newname
        LocalNode *tmp = localnodebypath(l, *input_localpath, &parent, &newname);
        size_t index = 0;

        if (newname.findNextSeparator(index))
        {
            LOG_warn << "Parent not detected yet. Unknown remainder: " << newname.toPath(*client->fsaccess);
            if (parent)
            {
                LocalPath notifyPath = parent->getLocalPath();
                notifyPath.appendWithSeparator(newname.subpathTo(index), true);
                dirnotify->notify(DirNotify::DIREVENTS, l, std::move(notifyPath), true);
            }
            return NULL;
        }

        l = tmp;

        path = tmppath.toPath(*client->fsaccess);

        // path invalid?
        if ( ( !l && newname.empty() ) || !path.size())
        {
            LOG_warn << "Invalid path: " << path;
            return NULL;
        }

        string name = !newname.empty() ? newname.toName(*client->fsaccess, mFilesystemType) : l->name;

        if (!client->app->sync_syncable(this, name.c_str(), tmppath))
        {
            LOG_debug << "Excluded: " << path;
            return NULL;
        }

        isroot = l == localroot.get() && newname.empty();
    }

    LOG_verbose << "Scanning: " << path << " in=" << initializing << " full=" << fullscan << " l=" << l;
    LocalPath* localpathNew = localname ? input_localpath : &tmppath;

    if (parent)
    {
        if (state != SYNC_INITIALSCAN && !parent->node)
        {
            LOG_warn << "Parent doesn't exist yet: " << path;
            return (LocalNode*)~0;
        }
    }

    // attempt to open/type this file
    auto fa = client->fsaccess->newfileaccess(false);

    if (initializing || fullscan)
    {
        // find corresponding LocalNode by file-/foldername
        size_t lastpart = localpathNew->getLeafnameByteIndex(*client->fsaccess);

        LocalPath fname(localpathNew->subpathFrom(lastpart));

        LocalNode* cl = (parent ? parent : localroot.get())->childbyname(&fname);
        if (initializing && cl)
        {
            // the file seems to be still in the folder
            // mark as present to prevent deletions if the file is not accesible
            // in that case, the file would be checked again after the initialization
            cl->deleted = false;
            cl->setnotseen(0);
            l->scanseqno = scanseqno;
        }

        // match cached LocalNode state during initial/rescan to prevent costly re-fingerprinting
        // (just compare the fsids, sizes and mtimes to detect changes)
        if (fa->fopen(*localpathNew, false, false, iteratingDir))
        {
            if (cl && fa->fsidvalid && fa->fsid == cl->fsid)
            {
                // node found and same file
                l = cl;
                l->deleted = false;
                l->setnotseen(0);

                // if it's a file, size and mtime must match to qualify
                if (l->type != FILENODE || (l->size == fa->size && l->mtime == fa->mtime))
                {
                    LOG_verbose << "Cached localnode is still valid. Type: " << l->type << "  Size: " << l->size << "  Mtime: " << l->mtime << " fsid " << (fa->fsidvalid ? toHandle(fa->fsid) : "NO");
                    l->scanseqno = scanseqno;

                    if (l->type == FOLDERNODE)
                    {
                        scan(localpathNew, fa.get());
                    }
                    else
                    {
                        localbytes += l->size;
                    }

                    return l;
                }
            }
        }
        else
        {
            LOG_warn << "Error opening file during the initialization: " << path;
        }

        if (initializing)
        {
            if (cl)
            {
                LOG_verbose << "Outdated localnode. Type: " << cl->type << "  Size: " << cl->size << "  Mtime: " << cl->mtime
                            << "    FaType: " << fa->type << "  FaSize: " << fa->size << "  FaMtime: " << fa->mtime;
            }
            else
            {
                LOG_verbose << "New file. FaType: " << fa->type << "  FaSize: " << fa->size << "  FaMtime: " << fa->mtime;
            }
            return NULL;
        }

        fa = client->fsaccess->newfileaccess(false);
    }

    if (fa->fopen(*localpathNew, true, false))
    {
        if (!isroot)
        {
            if (l)
            {
                if (l->type == fa->type)
                {
                    // mark as present
                    l->setnotseen(0);

                    if (fa->type == FILENODE)
                    {
                        // has the file been overwritten or changed since the last scan?
                        // or did the size or mtime change?
                        if (fa->fsidvalid)
                        {
                            // if fsid has changed, the file was overwritten
                            // (FIXME: handle type changes)
                            if (l->fsid != fa->fsid)
                            {
                                handlelocalnode_map::iterator it;
#ifdef _WIN32
                                const char *colon;
#endif
                                fsfp_t fp1, fp2;

                                // was the file overwritten by moving an existing file over it?
                                if ((it = client->fsidnode.find(fa->fsid)) != client->fsidnode.end()
                                        && (l->sync == it->second->sync
                                            || ((fp1 = l->sync->dirnotify->fsfingerprint())
                                                && (fp2 = it->second->sync->dirnotify->fsfingerprint())
                                                && (fp1 == fp2)
                                            #ifdef _WIN32
                                                // only consider fsid matches between different syncs for local drives with the
                                                // same drive letter, to prevent problems with cloned Volume IDs
                                                && (colon = strstr(parent->sync->localroot->name.c_str(), ":"))
                                                && !memcmp(parent->sync->localroot->name.c_str(),
                                                       it->second->sync->localroot->name.c_str(),
                                                       colon - parent->sync->localroot->name.c_str())
                                            #endif
                                                )
                                            )
                                    )
                                {
                                    // catch the not so unlikely case of a false fsid match due to
                                    // e.g. a file deletion/creation cycle that reuses the same inode
                                    if (it->second->mtime != fa->mtime || it->second->size != fa->size)
                                    {
                                        l->mtime = -1;  // trigger change detection
                                        delete it->second;   // delete old LocalNode
                                    }
                                    else
                                    {
                                        LOG_debug << "File move/overwrite detected";

                                        // delete existing LocalNode...
                                        delete l;

                                        // ...move remote node out of the way...
                                        client->execsyncdeletions();

                                        // ...and atomically replace with moved one
                                        client->app->syncupdate_local_move(this, it->second, path.c_str());

                                        // (in case of a move, this synchronously updates l->parent and l->node->parent)
                                        it->second->setnameparent(parent, localpathNew, client->fsaccess->fsShortname(*localpathNew));

                                        // mark as seen / undo possible deletion
                                        it->second->setnotseen(0);

                                        statecacheadd(it->second);

                                        return it->second;
                                    }
                                }
                                else
                                {
                                    l->mtime = -1;  // trigger change detection
                                }
                            }
                        }

                        // no fsid change detected or overwrite with unknown file:
                        if (fa->mtime != l->mtime || fa->size != l->size)
                        {
                            if (fa->fsidvalid && l->fsid != fa->fsid)
                            {
                                l->setfsid(fa->fsid, client->fsidnode);
                            }

                            m_off_t dsize = l->size > 0 ? l->size : 0;

                            if (l->genfingerprint(fa.get()) && l->size >= 0)
                            {
                                localbytes -= dsize - l->size;
                            }

                            client->app->syncupdate_local_file_change(this, l, path.c_str());

                            DBTableTransactionCommitter committer(client->tctable);
                            client->stopxfer(l, &committer); // TODO:  can we use one committer for all the files in the folder?  Or for the whole recursion?
                            l->bumpnagleds();
                            l->deleted = false;

                            client->syncactivity = true;

                            statecacheadd(l);

                            fa.reset();

                            if (isnetwork && l->type == FILENODE)
                            {
                                LOG_debug << "Queueing extra fs notification for modified file";
                                dirnotify->notify(DirNotify::EXTRA, NULL, LocalPath(*localpathNew));
                            }
                            return l;
                        }
                    }
                    else
                    {
                        // (we tolerate overwritten folders, because we do a
                        // content scan anyway)
                        if (fa->fsidvalid && fa->fsid != l->fsid)
                        {
                            l->setfsid(fa->fsid, client->fsidnode);
                            newnode = true;
                        }
                    }
                }
                else
                {
                    LOG_debug << "node type changed: recreate";
                    delete l;
                    l = NULL;
                }
            }

            // new node
            if (!l)
            {
                // rename or move of existing node?
                handlelocalnode_map::iterator it;
#ifdef _WIN32
                const char *colon;
#endif
                fsfp_t fp1, fp2;
                if (fa->fsidvalid && (it = client->fsidnode.find(fa->fsid)) != client->fsidnode.end()
                    // additional checks to prevent wrong fsid matches
                    && it->second->type == fa->type
                    && (!parent
                        || (it->second->sync == parent->sync)
                        || ((fp1 = it->second->sync->dirnotify->fsfingerprint())
                            && (fp2 = parent->sync->dirnotify->fsfingerprint())
                            && (fp1 == fp2)
                        #ifdef _WIN32
                            // allow moves between different syncs only for local drives with the
                            // same drive letter, to prevent problems with cloned Volume IDs
                            && (colon = strstr(parent->sync->localroot->name.c_str(), ":"))
                            && !memcmp(parent->sync->localroot->name.c_str(),
                                   it->second->sync->localroot->name.c_str(),
                                   colon - parent->sync->localroot->name.c_str())
                        #endif
                            )
                       )
                    && ((it->second->type != FILENODE && !wejustcreatedthisfolder)
                        || (it->second->mtime == fa->mtime && it->second->size == fa->size)))
                {
                    LOG_debug << client->clientname << "Move detected by fsid " << toHandle(fa->fsid) << " in checkpath. Type: " << it->second->type << " new path: " << path << " old localnode: " << it->second->localnodedisplaypath(*client->fsaccess);

                    if (fa->type == FILENODE && backoffds)
                    {
                        // logic to detect files being updated in the local computer moving the original file
                        // to another location as a temporary backup

                        m_time_t currentsecs = m_time();
                        if (!updatedfileinitialts)
                        {
                            updatedfileinitialts = currentsecs;
                        }

                        if (currentsecs >= updatedfileinitialts)
                        {
                            if (currentsecs - updatedfileinitialts <= FILE_UPDATE_MAX_DELAY_SECS)
                            {
                                bool waitforupdate = false;
                                auto local = it->second->getLocalPath();
                                auto prevfa = client->fsaccess->newfileaccess(false);

                                bool exists = prevfa->fopen(local);
                                if (exists)
                                {
                                    LOG_debug << "File detected in the origin of a move";

                                    if (currentsecs >= updatedfilets)
                                    {
                                        if ((currentsecs - updatedfilets) < (FILE_UPDATE_DELAY_DS / 10))
                                        {
                                            LOG_verbose << "currentsecs = " << currentsecs << "  lastcheck = " << updatedfilets
                                                      << "  currentsize = " << prevfa->size << "  lastsize = " << updatedfilesize;
                                            LOG_debug << "The file was checked too recently. Waiting...";
                                            waitforupdate = true;
                                        }
                                        else if (updatedfilesize != prevfa->size)
                                        {
                                            LOG_verbose << "currentsecs = " << currentsecs << "  lastcheck = " << updatedfilets
                                                      << "  currentsize = " << prevfa->size << "  lastsize = " << updatedfilesize;
                                            LOG_debug << "The file size has changed since the last check. Waiting...";
                                            updatedfilesize = prevfa->size;
                                            updatedfilets = currentsecs;
                                            waitforupdate = true;
                                        }
                                        else
                                        {
                                            LOG_debug << "The file size seems stable";
                                        }
                                    }
                                    else
                                    {
                                        LOG_warn << "File checked in the future";
                                    }

                                    if (!waitforupdate)
                                    {
                                        if (currentsecs >= prevfa->mtime)
                                        {
                                            if (currentsecs - prevfa->mtime < (FILE_UPDATE_DELAY_DS / 10))
                                            {
                                                LOG_verbose << "currentsecs = " << currentsecs << "  mtime = " << prevfa->mtime;
                                                LOG_debug << "File modified too recently. Waiting...";
                                                waitforupdate = true;
                                            }
                                            else
                                            {
                                                LOG_debug << "The modification time seems stable.";
                                            }
                                        }
                                        else
                                        {
                                            LOG_warn << "File modified in the future";
                                        }
                                    }
                                }
                                else
                                {
                                    if (prevfa->retry)
                                    {
                                        LOG_debug << "The file in the origin is temporarily blocked. Waiting...";
                                        waitforupdate = true;
                                    }
                                    else
                                    {
                                        LOG_debug << "There isn't anything in the origin path";
                                    }
                                }

                                if (waitforupdate)
                                {
                                    LOG_debug << "Possible file update detected.";
                                    *backoffds = FILE_UPDATE_DELAY_DS;
                                    return NULL;
                                }
                            }
                            else
                            {
                                int creqtag = client->reqtag;
                                client->reqtag = 0;
                                client->sendevent(99438, "Timeout waiting for file update");
                                client->reqtag = creqtag;
                            }
                        }
                        else
                        {
                            LOG_warn << "File check started in the future";
                        }
                    }

                    client->app->syncupdate_local_move(this, it->second, path.c_str());

                    // (in case of a move, this synchronously updates l->parent
                    // and l->node->parent)
                    it->second->setnameparent(parent, localpathNew, client->fsaccess->fsShortname(*localpathNew));

                    // make sure that active PUTs receive their updated filenames
                    client->updateputs();

                    statecacheadd(it->second);

                    // unmark possible deletion
                    it->second->setnotseen(0);

                    // immediately scan folder to detect deviations from cached state
                    if (fullscan && fa->type == FOLDERNODE)
                    {
                        scan(localpathNew, fa.get());
                    }
                }
                else if (fa->mIsSymLink)
                {
                    LOG_debug << "checked path is a symlink.  Parent: " << (parent ? parent->name : "NO");
                    //doing nothing for the moment
                }
                else
                {
                    // this is a new node: add
                    LOG_debug << "New localnode.  Parent: " << (parent ? parent->name : "NO") << " fsid " << (fa->fsidvalid ? toHandle(fa->fsid) : "NO");
                    l = new LocalNode;
                    l->init(this, fa->type, parent, *localpathNew, client->fsaccess->fsShortname(*localpathNew));

                    if (fa->fsidvalid)
                    {
                        l->setfsid(fa->fsid, client->fsidnode);
                    }

                    newnode = true;
                }
            }
        }

        if (l)
        {
            // detect file changes or recurse into new subfolders
            if (l->type == FOLDERNODE)
            {
                if (newnode)
                {
                    scan(localpathNew, fa.get());
                    client->app->syncupdate_local_folder_addition(this, l, path.c_str());

                    if (!isroot)
                    {
                        statecacheadd(l);
                    }
                }
                else
                {
                    l = NULL;
                }
            }
            else
            {
                if (isroot)
                {
                    // root node cannot be a file
                    LOG_err << "The local root node is a file";
                    changestate(SYNC_FAILED, INVALID_LOCAL_TYPE, false, true);
                }
                else
                {
                    if (fa->fsidvalid && l->fsid != fa->fsid)
                    {
                        l->setfsid(fa->fsid, client->fsidnode);
                    }

                    if (l->size > 0)
                    {
                        localbytes -= l->size;
                    }

                    if (l->genfingerprint(fa.get()))
                    {
                        changed = true;
                        l->bumpnagleds();
                        l->deleted = false;
                    }

                    if (l->size > 0)
                    {
                        localbytes += l->size;
                    }

                    if (newnode)
                    {
                        client->app->syncupdate_local_file_addition(this, l, path.c_str());
                    }
                    else if (changed)
                    {
                        client->app->syncupdate_local_file_change(this, l, path.c_str());
                        DBTableTransactionCommitter committer(client->tctable); // TODO:  can we use one committer for all the files in the folder?  Or for the whole recursion?
                        client->stopxfer(l, &committer);
                    }

                    if (newnode || changed)
                    {
                        statecacheadd(l);
                    }
                }
            }
        }

        if (changed || newnode)
        {
            if (isnetwork && l->type == FILENODE)
            {
                LOG_debug << "Queueing extra fs notification for new file";
                dirnotify->notify(DirNotify::EXTRA, NULL, LocalPath(*localpathNew));
            }

            client->syncactivity = true;
        }
    }
    else
    {
        LOG_warn << "Error opening file";
        if (fa->retry)
        {
            // fopen() signals that the failure is potentially transient - do
            // nothing and request a recheck
            LOG_warn << "File blocked. Adding notification to the retry queue: " << path;
            dirnotify->notify(DirNotify::RETRY, ll, LocalPath(*input_localpath));
            client->syncfslockretry = true;
            client->syncfslockretrybt.backoff(SCANNING_DELAY_DS);
            client->blockedfile = *localpathNew;
        }
        else if (l)
        {
            // immediately stop outgoing transfer, if any
            if (l->transfer)
            {
                DBTableTransactionCommitter committer(client->tctable); // TODO:  can we use one committer for all the files in the folder?  Or for the whole recursion?
                client->stopxfer(l, &committer);
            }

            client->syncactivity = true;

            // in fullscan mode, missing files are handled in bulk in deletemissing()
            // rather than through setnotseen()
            if (!fullscan)
            {
                l->setnotseen(1);
            }
        }

        l = NULL;
    }

    return l;
}

bool Sync::checkValidNotification(int q, Notification& notification)
{
    // This code moved from filtering before going on notifyq, to filtering after when it's thread-safe to do so

    if (q == DirNotify::DIREVENTS || q == DirNotify::EXTRA)
    {
        Notification next;
        while (dirnotify->notifyq[q].peekFront(next)
            && next.localnode == notification.localnode && next.path == notification.path)
        {
            dirnotify->notifyq[q].popFront(next);  // this is the only thread removing from the queue so it will be the same item
            if (!notification.timestamp || !next.timestamp)
            {
                notification.timestamp = 0;  // immediate
            }
            else
            {
                notification.timestamp = std::max(notification.timestamp, next.timestamp);
            }
            LOG_debug << "Next notification repeats, skipping duplicate";
        }
    }

    if (notification.timestamp && !initializing && q == DirNotify::DIREVENTS)
    {
        LocalPath tmppath;
        if (notification.localnode)
        {
            tmppath = notification.localnode->getLocalPath();
        }

        if (!notification.path.empty())
        {
            tmppath.appendWithSeparator(notification.path, false);
        }

        attr_map::iterator ait;
        auto fa = client->fsaccess->newfileaccess(false);
        bool success = fa->fopen(tmppath, false, false);
        LocalNode *ll = localnodebypath(notification.localnode, notification.path);
        if ((!ll && !success && !fa->retry) // deleted file
            || (ll && success && ll->node && ll->node->localnode == ll
                && (ll->type != FILENODE || (*(FileFingerprint *)ll) == (*(FileFingerprint *)ll->node))
                && (ait = ll->node->attrs.map.find('n')) != ll->node->attrs.map.end()
                && ait->second == ll->name
                && fa->fsidvalid && fa->fsid == ll->fsid && fa->type == ll->type
                && (ll->type != FILENODE || (ll->mtime == fa->mtime && ll->size == fa->size))))
        {
            LOG_debug << "Self filesystem notification skipped";
            return false;
        }
    }
    return true;
}

// add or refresh local filesystem item from scan stack, add items to scan stack
// returns 0 if a parent node is missing, ~0 if control should be yielded, or the time
// until a retry should be made (500 ms minimum latency).
dstime Sync::procscanq(int q)
{
    dstime dsmin = Waiter::ds - SCANNING_DELAY_DS;
    LocalNode* l;

    Notification notification;
    while (dirnotify->notifyq[q].popFront(notification))
    {
        if (!checkValidNotification(q, notification))
        {
            continue;
        }

        LOG_verbose << "Scanning... Remaining files: " << dirnotify->notifyq[q].size();

        if (notification.timestamp > dsmin)
        {
            LOG_verbose << "Scanning postponed. Modification too recent";
            dirnotify->notifyq[q].unpopFront(notification);
            return notification.timestamp - dsmin;
        }

        if ((l = notification.localnode) != (LocalNode*)~0)
        {
            dstime backoffds = 0;
            LOG_verbose << "Checkpath: " << notification.path.toPath(*client->fsaccess);

            l = checkpath(l, &notification.path, NULL, &backoffds, false, nullptr);
            if (backoffds)
            {
                LOG_verbose << "Scanning deferred during " << backoffds << " ds";
                notification.timestamp = Waiter::ds + backoffds - SCANNING_DELAY_DS;
                dirnotify->notifyq[q].unpopFront(notification);
                return backoffds;
            }
            updatedfilesize = ~0;
            updatedfilets = 0;
            updatedfileinitialts = 0;

            // defer processing because of a missing parent node?
            if (l == (LocalNode*)~0)
            {
                LOG_verbose << "Scanning deferred";
                dirnotify->notifyq[q].unpopFront(notification);
                return 0;
            }
        }
        else
        {
            string utf8path = notification.path.toPath(*client->fsaccess);
            LOG_debug << "Notification skipped: " << utf8path;
        }

        // we return control to the application in case a filenode was added
        // (in order to avoid lengthy blocking episodes due to multiple
        // consecutive fingerprint calculations)
        // or if new nodes are being added due to a copy/delete operation
        if ((l && l != (LocalNode*)~0 && l->type == FILENODE) || client->syncadding)
        {
            break;
        }
    }

    if (dirnotify->notifyq[q].empty())
    {
        if (q == DirNotify::DIREVENTS)
        {
            client->syncactivity = true;
        }
    }
    else if (dirnotify->notifyq[!q].empty())
    {
        cachenodes();
    }

    return dstime(~0);
}

// delete all child LocalNodes that have been missing for two consecutive scans (*l must still exist)
void Sync::deletemissing(LocalNode* l)
{
    LocalPath path;
    std::unique_ptr<FileAccess> fa;
    for (localnode_map::iterator it = l->children.begin(); it != l->children.end(); )
    {
        if (scanseqno-it->second->scanseqno > 1)
        {
            if (!fa)
            {
                fa = client->fsaccess->newfileaccess();
            }
            client->unlinkifexists(it->second, fa.get(), path);
            delete it++->second;
        }
        else
        {
            deletemissing(it->second);
            it++;
        }
    }
}

bool Sync::updateSyncRemoteLocation(Node* n, bool forceCallback)
{
    return mUnifiedSync.updateSyncRemoteLocation(n, forceCallback);
}

bool Sync::movetolocaldebris(LocalPath& localpath)
{
    char buf[32];
    struct tm tms;
    string day, localday;
    bool havedir = false;
    struct tm* ptm = m_localtime(m_time(), &tms);

    for (int i = -3; i < 100; i++)
    {
        ScopedLengthRestore restoreLen(localdebris);

        if (i == -2 || i > 95)
        {
            LOG_verbose << "Creating local debris folder";
            client->fsaccess->mkdirlocal(localdebris, true);
        }

        sprintf(buf, "%04d-%02d-%02d", ptm->tm_year + 1900, ptm->tm_mon + 1, ptm->tm_mday);

        if (i >= 0)
        {
            sprintf(strchr(buf, 0), " %02d.%02d.%02d.%02d", ptm->tm_hour,  ptm->tm_min, ptm->tm_sec, i);
        }

        day = buf;
        localdebris.appendWithSeparator(LocalPath::fromPath(day, *client->fsaccess), true);

        if (i > -3)
        {
            LOG_verbose << "Creating daily local debris folder";
            havedir = client->fsaccess->mkdirlocal(localdebris, false) || client->fsaccess->target_exists;
        }

        localdebris.appendWithSeparator(localpath.subpathFrom(localpath.getLeafnameByteIndex(*client->fsaccess)), true);

        client->fsaccess->skip_errorreport = i == -3;  // we expect a problem on the first one when the debris folders or debris day folders don't exist yet
        if (client->fsaccess->renamelocal(localpath, localdebris, false))
        {
            client->fsaccess->skip_errorreport = false;
            return true;
        }
        client->fsaccess->skip_errorreport = false;

        if (client->fsaccess->transient_error)
        {
            return false;
        }

        if (havedir && !client->fsaccess->target_exists)
        {
            return false;
        }
    }

    return false;
}

m_off_t Sync::getInflightProgress()
{
    m_off_t progressSum = 0;

    for (auto tslot : client->tslots)
    {
        for (auto file : tslot->transfer->files)
        {
            if (auto ln = dynamic_cast<LocalNode*>(file))
            {
                if (ln->sync == this)
                {
                    progressSum += tslot->progressreported;
                }
            }
            else if (auto sfg = dynamic_cast<SyncFileGet*>(file))
            {
                if (sfg->sync == this)
                {
                    progressSum += tslot->progressreported;
                }
            }
        }
    }

    return progressSum;
}


UnifiedSync::UnifiedSync(MegaClient& mc, const SyncConfig& c)
    : mClient(mc), mConfig(c)
{
    mNextHeartbeat.reset(new HeartBeatSyncInfo());
}


error UnifiedSync::enableSync(bool resetFingerprint, bool notifyApp)
{
    assert(!mSync);
    mConfig.mError = NO_SYNC_ERROR;

    if (resetFingerprint)
    {
        mConfig.setLocalFingerprint(0); //This will cause the local filesystem fingerprint to be recalculated
    }

    LocalPath rootpath;
    std::unique_ptr<FileAccess> openedLocalFolder;
    Node* remotenode;
    bool inshare, isnetwork;
    error e = mClient.checkSyncConfig(mConfig, rootpath, openedLocalFolder, remotenode, inshare, isnetwork);

    if (e)
    {
        // error and enable flag were already changed
        changedConfigState(notifyApp);
        return e;
    }

    e = startSync(&mClient, DEBRISFOLDER, nullptr, remotenode, inshare, isnetwork, rootpath, openedLocalFolder);
    mClient.syncactivity = true;
    changedConfigState(notifyApp);

    mClient.syncs.mHeartBeatMonitor->updateOrRegisterSync(*this);

    return e;
}

bool UnifiedSync::updateSyncRemoteLocation(Node* n, bool forceCallback)
{
    bool changed = false;
    if (n)
    {
        auto newpath = n->displaypath();
        if (newpath != mConfig.mOrigninalPathOfRemoteRootNode)
        {
            mConfig.mOrigninalPathOfRemoteRootNode = newpath;
            changed = true;
        }

        if (mConfig.getRemoteNode() != n->nodehandle)
        {
            mConfig.setRemoteNode(NodeHandle().set6byte(n->nodehandle));
            changed = true;
        }
    }
    else //unset remote node: failed!
    {
        if (!mConfig.getRemoteNode().isUndef())
        {
            mConfig.setRemoteNode(NodeHandle());
            changed = true;
        }
    }

    if (changed || forceCallback)
    {
        mClient.app->syncupdate_remote_root_changed(mConfig);
    }

    //persist
    mClient.syncs.saveSyncConfig(mConfig);

    return changed;
}



error UnifiedSync::startSync(MegaClient* client, const char* debris, LocalPath* localdebris, Node* remotenode, bool inshare,
                             bool isNetwork, LocalPath& rootpath, std::unique_ptr<FileAccess>& openedLocalFolder)
{
    //check we are not in any blocking situation
    using CType = CacheableStatus::Type;
    bool overStorage = client->mCachedStatus.lookup(CType::STATUS_STORAGE, STORAGE_UNKNOWN) >= STORAGE_RED;
    bool businessExpired = client->mCachedStatus.lookup(CType::STATUS_BUSINESS, BIZ_STATUS_UNKNOWN) == BIZ_STATUS_EXPIRED;
    bool blocked = client->mCachedStatus.lookup(CType::STATUS_BLOCKED, 0) == 1;

    mConfig.mError = NO_SYNC_ERROR;
    mConfig.mEnabled = true;

    // the order is important here: a user needs to resolve blocked in order to resolve storage
    if (overStorage)
    {
        mConfig.mError = STORAGE_OVERQUOTA;
        mConfig.mEnabled = false;
    }
    else if (businessExpired)
    {
        mConfig.mError = BUSINESS_EXPIRED;
        mConfig.mEnabled = false;
    }
    else if (blocked)
    {
        mConfig.mError = ACCOUNT_BLOCKED;
        mConfig.mEnabled = false;
    }

    if (mConfig.mError)
    {
<<<<<<< HEAD
        // save configuration but avoid creating active sync, and set as temporarily disabled.
=======
        // save configuration but avoid creating active sync:
>>>>>>> c605a657
        mClient.syncs.saveSyncConfig(mConfig);
        return API_EFAILED;
    }

    auto prevFingerprint = mConfig.getLocalFingerprint();

    assert(!mSync);
    mSync.reset(new Sync(*this, debris, localdebris, remotenode, inshare));
    mConfig.setLocalFingerprint(mSync->fsfp);

    if (prevFingerprint && prevFingerprint != mConfig.getLocalFingerprint())
    {
        LOG_err << "New sync local fingerprint mismatch. Previous: " << prevFingerprint
            << "  Current: " << mConfig.getLocalFingerprint();
        mSync->changestate(SYNC_FAILED, LOCAL_FINGERPRINT_MISMATCH, false, true);
        mConfig.mError = LOCAL_FINGERPRINT_MISMATCH;
        mConfig.mEnabled = false;
        mSync.reset();
        return API_EFAILED;
    }

    mSync->isnetwork = isNetwork;

    if (!mSync->fsstableids)
    {
        if (mSync->assignfsids())
        {
            LOG_info << "Successfully assigned fs IDs for filesystem with unstable IDs";
        }
        else
        {
            LOG_warn << "Failed to assign some fs IDs for filesystem with unstable IDs";
        }
    }

    LOG_debug << "Initial scan sync: " << mConfig.getLocalPath().toPath(*client->fsaccess);

    if (mSync->scan(&rootpath, openedLocalFolder.get()))
    {
        client->syncsup = false;
        mSync->initializing = false;
        LOG_debug << "Initial scan finished. New / modified files: " << mSync->dirnotify->notifyq[DirNotify::DIREVENTS].size();

        // Sync constructor now receives the syncConfig as reference, to be able to write -at least- fingerprints for new syncs
        client->syncs.saveSyncConfig(mConfig);
    }
    else
    {
        LOG_err << "Initial scan failed";
        mSync->changestate(SYNC_FAILED, INITIAL_SCAN_FAILED, mConfig.getEnabled(), true);

        mSync.reset();
        return API_EFAILED;
    }
    return API_OK;
}

void UnifiedSync::changedConfigState(bool notifyApp)
{
    if (mConfig.errorOrEnabledChanged())
    {
        LOG_debug << "Sync " << toHandle(mConfig.mBackupId) << " enabled/error changed to " << mConfig.mEnabled << "/" << mConfig.mError;

        mClient.syncs.saveSyncConfig(mConfig);
        if (notifyApp)
        {
            mClient.app->syncupdate_stateconfig(mConfig.getBackupId());
        }
        mClient.abortbackoff(false);
    }
}

Syncs::Syncs(MegaClient& mc)
  : mClient(mc)
{
    mHeartBeatMonitor.reset(new BackupMonitor(&mClient));
}

SyncConfigVector Syncs::configsForDrive(const LocalPath& drive)
{
    SyncConfigVector v;
    for (auto& s : mSyncVec)
    {
        if (s->mConfig.mExternalDrivePath == drive)
        {
            v.push_back(s->mConfig);
        }
    }
    return v;
}

SyncConfigVector Syncs::allConfigs()
{
    SyncConfigVector v;
    for (auto& s : mSyncVec)
    {
        v.push_back(s->mConfig);
    }
    return v;
}

error Syncs::backupCloseDrive(LocalPath drivePath)
{
    // Is the path valid?
    if (drivePath.empty())
    {
        return API_EARGS;
    }

    auto* store = syncConfigStore();

    // Does the store exist?
    if (!store)
    {
        // Nope and we need it.
        return API_EINTERNAL;
    }

    // Ensure the drive path is in normalized form.
    drivePath = NormalizeAbsolute(drivePath);

    auto result = store->write(drivePath, configsForDrive(drivePath));
    store->removeDrive(drivePath);

    unloadSelectedSyncs(
      [&](SyncConfig& config, Sync*)
      {
          return config.mExternalDrivePath == drivePath;
      });

    return result;
}

error Syncs::backupOpenDrive(LocalPath drivePath)
{
    // Is the drive path valid?
    if (drivePath.empty())
    {
        return API_EARGS;
    }

    // Convenience.
    auto& fsAccess = *mClient.fsaccess;

    // Can we get our hands on the config store?
    auto* store = syncConfigStore();

    if (!store)
    {
        LOG_err << "Couldn't restore "
                << drivePath.toPath(fsAccess)
                << " as there is no config store.";

        // Nope and we can't do anything without it.
        return API_EINTERNAL;
    }

    // Ensure the drive path is in normalized form.
    drivePath = NormalizeAbsolute(drivePath);

    // Has this drive already been opened?
    if (store->driveKnown(drivePath))
    {
        LOG_debug << "Skipped restore of "
                  << drivePath.toPath(fsAccess)
                  << " as it has already been opened.";

        // Then we don't have to do anything.
        return API_EEXIST;
    }

    SyncConfigVector configs;

    // Try and open the database on the drive.
    auto result = store->read(drivePath, configs);

    // Try and restore the backups in the database.
    if (result == API_OK)
    {
        LOG_debug << "Attempting to restore backup syncs from "
                  << drivePath.toPath(fsAccess);

        size_t numRestored = 0;

        // Create a unified sync for each backup config.
        for (const auto& config : configs)
        {
            // Make sure there aren't any syncs with this backup id.
            if (syncConfigByBackupId(config.mBackupId))
            {
                LOG_err << "Skipping restore of backup "
                        << config.mLocalPath.toPath(fsAccess)
                        << " on "
                        << drivePath.toPath(fsAccess)
                        << " as a sync already exists with the backup id "
                        << toHandle(config.mBackupId);

                continue;
            }

            // Create the unified sync.
            mSyncVec.emplace_back(new UnifiedSync(mClient, config));

            // Track how many configs we've restored.
            ++numRestored;
        }

        // Log how many backups we could restore.
        LOG_debug << "Restored "
                  << numRestored
                  << " out of "
                  << configs.size()
                  << " backup(s) from "
                  << drivePath.toPath(fsAccess);

        return API_OK;
    }

    // Couldn't open the database.
    LOG_warn << "Failed to restore "
             << drivePath.toPath(fsAccess)
             << " as we couldn't open its config database.";

    return result;
}

SyncConfigStore* Syncs::syncConfigStore()
{
    // Have we already created the database?
    if (mSyncConfigStore)
    {
        // Yep, return a reference to the caller.
        return mSyncConfigStore.get();
    }

    // Is the client using a database?
    if (!mClient.dbaccess)
    {
        // Nope and we need it for the configuration path.
        return nullptr;
    }

    // Can we get our hands on an IO context?
    if (!syncConfigIOContext())
    {
        // We need it if we want to write the DB to disk.
        return nullptr;
    }

    // Where the database will be stored.
    auto dbPath = mClient.dbaccess->rootPath();

    // Create the database.
    mSyncConfigStore.reset(
      new SyncConfigStore(dbPath, *mSyncConfigIOContext));

    return mSyncConfigStore.get();
}

bool Syncs::syncConfigStoreDirty()
{
    return mSyncConfigStore && mSyncConfigStore->dirty();
}

void Syncs::syncConfigStoreFlush()
{
    // No need to flush if the store's not dirty.
    if (syncConfigStoreDirty())
    {
        LOG_debug << "Flushing config store changes.";
        mSyncConfigStore->writeDirtyDrives(allConfigs());
    }
}

error Syncs::syncConfigStoreLoad(SyncConfigVector& configs)
{
    LOG_debug << "Attempting to load internal sync configs from disk.";

    auto result = API_EAGAIN;

    // Can we get our hands on the internal sync config database?
    if (auto* store = syncConfigStore())
    {
        // Try and read the internal database from disk.
        result = store->read(LocalPath(), configs);

        if (result == API_ENOENT || result == API_OK)
        {
            LOG_debug << "Loaded "
                      << configs.size()
                      << " internal sync config(s) from disk.";

            return API_OK;
        }
    }

    LOG_err << "Couldn't load internal sync configs from disk: "
            << result;

    return result;
}

SyncConfigIOContext* Syncs::syncConfigIOContext()
{
    // Has a suitable IO context already been created?
    if (mSyncConfigIOContext)
    {
        // Yep, return a reference to it.
        return mSyncConfigIOContext.get();
    }

    // Which user are we?
    User* self = mClient.ownuser();
    if (!self)
    {
        LOG_warn << "syncConfigIOContext: own user not available";
        return nullptr;
    }

    // Try and retrieve this user's config data attribute.
    auto* payload = self->getattr(ATTR_JSON_SYNC_CONFIG_DATA);
    if (!payload)
    {
        // Attribute hasn't been created yet.
        LOG_warn << "syncConfigIOContext: JSON config data is not available";
        return nullptr;
    }

    // Try and decrypt the payload.
    unique_ptr<TLVstore> store(
      TLVstore::containerToTLVrecords(payload, &mClient.key));

    if (!store)
    {
        // Attribute is malformed.
        LOG_err << "syncConfigIOContext: JSON config data is malformed";
        return nullptr;
    }

    // Convenience.
    constexpr size_t KEYLENGTH = SymmCipher::KEYLENGTH;

    // Verify payload contents.
    auto authKey = store->get("ak");
    auto cipherKey = store->get("ck");
    auto name = store->get("fn");

    if (authKey.size() != KEYLENGTH
        || cipherKey.size() != KEYLENGTH
        || name.size() != KEYLENGTH)
    {
        // Payload is malformed.
        LOG_err << "syncConfigIOContext: JSON config data is incomplete";
        return nullptr;
    }

    // Create the IO context.
    mSyncConfigIOContext.reset(
      new SyncConfigIOContext(*mClient.fsaccess,
                                  std::move(authKey),
                                  std::move(cipherKey),
                                  Base64::btoa(name),
                                  mClient.rng));

    // Return a reference to the new IO context.
    return mSyncConfigIOContext.get();
}

void Syncs::clear()
{
    syncConfigStoreFlush();

    mSyncConfigStore.reset();
    mSyncConfigIOContext.reset();
    mSyncVec.clear();
    isEmpty = true;
}

void Syncs::resetSyncConfigStore()
{
    mSyncConfigStore.reset();
    static_cast<void>(syncConfigStore());
}

auto Syncs::appendNewSync(const SyncConfig& c, MegaClient& mc) -> UnifiedSync*
{
    isEmpty = false;
    mSyncVec.push_back(unique_ptr<UnifiedSync>(new UnifiedSync(mc, c)));

    saveSyncConfig(c);

    return mSyncVec.back().get();
}

Sync* Syncs::runningSyncByBackupId(handle backupId) const
{
    for (auto& s : mSyncVec)
    {
        if (s->mSync && s->mConfig.getBackupId() == backupId)
        {
            return s->mSync.get();
        }
    }
    return nullptr;
}

SyncConfig* Syncs::syncConfigByBackupId(handle backupId) const
{
    for (auto& s : mSyncVec)
    {
        if (s->mConfig.getBackupId() == backupId)
        {
            return &s->mConfig;
        }
    }

    return nullptr;
}

void Syncs::forEachUnifiedSync(std::function<void(UnifiedSync&)> f)
{
    for (auto& s : mSyncVec)
    {
        f(*s);
    }
}

void Syncs::forEachRunningSync(std::function<void(Sync* s)> f)
{
    for (auto& s : mSyncVec)
    {
        if (s->mSync)
        {
            f(s->mSync.get());
        }
    }
}

void Syncs::forEachRunningSyncContainingNode(Node* node, std::function<void(Sync* s)> f)
{
    for (auto& s : mSyncVec)
    {
        if (s->mSync)
        {
            if (s->mSync->localroot->node &&
                node->isbelow(s->mSync->localroot->node))
            {
                f(s->mSync.get());
            }
        }
    }
}

bool Syncs::forEachRunningSync_shortcircuit(std::function<bool(Sync* s)> f)
{
    for (auto& s : mSyncVec)
    {
        if (s->mSync)
        {
            if (!f(s->mSync.get()))
            {
                return false;
            }
        }
    }
    return true;
}

void Syncs::forEachSyncConfig(std::function<void(const SyncConfig&)> f)
{
    for (auto& s : mSyncVec)
    {
        f(s->mConfig);
    }
}

bool Syncs::hasRunningSyncs()
{
    for (auto& s : mSyncVec)
    {
        if (s->mSync) return true;
    }
    return false;
}

unsigned Syncs::numRunningSyncs()
{
    unsigned n = 0;
    for (auto& s : mSyncVec)
    {
        if (s->mSync) ++n;
    }
    return n;
}

unsigned Syncs::numSyncs()
{
    return unsigned(mSyncVec.size());
}

Sync* Syncs::firstRunningSync()
{
    for (auto& s : mSyncVec)
    {
        if (s->mSync) return s->mSync.get();
    }
    return nullptr;
}

void Syncs::stopCancelledFailedDisabled()
{
    for (auto& unifiedSync : mSyncVec)
    {
        if (unifiedSync->mSync && (
            unifiedSync->mSync->state == SYNC_CANCELED ||
            unifiedSync->mSync->state == SYNC_FAILED ||
            unifiedSync->mSync->state == SYNC_DISABLED))
        {
            unifiedSync->mSync.reset();
        }
    }
}

void Syncs::purgeRunningSyncs()
{
    // Called from locallogout (which always happens on ~MegaClient as well as on request)
    // Any syncs that are running should be resumed on next start.
    // We stop the syncs here, but don't call the client to say they are stopped.
    // And localnode databases are preserved.
    for (auto& s : mSyncVec)
    {
        if (s->mSync)
        {
            // Deleting the sync will close/save the sync's localnode database file in its current state.
            // And then delete objects in RAM.
            s->mSync.reset();
        }
    }
}

void Syncs::disableSyncs(SyncError syncError, bool newEnabledFlag)
{
    bool anySyncDisabled = false;
    disableSelectedSyncs([&](SyncConfig&, Sync* s){

        if (s)
        {
            anySyncDisabled = true;
            return true;
        }
        return false;
    }, syncError, newEnabledFlag);

    if (anySyncDisabled)
    {
        LOG_info << "Disabled syncs. error = " << syncError;
        mClient.app->syncs_disabled(syncError);
    }
}

void Syncs::disableSelectedSyncs(std::function<bool(SyncConfig&, Sync*)> selector, SyncError syncError, bool newEnabledFlag)
{
    for (auto i = mSyncVec.size(); i--; )
    {
        if (selector(mSyncVec[i]->mConfig, mSyncVec[i]->mSync.get()))
        {
            if (auto sync = mSyncVec[i]->mSync.get())
            {
                sync->changestate(SYNC_DISABLED, syncError, newEnabledFlag, true); //This will cause the later deletion of Sync (not MegaSyncPrivate) object
                mClient.syncactivity = true;
            }
            else
            {
                // Backups should not be automatically resumed unless we can be sure
                // that mirror phase completed, and no cloud changes occurred since.
                //
                // If the backup was mirroring, the mirror may be incomplete. In that
                // case, the cloud may still contain files/folders that should not be
                // in the backup, and so we would need to restore in mirror phase, but
                // we must have the user's permission and instruction to do that.
                //
                // If the backup was monitoring when it was disabled, it's possible that
                // the cloud has changed in the meantime. If it was resumed, there may
                // be cloud changes that cause it to immediately fail.  Again we should
                // have the user's instruction to start again with mirroring phase.
                //
                // For initial implementation we are keeping things simple and reliable,
                // the user must resume the sync manually, and confirm that starting
                // with mirroring phase is appropriate.
                auto enabled = newEnabledFlag & !mSyncVec[i]->mConfig.isBackup();

                mSyncVec[i]->mConfig.setError(syncError);
                mSyncVec[i]->mConfig.setEnabled(enabled);
                mSyncVec[i]->changedConfigState(true);
            }
        }
    }
}

void Syncs::removeSelectedSyncs(std::function<bool(SyncConfig&, Sync*)> selector)
{
    for (auto i = mSyncVec.size(); i--; )
    {
        if (selector(mSyncVec[i]->mConfig, mSyncVec[i]->mSync.get()))
        {
            removeSyncByIndex(i);
        }
    }
}

void Syncs::unloadSelectedSyncs(std::function<bool(SyncConfig&, Sync*)> selector)
{
    for (auto i = mSyncVec.size(); i--; )
    {
        if (selector(mSyncVec[i]->mConfig, mSyncVec[i]->mSync.get()))
        {
            unloadSyncByIndex(i);
        }
    }
}

void Syncs::purgeSyncs()
{
<<<<<<< HEAD
    if (mSyncVec.empty())
    {
        return;
    }

    // accumulate all changes for *!bn to update it in one shoot
    set<string> backupIds;
    for (auto &it : mSyncVec)
    {
        backupIds.insert(string(Base64Str<MegaClient::BACKUPHANDLE>(it->mConfig.getBackupId())));
    }
    attr_t attrType = ATTR_BACKUP_NAMES;
    User *ownUser = mClient.finduser(mClient.me);
    const std::string *oldValue = ownUser->getattr(attrType);
    if (oldValue && ownUser->isattrvalid(attrType))
    {
        std::unique_ptr<TLVstore> tlv(TLVstore::containerToTLVrecords(oldValue, &mClient.key));
        for (auto &backupId : backupIds) tlv->reset(backupId);

        // serialize and encrypt the TLV container
        std::unique_ptr<std::string> container(tlv->tlvRecordsToContainer(mClient.rng, &mClient.key));
        mClient.putua(attrType, (byte *)container->data(), unsigned(container->size()));
    }
    else
    {
        assert(false);
        LOG_err << "Backup names not available upon purge syncs";
    }

    // Remove all syncs.
=======
    // finally, remove all syncs as usual, unregistering (removeSyncByIndex())
>>>>>>> c605a657
    removeSelectedSyncs([](SyncConfig&, Sync*) { return true; });

    assert(mSyncConfigStore);

    // Truncate internal sync config database.
    mSyncConfigStore->write(LocalPath(), SyncConfigVector());

    // Remove all drives.
    for (auto& drive : mSyncConfigStore->knownDrives())
    {
        // This does not flush.
        mSyncConfigStore->removeDrive(drive);
    }
}

void Syncs::removeSyncByIndex(size_t index)
{
    if (index < mSyncVec.size())
    {
        if (auto& syncPtr = mSyncVec[index]->mSync)
        {
            syncPtr->changestate(SYNC_CANCELED, UNKNOWN_ERROR, false, false);

            if (syncPtr->statecachetable)
            {
                syncPtr->statecachetable->remove();
                delete syncPtr->statecachetable;
                syncPtr->statecachetable = NULL;
            }
            syncPtr.reset(); // deletes sync
        }

        mSyncConfigStore->markDriveDirty(mSyncVec[index]->mConfig.mExternalDrivePath);

        // call back before actual removal (intermediate layer may need to make a temp copy to call client app)
        auto backupId = mSyncVec[index]->mConfig.getBackupId();
        mClient.app->sync_removed(backupId);

        // unregister this sync/backup from API (backup center)
        mClient.reqs.add(new CommandBackupRemove(&mClient, backupId));

        mClient.syncactivity = true;
        mSyncVec.erase(mSyncVec.begin() + index);

        isEmpty = mSyncVec.empty();
    }
}

void Syncs::unloadSyncByIndex(size_t index)
{
    if (index < mSyncVec.size())
    {
        if (auto& syncPtr = mSyncVec[index]->mSync)
        {
            // if it was running, the app gets a callback saying it's no longer active
            // SYNC_CANCELED is a special value that means we are shutting it down without changing config
            syncPtr->changestate(SYNC_CANCELED, UNKNOWN_ERROR, false, false);

            if (syncPtr->statecachetable)
            {
                // sync LocalNode database (if any) will be closed
                // deletion of the sync object won't affect the database
                delete syncPtr->statecachetable;
                syncPtr->statecachetable = NULL;
            }
            syncPtr.reset(); // deletes sync
        }

        // the sync config is not affected by this operation; it should already be up to date on disk (or be pending)
        // we don't call sync_removed back since the sync is not deleted
        // we don't unregister from the backup/sync heartbeats as the sync can be resumed later

        mClient.syncactivity = true;
        mSyncVec.erase(mSyncVec.begin() + index);
        isEmpty = mSyncVec.empty();
    }
}

error Syncs::enableSyncByBackupId(handle backupId, bool resetFingerprint, UnifiedSync*& syncPtrRef)
{
    for (auto& s : mSyncVec)
    {
        if (s->mConfig.getBackupId() == backupId)
        {
            syncPtrRef = s.get();
            if (!s->mSync)
            {
                return s->enableSync(resetFingerprint, true);
            }
            return API_EEXIST;
        }
    }
    return API_ENOENT;
}

void Syncs::saveSyncConfig(const SyncConfig& config)
{
    if (auto* store = syncConfigStore())
    {
        store->markDriveDirty(config.mExternalDrivePath);
    }
}

// restore all configured syncs that were in a temporary error state (not manually disabled)
void Syncs::enableResumeableSyncs()
{
    bool anySyncRestored = false;

    for (auto& unifiedSync : mSyncVec)
    {
        if (!unifiedSync->mSync)
        {
            if (unifiedSync->mConfig.getEnabled())
            {
                SyncError syncError = unifiedSync->mConfig.getError();
                LOG_debug << "Restoring sync: " << toHandle(unifiedSync->mConfig.getBackupId()) << " " << unifiedSync->mConfig.getLocalPath().toPath(*mClient.fsaccess) << " fsfp= " << unifiedSync->mConfig.getLocalFingerprint() << " old error = " << syncError;

                // We should never try to resume a backup sync.
                assert(!unifiedSync->mConfig.isBackup());

                anySyncRestored |= unifiedSync->enableSync(false, true) == API_OK;
            }
            else
            {
                LOG_verbose << "Skipping restoring sync: " << unifiedSync->mConfig.getLocalPath().toPath(*mClient.fsaccess)
                    << " enabled=" << unifiedSync->mConfig.getEnabled() << " error=" << unifiedSync->mConfig.getError();
            }
        }
    }

    if (anySyncRestored)
    {
        mClient.app->syncs_restored();
    }
}

void Syncs::resumeResumableSyncsOnStartup()
{
    if (mClient.loggedin() != FULLACCOUNT) return;

    SyncConfigVector configs;

    if (syncConfigStoreLoad(configs) != API_OK)
    {
        return;
    }

    // There should be no syncs yet.
    assert(mSyncVec.empty());

    for (auto& config : configs)
    {
        mSyncVec.push_back(unique_ptr<UnifiedSync>(new UnifiedSync(mClient, config)));
        isEmpty = false;
    }

    for (auto& unifiedSync : mSyncVec)
    {
        if (!unifiedSync->mSync)
        {
            if (unifiedSync->mConfig.mOrigninalPathOfRemoteRootNode.empty()) //should only happen if coming from old cache
            {
                auto node = mClient.nodeByHandle(unifiedSync->mConfig.getRemoteNode());
                unifiedSync->updateSyncRemoteLocation(node, false); //updates cache & notice app of this change
                if (node)
                {
                    auto newpath = node->displaypath();
                    unifiedSync->mConfig.mOrigninalPathOfRemoteRootNode = newpath;//update loaded config
                }
            }

<<<<<<< HEAD
            if (unifiedSync->mConfig.getBackupState() == SYNC_BACKUP_MIRROR)
            {
                // Should only be possible for a backup sync.
                assert(unifiedSync->mConfig.isBackup());

                // Disable only if necessary.
                if (unifiedSync->mConfig.getEnabled())
                {
                    unifiedSync->mConfig.setEnabled(false);
                    saveSyncConfig(unifiedSync->mConfig);
                }
            }
=======
            bool hadAnError = unifiedSync->mConfig.getError() != NO_SYNC_ERROR;
>>>>>>> c605a657

            if (unifiedSync->mConfig.getEnabled())
            {
                // Right now, syncs are disabled upon all errors but, after sync-rework, syncs
                // could be kept as enabled but failed due to a temporary/recoverable error and
                // the SDK may auto-resume them if the error condition vanishes
                // (ie. an expired business account automatically disable syncs, but once
                // the user has paid, we may auto-resume).
                // TODO: remove assertion if it no longer applies:
                assert(!hadAnError);

#ifdef __APPLE__
                unifiedSync->mConfig.setLocalFingerprint(0); //for certain MacOS, fsfp seems to vary when restarting. we set it to 0, so that it gets recalculated
#endif
                LOG_debug << "Resuming cached sync: " << toHandle(unifiedSync->mConfig.getBackupId()) << " " << unifiedSync->mConfig.getLocalPath().toPath(*mClient.fsaccess) << " fsfp= " << unifiedSync->mConfig.getLocalFingerprint() << " error = " << unifiedSync->mConfig.getError();

                unifiedSync->enableSync(false, false);
                LOG_debug << "Sync autoresumed: " << toHandle(unifiedSync->mConfig.getBackupId()) << " " << unifiedSync->mConfig.getLocalPath().toPath(*mClient.fsaccess) << " fsfp= " << unifiedSync->mConfig.getLocalFingerprint() << " error = " << unifiedSync->mConfig.getError();

                mClient.app->sync_auto_resume_result(*unifiedSync, true, hadAnError);
            }
            else
            {
                LOG_debug << "Sync loaded (but not resumed): " << toHandle(unifiedSync->mConfig.getBackupId()) << " " << unifiedSync->mConfig.getLocalPath().toPath(*mClient.fsaccess) << " fsfp= " << unifiedSync->mConfig.getLocalFingerprint() << " error = " << unifiedSync->mConfig.getError();
                mClient.app->sync_auto_resume_result(*unifiedSync, false, hadAnError);
            }
        }
    }
}


#ifdef _WIN32
#define PATHSTRING(s) L ## s
#else // _WIN32
#define PATHSTRING(s) s
#endif // ! _WIN32

const LocalPath BACKUP_CONFIG_DIR =
LocalPath::fromPlatformEncoded(PATHSTRING(".megabackup"));

#undef PATHSTRING

const unsigned int NUM_CONFIG_SLOTS = 2;

SyncConfigStore::SyncConfigStore(const LocalPath& dbPath, SyncConfigIOContext& ioContext)
    : mInternalSyncStorePath(dbPath)
    , mIOContext(ioContext)
{
}

SyncConfigStore::~SyncConfigStore()
{
    assert(!dirty());
}

void SyncConfigStore::markDriveDirty(const LocalPath& drivePath)
{
    // Drive should be known.
    assert(mKnownDrives.count(drivePath));

    mKnownDrives[drivePath].dirty = true;
}

bool SyncConfigStore::equal(const LocalPath& lhs, const LocalPath& rhs) const
{
    return platformCompareUtf(lhs, false, rhs, false) == 0;
}

bool SyncConfigStore::dirty() const
{
    for (auto& d : mKnownDrives)
    {
        if (d.second.dirty) return true;
    }
    return false;
}

LocalPath SyncConfigStore::dbPath(const LocalPath& drivePath) const
{
    if (drivePath.empty())
    {
        return mInternalSyncStorePath;
    }

    LocalPath dbPath = drivePath;

    dbPath.appendWithSeparator(BACKUP_CONFIG_DIR, false);

    return dbPath;
}

bool SyncConfigStore::driveKnown(const LocalPath& drivePath) const
{
    return mKnownDrives.count(drivePath) > 0;
}

vector<LocalPath> SyncConfigStore::knownDrives() const
{
    vector<LocalPath> result;

    for (auto& i : mKnownDrives)
    {
        result.emplace_back(i.first);
    }

    return result;
}

<<<<<<< HEAD
bool SyncConfigStore::removeDrive(const LocalPath& drivePath)
{
    return mKnownDrives.erase(drivePath) > 0;
=======
const SyncConfig* JSONSyncConfigDB::getByRootHandle(NodeHandle targetHandle) const
{
    if (targetHandle.isUndef())
    {
        return nullptr;
    }

    for (auto& it : mBackupIdToConfig)
    {
        if (it.second.getRemoteNode() == targetHandle)
        {
            return &it.second;
        }
    }

    return nullptr;
>>>>>>> c605a657
}

error SyncConfigStore::read(const LocalPath& drivePath, SyncConfigVector& configs)
{
    DriveInfo driveInfo;
    driveInfo.dbPath = dbPath(drivePath);
    driveInfo.drivePath = drivePath;

    vector<unsigned int> confSlots;

    auto result = mIOContext.getSlotsInOrder(driveInfo.dbPath, confSlots);

    if (result == API_OK)
    {
        for (const auto& slot : confSlots)
        {
            result = read(driveInfo, configs, slot);

            if (result == API_OK)
            {
                driveInfo.slot = (slot + 1) % NUM_CONFIG_SLOTS;
                break;
            }
        }
    }

    if (result != API_EREAD)
    {
        mKnownDrives[drivePath] = driveInfo;
    }

    return result;
}


<<<<<<< HEAD
error SyncConfigStore::write(const LocalPath& drivePath, const SyncConfigVector& configs)
=======
error JSONSyncConfigDB::removeByRootHandle(NodeHandle targetHandle)
>>>>>>> c605a657
{
    for (const auto& config : configs)
    {
        assert(equal(config.mExternalDrivePath, drivePath));
    }

    // Drive should already be known.
    assert(mKnownDrives.count(drivePath));

    auto& drive = mKnownDrives[drivePath];

    if (configs.empty())
    {
        error e = mIOContext.remove(drive.dbPath);
        if (!e)
        {
            drive.dirty = false;
        }
        else
        {
            LOG_warn << "Unable to remove sync configs at: "
                     << drivePath.toPath() << " error " << e;
        }
        return e;
    }
    else
    {
        JSONWriter writer;
        mIOContext.serialize(configs, writer);

        error e = mIOContext.write(drive.dbPath,
            writer.getstring(),
            drive.slot);

        if (e)
        {
            LOG_warn << "Unable to write sync configs at: "
                     << drivePath.toPath() << " error " << e;

            return API_EWRITE;
        }

        // start using a different slot (a different file)
        drive.slot = (drive.slot + 1) % NUM_CONFIG_SLOTS;
        drive.dirty = false;

        // remove the existing slot (if any), since it is obsolete now
        mIOContext.remove(drive.dbPath, drive.slot);

        return API_OK;
    }
}


error SyncConfigStore::read(DriveInfo& driveInfo, SyncConfigVector& configs,
                             unsigned int slot)
{
    const auto& dbPath = driveInfo.dbPath;
    string data;

    if (mIOContext.read(dbPath, data, slot) != API_OK)
    {
        return API_EREAD;
    }

    JSON reader(data);

    if (!mIOContext.deserialize(dbPath, configs, reader, slot))
    {
        return API_EREAD;
    }

    const auto& drivePath = driveInfo.drivePath;

    for (auto& config : configs)
    {
        config.mExternalDrivePath = drivePath;

        if (!drivePath.empty())
        {
            config.mLocalPath.prependWithSeparator(drivePath);
        }
    }

    return API_OK;
}

void SyncConfigStore::writeDirtyDrives(const SyncConfigVector& configs)
{
    for (auto& d : mKnownDrives)
    {
        if (d.second.dirty)
        {
            SyncConfigVector v;
            for (auto& c : configs)
            {
                if (c.mExternalDrivePath == d.second.drivePath)
                {
                    v.push_back(c);
                }
            }
            error e = write(d.second.drivePath, v);
            if (e)
            {
                LOG_err << "Could not write sync configs at " << d.second.drivePath.toPath() << " error " << e;
            }
        }
    }
}



const string SyncConfigIOContext::NAME_PREFIX = "megaclient_syncconfig_";

SyncConfigIOContext::SyncConfigIOContext(FileSystemAccess& fsAccess,
                                         const string& authKey,
                                         const string& cipherKey,
                                         const string& name,
                                         PrnGen& rng)
  : mCipher()
  , mFsAccess(fsAccess)
  , mName(LocalPath::fromPath(NAME_PREFIX + name, mFsAccess))
  , mRNG(rng)
  , mSigner()
{
    // Convenience.
    constexpr size_t KEYLENGTH = SymmCipher::KEYLENGTH;

    // These attributes *must* be sane.
    assert(authKey.size() == KEYLENGTH);
    assert(cipherKey.size() == KEYLENGTH);
    assert(name.size() == Base64Str<KEYLENGTH>::STRLEN);

    // Load the authentication key into our internal signer.
    mSigner.setkey(reinterpret_cast<const byte*>(authKey.data()), KEYLENGTH);

    // Load the encryption key into our internal cipher.
    mCipher.setkey(reinterpret_cast<const byte*>(cipherKey.data()));
}

SyncConfigIOContext::~SyncConfigIOContext()
{
}

bool SyncConfigIOContext::deserialize(const LocalPath& dbPath,
                                      SyncConfigVector& configs,
                                      JSON& reader,
                                      unsigned int slot) const
{
    auto path = dbFilePath(dbPath, slot).toPath(mFsAccess);

    LOG_debug << "Attempting to deserialize config DB: "
              << path;

    if (deserialize(configs, reader))
    {
        LOG_debug << "Successfully deserialized config DB: "
                  << path;

        return true;
    }

    LOG_debug << "Unable to deserialize config DB: "
              << path;

    return false;
}

bool SyncConfigIOContext::deserialize(SyncConfigVector& configs,
                                      JSON& reader) const
{
    const auto TYPE_SYNCS = MAKENAMEID2('s', 'y');

    if (!reader.enterobject())
    {
        return false;
    }

    for ( ; ; )
    {
        switch (reader.getnameid())
        {
        case EOO:
            return reader.leaveobject();

        case TYPE_SYNCS:
        {
            if (!reader.enterarray())
            {
                return false;
            }

            while (reader.enterobject())
            {
                SyncConfig config;

                if (deserialize(config, reader))
                {
                    configs.emplace_back(std::move(config));
                }
                else
                {
                    LOG_err << "Failed to deserialize a sync config";
                    assert(false);
                }

                reader.leaveobject();
            }

            if (!reader.leavearray())
            {
                return false;
            }

            break;
        }

        default:
            if (!reader.storeobject())
            {
                return false;
            }
            break;
        }
    }
}

FileSystemAccess& SyncConfigIOContext::fsAccess() const
{
    return mFsAccess;
}

error SyncConfigIOContext::getSlotsInOrder(const LocalPath& dbPath,
                                           vector<unsigned int>& confSlots)
{
    using std::isdigit;
    using std::sort;

    using SlotTimePair = pair<unsigned int, m_time_t>;

    // Glob for configuration directory.
    LocalPath globPath = dbPath;

    globPath.appendWithSeparator(mName, false);
    globPath.append(LocalPath::fromPath(".?", mFsAccess));

    // Open directory for iteration.
    unique_ptr<DirAccess> dirAccess(mFsAccess.newdiraccess());

    if (!dirAccess->dopen(&globPath, nullptr, true))
    {
        // Couldn't open directory for iteration.
        return API_ENOENT;
    }

    auto fileAccess = mFsAccess.newfileaccess(false);
    LocalPath filePath;
    vector<SlotTimePair> slotTimes;
    nodetype_t type;

    // Iterate directory.
    while (dirAccess->dnext(globPath, filePath, false, &type))
    {
        // Skip directories.
        if (type != FILENODE)
        {
            continue;
        }

        // Determine slot suffix.
        const char suffix = filePath.toPath(mFsAccess).back();

        // Skip invalid suffixes.
        if (!isdigit(suffix))
        {
            continue;
        }

        // Determine file's modification time.
        if (!fileAccess->fopen(filePath))
        {
            // Couldn't stat file.
            continue;
        }

        // Record this slot-time pair.
        unsigned int slot = suffix - 0x30; // convert char to int
        slotTimes.emplace_back(slot, fileAccess->mtime);
    }

    // Sort the list of slot-time pairs.
    sort(slotTimes.begin(),
         slotTimes.end(),
         [](const SlotTimePair& lhs, const SlotTimePair& rhs)
         {
             // Order by descending modification time.
             if (lhs.second != rhs.second)
             {
                 return lhs.second > rhs.second;
             }

             // Otherwise by descending slot.
             return lhs.first > rhs.first;
         });

    // Transmit sorted list of slots to the caller.
    for (const auto& slotTime : slotTimes)
    {
        confSlots.emplace_back(slotTime.first);
    }

    return API_OK;
}

error SyncConfigIOContext::read(const LocalPath& dbPath,
                                string& data,
                                unsigned int slot)
{
    // Generate path to the configuration file.
    LocalPath path = dbFilePath(dbPath, slot);

    LOG_debug << "Attempting to read config DB: "
              << path.toPath(mFsAccess);

    // Try and open the file for reading.
    auto fileAccess = mFsAccess.newfileaccess(false);

    if (!fileAccess->fopen(path, true, false))
    {
        // Couldn't open the file for reading.
        LOG_err << "Unable to open config DB for reading: "
                << path.toPath(mFsAccess);

        return API_EREAD;
    }

    // Try and read the data from the file.
    string d;

    if (!fileAccess->fread(&d, static_cast<unsigned>(fileAccess->size), 0, 0x0))
    {
        // Couldn't read the file.
        LOG_err << "Unable to read config DB: "
                << path.toPath(mFsAccess);

        return API_EREAD;
    }

    // Try and decrypt the data.
    if (!decrypt(d, data))
    {
        // Couldn't decrypt the data.
        LOG_err << "Unable to decrypt config DB: "
                << path.toPath(mFsAccess);

        return API_EREAD;
    }

    LOG_debug << "Config DB successfully read from disk: "
              << path.toPath(mFsAccess)
              << ": "
              << data;

    return API_OK;
}

error SyncConfigIOContext::remove(const LocalPath& dbPath,
                                  unsigned int slot)
{
    LocalPath path = dbFilePath(dbPath, slot);

    if (!mFsAccess.unlinklocal(path))
    {
        LOG_warn << "Unable to remove config DB: "
                 << path.toPath(mFsAccess);

        return API_EWRITE;
    }

    return API_OK;
}

error SyncConfigIOContext::remove(const LocalPath& dbPath)
{
    vector<unsigned int> confSlots;

    // What slots are present on disk?
    if (getSlotsInOrder(dbPath, confSlots) == API_ENOENT)
    {
        // None so nothing to do.
        return API_ENOENT;
    }

    bool result = true;

    // Remove the slots from disk.
    for (auto confSlot : confSlots)
    {
        result &= remove(dbPath, confSlot) == API_OK;
    }

    // Signal success only if all slots could be removed.
    return result ? API_OK : API_EWRITE;
}

void SyncConfigIOContext::serialize(const SyncConfigVector& configs,
                                    JSONWriter& writer) const
{
    writer.beginobject();
    writer.beginarray("sy");

    for (const auto& config : configs)
    {
        serialize(config, writer);
    }

    writer.endarray();
    writer.endobject();
}

error SyncConfigIOContext::write(const LocalPath& dbPath,
                                 const string& data,
                                 unsigned int slot)
{
    LocalPath path = dbPath;

    LOG_debug << "Attempting to write config DB: "
              << dbPath.toPath(mFsAccess)
              << " / "
              << slot;

    // Try and create the backup configuration directory.
    if (!(mFsAccess.mkdirlocal(path) || mFsAccess.target_exists))
    {
        LOG_err << "Unable to create config DB directory: "
                << dbPath.toPath(mFsAccess);

        // Couldn't create the directory and it doesn't exist.
        return API_EWRITE;
    }

    // Generate the rest of the path.
    path = dbFilePath(dbPath, slot);

    // Open the file for writing.
    auto fileAccess = mFsAccess.newfileaccess(false);

    if (!fileAccess->fopen(path, false, true))
    {
        // Couldn't open the file for writing.
        LOG_err << "Unable to open config DB for writing: "
                << path.toPath(mFsAccess);

        return API_EWRITE;
    }

    // Ensure the file is empty.
    if (!fileAccess->ftruncate())
    {
        // Couldn't truncate the file.
        LOG_err << "Unable to truncate config DB: "
                << path.toPath(mFsAccess);

        return API_EWRITE;
    }

    // Encrypt the configuration data.
    const string d = encrypt(data);

    // Write the encrypted configuration data.
    auto* bytes = reinterpret_cast<const byte*>(&d[0]);

    if (!fileAccess->fwrite(bytes, static_cast<unsigned>(d.size()), 0x0))
    {
        // Couldn't write out the data.
        LOG_err << "Unable to write config DB: "
                << path.toPath(mFsAccess);

        return API_EWRITE;
    }

    LOG_debug << "Config DB successfully written to disk: "
              << path.toPath(mFsAccess)
              << ": "
              << data;

    return API_OK;
}

LocalPath SyncConfigIOContext::dbFilePath(const LocalPath& dbPath,
                                          unsigned int slot) const
{
    using std::to_string;

    LocalPath path = dbPath;

    path.appendWithSeparator(mName, false);
    path.append(LocalPath::fromPath("." + to_string(slot), mFsAccess));

    return path;
}

bool SyncConfigIOContext::decrypt(const string& in, string& out)
{
    // Handy constants.
    const size_t IV_LENGTH       = SymmCipher::KEYLENGTH;
    const size_t MAC_LENGTH      = 32;
    const size_t METADATA_LENGTH = IV_LENGTH + MAC_LENGTH;

    // Is the file too short to be valid?
    if (in.size() <= METADATA_LENGTH)
    {
        return false;
    }

    // For convenience (format: <data><iv><hmac>)
    const byte* data = reinterpret_cast<const byte*>(&in[0]);
    const byte* iv   = &data[in.size() - METADATA_LENGTH];
    const byte* mac  = &data[in.size() - MAC_LENGTH];

    byte cmac[MAC_LENGTH];

    // Compute HMAC on file.
    mSigner.add(data, in.size() - MAC_LENGTH);
    mSigner.get(cmac);

    // Is the file corrupt?
    if (memcmp(cmac, mac, MAC_LENGTH))
    {
        return false;
    }

    // Try and decrypt the file.
    return mCipher.cbc_decrypt_pkcs_padding(data,
                                            in.size() - METADATA_LENGTH,
                                            iv,
                                            &out);
}

bool SyncConfigIOContext::deserialize(SyncConfig& config, JSON& reader) const
{
    const auto TYPE_BACKUP_ID       = MAKENAMEID2('i', 'd');
    const auto TYPE_BACKUP_STATE    = MAKENAMEID2('b', 's');
    const auto TYPE_ENABLED         = MAKENAMEID2('e', 'n');
    const auto TYPE_FINGERPRINT     = MAKENAMEID2('f', 'p');
    const auto TYPE_LAST_ERROR      = MAKENAMEID2('l', 'e');
    const auto TYPE_LAST_WARNING    = MAKENAMEID2('l', 'w');
    const auto TYPE_NAME            = MAKENAMEID1('n');
    const auto TYPE_SOURCE_PATH     = MAKENAMEID2('s', 'p');
    const auto TYPE_SYNC_TYPE       = MAKENAMEID2('s', 't');
    const auto TYPE_TARGET_HANDLE   = MAKENAMEID2('t', 'h');
    const auto TYPE_TARGET_PATH     = MAKENAMEID2('t', 'p');
    const auto TYPE_EXCLUSION_RULES = MAKENAMEID2('e', 'r');

    for ( ; ; )
    {
        switch (reader.getnameid())
        {
        case EOO:
            // success if we reached the end of the object
            return *reader.pos == '}';

        case TYPE_ENABLED:
            config.mEnabled = reader.getbool();
            break;

        case TYPE_FINGERPRINT:
            config.mLocalFingerprint = reader.getfp();
            break;

        case TYPE_LAST_ERROR:
            config.mError =
              static_cast<SyncError>(reader.getint32());
            break;

        case TYPE_LAST_WARNING:
            config.mWarning =
              static_cast<SyncWarning>(reader.getint32());
            break;

        case TYPE_NAME:
            reader.storebinary(&config.mName);
            break;

        case TYPE_SOURCE_PATH:
        {
            string sourcePath;

            reader.storebinary(&sourcePath);

            config.mLocalPath =
              LocalPath::fromPath(sourcePath, mFsAccess);

            break;
        }

        case TYPE_SYNC_TYPE:
            config.mSyncType =
              static_cast<SyncConfig::Type>(reader.getint32());
            break;

        case TYPE_BACKUP_ID:
            config.mBackupId = reader.gethandle(sizeof(handle));
            break;

        case TYPE_BACKUP_STATE:
            config.mBackupState =
              static_cast<SyncBackupState>(reader.getint32());
            break;

        case TYPE_TARGET_HANDLE:
            config.mRemoteNode = reader.getNodeHandle();
            break;

        case TYPE_TARGET_PATH:
            reader.storebinary(&config.mOrigninalPathOfRemoteRootNode);
            break;

        case TYPE_EXCLUSION_RULES:
        {
            if (!reader.enterarray()) return false;
            string s;
            while (reader.storeobject(&s))
            {
                config.mRegExps.push_back(Base64::atob(s));
            }
            if (!reader.leavearray()) return false;
            break;
        }

        default:
            if (!reader.storeobject())
            {
                return false;
            }
            break;
        }
    }
}

string SyncConfigIOContext::encrypt(const string& data)
{
    byte iv[SymmCipher::KEYLENGTH];

    // Generate initialization vector.
    mRNG.genblock(iv, sizeof(iv));

    string d;

    // Encrypt file using IV.
    mCipher.cbc_encrypt_pkcs_padding(&data, iv, &d);

    // Add IV to file.
    d.append(std::begin(iv), std::end(iv));

    byte mac[32];

    // Compute HMAC on file (including IV).
    mSigner.add(reinterpret_cast<const byte*>(&d[0]), d.size());
    mSigner.get(mac);

    // Add HMAC to file.
    d.append(std::begin(mac), std::end(mac));

    // We're done.
    return d;
}

void SyncConfigIOContext::serialize(const SyncConfig& config,
                                    JSONWriter& writer) const
{
    auto sourcePath = config.mLocalPath.toPath(mFsAccess);

    // Strip drive path from source.
    if (config.isExternal())
    {
        auto drivePath = config.mExternalDrivePath.toPath(mFsAccess);
        sourcePath.erase(0, drivePath.size());
    }

    writer.beginobject();
    writer.arg("id", config.getBackupId(), sizeof(handle));
    writer.arg_B64("sp", sourcePath);
    writer.arg_B64("n", config.mName);
    writer.arg_B64("tp", config.mOrigninalPathOfRemoteRootNode);
    writer.arg_fsfp("fp", config.mLocalFingerprint);
    writer.arg("th", config.mRemoteNode);
    writer.arg("le", config.mError);
    writer.arg("lw", config.mWarning);
    writer.arg("st", config.mSyncType);
    writer.arg("en", config.mEnabled);
    writer.arg("bs", config.mBackupState);

    writer.beginarray("er");
    for (auto& s : config.mRegExps)
    {
        // store as binary so the strings get btoa'd so no JSON injections
        writer.element_B64(s);
    }
    writer.endarray();
    writer.endobject();
}


} // namespace

#endif<|MERGE_RESOLUTION|>--- conflicted
+++ resolved
@@ -2280,11 +2280,7 @@
 
     if (mConfig.mError)
     {
-<<<<<<< HEAD
-        // save configuration but avoid creating active sync, and set as temporarily disabled.
-=======
         // save configuration but avoid creating active sync:
->>>>>>> c605a657
         mClient.syncs.saveSyncConfig(mConfig);
         return API_EFAILED;
     }
@@ -2908,40 +2904,7 @@
 
 void Syncs::purgeSyncs()
 {
-<<<<<<< HEAD
-    if (mSyncVec.empty())
-    {
-        return;
-    }
-
-    // accumulate all changes for *!bn to update it in one shoot
-    set<string> backupIds;
-    for (auto &it : mSyncVec)
-    {
-        backupIds.insert(string(Base64Str<MegaClient::BACKUPHANDLE>(it->mConfig.getBackupId())));
-    }
-    attr_t attrType = ATTR_BACKUP_NAMES;
-    User *ownUser = mClient.finduser(mClient.me);
-    const std::string *oldValue = ownUser->getattr(attrType);
-    if (oldValue && ownUser->isattrvalid(attrType))
-    {
-        std::unique_ptr<TLVstore> tlv(TLVstore::containerToTLVrecords(oldValue, &mClient.key));
-        for (auto &backupId : backupIds) tlv->reset(backupId);
-
-        // serialize and encrypt the TLV container
-        std::unique_ptr<std::string> container(tlv->tlvRecordsToContainer(mClient.rng, &mClient.key));
-        mClient.putua(attrType, (byte *)container->data(), unsigned(container->size()));
-    }
-    else
-    {
-        assert(false);
-        LOG_err << "Backup names not available upon purge syncs";
-    }
-
     // Remove all syncs.
-=======
-    // finally, remove all syncs as usual, unregistering (removeSyncByIndex())
->>>>>>> c605a657
     removeSelectedSyncs([](SyncConfig&, Sync*) { return true; });
 
     assert(mSyncConfigStore);
@@ -3113,7 +3076,6 @@
                 }
             }
 
-<<<<<<< HEAD
             if (unifiedSync->mConfig.getBackupState() == SYNC_BACKUP_MIRROR)
             {
                 // Should only be possible for a backup sync.
@@ -3126,9 +3088,8 @@
                     saveSyncConfig(unifiedSync->mConfig);
                 }
             }
-=======
+
             bool hadAnError = unifiedSync->mConfig.getError() != NO_SYNC_ERROR;
->>>>>>> c605a657
 
             if (unifiedSync->mConfig.getEnabled())
             {
@@ -3237,28 +3198,9 @@
     return result;
 }
 
-<<<<<<< HEAD
 bool SyncConfigStore::removeDrive(const LocalPath& drivePath)
 {
     return mKnownDrives.erase(drivePath) > 0;
-=======
-const SyncConfig* JSONSyncConfigDB::getByRootHandle(NodeHandle targetHandle) const
-{
-    if (targetHandle.isUndef())
-    {
-        return nullptr;
-    }
-
-    for (auto& it : mBackupIdToConfig)
-    {
-        if (it.second.getRemoteNode() == targetHandle)
-        {
-            return &it.second;
-        }
-    }
-
-    return nullptr;
->>>>>>> c605a657
 }
 
 error SyncConfigStore::read(const LocalPath& drivePath, SyncConfigVector& configs)
@@ -3294,11 +3236,7 @@
 }
 
 
-<<<<<<< HEAD
 error SyncConfigStore::write(const LocalPath& drivePath, const SyncConfigVector& configs)
-=======
-error JSONSyncConfigDB::removeByRootHandle(NodeHandle targetHandle)
->>>>>>> c605a657
 {
     for (const auto& config : configs)
     {
