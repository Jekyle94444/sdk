--- conflicted
+++ resolved
@@ -9993,7 +9993,7 @@
 
 error SyncConfigStore::write(const LocalPath& drivePath, const SyncConfigVector& configs)
 {
-#ifdef DEBUG
+#ifndef NDEBUG
     for (const auto& config : configs)
     {
         assert(equal(config.mExternalDrivePath, drivePath));
@@ -10589,16 +10589,10 @@
             // success if we reached the end of the object
             return *reader.pos == '}';
 
-<<<<<<< HEAD
         case TYPE_CHANGE_METHOD:
             config.mChangeDetectionMethod =
               static_cast<ChangeDetectionMethod>(reader.getint32());
             break;
-=======
-#ifndef NDEBUG
-            bool hadAnError = unifiedSync->mConfig.mError != NO_SYNC_ERROR;
-#endif
->>>>>>> f9bacd9e
 
         case TYPE_ENABLED:
             config.mEnabled = reader.getbool();
@@ -10795,20 +10789,8 @@
 
 void Syncs::syncLoop()
 {
-<<<<<<< HEAD
     syncThreadId = std::this_thread::get_id();
     assert(onSyncThread());
-=======
-#ifndef NDEBUG
-    for (const auto& config : configs)
-    {
-        assert(equal(config.mExternalDrivePath, drivePath));
-    }
-#endif
-
-    // Drive should already be known.
-    assert(mKnownDrives.count(drivePath));
->>>>>>> f9bacd9e
 
     std::condition_variable cv;
     std::mutex dummy_mutex;
