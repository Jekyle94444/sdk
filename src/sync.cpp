--- conflicted
+++ resolved
@@ -2249,13 +2249,7 @@
     return delay;
 }
 
-<<<<<<< HEAD
 bool Sync::movetolocaldebris(const LocalPath& localpath)
-=======
-
-UnifiedSync::UnifiedSync(Syncs& s, const SyncConfig& c)
-    : syncs(s), mClient(s.mClient), mConfig(c)
->>>>>>> 5aeefe7e
 {
     assert(syncs.onSyncThread());
     assert(!isBackup());
@@ -2273,30 +2267,14 @@
     LocalPath targetFolder = localdebris;
     targetFolder.appendWithSeparator(LocalPath::fromPath(buf, *syncs.fsaccess), true);
 
-<<<<<<< HEAD
     bool failedDueToTargetExists = false;
-=======
-    LocalPath rootpath;
-    std::unique_ptr<FileAccess> openedLocalFolder;
-    string remotenodename;
-    bool inshare, isnetwork;
-    error e = mClient.checkSyncConfig(mConfig, rootpath, openedLocalFolder, remotenodename, inshare, isnetwork);
->>>>>>> 5aeefe7e
 
     if (movetolocaldebrisSubfolder(localpath, targetFolder, false, failedDueToTargetExists))
     {
         return true;
     }
 
-<<<<<<< HEAD
     if (!failedDueToTargetExists) return false;
-=======
-    e = startSync(&mClient, DEBRISFOLDER, nullptr, mConfig.mRemoteNode, inshare, isnetwork, rootpath, openedLocalFolder);
-    mClient.syncactivity = true;
-    changedConfigState(notifyApp);
-
-    mClient.syncs.mHeartBeatMonitor->updateOrRegisterSync(*this);
->>>>>>> 5aeefe7e
 
     // next try a subfolder with additional time and sequence - target filename clashes here should not occur
     sprintf(strchr(buf, 0), " %02d.%02d.%02d.", ptm->tm_hour,  ptm->tm_min, ptm->tm_sec);
@@ -2343,7 +2321,6 @@
     return false;
 }
 
-<<<<<<< HEAD
 bool Sync::movetolocaldebrisSubfolder(const LocalPath& localpath, const LocalPath& targetFolder, bool logFailReason, bool& failedDueToTargetExists)
 {
     failedDueToTargetExists = false;
@@ -2367,23 +2344,6 @@
     syncs.fsaccess->skip_targetexists_errorreport = !logFailReason;
     bool success = syncs.fsaccess->renamelocal(localpath, moveTarget, false);
     syncs.fsaccess->skip_targetexists_errorreport = false;
-=======
-error UnifiedSync::startSync(MegaClient* client, const char* debris, LocalPath* localdebris,
-    NodeHandle rootNodeHandle, bool inshare, bool isNetwork, LocalPath& rootpath,
-    std::unique_ptr<FileAccess>& openedLocalFolder)
-{
-    auto prevFingerprint = mConfig.getLocalFingerprint();
-
-    Node* remotenode = client->nodeByHandle(rootNodeHandle);
-    if (!remotenode)
-    {
-        return API_EEXIST;
-    }
-
-    assert(!mSync);
-    mSync.reset(new Sync(*this, debris, localdebris, remotenode, inshare));
-    mConfig.setLocalFingerprint(mSync->fsfp);
->>>>>>> 5aeefe7e
 
     failedDueToTargetExists = !success && syncs.fsaccess->target_exists;
 
@@ -2679,16 +2639,12 @@
 
 Syncs::~Syncs()
 {
-<<<<<<< HEAD
     assert(!onSyncThread());
 
     // null function is the signal to end the thread
     syncThreadActions.pushBack(nullptr);
     waiter.notify();
     if (syncThread.joinable()) syncThread.join();
-=======
-    mHeartBeatMonitor.reset(new BackupMonitor(*this));
->>>>>>> 5aeefe7e
 }
 
 SyncConfigVector Syncs::configsForDrive(const LocalPath& drive) const
@@ -2818,10 +2774,7 @@
         // Create a unified sync for each backup config.
         for (const auto& config : configs)
         {
-<<<<<<< HEAD
             // Create the unified sync.
-=======
->>>>>>> 5aeefe7e
             lock_guard<mutex> g(mSyncVecMutex);
 
             bool skip = false;
@@ -2830,10 +2783,7 @@
                 // Make sure there aren't any syncs with this backup id.
                 if (config.mBackupId == us->mConfig.mBackupId)
                 {
-<<<<<<< HEAD
-=======
 				    skip = true;
->>>>>>> 5aeefe7e
                     LOG_err << "Skipping restore of backup "
                             << config.mLocalPath.toPath(fsAccess)
                             << " on "
@@ -2845,10 +2795,6 @@
 
             if (!skip)
             {
-<<<<<<< HEAD
-=======
-                // Create the unified sync.
->>>>>>> 5aeefe7e
                 mSyncVec.emplace_back(new UnifiedSync(*this, config));
 
                 // Track how many configs we've restored.
@@ -3712,13 +3658,8 @@
 
 void Syncs::appendNewSync(const SyncConfig& c, bool startSync, bool notifyApp, std::function<void(error, SyncError, handle)> completion, bool completionInClient, const string& logname)
 {
-<<<<<<< HEAD
     assert(!onSyncThread());
     assert(c.mBackupId != UNDEF);
-=======
-    isEmpty = false;
-    mSyncVec.push_back(unique_ptr<UnifiedSync>(new UnifiedSync(*this, c)));
->>>>>>> 5aeefe7e
 
     auto clientCompletion = [this, completion](error e, SyncError se, handle backupId)
     {
@@ -3744,16 +3685,7 @@
         mSyncVec.push_back(unique_ptr<UnifiedSync>(new UnifiedSync(*this, c)));
     }
 
-<<<<<<< HEAD
     if (c.isExternal())
-=======
-bool Syncs::syncConfigByBackupId(handle backupId, SyncConfig& c) const
-{
-    // returns a copy for thread safety
-
-    lock_guard<mutex> g(mSyncVecMutex);
-    for (auto& s : mSyncVec)
->>>>>>> 5aeefe7e
     {
         auto* store = syncConfigStore();
 
@@ -3772,7 +3704,6 @@
         // Do we already know about this drive?
         if (!store->driveKnown(c.mExternalDrivePath))
         {
-<<<<<<< HEAD
             // Restore the drive's backups, if any.
             auto result = backupOpenDrive(c.mExternalDrivePath);
 
@@ -3791,25 +3722,6 @@
     }
 
     saveSyncConfig(c);
-=======
-            c = s->mConfig;
-
-            // double check we updated fsfp_t
-            if (s->mSync)
-            {
-                assert(c.mLocalFingerprint == s->mSync->fsfp);
-
-                // just in case, for now
-                c.mLocalFingerprint = s->mSync->fsfp;
-            }
-
-            return true;
-        }
-    }
-
-    return false;
-}
->>>>>>> 5aeefe7e
 
     if (!startSync)
     {
@@ -3820,24 +3732,7 @@
     enableSyncByBackupId_inThread(c.mBackupId, false, notifyApp, completion, logname);
 }
 
-<<<<<<< HEAD
 Sync* Syncs::runningSyncByBackupIdForTests(handle backupId) const
-=======
-void Syncs::transferPauseFlagsUpdated(bool downloadsPaused, bool uploadsPaused)
-{
-    lock_guard<mutex> g(mSyncVecMutex);
-
-    mDownloadsPaused = downloadsPaused;
-    mUploadsPaused = uploadsPaused;
-
-    for (auto& us : mSyncVec)
-    {
-        mHeartBeatMonitor->updateOrRegisterSync(*us);
-    }
-}
-
-void Syncs::forEachRunningSync(std::function<void(Sync* s)> f)
->>>>>>> 5aeefe7e
 {
     assert(!onSyncThread());
     // todo: returning a Sync* is not really thread safe but the tests are using these directly currently.  So long as they only browse the Sync while nothing changes, it should be ok
@@ -4021,7 +3916,6 @@
 
 void Syncs::renameSync(handle backupId, const string& newname, std::function<void(Error e)> completion)
 {
-<<<<<<< HEAD
     assert(!onSyncThread());
     assert(completion);
 
@@ -4044,8 +3938,6 @@
 
     lock_guard<mutex> g(mSyncVecMutex);
 
-=======
->>>>>>> 5aeefe7e
     for (auto &i : mSyncVec)
     {
         if (i->mConfig.mBackupId == backupId)
@@ -4348,10 +4240,7 @@
 
     for (auto& config : configs)
     {
-<<<<<<< HEAD
         lock_guard<mutex> g(mSyncVecMutex);
-=======
->>>>>>> 5aeefe7e
         mSyncVec.push_back(unique_ptr<UnifiedSync>(new UnifiedSync(*this, config)));
         isEmpty = false;
     }
