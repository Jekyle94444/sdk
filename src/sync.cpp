--- conflicted
+++ resolved
@@ -1177,12 +1177,8 @@
             nowActive = newstate == SYNC_ACTIVE;
             if (wasActive != nowActive)
             {
-<<<<<<< HEAD
                 assert(syncs.onSyncThread());
-                mUnifiedSync.syncs.mClient.app->syncupdate_active(config, nowActive);
-=======
                 makeActiveCallback = true;
->>>>>>> 16890ee7
             }
         }
     }
