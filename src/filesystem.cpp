--- conflicted
+++ resolved
@@ -852,7 +852,6 @@
     return false;
 }
 
-<<<<<<< HEAD
 const std::string* LocalPath::editStringDirect() const
 {
     // this function for compatibiltiy while converting to use LocalPath class.  TODO: phase out this function
@@ -1065,7 +1064,4 @@
     path.setLength(length);
 };
 
-
-=======
->>>>>>> 04856768
 } // namespace