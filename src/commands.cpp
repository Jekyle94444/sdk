--- conflicted
+++ resolved
@@ -5924,7 +5924,6 @@
         return true;
     }
 
-<<<<<<< HEAD
     // make sure the syncs don't see Nodes disappearing
     // they should only look at the nodes again once
     // everything is reloaded and caught up
@@ -5948,9 +5947,8 @@
         client->sctable->begin();
         client->pendingsccommit = false;
     }
-=======
+
     client->mKeyManager.cacheShareKeys();
->>>>>>> 0dbd811a
 
     for (;;)
     {
@@ -6089,19 +6087,16 @@
                 WAIT_CLASS::bumpds();
                 client->fnstats.timeToCached = Waiter::ds - client->fnstats.startTime;
                 client->fnstats.nodesCached = client->mNodeManager.getNodeCount();
-<<<<<<< HEAD
+
+                if (client->loggedin() == FULLACCOUNT)
+                {
+                    client->fetchContactsKeys();
+                    client->sc_pk();
+                }
 #ifdef ENABLE_SYNC
                 if (mLoadSyncs)
                     client->syncs.loadSyncConfigsOnFetchnodesComplete(true);
 #endif
-=======
-
-                if (client->loggedin() == FULLACCOUNT)
-                {
-                    client->fetchContactsKeys();
-                    client->sc_pk();
-                }
->>>>>>> 0dbd811a
                 return true;
             }
             default:
