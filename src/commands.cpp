/**
 * @file commands.cpp
 * @brief Implementation of various commands
 *
 * (c) 2013-2014 by Mega Limited, Auckland, New Zealand
 *
 * This file is part of the MEGA SDK - Client Access Engine.
 *
 * Applications using the MEGA API must present a valid application key
 * and comply with the the rules set forth in the Terms of Service.
 *
 * The MEGA SDK is distributed in the hope that it will be useful,
 * but WITHOUT ANY WARRANTY; without even the implied warranty of
 * MERCHANTABILITY or FITNESS FOR A PARTICULAR PURPOSE.
 *
 * @copyright Simplified (2-clause) BSD License.
 *
 * You should have received a copy of the license along with this
 * program.
 */

#include "mega/types.h"
#include "mega/command.h"
#include "mega/megaapp.h"
#include "mega/fileattributefetch.h"
#include "mega/base64.h"
#include "mega/transferslot.h"
#include "mega/transfer.h"
#include "mega/utils.h"
#include "mega/user.h"
#include "mega.h"
#include "mega/mediafileattribute.h"
#include "mega/heartbeats.h"

namespace mega {
HttpReqCommandPutFA::HttpReqCommandPutFA(NodeOrUploadHandle cth, fatype ctype, bool usehttps, int ctag, std::unique_ptr<string> cdata)
    : data(move(cdata))
{
    cmd("ufa");
    arg("s", data->size());

    if (cth.isNodeHandle())
    {
        arg("h", cth.nodeHandle());
    }

    progressreported = 0;
    persistent = true;  // object will be recycled either for retry or for
                        // posting to the file attribute server

    if (usehttps)
    {
        arg("ssl", 2);
    }

    th = cth;
    type = ctype;

    binary = true;

    tag = ctag;
}

bool HttpReqCommandPutFA::procresult(Result r)
{
    client->looprequested = true;

    if (r.wasErrorOrOK())
    {
        if (r.wasError(API_EAGAIN) || r.wasError(API_ERATELIMIT))
        {
            status = REQ_FAILURE;
        }
        else
        {
            if (r.wasError(API_EACCESS))
            {
                // create a custom attribute indicating thumbnail can't be restored from this account
                Node *n = client->nodeByHandle(th.nodeHandle());

                char me64[12];
                Base64::btoa((const byte*)&client->me, MegaClient::USERHANDLE, me64);

                if (n && client->checkaccess(n, FULL) &&
                        (n->attrs.map.find('f') == n->attrs.map.end() || n->attrs.map['f'] != me64) )
                {
                    LOG_debug << "Restoration of file attributes is not allowed for current user (" << me64 << ").";

                    client->setattr(n, attr_map('f', me64), 0, nullptr, nullptr);
                }
            }

            status = REQ_SUCCESS;
            client->app->putfa_result(th.nodeHandle().as8byte(), type, r.errorOrOK());
        }
        return true;
    }
    else
    {
        const char* p = NULL;

        for (;;)
        {
            switch (client->json.getnameid())
            {
                case 'p':
                    p = client->json.getvalue();
                    break;

                case EOO:
                    if (!p)
                    {
                        status = REQ_FAILURE;
                    }
                    else
                    {
                        LOG_debug << "Sending file attribute data";
                        JSON::copystring(&posturl, p);
                        progressreported = 0;
                        HttpReq::type = REQ_BINARY;
                        post(client, data->data(), unsigned(data->size()));
                    }
                    return true;

                default:
                    if (!client->json.storeobject())
                    {
                        status = REQ_SUCCESS;
                        client->app->putfa_result(th.nodeHandle().as8byte(), type, API_EINTERNAL);
                        return false;
                    }
            }
        }
    }
}

m_off_t HttpReqCommandPutFA::transferred(MegaClient *client)
{
    if (httpiohandle)
    {
        client->httpio->postpos(httpiohandle);
        return true;
    }

    return 0;
}

CommandGetFA::CommandGetFA(MegaClient *client, int p, handle fahref)
{
    part = p;

    cmd("ufa");
    arg("fah", (byte*)&fahref, sizeof fahref);

    if (client->usehttps)
    {
        arg("ssl", 2);
    }

    arg("r", 1);
}

bool CommandGetFA::procresult(Result r)
{
    fafc_map::iterator it = client->fafcs.find(part);
    client->looprequested = true;

    if (r.wasErrorOrOK())
    {
        if (it != client->fafcs.end())
        {
            faf_map::iterator fafsit;
            for (fafsit = it->second->fafs[0].begin(); fafsit != it->second->fafs[0].end(); )
            {
                // move from fresh to pending
                it->second->fafs[1][fafsit->first] = fafsit->second;
                it->second->fafs[0].erase(fafsit++);
            }

            it->second->e = r.errorOrOK();
            it->second->req.status = REQ_FAILURE;
        }

        return true;
    }

    const char* p = NULL;

    for (;;)
    {
        switch (client->json.getnameid())
        {
            case 'p':
                p = client->json.getvalue();
                break;

            case EOO:
                if (it != client->fafcs.end())
                {
                    if (p)
                    {
                        JSON::copystring(&it->second->posturl, p);
                        it->second->urltime = Waiter::ds;
                        it->second->dispatch();
                    }
                    else
                    {
                        faf_map::iterator fafsit;
                        for (fafsit = it->second->fafs[0].begin(); fafsit != it->second->fafs[0].end(); )
                        {
                            // move from fresh to pending
                            it->second->fafs[1][fafsit->first] = fafsit->second;
                            it->second->fafs[0].erase(fafsit++);
                        }

                        it->second->e = API_EINTERNAL;
                        it->second->req.status = REQ_FAILURE;
                    }
                }

                return true;

            default:
                if (!client->json.storeobject())
                {
                    faf_map::iterator fafsit;
                    for (fafsit = it->second->fafs[0].begin(); fafsit != it->second->fafs[0].end(); )
                    {
                        // move from fresh to pending
                        it->second->fafs[1][fafsit->first] = fafsit->second;
                        it->second->fafs[0].erase(fafsit++);
                    }

                    it->second->e = API_EINTERNAL;
                    it->second->req.status = REQ_FAILURE;
                    return false;
                }
        }
    }
}

CommandAttachFA::CommandAttachFA(MegaClient *client, handle nh, fatype t, handle ah, int ctag)
{
    cmd("pfa");
    notself(client);

    arg("n", (byte*)&nh, MegaClient::NODEHANDLE);

    char buf[64];

    sprintf(buf, "%u*", t);
    Base64::btoa((byte*)&ah, sizeof(ah), strchr(buf + 2, 0));
    arg("fa", buf);

    h = nh;
    type = t;
    tag = ctag;
}

CommandAttachFA::CommandAttachFA(MegaClient *client, handle nh, fatype t, const std::string& encryptedAttributes, int ctag)
{
    cmd("pfa");
    notself(client);

    arg("n", (byte*)&nh, MegaClient::NODEHANDLE);

    arg("fa", encryptedAttributes.c_str());

    h = nh;
    type = t;
    tag = ctag;
}

bool CommandAttachFA::procresult(Result r)
{
    if (!r.wasErrorOrOK())
    {
         string fa;
         if (client->json.storeobject(&fa))
         {
             Node* n = client->nodebyhandle(h);
             if (n)
             {
                n->fileattrstring = fa;
                n->changed.fileattrstring = true;
                client->notifynode(n);
             }
             client->app->putfa_result(h, type, API_OK);
             return true;
         }
    }

    client->app->putfa_result(h, type, r.errorOrOK());
    return r.wasErrorOrOK();
}

// request upload target URL
CommandPutFile::CommandPutFile(MegaClient* client, TransferSlot* ctslot, int ms)
{
    tslot = ctslot;

    cmd("u");

    if (client->usehttps)
    {
        arg("ssl", 2);
    }

    arg("v", 2);
    arg("s", tslot->fa->size);
    arg("ms", ms);

    // send minimum set of different tree's roots for API to check overquota
    set<handle> targetRoots;
    bool begun = false;
    for (auto &file : tslot->transfer->files)
    {
        if (!file->h.isUndef())
        {
            Node *node = client->nodeByHandle(file->h);
            if (node)
            {
                handle rootnode = client->getrootnode(node)->nodehandle;
                if (targetRoots.find(rootnode) != targetRoots.end())
                {
                    continue;
                }

                targetRoots.insert(rootnode);
            }
            if (!begun)
            {
                beginarray("t");
                begun = true;
            }

            element((byte*)&file->h, MegaClient::NODEHANDLE);
        }
    }

    if (begun)
    {
        endarray();
    }
    else
    {
        // Target user goes alone, not inside an array. Note: we are skipping this if a)more than two b)the array had been created for node handles
        for (auto &file : tslot->transfer->files)
        {
            if (file->h.isUndef() && file->targetuser.size())
            {
                arg("t", file->targetuser.c_str());
                break;
            }
        }
    }
}

void CommandPutFile::cancel()
{
    Command::cancel();
    tslot = NULL;
}

// set up file transfer with returned target URL
bool CommandPutFile::procresult(Result r)
{
    if (tslot)
    {
        tslot->pendingcmd = NULL;
    }
    else
    {
        canceled = true;
    }

    if (r.wasErrorOrOK())
    {
        if (!canceled)
        {
            tslot->transfer->failed(r.errorOrOK(), *client->mTctableRequestCommitter);
        }

        return true;
    }

    std::vector<std::string> tempurls;
    for (;;)
    {
        switch (client->json.getnameid())
        {
            case 'p':
                tempurls.push_back("");
                client->json.storeobject(canceled ? NULL : &tempurls.back());
                break;

            case EOO:
                if (canceled) return true;

                if (tempurls.size() == 1)
                {
                    tslot->transfer->tempurls = tempurls;
                    tslot->transferbuf.setIsRaid(tslot->transfer, tempurls, tslot->transfer->pos, tslot->maxRequestSize);
                    tslot->starttime = tslot->lastdata = client->waiter->ds;
                    tslot->progress();
                }
                else
                {
                    tslot->transfer->failed(API_EINTERNAL, *client->mTctableRequestCommitter);
                }
                return true;

            default:
                if (!client->json.storeobject())
                {
                    if (!canceled)
                    {
                        tslot->transfer->failed(API_EINTERNAL, *client->mTctableRequestCommitter);
                    }

                    return false;
                }
        }
    }
}

// request upload target URL
CommandGetPutUrl::CommandGetPutUrl(m_off_t size, int putmbpscap, bool forceSSL, bool getIP, CommandGetPutUrl::Cb completion)
    : mCompletion(completion)
{
    cmd("u");
    if (forceSSL)
    {
        arg("ssl", 2);
    }
    if (getIP)
    {
        arg("v", 3);
    }
    else
    {
        arg("v", 2);
    }
    arg("s", size);
    arg("ms", putmbpscap);
}


// set up file transfer with returned target URL
bool CommandGetPutUrl::procresult(Result r)
{
    string url;
    std::vector<string> ips;

    if (r.wasErrorOrOK())
    {
        if (!canceled)
        {
            mCompletion(r.errorOrOK(), url, ips);
        }
        return true;
    }

    for (;;)
    {
        switch (client->json.getnameid())
        {
            case 'p':
                client->json.storeobject(canceled ? nullptr : &url);
                break;
            case MAKENAMEID2('i', 'p'):
                if (client->json.enterarray())   // for each URL, there will be 2 IPs (IPv4 first, IPv6 second)
                {
                    for (;;)
                    {
                        std::string ti;
                        if (!client->json.storeobject(&ti))
                        {
                            break;
                        }
                        ips.push_back(ti);
                    }
                    client->json.leavearray();
                }
                break;
            case EOO:
                if (canceled) return true;
                mCompletion(API_OK, url, ips);
                return true;

            default:
                if (!client->json.storeobject())
                {
                    if (!canceled)
                    {
                        mCompletion(API_EINTERNAL, string(), {});
                    }
                    return false;
                }
        }
    }
}

// request temporary source URL for DirectRead
CommandDirectRead::CommandDirectRead(MegaClient *client, DirectReadNode* cdrn)
{
    drn = cdrn;

    cmd("g");
    arg(drn->p ? "n" : "p", (byte*)&drn->h, MegaClient::NODEHANDLE);
    arg("g", 1); // server will provide download URL(s)/token(s) (if skipped, only information about the file)
    arg("v", 2);  // version 2: server can supply details for cloudraid files

    if (drn->privateauth.size())
    {
        arg("esid", drn->privateauth.c_str());
    }

    if (drn->publicauth.size())
    {
        arg("en", drn->publicauth.c_str());
    }

    if (drn->chatauth.size())
    {
        arg("cauth", drn->chatauth.c_str());
    }

    if (client->usehttps)
    {
        arg("ssl", 2);
    }
}

void CommandDirectRead::cancel()
{
    Command::cancel();
    drn = NULL;
}

bool CommandDirectRead::procresult(Result r)
{
    if (drn)
    {
        drn->pendingcmd = NULL;
    }

    if (r.wasErrorOrOK())
    {
        if (!canceled && drn)
        {
            drn->cmdresult(r.errorOrOK());
        }
        return true;
    }
    else
    {
        Error e(API_EINTERNAL);
        dstime tl = 0;
        std::vector<std::string> tempurls;

        for (;;)
        {
            switch (client->json.getnameid())
            {
                case 'g':
                    if (client->json.enterarray())   // now that we are requesting v2, the reply will be an array of 6 URLs for a raid download, or a single URL for the original direct download
                    {
                        for (;;)
                        {
                            std::string tu;
                            if (!client->json.storeobject(&tu))
                            {
                                break;
                            }
                            tempurls.push_back(tu);
                        }
                        client->json.leavearray();
                    }
                    else
                    {
                        std::string tu;
                        if (client->json.storeobject(&tu))
                        {
                            tempurls.push_back(tu);
                        }
                    }
                    if (tempurls.size() == 1 || tempurls.size() == RAIDPARTS)
                    {
                        if (drn)
                        {
                            drn->tempurls.swap(tempurls);
                            e.setErrorCode(API_OK);
                        }
                    }
                    else
                    {
                        e.setErrorCode(API_EINCOMPLETE);
                    }
                    break;

                case 's':
                    if (drn)
                    {
                        drn->size = client->json.getint();
                    }
                    break;

                case 'd':
                    e = API_EBLOCKED;
                    break;

                case 'e':
                    e = (error)client->json.getint();
                    break;

                case MAKENAMEID2('t', 'l'):
                    tl = dstime(client->json.getint());
                    break;

                case EOO:
                    if (!canceled && drn)
                    {
                        if (e == API_EOVERQUOTA && !tl)
                        {
                            // default retry interval
                            tl = MegaClient::DEFAULT_BW_OVERQUOTA_BACKOFF_SECS;
                        }

                        drn->cmdresult(e, e == API_EOVERQUOTA ? tl * 10 : 0);
                    }

                    return true;

                default:
                    if (!client->json.storeobject())
                    {
                        if (!canceled && drn)
                        {
                            drn->cmdresult(e);
                        }

                        return false;
                    }
            }
        }
    }
}

// request temporary source URL for full-file access (p == private node)
CommandGetFile::CommandGetFile(MegaClient *client, const byte* key, size_t keySize,
                               handle h, bool p, const char *privateauth,
                               const char *publicauth, const char *chatauth,
                               bool singleUrl, Cb &&completion)
{
    cmd("g");
    arg(p ? "n" : "p", (byte*)&h, MegaClient::NODEHANDLE);
    arg("g", 1); // server will provide download URL(s)/token(s) (if skipped, only information about the file)
    if (!singleUrl)
    {
        arg("v", 2);  // version 2: server can supply details for cloudraid files
    }

    if (client->usehttps)
    {
        arg("ssl", 2);
    }

    if (privateauth)
    {
        arg("esid", privateauth);
    }

    if (publicauth)
    {
        arg("en", publicauth);
    }

    if (chatauth)
    {
        arg("cauth", chatauth);
    }

    assert(key && "no key provided!");
    if (key && keySize != SymmCipher::KEYLENGTH)
    {
        assert (keySize <= FILENODEKEYLENGTH);
        memcpy(filekey, key, keySize);
        mFileKeyType = FILENODE;
    }
    else if (key && keySize == SymmCipher::KEYLENGTH)
    {
        memcpy(filekey, key, SymmCipher::KEYLENGTH);
        mFileKeyType = 1;
    }

    mCompletion = std::move(completion);
}

void CommandGetFile::cancel()
{
    Command::cancel();
}


void CommandGetFile::callFailedCompletion(const Error &e)
{
    assert(mCompletion);
    if (mCompletion)
    {
        mCompletion(e, -1, -1, -1, 0, nullptr, nullptr, nullptr, {}, {});
    }
}

// process file credentials
bool CommandGetFile::procresult(Result r)
{
    if (r.wasErrorOrOK())
    {
        if (!canceled)
        {
            callFailedCompletion(r.errorOrOK());
        }
        return true;
    }

    const char* at = nullptr;
    Error e(API_EINTERNAL);
    m_off_t s = -1;
    dstime tl = 0;
    std::unique_ptr<byte[]> buf;
    m_time_t ts = 0, tm = 0;

    // credentials relevant to a non-TransferSlot scenario (node query)
    string fileattrstring;
    string filenamestring;
    string filefingerprint;
    std::vector<string> tempurls;
    std::vector<string> tempips;

    for (;;)
    {
        switch (client->json.getnameid())
        {
            case 'g':
                if (client->json.enterarray())   // now that we are requesting v2, the reply will be an array of 6 URLs for a raid download, or a single URL for the original direct download
                {
                    for (;;)
                    {
                        std::string tu;
                        if (!client->json.storeobject(&tu))
                        {
                            break;
                        }
                        tempurls.push_back(tu);
                    }
                    client->json.leavearray();
                }
                else
                {
                    std::string tu;
                    if (client->json.storeobject(&tu))
                    {
                        tempurls.push_back(tu);
                    }
                }
                e.setErrorCode(API_OK);
                break;

        case MAKENAMEID2('i', 'p'):
            if (client->json.enterarray())   // for each URL, there will be 2 IPs (IPv4 first, IPv6 second)
            {
                for (;;)
                {
                    std::string ti;
                    if (!client->json.storeobject(&ti))
                    {
                        break;
                    }
                    tempips.push_back(ti);
                }
                client->json.leavearray();
            }
            break;

            case 's':
                s = client->json.getint();
                break;

            case MAKENAMEID2('t', 's'):
                ts = client->json.getint();
                break;

            case MAKENAMEID3('t', 'm', 'd'):
                tm = ts + client->json.getint();
                break;

            case MAKENAMEID2('a', 't'):
                at = client->json.getvalue();
                break;

            case MAKENAMEID2('f', 'a'):
                client->json.storeobject(&fileattrstring);
                break;

            case 'e':
                e = (error)client->json.getint();
                break;

            case MAKENAMEID2('t', 'l'):
                tl = dstime(client->json.getint());
                break;

            case EOO:
            {
                // defer code that steals the ips <move(tempips)> and stores them in the cache
                // thus we can use them before going out of scope
                std::shared_ptr<void> deferThis(nullptr, [this, &tempurls, &tempips](...)
                {
                    // cache resolved URLs if received
                    if (tempurls.size() * 2 == tempips.size())
                    {
                        client->httpio->cacheresolvedurls(tempurls, move(tempips));
                    }
                    else
                    {
                        assert(false);
                        client->sendevent(99556, "Unpaired IPs received for URLs in `g` command");
                        LOG_err << "Unpaired IPs received for URLs in `g` command. URLs: " << tempurls.size() << " IPs: " << tempips.size();
                    }
                });

                if (canceled) //do not proceed: SymmCipher may no longer exist
                {
                    return true;
                }

                if (!at)
                {
                    callFailedCompletion(API_EINTERNAL);
                    return true;
                }

                // decrypt at and set filename
                SymmCipher * cipherer = client->getRecycledTemporaryTransferCipher(filekey, mFileKeyType);
                const char* eos = strchr(at, '"');
                buf.reset(Node::decryptattr(cipherer, at, eos ? eos - at : strlen(at)));
                if (!buf)
                {
                    callFailedCompletion(API_EKEY);
                    return true;
                }

                // all good, lets parse the attribute string
                JSON json;
                json.begin((char*)buf.get() + 5);

                for (;;)
                {
                    switch (json.getnameid())
                    {
                        case 'c':
                            if (!json.storeobject(&filefingerprint))
                            {
                                callFailedCompletion(API_EINTERNAL);
                                return true;
                            }
                            break;

                        case 'n':
                            if (!json.storeobject(&filenamestring))
                            {
                                callFailedCompletion(API_EINTERNAL);
                                return true;
                            }
                            break;

                        case EOO:
                            { //succeded, call completion function!
                                return mCompletion ? mCompletion(e, s, ts, tm, tl,
                                            &filenamestring, &filefingerprint, &fileattrstring,
                                            tempurls, tempips) : false;
                            }

                        default:
                            if (!json.storeobject())
                            {
                                callFailedCompletion(API_EINTERNAL);
                                return false;
                            }
                    }
                }
            }
            default:
                if (!client->json.storeobject())
                {
                    if (!canceled)
                    {
                        callFailedCompletion(API_EINTERNAL);
                    }
                    return false;
                }
        }
    }
}

CommandSetAttr::CommandSetAttr(MegaClient* client, Node* n, SymmCipher* cipher, const char* prevattr, Completion&& c)
{
    cmd("a");
    notself(client);

    string at;

    n->attrs.getjson(&at);
    client->makeattr(cipher, &at, at.c_str(), int(at.size()));

    arg("n", (byte*)&n->nodehandle, MegaClient::NODEHANDLE);
    arg("at", (byte*)at.c_str(), int(at.size()));

    h = n->nodeHandle();
    tag = 0;
    syncop = prevattr;

    if(prevattr)
    {
        pa = prevattr;
    }

    completion = move(c);
}

bool CommandSetAttr::procresult(Result r)
{
#ifdef ENABLE_SYNC
    if(r.wasError(API_OK) && syncop)
    {
        Node* node = client->nodeByHandle(h);
        if(node)
        {
            // After speculative instant completion removal, this is not needed (always sent via actionpacket code)
            LOG_debug << "Sync - remote rename from " << pa << " to " << node->displayname();
        }
    }
#endif
    if (completion) completion(h, r.errorOrOK());
    return r.wasErrorOrOK();
}

// (the result is not processed directly - we rely on the server-client
// response)
CommandPutNodes::CommandPutNodes(MegaClient* client, NodeHandle th,
                                 const char* userhandle, vector<NewNode>&& newnodes, int ctag, putsource_t csource, const char *cauth,
                                 Completion&& completion)
  : mResultFunction(completion)
{
    byte key[FILENODEKEYLENGTH];

    assert(newnodes.size() > 0);
    nn = std::move(newnodes);
    type = userhandle ? USER_HANDLE : NODE_HANDLE;
    source = csource;
    mResultFunction = move(completion);
    cmd("p");
    notself(client);

    if (userhandle)
    {
        arg("t", userhandle);
        targethandle.setUndef();
    }
    else
    {
        arg("t", (byte*)&th, MegaClient::NODEHANDLE);
        targethandle = th;
    }

    arg("sm",1);

    if (cauth)
    {
        arg("cauth", cauth);
    }

    beginarray("n");

    for (unsigned i = 0; i < nn.size(); i++)
    {
        beginobject();

        NewNode* nni = &nn[i];
        switch (nni->source)
        {
            case NEW_NODE:
                arg("h", (byte*)&nni->nodehandle, MegaClient::NODEHANDLE);
                break;

            case NEW_PUBLIC:
                arg("ph", (byte*)&nni->nodehandle, MegaClient::NODEHANDLE);
                break;

            case NEW_UPLOAD:
                arg("h", nni->uploadtoken, sizeof nn[0].uploadtoken);

                // include pending file attributes for this upload
                string s;

                if (nni->fileattributes)
                {
                    // if attributes are set on the newnode then the app is not using the pendingattr mechanism
                    s.swap(*nni->fileattributes);
                    nni->fileattributes.reset();
                }
                else
                {
                    client->pendingattrstring(nn[i].uploadhandle, &s);

#ifdef USE_MEDIAINFO
                    client->mediaFileInfo.addUploadMediaFileAttributes(nn[i].uploadhandle, &s);
#endif
                }

                if (s.size())
                {
                    arg("fa", s.c_str(), 1);
                }
        }

        if (!ISUNDEF(nn[i].parenthandle))
        {
            arg("p", (byte*)&nn[i].parenthandle, MegaClient::NODEHANDLE);
        }

        if (nn[i].type == FILENODE && !ISUNDEF(nn[i].ovhandle))
        {
            arg("ov", (byte*)&nn[i].ovhandle, MegaClient::NODEHANDLE);
        }

        arg("t", nn[i].type);
        arg("a", (byte*)nn[i].attrstring->data(), int(nn[i].attrstring->size()));

        if (nn[i].nodekey.size() <= sizeof key)
        {
            client->key.ecb_encrypt((byte*)nn[i].nodekey.data(), key, nn[i].nodekey.size());
            arg("k", key, int(nn[i].nodekey.size()));
        }
        else
        {
            arg("k", (const byte*)nn[i].nodekey.data(), int(nn[i].nodekey.size()));
        }

        endobject();
    }

    endarray();

    // add cr element for new nodes, if applicable
    if (type == NODE_HANDLE)
    {
        Node* tn;
        if ((tn = client->nodeByHandle(th)))
        {
            ShareNodeKeys snk;

            for (unsigned i = 0; i < nn.size(); i++)
            {
                switch (nn[i].source)
                {
                    case NEW_PUBLIC:
                    case NEW_NODE:
                        snk.add(nn[i].nodekey, nn[i].nodehandle, tn, 0);
                        break;

                    case NEW_UPLOAD:
                        snk.add(nn[i].nodekey, nn[i].nodehandle, tn, 0, nn[i].uploadtoken, (int)sizeof nn[i].uploadtoken);
                        break;
                }
            }

            snk.get(this, true);
        }
    }

    tag = ctag;
}

// add new nodes and handle->node handle mapping
void CommandPutNodes::removePendingDBRecordsAndTempFiles()
{
    pendingdbid_map::iterator it = client->pendingtcids.find(tag);
    if (it != client->pendingtcids.end())
    {
        if (client->tctable)
        {
            client->mTctableRequestCommitter->beginOnce();
            vector<uint32_t> &ids = it->second;
            for (unsigned int i = 0; i < ids.size(); i++)
            {
                if (ids[i])
                {
                    client->tctable->del(ids[i]);
                }
            }
        }
        client->pendingtcids.erase(it);
    }
    pendingfiles_map::iterator pit = client->pendingfiles.find(tag);
    if (pit != client->pendingfiles.end())
    {
        vector<LocalPath> &pfs = pit->second;
        for (unsigned int i = 0; i < pfs.size(); i++)
        {
            client->fsaccess->unlinklocal(pfs[i]);
        }
        client->pendingfiles.erase(pit);
    }
}

bool CommandPutNodes::procresult(Result r)
{
    removePendingDBRecordsAndTempFiles();

    if (r.wasErrorOrOK())
    {
        LOG_debug << "Putnodes error " << r.errorOrOK();
        if (r.wasError(API_EOVERQUOTA))
        {
            if (client->isPrivateNode(targethandle))
            {
                client->activateoverquota(0, false);
            }
#ifdef ENABLE_SYNC
            else    // the target's account is overquota
            {
                if (source == PUTNODES_SYNC)
                {
                    client->disableSyncContainingNode(targethandle, FOREIGN_TARGET_OVERSTORAGE, false);
                }
            }
#endif
        }
#ifdef ENABLE_SYNC
        if (source == PUTNODES_SYNC)
        {
            if (r.wasError(API_EACCESS))
            {
                client->sendevent(99402, "API_EACCESS putting node in sync transfer", 0);
            }

            vector<NewNode> emptyVec;

            if (mResultFunction) mResultFunction(r.errorOrOK(), type, emptyVec, false);
            else client->app->putnodes_result(r.errorOrOK(), type, emptyVec);

            for (size_t i = 0; i < nn.size(); i++)
            {
                nn[i].localnode.reset();
            }

            client->putnodes_sync_result(r.errorOrOK(), nn);
            return true;
        }
        else
        {
#endif
            if (source == PUTNODES_APP)
            {
                if (mResultFunction) mResultFunction(r.errorOrOK(), type, nn, false);
                else client->app->putnodes_result(r.errorOrOK(), type, nn);

                return true;
            }
#ifdef ENABLE_SYNC
            else
            {
                client->putnodes_syncdebris_result(r.errorOrOK(), nn);
                return true;
            }
        }
#endif
    }

    Error e = API_EINTERNAL;
    bool noexit = true;
    bool empty = false;
    while (noexit)
    {
        switch (client->json.getnameid())
        {
            case 'f':
                empty = !memcmp(client->json.pos, "[]", 2);
                if (client->readnodes(&client->json, 1, source, &nn, tag, true))  // do apply keys to received nodes only as we go for command response, much much faster for many small responses
                {
                    e = API_OK;
                }
                else
                {
                    LOG_err << "Parse error (readnodes)";
                    e = API_EINTERNAL;
                    noexit = false;
                }
                break;

            case MAKENAMEID2('f', '2'):
                if (!client->readnodes(&client->json, 1, PUTNODES_APP, nullptr, 0, true))  // do apply keys to received nodes only as we go for command response, much much faster for many small responses
                {
                    LOG_err << "Parse error (readversions)";
                    e = API_EINTERNAL;
                    noexit = false;
                }
                break;

            default:
                if (client->json.storeobject())
                {
                    continue;
                }

                e = API_EINTERNAL;
                LOG_err << "Parse error (PutNodes)";

                // fall through
            case EOO:
                noexit = false;
                break;
        }
    }

    client->sendkeyrewrites();

    // when the target has been removed, the API automatically adds the new node/s
    // into the rubbish bin
    Node *tempNode = !nn.empty() ? client->nodebyhandle(nn.front().mAddedHandle) : nullptr;
    bool targetOverride = (tempNode && tempNode->parenthandle != targethandle.as8byte());

#ifdef ENABLE_SYNC
    if (source == PUTNODES_SYNC)
    {
        if (mResultFunction) mResultFunction(e, type, nn, targetOverride);
        else client->app->putnodes_result(e, type, nn, targetOverride);

        client->putnodes_sync_result(e, nn);
    }
    else
#endif
    if (source == PUTNODES_APP)
    {
#ifdef ENABLE_SYNC
        if (!targethandle.isUndef())
        {
            Node *parent = client->nodeByHandle(targethandle);
            if (parent && parent->localnode)
            {
                // A node has been added by a regular (non sync) putnodes
                // inside a synced folder, so force a syncdown to detect
                // and sync the changes.
                client->syncdownrequired = true;
            }
        }
#endif
        auto ec = (!e && empty) ? API_ENOENT : static_cast<error>(e);

        if (mResultFunction) mResultFunction(ec, type, nn, targetOverride);
        else client->app->putnodes_result((!e && empty) ? API_ENOENT : static_cast<error>(e), type, nn, targetOverride);
    }
#ifdef ENABLE_SYNC
    else
    {
        client->putnodes_syncdebris_result(e, nn);
    }
#endif
    return true;
}

CommandMoveNode::CommandMoveNode(MegaClient* client, Node* n, Node* t, syncdel_t csyncdel, NodeHandle prevparent, Completion&& c)
{
    h = n->nodeHandle();
    syncdel = csyncdel;
    np = t->nodeHandle();
    pp = prevparent;
    syncop = !pp.isUndef();

    cmd("m");

    // Special case for Move, we do set the 'i' field.
    // This is needed for backward compatibility, old versions used memcmp to detect if a 'd' actionpacket was followed by a 't'  actionpacket with the same 'i' (ie, a move)
    // Additionally the servers can't deliver `st` in that packet for the same reason.  And of course we will not ignore this `t` packet, despite setting 'i'.
    notself(client);

    arg("n", h);
    arg("t", t->nodeHandle());
    assert(t->type != FILENODE);

    TreeProcShareKeys tpsk;
    client->proctree(n, &tpsk);
    tpsk.get(this);

    tag = client->reqtag;
    completion = move(c);
}

bool CommandMoveNode::procresult(Result r)
{
    if (r.wasErrorOrOK())
    {
        if (r.wasError(API_EOVERQUOTA))
        {
            client->activateoverquota(0, false);
        }

#ifdef ENABLE_SYNC
        if (syncdel != SYNCDEL_NONE)
        {
            Node* syncn = client->nodeByHandle(h);

            if (syncn)
            {
                if (r.wasError(API_OK))
                {
                    Node* n;

                    // update all todebris records in the subtree
                    for (node_set::iterator it = client->todebris.begin(); it != client->todebris.end(); it++)
                    {
                        n = *it;

                        do {
                            if (n == syncn)
                            {
                                if (syncop)
                                {
                                    // After speculative instant completion removal, this is not needed (always sent via actionpacket code)
                                    client->syncs.forEachRunningSyncContainingNode(n, [&](Sync* s) {
                                        if ((*it)->type == FOLDERNODE)
                                        {
                                            LOG_debug << "Sync - remote folder deletion detected " << n->displayname();
                                        }
                                        else
                                        {
                                            LOG_debug << "Sync - remote file deletion detected " << n->displayname() << " Nhandle: " << LOG_NODEHANDLE(n->nodehandle);
                                        }
                                    });
                                }

                                (*it)->syncdeleted = syncdel;
                                break;
                            }
                        } while ((n = n->parent));
                    }
                }
                else
                {
                    Node *tn = NULL;
                    if (syncdel == SYNCDEL_BIN || syncdel == SYNCDEL_FAILED
                            || !(tn = client->nodeByHandle(client->rootnodes.rubbish)))
                    {
                        LOG_err << "Error moving node to the Rubbish Bin";
                        syncn->syncdeleted = SYNCDEL_NONE;
                        client->todebris.erase(syncn->todebris_it);
                        syncn->todebris_it = client->todebris.end();
                    }
                    else
                    {
                        int creqtag = client->reqtag;
                        client->reqtag = syncn->tag;
                        LOG_warn << "Move to Syncdebris failed. Moving to the Rubbish Bin instead.";
                        client->rename(syncn, tn, SYNCDEL_FAILED, pp, nullptr, nullptr);
                        client->reqtag = creqtag;
                    }
                }
            }
        }
        else if(syncop)
        {
            Node *n = client->nodeByHandle(h);
            if(n)
            {
                // After speculative instant completion removal, this is not needed (always sent via actionpacket code)
                Node* prevparent = client->nodeByHandle(pp);
                LOG_debug << "Sync - remote move detected: " << n->displayname() <<
                    " from " << (prevparent ? prevparent->displayname() : "?") <<
                    " to " << (n->parent ? n->parent->displayname() : "?");
            }
        }
#endif
        // Movement of shares and pending shares into Rubbish should remove them
        if (r.wasStrictlyError() && syncdel == SYNCDEL_NONE)
        {
            client->sendevent(99439, "Unexpected move error", 0);
        }
    }
    if (completion) completion(h, r.errorOrOK());
    return r.wasErrorOrOK();
}

CommandDelNode::CommandDelNode(MegaClient* client, NodeHandle th, bool keepversions, int cmdtag, std::function<void(NodeHandle, Error)>&& f)
    : mResultFunction(move(f))
{
    cmd("d");
    notself(client);

    arg("n", (byte*)&th, MegaClient::NODEHANDLE);

    if (keepversions)
    {
        arg("v", 1);
    }

    h = th;
    tag = cmdtag;
}

bool CommandDelNode::procresult(Result r)
{
    if (r.wasErrorOrOK())
    {
        if (mResultFunction)    mResultFunction(h, r.errorOrOK());
        else         client->app->unlink_result(h.as8byte(), r.errorOrOK());
        return true;
    }
    else
    {
        error e = API_OK;

        for (;;)
        {
            switch (client->json.getnameid())
            {
                case 'r':
                    if (client->json.enterarray())
                    {
                        if(client->json.isnumeric())
                        {
                            e = (error)client->json.getint();
                        }

                        client->json.leavearray();
                    }
                    break;

                case EOO:
                    if (mResultFunction)    mResultFunction(h, e);
                    else         client->app->unlink_result(h.as8byte(), e);
                    return true;

                default:
                    if (!client->json.storeobject())
                    {
                        if (mResultFunction)    mResultFunction(h, API_EINTERNAL);
                        else         client->app->unlink_result(h.as8byte(), API_EINTERNAL);
                        return false;
                    }
            }
        }
    }
}


CommandDelVersions::CommandDelVersions(MegaClient* client)
{
    cmd("dv");
    tag = client->reqtag;
}

bool CommandDelVersions::procresult(Result r)
{
    client->app->unlinkversions_result(r.errorOrOK());
    return r.wasErrorOrOK();
}

CommandKillSessions::CommandKillSessions(MegaClient* client)
{
    cmd("usr");
    arg("ko", 1); // Request to kill all sessions except the current one

    h = UNDEF;
    tag = client->reqtag;
}

CommandKillSessions::CommandKillSessions(MegaClient* client, handle sessionid)
{
    cmd("usr");
    beginarray("s");
    element(sessionid, MegaClient::USERHANDLE);
    endarray();

    h = sessionid;
    tag = client->reqtag;
}

bool CommandKillSessions::procresult(Result r)
{
    client->app->sessions_killed(h, r.errorOrOK());
    return r.wasErrorOrOK();
}

CommandLogout::CommandLogout(MegaClient *client, bool keepSyncConfigsFile)
    : mKeepSyncConfigsFile(keepSyncConfigsFile)
{
    cmd("sml");

    batchSeparately = true;

    tag = client->reqtag;
}

bool CommandLogout::procresult(Result r)
{
    assert(r.wasErrorOrOK());
    MegaApp *app = client->app;
    if (client->loggingout > 0)
    {
        client->loggingout--;
    }
    if(r.wasError(API_OK))
    {
        // We are logged out, but we mustn't call locallogout until we exit this call
        // stack for processing CS batches, as it deletes data currently in use.
        bool keepSyncConfigsFile = mKeepSyncConfigsFile;
        client->mOnCSCompletion = [keepSyncConfigsFile](MegaClient* client){
            client->locallogout(true, keepSyncConfigsFile);
            client->app->logout_result(API_OK);
        };
    }
    else
    {
        app->logout_result(r.errorOrOK());
    }
    return true;
}

CommandPrelogin::CommandPrelogin(MegaClient* client, const char* email)
{
    cmd("us0");
    arg("user", email);
    batchSeparately = true;  // in case the account is blocked (we need to get a sid so we can issue whyamiblocked)

    this->email = email;
    tag = client->reqtag;
}

bool CommandPrelogin::procresult(Result r)
{
    if (r.wasErrorOrOK())
    {
        client->app->prelogin_result(0, NULL, NULL, r.errorOrOK());
        return true;
    }

    assert(r.hasJsonObject());
    int v = 0;
    string salt;
    for (;;)
    {
        switch (client->json.getnameid())
        {
            case 'v':
                v = int(client->json.getint());
                break;
            case 's':
                client->json.storeobject(&salt);
                break;
            case EOO:
                if (v == 0)
                {
                    LOG_err << "No version returned";
                    client->app->prelogin_result(0, NULL, NULL, API_EINTERNAL);
                }
                else if (v > 2)
                {
                    LOG_err << "Version of account not supported";
                    client->app->prelogin_result(0, NULL, NULL, API_EINTERNAL);
                }
                else if (v == 2 && !salt.size())
                {
                    LOG_err << "No salt returned";
                    client->app->prelogin_result(0, NULL, NULL, API_EINTERNAL);
                }
                else
                {
                    client->accountversion = v;
                    Base64::atob(salt, client->accountsalt);
                    client->app->prelogin_result(v, &email, &salt, API_OK);
                }
                return true;
            default:
                if (!client->json.storeobject())
                {
                    client->app->prelogin_result(0, NULL, NULL, API_EINTERNAL);
                    return false;
                }
        }
    }
}

// login request with user e-mail address and user hash
CommandLogin::CommandLogin(MegaClient* client, const char* email, const byte *emailhash, int emailhashsize, const byte *sessionkey, int csessionversion, const char *pin)
{
    cmd("us");
    batchSeparately = true;  // in case the account is blocked (we need to get a sid so we can issue whyamiblocked)

    // are we just performing a session validation?
    checksession = !email;
    sessionversion = csessionversion;

    if (!checksession)
    {
        arg("user", email);
        arg("uh", emailhash, emailhashsize);
        if (pin)
        {
            arg("mfa", pin);
        }
    }
    else
    {
        if (client->sctable && client->dbaccess->currentDbVersion == DbAccess::LEGACY_DB_VERSION)
        {
            LOG_debug << "Requesting a local cache upgrade";
            arg("fa", 1);
        }
    }

    if (sessionkey)
    {
        arg("sek", sessionkey, SymmCipher::KEYLENGTH);
    }

    if (client->cachedscsn != UNDEF)
    {
        arg("sn", (byte*)&client->cachedscsn, sizeof client->cachedscsn);
    }

    string deviceIdHash = client->getDeviceidHash();
    if (!deviceIdHash.empty())
    {
        arg("si", deviceIdHash.c_str());
    }
    else
    {
        client->sendevent(99454, "Device-id not available at login");
    }

    tag = client->reqtag;
}

// process login result
bool CommandLogin::procresult(Result r)
{
    if (r.wasErrorOrOK())
    {
        client->app->login_result(r.errorOrOK());
        return true;
    }

    assert(r.hasJsonObject());
    byte hash[SymmCipher::KEYLENGTH];
    byte sidbuf[AsymmCipher::MAXKEYLENGTH];
    byte privkbuf[AsymmCipher::MAXKEYLENGTH * 2];
    byte sek[SymmCipher::KEYLENGTH];
    int len_k = 0, len_privk = 0, len_csid = 0, len_tsid = 0, len_sek = 0;
    handle me = UNDEF;
    bool fa = false;
    bool ach = false;

    for (;;)
    {
        switch (client->json.getnameid())
        {
            case 'k':
                len_k = client->json.storebinary(hash, sizeof hash);
                break;

            case 'u':
                me = client->json.gethandle(MegaClient::USERHANDLE);
                break;

            case MAKENAMEID3('s', 'e', 'k'):
                len_sek = client->json.storebinary(sek, sizeof sek);
                break;

            case MAKENAMEID4('t', 's', 'i', 'd'):
                len_tsid = client->json.storebinary(sidbuf, sizeof sidbuf);
                break;

            case MAKENAMEID4('c', 's', 'i', 'd'):
                len_csid = client->json.storebinary(sidbuf, sizeof sidbuf);
                break;

            case MAKENAMEID5('p', 'r', 'i', 'v', 'k'):
                len_privk = client->json.storebinary(privkbuf, sizeof privkbuf);
                break;

            case MAKENAMEID2('f', 'a'):
                fa = client->json.getint();
                break;

            case MAKENAMEID3('a', 'c', 'h'):
                ach = client->json.getint();
                break;

            case MAKENAMEID2('s', 'n'):
                if (!client->json.getint())
                {
                    // local state cache continuity rejected: read state from
                    // server instead
                    client->cachedscsn = UNDEF;
                }
                break;

            case EOO:
                if (!checksession)
                {
                    if (ISUNDEF(me) || len_k != sizeof hash)
                    {
                        client->app->login_result(API_EINTERNAL);
                        return true;
                    }

                    // decrypt and set master key
                    client->key.ecb_decrypt(hash);
                    client->key.setkey(hash);
                }
                else
                {
                    if (fa && client->sctable)
                    {
                        client->sctable->remove();
                        client->sctable.reset();
                        client->pendingsccommit = false;
                        client->cachedscsn = UNDEF;
                        client->dbaccess->currentDbVersion = DbAccess::DB_VERSION;

                        client->sendevent(99404, "Local DB upgrade granted", 0);
                    }
                }

                if (len_sek)
                {
                    if (len_sek != SymmCipher::KEYLENGTH)
                    {
                        client->app->login_result(API_EINTERNAL);
                        return true;
                    }

                    if (checksession && sessionversion)
                    {
                        byte k[SymmCipher::KEYLENGTH];
                        memcpy(k, client->key.key, sizeof(k));

                        client->key.setkey(sek);
                        client->key.ecb_decrypt(k);
                        client->key.setkey(k);
                    }
                }

                if (len_tsid)
                {
                    client->sid.assign((const char *)sidbuf, MegaClient::SIDLEN);

                    // account does not have an RSA keypair set: verify
                    // password using symmetric challenge
                    if (!client->checktsid(sidbuf, len_tsid))
                    {
                        LOG_warn << "Error checking tsid";
                        client->app->login_result(API_ENOENT);
                        return true;
                    }

                    // add missing RSA keypair
                    LOG_info << "Generating and adding missing RSA keypair";
                    client->setkeypair();
                }
                else
                {
                    // account has RSA keypair: decrypt server-provided session ID
                    if (len_privk < 256)
                    {
                        if (!checksession)
                        {
                            client->app->login_result(API_EINTERNAL);
                            return true;
                        }
                        else if (!client->ephemeralSessionPlusPlus)
                        {
                            // logging in with tsid to an account without a RSA keypair
                            LOG_info << "Generating and adding missing RSA keypair";
                            client->setkeypair();
                        }
                    }
                    else
                    {
                        // decrypt and set private key
                        client->key.ecb_decrypt(privkbuf, len_privk);
                        client->mPrivKey.resize(AsymmCipher::MAXKEYLENGTH * 2);
                        client->mPrivKey.resize(Base64::btoa(privkbuf, len_privk, (char *)client->mPrivKey.data()));

                        if (!client->asymkey.setkey(AsymmCipher::PRIVKEY, privkbuf, len_privk))
                        {
                            LOG_warn << "Error checking private key";
                            client->app->login_result(API_ENOENT);
                            return true;
                        }
                    }

                    if (!checksession)
                    {
                        if (len_csid < 32)
                        {
                            client->app->login_result(API_EINTERNAL);
                            return true;
                        }

                        // decrypt and set session ID for subsequent API communication
                        if (!client->asymkey.decrypt(sidbuf, len_csid, sidbuf, MegaClient::SIDLEN))
                        {
                            client->app->login_result(API_EINTERNAL);
                            return true;
                        }

                        client->sid.assign((const char *)sidbuf, MegaClient::SIDLEN);
                    }
                }

                client->me = me;
                client->uid = Base64Str<MegaClient::USERHANDLE>(client->me);
                client->achievements_enabled = ach;
                // Force to create own user
                client->finduser(me, 1);

                if (len_sek)
                {
                    client->sessionkey.assign((const char *)sek, sizeof(sek));
                }

                client->openStatusTable(true);
                client->app->login_result(API_OK);
                return true;

            default:
                if (!client->json.storeobject())
                {
                    client->app->login_result(API_EINTERNAL);
                    return false;
                }
        }
    }
}

CommandShareKeyUpdate::CommandShareKeyUpdate(MegaClient*, handle sh, const char* uid, const byte* key, int len)
{
    cmd("k");
    beginarray("sr");

    element(sh, MegaClient::NODEHANDLE);
    element(uid);
    element(key, len);

    endarray();
}

CommandShareKeyUpdate::CommandShareKeyUpdate(MegaClient* client, handle_vector* v)
{
    Node* n;
    byte sharekey[SymmCipher::KEYLENGTH];

    cmd("k");
    beginarray("sr");

    for (size_t i = v->size(); i--;)
    {
        handle h = (*v)[i];

        if ((n = client->nodebyhandle(h)) && n->sharekey)
        {
            client->key.ecb_encrypt(n->sharekey->key, sharekey, SymmCipher::KEYLENGTH);

            element(h, MegaClient::NODEHANDLE);
            element(client->me, MegaClient::USERHANDLE);
            element(sharekey, SymmCipher::KEYLENGTH);
        }
    }

    endarray();
}

// add/remove share; include node share keys if new share
CommandSetShare::CommandSetShare(MegaClient* client, Node* n, User* u, accesslevel_t a, int newshare, const char* msg, bool writable, const char* personal_representation, int ctag, std::function<void(Error, bool writable)> f)
{
    byte auth[SymmCipher::BLOCKSIZE];
    byte key[SymmCipher::KEYLENGTH];
    byte asymmkey[AsymmCipher::MAXKEYLENGTH];
    int t = 0;

    tag = ctag;

    sh = n->nodehandle;
    user = u;
    access = a;
    mWritable = writable;

    completion = move(f);
    assert(completion);

    cmd("s2");
    arg("n", (byte*)&sh, MegaClient::NODEHANDLE);

    // Only for inviting non-contacts
    if (personal_representation && personal_representation[0])
    {
        this->personal_representation = personal_representation;
        arg("e", personal_representation);
    }

    if (msg && msg[0])
    {
        this->msg = msg;
        arg("msg", msg);
    }

    if (a != ACCESS_UNKNOWN)
    {
        // securely store/transmit share key
        // by creating a symmetrically (for the sharer) and an asymmetrically
        // (for the sharee) encrypted version
        memcpy(key, n->sharekey->key, sizeof key);
        memcpy(asymmkey, key, sizeof key);

        client->key.ecb_encrypt(key);
        arg("ok", key, sizeof key);

        if (u && u->pubk.isvalid())
        {
            t = u->pubk.encrypt(client->rng, asymmkey, SymmCipher::KEYLENGTH, asymmkey, sizeof asymmkey);
        }

        // outgoing handle authentication
        client->handleauth(sh, auth);
        arg("ha", auth, sizeof auth);
    }

    beginarray("s");
    beginobject();

    arg("u", u ? ((u->show == VISIBLE) ? u->uid.c_str() : u->email.c_str()) : MegaClient::EXPORTEDLINK);
    // if the email is registered, the pubk request has returned the userhandle -->
    // sending the userhandle instead of the email makes the API to assume the user is already a contact

    if (a != ACCESS_UNKNOWN)
    {
        arg("r", a);

        if (u && u->pubk.isvalid() && t)
        {
            arg("k", asymmkey, t);
        }
    }

    endobject();
    endarray();

    // only for a fresh share: add cr element with all node keys encrypted to
    // the share key
    if (newshare)
    {
        // the new share's nodekeys for this user: generate node list
        TreeProcShareKeys tpsk(n);
        client->proctree(n, &tpsk);
        tpsk.get(this);
    }
}

// process user element (email/handle pairs)
bool CommandSetShare::procuserresult(MegaClient* client)
{
    while (client->json.enterobject())
    {
        handle uh = UNDEF;
        const char* m = NULL;

        for (;;)
        {
            switch (client->json.getnameid())
            {
                case 'u':
                    uh = client->json.gethandle(MegaClient::USERHANDLE);
                    break;

                case 'm':
                    m = client->json.getvalue();
                    break;

                case EOO:
                    if (!ISUNDEF(uh) && m)
                    {
                        client->mapuser(uh, m);
                    }
                    return true;

                default:
                    if (!client->json.storeobject())
                    {
                        return false;
                    }
            }
        }
    }

    return false;
}

// process result of share addition/modification
bool CommandSetShare::procresult(Result r)
{
    if (r.wasErrorOrOK())
    {
        completion(r.errorOrOK(), mWritable);
        return true;
    }

    for (;;)
    {
        switch (client->json.getnameid())
        {
            case MAKENAMEID2('o', 'k'):  // an owner key response will only
                                         // occur if the same share was created
                                         // concurrently with a different key
            {
                byte key[SymmCipher::KEYLENGTH + 1];
                if (client->json.storebinary(key, sizeof key + 1) == SymmCipher::KEYLENGTH)
                {
                    Node* n;

                    if ((n = client->nodebyhandle(sh)) && n->sharekey)
                    {
                        client->key.ecb_decrypt(key);
                        n->sharekey->setkey(key);

                        // repeat attempt with corrected share key
                        client->reqs.add(new CommandSetShare(client, n, user, access, 0, msg.c_str(), mWritable, personal_representation.c_str(),
                                         tag, move(completion)));
                        return false;
                    }
                }
                break;
            }

            case 'u':   // user/handle confirmation
                if (client->json.enterarray())
                {
                    while (procuserresult(client))
                    {}
                    client->json.leavearray();
                }
                break;

            case 'r':
                if (client->json.enterarray())
                {
                    while (client->json.isnumeric())
                    {
                        // intermediate result updates, not final completion
                        // we used to call share_result but it wasn't used
                        client->json.getint();
                    }

                    client->json.leavearray();
                }
                break;

            case MAKENAMEID3('s', 'n', 'k'):
                client->procsnk(&client->json);
                break;

            case MAKENAMEID3('s', 'u', 'k'):
                client->procsuk(&client->json);
                break;

            case MAKENAMEID2('c', 'r'):
                client->proccr(&client->json);
                break;

            case EOO:
                completion(API_OK, mWritable);
                return true;

            default:
                if (!client->json.storeobject())
                {
                    return false;
                }
        }
    }
}

CommandSetPendingContact::CommandSetPendingContact(MegaClient* client, const char* temail, opcactions_t action, const char* msg, const char* oemail, handle contactLink)
{
    cmd("upc");

    if (oemail != NULL)
    {
        arg("e", oemail);
    }

    arg("u", temail);
    switch (action)
    {
        case OPCA_DELETE:
            arg("aa", "d");
            break;
        case OPCA_REMIND:
            arg("aa", "r");
            break;
        case OPCA_ADD:
            arg("aa", "a");
            if (!ISUNDEF(contactLink))
            {
                arg("cl", (byte*)&contactLink, MegaClient::CONTACTLINKHANDLE);
            }
            break;
    }

    if (msg != NULL)
    {
        arg("msg", msg);
    }

    if (action != OPCA_REMIND)  // for reminders, need the actionpacket to update `uts`
    {
        notself(client);
    }

    tag = client->reqtag;
    this->action = action;
    this->temail = temail;
}

bool CommandSetPendingContact::procresult(Result r)
{
    if (r.wasErrorOrOK())
    {
        handle pcrhandle = UNDEF;
        if (r.wasError(API_OK)) // response for delete & remind actions is always numeric
        {
            // find the PCR by email
            PendingContactRequest *pcr = NULL;
            for (handlepcr_map::iterator it = client->pcrindex.begin();
                 it != client->pcrindex.end(); it++)
            {
                if (it->second->targetemail == temail)
                {
                    pcr = it->second.get();
                    pcrhandle = pcr->id;
                    break;
                }
            }

            if (!pcr)
            {
                LOG_err << "Reminded/deleted PCR not found";
            }
            else if (action == OPCA_DELETE)
            {
                pcr->changed.deleted = true;
                client->notifypcr(pcr);

                // remove pending shares related to the deleted PCR
                Node *n;
                for (node_map::iterator it = client->nodes.begin(); it != client->nodes.end(); it++)
                {
                    n = it->second;
                    if (n->pendingshares && n->pendingshares->find(pcr->id) != n->pendingshares->end())
                    {
                        client->newshares.push_back(
                                    new NewShare(n->nodehandle, 1, n->owner, ACCESS_UNKNOWN,
                                                 0, NULL, NULL, pcr->id, false));
                    }
                }

                client->mergenewshares(1);
            }
        }

        client->app->setpcr_result(pcrhandle, r.errorOrOK(), this->action);
        return true;
    }

    // if the PCR has been added, the response contains full details
    handle p = UNDEF;
    m_time_t ts = 0;
    m_time_t uts = 0;
    const char *eValue = NULL;
    const char *m = NULL;
    const char *msg = NULL;
    PendingContactRequest *pcr = NULL;
    for (;;)
    {
        switch (client->json.getnameid())
        {
            case 'p':
                p = client->json.gethandle(MegaClient::PCRHANDLE);
                break;
            case 'm':
                m = client->json.getvalue();
                break;
            case 'e':
                eValue = client->json.getvalue();
                break;
            case MAKENAMEID3('m', 's', 'g'):
                msg = client->json.getvalue();
                break;
            case MAKENAMEID2('t', 's'):
                ts = client->json.getint();
                break;
            case MAKENAMEID3('u', 't', 's'):
                uts = client->json.getint();
                break;
            case EOO:
                if (ISUNDEF(p))
                {
                    LOG_err << "Error in CommandSetPendingContact. Undefined handle";
                    client->app->setpcr_result(UNDEF, API_EINTERNAL, this->action);
                    return true;
                }

                if (action != OPCA_ADD || !eValue || !m || ts == 0 || uts == 0)
                {
                    LOG_err << "Error in CommandSetPendingContact. Wrong parameters";
                    client->app->setpcr_result(UNDEF, API_EINTERNAL, this->action);
                    return true;
                }

                pcr = new PendingContactRequest(p, eValue, m, ts, uts, msg, true);
                client->mappcr(p, unique_ptr<PendingContactRequest>(pcr));

                client->notifypcr(pcr);
                client->app->setpcr_result(p, API_OK, this->action);
                return true;

            default:
                if (!client->json.storeobject())
                {
                    LOG_err << "Error in CommandSetPendingContact. Parse error";
                    client->app->setpcr_result(UNDEF, API_EINTERNAL, this->action);
                    return false;
                }
        }
    }
}

CommandUpdatePendingContact::CommandUpdatePendingContact(MegaClient* client, handle p, ipcactions_t action)
{
    cmd("upca");

    arg("p", (byte*)&p, MegaClient::PCRHANDLE);
    switch (action)
    {
        case IPCA_ACCEPT:
            arg("aa", "a");
            break;
        case IPCA_DENY:
            arg("aa", "d");
            break;
        case IPCA_IGNORE:
        default:
            arg("aa", "i");
            break;
    }

    tag = client->reqtag;
    this->action = action;
}

bool CommandUpdatePendingContact::procresult(Result r)
{
    client->app->updatepcr_result(r.errorOrOK(), this->action);
    return r.wasErrorOrOK();
}

CommandEnumerateQuotaItems::CommandEnumerateQuotaItems(MegaClient* client)
{
    cmd("utqa");
    arg("nf", 3);
    arg("b", 1);
    tag = client->reqtag;
}

bool CommandEnumerateQuotaItems::procresult(Result r)
{
    if (r.wasErrorOrOK())
    {
        client->app->enumeratequotaitems_result(r.errorOrOK());
        return true;
    }

    string currency; // common for all plans, populated from `l` object

    while (client->json.enterobject())
    {
        handle product = UNDEF;
        int prolevel = -1, gbstorage = -1, gbtransfer = -1, months = -1, type = -1;
        unsigned amount = 0, amountMonth = 0, localPrice = 0;
        string description;
        string ios_id;
        string android_id;

        unique_ptr<BusinessPlan> bizPlan;
        unique_ptr<CurrencyData> currencyData;

        bool finished = false;
        bool readingL = false;
        const char* buf = nullptr;
        while (!finished)
        {
            buf = nullptr;

            switch (client->json.getnameid())
            {
                case MAKENAMEID1('l'):  // currency localization
                {
                    if (!client->json.enterobject())
                    {
                        LOG_err << "Failed to parse Enumerate-quota-items response, `l` object";
                        client->app->enumeratequotaitems_result(API_EINTERNAL);
                        return false;
                    }

                    currencyData = mega::make_unique<CurrencyData>();
                    readingL = true;

                    while (!finished)
                    {
                        buf = nullptr;

                        switch(client->json.getnameid())
                        {
                            case MAKENAMEID1('c'):  // currency, ie. EUR
                                buf = client->json.getvalue();
                                JSON::copystring(&currencyData->currencyName, buf);
                                currency = currencyData->currencyName;
                                break;
                            case MAKENAMEID2('c', 's'): // currency symbol, ie. €
                                buf = client->json.getvalue();
                                JSON::copystring(&currencyData->currencySymbol, buf);
                                break;
                            case MAKENAMEID2('l', 'c'):  // local currency, ie. NZD
                                buf = client->json.getvalue();
                                JSON::copystring(&currencyData->localCurrencyName, buf);
                                break;
                            case MAKENAMEID3('l', 'c', 's'):    // local currency symbol, ie. $
                                buf = client->json.getvalue();
                                JSON::copystring(&currencyData->localCurrencySymbol, buf);
                                break;
                            case EOO:
                                // sanity checks for received data
                                if (currencyData->currencyName.empty() || currencyData->currencySymbol.empty())
                                {
                                    LOG_err << "Failed to parse Enumerate-quota-items response, `l` data";
                                    client->app->enumeratequotaitems_result(API_EINTERNAL);
                                    return true;
                                }

                                finished = true;    // exits from the outer loop too
                                client->json.leaveobject(); // 'l' object
                                break;
                            default:
                                if (!client->json.storeobject())
                                {
                                    LOG_err << "Failed to parse Enumerate-quota-items response, store `l` data";
                                    client->app->enumeratequotaitems_result(API_EINTERNAL);
                                    return false;
                                }
                                break;
                        }
                    }
                    break;
                }
                case MAKENAMEID2('i', 't'): // 0 -> for all Pro level plans; 1 -> for Business plan
                    type = static_cast<int>(client->json.getint());
                    break;
                case MAKENAMEID2('i', 'd'):
                    product = client->json.gethandle(8);
                    break;
                case MAKENAMEID2('a', 'l'):
                    prolevel = static_cast<int>(client->json.getint());
                    break;
                case 's':
                    gbstorage = static_cast<int>(client->json.getint());
                    break;
                case 't':
                    gbtransfer = static_cast<int>(client->json.getint());
                    break;
                case 'm':
                    months = static_cast<int>(client->json.getint());
                    break;
                case 'p':   // price (in cents)
                    amount = static_cast<unsigned>(client->json.getint());
                    break;
                case 'd':
                    buf = client->json.getvalue();
                    JSON::copystring(&description, buf);
                    break;
                case MAKENAMEID3('i', 'o', 's'):
                    buf = client->json.getvalue();
                    JSON::copystring(&ios_id, buf);
                    break;
                case MAKENAMEID6('g', 'o', 'o', 'g', 'l', 'e'):
                    buf = client->json.getvalue();
                    JSON::copystring(&android_id, buf);
                    break;
                case MAKENAMEID3('m', 'b', 'p'):    // monthly price (in cents)
                    amountMonth = static_cast<unsigned>(client->json.getint());
                    break;
                case MAKENAMEID2('l', 'p'): // local price (in cents)
                    localPrice = static_cast<unsigned>(client->json.getint());
                    break;
                case MAKENAMEID2('b', 'd'): // BusinessPlan
                {
                    if (!client->json.enterobject())
                    {
                        LOG_err << "Failed to parse Enumerate-quota-items response, `bd` object";
                        client->app->enumeratequotaitems_result(API_EINTERNAL);
                        return false;
                    }

                    bizPlan = mega::make_unique<BusinessPlan>();

                    bool readingBd = true;
                    while (readingBd)
                    {
                        switch (client->json.getnameid())
                        {
                            case MAKENAMEID2('b', 'a'): // base (-1 means unlimited storage or transfer)
                            {
                                if (!client->json.enterobject())
                                {
                                    LOG_err << "Failed to parse Enumerate-quota-items response, `ba` object";
                                    client->app->enumeratequotaitems_result(API_EINTERNAL);
                                    return false;
                                }

                                bool readingBa = true;
                                while (readingBa)
                                {
                                    switch (client->json.getnameid())
                                    {
                                        case 's':
                                            bizPlan->gbStoragePerUser = static_cast<int>(client->json.getint());
                                            break;
                                        case 't':
                                            bizPlan->gbTransferPerUser = static_cast<int>(client->json.getint());
                                            break;
                                        case EOO:
                                            readingBa = false;
                                            break;
                                        default:
                                            if (!client->json.storeobject())
                                            {
                                                LOG_err << "Failed to parse Enumerate-quota-items response, `ba` data";
                                                client->app->enumeratequotaitems_result(API_EINTERNAL);
                                                return false;
                                            }
                                            break;
                                    }
                                }
                                client->json.leaveobject();
                                break;
                            }
                            case MAKENAMEID2('u', 's'):   // price per user
                            {
                                if (!client->json.enterobject())
                                {
                                    LOG_err << "Failed to parse Enumerate-quota-items response, `us` object";
                                    client->app->enumeratequotaitems_result(API_EINTERNAL);
                                    return false;
                                }

                                bool readingUs = true;
                                while (readingUs)
                                {
                                    switch (client->json.getnameid())
                                    {
                                        case 'p':
                                            bizPlan->pricePerUser = static_cast<unsigned>(client->json.getint());
                                            break;
                                        case MAKENAMEID2('l', 'p'):
                                            bizPlan->localPricePerUser = static_cast<unsigned>(client->json.getint());
                                            break;
                                        case EOO:
                                            readingUs = false;
                                            break;
                                        default:
                                            if (!client->json.storeobject())
                                            {
                                                LOG_err << "Failed to parse Enumerate-quota-items response, `us` data";
                                                client->app->enumeratequotaitems_result(API_EINTERNAL);
                                                return false;
                                            }
                                            break;
                                    }
                                }
                                client->json.leaveobject();
                                break;
                            }
                            case MAKENAMEID3('s', 't', 'o'):   // storage block
                            {
                                if (!client->json.enterobject())
                                {
                                    LOG_err << "Failed to parse Enumerate-quota-items response, `sto` object";
                                    client->app->enumeratequotaitems_result(API_EINTERNAL);
                                    return false;
                                }

                                bool readingSto = true;
                                while (readingSto)
                                {
                                    switch (client->json.getnameid())
                                    {
                                        case 's':
                                            bizPlan->gbPerStorage = static_cast<int>(client->json.getint());
                                            break;
                                        case 'p':
                                            bizPlan->pricePerStorage = static_cast<unsigned>(client->json.getint());
                                            break;
                                        case MAKENAMEID2('l', 'p'):
                                            bizPlan->localPricePerStorage = static_cast<unsigned>(client->json.getint());
                                            break;
                                        case EOO:
                                            readingSto = false;
                                            break;
                                        default:
                                            if (!client->json.storeobject())
                                            {
                                                LOG_err << "Failed to parse Enumerate-quota-items response, `sto` data";
                                                client->app->enumeratequotaitems_result(API_EINTERNAL);
                                                return false;
                                            }
                                            break;
                                    }
                                }
                                client->json.leaveobject();
                                break;
                            }
                            case MAKENAMEID4('t', 'r', 'n', 's'):   // transfer block
                            {
                                if (!client->json.enterobject())
                                {
                                    LOG_err << "Failed to parse Enumerate-quota-items response, `trns` object";
                                    client->app->enumeratequotaitems_result(API_EINTERNAL);
                                    return false;
                                }

                                bool readingTrns = true;
                                while (readingTrns)
                                {
                                    switch (client->json.getnameid())
                                    {
                                        case 't':
                                            bizPlan->gbPerTransfer = static_cast<int>(client->json.getint());
                                            break;
                                        case 'p':
                                            bizPlan->pricePerTransfer = static_cast<unsigned>(client->json.getint());
                                            break;
                                        case MAKENAMEID2('l', 'p'):
                                            bizPlan->localPricePerTransfer = static_cast<unsigned>(client->json.getint());
                                            break;
                                        case EOO:
                                            readingTrns = false;
                                            break;
                                        default:
                                            if (!client->json.storeobject())
                                            {
                                                LOG_err << "Failed to parse Enumerate-quota-items response, `sto` data";
                                                client->app->enumeratequotaitems_result(API_EINTERNAL);
                                                return false;
                                            }
                                            break;
                                    }
                                }
                                client->json.leaveobject();
                                break;
                            }
                            case MAKENAMEID4('m', 'i', 'n', 'u'):   // minimum number of user required to purchase
                                bizPlan->minUsers = static_cast<int>(client->json.getint());
                                break;
                            case EOO:
                                readingBd = false;
                                break;
                            default:
                                if (!client->json.storeobject())
                                {
                                    LOG_err << "Failed to parse Enumerate-quota-items response, `bd` object";
                                    client->app->enumeratequotaitems_result(API_EINTERNAL);
                                    return false;
                                }
                                break;
                        }
                    }
                    client->json.leaveobject();
                    break;
                }
                case EOO:
                    if (type < 0
                            || ISUNDEF(product)
                            || (prolevel < 0)
                            || (months < 0)
                            || currency.empty()
                            || description.empty()
                            // only available for Pro plans, not for Business
                            || (!type && gbstorage < 0)
                            || (!type && gbtransfer < 0)
                            || (!type && !amount)
                            || (!type && !amountMonth)
                            || (!type && ios_id.empty())
                            || (!type && android_id.empty())
                            // only available for Business plan(s)
                            || (type == 1 && !bizPlan))
                    {
                        client->app->enumeratequotaitems_result(API_EINTERNAL);
                        return true;
                    }

                    finished = true;
                    break;
                default:
                    if (!client->json.storeobject())
                    {
                        LOG_err << "Failed to parse Enumerate-quota-items response";
                        client->app->enumeratequotaitems_result(API_EINTERNAL);
                        return false;
                    }
                    break;
            }
        }   // end while(!finished)

        client->json.leaveobject();

        if (readingL)
        {
            // just read currency data, keep reading objects for each pro/business plan
            readingL = false;
            client->app->enumeratequotaitems_result(move(currencyData));
            continue;
        }
        else
        {
            client->app->enumeratequotaitems_result(type, product, prolevel, gbstorage,
                                                    gbtransfer, months, amount, amountMonth, localPrice,
                                                    description.c_str(), ios_id.c_str(), android_id.c_str(),
                                                    move(bizPlan));
        }
    }

    client->app->enumeratequotaitems_result(API_OK);
    return true;
}

CommandPurchaseAddItem::CommandPurchaseAddItem(MegaClient* client, int itemclass,
                                               handle item, unsigned price,
                                               const char* currency, unsigned /*tax*/,
                                               const char* /*country*/, handle lph,
                                               int phtype, int64_t ts)
{
    string sprice;
    sprice.resize(128);
    sprintf((char *)sprice.data(), "%.2f", price/100.0);
    replace( sprice.begin(), sprice.end(), ',', '.');
    cmd("uts");
    arg("it", itemclass);
    arg("si", (byte*)&item, 8);
    arg("p", sprice.c_str());
    arg("c", currency);
    if (!ISUNDEF(lph))
    {
        if (phtype == 0) // legacy mode
        {
            arg("aff", (byte*)&lph, MegaClient::NODEHANDLE);
        }
        else
        {
            beginobject("aff");
            arg("id", (byte*)&lph, MegaClient::NODEHANDLE);
            arg("ts", ts);
            arg("t", phtype);   // 1=affiliate id, 2=file/folder link, 3=chat link, 4=contact link
            endobject();
        }
    }

    tag = client->reqtag;

    //TODO: Complete this (tax? country?)
}

bool CommandPurchaseAddItem::procresult(Result r)
{
    if (r.wasErrorOrOK())
    {
        client->app->additem_result(r.errorOrOK());
        return true;
    }

    handle item = client->json.gethandle(8);
    if (item != UNDEF)
    {
        client->purchase_basket.push_back(item);
        client->app->additem_result(API_OK);
        return true;
    }
    else
    {
        client->json.storeobject();
        client->app->additem_result(API_EINTERNAL);
        return false;
    }
}

CommandPurchaseCheckout::CommandPurchaseCheckout(MegaClient* client, int gateway)
{
    cmd("utc");

    beginarray("s");
    for (handle_vector::iterator it = client->purchase_basket.begin(); it != client->purchase_basket.end(); it++)
    {
        element((byte*)&*it, sizeof(handle));
    }

    endarray();

    arg("m", gateway);

    // empty basket
    client->purchase_begin();

    tag = client->reqtag;
}

bool CommandPurchaseCheckout::procresult(Result r)
{
    if (r.wasErrorOrOK())
    {
        client->app->checkout_result(NULL, r.errorOrOK());
        return true;
    }

    //Expected response: "EUR":{"res":X,"code":Y}}
    client->json.getnameid();
    if (!client->json.enterobject())
    {
        LOG_err << "Parse error (CommandPurchaseCheckout)";
        client->app->checkout_result(NULL, API_EINTERNAL);
        return false;
    }

    string errortype;
    Error e;
    for (;;)
    {
        switch (client->json.getnameid())
        {
            case MAKENAMEID3('r', 'e', 's'):
                if (client->json.isnumeric())
                {
                    e = (error)client->json.getint();
                }
                else
                {
                    client->json.storeobject(&errortype);
                    if (errortype == "S")
                    {
                        errortype.clear();
                        e = API_OK;
                    }
                }
                break;

            case MAKENAMEID4('c', 'o', 'd', 'e'):
                if (client->json.isnumeric())
                {
                    e = (error)client->json.getint();
                }
                else
                {
                    LOG_err << "Parse error in CommandPurchaseCheckout (code)";
                }
                break;
            case EOO:
                client->json.leaveobject();
                if (!errortype.size() || errortype == "FI" || e == API_OK)
                {
                    client->app->checkout_result(NULL, e);
                }
                else
                {
                    client->app->checkout_result(errortype.c_str(), e);
                }
                return true;
            default:
                if (!client->json.storeobject())
                {
                    client->app->checkout_result(NULL, API_EINTERNAL);
                    return false;
                }
        }
    }
}

CommandRemoveContact::CommandRemoveContact(MegaClient* client, const char* m, visibility_t show)
{
    this->email = m ? m : "";
    this->v = show;

    cmd("ur2");
    arg("u", m);
    arg("l", (int)show);

    tag = client->reqtag;
}

bool CommandRemoveContact::procresult(Result r)
{
    assert(r.hasJsonObject() || r.wasStrictlyError());

    if (r.hasJsonObject())
    {
        // the object contains (userhandle + email string) - caller will leaveobject() automatically

        if (User *u = client->finduser(email.c_str()))
        {
            u->show = v;
        }

        client->app->removecontact_result(API_OK);
        return true;
    }

    client->app->removecontact_result(r.errorOrOK());
    return r.wasErrorOrOK();
}

CommandPutMultipleUAVer::CommandPutMultipleUAVer(MegaClient *client, const userattr_map *attrs, int ctag)
{
    this->attrs = *attrs;

    cmd("upv");

    for (userattr_map::const_iterator it = attrs->begin(); it != attrs->end(); it++)
    {
        attr_t type = it->first;

        beginarray(User::attr2string(type).c_str());

        element((const byte *) it->second.data(), int(it->second.size()));

        const string *attrv = client->ownuser()->getattrversion(type);
        if (attrv)
        {
            element(attrv->c_str());
        }

        endarray();
    }

    tag = ctag;
}

bool CommandPutMultipleUAVer::procresult(Result r)
{
    if (r.wasErrorOrOK())
    {
        client->sendevent(99419, "Error attaching keys", 0);

        client->app->putua_result(r.errorOrOK());
        return true;
    }

    User *u = client->ownuser();
    for(;;)   // while there are more attrs to read...
    {
        const char* ptr;
        const char* end;

        if (!(ptr = client->json.getvalue()) || !(end = strchr(ptr, '"')))
        {
            break;
        }
        attr_t type = User::string2attr(string(ptr, (end-ptr)).c_str());

        if (!(ptr = client->json.getvalue()) || !(end = strchr(ptr, '"')))
        {
            client->app->putua_result(API_EINTERNAL);
            return false;
        }
        string version = string(ptr, (end-ptr));

        userattr_map::iterator it = this->attrs.find(type);
        if (type == ATTR_UNKNOWN || version.empty() || (it == this->attrs.end()))
        {
            LOG_err << "Error in CommandPutUA. Undefined attribute or version";
            client->app->putua_result(API_EINTERNAL);
            return false;
        }
        else
        {
            u->setattr(type, &it->second, &version);
            u->setTag(tag ? tag : -1);

            if (type == ATTR_KEYRING)
            {
                TLVstore *tlvRecords = TLVstore::containerToTLVrecords(&attrs[type], &client->key);
                if (tlvRecords)
                {
                    string prEd255;
                    if (tlvRecords->get(EdDSA::TLV_KEY, prEd255) && prEd255.size() == EdDSA::SEED_KEY_LENGTH)
                    {
                        client->signkey = new EdDSA(client->rng, (unsigned char *) prEd255.data());
                    }

                    string prCu255;
                    if (tlvRecords->get(ECDH::TLV_KEY, prCu255) && prCu255.size() == ECDH::PRIVATE_KEY_LENGTH)
                    {
                        client->chatkey = new ECDH((unsigned char *) prCu255.data());
                    }

                    if (!client->chatkey || !client->chatkey->initializationOK ||
                            !client->signkey || !client->signkey->initializationOK)
                    {
                        client->resetKeyring();
                        client->sendevent(99418, "Failed to load attached keys", 0);
                    }
                    else
                    {
                        client->sendevent(99420, "Signing and chat keys attached OK", 0);
                    }

                    delete tlvRecords;
                }
                else
                {
                    LOG_warn << "Failed to decrypt keyring after putua";
                }
            }
            else if (User::isAuthring(type))
            {
                client->mAuthRings.erase(type);
                const std::unique_ptr<TLVstore> tlvRecords(TLVstore::containerToTLVrecords(&attrs[type], &client->key));
                if (tlvRecords)
                {
                    client->mAuthRings.emplace(type, AuthRing(type, *tlvRecords));
                }
                else
                {
                    LOG_err << "Failed to decrypt keyring after putua";
                }
            }
        }
    }

    client->notifyuser(u);
    client->app->putua_result(API_OK);
    return true;
}


CommandPutUAVer::CommandPutUAVer(MegaClient* client, attr_t at, const byte* av, unsigned avl, int ctag,
                                 std::function<void(Error)> completion)
{
    this->at = at;
    this->av.assign((const char*)av, avl);

    mCompletion = completion ? move(completion) :
        [this](Error e) {
            this->client->app->putua_result(e);
        };

    cmd("upv");

    beginarray(User::attr2string(at).c_str());

    // if removing avatar, do not Base64 encode the attribute value
    if (at == ATTR_AVATAR && !strcmp((const char *)av, "none"))
    {
        element((const char*)av);
    }
    else
    {
        element(av, avl);
    }

    const string *attrv = client->ownuser()->getattrversion(at);
    if (client->ownuser()->isattrvalid(at) && attrv)
    {
        element(attrv->c_str());
    }

    endarray();

    tag = ctag;
}

bool CommandPutUAVer::procresult(Result r)
{
    if (r.wasErrorOrOK())
    {
        if (r.wasError(API_EEXPIRED))
        {
            User *u = client->ownuser();
            u->invalidateattr(at);
        }

        mCompletion(r.errorOrOK());
    }
    else
    {
        const char* ptr;
        const char* end;

        if (!(ptr = client->json.getvalue()) || !(end = strchr(ptr, '"')))
        {
            mCompletion(API_EINTERNAL);
            return false;
        }
        attr_t at = User::string2attr(string(ptr, (end-ptr)).c_str());

        if (!(ptr = client->json.getvalue()) || !(end = strchr(ptr, '"')))
        {
            mCompletion(API_EINTERNAL);
            return false;
        }
        string v = string(ptr, (end-ptr));

        if (at == ATTR_UNKNOWN || v.empty() || (this->at != at))
        {
            LOG_err << "Error in CommandPutUA. Undefined attribute or version";
            mCompletion(API_EINTERNAL);
            return false;
        }
        else
        {
            User *u = client->ownuser();
            u->setattr(at, &av, &v);
            u->setTag(tag ? tag : -1);

            if (User::isAuthring(at))
            {
                client->mAuthRings.erase(at);
                const std::unique_ptr<TLVstore> tlvRecords(TLVstore::containerToTLVrecords(&av, &client->key));
                if (tlvRecords)
                {
                    client->mAuthRings.emplace(at, AuthRing(at, *tlvRecords));
                }
                else
                {
                    LOG_err << "Failed to decrypt " << User::attr2string(at) << " after putua";
                }
            }
            else if (at == ATTR_UNSHAREABLE_KEY)
            {
                LOG_info << "Unshareable key successfully created";
                client->unshareablekey.swap(av);
            }
            else if (at == ATTR_JSON_SYNC_CONFIG_DATA)
            {
                LOG_info << "JSON config data successfully created.";
            }

            client->notifyuser(u);
            mCompletion(API_OK);
        }
    }
    return true;
}


CommandPutUA::CommandPutUA(MegaClient* /*client*/, attr_t at, const byte* av, unsigned avl, int ctag, handle lph, int phtype, int64_t ts,
                           std::function<void(Error)> completion)
{
    this->at = at;
    this->av.assign((const char*)av, avl);

    mCompletion = completion ? move(completion) :
                  [this](Error e){
                        client->app->putua_result(e);
                  };

    cmd("up");

    string an = User::attr2string(at);

    // if removing avatar, do not Base64 encode the attribute value
    if (at == ATTR_AVATAR && !strcmp((const char *)av, "none"))
    {
        arg(an.c_str(),(const char *)av, avl);
    }
    else
    {
        arg(an.c_str(), av, avl);
    }

    if (!ISUNDEF(lph))
    {
        beginobject("aff");
        arg("id", (byte*)&lph, MegaClient::NODEHANDLE);
        arg("ts", ts);
        arg("t", phtype);   // 1=affiliate id, 2=file/folder link, 3=chat link, 4=contact link
        endobject();
    }

    tag = ctag;
}

bool CommandPutUA::procresult(Result r)
{
    if (r.wasErrorOrOK())
    {
        mCompletion(r.errorOrOK());
    }
    else
    {
        client->json.storeobject(); // [<uh>]

        User *u = client->ownuser();
        assert(u);
        if (!u)
        {
            LOG_err << "Own user not found when attempting to set user attributes";
            mCompletion(API_EACCESS);
            return true;
        }
        u->setattr(at, &av, NULL);
        u->setTag(tag ? tag : -1);
        client->notifyuser(u);

        if (at == ATTR_DISABLE_VERSIONS)
        {
            client->versions_disabled = (av == "1");
            if (client->versions_disabled)
            {
                LOG_info << "File versioning is disabled";
            }
            else
            {
                LOG_info << "File versioning is enabled";
            }
        }

        mCompletion(API_OK);
    }

    return true;
}

CommandGetUA::CommandGetUA(MegaClient* /*client*/, const char* uid, attr_t at, const char* ph, int ctag,
                           CompletionErr completionErr, CompletionBytes completionBytes, CompletionTLV compltionTLV)
{
    this->uid = uid;
    this->at = at;
    this->ph = ph ? string(ph) : "";

    mCompletionErr = completionErr ? move(completionErr) :
        [this](error e) {
            client->app->getua_result(e);
        };

    mCompletionBytes = completionBytes ? move(completionBytes) :
        [this](byte* b, unsigned l, attr_t e) {
            client->app->getua_result(b, l, e);
        };

    mCompletionTLV = compltionTLV ? move(compltionTLV) :
        [this](TLVstore* t, attr_t e) {
            client->app->getua_result(t, e);
        };

    if (ph && ph[0])
    {
        cmd("mcuga");
        arg("ph", ph);
    }
    else
    {
        cmd("uga");
    }

    arg("u", uid);
    arg("ua", User::attr2string(at).c_str());
    arg("v", 1);
    tag = ctag;
}

bool CommandGetUA::procresult(Result r)
{
    User *u = client->finduser(uid.c_str());

    if (r.wasErrorOrOK())
    {
        if (r.wasError(API_ENOENT) && u)
        {
            u->removeattr(at);
        }

        mCompletionErr(r.errorOrOK());

        if (isFromChatPreview())    // if `mcuga` was sent, no need to do anything else
        {
            return true;
        }

        if (u && u->userhandle == client->me && !r.wasError(API_EBLOCKED))
        {
            if (client->fetchingkeys && at == ATTR_SIG_RSA_PUBK)
            {
                client->initializekeys(); // we have now all the required data
            }

            if (r.wasError(API_ENOENT) && User::isAuthring(at))
            {
                // authring not created yet, will do it upon retrieval of public keys
                client->mAuthRings.erase(at);
                client->mAuthRings.emplace(at, AuthRing(at, TLVstore()));

                if (client->mFetchingAuthrings && client->mAuthRings.size() == 3)
                {
                    client->mFetchingAuthrings = false;
                    client->fetchContactsKeys();
                }
            }
        }

        // if the attr does not exist, initialize it
        if (at == ATTR_DISABLE_VERSIONS && r.wasError(API_ENOENT))
        {
            LOG_info << "File versioning is enabled";
            client->versions_disabled = false;
        }

        return true;
    }
    else
    {
        const char* ptr;
        const char* end;
        string value, version, buf;

        //If we are in preview mode, we only can retrieve atributes with mcuga and the response format is different
        if (isFromChatPreview())
        {
            ptr = client->json.getvalue();
            if (!ptr || !(end = strchr(ptr, '"')))
            {
                mCompletionErr(API_EINTERNAL);
            }
            else
            {
                // convert from ASCII to binary the received data
                buf.assign(ptr, (end-ptr));
                value.resize(buf.size() / 4 * 3 + 3);
                value.resize(Base64::atob(buf.data(), (byte *)value.data(), int(value.size())));
                mCompletionBytes((byte*) value.data(), unsigned(value.size()), at);
            }
            return true;
        }

        for (;;)
        {
            switch (client->json.getnameid())
            {
                case MAKENAMEID2('a','v'):
                {
                    if (!(ptr = client->json.getvalue()) || !(end = strchr(ptr, '"')))
                    {
                        mCompletionErr(API_EINTERNAL);
                        if (client->fetchingkeys && at == ATTR_SIG_RSA_PUBK && u && u->userhandle == client->me)
                        {
                            client->initializekeys(); // we have now all the required data
                        }
                        return false;
                    }
                    buf.assign(ptr, (end-ptr));
                    break;
                }
                case 'v':
                {
                    if (!(ptr = client->json.getvalue()) || !(end = strchr(ptr, '"')))
                    {
                        mCompletionErr(API_EINTERNAL);
                        if (client->fetchingkeys && at == ATTR_SIG_RSA_PUBK && u && u->userhandle == client->me)
                        {
                            client->initializekeys(); // we have now all the required data
                        }
                        return false;
                    }
                    version.assign(ptr, (end-ptr));
                    break;
                }
                case EOO:
                {
                    // if there's no avatar, the value is "none" (not Base64 encoded)
                    if (u && at == ATTR_AVATAR && buf == "none")
                    {
                        u->setattr(at, NULL, &version);
                        u->setTag(tag ? tag : -1);
                        mCompletionErr(API_ENOENT);
                        client->notifyuser(u);
                        return true;
                    }

                    // convert from ASCII to binary the received data
                    value.resize(buf.size() / 4 * 3 + 3);
                    value.resize(Base64::atob(buf.data(), (byte *)value.data(), int(value.size())));

                    // Some attributes don't keep historic records, ie. *!authring or *!lstint
                    // (none of those attributes are used by the SDK yet)
                    // bool nonHistoric = (attributename.at(1) == '!');

                    // handle the attribute data depending on the scope
                    char scope = User::scope(at);

                    if (!u) // retrieval of attributes without contact-relationship
                    {
                        if (at == ATTR_AVATAR && buf == "none")
                        {
                            mCompletionErr(API_ENOENT);
                        }
                        else
                        {
                            mCompletionBytes((byte*) value.data(), unsigned(value.size()), at);
                        }
                        return true;
                    }

                    switch (scope)
                    {
                        case '*':   // private, encrypted
                        {
                            // decrypt the data and build the TLV records
                            std::unique_ptr<TLVstore> tlvRecords { TLVstore::containerToTLVrecords(&value, &client->key) };
                            if (!tlvRecords)
                            {
                                LOG_err << "Cannot extract TLV records for private attribute " << User::attr2string(at);
                                mCompletionErr(API_EINTERNAL);
                                return false;
                            }

                            // store the value for private user attributes (decrypted version of serialized TLV)
                            string *tlvString = tlvRecords->tlvRecordsToContainer(client->rng, &client->key);
                            u->setattr(at, tlvString, &version);
                            delete tlvString;
                            mCompletionTLV(tlvRecords.get(), at);

                            if (User::isAuthring(at))
                            {
                                client->mAuthRings.erase(at);
                                client->mAuthRings.emplace(at, AuthRing(at, *tlvRecords.get()));

                                if (client->mFetchingAuthrings && client->mAuthRings.size() == 3)
                                {
                                    client->mFetchingAuthrings = false;
                                    client->fetchContactsKeys();
                                }
                            }
                            break;
                        }
                        case '+':   // public
                        {
                            u->setattr(at, &value, &version);
                            mCompletionBytes((byte*) value.data(), unsigned(value.size()), at);

                            if (client->fetchingkeys && at == ATTR_SIG_RSA_PUBK && u && u->userhandle == client->me)
                            {
                                client->initializekeys(); // we have now all the required data
                            }

                            if (!u->isTemporary && u->userhandle != client->me)
                            {
                                if (at == ATTR_ED25519_PUBK || at == ATTR_CU25519_PUBK)
                                {
                                    client->trackKey(at, u->userhandle, value);
                                }
                                else if (at == ATTR_SIG_CU255_PUBK || at == ATTR_SIG_RSA_PUBK)
                                {
                                    client->trackSignature(at, u->userhandle, value);
                                }
                            }
                            break;
                        }
                        case '#':   // protected
                        {
                            u->setattr(at, &value, &version);
                            mCompletionBytes((byte*) value.data(), unsigned(value.size()), at);
                            break;
                        }
                        case '^': // private, non-encrypted
                        {
                            // store the value in cache in binary format
                            u->setattr(at, &value, &version);
                            mCompletionBytes((byte*) value.data(), unsigned(value.size()), at);

                            if (at == ATTR_DISABLE_VERSIONS)
                            {
                                client->versions_disabled = !strcmp(value.data(), "1");
                                if (client->versions_disabled)
                                {
                                    LOG_info << "File versioning is disabled";
                                }
                                else
                                {
                                    LOG_info << "File versioning is enabled";
                                }
                            }
                            break;
                        }
                        default:    // legacy attributes or unknown attribute
                        {
                            if (at != ATTR_FIRSTNAME &&           // protected
                                    at != ATTR_LASTNAME &&        // protected
                                    at != ATTR_COUNTRY  &&        // private
                                    at != ATTR_BIRTHDAY &&        // private
                                    at != ATTR_BIRTHMONTH &&      // private
                                    at != ATTR_BIRTHYEAR)     // private
                            {
                                LOG_err << "Unknown received attribute: " << User::attr2string(at);
                                mCompletionErr(API_EINTERNAL);
                                return false;
                            }

                            u->setattr(at, &value, &version);
                            mCompletionBytes((byte*) value.data(), unsigned(value.size()), at);
                            break;
                        }

                    }   // switch (scope)

                    u->setTag(tag ? tag : -1);
                    client->notifyuser(u);
                    return true;
                }
                default:
                {
                    if (!client->json.storeobject())
                    {
                        LOG_err << "Error in CommandGetUA. Parse error";
                        client->app->getua_result(API_EINTERNAL);
                        if (client->fetchingkeys && at == ATTR_SIG_RSA_PUBK && u && u->userhandle == client->me)
                        {
                            client->initializekeys(); // we have now all the required data
                        }
                        return false;
                    }
                }

            }   // switch (nameid)
        }
    }
#ifndef WIN32
    return false;  // unreachable code
#endif
}

#ifdef DEBUG
CommandDelUA::CommandDelUA(MegaClient *client, const char *an)
{
    this->an = an;

    cmd("upr");
    arg("ua", an);

    arg("v", 1);    // returns the new version for the (removed) null value

    tag = client->reqtag;
}

bool CommandDelUA::procresult(Result r)
{
    if (r.wasErrorOrOK())
    {
        client->app->delua_result(r.errorOrOK());
    }
    else
    {
        const char* ptr;
        const char* end;
        if (!(ptr = client->json.getvalue()) || !(end = strchr(ptr, '"')))
        {
            client->app->delua_result(API_EINTERNAL);
            return false;
        }

        User *u = client->ownuser();
        attr_t at = User::string2attr(an.c_str());
        string version(ptr, (end-ptr));

        u->removeattr(at, &version); // store version to filter corresponding AP in order to avoid double onUsersUpdate()

        if (at == ATTR_KEYRING)
        {
            client->resetKeyring();
        }
        else if (User::isAuthring(at))
        {
            client->mAuthRings.emplace(at, AuthRing(at, TLVstore()));
            client->getua(u, at, 0);
        }

        client->notifyuser(u);
        client->app->delua_result(API_OK);
    }
    return true;
}

CommandSendDevCommand::CommandSendDevCommand(MegaClient *client, const char *command, const char *email, long long q, int bs, int us)
{
    cmd("dev");

    arg("aa", command);
    if (email)
    {
        arg("t", email);
    }

    if ((strcmp(command, "tq") == 0))
    {
        arg("q", q);
    }
    else if ((strcmp(command, "bs") == 0))
    {
        arg("s", bs);
    }
    else if ((strcmp(command, "us") == 0))
    {
        arg("s", us);
    }
    tag = client->reqtag;
}

bool CommandSendDevCommand::procresult(Result r)
{
    client->app->senddevcommand_result(r.errorOrOK());
    return r.wasErrorOrOK();
}

#endif  // #ifdef DEBUG

CommandGetUserEmail::CommandGetUserEmail(MegaClient *client, const char *uid)
{
    cmd("uge");
    arg("u", uid);

    tag = client->reqtag;
}

bool CommandGetUserEmail::procresult(Result r)
{
    if (r.wasErrorOrOK())
    {
        client->app->getuseremail_result(NULL, r.errorOrOK());
        return true;
    }

    string email;
    if (!client->json.storeobject(&email))
    {
        client->app->getuseremail_result(NULL, API_EINTERNAL);
        return false;
    }
    else
    {
        client->app->getuseremail_result(&email, API_OK);
        return true;
    }
}

// set node keys (e.g. to convert asymmetric keys to symmetric ones)
CommandNodeKeyUpdate::CommandNodeKeyUpdate(MegaClient* client, handle_vector* v)
{
    byte nodekey[FILENODEKEYLENGTH];

    cmd("k");
    beginarray("nk");

    for (size_t i = v->size(); i--;)
    {
        handle h = (*v)[i];

        Node* n;

        if ((n = client->nodebyhandle(h)))
        {
            client->key.ecb_encrypt((byte*)n->nodekey().data(), nodekey, n->nodekey().size());

            element(h, MegaClient::NODEHANDLE);
            element(nodekey, int(n->nodekey().size()));
        }
    }

    endarray();
}

CommandSingleKeyCR::CommandSingleKeyCR(handle sh, handle nh, const byte* key, size_t keylen)
{
    cmd("k");
    beginarray("cr");

    beginarray();
    element(sh, MegaClient::NODEHANDLE);
    endarray();

    beginarray();
    element(nh, MegaClient::NODEHANDLE);
    endarray();

    beginarray();
    element(0);
    element(0);
    element(key, static_cast<int>(keylen));
    endarray();

    endarray();
}

CommandKeyCR::CommandKeyCR(MegaClient* /*client*/, node_vector* rshares, node_vector* rnodes, const char* keys)
{
    cmd("k");
    beginarray("cr");

    beginarray();
    for (int i = 0; i < (int)rshares->size(); i++)
    {
        element((*rshares)[i]->nodehandle, MegaClient::NODEHANDLE);
    }

    endarray();

    beginarray();
    for (int i = 0; i < (int)rnodes->size(); i++)
    {
        element((*rnodes)[i]->nodehandle, MegaClient::NODEHANDLE);
    }

    endarray();

    beginarray();
    appendraw(keys);
    endarray();

    endarray();
}

// a == ACCESS_UNKNOWN: request public key for user handle and respond with
// share key for sn
// otherwise: request public key for user handle and continue share creation
// for node sn to user u with access a
CommandPubKeyRequest::CommandPubKeyRequest(MegaClient* client, User* user)
{
    cmd("uk");
    arg("u", user->uid.c_str());

    u = user;
    tag = client->reqtag;
}

bool CommandPubKeyRequest::procresult(Result r)
{
    byte pubkbuf[AsymmCipher::MAXKEYLENGTH];
    int len_pubk = 0;
    handle uh = UNDEF;

    if (r.wasErrorOrOK())
    {
        if (!r.wasError(API_ENOENT)) //API_ENOENT = unregistered users or accounts without a public key yet
        {
            LOG_err << "Unexpected error in CommandPubKeyRequest: " << error(r.errorOrOK());
        }
    }
    else
    {
        bool finished = false;
        while (!finished)
        {
            switch (client->json.getnameid())
            {
                case 'u':
                    uh = client->json.gethandle(MegaClient::USERHANDLE);
                    break;

                case MAKENAMEID4('p', 'u', 'b', 'k'):
                    len_pubk = client->json.storebinary(pubkbuf, sizeof pubkbuf);
                    break;

                case EOO:
                    if (!u) // user has cancelled the account
                    {
                        return true;
                    }

                    if (!ISUNDEF(uh))
                    {
                        client->mapuser(uh, u->email.c_str());
                        if (u->isTemporary && u->uid == u->email) //update uid with the received USERHANDLE (will be used as target for putnodes)
                        {
                            u->uid = Base64Str<MegaClient::USERHANDLE>(uh);
                        }
                    }

                    if (client->fetchingkeys && u->userhandle == client->me && len_pubk)
                    {
                        client->pubk.setkey(AsymmCipher::PUBKEY, pubkbuf, len_pubk);
                        return true;
                    }

                    if (len_pubk && !u->pubk.setkey(AsymmCipher::PUBKEY, pubkbuf, len_pubk))
                    {
                        len_pubk = 0;
                    }

                    if (!u->isTemporary && u->userhandle != client->me && len_pubk && u->pubk.isvalid())
                    {
                        string pubkstr;
                        u->pubk.serializekeyforjs(pubkstr);
                        client->trackKey(ATTR_UNKNOWN, u->userhandle, pubkstr);
                    }
                    finished = true;
                    break;

                default:
                    if (client->json.storeobject())
                    {
                        continue;
                    }
                    len_pubk = 0;
                    finished = true;
                    break;
            }
        }
    }

    // satisfy all pending PubKeyAction requests for this user
    while (u->pkrs.size())
    {
        client->restag = tag;
        u->pkrs[0]->proc(client, u);
        u->pkrs.pop_front();
    }

    if (len_pubk && !u->isTemporary)
    {
        client->notifyuser(u);
    }

    if (u->isTemporary)
    {
        delete u;
        u = NULL;
    }

    return true;
}

void CommandPubKeyRequest::invalidateUser()
{
    u = NULL;
}

CommandGetUserData::CommandGetUserData(MegaClient *client, int tag, std::function<void(string*, string*, string*, error)> completion)
{
    cmd("ug");
    arg("v", 1);

    this->tag = tag;

    mCompletion = completion ? move(completion) :
        [this](string* name, string* pubk, string* privk, error e) {
            this->client->app->userdata_result(name, pubk, privk, e);
        };

}

bool CommandGetUserData::procresult(Result r)
{
    string name;
    string pubk;
    string privk;
    string k;
    byte privkbuf[AsymmCipher::MAXKEYLENGTH * 2];
    int len_privk = 0;
    byte pubkbuf[AsymmCipher::MAXKEYLENGTH];
    int len_pubk = 0;
    m_time_t since = 0;
    int v = 0;
    string salt;
    string smsv;
    string lastname;
    string versionLastname;
    string firstname;
    string versionFirstname;
    string language;
    string versionLanguage;
    string pwdReminderDialog;
    string versionPwdReminderDialog;
    string pushSetting;
    string versionPushSetting;
    string contactLinkVerification;
    string versionContactLinkVerification;
    handle me = UNDEF;
    string chatFolder;
    string versionChatFolder;
    string cameraUploadFolder;
    string versionCameraUploadFolder;
    string aliases;
    string versionAliases;
    string disableVersions;
    string versionDisableVersions;
    string country;
    string versionCountry;
    string birthday;
    string versionBirthday;
    string birthmonth;
    string versionBirthmonth;
    string birthyear;
    string versionBirthyear;
    string email;
    string unshareableKey;
    string versionUnshareableKey;
    string deviceNames;
    string versionDeviceNames;
    string myBackupsFolder;
    string versionMyBackupsFolder;
    string versionBackupNames;
    string cookieSettings;
    string versionCookieSettings;
#ifdef ENABLE_SYNC
    string jsonSyncConfigData;
    string jsonSyncConfigDataVersion;
#endif

    bool uspw = false;
    vector<m_time_t> warningTs;
    m_time_t deadlineTs = -1;

    bool b = false;
    BizMode m = BIZ_MODE_UNKNOWN;
    BizStatus s = BIZ_STATUS_UNKNOWN;
    std::set<handle> masters;
    std::vector<std::pair<BizStatus, m_time_t>> sts;

    if (r.wasErrorOrOK())
    {
        mCompletion(NULL, NULL, NULL, r.wasError(API_OK) ? Error(API_ENOENT) : r.errorOrOK());
        return true;
    }

    for (;;)
    {
        string attributeName = client->json.getnameWithoutAdvance();
        switch (client->json.getnameid())
        {
        case MAKENAMEID3('a', 'a', 'v'):    // account authentication version
            v = (int)client->json.getint();
            break;

        case MAKENAMEID3('a', 'a', 's'):    // account authentication salt
            client->json.storeobject(&salt);
            break;

        case MAKENAMEID4('n', 'a', 'm', 'e'):
            client->json.storeobject(&name);
            break;

        case 'k':   // master key
            k.resize(SymmCipher::KEYLENGTH);
            client->json.storebinary((byte *)k.data(), int(k.size()));
            break;

        case MAKENAMEID5('s', 'i', 'n', 'c', 'e'):
            since = client->json.getint();
            break;

        case MAKENAMEID4('p', 'u', 'b', 'k'):   // RSA public key
            client->json.storeobject(&pubk);
            len_pubk = Base64::atob(pubk.c_str(), pubkbuf, sizeof pubkbuf);
            break;

        case MAKENAMEID5('p', 'r', 'i', 'v', 'k'):  // RSA private key (encrypted to MK)
            len_privk = client->json.storebinary(privkbuf, sizeof privkbuf);
            break;

        case MAKENAMEID5('f', 'l', 'a', 'g', 's'):
            if (client->json.enterobject())
            {
                if (client->readmiscflags(&client->json) != API_OK)
                {
                    mCompletion(NULL, NULL, NULL, API_EINTERNAL);
                    return false;
                }
                client->json.leaveobject();
            }
            break;

        case 'u':
            me = client->json.gethandle(MegaClient::USERHANDLE);
            break;

        case MAKENAMEID8('l', 'a', 's', 't', 'n', 'a', 'm', 'e'):
            parseUserAttribute(lastname, versionLastname);
            break;

        case MAKENAMEID6('^', '!', 'l', 'a', 'n', 'g'):
            parseUserAttribute(language, versionLanguage);
            break;

        case MAKENAMEID8('b', 'i', 'r', 't', 'h', 'd', 'a', 'y'):
            parseUserAttribute(birthday, versionBirthday);
            break;

        case MAKENAMEID7('c', 'o', 'u', 'n', 't', 'r', 'y'):
            parseUserAttribute(country, versionCountry);
            break;

        case MAKENAMEID4('^', '!', 'p', 's'):
            parseUserAttribute(pushSetting, versionPushSetting);
            break;

        case MAKENAMEID5('^', '!', 'p', 'r', 'd'):
            parseUserAttribute(pwdReminderDialog, versionPwdReminderDialog);
            break;

        case MAKENAMEID4('^', 'c', 'l', 'v'):
            parseUserAttribute(contactLinkVerification, versionContactLinkVerification);
            break;

        case MAKENAMEID4('^', '!', 'd', 'v'):
            parseUserAttribute(disableVersions, versionDisableVersions);
            break;

        case MAKENAMEID4('*', '!', 'c', 'f'):
            parseUserAttribute(chatFolder, versionChatFolder);
            break;

        case MAKENAMEID5('*', '!', 'c', 'a', 'm'):
            parseUserAttribute(cameraUploadFolder, versionCameraUploadFolder);
            break;

        case MAKENAMEID8('*', '!', '>', 'a', 'l', 'i', 'a', 's'):
            parseUserAttribute(aliases, versionAliases);
            break;

        case MAKENAMEID5('e', 'm', 'a', 'i', 'l'):
            client->json.storeobject(&email);
            break;

        case MAKENAMEID5('*', '~', 'u', 's', 'k'):
            parseUserAttribute(unshareableKey, versionUnshareableKey, false);
            break;

        case MAKENAMEID4('*', '!', 'd', 'n'):
            parseUserAttribute(deviceNames, versionDeviceNames);
            break;

        case MAKENAMEID5('*', '!', 'b', 'a', 'k'):
            parseUserAttribute(myBackupsFolder, versionMyBackupsFolder);
            break;

#ifdef ENABLE_SYNC
        case MAKENAMEID6('*', '~', 'j', 's', 'c', 'd'):
            parseUserAttribute(jsonSyncConfigData, jsonSyncConfigDataVersion);
            break;
#endif

        case 'b':   // business account's info
            assert(!b);
            b = true;
            if (client->json.enterobject())
            {
                bool endobject = false;
                while (!endobject)
                {
                    switch (client->json.getnameid())
                    {
                        case 's':   // status
                            // -1: expired, 1: active, 2: grace-period
                            s = BizStatus(client->json.getint32());
                            break;

                        case 'm':   // mode
                            m = BizMode(client->json.getint32());
                            break;

                        case MAKENAMEID2('m', 'u'):
                            if (client->json.enterarray())
                            {
                                for (;;)
                                {
                                    handle uh = client->json.gethandle(MegaClient::USERHANDLE);
                                    if (!ISUNDEF(uh))
                                    {
                                        masters.emplace(uh);
                                    }
                                    else
                                    {
                                        break;
                                    }
                                }
                                client->json.leavearray();
                            }
                            break;

                        case MAKENAMEID3('s', 't', 's'):    // status timestamps
                            // ie. "sts":[{"s":-1,"ts":1566182227},{"s":1,"ts":1563590227}]
                            client->json.enterarray();
                            while (client->json.enterobject())
                            {
                                BizStatus status = BIZ_STATUS_UNKNOWN;
                                m_time_t ts = 0;

                                bool exit = false;
                                while (!exit)
                                {
                                    switch (client->json.getnameid())
                                    {
                                        case 's':
                                           status = BizStatus(client->json.getint());
                                           break;

                                        case MAKENAMEID2('t', 's'):
                                           ts = client->json.getint();
                                           break;

                                        case EOO:
                                            if (status != BIZ_STATUS_UNKNOWN && ts != 0)
                                            {
                                                sts.push_back(std::make_pair(status, ts));
                                            }
                                            else
                                            {
                                                LOG_warn << "Unpaired/missing business status-ts in b.sts";
                                            }
                                            exit = true;
                                            break;

                                        default:
                                            if (!client->json.storeobject())
                                            {
                                                mCompletion(NULL, NULL, NULL, API_EINTERNAL);
                                                return false;
                                            }
                                    }
                                }
                                client->json.leaveobject();
                            }
                            client->json.leavearray();
                            break;

                        case EOO:
                            endobject = true;
                            break;

                        default:
                            if (!client->json.storeobject())
                            {
                                mCompletion(NULL, NULL, NULL, API_EINTERNAL);
                                return false;
                            }
                    }
                }
                client->json.leaveobject();
            }
            break;

        case MAKENAMEID4('s', 'm', 's', 'v'):   // SMS verified phone number
            if (!client->json.storeobject(&smsv))
            {
                LOG_err << "Invalid verified phone number (smsv)";
                assert(false);
            }
            break;

        case MAKENAMEID4('u', 's', 'p', 'w'):   // user paywall data
        {
            uspw = true;

            if (client->json.enterobject())
            {
                bool endobject = false;
                while (!endobject)
                {
                    switch (client->json.getnameid())
                    {
                        case MAKENAMEID2('d', 'l'): // deadline timestamp
                            deadlineTs = client->json.getint();
                            break;

                        case MAKENAMEID3('w', 't', 's'):    // warning timestamps
                            // ie. "wts":[1591803600,1591813600,1591823600

                            if (client->json.enterarray())
                            {
                                m_time_t ts;
                                while (client->json.isnumeric() && (ts = client->json.getint()) != -1)
                                {
                                    warningTs.push_back(ts);
                                }

                                client->json.leavearray();
                            }
                            break;

                        case EOO:
                            endobject = true;
                            break;

                        default:
                            if (!client->json.storeobject())
                            {
                                mCompletion(NULL, NULL, NULL, API_EINTERNAL);
                                return false;
                            }
                    }
                }
                client->json.leaveobject();
            }
            break;
        }

        case MAKENAMEID5('^', '!', 'c', 's', 'p'):
            parseUserAttribute(cookieSettings, versionCookieSettings);
            break;

        case EOO:
        {
            assert(me == client->me);

            if (len_privk)
            {
                client->key.ecb_decrypt(privkbuf, len_privk);
                privk.resize(AsymmCipher::MAXKEYLENGTH * 2);
                privk.resize(Base64::btoa(privkbuf, len_privk, (char *)privk.data()));

                // RSA private key should be already assigned at login
                assert(privk == client->mPrivKey);
                if (client->mPrivKey.empty())
                {
                    LOG_warn << "Private key not set by login, setting at `ug` response...";
                    if (!client->asymkey.setkey(AsymmCipher::PRIVKEY, privkbuf, len_privk))
                    {
                        LOG_warn << "Error checking private key at `ug` response";
                    }
                }
            }

            if (len_pubk)
            {
                client->pubk.setkey(AsymmCipher::PUBKEY, pubkbuf, len_pubk);
            }

            if (v)
            {
                client->accountversion = v;
            }

            if (salt.size())
            {
                Base64::atob(salt, client->accountsalt);
            }

            client->accountsince = since;
            client->mSmsVerifiedPhone = smsv;

            client->k = k;

            client->btugexpiration.backoff(MegaClient::USER_DATA_EXPIRATION_BACKOFF_SECS * 10);
            client->cachedug = true;

            // pre-load received user attributes into cache
            User* u = client->ownuser();
            if (u)
            {
                int changes = 0;
                if (u->email.empty())
                {
                    u->email = email;
                }

                if (firstname.size())
                {
                    changes += u->updateattr(ATTR_FIRSTNAME, &firstname, &versionFirstname);
                }

                if (lastname.size())
                {
                    changes += u->updateattr(ATTR_LASTNAME, &lastname, &versionLastname);
                }

                if (language.size())
                {
                    changes += u->updateattr(ATTR_LANGUAGE, &language, &versionLanguage);
                }

                if (birthday.size())
                {
                    changes += u->updateattr(ATTR_BIRTHDAY, &birthday, &versionBirthday);
                }

                if (birthmonth.size())
                {
                    changes += u->updateattr(ATTR_BIRTHMONTH, &birthmonth, &versionBirthmonth);
                }

                if (birthyear.size())
                {
                    changes += u->updateattr(ATTR_BIRTHYEAR, &birthyear, &versionBirthyear);
                }

                if (country.size())
                {
                    changes += u->updateattr(ATTR_COUNTRY, &country, &versionCountry);
                }

                if (pwdReminderDialog.size())
                {
                    changes += u->updateattr(ATTR_PWD_REMINDER, &pwdReminderDialog, &versionPwdReminderDialog);
                }

                if (pushSetting.size())
                {
                    changes += u->updateattr(ATTR_PUSH_SETTINGS, &pushSetting, &versionPushSetting);

                    // initialize the settings for the intermediate layer by simulating there was a getua()
                    client->app->getua_result((byte*) pushSetting.data(), (unsigned) pushSetting.size(), ATTR_PUSH_SETTINGS);
                }

                if (contactLinkVerification.size())
                {
                    changes += u->updateattr(ATTR_CONTACT_LINK_VERIFICATION, &contactLinkVerification, &versionContactLinkVerification);
                }

                if (disableVersions.size())
                {
                    changes += u->updateattr(ATTR_DISABLE_VERSIONS, &disableVersions, &versionDisableVersions);

                    // initialize the status of file-versioning for the client
                    client->versions_disabled = (disableVersions == "1");
                    if (client->versions_disabled)
                    {
                        LOG_info << "File versioning is disabled";
                    }
                    else
                    {
                        LOG_info << "File versioning is enabled";
                    }
                }
                else    // attribute does not exists
                {
                    LOG_info << "File versioning is enabled";
                    client->versions_disabled = false;
                }

                if (chatFolder.size())
                {
                    unique_ptr<TLVstore> tlvRecords(TLVstore::containerToTLVrecords(&chatFolder, &client->key));
                    if (tlvRecords)
                    {
                        // store the value for private user attributes (decrypted version of serialized TLV)
                        unique_ptr<string> tlvString(tlvRecords->tlvRecordsToContainer(client->rng, &client->key));
                        changes += u->updateattr(ATTR_MY_CHAT_FILES_FOLDER, tlvString.get(), &versionChatFolder);
                    }
                    else
                    {
                        LOG_err << "Cannot extract TLV records for ATTR_MY_CHAT_FILES_FOLDER";
                    }
                }

                if (cameraUploadFolder.size())
                {
                    unique_ptr<TLVstore> tlvRecords(TLVstore::containerToTLVrecords(&cameraUploadFolder, &client->key));
                    if (tlvRecords)
                    {
                        // store the value for private user attributes (decrypted version of serialized TLV)
                        unique_ptr<string> tlvString(tlvRecords->tlvRecordsToContainer(client->rng, &client->key));
                        changes += u->updateattr(ATTR_CAMERA_UPLOADS_FOLDER, tlvString.get(), &versionCameraUploadFolder);
                    }
                    else
                    {
                        LOG_err << "Cannot extract TLV records for ATTR_CAMERA_UPLOADS_FOLDER";
                    }
                }

                if (!myBackupsFolder.empty())
                {
                    unique_ptr<TLVstore> tlvRecords(TLVstore::containerToTLVrecords(&myBackupsFolder, &client->key));
                    if (tlvRecords)
                    {
                        // store the value for private user attributes (decrypted version of serialized TLV)
                        unique_ptr<string> tlvString(tlvRecords->tlvRecordsToContainer(client->rng, &client->key));
                        changes += u->updateattr(ATTR_MY_BACKUPS_FOLDER, tlvString.get(), &versionMyBackupsFolder);
                    }
                    else
                    {
                        LOG_err << "Cannot extract TLV records for ATTR_MY_BACKUPS_FOLDER";
                    }
                }

                if (aliases.size())
                {
                    unique_ptr<TLVstore> tlvRecords(TLVstore::containerToTLVrecords(&aliases, &client->key));
                    if (tlvRecords)
                    {
                        // store the value for private user attributes (decrypted version of serialized TLV)
                        unique_ptr<string> tlvString(tlvRecords->tlvRecordsToContainer(client->rng, &client->key));
                        changes += u->updateattr(ATTR_ALIAS, tlvString.get(), &versionAliases);
                    }
                    else
                    {
                        LOG_err << "Cannot extract TLV records for ATTR_ALIAS";
                    }
                }

                if (unshareableKey.size() == Base64Str<SymmCipher::BLOCKSIZE>::STRLEN)
                {
                    changes += u->updateattr(ATTR_UNSHAREABLE_KEY, &unshareableKey, &versionUnshareableKey);
                    client->unshareablekey.swap(unshareableKey);
                }
                else if (client->loggedin() == EPHEMERALACCOUNTPLUSPLUS)
                {
                    // cannot configure CameraUploads, so it's not needed at this stage.
                    // It will be created when the account gets confirmed.
                    // (motivation: speed up the E++ account's setup)
                    LOG_info << "Skip creation of unshareable key for E++ account";
                }
                else if (unshareableKey.empty())    // it has not been created yet
                {
                    LOG_info << "Creating unshareable key...";
                    byte newunshareablekey[SymmCipher::BLOCKSIZE];
                    client->rng.genblock(newunshareablekey, sizeof(newunshareablekey));
                    client->putua(ATTR_UNSHAREABLE_KEY, newunshareablekey, sizeof(newunshareablekey), 0);
                }
                else
                {
                    LOG_err << "Unshareable key wrong length";
                }

                if (deviceNames.size())
                {
                    unique_ptr<TLVstore> tlvRecords(TLVstore::containerToTLVrecords(&deviceNames, &client->key));
                    if (tlvRecords)
                    {
                        // store the value for private user attributes (decrypted version of serialized TLV)
                        unique_ptr<string> tlvString(tlvRecords->tlvRecordsToContainer(client->rng, &client->key));
                        changes += u->updateattr(ATTR_DEVICE_NAMES, tlvString.get(), &versionDeviceNames);
                    }
                    else
                    {
                        LOG_err << "Cannot extract TLV records for ATTR_DEVICE_NAMES";
                    }
                }

                if (!cookieSettings.empty())
                {
                    changes += u->updateattr(ATTR_COOKIE_SETTINGS, &cookieSettings, &versionCookieSettings);
                }

#ifdef ENABLE_SYNC
                if (!jsonSyncConfigData.empty())
                {
                    // Tell the rest of the SDK that the attribute's changed.
                    changes += u->updateattr(ATTR_JSON_SYNC_CONFIG_DATA,
                                             &jsonSyncConfigData,
                                             &jsonSyncConfigDataVersion);
                }
                else if (client->loggedin() == EPHEMERALACCOUNTPLUSPLUS)
                {
                    // cannot configure any sync/backupp yet, so it's not needed at this stage.
                    // It will be created when the account gets confirmed.
                    // (motivation: speed up the E++ account's setup)
                    LOG_info << "Skip creation of *~jscd key for E++ account";
                }
                else
                {
                    // This attribute is set only once. If not received from API,
                    // it should not exist locally either
                    assert(u->getattr(ATTR_JSON_SYNC_CONFIG_DATA) == nullptr);

                    client->ensureSyncUserAttributes([](Error e){
                        if (e != API_OK)
                        {
                            LOG_err << "Couldn't create *~jscd user's attribute";
                        }
                    });
                }
#endif

                if (changes > 0)
                {
                    u->setTag(tag ? tag : -1);
                    client->notifyuser(u);
                }
            }

            if (b)  // business account
            {
                // integrity checks
                if ((s < BIZ_STATUS_EXPIRED || s > BIZ_STATUS_GRACE_PERIOD)  // status not received or invalid
                        || (m == BIZ_MODE_UNKNOWN))  // master flag not received or invalid
                {
                    std::string err = "GetUserData: invalid business status / account mode";
                    LOG_err << err;
                    client->sendevent(99450, err.c_str(), 0);
                    client->mBizMode = BIZ_MODE_SUBUSER;
                    client->mBizExpirationTs = client->mBizGracePeriodTs = 0;
                    client->setBusinessStatus(BIZ_STATUS_EXPIRED);
                }
                else
                {
                    for (auto it : sts)
                    {
                        BizStatus status = it.first;
                        m_time_t ts = it.second;
                        if (status == BIZ_STATUS_EXPIRED)
                        {
                            client->mBizExpirationTs = ts;
                        }
                        else if (status == BIZ_STATUS_GRACE_PERIOD)
                        {
                            client->mBizGracePeriodTs = ts;
                        }
                        else
                        {
                            LOG_warn << "Unexpected status in b.sts. Status: " << status << "ts: " << ts;
                        }
                    }

                    client->mBizMode = m;
                    // subusers must receive the list of master users
                    assert(m != BIZ_MODE_SUBUSER || !masters.empty());
                    client->mBizMasters = masters;

                    client->setBusinessStatus(s);

                    // if current business status will expire sooner than the scheduled `ug`, update the
                    // backoff to a shorter one in order to refresh the business status asap
                    m_time_t auxts = 0;
                    m_time_t now = m_time(nullptr);
                    if (client->mBizGracePeriodTs && client->mBizGracePeriodTs > now)
                    {
                        auxts = client->mBizGracePeriodTs;
                    }
                    else if (client->mBizExpirationTs && client->mBizExpirationTs > now)
                    {
                        auxts = client->mBizExpirationTs;
                    }
                    if (auxts)
                    {
                        dstime diff = static_cast<dstime>((now - auxts) * 10);
                        dstime current = client->btugexpiration.backoffdelta();
                        if (current > diff)
                        {
                            client->btugexpiration.backoff(diff);
                        }
                    }
                    // TODO: check if type of account has changed and notify with new event (not yet supported by API)
                }
            }
            else
            {
                client->mBizMode = BIZ_MODE_UNKNOWN;
                client->mBizMasters.clear();
                client->mBizExpirationTs = client->mBizGracePeriodTs = 0;
                client->setBusinessStatus(BIZ_STATUS_INACTIVE);
            }

            if (uspw)
            {
                if (deadlineTs == -1 || warningTs.empty())
                {
                    LOG_err << "uspw received with missing timestamps";
                }
                else
                {
                    client->mOverquotaWarningTs = std::move(warningTs);
                    client->mOverquotaDeadlineTs = deadlineTs;
                    client->activateoverquota(0, true);
                }

            }

            mCompletion(&name, &pubk, &privk, API_OK);
            return true;
        }
        default:
            switch (User::string2attr(attributeName.c_str()))
            {
                case ATTR_FIRSTNAME:
                    parseUserAttribute(firstname, versionFirstname);
                    break;

                case ATTR_BIRTHMONTH:
                    parseUserAttribute(birthmonth, versionBirthmonth);
                    break;

                case ATTR_BIRTHYEAR:
                    parseUserAttribute(birthyear, versionBirthyear);
                    break;

                default:
                    if (!client->json.storeobject())
                    {
                        mCompletion(NULL, NULL, NULL, API_EINTERNAL);
                        return false;
                    }
                    break;
            }

            break;
        }
    }
}

void CommandGetUserData::parseUserAttribute(std::string &value, std::string &version, bool asciiToBinary)
{
    string info;
    if (!client->json.storeobject(&info))
    {
        LOG_err << "Failed to parse user attribute from the array";
        return;
    }

    string buf;
    JSON json;
    json.pos = info.c_str() + 1;
    for (;;)
    {
        switch (json.getnameid())
        {
            case MAKENAMEID2('a','v'):  // value
            {
                json.storeobject(&buf);
                break;
            }
            case 'v':   // version
            {
                json.storeobject(&version);
                break;
            }
            case EOO:
            {
                value = asciiToBinary ? Base64::atob(buf) : buf;
                return;
            }
            default:
            {
                if (!json.storeobject())
                {
                    version.clear();
                    LOG_err << "Failed to parse user attribute inside the array";
                    return;
                }
            }
        }
    }
}

CommandGetMiscFlags::CommandGetMiscFlags(MegaClient *client)
{
    cmd("gmf");

    // this one can get the smsve flag when the account is blocked (if it's in a batch by itself)
    batchSeparately = true;
    suppressSID = true;

    tag = client->reqtag;
}

bool CommandGetMiscFlags::procresult(Result r)
{
    Error e;
    if (r.wasErrorOrOK())
    {
        e = r.errorOrOK();
        if (!e)
        {
            LOG_err << "Unexpected response for gmf: no flags, but no error";
            e = API_ENOENT;
        }
        LOG_err << "gmf failed: " << e;
    }
    else
    {
        e = client->readmiscflags(&client->json);
    }

    client->app->getmiscflags_result(e);
    return error(e) != API_EINTERNAL;
}

CommandGetUserQuota::CommandGetUserQuota(MegaClient* client, AccountDetails* ad, bool storage, bool transfer, bool pro, int source)
{
    details = ad;
    mStorage = storage;
    mTransfer = transfer;
    mPro = pro;

    cmd("uq");
    if (storage)
    {
        arg("strg", "1", 0);
    }
    if (transfer)
    {
        arg("xfer", "1", 0);
    }
    if (pro)
    {
        arg("pro", "1", 0);
    }

    arg("src", source);

    arg("v", 1);

    tag = client->reqtag;
}

bool CommandGetUserQuota::procresult(Result r)
{
    m_off_t td;
    bool got_storage = false;
    bool got_storage_used = false;
    int uslw = -1;

    if (r.wasErrorOrOK())
    {
        client->app->account_details(details, r.errorOrOK());
        return true;
    }

    details->pro_level = 0;
    details->subscription_type = 'O';
    details->subscription_renew = 0;
    details->subscription_method.clear();
    memset(details->subscription_cycle, 0, sizeof(details->subscription_cycle));

    details->pro_until = 0;

    details->storage_used = 0;
    details->storage_max = 0;

    details->transfer_max = 0;
    details->transfer_own_used = 0;
    details->transfer_srv_used = 0;
    details->srv_ratio = 0;

    details->transfer_hist_starttime = 0;
    details->transfer_hist_interval = 3600;
    details->transfer_hist.clear();
    details->transfer_hist_valid = true;

    details->transfer_reserved = 0;
    details->transfer_own_reserved = 0;
    details->transfer_srv_reserved = 0;

    for (;;)
    {
        switch (client->json.getnameid())
        {
            case MAKENAMEID2('b', 't'):
            // "Base time age", this is number of seconds since the start of the current quota buckets
                // age of transfer
                // window start
                td = client->json.getint();
                if (td != -1)
                {
                    details->transfer_hist_starttime = m_time() - td;
                }
                break;

            case MAKENAMEID3('t', 'a', 'h'):
            // The free IP-based quota buckets, 6 entries for 6 hours
                if (client->json.enterarray())
                {
                    m_off_t t;

                    while (client->json.isnumeric() && (t = client->json.getint()) != -1)
                    {
                        details->transfer_hist.push_back(t);
                    }

                    client->json.leavearray();
                }
                break;

            case MAKENAMEID3('t', 'a', 'r'):
            // IP transfer reserved
                details->transfer_reserved = client->json.getint();
                break;

            case MAKENAMEID3('r', 'u', 'a'):
            // Actor reserved quota
                details->transfer_own_reserved += client->json.getint();
                break;

            case MAKENAMEID3('r', 'u', 'o'):
            // Owner reserved quota
                details->transfer_srv_reserved += client->json.getint();
                break;

            case MAKENAMEID5('c', 's', 't', 'r', 'g'):
            // Your total account storage usage
                details->storage_used = client->json.getint();
                got_storage_used = true;
                break;

            case MAKENAMEID6('c', 's', 't', 'r', 'g', 'n'):
            // Storage breakdown of root nodes and shares for your account
            // [bytes, numFiles, numFolders, versionedBytes, numVersionedFiles]
                if (client->json.enterobject())
                {
                    handle h;
                    NodeStorage* ns;

                    while (!ISUNDEF(h = client->json.gethandle()) && client->json.enterarray())
                    {
                        ns = &details->storage[h];

                        ns->bytes = client->json.getint();
                        ns->files = uint32_t(client->json.getint());
                        ns->folders = uint32_t(client->json.getint());
                        ns->version_bytes = client->json.getint();
                        ns->version_files = client->json.getint32();

#ifdef _DEBUG
                        // TODO: remove this debugging block once local count is confirmed to work correctly 100%
                        // verify the new local storage counters per root match server side (could fail if actionpackets are pending)
                        auto iter = client->mNodeCounters.find(NodeHandle().set6byte(h));
                        if (iter != client->mNodeCounters.end())
                        {
                            LOG_debug << client->nodebyhandle(h)->displaypath() << " " << iter->second.storage << " " << ns->bytes << " " << iter->second.files << " " << ns->files << " " << iter->second.folders << " " << ns->folders << " "
                                      << iter->second.versionStorage << " " << ns->version_bytes << " " << iter->second.versions << " " << ns->version_files
                                      << (iter->second.storage == ns->bytes && iter->second.files == ns->files && iter->second.folders == ns->folders && iter->second.versionStorage == ns->version_bytes && iter->second.versions == ns->version_files
                                          ? "" : " ******************************************* mismatch *******************************************");
                        }
#endif

                        while(client->json.storeobject());
                        client->json.leavearray();
                    }

                    client->json.leaveobject();
                }
                break;

            case MAKENAMEID5('m', 's', 't', 'r', 'g'):
            // maximum storage allowance
                details->storage_max = client->json.getint();
                got_storage = true;
                break;

            case MAKENAMEID6('c', 'a', 'x', 'f', 'e', 'r'):
            // PRO transfer quota consumed by yourself
                details->transfer_own_used += client->json.getint();
                break;

            case MAKENAMEID3('t', 'u', 'o'):
            // Transfer usage by the owner on quotad which hasn't yet been committed back to the API DB. Supplements caxfer
                details->transfer_own_used += client->json.getint();
                break;

            case MAKENAMEID6('c', 's', 'x', 'f', 'e', 'r'):
            // PRO transfer quota served to others
                details->transfer_srv_used += client->json.getint();
                break;

            case MAKENAMEID3('t', 'u', 'a'):
            // Transfer usage served to other users which hasn't yet been committed back to the API DB. Supplements csxfer
                details->transfer_srv_used += client->json.getint();
                break;

            case MAKENAMEID5('m', 'x', 'f', 'e', 'r'):
            // maximum transfer allowance
                details->transfer_max = client->json.getint();
                break;

            case MAKENAMEID8('s', 'r', 'v', 'r', 'a', 't', 'i', 'o'):
            // The ratio of your PRO transfer quota that is able to be served to others
                details->srv_ratio = client->json.getfloat();
                break;

            case MAKENAMEID5('u', 't', 'y', 'p', 'e'):
            // PRO type. 0 means Free; 4 is Pro Lite as it was added late; 100 indicates a business.
                details->pro_level = (int)client->json.getint();
                break;

            case MAKENAMEID5('s', 't', 'y', 'p', 'e'):
            // Flag indicating if this is a recurring subscription or one-off. "O" is one off, "R" is recurring.
                const char* ptr;
                if ((ptr = client->json.getvalue()))
                {
                    details->subscription_type = *ptr;
                }
                break;

            case MAKENAMEID6('s', 'c', 'y', 'c', 'l', 'e'):
                const char* scycle;
                if ((scycle = client->json.getvalue()))
                {
                    memcpy(details->subscription_cycle, scycle, 3);
                    details->subscription_cycle[3] = 0;
                }
                break;

            case MAKENAMEID6('s', 'r', 'e', 'n', 'e', 'w'):
            // Only provided for recurring subscriptions to indicate the best estimate of when the subscription will renew
                if (client->json.enterarray())
                {
                    details->subscription_renew = client->json.getint();
                    while(!client->json.leavearray())
                    {
                        client->json.storeobject();
                    }
                }
                break;

            case MAKENAMEID3('s', 'g', 'w'):
                if (client->json.enterarray())
                {
                    client->json.storeobject(&details->subscription_method);
                    while(!client->json.leavearray())
                    {
                        client->json.storeobject();
                    }
                }
                break;

            case MAKENAMEID3('r', 't', 't'):
                details->transfer_hist_valid = !client->json.getint();
                break;

            case MAKENAMEID6('s', 'u', 'n', 't', 'i', 'l'):
            // Time the last active PRO plan will expire (may be different from current one)
                details->pro_until = client->json.getint();
                break;

            case MAKENAMEID7('b', 'a', 'l', 'a', 'n', 'c', 'e'):
            // Balance of your account
                if (client->json.enterarray())
                {
                    const char* cur;
                    const char* amount;

                    while (client->json.enterarray())
                    {
                        if ((amount = client->json.getvalue()) && (cur = client->json.getvalue()))
                        {
                            size_t t = details->balances.size();
                            details->balances.resize(t + 1);
                            details->balances[t].amount = atof(amount);
                            memcpy(details->balances[t].currency, cur, 3);
                            details->balances[t].currency[3] = 0;
                        }

                        client->json.leavearray();
                    }

                    client->json.leavearray();
                }
                break;

            case MAKENAMEID4('u', 's', 'l', 'w'):
            // The percentage (in 1000s) indicating the limit at which you are 'nearly' over. Currently 98% for PRO, 90% for free.
                uslw = int(client->json.getint());
                break;

            case EOO:
                assert(!mStorage || (got_storage && got_storage_used) || client->loggedinfolderlink());

                if (mStorage)
                {
                    if (uslw <= 0)
                    {
                        uslw = 9000;
                        LOG_warn << "Using default almost overstorage threshold";
                    }

                    if (details->storage_used >= details->storage_max)
                    {
                        LOG_debug << "Account full";
                        bool isPaywall = (client->ststatus == STORAGE_PAYWALL);
                        client->activateoverquota(0, isPaywall);
                    }
                    else if (details->storage_used >= (details->storage_max / 10000 * uslw))
                    {
                        LOG_debug << "Few storage space available";
                        client->setstoragestatus(STORAGE_ORANGE);
                    }
                    else
                    {
                        LOG_debug << "There are no storage problems";
                        client->setstoragestatus(STORAGE_GREEN);
                    }
                }

                if (mPro)
                {
                    // Pro level can change without a payment (ie. with coupons or by helpdesk)
                    // and in those cases, the `psts` packet is not triggered. However, the SDK
                    // should notify the app and resume transfers, etc.
                    bool changed = client->mCachedStatus.addOrUpdate(CacheableStatus::STATUS_PRO_LEVEL, details->pro_level);
                    if (changed)
                    {
                        client->app->account_updated();
                        client->abortbackoff(true);
                    }
                }

                client->app->account_details(details, mStorage, mTransfer, mPro, false, false, false);
                return true;

            default:
                if (!client->json.storeobject())
                {
                    client->app->account_details(details, API_EINTERNAL);
                    return false;
                }
        }
    }
}

CommandQueryTransferQuota::CommandQueryTransferQuota(MegaClient* client, m_off_t size)
{
    cmd("qbq");
    arg("s", size);

    tag = client->reqtag;
}

bool CommandQueryTransferQuota::procresult(Result r)
{
    if (!r.wasErrorOrOK())
    {
        LOG_err << "Unexpected response: " << client->json.pos;
        client->json.storeobject();

        // Returns 0 to not alarm apps and don't show overquota pre-warnings
        // if something unexpected is received, following the same approach as
        // in the webclient
        client->app->querytransferquota_result(0);
        return false;
    }

    client->app->querytransferquota_result(r.errorOrOK());
    return true;
}

CommandGetUserTransactions::CommandGetUserTransactions(MegaClient* client, AccountDetails* ad)
{
    cmd("utt");

    details = ad;
    tag = client->reqtag;
}

bool CommandGetUserTransactions::procresult(Result r)
{
    details->transactions.clear();

    while (client->json.enterarray())
    {
        const char* handle = client->json.getvalue();
        m_time_t ts = client->json.getint();
        const char* delta = client->json.getvalue();
        const char* cur = client->json.getvalue();

        if (handle && (ts > 0) && delta && cur)
        {
            size_t t = details->transactions.size();
            details->transactions.resize(t + 1);
            memcpy(details->transactions[t].handle, handle, 11);
            details->transactions[t].handle[11] = 0;
            details->transactions[t].timestamp = ts;
            details->transactions[t].delta = atof(delta);
            memcpy(details->transactions[t].currency, cur, 3);
            details->transactions[t].currency[3] = 0;
        }

        client->json.leavearray();
    }

    client->app->account_details(details, false, false, false, false, true, false);
    return true;
}

CommandGetUserPurchases::CommandGetUserPurchases(MegaClient* client, AccountDetails* ad)
{
    cmd("utp");

    details = ad;
    tag = client->reqtag;
}

bool CommandGetUserPurchases::procresult(Result r)
{
    client->restag = tag;

    details->purchases.clear();

    while (client->json.enterarray())
    {
        const char* handle = client->json.getvalue();
        const m_time_t ts = client->json.getint();
        const char* amount = client->json.getvalue();
        const char* cur = client->json.getvalue();
        int method = (int)client->json.getint();

        if (handle && (ts > 0) && amount && cur && (method >= 0))
        {
            size_t t = details->purchases.size();
            details->purchases.resize(t + 1);
            memcpy(details->purchases[t].handle, handle, 11);
            details->purchases[t].handle[11] = 0;
            details->purchases[t].timestamp = ts;
            details->purchases[t].amount = atof(amount);
            memcpy(details->purchases[t].currency, cur, 3);
            details->purchases[t].currency[3] = 0;
            details->purchases[t].method = method;
        }

        client->json.leavearray();
    }

    client->app->account_details(details, false, false, false, true, false, false);
    return true;
}

CommandGetUserSessions::CommandGetUserSessions(MegaClient* client, AccountDetails* ad)
{
    cmd("usl");
    arg("x", 1); // Request the additional id and alive information

    details = ad;
    tag = client->reqtag;
}

bool CommandGetUserSessions::procresult(Result r)
{
    details->sessions.clear();

    while (client->json.enterarray())
    {
        size_t t = details->sessions.size();
        details->sessions.resize(t + 1);

        details->sessions[t].timestamp = client->json.getint();
        details->sessions[t].mru = client->json.getint();
        client->json.storeobject(&details->sessions[t].useragent);
        client->json.storeobject(&details->sessions[t].ip);

        const char* country = client->json.getvalue();
        memcpy(details->sessions[t].country, country ? country : "\0\0", 2);
        details->sessions[t].country[2] = 0;

        details->sessions[t].current = (int)client->json.getint();

        details->sessions[t].id = client->json.gethandle(8);
        details->sessions[t].alive = (int)client->json.getint();

        client->json.leavearray();
    }

    client->app->account_details(details, false, false, false, false, false, true);
    return true;
}

CommandSetPH::CommandSetPH(MegaClient* client, Node* n, int del, m_time_t cets, bool writable,
    int ctag, std::function<void(Error, handle, handle)> f)
{
    h = n->nodehandle;
    ets = cets;
    tag = ctag;
    mWritable = writable;
    completion = move(f);
    assert(completion);

    cmd("l");
    arg("n", (byte*)&n->nodehandle, MegaClient::NODEHANDLE);

    if (del)
    {
        arg("d", 1);
    }

    if (ets)
    {
        arg("ets", ets);
    }

    if (writable)
    {
        arg("w", "1");
    }

}

bool CommandSetPH::procresult(Result r)
{
    if (r.wasErrorOrOK())
    {
        completion(r.errorOrOK(), UNDEF, UNDEF);
        return true;
    }

    handle ph = UNDEF;
    std::string authKey;

    if (mWritable) // aparently, depending on 'w', the response can be [{"ph":"XXXXXXXX","w":"YYYYYYYYYYYYYYYYYYYYYY"}] or simply [XXXXXXXX]
    {
        bool exit = false;
        while (!exit)
        {
            switch (client->json.getnameid())
            {
            case 'w':
                client->json.storeobject(&authKey);
                break;

            case MAKENAMEID2('p', 'h'):
                ph = client->json.gethandle();
                break;

            case EOO:
            {
                if (authKey.empty())
                {
                    completion(API_EINTERNAL, UNDEF, UNDEF);
                    return false;
                }
                exit = true;
                break;
            }
            default:
                if (!client->json.storeobject())
                {
                    completion(API_EINTERNAL, UNDEF, UNDEF);
                    return false;
                }
            }
        }
    }
    else    // format: [XXXXXXXX]
    {
        ph = client->json.gethandle();
    }

    if (ISUNDEF(ph))
    {
        completion(API_EINTERNAL, UNDEF, UNDEF);
        return false;
    }

    Node *n = client->nodebyhandle(h);
    if (n)
    {
        n->setpubliclink(ph, time(nullptr), ets, false, authKey);
        n->changed.publiclink = true;
        client->notifynode(n);
    }

    completion(API_OK, h, ph);
    return true;
}

CommandGetPH::CommandGetPH(MegaClient* client, handle cph, const byte* ckey, int cop)
{
    cmd("g");
    arg("p", (byte*)&cph, MegaClient::NODEHANDLE);

    ph = cph;
    havekey = ckey ? true : false;
    if (havekey)
    {
        memcpy(key, ckey, sizeof key);
    }
    tag = client->reqtag;
    op = cop;
}

bool CommandGetPH::procresult(Result r)
{
    if (r.wasErrorOrOK())
    {
        client->app->openfilelink_result(r.errorOrOK());
        return true;
    }

    m_off_t s = -1;
    string a, fa;

    for (;;)
    {
        switch (client->json.getnameid())
        {
            case 's':
                s = client->json.getint();
                break;

            case MAKENAMEID2('a', 't'):
                client->json.storeobject(&a);
                break;

            case MAKENAMEID2('f', 'a'):
                client->json.storeobject(&fa);
                break;

            case EOO:
                // we want at least the attributes
                if (s >= 0)
                {
                    a.resize(Base64::atob(a.c_str(), (byte*)a.data(), int(a.size())));

                    if (op == 2)    // importing WelcomePDF for new account
                    {
                        assert(havekey);

                        vector<NewNode> newnodes(1);
                        auto newnode = &newnodes[0];

                        // set up new node
                        newnode->source = NEW_PUBLIC;
                        newnode->type = FILENODE;
                        newnode->nodehandle = ph;
                        newnode->parenthandle = UNDEF;
                        newnode->nodekey.assign((char*)key, FILENODEKEYLENGTH);
                        newnode->attrstring.reset(new string(a));
<<<<<<< HEAD
                        client->putnodes(NodeHandle().set6byte(client->rootnodes[0]), move(newnodes), nullptr, 0);
=======

                        client->putnodes(client->rootnodes.files, move(newnodes), nullptr, 0);
>>>>>>> 7c69a098
                    }
                    else if (havekey)
                    {
                        client->app->openfilelink_result(ph, key, s, &a, &fa, op);
                    }
                    else
                    {
                        client->app->openfilelink_result(ph, NULL, s, &a, &fa, op);
                    }
                }
                else
                {
                    client->app->openfilelink_result(API_EINTERNAL);
                }
                return true;

            default:
                if (!client->json.storeobject())
                {
                    client->app->openfilelink_result(API_EINTERNAL);
                    return false;
                }
        }
    }
}

CommandSetMasterKey::CommandSetMasterKey(MegaClient* client, const byte* newkey, const byte *hash, int hashsize, const byte *clientrandomvalue, const char *pin, string *salt)
{
    memcpy(this->newkey, newkey, SymmCipher::KEYLENGTH);

    cmd("up");
    arg("k", newkey, SymmCipher::KEYLENGTH);
    if (clientrandomvalue)
    {
        arg("crv", clientrandomvalue, SymmCipher::KEYLENGTH);
    }
    arg("uh", hash, hashsize);
    if (pin)
    {
        arg("mfa", pin);
    }

    if (salt)
    {
        this->salt = *salt;
    }

    tag = client->reqtag;
}

bool CommandSetMasterKey::procresult(Result r)
{
    if (r.wasErrorOrOK())
    {
        client->app->changepw_result(r.errorOrOK());
    }
    else
    {
        // update encrypted MK and salt for further checkups
        client->k.assign((const char *) newkey, SymmCipher::KEYLENGTH);
        client->accountsalt = salt;

        client->json.storeobject();
        client->app->changepw_result(API_OK);
    }
    return true;
}

CommandCreateEphemeralSession::CommandCreateEphemeralSession(MegaClient* client,
                                                             const byte* key,
                                                             const byte* cpw,
                                                             const byte* ssc)
{
    memcpy(pw, cpw, sizeof pw);

    cmd("up");
    arg("k", key, SymmCipher::KEYLENGTH);
    arg("ts", ssc, 2 * SymmCipher::KEYLENGTH);

    tag = client->reqtag;
}

bool CommandCreateEphemeralSession::procresult(Result r)
{
    if (r.wasErrorOrOK())
    {
        client->ephemeralSession = false;
        client->ephemeralSessionPlusPlus = false;
        client->app->ephemeral_result(r.errorOrOK());
    }
    else
    {
        client->me = client->json.gethandle(MegaClient::USERHANDLE);
        client->uid = Base64Str<MegaClient::USERHANDLE>(client->me);
        client->resumeephemeral(client->me, pw, tag);
    }
    return true;
}

CommandResumeEphemeralSession::CommandResumeEphemeralSession(MegaClient*, handle cuh, const byte* cpw, int ctag)
{
    memcpy(pw, cpw, sizeof pw);

    uh = cuh;

    cmd("us");
    arg("user", (byte*)&uh, MegaClient::USERHANDLE);

    tag = ctag;
}

bool CommandResumeEphemeralSession::procresult(Result r)
{
    byte keybuf[SymmCipher::KEYLENGTH];
    byte sidbuf[MegaClient::SIDLEN];
    int havek = 0, havecsid = 0;

    if (r.wasErrorOrOK())
    {
        client->app->ephemeral_result(r.errorOrOK());
        return true;
    }

    for (;;)
    {
        switch (client->json.getnameid())
        {
            case 'k':
                havek = client->json.storebinary(keybuf, sizeof keybuf) == sizeof keybuf;
                break;

            case MAKENAMEID4('t', 's', 'i', 'd'):
                havecsid = client->json.storebinary(sidbuf, sizeof sidbuf) == sizeof sidbuf;
                break;

            case EOO:
                if (!havek || !havecsid)
                {
                    client->app->ephemeral_result(API_EINTERNAL);
                    return false;
                }

                client->sid.assign((const char *)sidbuf, sizeof sidbuf);

                client->key.setkey(pw);
                client->key.ecb_decrypt(keybuf);

                client->key.setkey(keybuf);

                if (!client->checktsid(sidbuf, sizeof sidbuf))
                {
                    client->app->ephemeral_result(API_EKEY);
                    return true;
                }

                client->me = uh;
                client->uid = Base64Str<MegaClient::USERHANDLE>(client->me);

                client->openStatusTable(true);
                client->app->ephemeral_result(uh, pw);
                return true;

            default:
                if (!client->json.storeobject())
                {
                    client->app->ephemeral_result(API_EINTERNAL);
                    return false;
                }
        }
    }
}

CommandCancelSignup::CommandCancelSignup(MegaClient *client)
{
    cmd("ucr");

    tag = client->reqtag;
}

bool CommandCancelSignup::procresult(Result r)
{
    client->app->cancelsignup_result(r.errorOrOK());
    return r.wasErrorOrOK();
}

CommandWhyAmIblocked::CommandWhyAmIblocked(MegaClient *client)
{
    cmd("whyamiblocked");
    batchSeparately = true;  // don't let any other commands that might get batched with it cause the whole batch to fail

    tag = client->reqtag;
}

bool CommandWhyAmIblocked::procresult(Result r)
{
    if (r.wasErrorOrOK())
    {
        if (r.wasError(API_OK)) //unblocked
        {
            client->unblock();
        }

        client->app->whyamiblocked_result(r.errorOrOK());
        return true;
    }
    else if (client->json.isnumeric())
    {
         int response = int(client->json.getint());
         client->app->whyamiblocked_result(response);
         return true;
    }

    client->json.storeobject();
    client->app->whyamiblocked_result(API_EINTERNAL);
	return false;
}

CommandSendSignupLink::CommandSendSignupLink(MegaClient* client, const char* email, const char* name, byte* c)
{
    cmd("uc");
    arg("c", c, 2 * SymmCipher::KEYLENGTH);
    arg("n", (byte*)name, int(strlen(name)));
    arg("m", (byte*)email, int(strlen(email)));

    tag = client->reqtag;
}

bool CommandSendSignupLink::procresult(Result r)
{
    client->app->sendsignuplink_result(r.errorOrOK());
    return r.wasErrorOrOK();
}

CommandSendSignupLink2::CommandSendSignupLink2(MegaClient* client, const char* email, const char* name)
{
    cmd("uc2");
    arg("n", (byte*)name, int(strlen(name)));
    arg("m", (byte*)email, int(strlen(email)));
    arg("v", 2);
    tag = client->reqtag;
}

CommandSendSignupLink2::CommandSendSignupLink2(MegaClient* client, const char* email, const char* name, byte *clientrandomvalue, byte *encmasterkey, byte *hashedauthkey)
{
    cmd("uc2");
    arg("n", (byte*)name, int(strlen(name)));
    arg("m", (byte*)email, int(strlen(email)));
    arg("crv", clientrandomvalue, SymmCipher::KEYLENGTH);
    arg("hak", hashedauthkey, SymmCipher::KEYLENGTH);
    arg("k", encmasterkey, SymmCipher::KEYLENGTH);
    arg("v", 2);

    tag = client->reqtag;
}

bool CommandSendSignupLink2::procresult(Result r)
{
    client->app->sendsignuplink_result(r.errorOrOK());
    return r.wasErrorOrOK();
}

CommandQuerySignupLink::CommandQuerySignupLink(MegaClient* client, const byte* code, unsigned len)
{
    confirmcode.assign((char*)code, len);

    cmd("ud");
    arg("c", code, len);

    tag = client->reqtag;
}

bool CommandQuerySignupLink::procresult(Result r)
{
    string name;
    string email;
    handle uh;
    const char* kc;
    const char* pwcheck;
    string namebuf, emailbuf;
    byte pwcheckbuf[SymmCipher::KEYLENGTH];
    byte kcbuf[SymmCipher::KEYLENGTH];

    if (r.wasErrorOrOK())
    {
        client->app->querysignuplink_result(r.errorOrOK());
        return true;
    }

    assert(r.hasJsonArray());
    if (client->json.storebinary(&name) && client->json.storebinary(&email)
        && (uh = client->json.gethandle(MegaClient::USERHANDLE))
        && (kc = client->json.getvalue()) && (pwcheck = client->json.getvalue()))
    {
        if (!ISUNDEF(uh)
            && (Base64::atob(pwcheck, pwcheckbuf, sizeof pwcheckbuf) == sizeof pwcheckbuf)
            && (Base64::atob(kc, kcbuf, sizeof kcbuf) == sizeof kcbuf))
        {
            client->app->querysignuplink_result(uh, name.c_str(),
                                                       email.c_str(),
                                                       pwcheckbuf, kcbuf,
                                                       (const byte*)confirmcode.data(),
                                                       confirmcode.size());
            return true;
        }
    }

    client->app->querysignuplink_result(API_EINTERNAL);
	return false;
}

CommandConfirmSignupLink2::CommandConfirmSignupLink2(MegaClient* client,
                                                   const byte* code,
                                                   unsigned len)
{
    cmd("ud2");
    arg("c", code, len);

    tag = client->reqtag;
}

bool CommandConfirmSignupLink2::procresult(Result r)
{
    string name;
    string email;
    handle uh = UNDEF;
    int version = 0;

    if (r.wasErrorOrOK())
    {
        client->app->confirmsignuplink2_result(UNDEF, NULL, NULL, r.errorOrOK());
        return true;
    }

    assert(r.hasJsonArray());
    if (client->json.storebinary(&email) && client->json.storebinary(&name))
    {
        uh = client->json.gethandle(MegaClient::USERHANDLE);
        version = int(client->json.getint());
    }
    while (client->json.storeobject());

    if (!ISUNDEF(uh) && version == 2)
    {
        client->ephemeralSession = false;
        client->app->confirmsignuplink2_result(uh, name.c_str(), email.c_str(), API_OK);
        return true;
    }
    else
    {
        client->app->confirmsignuplink2_result(UNDEF, NULL, NULL, API_EINTERNAL);
        return false;
    }
}

CommandConfirmSignupLink::CommandConfirmSignupLink(MegaClient* client,
                                                   const byte* code,
                                                   unsigned len,
                                                   uint64_t emailhash)
{
    cmd("up");
    arg("c", code, len);
    arg("uh", (byte*)&emailhash, sizeof emailhash);

    notself(client);

    tag = client->reqtag;
}

bool CommandConfirmSignupLink::procresult(Result r)
{
    assert(r.hasJsonItem() || r.wasStrictlyError());

    if (r.hasJsonItem())
    {
        client->json.storeobject();
        client->ephemeralSession = false;
        client->ephemeralSessionPlusPlus = false;
        client->app->confirmsignuplink_result(API_OK);
        return true;
    }

    client->json.storeobject();

    client->ephemeralSession = false;
    client->ephemeralSessionPlusPlus = false;
    client->app->confirmsignuplink_result(r.errorOrOK());
    return r.wasStrictlyError();
}

CommandSetKeyPair::CommandSetKeyPair(MegaClient* client, const byte* privk,
                                     unsigned privklen, const byte* pubk,
                                     unsigned pubklen)
{
    cmd("up");
    arg("privk", privk, privklen);
    arg("pubk", pubk, pubklen);

    tag = client->reqtag;

    len = privklen;
    privkBuffer.reset(new byte[privklen]);
    memcpy(privkBuffer.get(), privk, len);
}

bool CommandSetKeyPair::procresult(Result r)
{
    if (r.wasErrorOrOK())
    {
        client->app->setkeypair_result(r.errorOrOK());
        return true;
    }

    client->json.storeobject();

    client->key.ecb_decrypt(privkBuffer.get(), len);
    client->mPrivKey.resize(AsymmCipher::MAXKEYLENGTH * 2);
    client->mPrivKey.resize(Base64::btoa(privkBuffer.get(), len, (char *)client->mPrivKey.data()));

    client->app->setkeypair_result(API_OK);
    return true;
}

// fetch full node tree
CommandFetchNodes::CommandFetchNodes(MegaClient* client, int tag, bool nocache)
{
    cmd("f");
    arg("c", 1);
    arg("r", 1);

    if (!nocache)
    {
        arg("ca", 1);
    }

    // The servers are more efficient with this command when it's the only one in the batch
    batchSeparately = true;

    this->tag = tag;
}

// purge and rebuild node/user tree
bool CommandFetchNodes::procresult(Result r)
{
    WAIT_CLASS::bumpds();
    client->fnstats.timeToLastByte = Waiter::ds - client->fnstats.startTime;

    client->purgenodesusersabortsc(true);

    if (r.wasErrorOrOK())
    {
        client->fetchingnodes = false;
        client->app->fetchnodes_result(r.errorOrOK());
        return true;
    }

    for (;;)
    {
        switch (client->json.getnameid())
        {
            case 'f':
                // nodes
                if (!client->readnodes(&client->json, 0, PUTNODES_APP, nullptr, 0, false))
                {
                    client->fetchingnodes = false;
                    client->app->fetchnodes_result(API_EINTERNAL);
                    return false;
                }
                break;

            case MAKENAMEID2('f', '2'):
                // old versions
                if (!client->readnodes(&client->json, 0, PUTNODES_APP, nullptr, 0, false))
                {
                    client->fetchingnodes = false;
                    client->app->fetchnodes_result(API_EINTERNAL);
                    return false;
                }
                break;

            case MAKENAMEID2('o', 'k'):
                // outgoing sharekeys
                client->readok(&client->json);
                break;

            case 's':
                // Fall through
            case MAKENAMEID2('p', 's'):
                // outgoing or pending shares
                client->readoutshares(&client->json);
                break;

            case 'u':
                // users/contacts
                if (!client->readusers(&client->json, false))
                {
                    client->fetchingnodes = false;
                    client->app->fetchnodes_result(API_EINTERNAL);
                    return false;
                }
                break;

            case MAKENAMEID2('c', 'r'):
                // crypto key request
                client->proccr(&client->json);
                break;

            case MAKENAMEID2('s', 'r'):
                // sharekey distribution request
                client->procsr(&client->json);
                break;

            case MAKENAMEID2('s', 'n'):
                // sequence number
                if (!client->scsn.setScsn(&client->json))
                {
                    client->fetchingnodes = false;
                    client->app->fetchnodes_result(API_EINTERNAL);
                    return false;
                }
                break;

            case MAKENAMEID3('i', 'p', 'c'):
                // Incoming pending contact
                client->readipc(&client->json);
                break;

            case MAKENAMEID3('o', 'p', 'c'):
                // Outgoing pending contact
                client->readopc(&client->json);
                break;

            case MAKENAMEID2('p', 'h'):
                // Public links handles
                client->procph(&client->json);
                break;

#ifdef ENABLE_CHAT
            case MAKENAMEID3('m', 'c', 'f'):
                // List of chatrooms
                client->procmcf(&client->json);
                break;

            case MAKENAMEID5('m', 'c', 'p', 'n', 'a'):   // fall-through
            case MAKENAMEID4('m', 'c', 'n', 'a'):
                // nodes shared in chatrooms
                client->procmcna(&client->json);
                break;
#endif
            case EOO:
            {
                if (!client->scsn.ready())
                {
                    client->fetchingnodes = false;
                    client->app->fetchnodes_result(API_EINTERNAL);
                    return false;
                }

                client->mergenewshares(0);
                client->applykeys();
                client->initsc();
                client->pendingsccommit = false;
                client->fetchnodestag = tag;

                WAIT_CLASS::bumpds();
                client->fnstats.timeToCached = Waiter::ds - client->fnstats.startTime;
                client->fnstats.nodesCached = client->nodes.size();
                return true;
            }
            default:
                if (!client->json.storeobject())
                {
                    client->fetchingnodes = false;
                    client->app->fetchnodes_result(API_EINTERNAL);
                    return false;
                }
        }
    }
}

// report event to server logging facility
CommandReportEvent::CommandReportEvent(MegaClient *client, const char *event, const char *details)
{
    cmd("cds");
    arg("c", event);

    if (details)
    {
        arg("v", details);
    }

    tag = client->reqtag;
}

bool CommandReportEvent::procresult(Result r)
{
    client->app->reportevent_result(r.errorOrOK());
    return r.wasErrorOrOK();
}

CommandSubmitPurchaseReceipt::CommandSubmitPurchaseReceipt(MegaClient *client, int type, const char *receipt, handle lph, int phtype, int64_t ts)
{
    cmd("vpay");
    arg("t", type);

    if(receipt)
    {
        arg("receipt", receipt);
    }

    if(type == 2 && client->loggedin() == FULLACCOUNT)
    {
        arg("user", client->finduser(client->me)->uid.c_str());
    }

    if (!ISUNDEF(lph))
    {
        if (phtype == 0) // legacy mode
        {
            arg("aff", (byte*)&lph, MegaClient::NODEHANDLE);
        }
        else
        {
            beginobject("aff");
            arg("id", (byte*)&lph, MegaClient::NODEHANDLE);
            arg("ts", ts);
            arg("t", phtype);   // 1=affiliate id, 2=file/folder link, 3=chat link, 4=contact link
            endobject();
        }
    }

    tag = client->reqtag;
}

bool CommandSubmitPurchaseReceipt::procresult(Result r)
{
    client->app->submitpurchasereceipt_result(r.errorOrOK());
    return r.wasErrorOrOK();
}

// Credit Card Store
CommandCreditCardStore::CommandCreditCardStore(MegaClient* client, const char *cc, const char *last4, const char *expm, const char *expy, const char *hash)
{
    cmd("ccs");
    arg("cc", cc);
    arg("last4", last4);
    arg("expm", expm);
    arg("expy", expy);
    arg("hash", hash);

    tag = client->reqtag;
}

bool CommandCreditCardStore::procresult(Result r)
{
    client->app->creditcardstore_result(r.errorOrOK());
    return r.wasErrorOrOK();
}

CommandCreditCardQuerySubscriptions::CommandCreditCardQuerySubscriptions(MegaClient* client)
{
    cmd("ccqns");

    tag = client->reqtag;
}

bool CommandCreditCardQuerySubscriptions::procresult(Result r)
{
    if (r.wasErrorOrOK())
    {
        client->app->creditcardquerysubscriptions_result(0, r.errorOrOK());
        return true;
    }
    else if (client->json.isnumeric())
    {
        int number = int(client->json.getint());
        client->app->creditcardquerysubscriptions_result(number, API_OK);
        return true;
    }
    else
    {
        client->json.storeobject();
        client->app->creditcardquerysubscriptions_result(0, API_EINTERNAL);
        return false;
    }
}

CommandCreditCardCancelSubscriptions::CommandCreditCardCancelSubscriptions(MegaClient* client, const char* reason)
{
    cmd("cccs");

    if (reason)
    {
        arg("r", reason);
    }

    tag = client->reqtag;
}

bool CommandCreditCardCancelSubscriptions::procresult(Result r)
{
    client->app->creditcardcancelsubscriptions_result(r.errorOrOK());
    return r.wasErrorOrOK();
}

CommandCopySession::CommandCopySession(MegaClient *client)
{
    cmd("us");
    arg("c", 1);
    batchSeparately = true;  // don't let any other commands that might get batched with it cause the whole batch to fail when blocked
    tag = client->reqtag;
}

// for ephemeral accounts, it returns "tsid" instead of "csid" -> not supported, will return API_EINTERNAL
bool CommandCopySession::procresult(Result r)
{
    string session;
    byte sidbuf[AsymmCipher::MAXKEYLENGTH];
    int len_csid = 0;

    if (r.wasErrorOrOK())
    {
        assert(r.errorOrOK() != API_OK); // API shouldn't return OK, but a session
        client->app->copysession_result(NULL, r.errorOrOK());
        return true;
    }

    for (;;)
    {
        switch (client->json.getnameid())
        {
            case MAKENAMEID4('c', 's', 'i', 'd'):
                len_csid = client->json.storebinary(sidbuf, sizeof sidbuf);
                break;

            case EOO:
                if (len_csid < 32)
                {
                    client->app->copysession_result(NULL, API_EINTERNAL);
                    return false;
                }

                if (!client->asymkey.decrypt(sidbuf, len_csid, sidbuf, MegaClient::SIDLEN))
                {
                    client->app->copysession_result(NULL, API_EINTERNAL);
                    return false;
                }

                session.resize(MegaClient::SIDLEN * 4 / 3 + 4);
                session.resize(Base64::btoa(sidbuf, MegaClient::SIDLEN, (char *)session.data()));
                client->app->copysession_result(&session, API_OK);
                return true;

            default:
                if (!client->json.storeobject())
                {
                    client->app->copysession_result(NULL, API_EINTERNAL);
                    return false;
                }
        }
    }
}

CommandGetPaymentMethods::CommandGetPaymentMethods(MegaClient *client)
{
    cmd("ufpq");
    tag = client->reqtag;
}

bool CommandGetPaymentMethods::procresult(Result r)
{
    int methods = 0;
    int64_t value;

    if (r.wasErrorOrOK())
    {
        if (!r.wasError(API_OK))
        {
            client->app->getpaymentmethods_result(methods, r.errorOrOK());

            //Consume remaining values if they exist
            while(client->json.isnumeric())
            {
                client->json.getint();
            }
            return true;
        }

        value = static_cast<int64_t>(error(r.errorOrOK()));
    }
    else if (client->json.isnumeric())
    {
        value = client->json.getint();
    }
    else
    {
        LOG_err << "Parse error in ufpq";
        client->app->getpaymentmethods_result(methods, API_EINTERNAL);
        return false;
    }

    methods |= 1 << value;

    while (client->json.isnumeric())
    {
        value = client->json.getint();
        if (value < 0)
        {
            client->app->getpaymentmethods_result(methods, static_cast<error>(value));

            //Consume remaining values if they exist
            while(client->json.isnumeric())
            {
                client->json.getint();
            }
            return true;
        }

        methods |= 1 << value;
    }

    client->app->getpaymentmethods_result(methods, API_OK);
    return true;
}

CommandUserFeedbackStore::CommandUserFeedbackStore(MegaClient *client, const char *type, const char *blob, const char *uid)
{
    cmd("clog");

    arg("t", type);

    if (blob)
    {
        arg("d", blob);
    }

    if (uid)
    {
        arg("id", uid);
    }

    tag = client->reqtag;
}

bool CommandUserFeedbackStore::procresult(Result r)
{
    client->app->userfeedbackstore_result(r.errorOrOK());
    return r.wasErrorOrOK();
}

CommandSendEvent::CommandSendEvent(MegaClient *client, int type, const char *desc)
{
    cmd("log");
    arg("e", type);
    arg("m", desc);

    tag = client->reqtag;
}

bool CommandSendEvent::procresult(Result r)
{
    client->app->sendevent_result(r.errorOrOK());
    return r.wasErrorOrOK();
}

CommandSupportTicket::CommandSupportTicket(MegaClient *client, const char *message, int type)
{
    cmd("sse");
    arg("t", type);
    arg("b", 1);    // base64 encoding for `msg`
    arg("m", (const byte*)message, int(strlen(message)));

    tag = client->reqtag;
}

bool CommandSupportTicket::procresult(Result r)
{
    client->app->supportticket_result(r.errorOrOK());
    return r.wasErrorOrOK();
}

CommandCleanRubbishBin::CommandCleanRubbishBin(MegaClient *client)
{
    cmd("dr");

    tag = client->reqtag;
}

bool CommandCleanRubbishBin::procresult(Result r)
{
    client->app->cleanrubbishbin_result(r.errorOrOK());
    return r.wasErrorOrOK();
}

CommandGetRecoveryLink::CommandGetRecoveryLink(MegaClient *client, const char *email, int type, const char *pin)
{
    cmd("erm");
    arg("m", email);
    arg("t", type);

    if (type == CANCEL_ACCOUNT && pin)
    {
        arg("mfa", pin);
    }

    tag = client->reqtag;
}

bool CommandGetRecoveryLink::procresult(Result r)
{
    client->app->getrecoverylink_result(r.errorOrOK());
    return r.wasErrorOrOK();
}

CommandQueryRecoveryLink::CommandQueryRecoveryLink(MegaClient *client, const char *linkcode)
{
    cmd("erv");
    arg("c", linkcode);

    tag = client->reqtag;
}

bool CommandQueryRecoveryLink::procresult(Result r)
{
    // [<code>,"<email>","<ip_address>",<timestamp>,"<user_handle>",["<email>"]]   (and we are already in the array)
    string email;
    string ip;
    m_time_t ts;
    handle uh;

    if (r.wasStrictlyError())
    {
        client->app->queryrecoverylink_result(r.errorOrOK());
        return true;
    }

    if (!client->json.isnumeric())
    {
        client->app->queryrecoverylink_result(API_EINTERNAL);
        return false;
    }

    int type = static_cast<int>(client->json.getint());

    if ( !client->json.storeobject(&email)  ||
         !client->json.storeobject(&ip)     ||
         ((ts = client->json.getint()) == -1) ||
         !(uh = client->json.gethandle(MegaClient::USERHANDLE)) )
    {
        client->app->queryrecoverylink_result(API_EINTERNAL);
        return false;
    }

    string tmp;
    vector<string> emails;

    // read emails registered for this account
    client->json.enterarray();
    while (client->json.storeobject(&tmp))
    {
        emails.push_back(tmp);
        if (*client->json.pos == ']')
        {
            break;
        }
    }
    client->json.leavearray();  // emails array

    if (!emails.size()) // there should be at least one email
    {
        client->app->queryrecoverylink_result(API_EINTERNAL);
        return false;
    }

    if (client->loggedin() == FULLACCOUNT && uh != client->me)
    {
        client->app->queryrecoverylink_result(API_EACCESS);
        return true;
    }

    client->app->queryrecoverylink_result(type, email.c_str(), ip.c_str(), time_t(ts), uh, &emails);
    return true;
}

CommandGetPrivateKey::CommandGetPrivateKey(MegaClient *client, const char *code)
{
    cmd("erx");
    arg("r", "gk");
    arg("c", code);

    tag = client->reqtag;
}

bool CommandGetPrivateKey::procresult(Result r)
{
    if (r.wasErrorOrOK())   // error
    {
        client->app->getprivatekey_result(r.errorOrOK());
        return true;
    }
    else
    {
        byte privkbuf[AsymmCipher::MAXKEYLENGTH * 2];
        int len_privk = client->json.storebinary(privkbuf, sizeof privkbuf);

        // account has RSA keypair: decrypt server-provided session ID
        if (len_privk < 256)
        {
            client->app->getprivatekey_result(API_EINTERNAL);
            return false;
        }
        else
        {
            client->app->getprivatekey_result((error)API_OK, privkbuf, len_privk);
            return true;
        }
    }
}

CommandConfirmRecoveryLink::CommandConfirmRecoveryLink(MegaClient *client, const char *code, const byte *hash, int hashsize, const byte *clientrandomvalue, const byte *encMasterKey, const byte *initialSession)
{
    cmd("erx");

    if (!initialSession)
    {
        arg("r", "sk");
    }

    arg("c", code);

    arg("x", encMasterKey, SymmCipher::KEYLENGTH);
    if (!clientrandomvalue)
    {
        arg("y", hash, hashsize);
    }
    else
    {
        beginobject("y");
        arg("crv", clientrandomvalue, SymmCipher::KEYLENGTH);
        arg("hak", hash, hashsize); //hashed authentication key
        endobject();
    }

    if (initialSession)
    {
        arg("z", initialSession, 2 * SymmCipher::KEYLENGTH);
    }

    tag = client->reqtag;
}

bool CommandConfirmRecoveryLink::procresult(Result r)
{
    client->app->confirmrecoverylink_result(r.errorOrOK());
    return r.wasErrorOrOK();
}

CommandConfirmCancelLink::CommandConfirmCancelLink(MegaClient *client, const char *code)
{
    cmd("erx");
    arg("c", code);

    tag = client->reqtag;
}

bool CommandConfirmCancelLink::procresult(Result r)
{
    MegaApp *app = client->app;
    app->confirmcancellink_result(r.errorOrOK());
    if (r.wasError(API_OK))
    {
        app->request_error(API_ESID);
    }
    return r.wasErrorOrOK();
}

CommandResendVerificationEmail::CommandResendVerificationEmail(MegaClient *client)
{
    cmd("era");
    batchSeparately = true;  // don't let any other commands that might get batched with it cause the whole batch to fail

    tag = client->reqtag;
}

bool CommandResendVerificationEmail::procresult(Result r)
{
    client->app->resendverificationemail_result(r.errorOrOK());
    return r.wasErrorOrOK();
}

CommandResetSmsVerifiedPhoneNumber::CommandResetSmsVerifiedPhoneNumber(MegaClient *client)
{
    cmd("smsr");
    tag = client->reqtag;
}

bool CommandResetSmsVerifiedPhoneNumber::procresult(Result r)
{
    if (r.wasError(API_OK))
    {
        client->mSmsVerifiedPhone.clear();
    }
    client->app->resetSmsVerifiedPhoneNumber_result(r.errorOrOK());
    return r.wasErrorOrOK();
}

CommandValidatePassword::CommandValidatePassword(MegaClient *client, const char *email, uint64_t emailhash)
{
    cmd("us");
    arg("user", email);
    arg("uh", (byte*)&emailhash, sizeof emailhash);

    tag = client->reqtag;
}

bool CommandValidatePassword::procresult(Result r)
{
    if (r.wasError(API_OK))
    {
        client->app->validatepassword_result(r.errorOrOK());
        return true;
    }
    else
    {
        assert(r.hasJsonObject());  // we don't use the object contents, and will exit the object automatically
        client->app->validatepassword_result(API_OK);
        return r.hasJsonObject();
    }
}

CommandGetEmailLink::CommandGetEmailLink(MegaClient *client, const char *email, int add, const char *pin)
{
    cmd("se");

    if (add)
    {
        arg("aa", "a");     // add
    }
    else
    {
        arg("aa", "r");     // remove
    }
    arg("e", email);
    if (pin)
    {
        arg("mfa", pin);
    }

    notself(client);

    tag = client->reqtag;
}

bool CommandGetEmailLink::procresult(Result r)
{
    client->app->getemaillink_result(r.errorOrOK());
    return r.wasErrorOrOK();
}

CommandConfirmEmailLink::CommandConfirmEmailLink(MegaClient *client, const char *code, const char *email, const byte *newLoginHash, bool replace)
{
    this->email = email;
    this->replace = replace;

    cmd("sec");

    arg("c", code);
    arg("e", email);
    if (newLoginHash)
    {
        arg("uh", newLoginHash, sizeof(uint64_t));
    }
    if (replace)
    {
        arg("r", 1);    // replace the current email address by this one
    }
    notself(client);

    tag = client->reqtag;
}

bool CommandConfirmEmailLink::procresult(Result r)
{
    if (r.wasError(API_OK))
    {
        User *u = client->finduser(client->me);

        if (replace)
        {
            LOG_debug << "Email changed from `" << u->email << "` to `" << email << "`";

            client->mapuser(u->userhandle, email.c_str()); // update email used as index for user's map
            u->changed.email = true;
            client->notifyuser(u);
        }
        // TODO: once we manage multiple emails, add the new email to the list of emails
    }

    client->app->confirmemaillink_result(r.errorOrOK());
    return r.wasErrorOrOK();
}

CommandGetVersion::CommandGetVersion(MegaClient *client, const char *appKey)
{
    this->client = client;
    cmd("lv");
    arg("a", appKey);
    tag = client->reqtag;
}

bool CommandGetVersion::procresult(Result r)
{
    int versioncode = 0;
    string versionstring;

    if (r.wasErrorOrOK())
    {
        client->app->getversion_result(0, NULL, r.errorOrOK());
        return r.wasErrorOrOK();
    }

    assert(r.hasJsonObject());
    for (;;)
    {
        switch (client->json.getnameid())
        {
            case 'c':
                versioncode = int(client->json.getint());
                break;

            case 's':
                client->json.storeobject(&versionstring);
                break;

            case EOO:
                client->app->getversion_result(versioncode, versionstring.c_str(), API_OK);
                return true;

            default:
                if (!client->json.storeobject())
                {
                    client->app->getversion_result(0, NULL, API_EINTERNAL);
                    return false;
                }
        }
    }
}

CommandGetLocalSSLCertificate::CommandGetLocalSSLCertificate(MegaClient *client)
{
    this->client = client;
    cmd("lc");
    arg("v", 1);

    tag = client->reqtag;
}

bool CommandGetLocalSSLCertificate::procresult(Result r)
{
    if (r.wasErrorOrOK())
    {
        client->app->getlocalsslcertificate_result(0, NULL, r.errorOrOK());
        return true;
    }

    assert(r.hasJsonObject());
    string certdata;
    m_time_t ts = 0;
    int numelements = 0;

    for (;;)
    {
        switch (client->json.getnameid())
        {
            case 't':
            {
                ts = client->json.getint();
                break;
            }
            case 'd':
            {
                string data;
                client->json.enterarray();
                while (client->json.storeobject(&data))
                {
                    if (numelements)
                    {
                        certdata.append(";");
                    }
                    numelements++;
                    certdata.append(data);
                }
                client->json.leavearray();
                break;
            }
            case EOO:
            {
                if (numelements < 2)
                {
                    client->app->getlocalsslcertificate_result(0, NULL, API_EINTERNAL);
                    return false;
                }
                client->app->getlocalsslcertificate_result(ts, &certdata, API_OK);
                return true;
            }

            default:
                if (!client->json.storeobject())
                {
                    client->app->getlocalsslcertificate_result(0, NULL, API_EINTERNAL);
                    return false;
                }
        }
    }
}

#ifdef ENABLE_CHAT
CommandChatCreate::CommandChatCreate(MegaClient *client, bool group, bool publicchat, const userpriv_vector *upl, const string_map *ukm, const char *title, bool meetingRoom)
{
    this->client = client;
    this->chatPeers = new userpriv_vector(*upl);
    this->mPublicChat = publicchat;
    this->mTitle = title ? string(title) : "";
    this->mUnifiedKey = "";
    mMeeting = meetingRoom;

    cmd("mcc");
    arg("g", (group) ? 1 : 0);

    if (group && title)
    {
        arg("ct", title);
    }

    if (publicchat)
    {
        arg("m", 1);

        char ownHandleB64[12];
        Base64::btoa((byte *)&client->me, MegaClient::USERHANDLE, ownHandleB64);
        ownHandleB64[11] = '\0';

        string_map::const_iterator it = ukm->find(ownHandleB64);
        if (it != ukm->end())
        {
            mUnifiedKey = it->second;
            arg("ck", mUnifiedKey.c_str());
        }
    }

    if (meetingRoom)
    {
        arg("mr", 1);
    }

    beginarray("u");

    userpriv_vector::iterator itupl;
    for (itupl = chatPeers->begin(); itupl != chatPeers->end(); itupl++)
    {
        beginobject();

        handle uh = itupl->first;
        privilege_t priv = itupl->second;

        arg("u", (byte *)&uh, MegaClient::USERHANDLE);
        arg("p", priv);

        if (publicchat)
        {
            char uid[12];
            Base64::btoa((byte*)&uh, MegaClient::USERHANDLE, uid);
            uid[11] = '\0';

            string_map::const_iterator ituk = ukm->find(uid);
            if(ituk != ukm->end())
            {
                arg("ck", ituk->second.c_str());
            }
        }
        endobject();
    }

    endarray();

    arg("v", 1);
    notself(client);

    tag = client->reqtag;
}

bool CommandChatCreate::procresult(Result r)
{
    if (r.wasErrorOrOK())
    {
        client->app->chatcreate_result(NULL, r.errorOrOK());
        delete chatPeers;
        return true;
    }
    else
    {
        handle chatid = UNDEF;
        int shard = -1;
        bool group = false;
        m_time_t ts = -1;

        for (;;)
        {
            switch (client->json.getnameid())
            {
                case MAKENAMEID2('i','d'):
                    chatid = client->json.gethandle(MegaClient::CHATHANDLE);
                    break;

                case MAKENAMEID2('c','s'):
                    shard = int(client->json.getint());
                    break;

                case 'g':
                    group = client->json.getint();
                    break;

                case MAKENAMEID2('t', 's'):  // actual creation timestamp
                    ts = client->json.getint();
                    break;

                case EOO:
                    if (chatid != UNDEF && shard != -1)
                    {
                        if (client->chats.find(chatid) == client->chats.end())
                        {
                            client->chats[chatid] = new TextChat();
                        }

                        TextChat *chat = client->chats[chatid];
                        chat->id = chatid;
                        chat->priv = PRIV_MODERATOR;
                        chat->shard = shard;
                        delete chat->userpriv;  // discard any existing `userpriv`
                        chat->userpriv = this->chatPeers;
                        chat->group = group;
                        chat->ts = (ts != -1) ? ts : 0;
                        chat->publicchat = mPublicChat;
                        chat->meeting = mMeeting;
                        chat->setTag(tag ? tag : -1);
                        if (chat->group && !mTitle.empty())
                        {
                            chat->title = mTitle;
                        }
                        if (mPublicChat)
                        {
                            chat->unifiedKey = mUnifiedKey;
                        }

                        client->notifychat(chat);
                        client->app->chatcreate_result(chat, API_OK);
                    }
                    else
                    {
                        client->app->chatcreate_result(NULL, API_EINTERNAL);
                        delete chatPeers;   // unused, but might be set at creation
                    }
                    return true;

                default:
                    if (!client->json.storeobject())
                    {
                        client->app->chatcreate_result(NULL, API_EINTERNAL);
                        delete chatPeers;   // unused, but might be set at creation
                        return false;
                    }
            }
        }
    }
}

CommandChatInvite::CommandChatInvite(MegaClient *client, handle chatid, handle uh, privilege_t priv, const char *unifiedkey, const char* title)
{
    this->client = client;
    this->chatid = chatid;
    this->uh = uh;
    this->priv = priv;
    this->title = title ? string(title) : "";

    cmd("mci");

    arg("id", (byte*)&chatid, MegaClient::CHATHANDLE);
    arg("u", (byte *)&uh, MegaClient::USERHANDLE);
    arg("p", priv);
    arg("v", 1);

    if (title)
    {
        arg("ct", title);
    }

    if (unifiedkey)
    {
        arg("ck", unifiedkey);
    }

    notself(client);

    tag = client->reqtag;
}

bool CommandChatInvite::procresult(Result r)
{
    if (r.wasError(API_OK))
    {
        if (client->chats.find(chatid) == client->chats.end())
        {
            // the invitation succeed for a non-existing chatroom
            client->app->chatinvite_result(API_EINTERNAL);
            return true;
        }

        TextChat *chat = client->chats[chatid];
        if (!chat->userpriv)
        {
            chat->userpriv = new userpriv_vector();
        }

        chat->userpriv->push_back(userpriv_pair(uh, priv));

        if (!title.empty())  // only if title was set for this chatroom, update it
        {
            chat->title = title;
        }

        chat->setTag(tag ? tag : -1);
        client->notifychat(chat);
    }

    client->app->chatinvite_result(r.errorOrOK());
    return r.wasErrorOrOK();
}

CommandChatRemove::CommandChatRemove(MegaClient *client, handle chatid, handle uh)
{
    this->client = client;
    this->chatid = chatid;
    this->uh = uh;

    cmd("mcr");

    arg("id", (byte*)&chatid, MegaClient::CHATHANDLE);

    if (uh != client->me)
    {
        arg("u", (byte *)&uh, MegaClient::USERHANDLE);
    }
    arg("v", 1);
    notself(client);

    tag = client->reqtag;
}

bool CommandChatRemove::procresult(Result r)
{
    if (r.wasError(API_OK))
    {
        if (client->chats.find(chatid) == client->chats.end())
        {
            // the invitation succeed for a non-existing chatroom
            client->app->chatremove_result(API_EINTERNAL);
            return true;
        }

        TextChat *chat = client->chats[chatid];
        if (chat->userpriv)
        {
            userpriv_vector::iterator upvit;
            for (upvit = chat->userpriv->begin(); upvit != chat->userpriv->end(); upvit++)
            {
                if (upvit->first == uh)
                {
                    chat->userpriv->erase(upvit);
                    if (chat->userpriv->empty())
                    {
                        delete chat->userpriv;
                        chat->userpriv = NULL;
                    }
                    break;
                }
            }
        }
        else
        {
            if (uh != client->me)
            {
                // the removal succeed, but the list of peers is empty
                client->app->chatremove_result(API_EINTERNAL);
                return true;
            }
        }

        if (uh == client->me)
        {
            chat->priv = PRIV_RM;

            // clear the list of peers (if re-invited, peers will be re-added)
            delete chat->userpriv;
            chat->userpriv = NULL;
        }

        chat->setTag(tag ? tag : -1);
        client->notifychat(chat);
    }

    client->app->chatremove_result(r.errorOrOK());
    return r.wasErrorOrOK();
}

CommandChatURL::CommandChatURL(MegaClient *client, handle chatid)
{
    this->client = client;

    cmd("mcurl");

    arg("id", (byte*)&chatid, MegaClient::CHATHANDLE);
    arg("v", 1);
    notself(client);

    tag = client->reqtag;
}

bool CommandChatURL::procresult(Result r)
{
    if (r.wasErrorOrOK())
    {
        client->app->chaturl_result(NULL, r.errorOrOK());
        return true;
    }
    else
    {
        string url;
        if (!client->json.storeobject(&url))
        {
            client->app->chaturl_result(NULL, API_EINTERNAL);
            return false;
        }
        else
        {
            client->app->chaturl_result(&url, API_OK);
            return true;
        }
    }
}

CommandChatGrantAccess::CommandChatGrantAccess(MegaClient *client, handle chatid, handle h, const char *uid)
{
    this->client = client;
    this->chatid = chatid;
    this->h = h;
    Base64::atob(uid, (byte*)&uh, MegaClient::USERHANDLE);

    cmd("mcga");

    arg("id", (byte*)&chatid, MegaClient::CHATHANDLE);
    arg("n", (byte*)&h, MegaClient::NODEHANDLE);
    arg("u", uid);
    arg("v", 1);
    notself(client);

    tag = client->reqtag;
}

bool CommandChatGrantAccess::procresult(Result r)
{
    if (r.wasError(API_OK))
    {
        if (client->chats.find(chatid) == client->chats.end())
        {
            // the action succeed for a non-existing chatroom??
            client->app->chatgrantaccess_result(API_EINTERNAL);
            return true;
        }

        TextChat *chat = client->chats[chatid];
        chat->setNodeUserAccess(h, uh);

        chat->setTag(tag ? tag : -1);
        client->notifychat(chat);
    }

    client->app->chatgrantaccess_result(r.errorOrOK());
    return r.wasErrorOrOK();
}

CommandChatRemoveAccess::CommandChatRemoveAccess(MegaClient *client, handle chatid, handle h, const char *uid)
{
    this->client = client;
    this->chatid = chatid;
    this->h = h;
    Base64::atob(uid, (byte*)&uh, MegaClient::USERHANDLE);

    cmd("mcra");

    arg("id", (byte*)&chatid, MegaClient::CHATHANDLE);
    arg("n", (byte*)&h, MegaClient::NODEHANDLE);
    arg("u", uid);
    arg("v", 1);
    notself(client);

    tag = client->reqtag;
}

bool CommandChatRemoveAccess::procresult(Result r)
{
    if (r.wasError(API_OK))
    {
        if (client->chats.find(chatid) == client->chats.end())
        {
            // the action succeed for a non-existing chatroom??
            client->app->chatremoveaccess_result(API_EINTERNAL);
            return true;
        }

        TextChat *chat = client->chats[chatid];
        chat->setNodeUserAccess(h, uh, true);

        chat->setTag(tag ? tag : -1);
        client->notifychat(chat);
    }

    client->app->chatremoveaccess_result(r.errorOrOK());
    return r.wasErrorOrOK();
}

CommandChatUpdatePermissions::CommandChatUpdatePermissions(MegaClient *client, handle chatid, handle uh, privilege_t priv)
{
    this->client = client;
    this->chatid = chatid;
    this->uh = uh;
    this->priv = priv;

    cmd("mcup");
    arg("v", 1);

    arg("id", (byte*)&chatid, MegaClient::CHATHANDLE);
    arg("u", (byte *)&uh, MegaClient::USERHANDLE);
    arg("p", priv);
    notself(client);

    tag = client->reqtag;
}

bool CommandChatUpdatePermissions::procresult(Result r)
{
    if (r.wasError(API_OK))
    {
        if (client->chats.find(chatid) == client->chats.end())
        {
            // the invitation succeed for a non-existing chatroom
            client->app->chatupdatepermissions_result(API_EINTERNAL);
            return true;
        }

        TextChat *chat = client->chats[chatid];
        if (uh != client->me)
        {
            if (!chat->userpriv)
            {
                // the update succeed, but that peer is not included in the chatroom
                client->app->chatupdatepermissions_result(API_EINTERNAL);
                return true;
            }

            bool found = false;
            userpriv_vector::iterator upvit;
            for (upvit = chat->userpriv->begin(); upvit != chat->userpriv->end(); upvit++)
            {
                if (upvit->first == uh)
                {
                    chat->userpriv->erase(upvit);
                    chat->userpriv->push_back(userpriv_pair(uh, priv));
                    found = true;
                    break;
                }
            }

            if (!found)
            {
                // the update succeed, but that peer is not included in the chatroom
                client->app->chatupdatepermissions_result(API_EINTERNAL);
                return true;
            }
        }
        else
        {
            chat->priv = priv;
        }

        chat->setTag(tag ? tag : -1);
        client->notifychat(chat);
    }

    client->app->chatupdatepermissions_result(r.errorOrOK());
    return r.wasErrorOrOK();
}


CommandChatTruncate::CommandChatTruncate(MegaClient *client, handle chatid, handle messageid)
{
    this->client = client;
    this->chatid = chatid;

    cmd("mct");
    arg("v", 1);

    arg("id", (byte*)&chatid, MegaClient::CHATHANDLE);
    arg("m", (byte*)&messageid, MegaClient::CHATHANDLE);
    notself(client);

    tag = client->reqtag;
}

bool CommandChatTruncate::procresult(Result r)
{
    if (r.wasError(API_OK))
    {
        if (client->chats.find(chatid) == client->chats.end())
        {
            // the truncation succeed for a non-existing chatroom
            client->app->chattruncate_result(API_EINTERNAL);
            return true;
        }

        TextChat *chat = client->chats[chatid];
        chat->setTag(tag ? tag : -1);
        client->notifychat(chat);
    }

    client->app->chattruncate_result(r.errorOrOK());
    return r.wasErrorOrOK();
}

CommandChatSetTitle::CommandChatSetTitle(MegaClient *client, handle chatid, const char *title)
{
    this->client = client;
    this->chatid = chatid;
    this->title = title ? string(title) : "";

    cmd("mcst");
    arg("v", 1);

    arg("id", (byte*)&chatid, MegaClient::CHATHANDLE);
    arg("ct", title);
    notself(client);

    tag = client->reqtag;
}

bool CommandChatSetTitle::procresult(Result r)
{
    if (r.wasError(API_OK))
    {
        if (client->chats.find(chatid) == client->chats.end())
        {
            // the invitation succeed for a non-existing chatroom
            client->app->chatsettitle_result(API_EINTERNAL);
            return true;
        }

        TextChat *chat = client->chats[chatid];
        chat->title = title;

        chat->setTag(tag ? tag : -1);
        client->notifychat(chat);
    }

    client->app->chatsettitle_result(r.errorOrOK());
    return r.wasErrorOrOK();
}

CommandChatPresenceURL::CommandChatPresenceURL(MegaClient *client)
{
    this->client = client;
    cmd("pu");
    notself(client);
    tag = client->reqtag;
}

bool CommandChatPresenceURL::procresult(Result r)
{
    if (r.wasErrorOrOK())
    {
        client->app->chatpresenceurl_result(NULL, r.errorOrOK());
        return true;
    }
    else
    {
        string url;
        if (!client->json.storeobject(&url))
        {
            client->app->chatpresenceurl_result(NULL, API_EINTERNAL);
            return false;
        }
        else
        {
            client->app->chatpresenceurl_result(&url, API_OK);
            return true;
        }
    }
}

CommandRegisterPushNotification::CommandRegisterPushNotification(MegaClient *client, int deviceType, const char *token)
{
    this->client = client;
    cmd("spt");
    arg("p", deviceType);
    arg("t", token);

    tag = client->reqtag;
}

bool CommandRegisterPushNotification::procresult(Result r)
{
    client->app->registerpushnotification_result(r.errorOrOK());
    return r.wasErrorOrOK();
}

CommandArchiveChat::CommandArchiveChat(MegaClient *client, handle chatid, bool archive)
{
    this->mChatid = chatid;
    this->mArchive = archive;

    cmd("mcsf");

    arg("id", (byte*)&chatid, MegaClient::CHATHANDLE);
    arg("m", 1);
    arg("f", archive);

    notself(client);

    tag = client->reqtag;
}

bool CommandArchiveChat::procresult(Result r)
{
    if (r.wasError(API_OK))
    {
        textchat_map::iterator it = client->chats.find(mChatid);
        if (it == client->chats.end())
        {
            LOG_err << "Archive chat succeeded for a non-existing chatroom";
            client->app->archivechat_result(API_ENOENT);
            return true;
        }

        TextChat *chat = it->second;
        chat->setFlag(mArchive, TextChat::FLAG_OFFSET_ARCHIVE);

        chat->setTag(tag ? tag : -1);
        client->notifychat(chat);
    }

    client->app->archivechat_result(r.errorOrOK());
    return r.wasErrorOrOK();
}

CommandSetChatRetentionTime::CommandSetChatRetentionTime(MegaClient *client, handle chatid, unsigned period)
{
    mChatid = chatid;

    cmd("mcsr");
    arg("id", (byte*)&chatid, MegaClient::CHATHANDLE);
    arg("d", period);
    arg("ds", 1);
    tag = client->reqtag;
}

bool CommandSetChatRetentionTime::procresult(Result r)
{
    client->app->setchatretentiontime_result(r.errorOrOK());
    return true;
}

CommandRichLink::CommandRichLink(MegaClient *client, const char *url)
{
    cmd("erlsd");

    arg("url", url);

    tag = client->reqtag;
}

bool CommandRichLink::procresult(Result r)
{
    // error format: [{"error":<code>}]
    // result format: [{"result":{
    //                      "url":"<url>",
    //                      "t":"<title>",
    //                      "d":"<description>",
    //                      "ic":"<format>:<icon_B64>",
    //                      "i":"<format>:<image>"}}]

    if (r.wasErrorOrOK())
    {
        client->app->richlinkrequest_result(NULL, r.errorOrOK());
        return true;
    }


    string res;
    int errCode = 0;
    string metadata;
    for (;;)
    {
        switch (client->json.getnameid())
        {
            case MAKENAMEID5('e', 'r', 'r', 'o', 'r'):
                errCode = int(client->json.getint());
                break;

            case MAKENAMEID6('r', 'e', 's', 'u', 'l', 't'):
                client->json.storeobject(&metadata);
                break;

            case EOO:
            {
                error e = API_EINTERNAL;
                if (!metadata.empty())
                {
                    client->app->richlinkrequest_result(&metadata, API_OK);
                    return true;
                }
                else if (errCode)
                {
                    switch(errCode)
                    {
                        case 403:
                            e = API_EACCESS;
                            break;

                        case 404:
                            e = API_ENOENT;
                            break;

                        default:
                            e = API_EINTERNAL;
                            break;
                    }
                }

                client->app->richlinkrequest_result(NULL, e);
                return true;
            }

            default:
                if (!client->json.storeobject())
                {
                    client->app->richlinkrequest_result(NULL, API_EINTERNAL);
                    return false;
                }
        }
    }
}

CommandChatLink::CommandChatLink(MegaClient *client, handle chatid, bool del, bool createifmissing)
{
    mDelete = del;

    cmd("mcph");
    arg("id", (byte*)&chatid, MegaClient::CHATHANDLE);

    if (del)
    {
        arg("d", 1);
    }

    if (!createifmissing)
    {
        arg("cim", (m_off_t)0);
    }

    notself(client);
    tag = client->reqtag;
}

bool CommandChatLink::procresult(Result r)
{
    if (r.wasErrorOrOK())
    {
        if (r.wasError(API_OK) && !mDelete)
        {
            LOG_err << "Unexpected response for create/get chatlink";
            client->app->chatlink_result(UNDEF, API_EINTERNAL);
            return true;
        }

        client->app->chatlink_result(UNDEF, r.errorOrOK());
        return true;
    }
    else
    {
        handle h = client->json.gethandle(MegaClient::CHATLINKHANDLE);
        if (ISUNDEF(h))
        {
            client->app->chatlink_result(UNDEF, API_EINTERNAL);
            return false;
        }
        else
        {
            client->app->chatlink_result(h, API_OK);
            return true;
        }
    }
}

CommandChatLinkURL::CommandChatLinkURL(MegaClient *client, handle publichandle)
{
    cmd("mcphurl");
    arg("ph", (byte*)&publichandle, MegaClient::CHATLINKHANDLE);

    notself(client);
    tag = client->reqtag;
}

bool CommandChatLinkURL::procresult(Result r)
{
    if (r.wasErrorOrOK())
    {
        client->app->chatlinkurl_result(UNDEF, -1, NULL, NULL, -1, 0, false, UNDEF, r.errorOrOK());
        return true;
    }
    else
    {
        handle chatid = UNDEF;
        int shard = -1;
        int numPeers = -1;
        string url;
        string ct;
        m_time_t ts = 0;
        bool meetingRoom = false;
        handle callid = UNDEF;

        for (;;)
        {
            switch (client->json.getnameid())
            {
                case MAKENAMEID2('i','d'):
                    chatid = client->json.gethandle(MegaClient::CHATHANDLE);
                    break;

                case MAKENAMEID2('c','s'):
                    shard = int(client->json.getint());
                    break;

                case MAKENAMEID2('c','t'):  // chat-title
                    client->json.storeobject(&ct);
                    break;

                case MAKENAMEID3('u','r','l'):
                    client->json.storeobject(&url);
                    break;

                case MAKENAMEID3('n','c','m'):
                    numPeers = int(client->json.getint());
                    break;

                case MAKENAMEID2('t', 's'):
                    ts = client->json.getint();
                    break;

                case MAKENAMEID6('c', 'a', 'l', 'l', 'I', 'd'):
                    callid = client->json.gethandle(MegaClient::CHATHANDLE);
                    break;

                case MAKENAMEID2('m', 'r'):
                    meetingRoom = client->json.getbool();
                    break;

                case EOO:
                    if (chatid != UNDEF && shard != -1 && !url.empty() && !ct.empty() && numPeers != -1)
                    {
                        client->app->chatlinkurl_result(chatid, shard, &url, &ct, numPeers, ts, meetingRoom, callid, API_OK);
                    }
                    else
                    {
                        client->app->chatlinkurl_result(UNDEF, -1, NULL, NULL, -1, 0, false, UNDEF, API_EINTERNAL);
                    }
                    return true;

                default:
                    if (!client->json.storeobject())
                    {
                        client->app->chatlinkurl_result(UNDEF, -1, NULL, NULL, -1, 0, false, UNDEF, API_EINTERNAL);
                        return false;
                    }
            }
        }
    }
}

CommandChatLinkClose::CommandChatLinkClose(MegaClient *client, handle chatid, const char *title)
{
    mChatid = chatid;
    mTitle = title ? string(title) : "";

    cmd("mcscm");
    arg("id", (byte*)&chatid, MegaClient::CHATHANDLE);

    if (title)
    {
        arg("ct", title);
    }

    notself(client);
    tag = client->reqtag;
}

bool CommandChatLinkClose::procresult(Result r)
{
    if (r.wasError(API_OK))
    {
        textchat_map::iterator it = client->chats.find(mChatid);
        if (it == client->chats.end())
        {
            LOG_err << "Chat link close succeeded for a non-existing chatroom";
            client->app->chatlinkclose_result(API_ENOENT);
            return true;
        }

        TextChat *chat = it->second;
        chat->setMode(false);
        if (!mTitle.empty())
        {
            chat->title = mTitle;
        }

        chat->setTag(tag ? tag : -1);
        client->notifychat(chat);
    }

    client->app->chatlinkclose_result(r.errorOrOK());
    return r.wasErrorOrOK();
}

CommandChatLinkJoin::CommandChatLinkJoin(MegaClient *client, handle publichandle, const char *unifiedkey)
{
    cmd("mciph");
    arg("ph", (byte*)&publichandle, MegaClient::CHATLINKHANDLE);
    arg("ck", unifiedkey);
    tag = client->reqtag;
}

bool CommandChatLinkJoin::procresult(Result r)
{
    client->app->chatlinkjoin_result(r.errorOrOK());
    return r.wasErrorOrOK();
}

#endif

CommandGetMegaAchievements::CommandGetMegaAchievements(MegaClient *client, AchievementsDetails *details, bool registered_user)
{
    this->details = details;

    if (registered_user)
    {
        cmd("maf");
    }
    else
    {
        cmd("mafu");
    }

    arg("v", (m_off_t)0);

    tag = client->reqtag;
}

bool CommandGetMegaAchievements::procresult(Result r)
{
    if (r.wasErrorOrOK())
    {
        client->app->getmegaachievements_result(details, r.errorOrOK());
        return true;
    }

    details->permanent_size = 0;
    details->achievements.clear();
    details->awards.clear();
    details->rewards.clear();

    for (;;)
    {
        switch (client->json.getnameid())
        {
            case 's':
                details->permanent_size = client->json.getint();
                break;

            case 'u':
                if (client->json.enterobject())
                {
                    for (;;)
                    {
                        achievement_class_id id = achievement_class_id(client->json.getnameid());
                        if (id == EOO)
                        {
                            break;
                        }
                        id -= '0';   // convert to number

                        if (client->json.enterarray())
                        {
                            Achievement achievement;
                            achievement.storage = client->json.getint();
                            achievement.transfer = client->json.getint();
                            const char *exp_ts = client->json.getvalue();
                            char *pEnd = NULL;
                            achievement.expire = int(strtol(exp_ts, &pEnd, 10));
                            if (*pEnd == 'm')
                            {
                                achievement.expire *= 30;
                            }
                            else if (*pEnd == 'y')
                            {
                                achievement.expire *= 365;
                            }

                            details->achievements[id] = achievement;

                            while(client->json.storeobject());
                            client->json.leavearray();
                        }
                    }

                    client->json.leaveobject();
                }
                else
                {
                    LOG_err << "Failed to parse Achievements of MEGA achievements";
                    client->json.storeobject();
                    client->app->getmegaachievements_result(details, API_EINTERNAL);
                    return false;
                }
                break;

            case 'a':
                if (client->json.enterarray())
                {
                    while (client->json.enterobject())
                    {
                        Award award;
                        award.achievement_class = 0;
                        award.award_id = 0;
                        award.ts = 0;
                        award.expire = 0;

                        bool finished = false;
                        while (!finished)
                        {
                            switch (client->json.getnameid())
                            {
                            case 'a':
                                award.achievement_class = achievement_class_id(client->json.getint());
                                break;
                            case 'r':
                                award.award_id = int(client->json.getint());
                                break;
                            case MAKENAMEID2('t', 's'):
                                award.ts = client->json.getint();
                                break;
                            case 'e':
                                award.expire = client->json.getint();
                                break;
                            case 'm':
                                if (client->json.enterarray())
                                {
                                    string email;
                                    while(client->json.storeobject(&email))
                                    {
                                        award.emails_invited.push_back(email);
                                    }

                                    client->json.leavearray();
                                }
                                break;
                            case EOO:
                                finished = true;
                                break;
                            default:
                                client->json.storeobject();
                                break;
                            }
                        }

                        details->awards.push_back(award);

                        client->json.leaveobject();
                    }

                    client->json.leavearray();
                }
                else
                {
                    LOG_err << "Failed to parse Awards of MEGA achievements";
                    client->json.storeobject();
                    client->app->getmegaachievements_result(details, API_EINTERNAL);
                    return false;
                }
                break;

            case 'r':
                if (client->json.enterobject())
                {
                    for (;;)
                    {
                        nameid id = client->json.getnameid();
                        if (id == EOO)
                        {
                            break;
                        }

                        Reward reward;
                        reward.award_id = int(id - '0');   // convert to number

                        client->json.enterarray();

                        reward.storage = client->json.getint();
                        reward.transfer = client->json.getint();
                        const char *exp_ts = client->json.getvalue();
                        char *pEnd = NULL;
                        reward.expire = int(strtol(exp_ts, &pEnd, 10));
                        if (*pEnd == 'm')
                        {
                            reward.expire *= 30;
                        }
                        else if (*pEnd == 'y')
                        {
                            reward.expire *= 365;
                        }

                        while(client->json.storeobject());
                        client->json.leavearray();

                        details->rewards.push_back(reward);
                    }

                    client->json.leaveobject();
                }
                else
                {
                    LOG_err << "Failed to parse Rewards of MEGA achievements";
                    client->json.storeobject();
                    client->app->getmegaachievements_result(details, API_EINTERNAL);
                    return false;
                }
                break;

            case EOO:
                client->app->getmegaachievements_result(details, API_OK);
                return true;

            default:
                if (!client->json.storeobject())
                {
                    LOG_err << "Failed to parse MEGA achievements";
                    client->app->getmegaachievements_result(details, API_EINTERNAL);
                    return false;
                }
                break;
        }
    }
}

CommandGetWelcomePDF::CommandGetWelcomePDF(MegaClient *client)
{
    cmd("wpdf");

    tag = client->reqtag;
}

bool CommandGetWelcomePDF::procresult(Result r)
{
    if (r.wasErrorOrOK())
    {
        LOG_err << "Unexpected response of 'wpdf' command: missing 'ph' and 'k'";
        return true;
    }

    handle ph = UNDEF;
    byte keybuf[FILENODEKEYLENGTH];
    int len_key = 0;
    string key;

    for (;;)
    {
        switch (client->json.getnameid())
        {
            case MAKENAMEID2('p', 'h'):
                ph = client->json.gethandle(MegaClient::NODEHANDLE);
                break;

            case 'k':
                len_key = client->json.storebinary(keybuf, sizeof keybuf);
                break;

            case EOO:
                if (ISUNDEF(ph) || len_key != FILENODEKEYLENGTH)
                {
                    LOG_err << "Failed to import welcome PDF: invalid response";
                    return false;
                }
                key.assign((const char *) keybuf, len_key);
                client->reqs.add(new CommandGetPH(client, ph, (const byte*) key.data(), 2));
                return true;

            default:
                if (!client->json.storeobject())
                {
                    LOG_err << "Failed to parse welcome PDF response";
                    return false;
                }
                break;
        }
    }
}


CommandMediaCodecs::CommandMediaCodecs(MegaClient* c, Callback cb)
{
    cmd("mc");

    client = c;
    callback = cb;
}

bool CommandMediaCodecs::procresult(Result r)
{
    if (r.wasErrorOrOK())
    {
        LOG_err << "mc result: " << error(r.errorOrOK());
        return true;
    }

    if (!client->json.isnumeric())
    {
        // It's wrongly formatted, consume this one so the next command can be processed.
        LOG_err << "mc response badly formatted";
        return false;
    }

    int version = static_cast<int>(client->json.getint());
    callback(client, version);
    return true;
}

CommandContactLinkCreate::CommandContactLinkCreate(MegaClient *client, bool renew)
{
    if (renew)
    {
        cmd("clr");
    }
    else
    {
        cmd("clc");
    }

    tag = client->reqtag;
}

bool CommandContactLinkCreate::procresult(Result r)
{
    if (r.wasErrorOrOK())
    {
        client->app->contactlinkcreate_result(r.errorOrOK(), UNDEF);
    }
    else
    {
        handle h = client->json.gethandle(MegaClient::CONTACTLINKHANDLE);
        client->app->contactlinkcreate_result(API_OK, h);
    }
    return true;
}

CommandContactLinkQuery::CommandContactLinkQuery(MegaClient *client, handle h)
{
    cmd("clg");
    arg("cl", (byte*)&h, MegaClient::CONTACTLINKHANDLE);

    arg("b", 1);    // return firstname/lastname in B64

    tag = client->reqtag;
}

bool CommandContactLinkQuery::procresult(Result r)
{
    handle h = UNDEF;
    string email;
    string firstname;
    string lastname;
    string avatar;

    if (r.wasErrorOrOK())
    {
        client->app->contactlinkquery_result(r.errorOrOK(), h, &email, &firstname, &lastname, &avatar);
        return true;
    }

    for (;;)
    {
        switch (client->json.getnameid())
        {
            case 'h':
                h = client->json.gethandle(MegaClient::USERHANDLE);
                break;
            case 'e':
                client->json.storeobject(&email);
                break;
            case MAKENAMEID2('f', 'n'):
                client->json.storeobject(&firstname);
                break;
            case MAKENAMEID2('l', 'n'):
                client->json.storeobject(&lastname);
                break;
            case MAKENAMEID2('+', 'a'):
                client->json.storeobject(&avatar);
                break;
            case EOO:
                client->app->contactlinkquery_result(API_OK, h, &email, &firstname, &lastname, &avatar);
                return true;
            default:
                if (!client->json.storeobject())
                {
                    LOG_err << "Failed to parse query contact link response";
                    client->app->contactlinkquery_result(API_EINTERNAL, h, &email, &firstname, &lastname, &avatar);
                    return false;
                }
                break;
        }
    }
}

CommandContactLinkDelete::CommandContactLinkDelete(MegaClient *client, handle h)
{
    cmd("cld");
    if (!ISUNDEF(h))
    {
        arg("cl", (byte*)&h, MegaClient::CONTACTLINKHANDLE);
    }
    tag = client->reqtag;
}

bool CommandContactLinkDelete::procresult(Result r)
{
    client->app->contactlinkdelete_result(r.errorOrOK());
    return r.wasErrorOrOK();
}

CommandKeepMeAlive::CommandKeepMeAlive(MegaClient *client, int type, bool enable)
{
    if (enable)
    {
        cmd("kma");
    }
    else
    {
        cmd("kmac");
    }
    arg("t", type);

    tag = client->reqtag;
}

bool CommandKeepMeAlive::procresult(Result r)
{
    client->app->keepmealive_result(r.errorOrOK());
    return r.wasErrorOrOK();
}

CommandMultiFactorAuthSetup::CommandMultiFactorAuthSetup(MegaClient *client, const char *pin)
{
    cmd("mfas");
    if (pin)
    {
        arg("mfa", pin);
    }
    tag = client->reqtag;
}

bool CommandMultiFactorAuthSetup::procresult(Result r)
{
    if (r.wasErrorOrOK())
    {
        client->app->multifactorauthsetup_result(NULL, r.errorOrOK());
        return true;
    }

    string code;
    if (!client->json.storeobject(&code))
    {
        client->app->multifactorauthsetup_result(NULL, API_EINTERNAL);
        return false;
    }
    client->app->multifactorauthsetup_result(&code, API_OK);
    return true;
}

CommandMultiFactorAuthCheck::CommandMultiFactorAuthCheck(MegaClient *client, const char *email)
{
    cmd("mfag");
    arg("e", email);

    tag = client->reqtag;
}

bool CommandMultiFactorAuthCheck::procresult(Result r)
{
    if (r.wasErrorOrOK())
    {
        client->app->multifactorauthcheck_result(r.errorOrOK());
        return true;
    }

    if (client->json.isnumeric())
    {
        client->app->multifactorauthcheck_result(static_cast<int>(client->json.getint()));
        return true;
    }
    else
    {
        client->app->multifactorauthcheck_result(API_EINTERNAL);
        return false;
    }
}

CommandMultiFactorAuthDisable::CommandMultiFactorAuthDisable(MegaClient *client, const char *pin)
{
    cmd("mfad");
    arg("mfa", pin);

    tag = client->reqtag;
}

bool CommandMultiFactorAuthDisable::procresult(Result r)
{
    client->app->multifactorauthdisable_result(r.errorOrOK());
    return r.wasErrorOrOK();
}

CommandGetPSA::CommandGetPSA(bool urlSupport, MegaClient *client)
{
    cmd("gpsa");

    if (urlSupport)
    {
        arg("w", 1);
    }

    tag = client->reqtag;
}

bool CommandGetPSA::procresult(Result r)
{
    if (r.wasErrorOrOK())
    {
        client->app->getpsa_result(r.errorOrOK(), 0, NULL, NULL, NULL, NULL, NULL, NULL);
        return true;
    }

    int id = 0;
    string temp;
    string title, text, imagename, imagepath;
    string buttonlink, buttontext, url;

    for (;;)
    {
        switch (client->json.getnameid())
        {
            case MAKENAMEID2('i', 'd'):
                id = int(client->json.getint());
                break;
            case 't':
                client->json.storeobject(&temp);
                Base64::atob(temp, title);
                break;
            case 'd':
                client->json.storeobject(&temp);
                Base64::atob(temp, text);
                break;
            case MAKENAMEID3('i', 'm', 'g'):
                client->json.storeobject(&imagename);
                break;
            case 'l':
                client->json.storeobject(&buttonlink);
                break;
            case MAKENAMEID3('u', 'r', 'l'):
                client->json.storeobject(&url);
                break;
            case 'b':
                client->json.storeobject(&temp);
                Base64::atob(temp, buttontext);
                break;
            case MAKENAMEID3('d', 's', 'p'):
                client->json.storeobject(&imagepath);
                break;
            case EOO:
                imagepath.append(imagename);
                imagepath.append(".png");
                client->app->getpsa_result(API_OK, id, &title, &text, &imagepath, &buttontext, &buttonlink, &url);
                return true;
            default:
                if (!client->json.storeobject())
                {
                    LOG_err << "Failed to parse get PSA response";
                    client->app->getpsa_result(API_EINTERNAL, 0, NULL, NULL, NULL, NULL, NULL, NULL);
                    return false;
                }
                break;
        }
    }
}

CommandFetchTimeZone::CommandFetchTimeZone(MegaClient *client, const char *timezone, const char* timeoffset)
{
    cmd("ftz");
    arg("utz", timezone);
    arg("uo", timeoffset);

    tag = client->reqtag;
}

bool CommandFetchTimeZone::procresult(Result r)
{
    if (r.wasErrorOrOK())
    {
        client->app->fetchtimezone_result(r.errorOrOK(), NULL, NULL, -1);
        return true;
    }

    string currenttz;
    int currentto;
    vector<string> timezones;
    vector<int> timeoffsets;
    string defaulttz;
    int defaulttzindex = -1;

    for (;;)
    {
        switch (client->json.getnameid())
        {
            case MAKENAMEID7('c', 'h', 'o', 'i', 'c', 'e', 's'):
                if (client->json.enterobject())
                {
                    while (client->json.storeobject(&currenttz))
                    {
                        currentto = int(client->json.getint());
                        timezones.push_back(currenttz);
                        timeoffsets.push_back(currentto);
                    }
                    client->json.leaveobject();
                }
                else if (!client->json.storeobject())
                {
                    LOG_err << "Failed to parse fetch time zone response";
                    client->app->fetchtimezone_result(API_EINTERNAL, NULL, NULL, -1);
                    return false;
                }
                break;

            case MAKENAMEID7('d', 'e', 'f', 'a', 'u', 'l', 't'):
                if (client->json.isnumeric())
                {
                    client->json.getint();
                }
                else
                {
                    client->json.storeobject(&defaulttz);
                }
                break;

            case EOO:
                if (!defaulttz.empty())    // default received as string
                {
                    for (int i = 0; i < (int)timezones.size(); i++)
                    {
                        if (timezones[i] == defaulttz)
                        {
                            defaulttzindex = i;
                            break;
                        }
                    }
                }
                client->app->fetchtimezone_result(API_OK, &timezones, &timeoffsets, defaulttzindex);
                return true;

            default:
                if (!client->json.storeobject())
                {
                    LOG_err << "Failed to parse fetch time zone response";
                    client->app->fetchtimezone_result(API_EINTERNAL, NULL, NULL, -1);
                    return false;
                }
                break;
        }
    }
}

CommandSetLastAcknowledged::CommandSetLastAcknowledged(MegaClient* client)
{
    cmd("sla");
    notself(client);
    tag = client->reqtag;
}

bool CommandSetLastAcknowledged::procresult(Result r)
{
    client->app->acknowledgeuseralerts_result(r.errorOrOK());
    return r.wasErrorOrOK();
}

CommandSMSVerificationSend::CommandSMSVerificationSend(MegaClient* client, const string& phoneNumber, bool reVerifyingWhitelisted)
{
    cmd("smss");
    batchSeparately = true;  // don't let any other commands that might get batched with it cause the whole batch to fail

    assert(isPhoneNumber(phoneNumber));
    arg("n", phoneNumber.c_str());

    if (reVerifyingWhitelisted)
    {
        arg("to", 1);   // test override
    }

    tag = client->reqtag;
}

bool CommandSMSVerificationSend::isPhoneNumber(const string& s)
{
    for (auto i = s.size(); i--; )
    {
        if (!(isdigit(s[i]) || (i == 0 && s[i] == '+')))
        {
            return false;
        }
    }
    return s.size() > 6;
}

bool CommandSMSVerificationSend::procresult(Result r)
{
    client->app->smsverificationsend_result(r.errorOrOK());
    return r.wasErrorOrOK();
}

CommandSMSVerificationCheck::CommandSMSVerificationCheck(MegaClient* client, const string& verificationcode)
{
    cmd("smsv");
    batchSeparately = true;  // don't let any other commands that might get batched with it cause the whole batch to fail

    if (isVerificationCode(verificationcode))
    {
        arg("c", verificationcode.c_str());
    }

    tag = client->reqtag;
}

bool CommandSMSVerificationCheck::isVerificationCode(const string& s)
{
    for (const char c : s)
    {
        if (!isdigit(c))
        {
            return false;
        }
    }
    return s.size() == 6;
}

bool CommandSMSVerificationCheck::procresult(Result r)
{
    if (r.wasErrorOrOK())
    {
        client->app->smsverificationcheck_result(r.errorOrOK(), nullptr);
        return true;
    }

    string phoneNumber;
    if (!client->json.storeobject(&phoneNumber))
    {
        client->app->smsverificationcheck_result(API_EINTERNAL, nullptr);
        return false;
    }

    assert(CommandSMSVerificationSend::isPhoneNumber(phoneNumber));
    client->mSmsVerifiedPhone = phoneNumber;
    client->app->smsverificationcheck_result(API_OK, &phoneNumber);
    return true;
}

CommandGetRegisteredContacts::CommandGetRegisteredContacts(MegaClient* client, const map<const char*, const char*>& contacts)
{
    cmd("usabd");

    arg("v", 1);

    beginobject("e");
    for (const auto& pair : contacts)
    {
        arg(Base64::btoa(pair.first).c_str(), // name is text-input from user, need conversion too
            (byte *)pair.second, static_cast<int>(strlen(pair.second)));
    }
    endobject();

    tag = client->reqtag;
}

bool CommandGetRegisteredContacts::procresult(Result r)
{
    if (r.wasErrorOrOK())
    {
        client->app->getregisteredcontacts_result(r.errorOrOK(), nullptr);
        return true;
    }

    vector<tuple<string, string, string>> registeredContacts;

    string entryUserDetail;
    string id;
    string userDetail;

    bool success = true;
    while (client->json.enterobject())
    {
        bool exit = false;
        while (!exit)
        {
            switch (client->json.getnameid())
            {
                case MAKENAMEID3('e', 'u', 'd'):
                {
                    client->json.storeobject(&entryUserDetail);
                    break;
                }
                case MAKENAMEID2('i', 'd'):
                {
                    client->json.storeobject(&id);
                    break;
                }
                case MAKENAMEID2('u', 'd'):
                {
                    client->json.storeobject(&userDetail);
                    break;
                }
                case EOO:
                {
                    if (entryUserDetail.empty() || id.empty() || userDetail.empty())
                    {
                        LOG_err << "Missing or empty field when parsing 'get registered contacts' response";
                        success = false;
                    }
                    else
                    {
                        registeredContacts.emplace_back(
                                    make_tuple(Base64::atob(entryUserDetail), move(id),
                                               Base64::atob(userDetail)));
                    }
                    exit = true;
                    break;
                }
                default:
                {
                    if (!client->json.storeobject())
                    {
                        LOG_err << "Failed to parse 'get registered contacts' response";
                        client->app->getregisteredcontacts_result(API_EINTERNAL, nullptr);
                        return false;
                    }
                }
            }
        }
        client->json.leaveobject();
    }
    if (success)
    {
        client->app->getregisteredcontacts_result(API_OK, &registeredContacts);
        return true;
    }
    else
    {
        client->app->getregisteredcontacts_result(API_EINTERNAL, nullptr);
        return false;
    }
}

CommandGetCountryCallingCodes::CommandGetCountryCallingCodes(MegaClient* client)
{
    cmd("smslc");

    batchSeparately = true;
    tag = client->reqtag;
}

bool CommandGetCountryCallingCodes::procresult(Result r)
{
    if (r.wasErrorOrOK())
    {
        client->app->getcountrycallingcodes_result(r.errorOrOK(), nullptr);
        return true;
    }

    map<string, vector<string>> countryCallingCodes;

    bool success = true;
    while (client->json.enterobject())
    {
        bool exit = false;
        string countryCode;
        vector<string> callingCodes;
        while (!exit)
        {
            switch (client->json.getnameid())
            {
                case MAKENAMEID2('c', 'c'):
                {
                    client->json.storeobject(&countryCode);
                    break;
                }
                case MAKENAMEID1('l'):
                {
                    if (client->json.enterarray())
                    {
                        std::string code;
                        while (client->json.storeobject(&code))
                        {
                            callingCodes.emplace_back(move(code));
                        }
                        client->json.leavearray();
                    }
                    break;
                }
                case EOO:
                {
                    if (countryCode.empty() || callingCodes.empty())
                    {
                        LOG_err << "Missing or empty fields when parsing 'get country calling codes' response";
                        success = false;
                    }
                    else
                    {
                        countryCallingCodes.emplace(make_pair(move(countryCode), move(callingCodes)));
                    }
                    exit = true;
                    break;
                }
                default:
                {
                    if (!client->json.storeobject())
                    {
                        LOG_err << "Failed to parse 'get country calling codes' response";
                        client->app->getcountrycallingcodes_result(API_EINTERNAL, nullptr);
                        return false;
                    }
                }
            }
        }
        client->json.leaveobject();
    }
    if (success)
    {
        client->app->getcountrycallingcodes_result(API_OK, &countryCallingCodes);
        return true;
    }
    else
    {
        client->app->getcountrycallingcodes_result(API_EINTERNAL, nullptr);
        return false;
    }
}

CommandFolderLinkInfo::CommandFolderLinkInfo(MegaClient* client, handle publichandle)
{
    ph = publichandle;

    cmd("pli");
    arg("ph", (byte*)&publichandle, MegaClient::NODEHANDLE);

    tag = client->reqtag;
}

bool CommandFolderLinkInfo::procresult(Result r)
{
    if (r.wasErrorOrOK())
    {
        client->app->folderlinkinfo_result(r.errorOrOK(), UNDEF, UNDEF, NULL, NULL, 0, 0, 0, 0, 0);
        return true;
    }
    string attr;
    string key;
    handle owner = UNDEF;
    handle ph = 0;
    m_off_t currentSize = 0;
    m_off_t versionsSize  = 0;
    int numFolders = 0;
    int numFiles = 0;
    int numVersions = 0;

    for (;;)
    {
        switch (client->json.getnameid())
        {
        case MAKENAMEID5('a','t','t','r','s'):
            client->json.storeobject(&attr);
            break;

        case MAKENAMEID2('p','h'):
            ph = client->json.gethandle(MegaClient::NODEHANDLE);
            break;

        case 'u':
            owner = client->json.gethandle(MegaClient::USERHANDLE);
            break;

        case 's':
            if (client->json.enterarray())
            {
                currentSize = client->json.getint();
                numFiles = int(client->json.getint());
                numFolders = int(client->json.getint());
                versionsSize  = client->json.getint();
                numVersions = int(client->json.getint());
                client->json.leavearray();
            }
            break;

        case 'k':
            client->json.storeobject(&key);
            break;

        case EOO:
            if (attr.empty())
            {
                LOG_err << "The folder link information doesn't contain the attr string";
                client->app->folderlinkinfo_result(API_EINCOMPLETE, UNDEF, UNDEF, NULL, NULL, 0, 0, 0, 0, 0);
                return false;
            }
            if (key.size() <= 9 || key.find(":") == string::npos)
            {
                LOG_err << "The folder link information doesn't contain a valid decryption key";
                client->app->folderlinkinfo_result(API_EKEY, UNDEF, UNDEF, NULL, NULL, 0, 0, 0, 0, 0);
                return false;
            }
            if (ph != this->ph)
            {
                LOG_err << "Folder link information: public handle doesn't match";
                client->app->folderlinkinfo_result(API_EINTERNAL, UNDEF, UNDEF, NULL, NULL, 0, 0, 0, 0, 0);
                return false;
            }

            client->app->folderlinkinfo_result(API_OK, owner, ph, &attr, &key, currentSize, numFiles, numFolders, versionsSize, numVersions);
            return true;

        default:
            if (!client->json.storeobject())
            {
                LOG_err << "Failed to parse folder link information response";
                client->app->folderlinkinfo_result(API_EINTERNAL, UNDEF, UNDEF, NULL, NULL, 0, 0, 0, 0, 0);
                return false;
            }
            break;
        }
    }
}

CommandBackupPut::CommandBackupPut(MegaClient* client, const BackupInfo& fields, std::function<void(Error, handle /*backup id*/)> completion)
    : mCompletion(completion)
{
    cmd("sp");

    if (!ISUNDEF(fields.backupId))
    {
        arg("id", (byte*)&fields.backupId, MegaClient::BACKUPHANDLE);
    }

    if (fields.type != BackupType::INVALID)
    {
        arg("t", fields.type);
    }

    if (!fields.nodeHandle.isUndef())
    {
        arg("h", fields.nodeHandle);
    }

    if (!fields.localFolder.empty())
    {
        string localFolderEncrypted(client->cypherTLVTextWithMasterKey("lf", fields.localFolder.toPath(*client->fsaccess)));
        arg("l", localFolderEncrypted.c_str());
    }

    if (!fields.deviceId.empty())
    {
        arg("d", fields.deviceId.c_str());
    }

    if (!ISUNDEF(fields.driveId))
    {
        arg("dr",  (byte*)&fields.driveId, MegaClient::DRIVEHANDLE);
    }

    if (fields.state >= 0)
    {
        arg("s", fields.state);
    }

    if (fields.subState >= 0)
    {
        arg("ss", fields.subState);
    }

    if (!fields.backupName.empty())
    {
        string edEncrypted(client->cypherTLVTextWithMasterKey("bn", fields.backupName));
        arg("e", edEncrypted.c_str());
    }

    tag = client->reqtag;
}

bool CommandBackupPut::procresult(Result r)
{
    assert(r.wasStrictlyError() || r.hasJsonItem());
    handle backupId = UNDEF;
    Error e = API_OK;

    if (r.hasJsonItem())
    {
        backupId = client->json.gethandle(MegaClient::BACKUPHANDLE);
        e = API_OK;
    }
    else
    {
        e = r.errorOrOK();
    }

    assert(e != API_EARGS);  // if this happens, the API rejected the request because it wants more fields supplied

    if (mCompletion) mCompletion(e, backupId);

    client->app->backupput_result(e, backupId);

    return r.wasStrictlyError() || r.hasJsonItem();
}

CommandBackupPutHeartBeat::CommandBackupPutHeartBeat(MegaClient* client, handle backupId, SPHBStatus status, int8_t progress, uint32_t uploads, uint32_t downloads, m_time_t ts, handle lastNode, std::function<void(Error)> f)
    : mCompletion(f)
{
    cmd("sphb");

    arg("id", (byte*)&backupId, MegaClient::BACKUPHANDLE);
    arg("s", uint8_t(status));
    if (progress != -1)
    {
        arg("p", progress);
    }
    arg("qu", uploads);
    arg("qd", downloads);
    if (ts != -1)
    {
        arg("lts", ts);
    }
    if (!ISUNDEF(lastNode))
    {
        arg("lh", (byte*)&lastNode, MegaClient::NODEHANDLE);
    }

    tag = client->reqtag;
}

bool CommandBackupPutHeartBeat::procresult(Result r)
{
    if (mCompletion) mCompletion(r.errorOrOK());
    return r.wasErrorOrOK();
}

CommandBackupRemove::CommandBackupRemove(MegaClient *client, handle backupId)
    : mBackupId(backupId)
{
    cmd("sr");
    arg("id", (byte*)&backupId, MegaClient::BACKUPHANDLE);

    tag = client->reqtag;
}

bool CommandBackupRemove::procresult(Result r)
{
    client->app->backupremove_result(r.errorOrOK(), mBackupId);
    return r.wasErrorOrOK();
}

CommandBackupSyncFetch::CommandBackupSyncFetch(std::function<void(Error, vector<Data>&)> f)
    : completion(move(f))
{
    cmd("sf");
}

bool CommandBackupSyncFetch::procresult(Result r)
{
    vector<Data> data;
    if (!r.hasJsonArray())
    {
        completion(r.errorOrOK(), data);
    }
    else
    {
        auto skipUnknownField = [&]() -> bool {
            if (!client->json.storeobject())
            {
                completion(API_EINTERNAL, data);
                return false;
            }
            return true;
        };

        auto cantLeaveObject = [&]() -> bool {
            if (!client->json.leaveobject())
            {
                completion(API_EINTERNAL, data);
                return true;
            }
            return false;
        };

        while (client->json.enterobject())
        {
            data.push_back(Data());
            for (;;)
            {
                auto& d = data.back();
                auto nid = client->json.getnameid();
                if (nid == EOO) break;
                switch (nid)
                {
                case MAKENAMEID2('i', 'd'):     d.backupId = client->json.gethandle(sizeof(handle)); break;
                case MAKENAMEID1('t'):          d.backupType = static_cast<BackupType>(client->json.getint32()); break;
                case MAKENAMEID1('h'):          d.rootNode = client->json.gethandle(MegaClient::NODEHANDLE); break;
                case MAKENAMEID1('l'):          client->json.storeobject(&d.localFolder);
                                                d.localFolder = client->decypherTLVTextWithMasterKey("lf", d.localFolder);
                                                break;
                case MAKENAMEID1('d'):          client->json.storeobject(&d.deviceId); break;
                case MAKENAMEID1('s'):          d.syncState = client->json.getint32(); break;
                case MAKENAMEID2('s', 's'):     d.syncSubstate = client->json.getint32(); break;
                case MAKENAMEID1('e'):          client->json.storeobject(&d.extra);
                                                d.backupName = client->decypherTLVTextWithMasterKey("bn", d.extra);
                                                break;
                case MAKENAMEID2('h', 'b'):
                {

                    if (client->json.enterobject())
                    {
                        for (;;)
                        {
                            nid = client->json.getnameid();
                            if (nid == EOO) break;
                            switch (nid)
                            {
                            case MAKENAMEID2('t', 's'):     d.hbTimestamp = client->json.getint(); break;
                            case MAKENAMEID1('s'):          d.hbStatus = client->json.getint32(); break;
                            case MAKENAMEID1('p'):          d.hbProgress = client->json.getint32(); break;
                            case MAKENAMEID2('q', 'u'):     d.uploads = client->json.getint32(); break;
                            case MAKENAMEID2('q', 'd'):     d.downloads = client->json.getint32(); break;
                            case MAKENAMEID3('l', 't', 's'):d.lastActivityTs = client->json.getint32(); break;
                            case MAKENAMEID2('l', 'h'):     d.lastSyncedNodeHandle = client->json.gethandle(MegaClient::NODEHANDLE); break;
                            default: if (!skipUnknownField()) return false;
                            }
                        }
                        if (cantLeaveObject()) return false;
                    }
                }
                break;

                default: if (!skipUnknownField()) return false;
                }
            }
            if (cantLeaveObject()) return false;
        }

        completion(API_OK, data);
    }
    return true;
}


CommandGetBanners::CommandGetBanners(MegaClient* client)
{
    cmd("gban");

    tag = client->reqtag;
}

bool CommandGetBanners::procresult(Result r)
{
    if (r.wasErrorOrOK())
    {
        client->app->getbanners_result(r.errorOrOK());
        return true; // because parsing didn't fail
    }

    /*
        {
            "id": 2, ///The banner id
            "t": "R2V0IFZlcmlmaWVk", ///Banner title
            "d": "TWFrZSBpdCBlYXNpZXIgZm9yIHlvdXIgY29udGFjdHMgdG8gZmluZCB5b3Ugb24gTUVHQS4", ///Banner description.
            "img": "Verified_image.png", ///Image name.
            "l": "", ///URL
            "bimg": "Verified_BG.png", ///background image name.
            "dsp": "https://domain/path" ///Where to get the image.
        }, {"id":3, ...}, ... ]
    */

    vector< tuple<int, string, string, string, string, string, string> > banners;

    // loop array elements
    while (client->json.enterobject())
    {
        int id = 0;
        string title, description, img, url, bimg, dsp;
        bool exit = false;

        // loop and read object members
        while (!exit)
        {
            switch (client->json.getnameid())
            {
            case MAKENAMEID2('i', 'd'):
                id = client->json.getint32();
                break;

            case MAKENAMEID1('t'):
                client->json.storeobject(&title);
                title = Base64::atob(title);
                break;

            case MAKENAMEID1('d'):
                client->json.storeobject(&description);
                description = Base64::atob(description);
                break;

            case MAKENAMEID3('i', 'm', 'g'):
                client->json.storeobject(&img);
                break;

            case MAKENAMEID1('l'):
                client->json.storeobject(&url);
                break;

            case MAKENAMEID4('b', 'i', 'm', 'g'):
                client->json.storeobject(&bimg);
                break;

            case MAKENAMEID3('d', 's', 'p'):
                client->json.storeobject(&dsp);
                break;

            case EOO:
                if (!id || title.empty() || description.empty())
                {
                    LOG_err << "Missing id, title or description in response to gban";
                    client->app->getbanners_result(API_EINTERNAL);
                    return false;
                }
                exit = true;
                break;

            default:
                if (!client->json.storeobject()) // skip unknown member
                {
                    LOG_err << "Failed to parse banners response";
                    client->app->getbanners_result(API_EINTERNAL);
                    return false;
                }
                break;
            }
        }

        banners.emplace_back(make_tuple(id, move(title), move(description), move(img), move(url), move(bimg), move(dsp)));

        client->json.leaveobject();
    }

    client->app->getbanners_result(move(banners));

    return true;
}

CommandDismissBanner::CommandDismissBanner(MegaClient* client, int id, m_time_t timestamp)
{
    cmd("dban");
    arg("id", id); // id of the Smart Banner
    arg("ts", timestamp);

    tag = client->reqtag;
}

bool CommandDismissBanner::procresult(Result r)
{
    client->app->dismissbanner_result(r.errorOrOK());
    return r.wasErrorOrOK();
}

#ifdef ENABLE_CHAT

bool CommandMeetingStart::procresult(Command::Result r)
{
    if (r.wasErrorOrOK())
    {
        mCompletion(r.errorOrOK(), "", UNDEF);
        return true;
    }

    handle callid = UNDEF;
    string sfuUrl;

    for (;;)
    {
        switch (client->json.getnameid())
        {
            case MAKENAMEID6('c', 'a', 'l', 'l', 'I', 'd'):
                callid = client->json.gethandle(MegaClient::CHATHANDLE);
                break;

            case MAKENAMEID3('s', 'f', 'u'):
                client->json.storeobject(&sfuUrl);
                break;

            case EOO:
                mCompletion(API_OK, sfuUrl, callid);
                return true;
                break;

            default:
                if (!client->json.storeobject())
                {
                    mCompletion(API_EINTERNAL, "", UNDEF);
                    return false;
                }
        }
    }
}

CommandMeetingStart::CommandMeetingStart(MegaClient *client, handle chatid, CommandMeetingStartCompletion completion)
    : mCompletion(completion)
{
    cmd("mcms");
    arg("cid", (byte*)&chatid, MegaClient::CHATHANDLE);
    tag = client->reqtag;
}

bool CommandMeetingJoin::procresult(Command::Result r)
{
    if (r.wasErrorOrOK())
    {
        mCompletion(r.errorOrOK(), "");
        return true;
    }

    string sfuUrl;

    for (;;)
    {
        switch (client->json.getnameid())
        {
            case MAKENAMEID3('u', 'r', 'l'):
                client->json.storeobject(&sfuUrl);
                break;

            case EOO:
                mCompletion(API_OK, sfuUrl);
                return true;
                break;

            default:
                if (!client->json.storeobject())
                {
                    mCompletion(API_EINTERNAL, "");
                    return false;
                }
        }
    }
}

CommandMeetingJoin::CommandMeetingJoin(MegaClient *client, handle chatid, handle callid, CommandMeetingJoinCompletion completion)
    : mCompletion(completion)
{
    cmd("mcmj");
    arg("cid", (byte*)&chatid, MegaClient::CHATHANDLE);
    arg("mid", (byte*)&callid, MegaClient::CHATHANDLE);

    tag = client->reqtag;
}

bool CommandMeetingEnd::procresult(Command::Result r)
{
    if (r.wasErrorOrOK())
    {
        mCompletion(r.errorOrOK());
        return true;
    }

    mCompletion(API_EINTERNAL);
    return false;
}

CommandMeetingEnd::CommandMeetingEnd(MegaClient *client, handle chatid, handle callid, int reason, CommandMeetingEndCompletion completion)
    : mCompletion(completion)
{
    cmd("mcme");
    arg("cid", (byte*)&chatid, MegaClient::CHATHANDLE);
    arg("mid", (byte*)&callid, MegaClient::CHATHANDLE);
    // At meeting first version, only valid reason is 0x02 (REJECTED)
    arg("r", reason);

    tag = client->reqtag;
}
#endif

} // namespace<|MERGE_RESOLUTION|>--- conflicted
+++ resolved
@@ -5226,12 +5226,7 @@
                         newnode->parenthandle = UNDEF;
                         newnode->nodekey.assign((char*)key, FILENODEKEYLENGTH);
                         newnode->attrstring.reset(new string(a));
-<<<<<<< HEAD
-                        client->putnodes(NodeHandle().set6byte(client->rootnodes[0]), move(newnodes), nullptr, 0);
-=======
-
                         client->putnodes(client->rootnodes.files, move(newnodes), nullptr, 0);
->>>>>>> 7c69a098
                     }
                     else if (havekey)
                     {
