/**
 * @file commands.cpp
 * @brief Implementation of various commands
 *
 * (c) 2013-2014 by Mega Limited, Auckland, New Zealand
 *
 * This file is part of the MEGA SDK - Client Access Engine.
 *
 * Applications using the MEGA API must present a valid application key
 * and comply with the the rules set forth in the Terms of Service.
 *
 * The MEGA SDK is distributed in the hope that it will be useful,
 * but WITHOUT ANY WARRANTY; without even the implied warranty of
 * MERCHANTABILITY or FITNESS FOR A PARTICULAR PURPOSE.
 *
 * @copyright Simplified (2-clause) BSD License.
 *
 * You should have received a copy of the license along with this
 * program.
 */

#include "mega/types.h"
#include "mega/command.h"
#include "mega/megaapp.h"
#include "mega/fileattributefetch.h"
#include "mega/base64.h"
#include "mega/transferslot.h"
#include "mega/transfer.h"
#include "mega/utils.h"
#include "mega/user.h"
#include "mega.h"
#include "mega/mediafileattribute.h"
#include "mega/heartbeats.h"

namespace mega {

CommandPutFA::CommandPutFA(NodeOrUploadHandle cth, fatype ctype, bool usehttps, int ctag, size_t size, bool getIP, CommandPutFA::Cb &&completion)
    : mCompletion(std::move(completion))
{
    cmd("ufa");
    arg("s", size);

    if (cth.isNodeHandle())
    {
        arg("h", cth.nodeHandle());
    }

    if (usehttps)
    {
        arg("ssl", 2);
    }

    if (getIP)
    {
        arg("v", 3);
    }

    tag = ctag;
}

HttpReqFA::HttpReqFA(NodeOrUploadHandle cth, fatype ctype, bool usehttps, int ctag, std::unique_ptr<string> cdata, bool getIP, MegaClient* client)
    : data(std::move(cdata))
{
    tag = ctag;
    progressreported = 0;

    th = cth;
    type = ctype;

    binary = true;

    getURLForFACmd = [this, cth, ctype, usehttps, ctag, getIP, client](){

        std::weak_ptr<HttpReqFA> weakSelf(shared_from_this());

        return new CommandPutFA(cth, ctype, usehttps, ctag, data->size(), getIP,
            [weakSelf, client](Error e, const std::string & url, const vector<std::string> & /*ips*/)
            {
                auto self = weakSelf.lock();
                if (!self) return;

                if (!self->data || self->data->empty())
                {
                    e = API_EARGS;
                    LOG_err << "Data object is " << (!self->data ? "nullptr" : "empty");
                }

                if (e == API_OK)
                {
                    LOG_debug << "Sending file attribute data";
                    self->progressreported = 0;
                    self->HttpReq::type = REQ_BINARY;
                    self->posturl = url;

                    // post sets the status for http processing state machine
                    self->post(client, self->data->data(), static_cast<unsigned>(self->data->size()));
                }
                else
                {
                    // jumping to REQ_SUCCESS, but with no handle in `in`, means we failed overall (and don't retry)
                    self->status = REQ_SUCCESS;
                    client->app->putfa_result(self->th.nodeHandle().as8byte(), self->type, e);
                }
            });
    };
}

bool CommandPutFA::procresult(Result r, JSON& json)
{
    client->looprequested = true;

    if (r.wasErrorOrOK())
    {
        assert(!r.wasError(API_EAGAIN)); // these would not occur here, we would retry after backoff
        assert(!r.wasError(API_ERATELIMIT));

        if (r.wasError(API_EACCESS))
        {
            // create a custom attribute indicating thumbnail can't be restored from this account
            Node *n = client->nodeByHandle(th.nodeHandle());

            char me64[12];
            Base64::btoa((const byte*)&client->me, MegaClient::USERHANDLE, me64);

            if (n && client->checkaccess(n, FULL) &&
                    (n->attrs.map.find('f') == n->attrs.map.end() || n->attrs.map['f'] != me64) )
            {
                LOG_debug << "Restoration of file attributes is not allowed for current user (" << me64 << ").";

                // 'canChangeVault' is false here because restoration of file attributes is triggered by
                // downloads, so it cannot be triggered by a Backup operation
                bool canChangeVault = false;
                client->setattr(n, attr_map('f', me64), nullptr, canChangeVault);
            }
        }

        mCompletion(r.errorOrOK(), {}, {});
        return true;
    }
    else
    {
        const char* p = NULL;
        std::vector<string> ips;

        for (;;)
        {
            switch (json.getnameid())
            {
                case 'p':
                    p = json.getvalue();
                    break;

                case MAKENAMEID2('i', 'p'):
                    loadIpsFromJson(ips, json);
                    break;

                case EOO:
                    if (!p)
                    {
                        mCompletion(API_EINTERNAL, {}, {});
                    }
                    else
                    {
                        string posturl;
                        JSON::copystring(&posturl, p);

                        // cache resolved URLs if received
                        std::vector<string> urls(1, posturl);
                        std::vector<string> ipsCopy = ips;

                        if(!cacheresolvedurls(urls, std::move(ips)))
                        {
                            LOG_err << "Unpaired IPs received for URLs in `ufa` command. URLs: " << urls.size() << " IPs: " << ips.size();
                        }

                        mCompletion(API_OK, posturl, ipsCopy);
                    }
                    return true;

                default:
                    if (!json.storeobject())
                    {
                        mCompletion(API_EINTERNAL, {}, {});
                        return false;
                    }
            }
        }
    }
}

m_off_t HttpReqFA::transferred(MegaClient *client)
{
    if (httpiohandle)
    {
        client->httpio->postpos(httpiohandle);
        return true;
    }

    return 0;
}

CommandGetFA::CommandGetFA(MegaClient *client, int p, handle fahref)
{
    part = p;

    cmd("ufa");
    arg("fah", (byte*)&fahref, sizeof fahref);

    if (client->usehttps)
    {
        arg("ssl", 2);
    }

    arg("r", 1);
}

bool CommandGetFA::procresult(Result r, JSON& json)
{
    fafc_map::iterator it = client->fafcs.find(part);
    client->looprequested = true;

    if (r.wasErrorOrOK())
    {
        if (it != client->fafcs.end())
        {
            faf_map::iterator fafsit;
            for (fafsit = it->second->fafs[0].begin(); fafsit != it->second->fafs[0].end(); )
            {
                // move from fresh to pending
                it->second->fafs[1][fafsit->first] = fafsit->second;
                it->second->fafs[0].erase(fafsit++);
            }

            it->second->e = r.errorOrOK();
            it->second->req.status = REQ_FAILURE;
        }

        return true;
    }

    const char* p = NULL;

    for (;;)
    {
        switch (json.getnameid())
        {
            case 'p':
                p = json.getvalue();
                break;

            case EOO:
                if (it != client->fafcs.end())
                {
                    if (p)
                    {
                        JSON::copystring(&it->second->posturl, p);
                        it->second->urltime = Waiter::ds;
                        it->second->dispatch();
                    }
                    else
                    {
                        faf_map::iterator fafsit;
                        for (fafsit = it->second->fafs[0].begin(); fafsit != it->second->fafs[0].end(); )
                        {
                            // move from fresh to pending
                            it->second->fafs[1][fafsit->first] = fafsit->second;
                            it->second->fafs[0].erase(fafsit++);
                        }

                        it->second->e = API_EINTERNAL;
                        it->second->req.status = REQ_FAILURE;
                    }
                }

                return true;

            default:
                if (!json.storeobject())
                {
                    faf_map::iterator fafsit;
                    for (fafsit = it->second->fafs[0].begin(); fafsit != it->second->fafs[0].end(); )
                    {
                        // move from fresh to pending
                        it->second->fafs[1][fafsit->first] = fafsit->second;
                        it->second->fafs[0].erase(fafsit++);
                    }

                    it->second->e = API_EINTERNAL;
                    it->second->req.status = REQ_FAILURE;
                    return false;
                }
        }
    }
}

CommandAttachFA::CommandAttachFA(MegaClient *client, handle nh, fatype t, handle ah, int ctag)
{
    cmd("pfa");
    notself(client);

    arg("n", (byte*)&nh, MegaClient::NODEHANDLE);

    char buf[64];

    snprintf(buf, sizeof(buf), "%u*", t);
    Base64::btoa((byte*)&ah, sizeof(ah), strchr(buf + 2, 0));
    arg("fa", buf);

    h = nh;
    type = t;
    tag = ctag;
}

CommandAttachFA::CommandAttachFA(MegaClient *client, handle nh, fatype t, const std::string& encryptedAttributes, int ctag)
{
    cmd("pfa");
    notself(client);

    arg("n", (byte*)&nh, MegaClient::NODEHANDLE);

    arg("fa", encryptedAttributes.c_str());

    h = nh;
    type = t;
    tag = ctag;
}

bool CommandAttachFA::procresult(Result r, JSON& json)
{
    if (!r.wasErrorOrOK())
    {
         string fa;
         if (json.storeobject(&fa))
         {
             Node* n = client->nodebyhandle(h);
             if (n)
             {
                n->fileattrstring = fa;
                n->changed.fileattrstring = true;
                client->mNodeManager.notifyNode(n);
             }
             client->app->putfa_result(h, type, API_OK);
             return true;
         }
    }

    client->app->putfa_result(h, type, r.errorOrOK());
    return r.wasErrorOrOK();
}

// request upload target URL
CommandPutFile::CommandPutFile(MegaClient* client, TransferSlot* ctslot, int ms)
{
    tslot = ctslot;

    cmd("u");

    if (client->usehttps)
    {
        arg("ssl", 2);
    }

    arg("v", 3);
    arg("s", tslot->fa->size);
    arg("ms", ms);

    // send minimum set of different tree's roots for API to check overquota
    set<handle> targetRoots;
    bool begun = false;
    for (auto &file : tslot->transfer->files)
    {
        if (!file->h.isUndef())
        {
            Node *node = client->nodeByHandle(file->h);
            if (node)
            {
                assert(node->type != FILENODE);
                assert(!node->parent || node->parent->type != FILENODE);

                handle rootnode = client->getrootnode(node)->nodehandle;
                if (targetRoots.find(rootnode) != targetRoots.end())
                {
                    continue;
                }

                targetRoots.insert(rootnode);
            }
            if (!begun)
            {
                beginarray("t");
                begun = true;
            }

            element((byte*)&file->h, MegaClient::NODEHANDLE);
        }
    }

    if (begun)
    {
        endarray();
    }
    else
    {
        // Target user goes alone, not inside an array. Note: we are skipping this if a)more than two b)the array had been created for node handles
        for (auto &file : tslot->transfer->files)
        {
            if (file->h.isUndef() && file->targetuser.size())
            {
                arg("t", file->targetuser.c_str());
                break;
            }
        }
    }
}

void CommandPutFile::cancel()
{
    Command::cancel();
    tslot = NULL;
}

// set up file transfer with returned target URL
bool CommandPutFile::procresult(Result r, JSON& json)
{
    if (tslot)
    {
        tslot->pendingcmd = NULL;
    }
    else
    {
        canceled = true;
    }

    if (r.wasErrorOrOK())
    {
        if (!canceled)
        {
            tslot->transfer->failed(r.errorOrOK(), *client->mTctableRequestCommitter);
        }

        return true;
    }

    std::vector<std::string> tempurls;
    std::vector<std::string> tempips;
    for (;;)
    {
        switch (json.getnameid())
        {
            case 'p':
                tempurls.push_back("");
                json.storeobject(canceled ? NULL : &tempurls.back());
                break;

            case MAKENAMEID2('i', 'p'):
                loadIpsFromJson(tempips, json);
                break;
            case EOO:
                if (canceled) return true;

                if (tempurls.size() == 1)
                {
                    if(!cacheresolvedurls(tempurls, std::move(tempips)))
                    {
                        LOG_err << "Unpaired IPs received for URLs in `u` command. URLs: " << tempurls.size() << " IPs: " << tempips.size();
                    }

                    tslot->transfer->tempurls = tempurls;
                    tslot->transferbuf.setIsRaid(tslot->transfer, tempurls, tslot->transfer->pos, tslot->maxRequestSize);
                    tslot->starttime = tslot->lastdata = client->waiter->ds;
                    tslot->progress();
                }
                else
                {
                    tslot->transfer->failed(API_EINTERNAL, *client->mTctableRequestCommitter);
                }
                return true;

            default:
                if (!json.storeobject())
                {
                    if (!canceled)
                    {
                        tslot->transfer->failed(API_EINTERNAL, *client->mTctableRequestCommitter);
                    }

                    return false;
                }
        }
    }
}

// request upload target URL
CommandGetPutUrl::CommandGetPutUrl(m_off_t size, int putmbpscap, bool forceSSL, bool getIP, CommandGetPutUrl::Cb completion)
    : mCompletion(completion)
{
    cmd("u");
    if (forceSSL)
    {
        arg("ssl", 2);
    }
    if (getIP)
    {
        arg("v", 3);
    }
    else
    {
        arg("v", 2);
    }
    arg("s", size);
    arg("ms", putmbpscap);
}


// set up file transfer with returned target URL
bool CommandGetPutUrl::procresult(Result r, JSON& json)
{
    string url;
    std::vector<string> ips;

    if (r.wasErrorOrOK())
    {
        if (!canceled)
        {
            mCompletion(r.errorOrOK(), url, ips);
        }
        return true;
    }

    for (;;)
    {
        switch (json.getnameid())
        {
            case 'p':
                json.storeobject(canceled ? nullptr : &url);
                break;
            case MAKENAMEID2('i', 'p'):
                loadIpsFromJson(ips, json);
                break;
            case EOO:
                if (canceled) return true;
                mCompletion(API_OK, url, ips);
                return true;

            default:
                if (!json.storeobject())
                {
                    if (!canceled)
                    {
                        mCompletion(API_EINTERNAL, string(), {});
                    }
                    return false;
                }
        }
    }
}

// request temporary source URL for DirectRead
CommandDirectRead::CommandDirectRead(MegaClient *client, DirectReadNode* cdrn)
{
    drn = cdrn;

    cmd("g");
    arg(drn->p ? "n" : "p", (byte*)&drn->h, MegaClient::NODEHANDLE);
    arg("g", 1); // server will provide download URL(s)/token(s) (if skipped, only information about the file)
    arg("v", 2);  // version 2: server can supply details for cloudraid files

    if (drn->privateauth.size())
    {
        arg("esid", drn->privateauth.c_str());
    }

    if (drn->publicauth.size())
    {
        arg("en", drn->publicauth.c_str());
    }

    if (drn->chatauth.size())
    {
        arg("cauth", drn->chatauth.c_str());
    }

    if (client->usehttps)
    {
        arg("ssl", 2);
    }
}

void CommandDirectRead::cancel()
{
    Command::cancel();
    drn = NULL;
}

bool CommandDirectRead::procresult(Result r, JSON& json)
{
    if (drn)
    {
        drn->pendingcmd = NULL;
    }

    if (r.wasErrorOrOK())
    {
        if (!canceled && drn)
        {
            drn->cmdresult(r.errorOrOK());
        }
        return true;
    }
    else
    {
        Error e(API_EINTERNAL);
        dstime tl = 0;
        std::vector<std::string> tempurls;

        for (;;)
        {
            switch (json.getnameid())
            {
                case 'g':
                    if (json.enterarray())   // now that we are requesting v2, the reply will be an array of 6 URLs for a raid download, or a single URL for the original direct download
                    {
                        for (;;)
                        {
                            std::string tu;
                            if (!json.storeobject(&tu))
                            {
                                break;
                            }
                            tempurls.push_back(tu);
                        }
                        json.leavearray();
                    }
                    else
                    {
                        std::string tu;
                        if (json.storeobject(&tu))
                        {
                            tempurls.push_back(tu);
                        }
                    }
                    if (tempurls.size() == 1 || tempurls.size() == RAIDPARTS)
                    {
                        if (drn)
                        {
                            drn->tempurls.swap(tempurls);
                            e.setErrorCode(API_OK);
                        }
                    }
                    else
                    {
                        e.setErrorCode(API_EINCOMPLETE);
                    }
                    break;

                case 's':
                    if (drn)
                    {
                        drn->size = json.getint();
                    }
                    break;

                case 'd':
                    e = API_EBLOCKED;
                    break;

                case 'e':
                    e = (error)json.getint();
                    break;

                case MAKENAMEID2('t', 'l'):
                    tl = dstime(json.getint());
                    break;

                case EOO:
                    if (!canceled && drn)
                    {
                        if (e == API_EOVERQUOTA && !tl)
                        {
                            // default retry interval
                            tl = MegaClient::DEFAULT_BW_OVERQUOTA_BACKOFF_SECS;
                        }

                        drn->cmdresult(e, e == API_EOVERQUOTA ? tl * 10 : 0);
                    }

                    return true;

                default:
                    if (!json.storeobject())
                    {
                        if (!canceled && drn)
                        {
                            drn->cmdresult(e);
                        }

                        return false;
                    }
            }
        }
    }
}

// request temporary source URL for full-file access (p == private node)
CommandGetFile::CommandGetFile(MegaClient *client, const byte* key, size_t keySize,
                               handle h, bool p, const char *privateauth,
                               const char *publicauth, const char *chatauth,
                               bool singleUrl, Cb &&completion)
{
    cmd("g");
    arg(p ? "n" : "p", (byte*)&h, MegaClient::NODEHANDLE);
    arg("g", 1); // server will provide download URL(s)/token(s) (if skipped, only information about the file)
    if (!singleUrl)
    {
        arg("v", 2);  // version 2: server can supply details for cloudraid files
    }

    if (client->usehttps)
    {
        arg("ssl", 2);
    }

    if (privateauth)
    {
        arg("esid", privateauth);
    }

    if (publicauth)
    {
        arg("en", publicauth);
    }

    if (chatauth)
    {
        arg("cauth", chatauth);
    }

    assert(key && "no key provided!");
    if (key && keySize != SymmCipher::KEYLENGTH)
    {
        assert (keySize <= FILENODEKEYLENGTH);
        memcpy(filekey, key, keySize);
        mFileKeyType = FILENODE;
    }
    else if (key && keySize == SymmCipher::KEYLENGTH)
    {
        memcpy(filekey, key, SymmCipher::KEYLENGTH);
        mFileKeyType = 1;
    }

    mCompletion = std::move(completion);
}

void CommandGetFile::cancel()
{
    Command::cancel();
}


void CommandGetFile::callFailedCompletion(const Error &e)
{
    assert(mCompletion);
    if (mCompletion)
    {
        mCompletion(e, -1, 0, nullptr, nullptr, nullptr, {}, {});
    }
}

// process file credentials
bool CommandGetFile::procresult(Result r, JSON& json)
{
    if (r.wasErrorOrOK())
    {
        if (!canceled)
        {
            callFailedCompletion(r.errorOrOK());
        }
        return true;
    }

    const char* at = nullptr;
    Error e(API_EINTERNAL);
    m_off_t s = -1;
    dstime tl = 0;
    std::unique_ptr<byte[]> buf;

    // credentials relevant to a non-TransferSlot scenario (node query)
    string fileattrstring;
    string filenamestring;
    string filefingerprint;
    vector<string> tempurls;
    vector<string> tempips;

    for (;;)
    {
        switch (json.getnameid())
        {
            case 'g':
                if (json.enterarray())   // now that we are requesting v2, the reply will be an array of 6 URLs for a raid download, or a single URL for the original direct download
                {
                    for (;;)
                    {
                        std::string tu;
                        if (!json.storeobject(&tu))
                        {
                            break;
                        }
                        tempurls.push_back(tu);
                    }
                    json.leavearray();
                }
                else
                {
                    std::string tu;
                    if (json.storeobject(&tu))
                    {
                        tempurls.push_back(tu);
                    }
                }
                e.setErrorCode(API_OK);
                break;

            case MAKENAMEID2('i', 'p'):
                loadIpsFromJson(tempips, json);
                break;

            case 's':
                s = json.getint();
                break;

            case MAKENAMEID2('a', 't'):
                at = json.getvalue();
                break;

            case MAKENAMEID2('f', 'a'):
                json.storeobject(&fileattrstring);
                break;

            case 'e':
                e = (error)json.getint();
                break;

            case MAKENAMEID2('t', 'l'):
                tl = dstime(json.getint());
                break;

            case EOO:
            {
                // defer code that steals the ips <move(tempips)> and stores them in the cache
                // thus we can use them before going out of scope
                std::shared_ptr<void> deferThis(nullptr, [this, &tempurls, &tempips](...)
                {
                    if(!cacheresolvedurls(tempurls, std::move(tempips)))
                    {
                        LOG_err << "Unpaired IPs received for URLs in `g` command. URLs: " << tempurls.size() << " IPs: " << tempips.size();
                    }
                });

                if (canceled) //do not proceed: SymmCipher may no longer exist
                {
                    return true;
                }

                if (!at)
                {
                    callFailedCompletion(API_EINTERNAL);
                    return true;
                }

                // decrypt at and set filename
                SymmCipher * cipherer = client->getRecycledTemporaryTransferCipher(filekey, mFileKeyType);
                const char* eos = strchr(at, '"');
                buf.reset(Node::decryptattr(cipherer, at, eos ? eos - at : strlen(at)));
                if (!buf)
                {
                    callFailedCompletion(API_EKEY);
                    return true;
                }

                // all good, lets parse the attribute string
                JSON attrJson;
                attrJson.begin((char*)buf.get() + 5);

                for (;;)
                {
                    switch (attrJson.getnameid())
                    {
                        case 'c':
                            if (!attrJson.storeobject(&filefingerprint))
                            {
                                callFailedCompletion(API_EINTERNAL);
                                return true;
                            }
                            break;

                        case 'n':
                            if (!attrJson.storeobject(&filenamestring))
                            {
                                callFailedCompletion(API_EINTERNAL);
                                return true;
                            }
                            break;

                        case EOO:
                            { //succeded, call completion function!
                                return mCompletion ? mCompletion(e, s, tl,
                                            &filenamestring, &filefingerprint, &fileattrstring,
                                            tempurls, tempips) : false;
                            }

                        default:
                            if (!attrJson.storeobject())
                            {
                                callFailedCompletion(API_EINTERNAL);
                                return false;
                            }
                    }
                }
            }
            default:
                if (!json.storeobject())
                {
                    if (!canceled)
                    {
                        callFailedCompletion(API_EINTERNAL);
                    }
                    return false;
                }
        }
    }
}

CommandSetAttr::CommandSetAttr(MegaClient* client, Node* n, SymmCipher* cipher, Completion&& c, bool canChangeVault)
{
    cmd("a");
    notself(client);

    string at;

    n->attrs.getjson(&at);
    client->makeattr(cipher, &at, at.c_str(), int(at.size()));

    arg("n", (byte*)&n->nodehandle, MegaClient::NODEHANDLE);
    arg("at", (byte*)at.c_str(), int(at.size()));

    if (canChangeVault)
    {
        arg("vw", 1);
    }

    h = n->nodeHandle();
    tag = 0;

    completion = std::move(c);
}

bool CommandSetAttr::procresult(Result r, JSON& json)
{
    if (completion) completion(h, r.errorOrOK());
    return r.wasErrorOrOK();
}

// (the result is not processed directly - we rely on the server-client
// response)
CommandPutNodes::CommandPutNodes(MegaClient* client, NodeHandle th,
                                 const char* userhandle, VersioningOption vo,
                                 vector<NewNode>&& newnodes, int ctag, putsource_t csource, const char *cauth,
                                 Completion&& resultFunction, bool canChangeVault)
  : mResultFunction(resultFunction)
{
    byte key[FILENODEKEYLENGTH];

#ifndef NDEBUG
    assert(newnodes.size() > 0);
    for (auto& n : newnodes) assert(n.canChangeVault == canChangeVault);
#endif

    nn = std::move(newnodes);
    type = userhandle ? USER_HANDLE : NODE_HANDLE;
    source = csource;
    cmd("p");
    notself(client);

    if (userhandle)
    {
        arg("t", userhandle);
        targethandle.setUndef();
    }
    else
    {
        arg("t", (byte*)&th, MegaClient::NODEHANDLE);
        targethandle = th;
    }

    arg("sm",1);

    if (cauth)
    {
        arg("cauth", cauth);
    }

    if (canChangeVault)
    {
        arg("vw", 1);
    }

    // "vb": when provided, it force to override the account-wide versioning behavior by the value indicated by client
    //     vb:1 to force it on
    //     vb:0 to force it off
    // Dont provide it at all to rely on the account-wide setting (as of the moment the command is processed).

    if (vo == UseLocalVersioningFlag && client->loggedIntoWritableFolder())
    {   // do not rely on local versioning flag when logged into writable folders
        //  as the owner's ATTR_DISABLE_VERSIONS attribute is not received/updated in that case
        // and MegaClient::versions_disabled will alwas be false.
        // Instead, let the API server act according to user's settings
        vo =  UseServerVersioningFlag;
    }

    switch (vo)
    {
        case NoVersioning:
            break;

        case ClaimOldVersion:
            arg("vb", 1);
            break;

        case ReplaceOldVersion:
            arg("vb", m_off_t(0));
            break;

        case UseLocalVersioningFlag:
            arg("vb", !client->versions_disabled);
            vo = !client->versions_disabled ? ClaimOldVersion : ReplaceOldVersion;
            break;

        case UseServerVersioningFlag:
            break;
    }

    beginarray("n");

    for (unsigned i = 0; i < nn.size(); i++)
    {
        beginobject();

        NewNode* nni = &nn[i];
        switch (nni->source)
        {
            case NEW_NODE:
                arg("h", (byte*)&nni->nodehandle, MegaClient::NODEHANDLE);
                break;

            case NEW_PUBLIC:
                arg("ph", (byte*)&nni->nodehandle, MegaClient::NODEHANDLE);
                break;

            case NEW_UPLOAD:
                arg("h", nni->uploadtoken.data(), sizeof nn[0].uploadtoken);

                // include pending file attributes for this upload
                string s;

                if (nni->fileattributes)
                {
                    // if attributes are set on the newnode then the app is not using the pendingattr mechanism
                    s.swap(*nni->fileattributes);
                    nni->fileattributes.reset();
                }
                else
                {
                    client->pendingattrstring(nn[i].uploadhandle, &s);

#ifdef USE_MEDIAINFO
                    client->mediaFileInfo.addUploadMediaFileAttributes(nn[i].uploadhandle, &s);
#endif
                }

                if (s.size())
                {
                    arg("fa", s.c_str(), 1);
                }
        }

        if (!ISUNDEF(nn[i].parenthandle))
        {
            arg("p", (byte*)&nn[i].parenthandle, MegaClient::NODEHANDLE);
        }

        if (vo != NoVersioning &&
            nn[i].type == FILENODE && !nn[i].ovhandle.isUndef())
        {
            arg("ov", (byte*)&nn[i].ovhandle, MegaClient::NODEHANDLE);
        }
        nn[i].mVersioningOption = vo;

        arg("t", nn[i].type);
        arg("a", (byte*)nn[i].attrstring->data(), int(nn[i].attrstring->size()));

        if (!client->loggedIntoWritableFolder())
        {
            if (nn[i].nodekey.size() <= sizeof key)
            {
                client->key.ecb_encrypt((byte*)nn[i].nodekey.data(), key, nn[i].nodekey.size());
                arg("k", key, int(nn[i].nodekey.size()));
            }
            else
            {
                arg("k", (const byte*)nn[i].nodekey.data(), int(nn[i].nodekey.size()));
            }
        }
        endobject();
    }

    endarray();

    // add cr element for new nodes, if applicable
    if (type == NODE_HANDLE)
    {
        Node* tn;
        if ((tn = client->nodeByHandle(th)))
        {
            assert(tn->type != FILENODE);

            ShareNodeKeys snk;

            for (unsigned i = 0; i < nn.size(); i++)
            {
                switch (nn[i].source)
                {
                    case NEW_PUBLIC:
                    case NEW_NODE:
                        snk.add(nn[i].nodekey, nn[i].nodehandle, tn, 0);
                        break;

                    case NEW_UPLOAD:
                        snk.add(nn[i].nodekey, nn[i].nodehandle, tn, 0, nn[i].uploadtoken.data(), (int)sizeof nn[i].uploadtoken);
                        break;
                }
            }

            snk.get(this, true);
        }
    }

    tag = ctag;
}

// add new nodes and handle->node handle mapping
void CommandPutNodes::removePendingDBRecordsAndTempFiles()
{
    pendingdbid_map::iterator it = client->pendingtcids.find(tag);
    if (it != client->pendingtcids.end())
    {
        if (client->tctable)
        {
            client->mTctableRequestCommitter->beginOnce();
            vector<uint32_t> &ids = it->second;
            for (unsigned int i = 0; i < ids.size(); i++)
            {
                if (ids[i])
                {
                    client->tctable->del(ids[i]);
                }
            }
        }
        client->pendingtcids.erase(it);
    }
    pendingfiles_map::iterator pit = client->pendingfiles.find(tag);
    if (pit != client->pendingfiles.end())
    {
        vector<LocalPath> &pfs = pit->second;
        for (unsigned int i = 0; i < pfs.size(); i++)
        {
            client->fsaccess->unlinklocal(pfs[i]);
        }
        client->pendingfiles.erase(pit);
    }
}

void CommandPutNodes::performAppCallback(Error e, vector<NewNode>& newnodes, bool targetOverride)
{
    if (mResultFunction) mResultFunction(e, type, newnodes, targetOverride, tag);
	else client->app->putnodes_result(e, type, newnodes, targetOverride, tag);
}

bool CommandPutNodes::procresult(Result r, JSON& json)
{
    removePendingDBRecordsAndTempFiles();

    if (r.wasErrorOrOK())
    {
        LOG_debug << "Putnodes error " << r.errorOrOK();
        if (r.wasError(API_EOVERQUOTA))
        {
            if (client->isPrivateNode(targethandle))
            {
                client->activateoverquota(0, false);
            }
#ifdef ENABLE_SYNC
            else    // the target's account is overquota
            {
                if (source == PUTNODES_SYNC)
                {
                    client->disableSyncContainingNode(targethandle, FOREIGN_TARGET_OVERSTORAGE, false);
                }
            }
#endif
        }
#ifdef ENABLE_SYNC
        if (source == PUTNODES_SYNC)
        {
            if (r.wasError(API_EACCESS))
            {
                client->sendevent(99402, "API_EACCESS putting node in sync transfer", 0);
            }

            vector<NewNode> emptyVec;

            performAppCallback(r.errorOrOK(), emptyVec, false);

            for (size_t i = 0; i < nn.size(); i++)
            {
                nn[i].localnode.reset();
            }

            client->putnodes_sync_result(r.errorOrOK(), nn);
            return true;
        }
        else
        {
#endif
            if (source == PUTNODES_APP)
            {
                performAppCallback(r.errorOrOK(), nn, false);
                return true;
            }
#ifdef ENABLE_SYNC
            else
            {
                client->putnodes_syncdebris_result(r.errorOrOK(), nn);
                return true;
            }
        }
#endif
    }

    Error e = API_EINTERNAL;
    bool noexit = true;
    bool empty = false;
    while (noexit)
    {
        switch (json.getnameid())
        {
            case 'f':
                empty = !memcmp(json.pos, "[]", 2);
                if (client->readnodes(&json, 1, source, &nn, true, true))  // do apply keys to received nodes only as we go for command response, much much faster for many small responses
                {
                    e = API_OK;
                }
                else
                {
                    LOG_err << "Parse error (readnodes)";
                    e = API_EINTERNAL;
                    noexit = false;
                }
                break;

            case MAKENAMEID2('f', '2'):
                if (!client->readnodes(&json, 1, PUTNODES_APP, nullptr, false, true))  // do apply keys to received nodes only as we go for command response, much much faster for many small responses
                {
                    LOG_err << "Parse error (readversions)";
                    e = API_EINTERNAL;
                    noexit = false;
                }
                break;

            default:
                if (json.storeobject())
                {
                    continue;
                }

                e = API_EINTERNAL;
                LOG_err << "Parse error (PutNodes)";

                // fall through
            case EOO:
                noexit = false;
                break;
        }
    }

    client->sendkeyrewrites();

    // when the target has been removed, the API automatically adds the new node/s
    // into the rubbish bin
    Node *tempNode = !nn.empty() ? client->nodebyhandle(nn.front().mAddedHandle) : nullptr;
    bool targetOverride = (tempNode && tempNode->parenthandle != targethandle.as8byte());

#ifdef ENABLE_SYNC
    if (source == PUTNODES_SYNC)
    {
        performAppCallback(e, nn, targetOverride);
        client->putnodes_sync_result(e, nn);
    }
    else
#endif
    if (source == PUTNODES_APP)
    {
#ifdef ENABLE_SYNC
        if (!targethandle.isUndef())
        {
            Node *parent = client->nodeByHandle(targethandle);
            if (parent && parent->localnode)
            {
                // A node has been added by a regular (non sync) putnodes
                // inside a synced folder, so force a syncdown to detect
                // and sync the changes.
                client->syncdownrequired = true;
            }
        }
#endif
        auto ec = (!e && empty) ? API_ENOENT : static_cast<error>(e);
        performAppCallback(ec, nn, targetOverride);
    }
#ifdef ENABLE_SYNC
    else
    {
        client->putnodes_syncdebris_result(e, nn);
    }
#endif
    return true;
}

CommandMoveNode::CommandMoveNode(MegaClient* client, Node* n, Node* t, syncdel_t csyncdel, NodeHandle prevparent, Completion&& c, bool canChangeVault)
{
    h = n->nodeHandle();
    syncdel = csyncdel;
    np = t->nodeHandle();
    pp = prevparent;
    syncop = !pp.isUndef();
    mCanChangeVault = canChangeVault;

    cmd("m");

    // Special case for Move, we do set the 'i' field.
    // This is needed for backward compatibility, old versions used memcmp to detect if a 'd' actionpacket was followed by a 't'  actionpacket with the same 'i' (ie, a move)
    // Additionally the servers can't deliver `st` in that packet for the same reason.  And of course we will not ignore this `t` packet, despite setting 'i'.
    notself(client);

    if (mCanChangeVault)
    {
        arg("vw", 1);
    }

    arg("n", h);
    arg("t", t->nodeHandle());
    assert(t->type != FILENODE);

    TreeProcShareKeys tpsk;
    client->proctree(n, &tpsk);
    tpsk.get(this);

    tag = 0;
    completion = std::move(c);
}

bool CommandMoveNode::procresult(Result r, JSON& json)
{
    if (r.wasErrorOrOK())
    {
        if (r.wasError(API_EOVERQUOTA))
        {
            client->activateoverquota(0, false);
        }

#ifdef ENABLE_SYNC
        if (syncdel != SYNCDEL_NONE)
        {
            Node* syncn = client->nodeByHandle(h);

            if (syncn)
            {
                if (r.wasError(API_OK))
                {
                    // update all todebris records in the subtree
                    for (auto it = client->toDebris.begin(); it != client->toDebris.end(); it++)
                    {
                        Node* toDebrisNode = it->first;
                        Node* n = it->first;

                        do {
                            if (n == syncn)
                            {
                                if (syncop)
                                {
                                    // After speculative instant completion removal, this is not needed (always sent via actionpacket code)
                                    client->syncs.forEachRunningSyncContainingNode(n, [&](Sync* s) {
                                        if (toDebrisNode->type == FOLDERNODE)
                                        {
                                            LOG_debug << "Sync - remote folder deletion detected " << n->displayname();
                                        }
                                        else
                                        {
                                            LOG_debug << "Sync - remote file deletion detected " << n->displayname() << " Nhandle: " << LOG_NODEHANDLE(n->nodehandle);
                                        }
                                    });
                                }

                                toDebrisNode->syncdeleted = syncdel;
                                break;
                            }
                        } while ((n = n->parent));
                    }
                }
                else
                {
                    Node *tn = NULL;
                    if (syncdel == SYNCDEL_BIN || syncdel == SYNCDEL_FAILED
                            || !(tn = client->nodeByHandle(client->mNodeManager.getRootNodeRubbish())))
                    {
                        LOG_err << "Error moving node to the Rubbish Bin";
                        syncn->syncdeleted = SYNCDEL_NONE;
                        client->toDebris.erase(syncn->todebris_it);
                        syncn->todebris_it = client->toDebris.end();
                    }
                    else
                    {
                        LOG_warn << "Move to Syncdebris failed. Moving to the Rubbish Bin instead.";
                        client->rename(syncn, tn, SYNCDEL_FAILED, pp, nullptr, mCanChangeVault, nullptr);
                    }
                }
            }
        }
        else if(syncop)
        {
            Node *n = client->nodeByHandle(h);
            if(n)
            {
                // After speculative instant completion removal, this is not needed (always sent via actionpacket code)
                Node* prevparent = client->nodeByHandle(pp);
                LOG_debug << "Sync - remote move detected: " << n->displayname() <<
                    " from " << (prevparent ? prevparent->displayname() : "?") <<
                    " to " << (n->parent ? n->parent->displayname() : "?");
            }
        }
#endif
        // Movement of shares and pending shares into Rubbish should remove them
        if (r.wasStrictlyError() && syncdel == SYNCDEL_NONE)
        {
            client->sendevent(99439, "Unexpected move error", 0);
        }
    }
    if (completion) completion(h, r.errorOrOK());
    return r.wasErrorOrOK();
}

CommandDelNode::CommandDelNode(MegaClient* client, NodeHandle th, bool keepversions, int cmdtag, std::function<void(NodeHandle, Error)>&& f, bool canChangeVault)
    : mResultFunction(std::move(f))
{
    cmd("d");
    notself(client);

    arg("n", (byte*)&th, MegaClient::NODEHANDLE);

    if (keepversions)
    {
        arg("v", 1);
    }

    if (canChangeVault)
    {
        arg("vw", 1);
    }

    h = th;
    tag = cmdtag;
}

bool CommandDelNode::procresult(Result r, JSON& json)
{
    if (r.wasErrorOrOK())
    {
        if (mResultFunction)    mResultFunction(h, r.errorOrOK());
        else         client->app->unlink_result(h.as8byte(), r.errorOrOK());
        return true;
    }
    else
    {
        error e = API_OK;

        for (;;)
        {
            switch (json.getnameid())
            {
                case 'r':
                    if (json.enterarray())
                    {
                        if(json.isnumeric())
                        {
                            e = (error)json.getint();
                        }

                        json.leavearray();
                    }
                    break;

                case EOO:
                    if (mResultFunction)    mResultFunction(h, e);
                    else         client->app->unlink_result(h.as8byte(), e);
                    return true;

                default:
                    if (!json.storeobject())
                    {
                        if (mResultFunction)    mResultFunction(h, API_EINTERNAL);
                        else         client->app->unlink_result(h.as8byte(), API_EINTERNAL);
                        return false;
                    }
            }
        }
    }
}


CommandDelVersions::CommandDelVersions(MegaClient* client)
{
    cmd("dv");
    tag = client->reqtag;
}

bool CommandDelVersions::procresult(Result r, JSON& json)
{
    client->app->unlinkversions_result(r.errorOrOK());
    return r.wasErrorOrOK();
}

CommandKillSessions::CommandKillSessions(MegaClient* client)
{
    cmd("usr");
    arg("ko", 1); // Request to kill all sessions except the current one

    h = UNDEF;
    tag = client->reqtag;
}

CommandKillSessions::CommandKillSessions(MegaClient* client, handle sessionid)
{
    cmd("usr");
    beginarray("s");
    element(sessionid, MegaClient::USERHANDLE);
    endarray();

    h = sessionid;
    tag = client->reqtag;
}

bool CommandKillSessions::procresult(Result r, JSON& json)
{
    client->app->sessions_killed(h, r.errorOrOK());
    return r.wasErrorOrOK();
}

CommandLogout::CommandLogout(MegaClient *client, Completion completion, bool keepSyncConfigsFile)
  : mCompletion(std::move(completion))
  , mKeepSyncConfigsFile(keepSyncConfigsFile)
{
    cmd("sml");

    batchSeparately = true;

    tag = client->reqtag;
}

const char* CommandLogout::getJSON(MegaClient* client)
{
    if (!incrementedCount)
    {
        // only set this once we are about to send the command, in case there are others ahead of it in the queue
        client->loggingout++;
        // only set it once in case of retries due to -3.
        incrementedCount = true;
    }
    return jsonWriter.getstring().c_str();
}

bool CommandLogout::procresult(Result r, JSON& json)
{
    assert(r.wasErrorOrOK());
    if (client->loggingout > 0)
    {
        client->loggingout--;
    }
    if(r.wasError(API_OK))
    {
        // We are logged out, but we mustn't call locallogout until we exit this call
        // stack for processing CS batches, as it deletes data currently in use.
        Completion completion = std::move(mCompletion);
        bool keepSyncConfigsFile = mKeepSyncConfigsFile;
        LOG_debug << "setting mOnCSCompletion for final logout processing";  // track possible lack of logout callbacks
        client->mOnCSCompletion = [=](MegaClient* client){
            client->locallogout(true, keepSyncConfigsFile);
            completion(API_OK);
        };
    }
    else
    {
        mCompletion(r.errorOrOK());
    }
    return true;
}

CommandPrelogin::CommandPrelogin(MegaClient* client, const char* email)
{
    cmd("us0");
    arg("user", email);
    batchSeparately = true;  // in case the account is blocked (we need to get a sid so we can issue whyamiblocked)

    this->email = email;
    tag = client->reqtag;
}

bool CommandPrelogin::procresult(Result r, JSON& json)
{
    if (r.wasErrorOrOK())
    {
        client->app->prelogin_result(0, NULL, NULL, r.errorOrOK());
        return true;
    }

    assert(r.hasJsonObject());
    int v = 0;
    string salt;
    for (;;)
    {
        switch (json.getnameid())
        {
            case 'v':
                v = int(json.getint());
                break;
            case 's':
                json.storeobject(&salt);
                break;
            case EOO:
                if (v == 0)
                {
                    LOG_err << "No version returned";
                    client->app->prelogin_result(0, NULL, NULL, API_EINTERNAL);
                }
                else if (v > 2)
                {
                    LOG_err << "Version of account not supported";
                    client->app->prelogin_result(0, NULL, NULL, API_EINTERNAL);
                }
                else if (v == 2 && !salt.size())
                {
                    LOG_err << "No salt returned";
                    client->app->prelogin_result(0, NULL, NULL, API_EINTERNAL);
                }
                else
                {
                    client->accountversion = v;
                    Base64::atob(salt, client->accountsalt);
                    client->app->prelogin_result(v, &email, &salt, API_OK);
                }
                return true;
            default:
                if (!json.storeobject())
                {
                    client->app->prelogin_result(0, NULL, NULL, API_EINTERNAL);
                    return false;
                }
        }
    }
}

// login request with user e-mail address and user hash
CommandLogin::CommandLogin(MegaClient* client, const char* email, const byte *emailhash, int emailhashsize, const byte *sessionkey, int csessionversion, const char *pin)
{
    cmd("us");
    batchSeparately = true;  // in case the account is blocked (we need to get a sid so we can issue whyamiblocked)

    // are we just performing a session validation?
    checksession = !email;
    sessionversion = csessionversion;

    if (!checksession)
    {
        arg("user", email);
        arg("uh", emailhash, emailhashsize);
        if (pin)
        {
            arg("mfa", pin);
        }
    }
    else
    {
        if (client->sctable && client->dbaccess->currentDbVersion == DbAccess::LEGACY_DB_VERSION)
        {
            LOG_debug << "Requesting a local cache upgrade";
            arg("fa", 1);
        }
    }

    if (sessionkey)
    {
        arg("sek", sessionkey, SymmCipher::KEYLENGTH);
    }

    if (client->cachedscsn != UNDEF)
    {
        arg("sn", (byte*)&client->cachedscsn, sizeof client->cachedscsn);
    }

    string deviceIdHash = client->getDeviceidHash();
    if (!deviceIdHash.empty())
    {
        arg("si", deviceIdHash.c_str());
    }
    else
    {
        client->sendevent(99454, "Device-id not available at login");
    }

    tag = client->reqtag;
}

// process login result
bool CommandLogin::procresult(Result r, JSON& json)
{
    if (r.wasErrorOrOK())
    {
        client->loginResult(r.errorOrOK());
        return true;
    }

    assert(r.hasJsonObject());
    byte hash[SymmCipher::KEYLENGTH];
    byte sidbuf[AsymmCipher::MAXKEYLENGTH];
    byte privkbuf[AsymmCipher::MAXKEYLENGTH * 2];
    byte sek[SymmCipher::KEYLENGTH];
    int len_k = 0, len_privk = 0, len_csid = 0, len_tsid = 0, len_sek = 0;
    handle me = UNDEF;
    bool fa = false;
    bool ach = false;

    for (;;)
    {
        switch (json.getnameid())
        {
            case 'k':
                len_k = json.storebinary(hash, sizeof hash);
                break;

            case 'u':
                me = json.gethandle(MegaClient::USERHANDLE);
                break;

            case MAKENAMEID3('s', 'e', 'k'):
                len_sek = json.storebinary(sek, sizeof sek);
                break;

            case MAKENAMEID4('t', 's', 'i', 'd'):
                len_tsid = json.storebinary(sidbuf, sizeof sidbuf);
                break;

            case MAKENAMEID4('c', 's', 'i', 'd'):
                len_csid = json.storebinary(sidbuf, sizeof sidbuf);
                break;

            case MAKENAMEID5('p', 'r', 'i', 'v', 'k'):
                len_privk = json.storebinary(privkbuf, sizeof privkbuf);
                break;

            case MAKENAMEID2('f', 'a'):
                fa = json.getint();
                break;

            case MAKENAMEID3('a', 'c', 'h'):
                ach = json.getint();
                break;

            case MAKENAMEID2('s', 'n'):
                if (!json.getint())
                {
                    // local state cache continuity rejected: read state from
                    // server instead
                    client->cachedscsn = UNDEF;
                }
                break;

            case EOO:
                if (!checksession)
                {
                    if (ISUNDEF(me) || len_k != sizeof hash)
                    {
                        client->loginResult(API_EINTERNAL);
                        return true;
                    }

                    // decrypt and set master key
                    client->key.ecb_decrypt(hash);
                    client->key.setkey(hash);
                }
                else
                {
                    if (fa && client->sctable)
                    {
                        client->sctable->remove();
                        client->sctable.reset();
                        client->mNodeManager.reset();
                        client->pendingsccommit = false;
                        client->cachedscsn = UNDEF;
                        client->dbaccess->currentDbVersion = DbAccess::DB_VERSION;

                        client->sendevent(99404, "Local DB upgrade granted", 0);
                    }
                }

                if (len_sek)
                {
                    if (len_sek != SymmCipher::KEYLENGTH)
                    {
                        client->loginResult(API_EINTERNAL);
                        return true;
                    }

                    if (checksession && sessionversion)
                    {
                        byte k[SymmCipher::KEYLENGTH];
                        memcpy(k, client->key.key, sizeof(k));

                        client->key.setkey(sek);
                        client->key.ecb_decrypt(k);
                        client->key.setkey(k);
                    }
                }

                if (len_tsid)
                {
                    client->sid.assign((const char *)sidbuf, MegaClient::SIDLEN);

                    // account does not have an RSA keypair set: verify
                    // password using symmetric challenge
                    if (!client->checktsid(sidbuf, len_tsid))
                    {
                        LOG_warn << "Error checking tsid";
                        client->loginResult(API_ENOENT);
                        return true;
                    }

                    // add missing RSA keypair
                    LOG_info << "Generating and adding missing RSA keypair";
                    client->setkeypair();
                }
                else
                {
                    // account has RSA keypair: decrypt server-provided session ID
                    if (len_privk < 256)
                    {
                        if (!checksession)
                        {
                            client->loginResult(API_EINTERNAL);
                            return true;
                        }
                        else if (!client->ephemeralSessionPlusPlus && !client->ephemeralSession)
                        {
                            // logging in with tsid to an account without a RSA keypair
                            LOG_info << "Generating and adding missing RSA keypair";
                            client->setkeypair();
                        }
                    }
                    else
                    {
                        // decrypt and set private key
                        client->key.ecb_decrypt(privkbuf, len_privk);
                        client->mPrivKey.resize(AsymmCipher::MAXKEYLENGTH * 2);
                        client->mPrivKey.resize(Base64::btoa(privkbuf, len_privk, (char *)client->mPrivKey.data()));

                        if (!client->asymkey.setkey(AsymmCipher::PRIVKEY, privkbuf, len_privk))
                        {
                            LOG_warn << "Error checking private key";
                            client->loginResult(API_ENOENT);
                            return true;
                        }
                    }

                    if (!checksession)
                    {
                        if (len_csid < 32)
                        {
                            client->loginResult(API_EINTERNAL);
                            return true;
                        }

                        byte buf[sizeof me];

                        // decrypt and set session ID for subsequent API communication
                        if (!client->asymkey.decrypt(sidbuf, len_csid, sidbuf, MegaClient::SIDLEN)
                                // additionally, check that the user's handle included in the session matches the own user's handle (me)
                                || (Base64::atob((char*)sidbuf + SymmCipher::KEYLENGTH, buf, sizeof buf) != sizeof buf)
                                || (me != MemAccess::get<handle>((const char*)buf)))
                        {
                            client->loginResult(API_EINTERNAL);
                            return true;
                        }

                        client->sid.assign((const char *)sidbuf, MegaClient::SIDLEN);
                    }
                }

                client->me = me;
                client->uid = Base64Str<MegaClient::USERHANDLE>(client->me);
                client->achievements_enabled = ach;
                // Force to create own user
                client->finduser(me, 1);

                if (len_sek)
                {
                    client->sessionkey.assign((const char *)sek, sizeof(sek));
                }

                client->openStatusTable(true);
                client->loadJourneyIdCacheValues();

                { // scope for local variable
                    MegaClient* cl = client; // make a copy, because 'this' will be gone by the time lambda will execute
                    client->loginResult(API_OK, [cl]()
                        {
                            cl->getaccountdetails(std::make_shared<AccountDetails>(), false, false, true, false, false, false);
                        }
                    );
                }

                return true;

            default:
                if (!json.storeobject())
                {
                    client->loginResult(API_EINTERNAL);
                    return false;
                }
        }
    }
}

CommandShareKeyUpdate::CommandShareKeyUpdate(MegaClient*, handle sh, const char* uid, const byte* key, int len)
{
    cmd("k");
    beginarray("sr");

    element(sh, MegaClient::NODEHANDLE);
    element(uid);
    element(key, len);

    endarray();
}

CommandShareKeyUpdate::CommandShareKeyUpdate(MegaClient* client, handle_vector* v)
{
    Node* n;
    byte sharekey[SymmCipher::KEYLENGTH];

    cmd("k");
    beginarray("sr");

    for (size_t i = v->size(); i--;)
    {
        handle h = (*v)[i];

        if ((n = client->nodebyhandle(h)) && n->sharekey)
        {
            client->key.ecb_encrypt(n->sharekey->key, sharekey, SymmCipher::KEYLENGTH);

            element(h, MegaClient::NODEHANDLE);
            element(client->me, MegaClient::USERHANDLE);
            element(sharekey, SymmCipher::KEYLENGTH);
        }
    }

    endarray();
}

// add/remove share; include node share keys if new share
CommandSetShare::CommandSetShare(MegaClient* client, Node* n, User* u, accesslevel_t a, bool newshare, const char* msg, bool writable, const char* personal_representation, int ctag, std::function<void(Error, bool writable)> f)
{
    byte auth[SymmCipher::BLOCKSIZE];
    byte key[SymmCipher::KEYLENGTH];
    byte asymmkey[AsymmCipher::MAXKEYLENGTH];
    int t = 0;

    tag = ctag;

    sh = n->nodehandle;
    access = a;
    mWritable = writable;

    completion = std::move(f);
    assert(completion);

    cmd("s2");
    arg("n", (byte*)&sh, MegaClient::NODEHANDLE);

    // Only for inviting non-contacts
    if (personal_representation && personal_representation[0])
    {
        this->personal_representation = personal_representation;
        arg("e", personal_representation);
    }

    if (msg && msg[0])
    {
        this->msg = msg;
        arg("msg", msg);
    }

    if (a != ACCESS_UNKNOWN)
    {
        if (!client->mKeyManager.isSecure() && !client->mKeyManager.isShareKeyTrusted(n->nodehandle))
        {
            // securely store/transmit share key
            // by creating a symmetrically (for the sharer) and an asymmetrically
            // (for the sharee) encrypted version
            memcpy(key, n->sharekey->key, sizeof key);
            memcpy(asymmkey, key, sizeof key);

            client->key.ecb_encrypt(key);
            arg("ok", key, sizeof key);

            if (u && u->pubk.isvalid())
            {
                t = u->pubk.encrypt(client->rng, asymmkey, SymmCipher::KEYLENGTH, asymmkey, sizeof asymmkey);
            }

            // outgoing handle authentication
            client->handleauth(sh, auth);
            arg("ha", auth, sizeof auth);
        }
        else
        {
            // TODO: dummy key/handleauth - FIXME: remove when the server allows it
            memset(key, 0, sizeof key);
            memset(auth, 0, sizeof auth);
            arg("ok", key, sizeof key);
            arg("ha", auth, sizeof auth);
        }
    }

    beginarray("s");
    beginobject();

    arg("u", u ? ((u->show == VISIBLE) ? u->uid.c_str() : u->email.c_str()) : MegaClient::EXPORTEDLINK);
    // if the email is registered, the pubk request has returned the userhandle -->
    // sending the userhandle instead of the email makes the API to assume the user is already a contact

    if (a != ACCESS_UNKNOWN)
    {
        arg("r", a);

        if (!client->mKeyManager.isSecure() && u && u->pubk.isvalid() && t)
        {
            arg("k", asymmkey, t);
        }
    }

    endobject();
    endarray();

    // only for a fresh share: add cr element with all node keys encrypted to
    // the share key
    if (newshare)
    {
        // the new share's nodekeys for this user: generate node list
        TreeProcShareKeys tpsk(n);
        client->proctree(n, &tpsk);
        tpsk.get(this);
    }
}

// process user element (email/handle pairs)
bool CommandSetShare::procuserresult(MegaClient* client, JSON& json)
{
    while (json.enterobject())
    {
        handle uh = UNDEF;
        const char* m = NULL;

        for (;;)
        {
            switch (json.getnameid())
            {
                case 'u':
                    uh = json.gethandle(MegaClient::USERHANDLE);
                    break;

                case 'm':
                    m = json.getvalue();
                    break;

                case EOO:
                    if (!ISUNDEF(uh) && m)
                    {
                        client->mapuser(uh, m);
                    }
                    return true;

                default:
                    if (!json.storeobject())
                    {
                        return false;
                    }
            }
        }
    }

    return false;
}

// process result of share addition/modification
bool CommandSetShare::procresult(Result r, JSON& json)
{
    if (r.wasErrorOrOK())
    {
        completion(r.errorOrOK(), mWritable);
        return true;
    }

    for (;;)
    {
        switch (json.getnameid())
        {
            case MAKENAMEID2('o', 'k'):  // an owner key response will only
                                         // occur if the same share was created
                                         // with a different key
            {
                // if the API has a different key, the only legit scenario is that
                // such owner key is invalid (ie. "AAAAA..."), set by a client with
                // secure=true
                completion(API_EKEY, mWritable);
                return true;
            }

            case 'u':   // user/handle confirmation
                if (json.enterarray())
                {
                    while (procuserresult(client, json))
                    {}
                    json.leavearray();
                }
                break;

            case 'r':
                if (json.enterarray())
                {
                    while (json.isnumeric())
                    {
                        // intermediate result updates, not final completion
                        // we used to call share_result but it wasn't used
                        json.getint();
                    }

                    json.leavearray();
                }
                break;

            case MAKENAMEID3('s', 'n', 'k'):
                client->procsnk(&json);
                break;

            case MAKENAMEID3('s', 'u', 'k'):
                client->procsuk(&json);
                break;

            case MAKENAMEID2('c', 'r'):
                client->proccr(&json);
                break;

            case EOO:
                completion(API_OK, mWritable);
                return true;

            default:
                if (!json.storeobject())
                {
                    completion(API_EINTERNAL, mWritable);
                    return false;
                }
        }
    }
}

CommandPendingKeys::CommandPendingKeys(MegaClient *client, CommandPendingKeysReadCompletion completion)
{
    // Assume we've been passed a completion function.
    mReadCompletion = std::move(completion);

    cmd("pk");

    tag = client->reqtag;
}

CommandPendingKeys::CommandPendingKeys(MegaClient *client, std::string lastcompleted, std::function<void (Error)> completion)
{
    // Assume we've been passed a completion function.
    mCompletion = std::move(completion);

    cmd("pk");
    arg("d", lastcompleted.c_str());

    tag = client->reqtag;
}

CommandPendingKeys::CommandPendingKeys(MegaClient *client, handle user, handle share, byte *key, std::function<void (Error)> completion)
{
    // Assume we've been passed a completion function.
    mCompletion = std::move(completion);

    cmd("pk");
    arg("u", (byte*)&user, MegaClient::USERHANDLE);
    arg("h", (byte*)&share, MegaClient::NODEHANDLE);
    arg("k", key, SymmCipher::KEYLENGTH);

    tag = client->reqtag;
}

bool CommandPendingKeys::procresult(Result r, JSON& json)
{
    if (r.wasErrorOrOK())
    {
        if (mReadCompletion)
        {
            mReadCompletion(r.errorOrOK(), std::string(), nullptr);
            return true;
        }

        mCompletion(r.errorOrOK());
        return true;
    }

    if (mCompletion)
    {
        mCompletion(API_EINTERNAL);
        return false;
    }

    // Response format:
    // {"peeruserhandle1":{"sharehandle1":"key1","sharehandle2":"key2"},
    //  "peeruserhandle2":{"sharehandle3":"key3"},...
    //  "d":"lastcompleted"} (lastcompleted is a base64 string like oMl7nfj67Jw)

    // maps user's handles to a map of share's handles : share's keys
    std::shared_ptr<map<handle, map<handle, string>>> keys = std::make_shared<map<handle, map<handle, string>>>();
    std::string lastcompleted;

    std::string name;
    name = json.getname();
    while (name.size())
    {
        if (name == "d")
        {
            json.storeobject(&lastcompleted);
            name = json.getname();
            continue;
        }

        handle userhandle = 0;
        Base64::atob(name.c_str(), (byte*)&userhandle, MegaClient::USERHANDLE);
        if (!json.enterobject())
        {
            mReadCompletion(API_EINTERNAL, std::string(), nullptr);
            return false;
        }

        handle sharehandle;
        while (!ISUNDEF(sharehandle = json.gethandle()))
        {
            string sharekey;
            JSON::copystring(&sharekey, json.getvalue());
            (*keys)[userhandle][sharehandle] = Base64::atob(sharekey);
        }

        json.leaveobject();
        name = json.getname();
    }

    mReadCompletion(API_OK, lastcompleted, keys);
    return true;
}

CommandSetPendingContact::CommandSetPendingContact(MegaClient* client, const char* temail, opcactions_t action, const char* msg, const char* oemail, handle contactLink, Completion completion)
{
    cmd("upc");

    if (oemail != NULL)
    {
        arg("e", oemail);
    }

    arg("u", temail);
    switch (action)
    {
        case OPCA_DELETE:
            arg("aa", "d");
            break;
        case OPCA_REMIND:
            arg("aa", "r");
            break;
        case OPCA_ADD:
            arg("aa", "a");
            if (!ISUNDEF(contactLink))
            {
                arg("cl", (byte*)&contactLink, MegaClient::CONTACTLINKHANDLE);
            }
            break;
    }

    if (msg != NULL)
    {
        arg("msg", msg);
    }

    if (action != OPCA_REMIND)  // for reminders, need the actionpacket to update `uts`
    {
        notself(client);
    }

    tag = client->reqtag;
    this->action = action;
    this->temail = temail;

    // Assume we've been passed a completion function.
    mCompletion = std::move(completion);
}

bool CommandSetPendingContact::procresult(Result r, JSON& json)
{
    if (r.wasErrorOrOK())
    {
        handle pcrhandle = UNDEF;
        if (r.wasError(API_OK)) // response for delete & remind actions is always numeric
        {
            // find the PCR by email
            PendingContactRequest *pcr = NULL;
            for (handlepcr_map::iterator it = client->pcrindex.begin();
                 it != client->pcrindex.end(); it++)
            {
                if (it->second->targetemail == temail)
                {
                    pcr = it->second.get();
                    pcrhandle = pcr->id;
                    break;
                }
            }

            if (!pcr)
            {
                LOG_err << "Reminded/deleted PCR not found";
            }
            else if (action == OPCA_DELETE)
            {
                pcr->changed.deleted = true;
                client->notifypcr(pcr);

                // remove pending shares related to the deleted PCR
                node_vector nodes = client->mNodeManager.getNodesWithPendingOutShares();
                for (Node* n : nodes)
                {
                    if (n->pendingshares && n->pendingshares->find(pcr->id) != n->pendingshares->end())
                    {
                        client->newshares.push_back(
                                    new NewShare(n->nodehandle, 1, n->owner, ACCESS_UNKNOWN,
                                                 0, NULL, NULL, pcr->id, false));
                    }
                }

                client->mergenewshares(1);
            }
        }

        doComplete(pcrhandle, r.errorOrOK(), this->action);
        return true;
    }

    // if the PCR has been added, the response contains full details
    handle p = UNDEF;
    m_time_t ts = 0;
    m_time_t uts = 0;
    const char *eValue = NULL;
    const char *m = NULL;
    const char *msg = NULL;
    PendingContactRequest *pcr = NULL;
    for (;;)
    {
        switch (json.getnameid())
        {
            case 'p':
                p = json.gethandle(MegaClient::PCRHANDLE);
                break;
            case 'm':
                m = json.getvalue();
                break;
            case 'e':
                eValue = json.getvalue();
                break;
            case MAKENAMEID3('m', 's', 'g'):
                msg = json.getvalue();
                break;
            case MAKENAMEID2('t', 's'):
                ts = json.getint();
                break;
            case MAKENAMEID3('u', 't', 's'):
                uts = json.getint();
                break;
            case EOO:
                if (ISUNDEF(p))
                {
                    LOG_err << "Error in CommandSetPendingContact. Undefined handle";
                    doComplete(UNDEF, API_EINTERNAL, this->action);
                    return true;
                }

                if (action != OPCA_ADD || !eValue || !m || ts == 0 || uts == 0)
                {
                    LOG_err << "Error in CommandSetPendingContact. Wrong parameters";
                    doComplete(UNDEF, API_EINTERNAL, this->action);
                    return true;
                }

                pcr = new PendingContactRequest(p, eValue, m, ts, uts, msg, true);
                client->mappcr(p, unique_ptr<PendingContactRequest>(pcr));

                client->notifypcr(pcr);
                doComplete(p, API_OK, this->action);
                return true;

            default:
                if (!json.storeobject())
                {
                    LOG_err << "Error in CommandSetPendingContact. Parse error";
                    doComplete(UNDEF, API_EINTERNAL, this->action);
                    return false;
                }
        }
    }
}

void CommandSetPendingContact::doComplete(handle handle, error result, opcactions_t actions)
{
    if (!mCompletion)
        return client->app->setpcr_result(handle, result, actions);

    mCompletion(handle, result, actions);
}

CommandUpdatePendingContact::CommandUpdatePendingContact(MegaClient* client, handle p, ipcactions_t action, Completion completion)
{
    cmd("upca");

    arg("p", (byte*)&p, MegaClient::PCRHANDLE);
    switch (action)
    {
        case IPCA_ACCEPT:
            arg("aa", "a");
            break;
        case IPCA_DENY:
            arg("aa", "d");
            break;
        case IPCA_IGNORE:
        default:
            arg("aa", "i");
            break;
    }

    tag = client->reqtag;
    this->action = action;

    // Assume we've been provided a completion function.
    mCompletion = std::move(completion);
}

bool CommandUpdatePendingContact::procresult(Result r, JSON& json)
{
    doComplete(r.errorOrOK(), this->action);

    return r.wasErrorOrOK();
}


void CommandUpdatePendingContact::doComplete(error result, ipcactions_t actions)
{
    if (!mCompletion)
        return client->app->updatepcr_result(result, actions);

    mCompletion(result, actions);
}

CommandEnumerateQuotaItems::CommandEnumerateQuotaItems(MegaClient* client)
{
    cmd("utqa");
    arg("nf", 3);
    arg("b", 1);    // support for Business accounts
    arg("p", 1);    // support for Pro Flexi
    tag = client->reqtag;
}

bool CommandEnumerateQuotaItems::procresult(Result r, JSON& json)
{
    if (r.wasErrorOrOK())
    {
        client->app->enumeratequotaitems_result(r.errorOrOK());
        return true;
    }

    string currency; // common for all plans, populated from `l` object

    while (json.enterobject())
    {
        handle product = UNDEF;
        int prolevel = -1, gbstorage = -1, gbtransfer = -1, months = -1, type = -1;
        unsigned amount = 0, amountMonth = 0, localPrice = 0;
        string description;
        string ios_id;
        string android_id;

        unique_ptr<BusinessPlan> bizPlan;
        unique_ptr<CurrencyData> currencyData;

        bool finished = false;
        bool readingL = false;
        const char* buf = nullptr;
        while (!finished)
        {
            buf = nullptr;

            switch (json.getnameid())
            {
                case MAKENAMEID1('l'):  // currency localization
                {
                    if (!json.enterobject())
                    {
                        LOG_err << "Failed to parse Enumerate-quota-items response, `l` object";
                        client->app->enumeratequotaitems_result(API_EINTERNAL);
                        return false;
                    }

                    currencyData = mega::make_unique<CurrencyData>();
                    readingL = true;

                    while (!finished)
                    {
                        buf = nullptr;

                        switch(json.getnameid())
                        {
                            case MAKENAMEID1('c'):  // currency, ie. EUR
                                buf = json.getvalue();
                                JSON::copystring(&currencyData->currencyName, buf);
                                currency = currencyData->currencyName;
                                break;
                            case MAKENAMEID2('c', 's'): // currency symbol, ie. €
                                buf = json.getvalue();
                                JSON::copystring(&currencyData->currencySymbol, buf);
                                break;
                            case MAKENAMEID2('l', 'c'):  // local currency, ie. NZD
                                buf = json.getvalue();
                                JSON::copystring(&currencyData->localCurrencyName, buf);
                                break;
                            case MAKENAMEID3('l', 'c', 's'):    // local currency symbol, ie. $
                                buf = json.getvalue();
                                JSON::copystring(&currencyData->localCurrencySymbol, buf);
                                break;
                            case EOO:
                                // sanity checks for received data
                                if (currencyData->currencyName.empty() || currencyData->currencySymbol.empty())
                                {
                                    LOG_err << "Failed to parse Enumerate-quota-items response, `l` data";
                                    client->app->enumeratequotaitems_result(API_EINTERNAL);
                                    return true;
                                }

                                finished = true;    // exits from the outer loop too
                                json.leaveobject(); // 'l' object
                                break;
                            default:
                                if (!json.storeobject())
                                {
                                    LOG_err << "Failed to parse Enumerate-quota-items response, store `l` data";
                                    client->app->enumeratequotaitems_result(API_EINTERNAL);
                                    return false;
                                }
                                break;
                        }
                    }
                    break;
                }
                case MAKENAMEID2('i', 't'): // 0 -> for all Pro level plans; 1 -> for Business plan
                    type = static_cast<int>(json.getint());
                    break;
//                case MAKENAMEID2('i', 'b'): // for "it":1 (business plans), 0 -> Pro Flexi; 1 -> Business plan
//                    {
//                        bool isProFlexi = json.getbool();
//                    }
//                    break;
                case MAKENAMEID2('i', 'd'):
                    product = json.gethandle(8);
                    break;
                case MAKENAMEID2('a', 'l'):
                    prolevel = static_cast<int>(json.getint());
                    break;
                case 's':
                    gbstorage = static_cast<int>(json.getint());
                    break;
                case 't':
                    gbtransfer = static_cast<int>(json.getint());
                    break;
                case 'm':
                    months = static_cast<int>(json.getint());
                    break;
                case 'p':   // price (in cents)
                    amount = static_cast<unsigned>(json.getint());
                    break;
                case 'd':
                    buf = json.getvalue();
                    JSON::copystring(&description, buf);
                    break;
                case MAKENAMEID3('i', 'o', 's'):
                    buf = json.getvalue();
                    JSON::copystring(&ios_id, buf);
                    break;
                case MAKENAMEID6('g', 'o', 'o', 'g', 'l', 'e'):
                    buf = json.getvalue();
                    JSON::copystring(&android_id, buf);
                    break;
                case MAKENAMEID3('m', 'b', 'p'):    // monthly price (in cents)
                    amountMonth = static_cast<unsigned>(json.getint());
                    break;
                case MAKENAMEID2('l', 'p'): // local price (in cents)
                    localPrice = static_cast<unsigned>(json.getint());
                    break;
                case MAKENAMEID2('b', 'd'): // BusinessPlan
                {
                    if (!json.enterobject())
                    {
                        LOG_err << "Failed to parse Enumerate-quota-items response, `bd` object";
                        client->app->enumeratequotaitems_result(API_EINTERNAL);
                        return false;
                    }

                    bizPlan = mega::make_unique<BusinessPlan>();

                    bool readingBd = true;
                    while (readingBd)
                    {
                        switch (json.getnameid())
                        {
                            case MAKENAMEID2('b', 'a'): // base (-1 means unlimited storage or transfer)
                            {
                                if (!json.enterobject())
                                {
                                    LOG_err << "Failed to parse Enumerate-quota-items response, `ba` object";
                                    client->app->enumeratequotaitems_result(API_EINTERNAL);
                                    return false;
                                }

                                bool readingBa = true;
                                while (readingBa)
                                {
                                    switch (json.getnameid())
                                    {
                                        case 's':
                                            bizPlan->gbStoragePerUser = static_cast<int>(json.getint());
                                            break;
                                        case 't':
                                            bizPlan->gbTransferPerUser = static_cast<int>(json.getint());
                                            break;
                                        case EOO:
                                            readingBa = false;
                                            break;
                                        default:
                                            if (!json.storeobject())
                                            {
                                                LOG_err << "Failed to parse Enumerate-quota-items response, `ba` data";
                                                client->app->enumeratequotaitems_result(API_EINTERNAL);
                                                return false;
                                            }
                                            break;
                                    }
                                }
                                json.leaveobject();
                                break;
                            }
                            case MAKENAMEID2('u', 's'):   // price per user
                            {
                                if (!json.enterobject())
                                {
                                    LOG_err << "Failed to parse Enumerate-quota-items response, `us` object";
                                    client->app->enumeratequotaitems_result(API_EINTERNAL);
                                    return false;
                                }

                                bool readingUs = true;
                                while (readingUs)
                                {
                                    switch (json.getnameid())
                                    {
                                        case 'p':
                                            bizPlan->pricePerUser = static_cast<unsigned>(json.getint());
                                            break;
                                        case MAKENAMEID2('l', 'p'):
                                            bizPlan->localPricePerUser = static_cast<unsigned>(json.getint());
                                            break;
                                        case EOO:
                                            readingUs = false;
                                            break;
                                        default:
                                            if (!json.storeobject())
                                            {
                                                LOG_err << "Failed to parse Enumerate-quota-items response, `us` data";
                                                client->app->enumeratequotaitems_result(API_EINTERNAL);
                                                return false;
                                            }
                                            break;
                                    }
                                }
                                json.leaveobject();
                                break;
                            }
                            case MAKENAMEID3('s', 't', 'o'):   // storage block
                            {
                                if (!json.enterobject())
                                {
                                    LOG_err << "Failed to parse Enumerate-quota-items response, `sto` object";
                                    client->app->enumeratequotaitems_result(API_EINTERNAL);
                                    return false;
                                }

                                bool readingSto = true;
                                while (readingSto)
                                {
                                    switch (json.getnameid())
                                    {
                                        case 's':
                                            bizPlan->gbPerStorage = static_cast<int>(json.getint());
                                            break;
                                        case 'p':
                                            bizPlan->pricePerStorage = static_cast<unsigned>(json.getint());
                                            break;
                                        case MAKENAMEID2('l', 'p'):
                                            bizPlan->localPricePerStorage = static_cast<unsigned>(json.getint());
                                            break;
                                        case EOO:
                                            readingSto = false;
                                            break;
                                        default:
                                            if (!json.storeobject())
                                            {
                                                LOG_err << "Failed to parse Enumerate-quota-items response, `sto` data";
                                                client->app->enumeratequotaitems_result(API_EINTERNAL);
                                                return false;
                                            }
                                            break;
                                    }
                                }
                                json.leaveobject();
                                break;
                            }
                            case MAKENAMEID4('t', 'r', 'n', 's'):   // transfer block
                            {
                                if (!json.enterobject())
                                {
                                    LOG_err << "Failed to parse Enumerate-quota-items response, `trns` object";
                                    client->app->enumeratequotaitems_result(API_EINTERNAL);
                                    return false;
                                }

                                bool readingTrns = true;
                                while (readingTrns)
                                {
                                    switch (json.getnameid())
                                    {
                                        case 't':
                                            bizPlan->gbPerTransfer = static_cast<int>(json.getint());
                                            break;
                                        case 'p':
                                            bizPlan->pricePerTransfer = static_cast<unsigned>(json.getint());
                                            break;
                                        case MAKENAMEID2('l', 'p'):
                                            bizPlan->localPricePerTransfer = static_cast<unsigned>(json.getint());
                                            break;
                                        case EOO:
                                            readingTrns = false;
                                            break;
                                        default:
                                            if (!json.storeobject())
                                            {
                                                LOG_err << "Failed to parse Enumerate-quota-items response, `sto` data";
                                                client->app->enumeratequotaitems_result(API_EINTERNAL);
                                                return false;
                                            }
                                            break;
                                    }
                                }
                                json.leaveobject();
                                break;
                            }
                            case MAKENAMEID4('m', 'i', 'n', 'u'):   // minimum number of user required to purchase
                                bizPlan->minUsers = static_cast<int>(json.getint());
                                break;
                            case EOO:
                                readingBd = false;
                                break;
                            default:
                                if (!json.storeobject())
                                {
                                    LOG_err << "Failed to parse Enumerate-quota-items response, `bd` object";
                                    client->app->enumeratequotaitems_result(API_EINTERNAL);
                                    return false;
                                }
                                break;
                        }
                    }
                    json.leaveobject();
                    break;
                }
                case EOO:
                    if (type < 0
                            || ISUNDEF(product)
                            || (prolevel < 0)
                            || (months < 0)
                            || currency.empty()
                            || description.empty()
                            // only available for Pro plans, not for Business
                            || (!type && gbstorage < 0)
                            || (!type && gbtransfer < 0)
                            || (!type && !amount)
                            || (!type && !amountMonth)
                            || (!type && ios_id.empty())
                            || (!type && android_id.empty())
                            // only available for Business plan(s)
                            || (type == 1 && !bizPlan))
                    {
                        client->app->enumeratequotaitems_result(API_EINTERNAL);
                        return true;
                    }

                    finished = true;
                    break;
                default:
                    if (!json.storeobject())
                    {
                        LOG_err << "Failed to parse Enumerate-quota-items response";
                        client->app->enumeratequotaitems_result(API_EINTERNAL);
                        return false;
                    }
                    break;
            }
        }   // end while(!finished)

        json.leaveobject();

        if (readingL)
        {
            // just read currency data, keep reading objects for each pro/business plan
            readingL = false;
            client->app->enumeratequotaitems_result(std::move(currencyData));
            continue;
        }
        else
        {
            client->app->enumeratequotaitems_result(type, product, prolevel, gbstorage,
                                                    gbtransfer, months, amount, amountMonth, localPrice,
                                                    description.c_str(), ios_id.c_str(), android_id.c_str(),
                                                    std::move(bizPlan));
        }
    }

    client->app->enumeratequotaitems_result(API_OK);
    return true;
}

CommandPurchaseAddItem::CommandPurchaseAddItem(MegaClient* client, int itemclass,
                                               handle item, unsigned price,
                                               const char* currency, unsigned /*tax*/,
                                               const char* /*country*/, handle lph,
                                               int phtype, int64_t ts)
{
    string sprice;
    sprice.resize(128);
    snprintf(const_cast<char*>(sprice.data()), sprice.length(), "%.2f", price/100.0);
    replace( sprice.begin(), sprice.end(), ',', '.');
    cmd("uts");
    arg("it", itemclass);
    arg("si", (byte*)&item, 8);
    arg("p", sprice.c_str());
    arg("c", currency);
    if (!ISUNDEF(lph))
    {
        if (phtype == 0) // legacy mode
        {
            arg("aff", (byte*)&lph, MegaClient::NODEHANDLE);
        }
        else
        {
            beginobject("aff");
            arg("id", (byte*)&lph, MegaClient::NODEHANDLE);
            arg("ts", ts);
            arg("t", phtype);   // 1=affiliate id, 2=file/folder link, 3=chat link, 4=contact link
            endobject();
        }
    }

    tag = client->reqtag;

    //TODO: Complete this (tax? country?)
}

bool CommandPurchaseAddItem::procresult(Result r, JSON& json)
{
    if (r.wasErrorOrOK())
    {
        client->app->additem_result(r.errorOrOK());
        return true;
    }

    handle item = json.gethandle(8);
    if (item != UNDEF)
    {
        client->purchase_basket.push_back(item);
        client->app->additem_result(API_OK);
        return true;
    }
    else
    {
        json.storeobject();
        client->app->additem_result(API_EINTERNAL);
        return false;
    }
}

CommandPurchaseCheckout::CommandPurchaseCheckout(MegaClient* client, int gateway)
{
    cmd("utc");

    beginarray("s");
    for (handle_vector::iterator it = client->purchase_basket.begin(); it != client->purchase_basket.end(); it++)
    {
        element((byte*)&*it, sizeof(handle));
    }

    endarray();

    arg("m", gateway);

    // empty basket
    client->purchase_begin();

    tag = client->reqtag;
}

bool CommandPurchaseCheckout::procresult(Result r, JSON& json)
{
    if (r.wasErrorOrOK())
    {
        client->app->checkout_result(NULL, r.errorOrOK());
        return true;
    }

    //Expected response: "EUR":{"res":X,"code":Y}}
    json.getnameid();
    if (!json.enterobject())
    {
        LOG_err << "Parse error (CommandPurchaseCheckout)";
        client->app->checkout_result(NULL, API_EINTERNAL);
        return false;
    }

    string errortype;
    Error e;
    for (;;)
    {
        switch (json.getnameid())
        {
            case MAKENAMEID3('r', 'e', 's'):
                if (json.isnumeric())
                {
                    e = (error)json.getint();
                }
                else
                {
                    json.storeobject(&errortype);
                    if (errortype == "S")
                    {
                        errortype.clear();
                        e = API_OK;
                    }
                }
                break;

            case MAKENAMEID4('c', 'o', 'd', 'e'):
                if (json.isnumeric())
                {
                    e = (error)json.getint();
                }
                else
                {
                    LOG_err << "Parse error in CommandPurchaseCheckout (code)";
                }
                break;
            case EOO:
                json.leaveobject();
                if (!errortype.size() || errortype == "FI" || e == API_OK)
                {
                    client->app->checkout_result(NULL, e);
                }
                else
                {
                    client->app->checkout_result(errortype.c_str(), e);
                }
                return true;
            default:
                if (!json.storeobject())
                {
                    client->app->checkout_result(NULL, API_EINTERNAL);
                    return false;
                }
        }
    }
}

CommandRemoveContact::CommandRemoveContact(MegaClient* client, const char* m, visibility_t show, Completion completion)
{
    this->email = m ? m : "";
    this->v = show;

    cmd("ur2");
    arg("u", m);
    arg("l", (int)show);

    tag = client->reqtag;

    // Assume we've been given a completion function.
    mCompletion = std::move(completion);
}

bool CommandRemoveContact::procresult(Result r, JSON& json)
{
    assert(r.hasJsonObject() || r.wasStrictlyError());

    if (r.hasJsonObject())
    {
        // the object contains (userhandle + email string) - caller will leaveobject() automatically

        if (User *u = client->finduser(email.c_str()))
        {
            u->show = v;
        }

        doComplete(API_OK);
        return true;
    }

    doComplete(r.errorOrOK());
    return r.wasErrorOrOK();
}

void CommandRemoveContact::doComplete(error result)
{
    if (!mCompletion)
        return client->app->removecontact_result(result);

    mCompletion(result);
}

CommandPutMultipleUAVer::CommandPutMultipleUAVer(MegaClient *client, const userattr_map *attrs, int ctag, std::function<void (Error)> completion)
{
    this->attrs = *attrs;

    mCompletion = completion ? std::move(completion) :
        [this](Error e) {
            this->client->app->putua_result(e);
        };

    cmd("upv");

    for (userattr_map::const_iterator it = attrs->begin(); it != attrs->end(); it++)
    {
        attr_t type = it->first;

        beginarray(User::attr2string(type).c_str());

        element((const byte *) it->second.data(), int(it->second.size()));

        const string *attrv = client->ownuser()->getattrversion(type);
        if (attrv)
        {
            element(attrv->c_str());
        }

        endarray();
    }

    tag = ctag;
}

bool CommandPutMultipleUAVer::procresult(Result r, JSON& json)
{
    if (r.hasJsonObject())
    {
        User *u = client->ownuser();
        for(;;)   // while there are more attrs to read...
        {

            if (*json.pos == '}')
            {
                client->notifyuser(u);
                mCompletion(API_OK);
                return true;
            }

            string key, value;
            if (!json.storeKeyValueFromObject(key, value))
            {
                break;
            }

            attr_t type = User::string2attr(key.c_str());
            userattr_map::iterator it = this->attrs.find(type);
            if (type == ATTR_UNKNOWN || value.empty() || (it == this->attrs.end()))
            {
                LOG_err << "Error in CommandPutMultipleUAVer. Undefined attribute or version: " << key;
                for (auto a : this->attrs) { LOG_err << " expected one of: " << User::attr2string(a.first); }
                break;
            }
            else
            {
                u->setattr(type, &it->second, &value);
                u->setTag(tag ? tag : -1);

                if (type == ATTR_KEYRING)
                {
                    TLVstore *tlvRecords = TLVstore::containerToTLVrecords(&attrs[type], &client->key);
                    if (tlvRecords)
                    {
                        string prEd255;
                        if (tlvRecords->get(EdDSA::TLV_KEY, prEd255) && prEd255.size() == EdDSA::SEED_KEY_LENGTH)
                        {
                            client->signkey = new EdDSA(client->rng, (unsigned char *) prEd255.data());
                        }

                        string prCu255;
                        if (tlvRecords->get(ECDH::TLV_KEY, prCu255) && prCu255.size() == ECDH::PRIVATE_KEY_LENGTH)
                        {
                            client->chatkey = new ECDH(prCu255);
                        }

                        if (!client->chatkey || !client->chatkey->initializationOK ||
                                !client->signkey || !client->signkey->initializationOK)
                        {
                            client->resetKeyring();
                            client->sendevent(99418, "Failed to load attached keys", 0);
                        }
                        else
                        {
                            client->sendevent(99420, "Signing and chat keys attached OK", 0);
                        }

                        delete tlvRecords;
                    }
                    else
                    {
                        LOG_warn << "Failed to decrypt keyring after putua";
                    }
                }
                else if (type == ATTR_KEYS)
                {
                    if (!client->mKeyManager.fromKeysContainer(it->second))
                    {
                        LOG_err << "Error processing new established value for the Key Manager (CommandPutMultipleUAVer)";
                        // We can't use a previous value here because CommandPutMultipleUAVer is only used to update ^!keys
                        // during initialization
                    }
                }
            }
        }
    }
    else if (r.wasErrorOrOK())
    {
        mCompletion(r.errorOrOK());
        return true;
    }

    mCompletion(API_EINTERNAL);
    return false;
}

CommandPutUAVer::CommandPutUAVer(MegaClient* client, attr_t at, const byte* av, unsigned avl, int ctag,
                                 std::function<void(Error)> completion)
{
    this->at = at;
    this->av.assign((const char*)av, avl);

    mCompletion = completion ? std::move(completion) :
        [this](Error e) {
            this->client->app->putua_result(e);
        };

    cmd("upv");

    beginarray(User::attr2string(at).c_str());

    // if removing avatar, do not Base64 encode the attribute value
    if (at == ATTR_AVATAR && !strcmp((const char *)av, "none"))
    {
        element((const char*)av);
    }
    else
    {
        element(av, avl);
    }

    const string *attrv = client->ownuser()->getattrversion(at);
    if (client->ownuser()->isattrvalid(at) && attrv)
    {
        element(attrv->c_str());
    }

    endarray();

    tag = ctag;
}

bool CommandPutUAVer::procresult(Result r, JSON& json)
{
    if (r.wasErrorOrOK())
    {
        if (r.wasError(API_EEXPIRED))
        {
            User *u = client->ownuser();
            u->invalidateattr(at);
        }

        mCompletion(r.errorOrOK());
    }
    else
    {
        const char* ptr;
        const char* end;

        if (!(ptr = json.getvalue()) || !(end = strchr(ptr, '"')))
        {
            mCompletion(API_EINTERNAL);
            return false;
        }
        attr_t at = User::string2attr(string(ptr, (end-ptr)).c_str());

        if (!(ptr = json.getvalue()) || !(end = strchr(ptr, '"')))
        {
            mCompletion(API_EINTERNAL);
            return false;
        }
        string v = string(ptr, (end-ptr));

        if (at == ATTR_UNKNOWN || v.empty() || (this->at != at))
        {
            LOG_err << "Error in CommandPutUAVer. Undefined attribute or version";
            mCompletion(API_EINTERNAL);
            return false;
        }
        else
        {
            User *u = client->ownuser();

            if (at == ATTR_KEYS && !client->mKeyManager.fromKeysContainer(av))
            {
                LOG_err << "Error processing new established value for the Key Manager";

                // if there's a previous version, better to keep that one in cache
                const string* oldVersion = u->getattrversion(ATTR_KEYS);
                if (oldVersion)
                {
                    LOG_warn << "Replacing ^!keys value by previous version " << *oldVersion << ", current: " << v;
                    const string* oldValue = u->getattr(ATTR_KEYS);
                    assert(oldValue);
                    av = *oldValue;
                }
            }

            u->setattr(at, &av, &v);
            u->setTag(tag ? tag : -1);

            if (at == ATTR_UNSHAREABLE_KEY)
            {
                LOG_info << "Unshareable key successfully created";
                client->unshareablekey.swap(av);
            }
            else if (at == ATTR_JSON_SYNC_CONFIG_DATA)
            {
                LOG_info << "JSON config data successfully created.";
            }

            client->notifyuser(u);
            mCompletion(API_OK);
        }
    }
    return true;
}

CommandPutUA::CommandPutUA(MegaClient* /*client*/, attr_t at, const byte* av, unsigned avl, int ctag, handle lph, int phtype, int64_t ts,
                           std::function<void(Error)> completion)
{
    this->at = at;
    this->av.assign((const char*)av, avl);

    mCompletion = completion ? std::move(completion) :
                  [this](Error e){
                        client->app->putua_result(e);
                  };

    cmd("up2");

    string an = User::attr2string(at);

    // if removing avatar, do not Base64 encode the attribute value
    if (at == ATTR_AVATAR && !strcmp((const char *)av, "none"))
    {
        arg(an.c_str(),(const char *)av, avl);
    }
    else
    {
        arg(an.c_str(), av, avl);
    }

    if (!ISUNDEF(lph))
    {
        beginobject("aff");
        arg("id", (byte*)&lph, MegaClient::NODEHANDLE);
        arg("ts", ts);
        arg("t", phtype);   // 1=affiliate id, 2=file/folder link, 3=chat link, 4=contact link
        endobject();
    }

    tag = ctag;
}

bool CommandPutUA::procresult(Result r, JSON& json)
{
    if (r.wasErrorOrOK())
    {
        mCompletion(r.errorOrOK());
    }
    else
    {
        const char* ptr;
        const char* end;

        if (!(ptr = json.getvalue()) || !(end = strchr(ptr, '"')))
        {
            mCompletion(API_EINTERNAL);
            return false;
        }
        attr_t at = User::string2attr(string(ptr, (end - ptr)).c_str());

        if (!(ptr = json.getvalue()) || !(end = strchr(ptr, '"')))
        {
            mCompletion(API_EINTERNAL);
            return false;
        }
        string v = string(ptr, (end - ptr));

        if (at == ATTR_UNKNOWN || v.empty() || (this->at != at))
        {
            LOG_err << "Error in CommandPutUA. Undefined attribute or version";
            mCompletion(API_EINTERNAL);
            return false;
        }

        User *u = client->ownuser();
        assert(u);
        if (!u)
        {
            LOG_err << "Own user not found when attempting to set user attributes";
            mCompletion(API_EACCESS);
            return true;
        }
        u->setattr(at, &av, &v);
        u->setTag(tag ? tag : -1);
        client->notifyuser(u);

        if (at == ATTR_DISABLE_VERSIONS)
        {
            client->versions_disabled = (av == "1");
            if (client->versions_disabled)
            {
                LOG_info << "File versioning is disabled";
            }
            else
            {
                LOG_info << "File versioning is enabled";
            }
        }
        else if (at == ATTR_NO_CALLKIT)
        {
            LOG_info << "CallKit is " << ((av == "1") ? "disabled" : "enabled");
        }

        mCompletion(API_OK);
    }

    return true;
}

CommandGetUA::CommandGetUA(MegaClient* /*client*/, const char* uid, attr_t at, const char* ph, int ctag,
                           CompletionErr completionErr, CompletionBytes completionBytes, CompletionTLV compltionTLV)
{
    this->uid = uid;
    this->at = at;
    this->ph = ph ? string(ph) : "";

    mCompletionErr = completionErr ? std::move(completionErr) :
        [this](error e) {
            client->app->getua_result(e);
        };

    mCompletionBytes = completionBytes ? std::move(completionBytes) :
        [this](byte* b, unsigned l, attr_t e) {
            client->app->getua_result(b, l, e);
        };

    mCompletionTLV = compltionTLV ? std::move(compltionTLV) :
        [this](TLVstore* t, attr_t e) {
            client->app->getua_result(t, e);
        };

    if (ph && ph[0])
    {
        cmd("mcuga");
        arg("ph", ph);
    }
    else
    {
        cmd("uga");
    }

    arg("u", uid);
    arg("ua", User::attr2string(at).c_str());
    arg("v", 1);
    tag = ctag;
}

bool CommandGetUA::procresult(Result r, JSON& json)
{
    User *u = client->finduser(uid.c_str());

    if (r.wasErrorOrOK())
    {
        if (r.wasError(API_ENOENT) && u)
        {
            u->removeattr(at);
        }

        mCompletionErr(r.errorOrOK());

        if (isFromChatPreview())    // if `mcuga` was sent, no need to do anything else
        {
            return true;
        }

        if (u && !u->isTemporary && u->userhandle != client->me && r.wasError(API_ENOENT))
        {
            if (at == ATTR_ED25519_PUBK || at == ATTR_CU25519_PUBK)
            {
                LOG_warn << "Missing public key " << User::attr2string(at) << " for user " << u->uid;
                attr_t authringType = AuthRing::keyTypeToAuthringType(at);
                auto it = client->mAuthRingsTemp.find(authringType);
                bool temporalAuthring = it != client->mAuthRingsTemp.end();
                if (temporalAuthring)
                {
                    client->updateAuthring(&it->second, authringType, true, u->userhandle);
                }
            }
            else if (at == ATTR_SIG_CU255_PUBK)
            {
                LOG_warn << "Missing signature " << User::attr2string(at) << " for user " << u->uid;
                attr_t authringType = AuthRing::signatureTypeToAuthringType(at);
                auto it = client->mAuthRingsTemp.find(authringType);
                bool temporalAuthring = it != client->mAuthRingsTemp.end();
                if (temporalAuthring)
                {
                    client->updateAuthring(&it->second, authringType, true, u->userhandle);
                }
            }
        }

        // if the attr does not exist, initialize it
        if (at == ATTR_DISABLE_VERSIONS && r.wasError(API_ENOENT))
        {
            LOG_info << "File versioning is enabled";
            client->versions_disabled = false;
        }
        else if (at == ATTR_NO_CALLKIT && r.wasError(API_ENOENT))
        {
            LOG_info << "CallKit is enabled";
        }

        return true;
    }
    else
    {
        const char* ptr;
        const char* end;
        string value, version, buf;

        //If we are in preview mode, we only can retrieve atributes with mcuga and the response format is different
        if (isFromChatPreview())
        {
            ptr = json.getvalue();
            if (!ptr || !(end = strchr(ptr, '"')))
            {
                mCompletionErr(API_EINTERNAL);
            }
            else
            {
                // convert from ASCII to binary the received data
                buf.assign(ptr, (end-ptr));
                value.resize(buf.size() / 4 * 3 + 3);
                value.resize(Base64::atob(buf.data(), (byte *)value.data(), int(value.size())));
                mCompletionBytes((byte*) value.data(), unsigned(value.size()), at);
            }
            return true;
        }

        for (;;)
        {
            switch (json.getnameid())
            {
                case MAKENAMEID2('a','v'):
                {
                    if (!(ptr = json.getvalue()) || !(end = strchr(ptr, '"')))
                    {
                        mCompletionErr(API_EINTERNAL);
                        return false;
                    }
                    buf.assign(ptr, (end-ptr));
                    break;
                }
                case 'v':
                {
                    if (!(ptr = json.getvalue()) || !(end = strchr(ptr, '"')))
                    {
                        mCompletionErr(API_EINTERNAL);
                        return false;
                    }
                    version.assign(ptr, (end-ptr));
                    break;
                }
                case EOO:
                {
                    // if there's no avatar, the value is "none" (not Base64 encoded)
                    if (u && at == ATTR_AVATAR && buf == "none")
                    {
                        u->setattr(at, NULL, &version);
                        u->setTag(tag ? tag : -1);
                        mCompletionErr(API_ENOENT);
                        client->notifyuser(u);
                        return true;
                    }

                    // convert from ASCII to binary the received data
                    value.resize(buf.size() / 4 * 3 + 3);
                    value.resize(Base64::atob(buf.data(), (byte *)value.data(), int(value.size())));

                    // Some attributes don't keep historic records, ie. *!authring or *!lstint
                    // (none of those attributes are used by the SDK yet)
                    // bool nonHistoric = (attributename.at(1) == '!');

                    // handle the attribute data depending on the scope
                    char scope = User::scope(at);

                    if (!u) // retrieval of attributes without contact-relationship
                    {
                        if (at == ATTR_AVATAR && buf == "none")
                        {
                            mCompletionErr(API_ENOENT);
                        }
                        else
                        {
                            mCompletionBytes((byte*) value.data(), unsigned(value.size()), at);
                        }
                        return true;
                    }

                    switch (scope)
                    {
                        case '*':   // private, encrypted
                        {
                            // decrypt the data and build the TLV records
                            std::unique_ptr<TLVstore> tlvRecords { TLVstore::containerToTLVrecords(&value, &client->key) };
                            if (!tlvRecords)
                            {
                                LOG_err << "Cannot extract TLV records for private attribute " << User::attr2string(at);
                                mCompletionErr(API_EINTERNAL);
                                return false;
                            }

                            // store the value for private user attributes (re-encrypted version of serialized TLV)
                            u->setattr(at, &value, &version);
                            mCompletionTLV(tlvRecords.get(), at);

                            break;
                        }
                        case '+':   // public
                        {
                            u->setattr(at, &value, &version);
                            mCompletionBytes((byte*) value.data(), unsigned(value.size()), at);

                            if (!u->isTemporary && u->userhandle != client->me)
                            {
                                if (at == ATTR_ED25519_PUBK || at == ATTR_CU25519_PUBK)
                                {
                                    client->trackKey(at, u->userhandle, value);
                                }
                                else if (at == ATTR_SIG_CU255_PUBK)
                                {
                                    client->trackSignature(at, u->userhandle, value);
                                }
                            }
                            break;
                        }
                        case '#':   // protected
                        {
                            u->setattr(at, &value, &version);
                            mCompletionBytes((byte*) value.data(), unsigned(value.size()), at);
                            break;
                        }
                        case '^': // private, non-encrypted
                        {
                            if (at == ATTR_KEYS && !client->mKeyManager.fromKeysContainer(value))
                            {
                                LOG_err << "Error processing new established value for the Key Manager upon init";

                                // if there's a previous version, better to keep that one in cache
                                const string* oldValue = u->getattr(ATTR_KEYS);
                                const string* oldVersion = u->getattrversion(ATTR_KEYS);
                                if (oldValue)
                                {
                                    LOG_warn << "Replacing ^!keys value by previous version " << *oldVersion << " current: " << version;
                                    const string* oldValue = u->getattr(ATTR_KEYS);
                                    assert(oldValue);
                                    value = *oldValue;
                                }
                            }

                            // store the value in cache in binary format
                            u->setattr(at, &value, &version);

                            mCompletionBytes((byte*) value.data(), unsigned(value.size()), at);

                            if (at == ATTR_DISABLE_VERSIONS)
                            {
                                client->versions_disabled = !strcmp(value.data(), "1");
                                if (client->versions_disabled)
                                {
                                    LOG_info << "File versioning is disabled";
                                }
                                else
                                {
                                    LOG_info << "File versioning is enabled";
                                }
                            }
                            else if (at == ATTR_NO_CALLKIT)
                            {
                                LOG_info << "CallKit is " << ((!strcmp(value.data(), "1")) ? "disabled" : "enabled");
                            }
                            break;
                        }
                        default:    // legacy attributes or unknown attribute
                        {
                            if (at != ATTR_FIRSTNAME &&           // protected
                                    at != ATTR_LASTNAME &&        // protected
                                    at != ATTR_COUNTRY  &&        // private
                                    at != ATTR_BIRTHDAY &&        // private
                                    at != ATTR_BIRTHMONTH &&      // private
                                    at != ATTR_BIRTHYEAR)     // private
                            {
                                LOG_err << "Unknown received attribute: " << User::attr2string(at);
                                mCompletionErr(API_EINTERNAL);
                                return false;
                            }

                            u->setattr(at, &value, &version);
                            mCompletionBytes((byte*) value.data(), unsigned(value.size()), at);
                            break;
                        }

                    }   // switch (scope)

                    u->setTag(tag ? tag : -1);
                    client->notifyuser(u);
                    return true;
                }
                default:
                {
                    if (!json.storeobject())
                    {
                        LOG_err << "Error in CommandGetUA. Parse error";
                        client->app->getua_result(API_EINTERNAL);
                        return false;
                    }
                }

            }   // switch (nameid)
        }
    }
#ifndef WIN32
    return false;  // unreachable code
#endif
}

#ifdef DEBUG
CommandDelUA::CommandDelUA(MegaClient *client, const char *an)
{
    this->an = an;

    cmd("upr");
    arg("ua", an);

    arg("v", 1);    // returns the new version for the (removed) null value

    tag = client->reqtag;
}

bool CommandDelUA::procresult(Result r, JSON& json)
{
    if (r.wasErrorOrOK())
    {
        client->app->delua_result(r.errorOrOK());
    }
    else
    {
        const char* ptr;
        const char* end;
        if (!(ptr = json.getvalue()) || !(end = strchr(ptr, '"')))
        {
            client->app->delua_result(API_EINTERNAL);
            return false;
        }

        User *u = client->ownuser();
        attr_t at = User::string2attr(an.c_str());
        string version(ptr, (end-ptr));

        u->removeattr(at, &version); // store version to filter corresponding AP in order to avoid double onUsersUpdate()

        if (at == ATTR_KEYRING)
        {
            client->resetKeyring();
        }

        client->notifyuser(u);
        client->app->delua_result(API_OK);
    }
    return true;
}

CommandSendDevCommand::CommandSendDevCommand(MegaClient *client, const char *command, const char *email, long long q, int bs, int us)
{
    cmd("dev");

    arg("aa", command);
    if (email)
    {
        arg("t", email);
    }

    if ((strcmp(command, "tq") == 0))
    {
        arg("q", q);
    }
    else if ((strcmp(command, "bs") == 0))
    {
        arg("s", bs);
    }
    else if ((strcmp(command, "us") == 0))
    {
        arg("s", us);
    }
    tag = client->reqtag;
}

bool CommandSendDevCommand::procresult(Result r, JSON& json)
{
    client->app->senddevcommand_result(r.errorOrOK());
    return r.wasErrorOrOK();
}

#endif  // #ifdef DEBUG

CommandGetUserEmail::CommandGetUserEmail(MegaClient *client, const char *uid)
{
    cmd("uge");
    arg("u", uid);

    tag = client->reqtag;
}

bool CommandGetUserEmail::procresult(Result r, JSON& json)
{
    if (r.hasJsonItem())
    {
        string email;
        if (json.storeobject(&email))
        {
            client->app->getuseremail_result(&email, API_OK);
            return true;
        }
    }
    else if (r.wasErrorOrOK())
    {
        assert(r.wasStrictlyError());
        client->app->getuseremail_result(NULL, r.errorOrOK());
        return true;
    }

    client->app->getuseremail_result(NULL, API_EINTERNAL);
    return false;
}

// set node keys (e.g. to convert asymmetric keys to symmetric ones)
CommandNodeKeyUpdate::CommandNodeKeyUpdate(MegaClient* client, handle_vector* v)
{
    byte nodekey[FILENODEKEYLENGTH];

    cmd("k");
    beginarray("nk");

    for (size_t i = v->size(); i--;)
    {
        handle h = (*v)[i];

        Node* n;

        if ((n = client->nodebyhandle(h)))
        {
            client->key.ecb_encrypt((byte*)n->nodekey().data(), nodekey, n->nodekey().size());

            element(h, MegaClient::NODEHANDLE);
            element(nodekey, int(n->nodekey().size()));
        }
    }

    endarray();
}

CommandSingleKeyCR::CommandSingleKeyCR(handle sh, handle nh, const byte* key, size_t keylen)
{
    cmd("k");
    beginarray("cr");

    beginarray();
    element(sh, MegaClient::NODEHANDLE);
    endarray();

    beginarray();
    element(nh, MegaClient::NODEHANDLE);
    endarray();

    beginarray();
    element(0);
    element(0);
    element(key, static_cast<int>(keylen));
    endarray();

    endarray();
}

CommandKeyCR::CommandKeyCR(MegaClient* /*client*/, node_vector* rshares, node_vector* rnodes, const char* keys)
{
    cmd("k");
    beginarray("cr");

    beginarray();
    for (int i = 0; i < (int)rshares->size(); i++)
    {
        element((*rshares)[i]->nodehandle, MegaClient::NODEHANDLE);
    }

    endarray();

    beginarray();
    for (int i = 0; i < (int)rnodes->size(); i++)
    {
        element((*rnodes)[i]->nodehandle, MegaClient::NODEHANDLE);
    }

    endarray();

    beginarray();
    appendraw(keys);
    endarray();

    endarray();
}

// a == ACCESS_UNKNOWN: request public key for user handle and respond with
// share key for sn
// otherwise: request public key for user handle and continue share creation
// for node sn to user u with access a
CommandPubKeyRequest::CommandPubKeyRequest(MegaClient* client, User* user)
{
    cmd("uk");
    arg("u", user->uid.c_str());

    u = user;
    tag = client->reqtag;
}

bool CommandPubKeyRequest::procresult(Result r, JSON& json)
{
    byte pubkbuf[AsymmCipher::MAXKEYLENGTH];
    int len_pubk = 0;
    handle uh = UNDEF;

    unique_ptr<User> cleanup(u && u->isTemporary ? u : nullptr);

    if (r.wasErrorOrOK())
    {
        if (!r.wasError(API_ENOENT)) //API_ENOENT = unregistered users or accounts without a public key yet
        {
            LOG_err << "Unexpected error in CommandPubKeyRequest: " << error(r.errorOrOK());
        }
    }
    else
    {
        bool finished = false;
        while (!finished)
        {
            switch (json.getnameid())
            {
                case 'u':
                    uh = json.gethandle(MegaClient::USERHANDLE);
                    break;

                case MAKENAMEID4('p', 'u', 'b', 'k'):
                    len_pubk = json.storebinary(pubkbuf, sizeof pubkbuf);
                    break;

                case EOO:
                    if (!u) // user has cancelled the account
                    {
                        return true;
                    }

                    if (!ISUNDEF(uh))
                    {
                        client->mapuser(uh, u->email.c_str());
                        if (u->isTemporary && u->uid == u->email) //update uid with the received USERHANDLE (will be used as target for putnodes)
                        {
                            u->uid = Base64Str<MegaClient::USERHANDLE>(uh);
                        }
                    }

                    if (len_pubk && !u->pubk.setkey(AsymmCipher::PUBKEY, pubkbuf, len_pubk))
                    {
                        len_pubk = 0;
                    }

                    finished = true;
                    break;

                default:
                    if (json.storeobject())
                    {
                        continue;
                    }
                    len_pubk = 0;
                    finished = true;
                    break;
            }
        }
    }

    if (!u) // user has cancelled the account, or HIDDEN user was removed
    {
        return true;
    }

    // satisfy all pending PubKeyAction requests for this user
    while (u->pkrs.size())
    {
        client->restag = tag;
        u->pkrs[0]->proc(client, u);
        u->pkrs.pop_front();
    }

    if (len_pubk && !u->isTemporary)
    {
        client->notifyuser(u);
    }

    return true;
}

void CommandPubKeyRequest::invalidateUser()
{
    u = NULL;
}

CommandGetUserData::CommandGetUserData(MegaClient *client, int tag, std::function<void(string*, string*, string*, error)> completion)
{
    cmd("ug");
    arg("v", 1);

    this->tag = tag;

    mCompletion = completion ? std::move(completion) :
        [this](string* name, string* pubk, string* privk, error e) {
            this->client->app->userdata_result(name, pubk, privk, e);
        };

}

bool CommandGetUserData::procresult(Result r, JSON& json)
{
    string name;
    string pubk;
    string privk;
    string k;
    byte privkbuf[AsymmCipher::MAXKEYLENGTH * 2];
    int len_privk = 0;
    byte pubkbuf[AsymmCipher::MAXKEYLENGTH];
    int len_pubk = 0;
    m_time_t since = 0;
    int v = 0;
    string salt;
    string smsv;
    string lastname;
    string versionLastname;
    string firstname;
    string versionFirstname;
    string language;
    string versionLanguage;
    string pwdReminderDialog;
    string versionPwdReminderDialog;
    string pushSetting;
    string versionPushSetting;
    string contactLinkVerification;
    string versionContactLinkVerification;
#ifndef NDEBUG
    handle me = UNDEF;
#endif
    string chatFolder;
    string versionChatFolder;
    string cameraUploadFolder;
    string versionCameraUploadFolder;
    string aliases;
    string versionAliases;
    string disableVersions;
    string versionDisableVersions;
    string noCallKit;
    string versionNoCallKit;
    string country;
    string versionCountry;
    string birthday;
    string versionBirthday;
    string birthmonth;
    string versionBirthmonth;
    string birthyear;
    string versionBirthyear;
    string email;
    string unshareableKey;
    string versionUnshareableKey;
    string deviceNames;
    string versionDeviceNames;
    string versionDriveNames;
    string myBackupsFolder;
    string versionMyBackupsFolder;
    string versionBackupNames;
    string cookieSettings;
    string versionCookieSettings;
    string appPrefs;
    string versionAppPrefs;
    string ccPrefs;
    string versionCcPrefs;
#ifdef ENABLE_SYNC
    string jsonSyncConfigData;
    string jsonSyncConfigDataVersion;
#endif
    string keys, keysVersion;
    string keyring, versionKeyring;
    string pubEd255, versionPubEd255;
    string pubCu255, versionPubCu255;
    string sigPubk, versionSigPubk;
    string sigCu255, versionSigCu255;
    string authringEd255, versionAuthringEd255;
    string authringCu255, versionAuthringCu255;

    bool uspw = false;
    vector<m_time_t> warningTs;
    m_time_t deadlineTs = -1;

    bool b = false;
    BizMode m = BIZ_MODE_UNKNOWN;
    BizStatus s = BIZ_STATUS_UNKNOWN;
    std::set<handle> masters;
    std::vector<std::pair<BizStatus, m_time_t>> sts;

    if (r.wasErrorOrOK())
    {
        mCompletion(NULL, NULL, NULL, r.wasError(API_OK) ? Error(API_ENOENT) : r.errorOrOK());
        return true;
    }

    for (;;)
    {
        string attributeName = json.getnameWithoutAdvance();
        switch (json.getnameid())
        {
        case MAKENAMEID3('a', 'a', 'v'):    // account authentication version
            v = (int)json.getint();
            break;

        case MAKENAMEID3('a', 'a', 's'):    // account authentication salt
            json.storeobject(&salt);
            break;

        case MAKENAMEID4('n', 'a', 'm', 'e'):
            json.storeobject(&name);
            break;

        case 'k':   // master key
            k.resize(SymmCipher::KEYLENGTH);
            json.storebinary((byte *)k.data(), int(k.size()));
            break;

        case MAKENAMEID5('s', 'i', 'n', 'c', 'e'):
            since = json.getint();
            break;

        case MAKENAMEID4('p', 'u', 'b', 'k'):   // RSA public key
            json.storeobject(&pubk);
            len_pubk = Base64::atob(pubk.c_str(), pubkbuf, sizeof pubkbuf);
            break;

        case MAKENAMEID5('p', 'r', 'i', 'v', 'k'):  // RSA private key (encrypted to MK)
            len_privk = json.storebinary(privkbuf, sizeof privkbuf);
            break;

        case MAKENAMEID5('f', 'l', 'a', 'g', 's'):
            if (json.enterobject())
            {
                if (client->readmiscflags(&json) != API_OK)
                {
                    mCompletion(NULL, NULL, NULL, API_EINTERNAL);
                    return false;
                }
                json.leaveobject();
            }
            break;

        case 'u':
#ifndef NDEBUG
            me =
#endif
                 json.gethandle(MegaClient::USERHANDLE);
            break;

        case MAKENAMEID8('l', 'a', 's', 't', 'n', 'a', 'm', 'e'):
            parseUserAttribute(json, lastname, versionLastname);
            break;

        case MAKENAMEID6('^', '!', 'l', 'a', 'n', 'g'):
            parseUserAttribute(json, language, versionLanguage);
            break;

        case MAKENAMEID8('b', 'i', 'r', 't', 'h', 'd', 'a', 'y'):
            parseUserAttribute(json, birthday, versionBirthday);
            break;

        case MAKENAMEID7('c', 'o', 'u', 'n', 't', 'r', 'y'):
            parseUserAttribute(json, country, versionCountry);
            break;

        case MAKENAMEID4('^', '!', 'p', 's'):
            parseUserAttribute(json, pushSetting, versionPushSetting);
            break;

        case MAKENAMEID5('^', '!', 'p', 'r', 'd'):
            parseUserAttribute(json, pwdReminderDialog, versionPwdReminderDialog);
            break;

        case MAKENAMEID4('^', 'c', 'l', 'v'):
            parseUserAttribute(json, contactLinkVerification, versionContactLinkVerification);
            break;

        case MAKENAMEID4('^', '!', 'd', 'v'):
            parseUserAttribute(json, disableVersions, versionDisableVersions);
            break;

        case MAKENAMEID7('^', '!', 'n', 'o', 'k', 'i', 't'):
            parseUserAttribute(json, noCallKit, versionNoCallKit);
            break;

        case MAKENAMEID4('*', '!', 'c', 'f'):
            parseUserAttribute(json, chatFolder, versionChatFolder);
            break;

        case MAKENAMEID5('*', '!', 'c', 'a', 'm'):
            parseUserAttribute(json, cameraUploadFolder, versionCameraUploadFolder);
            break;

        case MAKENAMEID8('*', '!', '>', 'a', 'l', 'i', 'a', 's'):
            parseUserAttribute(json, aliases, versionAliases);
            break;

        case MAKENAMEID5('e', 'm', 'a', 'i', 'l'):
            json.storeobject(&email);
            break;

        case MAKENAMEID5('*', '~', 'u', 's', 'k'):
            parseUserAttribute(json, unshareableKey, versionUnshareableKey, false);
            break;

        case MAKENAMEID4('*', '!', 'd', 'n'):
            parseUserAttribute(json, deviceNames, versionDeviceNames);
            break;

        case MAKENAMEID5('^', '!', 'b', 'a', 'k'):
            parseUserAttribute(json, myBackupsFolder, versionMyBackupsFolder);
            break;

        case MAKENAMEID8('*', '!', 'a', 'P', 'r', 'e', 'f', 's'):
            parseUserAttribute(json, appPrefs, versionAppPrefs);
            break;

        case MAKENAMEID8('*', '!', 'c', 'c', 'P', 'r', 'e', 'f'):
            parseUserAttribute(json, ccPrefs, versionCcPrefs);
            break;

#ifdef ENABLE_SYNC
        case MAKENAMEID6('*', '~', 'j', 's', 'c', 'd'):
            parseUserAttribute(json, jsonSyncConfigData, jsonSyncConfigDataVersion);
            break;
#endif
        case MAKENAMEID6('^', '!', 'k', 'e', 'y', 's'):
            parseUserAttribute(json, keys, keysVersion);
            break;
        case MAKENAMEID8('*', 'k', 'e', 'y', 'r', 'i', 'n', 'g'):
            parseUserAttribute(json, keyring, versionKeyring);
            break;
        case MAKENAMEID8('+', 'p', 'u', 'E', 'd', '2', '5', '5'):
            parseUserAttribute(json, pubEd255, versionPubEd255);
            break;
        case MAKENAMEID8('+', 'p', 'u', 'C', 'u', '2', '5', '5'):
            parseUserAttribute(json, pubCu255, versionPubCu255);
            break;
        case MAKENAMEID8('+', 's', 'i', 'g', 'P', 'u', 'b', 'k'):
            parseUserAttribute(json, sigPubk, versionSigPubk);
            break;

        case MAKENAMEID2('p', 'f'):  // Pro Flexi plan (similar to business)
            [[fallthrough]];
        case 'b':   // business account's info
            assert(!b);
            b = true;
            if (json.enterobject())
            {
                bool endobject = false;
                while (!endobject)
                {
                    switch (json.getnameid())
                    {
                        case 's':   // status
                            // -1: expired, 1: active, 2: grace-period
                            s = BizStatus(json.getint32());
                            break;

                        case 'm':   // mode
                            m = BizMode(json.getint32());
                            break;

                        case MAKENAMEID2('m', 'u'):
                            if (json.enterarray())
                            {
                                for (;;)
                                {
                                    handle uh = json.gethandle(MegaClient::USERHANDLE);
                                    if (!ISUNDEF(uh))
                                    {
                                        masters.emplace(uh);
                                    }
                                    else
                                    {
                                        break;
                                    }
                                }
                                json.leavearray();
                            }
                            break;

                        case MAKENAMEID3('s', 't', 's'):    // status timestamps
                            // ie. "sts":[{"s":-1,"ts":1566182227},{"s":1,"ts":1563590227}]
                            json.enterarray();
                            while (json.enterobject())
                            {
                                BizStatus status = BIZ_STATUS_UNKNOWN;
                                m_time_t ts = 0;

                                bool exit = false;
                                while (!exit)
                                {
                                    switch (json.getnameid())
                                    {
                                        case 's':
                                           status = BizStatus(json.getint());
                                           break;

                                        case MAKENAMEID2('t', 's'):
                                           ts = json.getint();
                                           break;

                                        case EOO:
                                            if (status != BIZ_STATUS_UNKNOWN && isValidTimeStamp(ts))
                                            {
                                                sts.push_back(std::make_pair(status, ts));
                                            }
                                            else
                                            {
                                                LOG_warn << "Unpaired/missing business status-ts in b.sts";
                                            }
                                            exit = true;
                                            break;

                                        default:
                                            if (!json.storeobject())
                                            {
                                                mCompletion(NULL, NULL, NULL, API_EINTERNAL);
                                                return false;
                                            }
                                    }
                                }
                                json.leaveobject();
                            }
                            json.leavearray();
                            break;

                        case EOO:
                            endobject = true;
                            break;

                        default:
                            if (!json.storeobject())
                            {
                                mCompletion(NULL, NULL, NULL, API_EINTERNAL);
                                return false;
                            }
                    }
                }
                json.leaveobject();
            }
            break;

        case MAKENAMEID4('s', 'm', 's', 'v'):   // SMS verified phone number
            if (!json.storeobject(&smsv))
            {
                LOG_err << "Invalid verified phone number (smsv)";
                assert(false);
            }
            break;

        case MAKENAMEID4('u', 's', 'p', 'w'):   // user paywall data
        {
            uspw = true;

            if (json.enterobject())
            {
                bool endobject = false;
                while (!endobject)
                {
                    switch (json.getnameid())
                    {
                        case MAKENAMEID2('d', 'l'): // deadline timestamp
                            deadlineTs = json.getint();
                            break;

                        case MAKENAMEID3('w', 't', 's'):    // warning timestamps
                            // ie. "wts":[1591803600,1591813600,1591823600

                            if (json.enterarray())
                            {
                                m_time_t ts;
                                while (json.isnumeric() && (ts = json.getint()) != -1)
                                {
                                    warningTs.push_back(ts);
                                }

                                json.leavearray();
                            }
                            break;

                        case EOO:
                            endobject = true;
                            break;

                        default:
                            if (!json.storeobject())
                            {
                                mCompletion(NULL, NULL, NULL, API_EINTERNAL);
                                return false;
                            }
                    }
                }
                json.leaveobject();
            }
            break;
        }

        case MAKENAMEID5('^', '!', 'c', 's', 'p'):
            parseUserAttribute(json, cookieSettings, versionCookieSettings);
            break;

//        case MAKENAMEID1('p'):  // plan: 101 for Pro Flexi
//            {
//                int proPlan = json.getint32();
//            }
//            break;
        case EOO:
        {
            assert(me == client->me);

            if (len_privk)
            {
                client->key.ecb_decrypt(privkbuf, len_privk);
                privk.resize(AsymmCipher::MAXKEYLENGTH * 2);
                privk.resize(Base64::btoa(privkbuf, len_privk, (char *)privk.data()));

                // RSA private key should be already assigned at login
                assert(privk == client->mPrivKey);
                if (client->mPrivKey.empty())
                {
                    client->mPrivKey = privk;
                    LOG_warn << "Private key not set by login, setting at `ug` response...";
                    if (!client->asymkey.setkey(AsymmCipher::PRIVKEY, privkbuf, len_privk))
                    {
                        LOG_warn << "Error checking private key at `ug` response";
                    }
                }
            }

            if (len_pubk)
            {
                client->pubk.setkey(AsymmCipher::PUBKEY, pubkbuf, len_pubk);
            }

            if (v)
            {
                client->accountversion = v;
            }

            if (salt.size())
            {
                Base64::atob(salt, client->accountsalt);
            }

            client->accountsince = since;
            client->mSmsVerifiedPhone = smsv;

            client->k = k;

            client->btugexpiration.backoff(MegaClient::USER_DATA_EXPIRATION_BACKOFF_SECS * 10);
            client->cachedug = true;

            // pre-load received user attributes into cache
            User* u = client->ownuser();
            if (u)
            {
                int changes = 0;
                if (u->email.empty())
                {
                    u->email = email;
                }

                if (firstname.size())
                {
                    changes += u->updateattr(ATTR_FIRSTNAME, &firstname, &versionFirstname);
                }

                if (lastname.size())
                {
                    changes += u->updateattr(ATTR_LASTNAME, &lastname, &versionLastname);
                }

                if (language.size())
                {
                    changes += u->updateattr(ATTR_LANGUAGE, &language, &versionLanguage);
                }

                if (birthday.size())
                {
                    changes += u->updateattr(ATTR_BIRTHDAY, &birthday, &versionBirthday);
                }

                if (birthmonth.size())
                {
                    changes += u->updateattr(ATTR_BIRTHMONTH, &birthmonth, &versionBirthmonth);
                }

                if (birthyear.size())
                {
                    changes += u->updateattr(ATTR_BIRTHYEAR, &birthyear, &versionBirthyear);
                }

                if (country.size())
                {
                    changes += u->updateattr(ATTR_COUNTRY, &country, &versionCountry);
                }

                if (pwdReminderDialog.size())
                {
                    changes += u->updateattr(ATTR_PWD_REMINDER, &pwdReminderDialog, &versionPwdReminderDialog);
                }

                if (pushSetting.size())
                {
                    changes += u->updateattr(ATTR_PUSH_SETTINGS, &pushSetting, &versionPushSetting);

                    // initialize the settings for the intermediate layer by simulating there was a getua()
                    client->app->getua_result((byte*) pushSetting.data(), (unsigned) pushSetting.size(), ATTR_PUSH_SETTINGS);
                }

                if (contactLinkVerification.size())
                {
                    changes += u->updateattr(ATTR_CONTACT_LINK_VERIFICATION, &contactLinkVerification, &versionContactLinkVerification);
                }

                if (disableVersions.size())
                {
                    changes += u->updateattr(ATTR_DISABLE_VERSIONS, &disableVersions, &versionDisableVersions);

                    // initialize the status of file-versioning for the client
                    client->versions_disabled = (disableVersions == "1");
                    if (client->versions_disabled)
                    {
                        LOG_info << "File versioning is disabled";
                    }
                    else
                    {
                        LOG_info << "File versioning is enabled";
                    }
                }
                else    // attribute does not exists
                {
                    LOG_info << "File versioning is enabled";
                    client->versions_disabled = false;
                }

                if (noCallKit.size())
                {
                    changes += u->updateattr(ATTR_NO_CALLKIT, &noCallKit, &versionNoCallKit);
                    LOG_info << "CallKit is " << ((noCallKit == "1") ? "disabled" : "enabled");
                }
                else
                {
                    LOG_info << "CallKit is enabled [noCallKit.size() == 0]";
                }

                if (chatFolder.size())
                {
                    unique_ptr<TLVstore> tlvRecords(TLVstore::containerToTLVrecords(&chatFolder, &client->key));
                    if (tlvRecords)
                    {
                        // store the value for private user attributes (decrypted version of serialized TLV)
                        unique_ptr<string> tlvString(tlvRecords->tlvRecordsToContainer(client->rng, &client->key));
                        changes += u->updateattr(ATTR_MY_CHAT_FILES_FOLDER, tlvString.get(), &versionChatFolder);
                    }
                    else
                    {
                        LOG_err << "Cannot extract TLV records for ATTR_MY_CHAT_FILES_FOLDER";
                    }
                }

                if (cameraUploadFolder.size())
                {
                    unique_ptr<TLVstore> tlvRecords(TLVstore::containerToTLVrecords(&cameraUploadFolder, &client->key));
                    if (tlvRecords)
                    {
                        // store the value for private user attributes (decrypted version of serialized TLV)
                        unique_ptr<string> tlvString(tlvRecords->tlvRecordsToContainer(client->rng, &client->key));
                        changes += u->updateattr(ATTR_CAMERA_UPLOADS_FOLDER, tlvString.get(), &versionCameraUploadFolder);
                    }
                    else
                    {
                        LOG_err << "Cannot extract TLV records for ATTR_CAMERA_UPLOADS_FOLDER";
                    }
                }

                if (!myBackupsFolder.empty())
                {
                    changes += u->updateattr(ATTR_MY_BACKUPS_FOLDER, &myBackupsFolder, &versionMyBackupsFolder);
                }

                if (!appPrefs.empty())
                {
                    changes += u->updateattr(ATTR_APPS_PREFS, &appPrefs, &versionAppPrefs);
                }

                if (!ccPrefs.empty())
                {
                    changes += u->updateattr(ATTR_CC_PREFS, &ccPrefs, &versionCcPrefs);
                }

                if (aliases.size())
                {
                    unique_ptr<TLVstore> tlvRecords(TLVstore::containerToTLVrecords(&aliases, &client->key));
                    if (tlvRecords)
                    {
                        // store the value for private user attributes (decrypted version of serialized TLV)
                        unique_ptr<string> tlvString(tlvRecords->tlvRecordsToContainer(client->rng, &client->key));
                        changes += u->updateattr(ATTR_ALIAS, tlvString.get(), &versionAliases);
                    }
                    else
                    {
                        LOG_err << "Cannot extract TLV records for ATTR_ALIAS";
                    }
                }

                if (unshareableKey.size() == Base64Str<SymmCipher::BLOCKSIZE>::STRLEN)
                {
                    changes += u->updateattr(ATTR_UNSHAREABLE_KEY, &unshareableKey, &versionUnshareableKey);
                    client->unshareablekey.swap(unshareableKey);
                }
                else if (client->loggedin() == EPHEMERALACCOUNTPLUSPLUS)
                {
                    // cannot configure CameraUploads, so it's not needed at this stage.
                    // It will be created when the account gets confirmed.
                    // (motivation: speed up the E++ account's setup)
                    LOG_info << "Skip creation of unshareable key for E++ account";
                }
                else if (unshareableKey.empty())    // it has not been created yet
                {
                    LOG_info << "Creating unshareable key...";
                    byte newunshareablekey[SymmCipher::BLOCKSIZE];
                    client->rng.genblock(newunshareablekey, sizeof(newunshareablekey));
                    client->putua(ATTR_UNSHAREABLE_KEY, newunshareablekey, sizeof(newunshareablekey), 0);
                }
                else
                {
                    LOG_err << "Unshareable key wrong length";
                }

                if (deviceNames.size())
                {
                    unique_ptr<TLVstore> tlvRecords(TLVstore::containerToTLVrecords(&deviceNames, &client->key));
                    if (tlvRecords)
                    {
                        // store the value for private user attributes (decrypted version of serialized TLV)
                        unique_ptr<string> tlvString(tlvRecords->tlvRecordsToContainer(client->rng, &client->key));
                        changes += u->updateattr(ATTR_DEVICE_NAMES, tlvString.get(), &versionDeviceNames);
                    }
                    else
                    {
                        LOG_err << "Cannot extract TLV records for ATTR_DEVICE_NAMES";
                    }
                }

                if (!cookieSettings.empty())
                {
                    changes += u->updateattr(ATTR_COOKIE_SETTINGS, &cookieSettings, &versionCookieSettings);
                }

#ifdef ENABLE_SYNC
                if (!jsonSyncConfigData.empty())
                {
                    // Tell the rest of the SDK that the attribute's changed.
                    changes += u->updateattr(ATTR_JSON_SYNC_CONFIG_DATA,
                                             &jsonSyncConfigData,
                                             &jsonSyncConfigDataVersion);
                }
                else if (client->loggedin() == EPHEMERALACCOUNTPLUSPLUS)
                {
                    // cannot configure any sync/backupp yet, so it's not needed at this stage.
                    // It will be created when the account gets confirmed.
                    // (motivation: speed up the E++ account's setup)
                    LOG_info << "Skip creation of *~jscd key for E++ account";
                }
                else
                {
                    // This attribute is set only once. If not received from API,
                    // it should not exist locally either
                    assert(u->getattr(ATTR_JSON_SYNC_CONFIG_DATA) == nullptr);

                    client->ensureSyncUserAttributes([](Error e){
                        if (e != API_OK)
                        {
                            LOG_err << "Couldn't create *~jscd user's attribute";
                        }
                    });
                }
#endif
                if (keys.size())
                {
                    client->mKeyManager.setKey(client->key);
                    if (!client->mKeyManager.fromKeysContainer(keys))
                    {
                        LOG_err << "Error processing new received values for the Key Manager (ug command)";

                        // if there's a previous version, better to keep that one in cache
                        const string* oldVersion = u->getattrversion(ATTR_KEYS);
                        if (oldVersion)
                        {
                            LOG_warn << "Replacing ^!keys value by previous version " << *oldVersion << " current: " << keysVersion;
                            const string* oldValue = u->getattr(ATTR_KEYS);
                            assert(oldValue);
                            keys = *oldValue;
                        }
                    }

                    changes += u->updateattr(ATTR_KEYS, &keys, &keysVersion);
                }
                else if (client->mKeyManager.generation())
                {
                    // once the KeyManager is initialized, a future `ug` should always
                    // include the user's attribute
                    client->sendevent(99465, "KeyMgr / Setup failure");
                }
                else
                {
                    // Process the following ones only when there is no ^!keys yet in the account.
                    // If ^!keys exists, they are all already in it.
                    if (keyring.size()) // priv Ed255 and Cu255 keys
                    {
                        changes += u->updateattr(ATTR_KEYRING, &keyring, &versionKeyring);
                    }

                    if (authringEd255.size())
                    {
                        changes += u->updateattr(ATTR_AUTHRING, &authringEd255, &versionAuthringEd255);
                    }

                    if (authringCu255.size())
                    {
                        changes += u->updateattr(ATTR_AUTHCU255, &authringCu255, &versionAuthringCu255);
                    }
                }

                if (pubEd255.size())
                {
                    changes += u->updateattr(ATTR_ED25519_PUBK, &pubEd255, &versionPubEd255);
                }

                if (pubCu255.size())
                {
                    changes += u->updateattr(ATTR_CU25519_PUBK, &pubCu255, &versionPubCu255);
                }

                if (sigPubk.size())
                {
                    changes += u->updateattr(ATTR_SIG_RSA_PUBK, &sigPubk, &versionSigPubk);
                }

                if (sigCu255.size())
                {
                    changes += u->updateattr(ATTR_SIG_CU255_PUBK, &sigCu255, &versionSigCu255);
                }

                if (changes > 0)
                {
                    u->setTag(tag ? tag : -1);
                    client->notifyuser(u);
                }
            }

            if (b)  // business account
            {
                // integrity checks
                if ((s < BIZ_STATUS_EXPIRED || s > BIZ_STATUS_GRACE_PERIOD)  // status not received or invalid
                        || (m == BIZ_MODE_UNKNOWN && !client->isProFlexi()))  // master flag not received or invalid (or Pro Flexi, not business)
                {
                    std::string err = "GetUserData: invalid business status / account mode";
                    LOG_err << err;
                    client->sendevent(99450, err.c_str(), 0);
                    client->mBizMode = BIZ_MODE_SUBUSER;
                    client->mBizExpirationTs = client->mBizGracePeriodTs = 0;
                    client->setBusinessStatus(BIZ_STATUS_EXPIRED);
                }
                else
                {
                    for (auto it : sts)
                    {
                        BizStatus status = it.first;
                        m_time_t ts = it.second;
                        if (status == BIZ_STATUS_EXPIRED)
                        {
                            client->mBizExpirationTs = ts;
                        }
                        else if (status == BIZ_STATUS_GRACE_PERIOD)
                        {
                            client->mBizGracePeriodTs = ts;
                        }
                        else
                        {
                            LOG_warn << "Unexpected status in b.sts. Status: " << status << "ts: " << ts;
                        }
                    }

                    client->mBizMode = m;
                    // subusers must receive the list of master users
                    assert(m != BIZ_MODE_SUBUSER || !masters.empty());
                    client->mBizMasters = masters;

                    client->setBusinessStatus(s);

                    // if current business status will expire sooner than the scheduled `ug`, update the
                    // backoff to a shorter one in order to refresh the business status asap
                    m_time_t auxts = 0;
                    m_time_t now = m_time(nullptr);
                    if (client->mBizGracePeriodTs && client->mBizGracePeriodTs > now)
                    {
                        auxts = client->mBizGracePeriodTs;
                    }
                    else if (client->mBizExpirationTs && client->mBizExpirationTs > now)
                    {
                        auxts = client->mBizExpirationTs;
                    }
                    if (auxts)
                    {
                        dstime diff = static_cast<dstime>((now - auxts) * 10);
                        dstime current = client->btugexpiration.backoffdelta();
                        if (current > diff)
                        {
                            client->btugexpiration.backoff(diff);
                        }
                    }
                    // TODO: check if type of account has changed and notify with new event (not yet supported by API)
                }
            }
            else
            {
                client->mBizMode = BIZ_MODE_UNKNOWN;
                client->mBizMasters.clear();
                client->mBizExpirationTs = client->mBizGracePeriodTs = 0;
                client->setBusinessStatus(BIZ_STATUS_INACTIVE);
            }

            if (uspw)
            {
                if (deadlineTs == -1 || warningTs.empty())
                {
                    LOG_err << "uspw received with missing timestamps";
                }
                else
                {
                    client->mOverquotaWarningTs = std::move(warningTs);
                    client->mOverquotaDeadlineTs = deadlineTs;
                    client->activateoverquota(0, true);
                }

            }

            mCompletion(&name, &pubk, &privk, API_OK);
            return true;
        }
        default:
            switch (User::string2attr(attributeName.c_str()))
            {
                case ATTR_FIRSTNAME:
                    parseUserAttribute(json, firstname, versionFirstname);
                    break;

                case ATTR_BIRTHMONTH:
                    parseUserAttribute(json, birthmonth, versionBirthmonth);
                    break;

                case ATTR_BIRTHYEAR:
                    parseUserAttribute(json, birthyear, versionBirthyear);
                    break;

                case ATTR_SIG_CU255_PUBK:
                    parseUserAttribute(json, sigCu255, versionSigCu255);
                    break;

                case ATTR_AUTHRING:
                    parseUserAttribute(json, authringEd255, versionAuthringEd255);
                    break;

                case ATTR_AUTHCU255:
                    parseUserAttribute(json, authringCu255, versionAuthringCu255);
                    break;

                default:
                    if (!json.storeobject())
                    {
                        mCompletion(NULL, NULL, NULL, API_EINTERNAL);
                        return false;
                    }
                    break;
            }

            break;
        }
    }
}

void CommandGetUserData::parseUserAttribute(JSON& json, std::string &value, std::string &version, bool asciiToBinary)
{
    string info;
    if (!json.storeobject(&info))
    {
        LOG_err << "Failed to parse user attribute from the array";
        return;
    }

    string buf;
    JSON infoJson;
    infoJson.pos = info.c_str() + 1;
    for (;;)
    {
        switch (infoJson.getnameid())
        {
            case MAKENAMEID2('a','v'):  // value
            {
                infoJson.storeobject(&buf);
                break;
            }
            case 'v':   // version
            {
                infoJson.storeobject(&version);
                break;
            }
            case EOO:
            {
                value = asciiToBinary ? Base64::atob(buf) : buf;
                return;
            }
            default:
            {
                if (!infoJson.storeobject())
                {
                    version.clear();
                    LOG_err << "Failed to parse user attribute inside the array";
                    return;
                }
            }
        }
    }
}

CommandGetMiscFlags::CommandGetMiscFlags(MegaClient *client)
{
    cmd("gmf");

    // this one can get the smsve flag when the account is blocked (if it's in a batch by itself)
    batchSeparately = true;
    suppressSID = true;

    tag = client->reqtag;
}

bool CommandGetMiscFlags::procresult(Result r, JSON& json)
{
    Error e;
    if (r.wasErrorOrOK())
    {
        e = r.errorOrOK();
        if (!e)
        {
            LOG_err << "Unexpected response for gmf: no flags, but no error";
            e = API_ENOENT;
        }
        LOG_err << "gmf failed: " << e;
    }
    else
    {
        e = client->readmiscflags(&json);
    }

    client->app->getmiscflags_result(e);
    return error(e) != API_EINTERNAL;
}

CommandABTestActive::CommandABTestActive(MegaClient *client, const string& flag, Completion completion)
    : mCompletion(completion)
{
    cmd("abta");
    arg("c", flag.c_str());

    tag = client->reqtag;
}

bool CommandABTestActive::procresult(Result r, JSON&)
{
    assert(r.wasErrorOrOK());
    if (mCompletion)
    {
        mCompletion(r.errorOrOK());
    }

    return r.wasErrorOrOK();
}

CommandGetUserQuota::CommandGetUserQuota(MegaClient* client, std::shared_ptr<AccountDetails> ad, bool storage, bool transfer, bool pro, int source)
{
    details = ad;
    mStorage = storage;
    mTransfer = transfer;
    mPro = pro;

    cmd("uq");
    if (storage)
    {
        arg("strg", "1", 0);
    }
    if (transfer)
    {
        arg("xfer", "1", 0);
    }
    if (pro)
    {
        arg("pro", "1", 0);
    }

    arg("src", source);

    arg("v", 1);

    tag = client->reqtag;
}

bool CommandGetUserQuota::procresult(Result r, JSON& json)
{
    m_off_t td;
#ifndef NDEBUG
    bool got_storage = false;
    bool got_storage_used = false;
#endif
    int uslw = -1;

    if (r.wasErrorOrOK())
    {
        client->app->account_details(details.get(), r.errorOrOK());
        return true;
    }

    details->pro_level = 0;
    details->subscription_type = 'O';
    details->subscription_renew = 0;
    details->subscription_method.clear();
    details->subscription_method_id = 0;
    memset(details->subscription_cycle, 0, sizeof(details->subscription_cycle));

    details->pro_until = 0;

    details->storage_used = 0;
    details->storage_max = 0;

    details->transfer_max = 0;
    details->transfer_own_used = 0;
    details->transfer_srv_used = 0;
    details->srv_ratio = 0;

    details->transfer_hist_starttime = 0;
    details->transfer_hist_interval = 3600;
    details->transfer_hist.clear();
    details->transfer_hist_valid = true;

    details->transfer_reserved = 0;
    details->transfer_own_reserved = 0;
    details->transfer_srv_reserved = 0;

    for (;;)
    {
        switch (json.getnameid())
        {
            case MAKENAMEID2('b', 't'):
            // "Base time age", this is number of seconds since the start of the current quota buckets
                // age of transfer
                // window start
                td = json.getint();
                if (td != -1)
                {
                    details->transfer_hist_starttime = m_time() - td;
                }
                break;

            case MAKENAMEID3('t', 'a', 'h'):
            // The free IP-based quota buckets, 6 entries for 6 hours
                if (json.enterarray())
                {
                    m_off_t t;

                    while (json.isnumeric() && (t = json.getint()) != -1)
                    {
                        details->transfer_hist.push_back(t);
                    }

                    json.leavearray();
                }
                break;

            case MAKENAMEID3('t', 'a', 'r'):
            // IP transfer reserved
                details->transfer_reserved = json.getint();
                break;

            case MAKENAMEID3('r', 'u', 'a'):
            // Actor reserved quota
                details->transfer_own_reserved += json.getint();
                break;

            case MAKENAMEID3('r', 'u', 'o'):
            // Owner reserved quota
                details->transfer_srv_reserved += json.getint();
                break;

            case MAKENAMEID5('c', 's', 't', 'r', 'g'):
            // Your total account storage usage
                details->storage_used = json.getint();
#ifndef NDEBUG
                got_storage_used = true;
#endif
                break;

            case MAKENAMEID6('c', 's', 't', 'r', 'g', 'n'):
            // Storage breakdown of root nodes and shares for your account
            // [bytes, numFiles, numFolders, versionedBytes, numVersionedFiles]
                if (json.enterobject())
                {
                    handle h;
                    NodeStorage* ns;

                    while (!ISUNDEF(h = json.gethandle()) && json.enterarray())
                    {
                        ns = &details->storage[h];

                        ns->bytes = json.getint();
                        ns->files = uint32_t(json.getint());
                        ns->folders = uint32_t(json.getint());
                        ns->version_bytes = json.getint();
                        ns->version_files = json.getint32();

#ifdef _DEBUG
                        // TODO: remove this debugging block once local count is confirmed to work correctly 100%
                        // verify the new local storage counters per root match server side (could fail if actionpackets are pending)
                        const Node* node = client->nodebyhandle(h);
                        if (node)
                        {
                            NodeCounter counter = node->getCounter();
                            LOG_debug << node->displaypath() << " " << counter.storage << " " << ns->bytes << " " << counter.files << " " << ns->files << " " << counter.folders << " " << ns->folders << " "
                                      << counter.versionStorage << " " << ns->version_bytes << " " << counter.versions << " " << ns->version_files
                                      << (counter.storage == ns->bytes && counter.files == ns->files && counter.folders == ns->folders && counter.versionStorage == ns->version_bytes && counter.versions == ns->version_files
                                          ? "" : " ******************************************* mismatch *******************************************");
                        }
#endif

                        while(json.storeobject());
                        json.leavearray();
                    }

                    json.leaveobject();
                }
                break;

            case MAKENAMEID5('m', 's', 't', 'r', 'g'):
            // maximum storage allowance
                details->storage_max = json.getint();
#ifndef NDEBUG
                got_storage = true;
#endif
                break;

            case MAKENAMEID6('c', 'a', 'x', 'f', 'e', 'r'):
            // PRO transfer quota consumed by yourself
                details->transfer_own_used += json.getint();
                break;

            case MAKENAMEID3('t', 'u', 'o'):
            // Transfer usage by the owner on quotad which hasn't yet been committed back to the API DB. Supplements caxfer
                details->transfer_own_used += json.getint();
                break;

            case MAKENAMEID6('c', 's', 'x', 'f', 'e', 'r'):
            // PRO transfer quota served to others
                details->transfer_srv_used += json.getint();
                break;

            case MAKENAMEID3('t', 'u', 'a'):
            // Transfer usage served to other users which hasn't yet been committed back to the API DB. Supplements csxfer
                details->transfer_srv_used += json.getint();
                break;

            case MAKENAMEID5('m', 'x', 'f', 'e', 'r'):
            // maximum transfer allowance
                details->transfer_max = json.getint();
                break;

            case MAKENAMEID8('s', 'r', 'v', 'r', 'a', 't', 'i', 'o'):
            // The ratio of your PRO transfer quota that is able to be served to others
                details->srv_ratio = json.getfloat();
                break;

            case MAKENAMEID5('u', 't', 'y', 'p', 'e'):
            // PRO type. 0 means Free; 4 is Pro Lite as it was added late; 100 indicates a business.
                details->pro_level = (int)json.getint();
                client->mMyAccount.setProLevel(static_cast<AccountType>(details->pro_level));
                break;

            case MAKENAMEID5('s', 't', 'y', 'p', 'e'):
            // Flag indicating if this is a recurring subscription or one-off. "O" is one off, "R" is recurring.
                const char* ptr;
                if ((ptr = json.getvalue()))
                {
                    details->subscription_type = *ptr;
                }
                break;

            case MAKENAMEID6('s', 'c', 'y', 'c', 'l', 'e'):
                const char* scycle;
                if ((scycle = json.getvalue()))
                {
                    memcpy(details->subscription_cycle, scycle, 3);
                    details->subscription_cycle[3] = 0;
                }
                break;

            case MAKENAMEID6('s', 'r', 'e', 'n', 'e', 'w'):
            // Only provided for recurring subscriptions to indicate the best estimate of when the subscription will renew
                if (json.enterarray())
                {
                    details->subscription_renew = json.getint();
                    while(!json.leavearray())
                    {
                        json.storeobject();
                    }
                }
                break;

            case MAKENAMEID3('s', 'g', 'w'):
                if (json.enterarray())
                {
                    json.storeobject(&details->subscription_method);
                    while(!json.leavearray())
                    {
                        json.storeobject();
                    }
                }
                break;

            case MAKENAMEID6('s', 'g', 'w', 'i', 'd', 's'):
                if (json.enterarray())
                {
                    details->subscription_method_id = static_cast<int>(json.getint());
                    while (!json.leavearray())
                    {
                        json.storeobject();
                    }
                }
                break;

            case MAKENAMEID3('r', 't', 't'):
                details->transfer_hist_valid = !json.getint();
                break;

            case MAKENAMEID6('s', 'u', 'n', 't', 'i', 'l'):
            // Time the last active PRO plan will expire (may be different from current one)
                details->pro_until = json.getint();
                client->mMyAccount.setProUntil(static_cast<m_time_t>(details->pro_until));
                break;

            case MAKENAMEID7('b', 'a', 'l', 'a', 'n', 'c', 'e'):
            // Balance of your account
                if (json.enterarray())
                {
                    const char* cur;
                    const char* amount;

                    while (json.enterarray())
                    {
                        if ((amount = json.getvalue()) && (cur = json.getvalue()))
                        {
                            size_t t = details->balances.size();
                            details->balances.resize(t + 1);
                            details->balances[t].amount = atof(amount);
                            memcpy(details->balances[t].currency, cur, 3);
                            details->balances[t].currency[3] = 0;
                        }

                        json.leavearray();
                    }

                    json.leavearray();
                }
                break;

            case MAKENAMEID4('u', 's', 'l', 'w'):
            // The percentage (in 1000s) indicating the limit at which you are 'nearly' over. Currently 98% for PRO, 90% for free.
                uslw = int(json.getint());
                break;

            case EOO:
                assert(!mStorage || (got_storage && got_storage_used) || client->loggedIntoFolder());

                if (mStorage)
                {
                    if (uslw <= 0)
                    {
                        uslw = 9000;
                        LOG_warn << "Using default almost overstorage threshold";
                    }

                    if (details->storage_used >= details->storage_max)
                    {
                        LOG_debug << "Account full";
                        bool isPaywall = (client->ststatus == STORAGE_PAYWALL);
                        client->activateoverquota(0, isPaywall);
                    }
                    else if (details->storage_used >= (details->storage_max / 10000 * uslw))
                    {
                        LOG_debug << "Few storage space available";
                        client->setstoragestatus(STORAGE_ORANGE);
                    }
                    else
                    {
                        LOG_debug << "There are no storage problems";
                        client->setstoragestatus(STORAGE_GREEN);
                    }
                }

                if (mPro)
                {
                    // Pro level can change without a payment (ie. with coupons or by helpdesk)
                    // and in those cases, the `psts` packet is not triggered. However, the SDK
                    // should notify the app and resume transfers, etc.
                    bool changed = client->mCachedStatus.addOrUpdate(CacheableStatus::STATUS_PRO_LEVEL, details->pro_level);
                    if (changed)
                    {
                        client->app->account_updated();
                        client->abortbackoff(true);
                    }
                }

                client->app->account_details(details.get(), mStorage, mTransfer, mPro, false, false, false);
                return true;

            default:
                if (!json.storeobject())
                {
                    client->app->account_details(details.get(), API_EINTERNAL);
                    return false;
                }
        }
    }
}

CommandQueryTransferQuota::CommandQueryTransferQuota(MegaClient* client, m_off_t size)
{
    cmd("qbq");
    arg("s", size);

    tag = client->reqtag;
}

bool CommandQueryTransferQuota::procresult(Result r, JSON& json)
{
    if (!r.wasErrorOrOK())
    {
        LOG_err << "Unexpected response: " << json.pos;
        json.storeobject();

        // Returns 0 to not alarm apps and don't show overquota pre-warnings
        // if something unexpected is received, following the same approach as
        // in the webclient
        client->app->querytransferquota_result(0);
        return false;
    }

    client->app->querytransferquota_result(r.errorOrOK());
    return true;
}

CommandGetUserTransactions::CommandGetUserTransactions(MegaClient* client, std::shared_ptr<AccountDetails> ad)
{
    cmd("utt");

    details = ad;
    tag = client->reqtag;
}

bool CommandGetUserTransactions::procresult(Result r, JSON& json)
{
    details->transactions.clear();

    while (json.enterarray())
    {
        const char* handle = json.getvalue();
        m_time_t ts = json.getint();
        const char* delta = json.getvalue();
        const char* cur = json.getvalue();

        if (handle && (ts > 0) && delta && cur)
        {
            size_t t = details->transactions.size();
            details->transactions.resize(t + 1);
            memcpy(details->transactions[t].handle, handle, 11);
            details->transactions[t].handle[11] = 0;
            details->transactions[t].timestamp = ts;
            details->transactions[t].delta = atof(delta);
            memcpy(details->transactions[t].currency, cur, 3);
            details->transactions[t].currency[3] = 0;
        }

        if (!json.leavearray())
        {
            client->app->account_details(details.get(), API_EINTERNAL);
            return false;
        }
    }

    client->app->account_details(details.get(), false, false, false, false, true, false);
    return true;
}

CommandGetUserPurchases::CommandGetUserPurchases(MegaClient* client, std::shared_ptr<AccountDetails> ad)
{
    cmd("utp");

    details = ad;
    tag = client->reqtag;
}

bool CommandGetUserPurchases::procresult(Result r, JSON& json)
{
    client->restag = tag;

    details->purchases.clear();

    while (json.enterarray())
    {
        const char* handle = json.getvalue();
        const m_time_t ts = json.getint();
        const char* amount = json.getvalue();
        const char* cur = json.getvalue();
        int method = (int)json.getint();

        if (handle && (ts > 0) && amount && cur && (method >= 0))
        {
            size_t t = details->purchases.size();
            details->purchases.resize(t + 1);
            memcpy(details->purchases[t].handle, handle, 11);
            details->purchases[t].handle[11] = 0;
            details->purchases[t].timestamp = ts;
            details->purchases[t].amount = atof(amount);
            memcpy(details->purchases[t].currency, cur, 3);
            details->purchases[t].currency[3] = 0;
            details->purchases[t].method = method;
        }

        if (!json.leavearray())
        {
            client->app->account_details(details.get(), API_EINTERNAL);
            return false;
        }
    }

    client->app->account_details(details.get(), false, false, false, true, false, false);
    return true;
}

CommandGetUserSessions::CommandGetUserSessions(MegaClient* client, std::shared_ptr<AccountDetails> ad)
{
    cmd("usl");
    arg("x", 1); // Request the additional id and alive information
    arg("d", 1); // Request the additional device-id

    details = ad;
    tag = client->reqtag;
}

bool CommandGetUserSessions::procresult(Result r, JSON& json)
{
    details->sessions.clear();

    while (json.enterarray())
    {
        size_t t = details->sessions.size();
        details->sessions.resize(t + 1);

        details->sessions[t].timestamp = json.getint();
        details->sessions[t].mru = json.getint();
        json.storeobject(&details->sessions[t].useragent);
        json.storeobject(&details->sessions[t].ip);

        const char* country = json.getvalue();
        memcpy(details->sessions[t].country, country ? country : "\0\0", 2);
        details->sessions[t].country[2] = 0;

        details->sessions[t].current = (int)json.getint();

        details->sessions[t].id = json.gethandle(8);
        details->sessions[t].alive = (int)json.getint();
        json.storeobject(&details->sessions[t].deviceid);

        if (!json.leavearray())
        {
            client->app->account_details(details.get(), API_EINTERNAL);
            return false;
        }
    }

    client->app->account_details(details.get(), false, false, false, false, false, true);
    return true;
}

CommandSetPH::CommandSetPH(MegaClient* client, Node* n, int del, m_time_t cets, bool writable, bool megaHosted,
    int ctag, std::function<void(Error, handle, handle)> f)
{
    h = n->nodehandle;
    ets = cets;
    tag = ctag;
    completion = std::move(f);
    assert(completion);

    cmd("l");
    arg("n", (byte*)&n->nodehandle, MegaClient::NODEHANDLE);

    if (del)
    {
        mDeleting = true;
        arg("d", 1);
    }

    if (ets)
    {
        arg("ets", ets);
    }

    if (writable)
    {
        mWritable = true;
        arg("w", "1");
    }

    if (megaHosted)
    {
        assert(n->sharekey && "attempting to share a key that is not set");
        arg("sk", n->sharekey->key, SymmCipher::KEYLENGTH);
    }
}

bool CommandSetPH::procresult(Result r, JSON& json)
{
    // depending on 'w', the response can be [{"ph":"XXXXXXXX","w":"YYYYYYYYYYYYYYYYYYYYYY"}] or simply [XXXXXXXX]
    if (r.hasJsonObject())
    {
        assert(mWritable);
        assert(!mDeleting);
        handle ph = UNDEF;
        std::string authKey;

        bool exit = false;
        while (!exit)
        {
            switch (json.getnameid())
            {
            case 'w':
                json.storeobject(&authKey);
                break;

            case MAKENAMEID2('p', 'h'):
                ph = json.gethandle();
                break;

            case EOO:
            {
                if (!authKey.empty() && !ISUNDEF(ph))
                {
                    Node *n = client->nodebyhandle(h);
                    if (n)
                    {
                        n->setpubliclink(ph, time(nullptr), ets, false, authKey);
                        n->changed.publiclink = true;
                        client->mNodeManager.notifyNode(n);
                    }
                    completion(API_OK, h, ph);
                    return true;
                }
                exit = true;
                break;
            }
            default:
                if (!json.storeobject())
                {
                    exit = true;
                    break;
                }
            }
        }
    }
    else if (r.hasJsonItem())   // format: [XXXXXXXX]
    {
        assert(!mWritable);
        assert(!mDeleting);
        handle ph = json.gethandle();
        if (!ISUNDEF(ph))
        {
            Node *n = client->nodebyhandle(h);
            if (n)
            {
                n->setpubliclink(ph, time(nullptr), ets, false, "");
                n->changed.publiclink = true;
                client->mNodeManager.notifyNode(n);
            }

            completion(API_OK, h, ph);
            return true;
        }
    }
    else if (r.wasError(API_OK))
    {
        assert(mDeleting);
        // link removal is done by actionpacket in this case
        completion(r.errorOrOK(), h, UNDEF);
        return true;
    }
    else if (r.wasStrictlyError())
    {
        completion(r.errorOrOK(), h, UNDEF);
        return true;
    }

    completion(API_EINTERNAL, UNDEF, UNDEF);
    return false;
}

CommandGetPH::CommandGetPH(MegaClient* client, handle cph, const byte* ckey, int cop)
{
    cmd("g");
    arg("p", (byte*)&cph, MegaClient::NODEHANDLE);

    ph = cph;
    havekey = ckey ? true : false;
    if (havekey)
    {
        memcpy(key, ckey, sizeof key);
    }
    tag = client->reqtag;
    op = cop;
}

bool CommandGetPH::procresult(Result r, JSON& json)
{
    if (r.wasErrorOrOK())
    {
        client->app->openfilelink_result(r.errorOrOK());
        return true;
    }

    m_off_t s = -1;
    string a, fa;

    for (;;)
    {
        switch (json.getnameid())
        {
            case 's':
                s = json.getint();
                break;

            case MAKENAMEID2('a', 't'):
                json.storeobject(&a);
                break;

            case MAKENAMEID2('f', 'a'):
                json.storeobject(&fa);
                break;

            case EOO:
                // we want at least the attributes
                if (s >= 0)
                {
                    a.resize(Base64::atob(a.c_str(), (byte*)a.data(), int(a.size())));

                    if (op == 2)    // importing WelcomePDF for new account
                    {
                        assert(havekey);

                        vector<NewNode> newnodes(1);
                        auto newnode = &newnodes[0];

                        // set up new node
                        newnode->source = NEW_PUBLIC;
                        newnode->type = FILENODE;
                        newnode->nodehandle = ph;
                        newnode->parenthandle = UNDEF;
                        newnode->nodekey.assign((char*)key, FILENODEKEYLENGTH);
                        newnode->attrstring.reset(new string(a));

                        client->putnodes(client->mNodeManager.getRootNodeFiles(), NoVersioning, std::move(newnodes), nullptr, 0, false);
                    }
                    else if (havekey)
                    {
                        client->app->openfilelink_result(ph, key, s, &a, &fa, op);
                    }
                    else
                    {
                        client->app->openfilelink_result(ph, NULL, s, &a, &fa, op);
                    }
                }
                else
                {
                    client->app->openfilelink_result(API_EINTERNAL);
                }
                return true;

            default:
                if (!json.storeobject())
                {
                    client->app->openfilelink_result(API_EINTERNAL);
                    return false;
                }
        }
    }
}

CommandSetMasterKey::CommandSetMasterKey(MegaClient* client, const byte* newkey, const byte *hash, int hashsize, const byte *clientrandomvalue, const char *pin, string *salt)
{
    memcpy(this->newkey, newkey, SymmCipher::KEYLENGTH);

    cmd("up");
    arg("k", newkey, SymmCipher::KEYLENGTH);
    if (clientrandomvalue)
    {
        arg("crv", clientrandomvalue, SymmCipher::KEYLENGTH);
    }
    arg("uh", hash, hashsize);
    if (pin)
    {
        arg("mfa", pin);
    }

    if (salt)
    {
        this->salt = *salt;
    }

    tag = client->reqtag;
}

bool CommandSetMasterKey::procresult(Result r, JSON& json)
{
    if (r.hasJsonItem())
    {
        // update encrypted MK and salt for further checkups
        client->k.assign((const char *) newkey, SymmCipher::KEYLENGTH);
        client->accountsalt = salt;

        json.storeobject();
        client->app->changepw_result(API_OK);
        return true;
    }
    else if (r.wasErrorOrOK())
    {
        client->app->changepw_result(r.errorOrOK());
        return true;
    }

    client->app->changepw_result(API_EINTERNAL);
    return false;
}

CommandAccountVersionUpgrade::CommandAccountVersionUpgrade(vector<byte>&& clRandValue, vector<byte>&& encMKey, string&& hashedAuthKey, string&& salt, int ctag,
    std::function<void(error e)> completion)
    : mEncryptedMasterKey(std::move(encMKey)), mSalt(std::move(salt)), mCompletion(completion)
{
    cmd("avu");

    arg("emk", mEncryptedMasterKey.data(), static_cast<int>(mEncryptedMasterKey.size()));
    arg("hak", reinterpret_cast<const byte*>(hashedAuthKey.c_str()), static_cast<int>(hashedAuthKey.size()));
    arg("crv", clRandValue.data(), static_cast<int>(clRandValue.size()));

    tag = ctag;
}

bool CommandAccountVersionUpgrade::procresult(Result r, JSON&)
{
    bool goodJson = r.wasErrorOrOK();
    error e = goodJson ? error(r.errorOrOK()) : API_EINTERNAL;

    if (goodJson)
    {
        if (r.errorOrOK() == API_OK)
        {
            client->accountversion = 2;
            client->k.assign(reinterpret_cast<const char*>(mEncryptedMasterKey.data()), mEncryptedMasterKey.size());
            client->accountsalt = std::move(mSalt);
        }
    }

    if (e == API_OK)
    {
        client->sendevent(99473, "Account successfully upgraded to v2");
    }
    else
    {
        const string& msg = "Account upgrade to v2 has failed (" + std::to_string(e) + ')';
        client->sendevent(99474, msg.c_str());
    }

    if (mCompletion)
    {
        mCompletion(e);
    }

    return goodJson;
}

CommandCreateEphemeralSession::CommandCreateEphemeralSession(MegaClient* client,
                                                             const byte* key,
                                                             const byte* cpw,
                                                             const byte* ssc)
{
    memcpy(pw, cpw, sizeof pw);

    cmd("up");
    arg("k", key, SymmCipher::KEYLENGTH);
    arg("ts", ssc, 2 * SymmCipher::KEYLENGTH);

    tag = client->reqtag;
}

bool CommandCreateEphemeralSession::procresult(Result r, JSON& json)
{
    if (r.hasJsonItem())
    {
        client->me = json.gethandle(MegaClient::USERHANDLE);
        client->uid = Base64Str<MegaClient::USERHANDLE>(client->me);
        client->resumeephemeral(client->me, pw, tag);
        return true;
    }
    else if (r.wasErrorOrOK())
    {
        client->ephemeralSession = false;
        client->ephemeralSessionPlusPlus = false;
        client->app->ephemeral_result(r.errorOrOK());
        return true;
    }

    client->app->ephemeral_result(API_EINTERNAL);
    return false;
}

CommandResumeEphemeralSession::CommandResumeEphemeralSession(MegaClient*, handle cuh, const byte* cpw, int ctag)
{
    memcpy(pw, cpw, sizeof pw);

    uh = cuh;

    cmd("us");
    arg("user", (byte*)&uh, MegaClient::USERHANDLE);

    tag = ctag;
}

bool CommandResumeEphemeralSession::procresult(Result r, JSON& json)
{
    byte keybuf[SymmCipher::KEYLENGTH];
    byte sidbuf[MegaClient::SIDLEN];
    int havek = 0, havecsid = 0;

    if (r.wasErrorOrOK())
    {
        client->app->ephemeral_result(r.errorOrOK());
        return true;
    }

    for (;;)
    {
        switch (json.getnameid())
        {
            case 'k':
                havek = json.storebinary(keybuf, sizeof keybuf) == sizeof keybuf;
                break;

            case MAKENAMEID4('t', 's', 'i', 'd'):
                havecsid = json.storebinary(sidbuf, sizeof sidbuf) == sizeof sidbuf;
                break;

            case EOO:
                if (!havek || !havecsid)
                {
                    client->app->ephemeral_result(API_EINTERNAL);
                    return false;
                }

                client->sid.assign((const char *)sidbuf, sizeof sidbuf);

                client->key.setkey(pw);
                client->key.ecb_decrypt(keybuf);

                client->key.setkey(keybuf);

                if (!client->checktsid(sidbuf, sizeof sidbuf))
                {
                    client->app->ephemeral_result(API_EKEY);
                    return true;
                }

                client->me = uh;
                client->uid = Base64Str<MegaClient::USERHANDLE>(client->me);

                client->openStatusTable(true);
                client->loadJourneyIdCacheValues();
                client->app->ephemeral_result(uh, pw);
                return true;

            default:
                if (!json.storeobject())
                {
                    client->app->ephemeral_result(API_EINTERNAL);
                    return false;
                }
        }
    }
}

CommandCancelSignup::CommandCancelSignup(MegaClient *client)
{
    cmd("ucr");

    tag = client->reqtag;
}

bool CommandCancelSignup::procresult(Result r, JSON& json)
{
    client->app->cancelsignup_result(r.errorOrOK());
    return r.wasErrorOrOK();
}

CommandWhyAmIblocked::CommandWhyAmIblocked(MegaClient *client)
{
    cmd("whyamiblocked");
    batchSeparately = true;  // don't let any other commands that might get batched with it cause the whole batch to fail

    tag = client->reqtag;
}

bool CommandWhyAmIblocked::procresult(Result r, JSON& json)
{
    if (r.wasErrorOrOK())
    {
        if (r.wasError(API_OK)) //unblocked
        {
            client->unblock();
        }

        client->app->whyamiblocked_result(r.errorOrOK());
        return true;
    }
    else if (json.isnumeric())
    {
         int response = int(json.getint());
         client->app->whyamiblocked_result(response);
         return true;
    }

    json.storeobject();
    client->app->whyamiblocked_result(API_EINTERNAL);
	return false;
}

CommandSendSignupLink2::CommandSendSignupLink2(MegaClient* client, const char* email, const char* name)
{
    cmd("uc2");
    arg("n", (byte*)name, int(strlen(name)));
    arg("m", (byte*)email, int(strlen(email)));
    arg("v", 2);
    tag = client->reqtag;
}

CommandSendSignupLink2::CommandSendSignupLink2(MegaClient* client, const char* email, const char* name, byte *clientrandomvalue, byte *encmasterkey, byte *hashedauthkey, int ctag)
{
    cmd("uc2");
    arg("n", (byte*)name, int(strlen(name)));
    arg("m", (byte*)email, int(strlen(email)));
    arg("crv", clientrandomvalue, SymmCipher::KEYLENGTH);
    arg("hak", hashedauthkey, SymmCipher::KEYLENGTH);
    arg("k", encmasterkey, SymmCipher::KEYLENGTH);
    arg("v", 2);

    tag = ctag;
}

bool CommandSendSignupLink2::procresult(Result r, JSON& json)
{
    client->app->sendsignuplink_result(r.errorOrOK());
    return r.wasErrorOrOK();
}

CommandConfirmSignupLink2::CommandConfirmSignupLink2(MegaClient* client,
                                                   const byte* code,
                                                   unsigned len)
{
    cmd("ud2");
    arg("c", code, len);

    tag = client->reqtag;
}

bool CommandConfirmSignupLink2::procresult(Result r, JSON& json)
{
    string name;
    string email;
    handle uh = UNDEF;
    int version = 0;

    if (r.wasErrorOrOK())
    {
        client->app->confirmsignuplink2_result(UNDEF, NULL, NULL, r.errorOrOK());
        return true;
    }

    assert(r.hasJsonArray());
    if (json.storebinary(&email) && json.storebinary(&name))
    {
        uh = json.gethandle(MegaClient::USERHANDLE);
        version = int(json.getint());
    }
    while (json.storeobject());

    if (!ISUNDEF(uh) && version == 2)
    {
        client->ephemeralSession = false;
        client->app->confirmsignuplink2_result(uh, name.c_str(), email.c_str(), API_OK);
        return true;
    }
    else
    {
        client->app->confirmsignuplink2_result(UNDEF, NULL, NULL, API_EINTERNAL);
        return false;
    }
}

CommandSetKeyPair::CommandSetKeyPair(MegaClient* client, const byte* privk,
                                     unsigned privklen, const byte* pubk,
                                     unsigned pubklen)
{
    cmd("up");
    arg("privk", privk, privklen);
    arg("pubk", pubk, pubklen);

    tag = client->reqtag;

    len = privklen;
    privkBuffer.reset(new byte[privklen]);
    memcpy(privkBuffer.get(), privk, len);
}

bool CommandSetKeyPair::procresult(Result r, JSON& json)
{
    if (r.hasJsonItem())
    {
        json.storeobject();

        client->key.ecb_decrypt(privkBuffer.get(), len);
        client->mPrivKey.resize(AsymmCipher::MAXKEYLENGTH * 2);
        client->mPrivKey.resize(Base64::btoa(privkBuffer.get(), len, (char *)client->mPrivKey.data()));

        client->app->setkeypair_result(API_OK);
        return true;

    }
    else if (r.wasErrorOrOK())
    {
        client->asymkey.resetkey(); // clear local value, since it failed to set
        client->app->setkeypair_result(r.errorOrOK());
        return true;
    }

    client->app->setkeypair_result(API_EINTERNAL);
    return false;
}

// fetch full node tree
CommandFetchNodes::CommandFetchNodes(MegaClient* client, int tag, bool nocache)
{
    cmd("f");
    arg("c", 1);
    arg("r", 1);

    if (!nocache)
    {
        arg("ca", 1);
    }

    // The servers are more efficient with this command when it's the only one in the batch
    batchSeparately = true;

    this->tag = tag;
}

// purge and rebuild node/user tree
bool CommandFetchNodes::procresult(Result r, JSON& json)
{
    WAIT_CLASS::bumpds();
    client->fnstats.timeToLastByte = Waiter::ds - client->fnstats.startTime;

    client->purgenodesusersabortsc(true);

    if (r.wasErrorOrOK())
    {
        client->fetchingnodes = false;
        client->app->fetchnodes_result(r.errorOrOK());
        return true;
    }

    for (;;)
    {
        switch (json.getnameid())
        {
            case 'f':
                // nodes
                if (!client->readnodes(&json, 0, PUTNODES_APP, nullptr, false, true))
                {
                    client->fetchingnodes = false;
                    client->mNodeManager.cleanNodes();
                    client->app->fetchnodes_result(API_EINTERNAL);
                    return false;
                }
                break;

            case MAKENAMEID2('f', '2'):
                // old versions
                if (!client->readnodes(&json, 0, PUTNODES_APP, nullptr, false, true))
                {
                    client->fetchingnodes = false;
                    client->mNodeManager.cleanNodes();
                    client->app->fetchnodes_result(API_EINTERNAL);
                    return false;
                }
                break;

            case MAKENAMEID3('o', 'k', '0'):
                // outgoing sharekeys
                client->readok(&json);
                break;

            case 's':
                // Fall through
            case MAKENAMEID2('p', 's'):
                // outgoing or pending shares
                client->readoutshares(&json);
                break;

            case 'u':
                // users/contacts
                if (!client->readusers(&json, false))
                {
                    client->fetchingnodes = false;
                    client->mNodeManager.cleanNodes();
                    client->app->fetchnodes_result(API_EINTERNAL);
                    return false;
                }
                break;

            case MAKENAMEID2('c', 'r'):
                // crypto key request
                client->proccr(&json);
                break;

            case MAKENAMEID2('s', 'r'):
                // sharekey distribution request
                client->procsr(&json);
                break;

            case MAKENAMEID2('s', 'n'):
                // sequence number
                if (!client->scsn.setScsn(&json))
                {
                    client->fetchingnodes = false;
                    client->mNodeManager.cleanNodes();
                    client->app->fetchnodes_result(API_EINTERNAL);
                    return false;
                }
                break;

            case MAKENAMEID3('i', 'p', 'c'):
                // Incoming pending contact
                client->readipc(&json);
                break;

            case MAKENAMEID3('o', 'p', 'c'):
                // Outgoing pending contact
                client->readopc(&json);
                break;

            case MAKENAMEID2('p', 'h'):
                // Public links handles
                client->procph(&json);
                break;

            case MAKENAMEID4('a', 'e', 's', 'p'):
                // Sets and Elements
                client->procaesp(json); // continue even if it failed, it's not critical
                break;

#ifdef ENABLE_CHAT
            case MAKENAMEID3('m', 'c', 'f'):
                // List of chatrooms
                client->procmcf(&json);
                break;

            case MAKENAMEID5('m', 'c', 'p', 'n', 'a'):   // fall-through
            case MAKENAMEID4('m', 'c', 'n', 'a'):
                // nodes shared in chatrooms
                client->procmcna(&json);
                break;

            case MAKENAMEID4('m', 'c', 's', 'm'):
                // scheduled meetings
                client->procmcsm(&json);
                break;
#endif
            case EOO:
            {
                if (!client->scsn.ready())
                {
                    client->fetchingnodes = false;
                    client->mNodeManager.cleanNodes();
                    client->app->fetchnodes_result(API_EINTERNAL);
                    return false;
                }

                client->mergenewshares(0);

                client->mNodeManager.initCompleted();  // (nodes already written into DB)

                client->initsc();
                client->pendingsccommit = false;
                client->fetchnodestag = tag;

                WAIT_CLASS::bumpds();
                client->fnstats.timeToCached = Waiter::ds - client->fnstats.startTime;
                client->fnstats.nodesCached = client->mNodeManager.getNodeCount();
                return true;
            }
            default:
                if (!json.storeobject())
                {
                    client->fetchingnodes = false;
                    client->mNodeManager.cleanNodes();
                    client->app->fetchnodes_result(API_EINTERNAL);
                    return false;
                }
        }
    }
}

CommandSubmitPurchaseReceipt::CommandSubmitPurchaseReceipt(MegaClient *client, int type, const char *receipt, handle lph, int phtype, int64_t ts)
{
    cmd("vpay");
    arg("t", type);

    if(receipt)
    {
        arg("receipt", receipt);
    }

    if(type == 2 && client->loggedin() == FULLACCOUNT)
    {
        arg("user", client->finduser(client->me)->uid.c_str());
    }

    if (!ISUNDEF(lph))
    {
        if (phtype == 0) // legacy mode
        {
            arg("aff", (byte*)&lph, MegaClient::NODEHANDLE);
        }
        else
        {
            beginobject("aff");
            arg("id", (byte*)&lph, MegaClient::NODEHANDLE);
            arg("ts", ts);
            arg("t", phtype);   // 1=affiliate id, 2=file/folder link, 3=chat link, 4=contact link
            endobject();
        }
    }

    tag = client->reqtag;
}

bool CommandSubmitPurchaseReceipt::procresult(Result r, JSON& json)
{
    client->app->submitpurchasereceipt_result(r.errorOrOK());
    return r.wasErrorOrOK();
}

// Credit Card Store
CommandCreditCardStore::CommandCreditCardStore(MegaClient* client, const char *cc, const char *last4, const char *expm, const char *expy, const char *hash)
{
    cmd("ccs");
    arg("cc", cc);
    arg("last4", last4);
    arg("expm", expm);
    arg("expy", expy);
    arg("hash", hash);

    tag = client->reqtag;
}

bool CommandCreditCardStore::procresult(Result r, JSON& json)
{
    client->app->creditcardstore_result(r.errorOrOK());
    return r.wasErrorOrOK();
}

CommandCreditCardQuerySubscriptions::CommandCreditCardQuerySubscriptions(MegaClient* client)
{
    cmd("ccqns");

    tag = client->reqtag;
}

bool CommandCreditCardQuerySubscriptions::procresult(Result r, JSON& json)
{
    if (r.wasErrorOrOK())
    {
        client->app->creditcardquerysubscriptions_result(0, r.errorOrOK());
        return true;
    }
    else if (json.isnumeric())
    {
        int number = int(json.getint());
        client->app->creditcardquerysubscriptions_result(number, API_OK);
        return true;
    }
    else
    {
        json.storeobject();
        client->app->creditcardquerysubscriptions_result(0, API_EINTERNAL);
        return false;
    }
}

CommandCreditCardCancelSubscriptions::CommandCreditCardCancelSubscriptions(MegaClient* client, const char* reason)
{
    cmd("cccs");

    if (reason)
    {
        arg("r", reason);
    }

    tag = client->reqtag;
}

bool CommandCreditCardCancelSubscriptions::procresult(Result r, JSON& json)
{
    client->app->creditcardcancelsubscriptions_result(r.errorOrOK());
    return r.wasErrorOrOK();
}

CommandCopySession::CommandCopySession(MegaClient *client)
{
    cmd("us");
    arg("c", 1);
    batchSeparately = true;  // don't let any other commands that might get batched with it cause the whole batch to fail when blocked
    tag = client->reqtag;
}

// for ephemeral accounts, it returns "tsid" instead of "csid" -> not supported, will return API_EINTERNAL
bool CommandCopySession::procresult(Result r, JSON& json)
{
    string session;
    byte sidbuf[AsymmCipher::MAXKEYLENGTH];
    int len_csid = 0;

    if (r.wasErrorOrOK())
    {
        assert(r.errorOrOK() != API_OK); // API shouldn't return OK, but a session
        client->app->copysession_result(NULL, r.errorOrOK());
        return true;
    }

    for (;;)
    {
        switch (json.getnameid())
        {
            case MAKENAMEID4('c', 's', 'i', 'd'):
                len_csid = json.storebinary(sidbuf, sizeof sidbuf);
                break;

            case EOO:
                if (len_csid < 32)
                {
                    client->app->copysession_result(NULL, API_EINTERNAL);
                    return false;
                }

                if (!client->asymkey.decrypt(sidbuf, len_csid, sidbuf, MegaClient::SIDLEN))
                {
                    client->app->copysession_result(NULL, API_EINTERNAL);
                    return false;
                }

                session.resize(MegaClient::SIDLEN * 4 / 3 + 4);
                session.resize(Base64::btoa(sidbuf, MegaClient::SIDLEN, (char *)session.data()));
                client->app->copysession_result(&session, API_OK);
                return true;

            default:
                if (!json.storeobject())
                {
                    client->app->copysession_result(NULL, API_EINTERNAL);
                    return false;
                }
        }
    }
}

CommandGetPaymentMethods::CommandGetPaymentMethods(MegaClient *client)
{
    cmd("ufpq");
    tag = client->reqtag;
}

bool CommandGetPaymentMethods::procresult(Result r, JSON& json)
{
    int methods = 0;
    int64_t value;

    if (r.wasErrorOrOK())
    {
        if (!r.wasError(API_OK))
        {
            client->app->getpaymentmethods_result(methods, r.errorOrOK());

            //Consume remaining values if they exist
            while(json.isnumeric())
            {
                json.getint();
            }
            return true;
        }

        value = static_cast<int64_t>(error(r.errorOrOK()));
    }
    else if (json.isnumeric())
    {
        value = json.getint();
    }
    else
    {
        LOG_err << "Parse error in ufpq";
        client->app->getpaymentmethods_result(methods, API_EINTERNAL);
        return false;
    }

    methods |= 1 << value;

    while (json.isnumeric())
    {
        value = json.getint();
        if (value < 0)
        {
            client->app->getpaymentmethods_result(methods, static_cast<error>(value));

            //Consume remaining values if they exist
            while(json.isnumeric())
            {
                json.getint();
            }
            return true;
        }

        methods |= 1 << value;
    }

    client->app->getpaymentmethods_result(methods, API_OK);
    return true;
}

CommandSendReport::CommandSendReport(MegaClient *client, const char *type, const char *blob, const char *uid)
{
    cmd("clog");

    arg("t", type);

    if (blob)
    {
        arg("d", blob);
    }

    if (uid)
    {
        arg("id", uid);
    }

    tag = client->reqtag;
}

bool CommandSendReport::procresult(Result r, JSON& json)
{
    client->app->userfeedbackstore_result(r.errorOrOK());
    return r.wasErrorOrOK();
}

CommandSendEvent::CommandSendEvent(MegaClient *client, int type, const char *desc, bool addJourneyId, const char *viewId)
{
    cmd("log");
    arg("e", type);
    arg("m", desc);

    // Attach JourneyID
    if (addJourneyId)
    {
        string journeyId = client->getJourneyId();
        if (!journeyId.empty())
        {
            arg("j", journeyId.c_str());
            m_off_t currentms = std::chrono::duration_cast<std::chrono::milliseconds>(std::chrono::system_clock::now().time_since_epoch()).count();
            arg("ms", currentms);
        }
        else
        {
            LOG_warn << "[CommandSendEvent::CommandSendEvent] Add JourneyID flag is ON, but there is no JourneyID value set";
        }
    }
    // Attach ViewID (generated by the SDK for the client, handled by the client)
    if (viewId && *viewId) // Cannot be empty
    {
        arg("v", viewId);
    }

    tag = client->reqtag;
}

bool CommandSendEvent::procresult(Result r, JSON& json)
{
    client->app->sendevent_result(r.errorOrOK());
    return r.wasErrorOrOK();
}

CommandSupportTicket::CommandSupportTicket(MegaClient *client, const char *message, int type)
{
    cmd("sse");
    arg("t", type);
    arg("b", 1);    // base64 encoding for `msg`
    arg("m", (const byte*)message, int(strlen(message)));

    tag = client->reqtag;
}

bool CommandSupportTicket::procresult(Result r, JSON& json)
{
    client->app->supportticket_result(r.errorOrOK());
    return r.wasErrorOrOK();
}

CommandCleanRubbishBin::CommandCleanRubbishBin(MegaClient *client)
{
    cmd("dr");

    tag = client->reqtag;
}

bool CommandCleanRubbishBin::procresult(Result r, JSON& json)
{
    client->app->cleanrubbishbin_result(r.errorOrOK());
    return r.wasErrorOrOK();
}

CommandGetRecoveryLink::CommandGetRecoveryLink(MegaClient *client, const char *email, int type, const char *pin)
{
    cmd("erm");
    arg("m", email);
    arg("t", type);

    if (type == CANCEL_ACCOUNT && pin)
    {
        arg("mfa", pin);
    }

    tag = client->reqtag;
}

bool CommandGetRecoveryLink::procresult(Result r, JSON& json)
{
    client->app->getrecoverylink_result(r.errorOrOK());
    return r.wasErrorOrOK();
}

CommandQueryRecoveryLink::CommandQueryRecoveryLink(MegaClient *client, const char *linkcode)
{
    cmd("erv");
    arg("c", linkcode);

    tag = client->reqtag;
}

bool CommandQueryRecoveryLink::procresult(Result r, JSON& json)
{
    // [<code>,"<email>","<ip_address>",<timestamp>,"<user_handle>",["<email>"]]   (and we are already in the array)
    string email;
    string ip;
    m_time_t ts;
    handle uh;

    if (r.wasStrictlyError())
    {
        client->app->queryrecoverylink_result(r.errorOrOK());
        return true;
    }

    if (!json.isnumeric())
    {
        client->app->queryrecoverylink_result(API_EINTERNAL);
        return false;
    }

    int type = static_cast<int>(json.getint());

    if ( !json.storeobject(&email)  ||
         !json.storeobject(&ip)     ||
         ((ts = json.getint()) == -1) ||
         !(uh = json.gethandle(MegaClient::USERHANDLE)) )
    {
        client->app->queryrecoverylink_result(API_EINTERNAL);
        return false;
    }

    string tmp;
    vector<string> emails;

    // read emails registered for this account
    json.enterarray();
    while (json.storeobject(&tmp))
    {
        emails.push_back(tmp);
        if (*json.pos == ']')
        {
            break;
        }
    }
    json.leavearray();  // emails array

    if (!emails.size()) // there should be at least one email
    {
        client->app->queryrecoverylink_result(API_EINTERNAL);
        return false;
    }

    if (client->loggedin() == FULLACCOUNT && uh != client->me)
    {
        client->app->queryrecoverylink_result(API_EACCESS);
        return true;
    }

    client->app->queryrecoverylink_result(type, email.c_str(), ip.c_str(), time_t(ts), uh, &emails);
    return true;
}

CommandGetPrivateKey::CommandGetPrivateKey(MegaClient *client, const char *code)
{
    cmd("erx");
    arg("r", "gk");
    arg("c", code);

    tag = client->reqtag;
}

bool CommandGetPrivateKey::procresult(Result r, JSON& json)
{
    if (r.wasErrorOrOK())   // error
    {
        client->app->getprivatekey_result(r.errorOrOK());
        return true;
    }
    else
    {
        byte privkbuf[AsymmCipher::MAXKEYLENGTH * 2];
        int len_privk = json.storebinary(privkbuf, sizeof privkbuf);

        // account has RSA keypair: decrypt server-provided session ID
        if (len_privk < 256)
        {
            client->app->getprivatekey_result(API_EINTERNAL);
            return false;
        }
        else
        {
            client->app->getprivatekey_result((error)API_OK, privkbuf, len_privk);
            return true;
        }
    }
}

CommandConfirmRecoveryLink::CommandConfirmRecoveryLink(MegaClient *client, const char *code, const byte *hash, int hashsize, const byte *clientrandomvalue, const byte *encMasterKey, const byte *initialSession)
{
    cmd("erx");

    if (!initialSession)
    {
        arg("r", "sk");
    }

    arg("c", code);

    arg("x", encMasterKey, SymmCipher::KEYLENGTH);
    if (!clientrandomvalue)
    {
        arg("y", hash, hashsize);
    }
    else
    {
        beginobject("y");
        arg("crv", clientrandomvalue, SymmCipher::KEYLENGTH);
        arg("hak", hash, hashsize); //hashed authentication key
        endobject();
    }

    if (initialSession)
    {
        arg("z", initialSession, 2 * SymmCipher::KEYLENGTH);
    }

    tag = client->reqtag;
}

bool CommandConfirmRecoveryLink::procresult(Result r, JSON& json)
{
    client->app->confirmrecoverylink_result(r.errorOrOK());
    return r.wasErrorOrOK();
}

CommandConfirmCancelLink::CommandConfirmCancelLink(MegaClient *client, const char *code)
{
    cmd("erx");
    arg("c", code);

    tag = client->reqtag;
}

bool CommandConfirmCancelLink::procresult(Result r, JSON& json)
{
    MegaApp *app = client->app;
    app->confirmcancellink_result(r.errorOrOK());
    if (r.wasError(API_OK))
    {
        app->request_error(API_ESID);
    }
    return r.wasErrorOrOK();
}

CommandResendVerificationEmail::CommandResendVerificationEmail(MegaClient *client)
{
    cmd("era");
    batchSeparately = true;  // don't let any other commands that might get batched with it cause the whole batch to fail

    tag = client->reqtag;
}

bool CommandResendVerificationEmail::procresult(Result r, JSON& json)
{
    client->app->resendverificationemail_result(r.errorOrOK());
    return r.wasErrorOrOK();
}

CommandResetSmsVerifiedPhoneNumber::CommandResetSmsVerifiedPhoneNumber(MegaClient *client)
{
    cmd("smsr");
    tag = client->reqtag;
}

bool CommandResetSmsVerifiedPhoneNumber::procresult(Result r, JSON& json)
{
    if (r.wasError(API_OK))
    {
        client->mSmsVerifiedPhone.clear();
    }
    client->app->resetSmsVerifiedPhoneNumber_result(r.errorOrOK());
    return r.wasErrorOrOK();
}

CommandValidatePassword::CommandValidatePassword(MegaClient *client, const char *email, const vector<byte>& authKey)
{
    cmd("us");
    arg("user", email);
    arg("uh", authKey.data(), (int)authKey.size());

    tag = client->reqtag;
}

bool CommandValidatePassword::procresult(Result r, JSON& json)
{
    if (r.wasErrorOrOK())
    {
        client->app->validatepassword_result(r.errorOrOK());
        return true;
    }
    else
    {
        assert(r.hasJsonObject());  // we don't use the object contents, and will exit the object automatically
        client->app->validatepassword_result(API_OK);
        return r.hasJsonObject();
    }
}

CommandGetEmailLink::CommandGetEmailLink(MegaClient *client, const char *email, int add, const char *pin)
{
    cmd("se");

    if (add)
    {
        arg("aa", "a");     // add
    }
    else
    {
        arg("aa", "r");     // remove
    }
    arg("e", email);
    if (pin)
    {
        arg("mfa", pin);
    }

    notself(client);

    tag = client->reqtag;
}

bool CommandGetEmailLink::procresult(Result r, JSON& json)
{
    client->app->getemaillink_result(r.errorOrOK());
    return r.wasErrorOrOK();
}

CommandConfirmEmailLink::CommandConfirmEmailLink(MegaClient *client, const char *code, const char *email, const byte *newLoginHash, bool replace)
{
    this->email = email;
    this->replace = replace;

    cmd("sec");

    arg("c", code);
    arg("e", email);
    if (newLoginHash)
    {
        arg("uh", newLoginHash, sizeof(uint64_t));
    }
    if (replace)
    {
        arg("r", 1);    // replace the current email address by this one
    }
    notself(client);

    tag = client->reqtag;
}

bool CommandConfirmEmailLink::procresult(Result r, JSON& json)
{
    if (r.wasError(API_OK))
    {
        User *u = client->finduser(client->me);

        if (replace)
        {
            LOG_debug << "Email changed from `" << u->email << "` to `" << email << "`";

            client->mapuser(u->userhandle, email.c_str()); // update email used as index for user's map
            u->changed.email = true;
            client->notifyuser(u);

            // produce a callback to update cached email in MegaApp
            client->reportLoggedInChanges();
        }
        // TODO: once we manage multiple emails, add the new email to the list of emails
    }

    client->app->confirmemaillink_result(r.errorOrOK());
    return r.wasErrorOrOK();
}

CommandGetVersion::CommandGetVersion(MegaClient *client, const char *appKey)
{
    this->client = client;
    cmd("lv");
    arg("a", appKey);
    tag = client->reqtag;
}

bool CommandGetVersion::procresult(Result r, JSON& json)
{
    int versioncode = 0;
    string versionstring;

    if (r.wasErrorOrOK())
    {
        client->app->getversion_result(0, NULL, r.errorOrOK());
        return r.wasErrorOrOK();
    }

    assert(r.hasJsonObject());
    for (;;)
    {
        switch (json.getnameid())
        {
            case 'c':
                versioncode = int(json.getint());
                break;

            case 's':
                json.storeobject(&versionstring);
                break;

            case EOO:
                client->app->getversion_result(versioncode, versionstring.c_str(), API_OK);
                return true;

            default:
                if (!json.storeobject())
                {
                    client->app->getversion_result(0, NULL, API_EINTERNAL);
                    return false;
                }
        }
    }
}

CommandGetLocalSSLCertificate::CommandGetLocalSSLCertificate(MegaClient *client)
{
    this->client = client;
    cmd("lc");
    arg("v", 1);

    tag = client->reqtag;
}

bool CommandGetLocalSSLCertificate::procresult(Result r, JSON& json)
{
    if (r.wasErrorOrOK())
    {
        client->app->getlocalsslcertificate_result(0, NULL, r.errorOrOK());
        return true;
    }

    assert(r.hasJsonObject());
    string certdata;
    m_time_t ts = 0;
    int numelements = 0;

    for (;;)
    {
        switch (json.getnameid())
        {
            case 't':
            {
                ts = json.getint();
                break;
            }
            case 'd':
            {
                string data;
                json.enterarray();
                while (json.storeobject(&data))
                {
                    if (numelements)
                    {
                        certdata.append(";");
                    }
                    numelements++;
                    certdata.append(data);
                }
                json.leavearray();
                break;
            }
            case EOO:
            {
                if (numelements < 2)
                {
                    client->app->getlocalsslcertificate_result(0, NULL, API_EINTERNAL);
                    return false;
                }
                client->app->getlocalsslcertificate_result(ts, &certdata, API_OK);
                return true;
            }

            default:
                if (!json.storeobject())
                {
                    client->app->getlocalsslcertificate_result(0, NULL, API_EINTERNAL);
                    return false;
                }
        }
    }
}

#ifdef ENABLE_CHAT
CommandChatCreate::CommandChatCreate(MegaClient* client, bool group, bool publicchat, const userpriv_vector* upl, const string_map* ukm, const char* title, bool meetingRoom, int chatOptions, const ScheduledMeeting* schedMeeting)
{
    this->client = client;
    this->chatPeers = new userpriv_vector(*upl);
    this->mPublicChat = publicchat;
    this->mTitle = title ? string(title) : "";
    this->mUnifiedKey = "";
    mMeeting = meetingRoom;


    cmd("mcc");
    arg("g", (group) ? 1 : 0);

    if (group && title)
    {
        arg("ct", title);
    }

    if (publicchat)
    {
        arg("m", 1);

        char ownHandleB64[12];
        Base64::btoa((byte *)&client->me, MegaClient::USERHANDLE, ownHandleB64);
        ownHandleB64[11] = '\0';

        string_map::const_iterator it = ukm->find(ownHandleB64);
        if (it != ukm->end())
        {
            mUnifiedKey = it->second;
            arg("ck", mUnifiedKey.c_str());
        }
    }

    if (meetingRoom)
    {
        arg("mr", 1);
    }

    if (group)
    {
        mChatOptions.set(static_cast<ChatOptions_t>(chatOptions));
        if (mChatOptions.speakRequest()) {arg("sr", 1);}
        if (mChatOptions.waitingRoom())  {arg("w", 1);}
        if (mChatOptions.openInvite())   {arg("oi", 1);}
    }

    beginarray("u");

    userpriv_vector::iterator itupl;
    for (itupl = chatPeers->begin(); itupl != chatPeers->end(); itupl++)
    {
        beginobject();

        handle uh = itupl->first;
        privilege_t priv = itupl->second;

        arg("u", (byte *)&uh, MegaClient::USERHANDLE);
        arg("p", priv);

        if (publicchat)
        {
            char uid[12];
            Base64::btoa((byte*)&uh, MegaClient::USERHANDLE, uid);
            uid[11] = '\0';

            string_map::const_iterator ituk = ukm->find(uid);
            if(ituk != ukm->end())
            {
                arg("ck", ituk->second.c_str());
            }
        }
        endobject();
    }

    endarray();

    // create a scheduled meeting along with chatroom
    if (schedMeeting)
    {
        mSchedMeeting.reset(schedMeeting->copy()); // can avoid copy by mooving check from where we are calling
        beginobject("sm");
        arg("a", "mcsmp");
        createSchedMeetingJson(mSchedMeeting.get());
        endobject();
    }

    arg("v", 1);
    notself(client);

    tag = client->reqtag;
}

bool CommandChatCreate::procresult(Result r, JSON& json)
{
    if (r.wasErrorOrOK())
    {
        client->app->chatcreate_result(NULL, r.errorOrOK());
        delete chatPeers;
        return true;
    }
    else
    {
        handle chatid = UNDEF;
        handle schedId = UNDEF;
        int shard = -1;
        bool group = false;
        m_time_t ts = -1;
        std::vector<std::unique_ptr<ScheduledMeeting>> schedMeetings;
        UserAlert::UpdatedScheduledMeeting::Changeset cs;

        for (;;)
        {
            switch (json.getnameid())
            {
                case MAKENAMEID2('i','d'):
                    chatid = json.gethandle(MegaClient::CHATHANDLE);
                    break;

                case MAKENAMEID2('c','s'):
                    shard = int(json.getint());
                    break;

                case 'g':
                    group = json.getint();
                    break;

                case MAKENAMEID2('t', 's'):  // actual creation timestamp
                    ts = json.getint();
                    break;

                case MAKENAMEID2('s', 'm'):
                {
                    if (!json.isnumeric())
                    {
                        schedId = json.gethandle(MegaClient::CHATHANDLE);
                    }
                    else
                    {
                        assert(false); // we don't won't to add an ill-formed chatroom
                        LOG_err << "Error creating a scheduled meeting along with chat. chatId [" <<  Base64Str<MegaClient::CHATHANDLE>(chatid) << "]";
                        client->app->chatcreate_result(NULL, API_EINTERNAL);
                        delete chatPeers; // unused, but might be set at creation
                        return false;
                    }
                    break;
                }
                case EOO:
                    if (chatid != UNDEF && shard != -1)
                    {
                        TextChat* chat = nullptr;
                        if (client->chats.find(chatid) == client->chats.end())
                        {
                            chat = new TextChat(mPublicChat);
                            client->chats[chatid] = chat;
                        }
                        else
                        {
                            chat = client->chats[chatid];
                            client->setChatMode(chat, mPublicChat);
                        }

                        chat->setChatId(chatid);
                        chat->setOwnPrivileges(PRIV_MODERATOR);
                        chat->setShard(shard);
                        chat->setUserPrivileges(chatPeers);
                        chat->setGroup(group);
                        chat->setTs(ts != -1 ? ts : 0);
                        chat->setMeeting(mMeeting);
                        // no need to fetch scheduled meetings as we have just created the chat, so it doesn't have any

                        if (group) // we are creating a chat, so we need to initialize all chat options enabled/disabled
                        {
                            chat->addOrUpdateChatOptions(mChatOptions.speakRequest(), mChatOptions.waitingRoom(), mChatOptions.openInvite());
                        }

                        chat->setTag(tag ? tag : -1);
                        if (chat->getGroup() && !mTitle.empty())
                        {
                            chat->setTitle(mTitle);
                        }
                        if (mPublicChat)
                        {
                            chat->setUnifiedKey(mUnifiedKey);
                        }

                        if (schedId != UNDEF && mSchedMeeting)
                        {
                            assert(!chat->hasScheduledMeeting(schedId));
                            mSchedMeeting->setSchedId(schedId);
                            mSchedMeeting->setChatid(chatid);
                            if (!chat->addOrUpdateSchedMeeting(std::move(mSchedMeeting)))
                            {
                                LOG_err << "Error adding a new scheduled meeting with schedId [" <<  Base64Str<MegaClient::CHATHANDLE>(schedId) << "]";
                            }
                        }

                        client->notifychat(chat);
                        client->app->chatcreate_result(chat, API_OK);
                    }
                    else
                    {
                        client->app->chatcreate_result(NULL, API_EINTERNAL);
                        delete chatPeers;   // unused, but might be set at creation
                    }
                    return true;

                default:
                    if (!json.storeobject())
                    {
                        client->app->chatcreate_result(NULL, API_EINTERNAL);
                        delete chatPeers;   // unused, but might be set at creation
                        return false;
                    }
            }
        }
    }
}

CommandSetChatOptions::CommandSetChatOptions(MegaClient* client, handle chatid, int option, bool enabled, CommandSetChatOptionsCompletion completion)
    : mCompletion(completion)
{
    this->client = client;
    mChatid = chatid;
    mOption = option;
    mEnabled = enabled;

    cmd("mco");
    arg("cid", (byte*)&chatid, MegaClient::CHATHANDLE);
    switch (option)
    {
        case ChatOptions::kOpenInvite:      arg("oi", enabled);  break;
        case ChatOptions::kSpeakRequest:    arg("sr", enabled);  break;
        case ChatOptions::kWaitingRoom:     arg("w", enabled);   break;
        default:                                                 break;
    }

    notself(client); // set i param to ignore action packet generated by our own action
    tag = client->reqtag;
}

bool CommandSetChatOptions::procresult(Result r, JSON& json)
{
    if (r.wasError(API_OK))
    {
        auto it = client->chats.find(mChatid);
        if (it == client->chats.end())
        {
            mCompletion(API_EINTERNAL);
            return false;
        }

        // chat options: [-1 (not updated) | 0 (remove) | 1 (add)]
        int speakRequest = mOption == ChatOptions::kSpeakRequest ? mEnabled : -1;
        int waitingRoom  = mOption == ChatOptions::kWaitingRoom  ? mEnabled : -1;
        int openInvite   = mOption == ChatOptions::kOpenInvite   ? mEnabled : -1;

        TextChat* chat = it->second;
        chat->addOrUpdateChatOptions(speakRequest, waitingRoom, openInvite);
        chat->setTag(tag ? tag : -1);
        client->notifychat(chat);
    }

    mCompletion(r.errorOrOK());
    return r.wasErrorOrOK();
}

CommandChatInvite::CommandChatInvite(MegaClient *client, handle chatid, handle uh, privilege_t priv, const char *unifiedkey, const char* title)
{
    this->client = client;
    this->chatid = chatid;
    this->uh = uh;
    this->priv = priv;
    this->title = title ? string(title) : "";

    cmd("mci");

    arg("id", (byte*)&chatid, MegaClient::CHATHANDLE);
    arg("u", (byte *)&uh, MegaClient::USERHANDLE);
    arg("p", priv);
    arg("v", 1);

    if (title)
    {
        arg("ct", title);
    }

    if (unifiedkey)
    {
        arg("ck", unifiedkey);
    }

    notself(client);

    tag = client->reqtag;
}

bool CommandChatInvite::procresult(Result r, JSON& json)
{
    if (r.wasError(API_OK))
    {
        if (client->chats.find(chatid) == client->chats.end())
        {
            // the invitation succeed for a non-existing chatroom
            client->app->chatinvite_result(API_EINTERNAL);
            return true;
        }

        TextChat *chat = client->chats[chatid];
        chat->addUserPrivileges(uh, priv);

        if (!title.empty())  // only if title was set for this chatroom, update it
        {
            chat->setTitle(title);
        }

        chat->setTag(tag ? tag : -1);
        client->notifychat(chat);
    }

    client->app->chatinvite_result(r.errorOrOK());
    return r.wasErrorOrOK();
}

CommandChatRemove::CommandChatRemove(MegaClient *client, handle chatid, handle uh)
{
    this->client = client;
    this->chatid = chatid;
    this->uh = uh;

    cmd("mcr");

    arg("id", (byte*)&chatid, MegaClient::CHATHANDLE);

    if (uh != client->me)
    {
        arg("u", (byte *)&uh, MegaClient::USERHANDLE);
    }
    arg("v", 1);
    notself(client);

    tag = client->reqtag;
}

bool CommandChatRemove::procresult(Result r, JSON& json)
{
    if (r.wasError(API_OK))
    {
        if (client->chats.find(chatid) == client->chats.end())
        {
            // the invitation succeed for a non-existing chatroom
            client->app->chatremove_result(API_EINTERNAL);
            return true;
        }

        TextChat *chat = client->chats[chatid];
        if (!chat->removeUserPrivileges(uh))
        {
            if (uh != client->me)
            {
                // the removal succeed, but the list of peers is empty
                client->app->chatremove_result(API_EINTERNAL);
                return true;
            }
        }

        if (uh == client->me)
        {
            chat->setOwnPrivileges(PRIV_RM);

            // clear the list of peers (if re-invited, peers will be re-added)
            chat->setUserPrivileges(nullptr);
        }

        chat->setTag(tag ? tag : -1);
        client->notifychat(chat);
    }

    client->app->chatremove_result(r.errorOrOK());
    return r.wasErrorOrOK();
}

CommandChatURL::CommandChatURL(MegaClient *client, handle chatid)
{
    this->client = client;

    cmd("mcurl");

    arg("id", (byte*)&chatid, MegaClient::CHATHANDLE);
    arg("v", 1);
    notself(client);

    tag = client->reqtag;
}

bool CommandChatURL::procresult(Result r, JSON& json)
{
    if (r.hasJsonItem())
    {
        string url;
        if (json.storeobject(&url))
        {
            client->app->chaturl_result(&url, API_OK);
            return true;
        }
    }
    else if (r.wasErrorOrOK())
    {
        client->app->chaturl_result(NULL, r.errorOrOK());
        return true;
    }

    client->app->chaturl_result(NULL, API_EINTERNAL);
    return false;
}

CommandChatGrantAccess::CommandChatGrantAccess(MegaClient *client, handle chatid, handle h, const char *uid)
{
    this->client = client;
    this->chatid = chatid;
    this->h = h;
    Base64::atob(uid, (byte*)&uh, MegaClient::USERHANDLE);

    cmd("mcga");

    arg("id", (byte*)&chatid, MegaClient::CHATHANDLE);
    arg("n", (byte*)&h, MegaClient::NODEHANDLE);
    arg("u", uid);
    arg("v", 1);
    notself(client);

    tag = client->reqtag;
}

bool CommandChatGrantAccess::procresult(Result r, JSON& json)
{
    if (r.wasError(API_OK))
    {
        if (client->chats.find(chatid) == client->chats.end())
        {
            // the action succeed for a non-existing chatroom??
            client->app->chatgrantaccess_result(API_EINTERNAL);
            return true;
        }

        TextChat *chat = client->chats[chatid];
        chat->setNodeUserAccess(h, uh);

        chat->setTag(tag ? tag : -1);
        client->notifychat(chat);
    }

    client->app->chatgrantaccess_result(r.errorOrOK());
    return r.wasErrorOrOK();
}

CommandChatRemoveAccess::CommandChatRemoveAccess(MegaClient *client, handle chatid, handle h, const char *uid)
{
    this->client = client;
    this->chatid = chatid;
    this->h = h;
    Base64::atob(uid, (byte*)&uh, MegaClient::USERHANDLE);

    cmd("mcra");

    arg("id", (byte*)&chatid, MegaClient::CHATHANDLE);
    arg("n", (byte*)&h, MegaClient::NODEHANDLE);
    arg("u", uid);
    arg("v", 1);
    notself(client);

    tag = client->reqtag;
}

bool CommandChatRemoveAccess::procresult(Result r, JSON& json)
{
    if (r.wasError(API_OK))
    {
        if (client->chats.find(chatid) == client->chats.end())
        {
            // the action succeed for a non-existing chatroom??
            client->app->chatremoveaccess_result(API_EINTERNAL);
            return true;
        }

        TextChat *chat = client->chats[chatid];
        chat->setNodeUserAccess(h, uh, true);

        chat->setTag(tag ? tag : -1);
        client->notifychat(chat);
    }

    client->app->chatremoveaccess_result(r.errorOrOK());
    return r.wasErrorOrOK();
}

CommandChatUpdatePermissions::CommandChatUpdatePermissions(MegaClient *client, handle chatid, handle uh, privilege_t priv)
{
    this->client = client;
    this->chatid = chatid;
    this->uh = uh;
    this->priv = priv;

    cmd("mcup");
    arg("v", 1);

    arg("id", (byte*)&chatid, MegaClient::CHATHANDLE);
    arg("u", (byte *)&uh, MegaClient::USERHANDLE);
    arg("p", priv);
    notself(client);

    tag = client->reqtag;
}

bool CommandChatUpdatePermissions::procresult(Result r, JSON& json)
{
    if (r.wasError(API_OK))
    {
        if (client->chats.find(chatid) == client->chats.end())
        {
            // the invitation succeed for a non-existing chatroom
            client->app->chatupdatepermissions_result(API_EINTERNAL);
            return true;
        }

        TextChat *chat = client->chats[chatid];
        if (uh != client->me)
        {
            if (!chat->updateUserPrivileges(uh, priv))
            {
                // the update succeed, but that peer is not included in the chatroom
                client->app->chatupdatepermissions_result(API_EINTERNAL);
                return true;
            }
        }
        else
        {
            chat->setOwnPrivileges(priv);
        }

        chat->setTag(tag ? tag : -1);
        client->notifychat(chat);
    }

    client->app->chatupdatepermissions_result(r.errorOrOK());
    return r.wasErrorOrOK();
}


CommandChatTruncate::CommandChatTruncate(MegaClient *client, handle chatid, handle messageid)
{
    this->client = client;
    this->chatid = chatid;

    cmd("mct");
    arg("v", 1);

    arg("id", (byte*)&chatid, MegaClient::CHATHANDLE);
    arg("m", (byte*)&messageid, MegaClient::CHATHANDLE);
    notself(client);

    tag = client->reqtag;
}

bool CommandChatTruncate::procresult(Result r, JSON& json)
{
    if (r.wasError(API_OK))
    {
        if (client->chats.find(chatid) == client->chats.end())
        {
            // the truncation succeed for a non-existing chatroom
            client->app->chattruncate_result(API_EINTERNAL);
            return true;
        }

        TextChat *chat = client->chats[chatid];
        chat->setTag(tag ? tag : -1);
        client->notifychat(chat);
    }

    client->app->chattruncate_result(r.errorOrOK());
    return r.wasErrorOrOK();
}

CommandChatSetTitle::CommandChatSetTitle(MegaClient *client, handle chatid, const char *title)
{
    this->client = client;
    this->chatid = chatid;
    this->title = title ? string(title) : "";

    cmd("mcst");
    arg("v", 1);

    arg("id", (byte*)&chatid, MegaClient::CHATHANDLE);
    arg("ct", title);
    notself(client);

    tag = client->reqtag;
}

bool CommandChatSetTitle::procresult(Result r, JSON& json)
{
    if (r.wasError(API_OK))
    {
        if (client->chats.find(chatid) == client->chats.end())
        {
            // the invitation succeed for a non-existing chatroom
            client->app->chatsettitle_result(API_EINTERNAL);
            return true;
        }

        TextChat *chat = client->chats[chatid];
        chat->setTitle(title);

        chat->setTag(tag ? tag : -1);
        client->notifychat(chat);
    }

    client->app->chatsettitle_result(r.errorOrOK());
    return r.wasErrorOrOK();
}

CommandChatPresenceURL::CommandChatPresenceURL(MegaClient *client)
{
    this->client = client;
    cmd("pu");
    notself(client);
    tag = client->reqtag;
}

bool CommandChatPresenceURL::procresult(Result r, JSON& json)
{
    if (r.hasJsonItem())
    {
        string url;
        if (json.storeobject(&url))
        {
            client->app->chatpresenceurl_result(&url, API_OK);
            return true;
        }
    }
    else if (r.wasErrorOrOK())
    {
        client->app->chatpresenceurl_result(NULL, r.errorOrOK());
        return true;
    }

    client->app->chatpresenceurl_result(NULL, API_EINTERNAL);
    return false;
}

CommandRegisterPushNotification::CommandRegisterPushNotification(MegaClient *client, int deviceType, const char *token)
{
    this->client = client;
    cmd("spt");
    arg("p", deviceType);
    arg("t", token);

    tag = client->reqtag;
}

bool CommandRegisterPushNotification::procresult(Result r, JSON& json)
{
    client->app->registerpushnotification_result(r.errorOrOK());
    return r.wasErrorOrOK();
}

CommandArchiveChat::CommandArchiveChat(MegaClient *client, handle chatid, bool archive)
{
    this->mChatid = chatid;
    this->mArchive = archive;

    cmd("mcsf");

    arg("id", (byte*)&chatid, MegaClient::CHATHANDLE);
    arg("m", 1);
    arg("f", archive);

    notself(client);

    tag = client->reqtag;
}

bool CommandArchiveChat::procresult(Result r, JSON& json)
{
    if (r.wasError(API_OK))
    {
        textchat_map::iterator it = client->chats.find(mChatid);
        if (it == client->chats.end())
        {
            LOG_err << "Archive chat succeeded for a non-existing chatroom";
            client->app->archivechat_result(API_ENOENT);
            return true;
        }

        TextChat *chat = it->second;
        chat->setFlag(mArchive, TextChat::FLAG_OFFSET_ARCHIVE);

        chat->setTag(tag ? tag : -1);
        client->notifychat(chat);
    }

    client->app->archivechat_result(r.errorOrOK());
    return r.wasErrorOrOK();
}

CommandSetChatRetentionTime::CommandSetChatRetentionTime(MegaClient *client, handle chatid, unsigned period)
{
    mChatid = chatid;

    cmd("mcsr");
    arg("id", (byte*)&chatid, MegaClient::CHATHANDLE);
    arg("d", period);
    arg("ds", 1);
    tag = client->reqtag;
}

bool CommandSetChatRetentionTime::procresult(Result r, JSON& json)
{
    client->app->setchatretentiontime_result(r.errorOrOK());
    return true;
}

CommandRichLink::CommandRichLink(MegaClient *client, const char *url)
{
    cmd("erlsd");

    arg("url", url);

    tag = client->reqtag;
}

bool CommandRichLink::procresult(Result r, JSON& json)
{
    // error format: [{"error":<code>}]
    // result format: [{"result":{
    //                      "url":"<url>",
    //                      "t":"<title>",
    //                      "d":"<description>",
    //                      "ic":"<format>:<icon_B64>",
    //                      "i":"<format>:<image>"}}]

    if (r.wasErrorOrOK())
    {
        client->app->richlinkrequest_result(NULL, r.errorOrOK());
        return true;
    }


    string res;
    int errCode = 0;
    string metadata;
    for (;;)
    {
        switch (json.getnameid())
        {
            case MAKENAMEID5('e', 'r', 'r', 'o', 'r'):
                errCode = int(json.getint());
                break;

            case MAKENAMEID6('r', 'e', 's', 'u', 'l', 't'):
                json.storeobject(&metadata);
                break;

            case EOO:
            {
                error e = API_EINTERNAL;
                if (!metadata.empty())
                {
                    client->app->richlinkrequest_result(&metadata, API_OK);
                    return true;
                }
                else if (errCode)
                {
                    switch(errCode)
                    {
                        case 403:
                            e = API_EACCESS;
                            break;

                        case 404:
                            e = API_ENOENT;
                            break;

                        default:
                            e = API_EINTERNAL;
                            break;
                    }
                }

                client->app->richlinkrequest_result(NULL, e);
                return true;
            }

            default:
                if (!json.storeobject())
                {
                    client->app->richlinkrequest_result(NULL, API_EINTERNAL);
                    return false;
                }
        }
    }
}

CommandChatLink::CommandChatLink(MegaClient *client, handle chatid, bool del, bool createifmissing)
{
    mDelete = del;

    cmd("mcph");
    arg("id", (byte*)&chatid, MegaClient::CHATHANDLE);

    if (del)
    {
        arg("d", 1);
    }

    if (!createifmissing)
    {
        arg("cim", (m_off_t)0);
    }

    notself(client);
    tag = client->reqtag;
}

bool CommandChatLink::procresult(Result r, JSON& json)
{
    if (r.hasJsonItem())
    {
        assert(!mDelete);
        handle h = json.gethandle(MegaClient::CHATLINKHANDLE);
        if (!ISUNDEF(h))
        {
            client->app->chatlink_result(h, API_OK);
            return true;
        }
    }
    else if (r.wasErrorOrOK())
    {
        client->app->chatlink_result(UNDEF, r.errorOrOK());
        return true;
    }

    LOG_err << "Unexpected response for create/get chatlink";
    client->app->chatlink_result(UNDEF, API_EINTERNAL);
    return false;
}

CommandChatLinkURL::CommandChatLinkURL(MegaClient *client, handle publichandle)
{
    cmd("mcphurl");
    arg("ph", (byte*)&publichandle, MegaClient::CHATLINKHANDLE);

    notself(client);
    tag = client->reqtag;
}

bool CommandChatLinkURL::procresult(Result r, JSON& json)
{
    if (r.wasErrorOrOK())
    {
        client->app->chatlinkurl_result(UNDEF, -1, NULL, NULL, -1, 0, false, ChatOptions::kEmpty, nullptr, UNDEF, r.errorOrOK());
        return true;
    }
    else
    {
        handle chatid = UNDEF;
        int shard = -1;
        int numPeers = -1;
        string url;
        string ct;
        m_time_t ts = 0;
        bool meetingRoom = false;
        bool waitingRoom = false;
        bool openInvite = false;
        bool speakRequest = false;

        std::vector<std::unique_ptr<ScheduledMeeting>> schedMeetings;
        handle callid = UNDEF;

        for (;;)
        {
            switch (json.getnameid())
            {
                case MAKENAMEID2('i','d'): // chatid
                    chatid = json.gethandle(MegaClient::CHATHANDLE);
                    break;

                case MAKENAMEID2('c','s'): // shard
                    shard = int(json.getint());
                    break;

                case MAKENAMEID2('c','t'):  // chat-title
                    json.storeobject(&ct);
                    break;

                case MAKENAMEID3('u','r','l'): // chaturl
                    json.storeobject(&url);
                    break;

                case MAKENAMEID3('n','c','m'): // number of members in the chat
                    numPeers = int(json.getint());
                    break;

                case MAKENAMEID2('t', 's'): // chat creation timestamp
                    ts = json.getint();
                    break;

                case MAKENAMEID6('c', 'a', 'l', 'l', 'I', 'd'): //callId if there is an active call (just if mr == 1)
                    callid = json.gethandle(MegaClient::CHATHANDLE);
                    break;

                case MAKENAMEID2('m', 'r'): // meeting room
                    meetingRoom = json.getbool();
                    break;

                case MAKENAMEID1('w'): // waiting room
                    waitingRoom = json.getbool();
                    break;

                case MAKENAMEID2('s','r'):
                    speakRequest = json.getbool();
                    break;

                case MAKENAMEID2('o','i'):
                    openInvite = json.getbool();
                    break;

                case MAKENAMEID2('s', 'm'): // scheduled meetings
                {
                    if (json.enterarray())
                    {
                        error err = client->parseScheduledMeetings(schedMeetings, false, &json);
                        json.leavearray();
                        if (err) { LOG_err << "Error parsing scheduled meetings array at mcphurl response"; }
                    }
                    break;
                }
                case EOO:
                    if (chatid != UNDEF && shard != -1 && !url.empty() && !ct.empty() && numPeers != -1)
                    {
                        client->app->chatlinkurl_result(chatid, shard, &url, &ct, numPeers, ts, meetingRoom,
							ChatOptions(speakRequest, waitingRoom, openInvite).value(),
							&schedMeetings, callid, API_OK);
                    }
                    else
                    {
                        client->app->chatlinkurl_result(UNDEF, -1, NULL, NULL, -1, 0, false, ChatOptions::kEmpty, nullptr, UNDEF, API_EINTERNAL);
                    }
                    return true;

                default:
                    if (!json.storeobject())
                    {
                        client->app->chatlinkurl_result(UNDEF, -1, NULL, NULL, -1, 0, false, ChatOptions::kEmpty, nullptr, UNDEF, API_EINTERNAL);
                        return false;
                    }
            }
        }
    }
}

CommandChatLinkClose::CommandChatLinkClose(MegaClient *client, handle chatid, const char *title)
{
    mChatid = chatid;
    mTitle = title ? string(title) : "";

    cmd("mcscm");
    arg("id", (byte*)&chatid, MegaClient::CHATHANDLE);

    if (title)
    {
        arg("ct", title);
    }

    notself(client);
    tag = client->reqtag;
}

bool CommandChatLinkClose::procresult(Result r, JSON& json)
{
    if (r.wasError(API_OK))
    {
        textchat_map::iterator it = client->chats.find(mChatid);
        if (it == client->chats.end())
        {
            LOG_err << "Chat link close succeeded for a non-existing chatroom";
            client->app->chatlinkclose_result(API_ENOENT);
            return true;
        }

        TextChat *chat = it->second;
        client->setChatMode(chat, false);
        if (!mTitle.empty())
        {
            chat->setTitle(mTitle);
        }

        chat->setTag(tag ? tag : -1);
        client->notifychat(chat);
    }

    client->app->chatlinkclose_result(r.errorOrOK());
    return r.wasErrorOrOK();
}

CommandChatLinkJoin::CommandChatLinkJoin(MegaClient *client, handle publichandle, const char *unifiedkey)
{
    cmd("mciph");
    arg("ph", (byte*)&publichandle, MegaClient::CHATLINKHANDLE);
    arg("ck", unifiedkey);
    tag = client->reqtag;
}

bool CommandChatLinkJoin::procresult(Result r, JSON& json)
{
    client->app->chatlinkjoin_result(r.errorOrOK());
    return r.wasErrorOrOK();
}

#endif

CommandGetMegaAchievements::CommandGetMegaAchievements(MegaClient *client, AchievementsDetails *details, bool registered_user)
{
    this->details = details;

    if (registered_user)
    {
        cmd("maf");
    }
    else
    {
        cmd("mafu");
    }

    arg("v", (m_off_t)0);

    tag = client->reqtag;
}

bool CommandGetMegaAchievements::procresult(Result r, JSON& json)
{
    if (r.wasErrorOrOK())
    {
        client->app->getmegaachievements_result(details, r.errorOrOK());
        return true;
    }

    details->permanent_size = 0;
    details->achievements.clear();
    details->awards.clear();
    details->rewards.clear();

    for (;;)
    {
        switch (json.getnameid())
        {
            case 's':
                details->permanent_size = json.getint();
                break;

            case 'u':
                if (json.enterobject())
                {
                    for (;;)
                    {
                        achievement_class_id id = achievement_class_id(json.getnameid());
                        if (id == EOO)
                        {
                            break;
                        }
                        id -= '0';   // convert to number

                        if (json.enterarray())
                        {
                            Achievement achievement;
                            achievement.storage = json.getint();
                            achievement.transfer = json.getint();
                            const char *exp_ts = json.getvalue();
                            char *pEnd = NULL;
                            achievement.expire = int(strtol(exp_ts, &pEnd, 10));
                            if (*pEnd == 'm')
                            {
                                achievement.expire *= 30;
                            }
                            else if (*pEnd == 'y')
                            {
                                achievement.expire *= 365;
                            }

                            details->achievements[id] = achievement;

                            while(json.storeobject());
                            json.leavearray();
                        }
                    }

                    json.leaveobject();
                }
                else
                {
                    LOG_err << "Failed to parse Achievements of MEGA achievements";
                    json.storeobject();
                    client->app->getmegaachievements_result(details, API_EINTERNAL);
                    return false;
                }
                break;

            case 'a':
                if (json.enterarray())
                {
                    while (json.enterobject())
                    {
                        Award award;
                        award.achievement_class = 0;
                        award.award_id = 0;
                        award.ts = 0;
                        award.expire = 0;

                        bool finished = false;
                        while (!finished)
                        {
                            switch (json.getnameid())
                            {
                            case 'a':
                                award.achievement_class = achievement_class_id(json.getint());
                                break;
                            case 'r':
                                award.award_id = int(json.getint());
                                break;
                            case MAKENAMEID2('t', 's'):
                                award.ts = json.getint();
                                break;
                            case 'e':
                                award.expire = json.getint();
                                break;
                            case 'm':
                                if (json.enterarray())
                                {
                                    string email;
                                    while(json.storeobject(&email))
                                    {
                                        award.emails_invited.push_back(email);
                                    }

                                    json.leavearray();
                                }
                                break;
                            case EOO:
                                finished = true;
                                break;
                            default:
                                json.storeobject();
                                break;
                            }
                        }

                        details->awards.push_back(award);

                        json.leaveobject();
                    }

                    json.leavearray();
                }
                else
                {
                    LOG_err << "Failed to parse Awards of MEGA achievements";
                    json.storeobject();
                    client->app->getmegaachievements_result(details, API_EINTERNAL);
                    return false;
                }
                break;

            case 'r':
                if (json.enterobject())
                {
                    for (;;)
                    {
                        nameid id = json.getnameid();
                        if (id == EOO)
                        {
                            break;
                        }

                        Reward reward;
                        reward.award_id = int(id - '0');   // convert to number

                        json.enterarray();

                        reward.storage = json.getint();
                        reward.transfer = json.getint();
                        const char *exp_ts = json.getvalue();
                        char *pEnd = NULL;
                        reward.expire = int(strtol(exp_ts, &pEnd, 10));
                        if (*pEnd == 'm')
                        {
                            reward.expire *= 30;
                        }
                        else if (*pEnd == 'y')
                        {
                            reward.expire *= 365;
                        }

                        while(json.storeobject());
                        json.leavearray();

                        details->rewards.push_back(reward);
                    }

                    json.leaveobject();
                }
                else
                {
                    LOG_err << "Failed to parse Rewards of MEGA achievements";
                    json.storeobject();
                    client->app->getmegaachievements_result(details, API_EINTERNAL);
                    return false;
                }
                break;

            case EOO:
                client->app->getmegaachievements_result(details, API_OK);
                return true;

            default:
                if (!json.storeobject())
                {
                    LOG_err << "Failed to parse MEGA achievements";
                    client->app->getmegaachievements_result(details, API_EINTERNAL);
                    return false;
                }
                break;
        }
    }
}

CommandGetWelcomePDF::CommandGetWelcomePDF(MegaClient *client)
{
    cmd("wpdf");

    tag = client->reqtag;
}

bool CommandGetWelcomePDF::procresult(Result r, JSON& json)
{
    if (r.wasErrorOrOK())
    {
        LOG_err << "Unexpected response of 'wpdf' command: missing 'ph' and 'k'";
        return true;
    }

    handle ph = UNDEF;
    byte keybuf[FILENODEKEYLENGTH];
    int len_key = 0;
    string key;

    for (;;)
    {
        switch (json.getnameid())
        {
            case MAKENAMEID2('p', 'h'):
                ph = json.gethandle(MegaClient::NODEHANDLE);
                break;

            case 'k':
                len_key = json.storebinary(keybuf, sizeof keybuf);
                break;

            case EOO:
                if (ISUNDEF(ph) || len_key != FILENODEKEYLENGTH)
                {
                    LOG_err << "Failed to import welcome PDF: invalid response";
                    return false;
                }
                key.assign((const char *) keybuf, len_key);
                client->reqs.add(new CommandGetPH(client, ph, (const byte*) key.data(), 2));
                return true;

            default:
                if (!json.storeobject())
                {
                    LOG_err << "Failed to parse welcome PDF response";
                    return false;
                }
                break;
        }
    }
}


CommandMediaCodecs::CommandMediaCodecs(MegaClient* c, Callback cb)
{
    cmd("mc");

    client = c;
    callback = cb;
}

bool CommandMediaCodecs::procresult(Result r, JSON& json)
{
    if (r.wasErrorOrOK())
    {
        LOG_err << "mc result: " << error(r.errorOrOK());
        return true;
    }

    if (!json.isnumeric())
    {
        // It's wrongly formatted, consume this one so the next command can be processed.
        LOG_err << "mc response badly formatted";
        return false;
    }

    int version = static_cast<int>(json.getint());
    callback(client, json, version);
    return true;
}

CommandContactLinkCreate::CommandContactLinkCreate(MegaClient *client, bool renew)
{
    if (renew)
    {
        cmd("clr");
    }
    else
    {
        cmd("clc");
    }

    tag = client->reqtag;
}

bool CommandContactLinkCreate::procresult(Result r, JSON& json)
{
    if (r.hasJsonItem())
    {
        handle h = json.gethandle(MegaClient::CONTACTLINKHANDLE);
        client->app->contactlinkcreate_result(API_OK, h);
        return true;
    }
    else if (r.wasErrorOrOK())
    {
        client->app->contactlinkcreate_result(r.errorOrOK(), UNDEF);
        return true;
    }

    client->app->contactlinkcreate_result(API_EINTERNAL, UNDEF);
    return false;
}

CommandContactLinkQuery::CommandContactLinkQuery(MegaClient *client, handle h)
{
    cmd("clg");
    arg("cl", (byte*)&h, MegaClient::CONTACTLINKHANDLE);

    arg("b", 1);    // return firstname/lastname in B64

    tag = client->reqtag;
}

bool CommandContactLinkQuery::procresult(Result r, JSON& json)
{
    handle h = UNDEF;
    string email;
    string firstname;
    string lastname;
    string avatar;

    if (r.wasErrorOrOK())
    {
        client->app->contactlinkquery_result(r.errorOrOK(), h, &email, &firstname, &lastname, &avatar);
        return true;
    }

    for (;;)
    {
        switch (json.getnameid())
        {
            case 'h':
                h = json.gethandle(MegaClient::USERHANDLE);
                break;
            case 'e':
                json.storeobject(&email);
                break;
            case MAKENAMEID2('f', 'n'):
                json.storeobject(&firstname);
                break;
            case MAKENAMEID2('l', 'n'):
                json.storeobject(&lastname);
                break;
            case MAKENAMEID2('+', 'a'):
                json.storeobject(&avatar);
                break;
            case EOO:
                client->app->contactlinkquery_result(API_OK, h, &email, &firstname, &lastname, &avatar);
                return true;
            default:
                if (!json.storeobject())
                {
                    LOG_err << "Failed to parse query contact link response";
                    client->app->contactlinkquery_result(API_EINTERNAL, h, &email, &firstname, &lastname, &avatar);
                    return false;
                }
                break;
        }
    }
}

CommandContactLinkDelete::CommandContactLinkDelete(MegaClient *client, handle h)
{
    cmd("cld");
    if (!ISUNDEF(h))
    {
        arg("cl", (byte*)&h, MegaClient::CONTACTLINKHANDLE);
    }
    tag = client->reqtag;
}

bool CommandContactLinkDelete::procresult(Result r, JSON& json)
{
    client->app->contactlinkdelete_result(r.errorOrOK());
    return r.wasErrorOrOK();
}

CommandKeepMeAlive::CommandKeepMeAlive(MegaClient *client, int type, bool enable)
{
    if (enable)
    {
        cmd("kma");
    }
    else
    {
        cmd("kmac");
    }
    arg("t", type);

    tag = client->reqtag;
}

bool CommandKeepMeAlive::procresult(Result r, JSON& json)
{
    client->app->keepmealive_result(r.errorOrOK());
    return r.wasErrorOrOK();
}

CommandMultiFactorAuthSetup::CommandMultiFactorAuthSetup(MegaClient *client, const char *pin)
{
    cmd("mfas");
    if (pin)
    {
        arg("mfa", pin);
    }
    tag = client->reqtag;
}

bool CommandMultiFactorAuthSetup::procresult(Result r, JSON& json)
{
    // don't call storeobject unless we are sure we should, as it could consume a top level `,`
    if (r.hasJsonItem())
    {
        // code string is returned when mfa is not supplied in the request
        string code;
        if (json.storeobject(&code))
        {
            client->app->multifactorauthsetup_result(&code, API_OK);
            return true;
        }
    }
    else if (r.wasErrorOrOK())  //[0] is valid response (returned when mfa is supplied in the request)
    {
        client->app->multifactorauthsetup_result(NULL, r.errorOrOK());
        return true;
    }

    // if anything went wrong
    client->app->multifactorauthsetup_result(NULL, API_EINTERNAL);
    return false;  // caller will reevaluate json to get to the next command
}

CommandMultiFactorAuthCheck::CommandMultiFactorAuthCheck(MegaClient *client, const char *email)
{
    cmd("mfag");
    arg("e", email);

    tag = client->reqtag;
}

bool CommandMultiFactorAuthCheck::procresult(Result r, JSON& json)
{
    if (r.wasErrorOrOK())
    {
        client->app->multifactorauthcheck_result(r.errorOrOK());
        return true;
    }

    if (json.isnumeric())
    {
        client->app->multifactorauthcheck_result(static_cast<int>(json.getint()));
        return true;
    }
    else
    {
        client->app->multifactorauthcheck_result(API_EINTERNAL);
        return false;
    }
}

CommandMultiFactorAuthDisable::CommandMultiFactorAuthDisable(MegaClient *client, const char *pin)
{
    cmd("mfad");
    arg("mfa", pin);

    tag = client->reqtag;
}

bool CommandMultiFactorAuthDisable::procresult(Result r, JSON& json)
{
    client->app->multifactorauthdisable_result(r.errorOrOK());
    return r.wasErrorOrOK();
}

CommandGetPSA::CommandGetPSA(bool urlSupport, MegaClient *client)
{
    cmd("gpsa");

    if (urlSupport)
    {
        arg("w", 1);
    }

    tag = client->reqtag;
}

bool CommandGetPSA::procresult(Result r, JSON& json)
{
    if (r.wasErrorOrOK())
    {
        client->app->getpsa_result(r.errorOrOK(), 0, NULL, NULL, NULL, NULL, NULL, NULL);
        return true;
    }

    int id = 0;
    string temp;
    string title, text, imagename, imagepath;
    string buttonlink, buttontext, url;

    for (;;)
    {
        switch (json.getnameid())
        {
            case MAKENAMEID2('i', 'd'):
                id = int(json.getint());
                break;
            case 't':
                json.storeobject(&temp);
                Base64::atob(temp, title);
                break;
            case 'd':
                json.storeobject(&temp);
                Base64::atob(temp, text);
                break;
            case MAKENAMEID3('i', 'm', 'g'):
                json.storeobject(&imagename);
                break;
            case 'l':
                json.storeobject(&buttonlink);
                break;
            case MAKENAMEID3('u', 'r', 'l'):
                json.storeobject(&url);
                break;
            case 'b':
                json.storeobject(&temp);
                Base64::atob(temp, buttontext);
                break;
            case MAKENAMEID3('d', 's', 'p'):
                json.storeobject(&imagepath);
                break;
            case EOO:
                imagepath.append(imagename);
                imagepath.append(".png");
                client->app->getpsa_result(API_OK, id, &title, &text, &imagepath, &buttontext, &buttonlink, &url);
                return true;
            default:
                if (!json.storeobject())
                {
                    LOG_err << "Failed to parse get PSA response";
                    client->app->getpsa_result(API_EINTERNAL, 0, NULL, NULL, NULL, NULL, NULL, NULL);
                    return false;
                }
                break;
        }
    }
}

CommandFetchTimeZone::CommandFetchTimeZone(MegaClient *client, const char *timezone, const char* timeoffset)
{
    cmd("ftz");
    arg("utz", timezone);
    arg("uo", timeoffset);

    tag = client->reqtag;
}

bool CommandFetchTimeZone::procresult(Result r, JSON& json)
{
    if (r.wasErrorOrOK())
    {
        client->app->fetchtimezone_result(r.errorOrOK(), NULL, NULL, -1);
        return true;
    }

    string currenttz;
    int currentto;
    vector<string> timezones;
    vector<int> timeoffsets;
    string defaulttz;
    int defaulttzindex = -1;

    for (;;)
    {
        switch (json.getnameid())
        {
            case MAKENAMEID7('c', 'h', 'o', 'i', 'c', 'e', 's'):
                if (json.enterobject())
                {
                    while (json.storeobject(&currenttz))
                    {
                        currentto = int(json.getint());
                        timezones.push_back(currenttz);
                        timeoffsets.push_back(currentto);
                    }
                    json.leaveobject();
                }
                else if (!json.storeobject())
                {
                    LOG_err << "Failed to parse fetch time zone response";
                    client->app->fetchtimezone_result(API_EINTERNAL, NULL, NULL, -1);
                    return false;
                }
                break;

            case MAKENAMEID7('d', 'e', 'f', 'a', 'u', 'l', 't'):
                if (json.isnumeric())
                {
                    json.getint();
                }
                else
                {
                    json.storeobject(&defaulttz);
                }
                break;

            case EOO:
                if (!defaulttz.empty())    // default received as string
                {
                    for (int i = 0; i < (int)timezones.size(); i++)
                    {
                        if (timezones[i] == defaulttz)
                        {
                            defaulttzindex = i;
                            break;
                        }
                    }
                }
                client->app->fetchtimezone_result(API_OK, &timezones, &timeoffsets, defaulttzindex);
                return true;

            default:
                if (!json.storeobject())
                {
                    LOG_err << "Failed to parse fetch time zone response";
                    client->app->fetchtimezone_result(API_EINTERNAL, NULL, NULL, -1);
                    return false;
                }
                break;
        }
    }
}

CommandSetLastAcknowledged::CommandSetLastAcknowledged(MegaClient* client)
{
    cmd("sla");
    notself(client);
    tag = client->reqtag;
}

bool CommandSetLastAcknowledged::procresult(Result r, JSON& json)
{
    if (r.succeeded())
    {
        client->useralerts.acknowledgeAllSucceeded();
    }

    client->app->acknowledgeuseralerts_result(r.errorOrOK());
    return r.wasErrorOrOK();
}

CommandSMSVerificationSend::CommandSMSVerificationSend(MegaClient* client, const string& phoneNumber, bool reVerifyingWhitelisted)
{
    cmd("smss");
    batchSeparately = true;  // don't let any other commands that might get batched with it cause the whole batch to fail

    assert(isPhoneNumber(phoneNumber));
    arg("n", phoneNumber.c_str());

    if (reVerifyingWhitelisted)
    {
        arg("to", 1);   // test override
    }

    tag = client->reqtag;
}

bool CommandSMSVerificationSend::isPhoneNumber(const string& s)
{
    for (auto i = s.size(); i--; )
    {
        if (!(isdigit(s[i]) || (i == 0 && s[i] == '+')))
        {
            return false;
        }
    }
    return s.size() > 6;
}

bool CommandSMSVerificationSend::procresult(Result r, JSON& json)
{
    client->app->smsverificationsend_result(r.errorOrOK());
    return r.wasErrorOrOK();
}

CommandSMSVerificationCheck::CommandSMSVerificationCheck(MegaClient* client, const string& verificationcode)
{
    cmd("smsv");
    batchSeparately = true;  // don't let any other commands that might get batched with it cause the whole batch to fail

    if (isVerificationCode(verificationcode))
    {
        arg("c", verificationcode.c_str());
    }

    tag = client->reqtag;
}

bool CommandSMSVerificationCheck::isVerificationCode(const string& s)
{
    for (const char c : s)
    {
        if (!isdigit(c))
        {
            return false;
        }
    }
    return s.size() == 6;
}

bool CommandSMSVerificationCheck::procresult(Result r, JSON& json)
{
    if (r.hasJsonItem())
    {
        string phoneNumber;
        if (json.storeobject(&phoneNumber))
        {
            assert(CommandSMSVerificationSend::isPhoneNumber(phoneNumber));
            client->mSmsVerifiedPhone = phoneNumber;
            client->app->smsverificationcheck_result(API_OK, &phoneNumber);
            return true;
        }
    }
    else if (r.wasErrorOrOK())
    {
        client->app->smsverificationcheck_result(r.errorOrOK(), nullptr);
        return true;
    }

    client->app->smsverificationcheck_result(API_EINTERNAL, nullptr);
    return false;
}

CommandGetCountryCallingCodes::CommandGetCountryCallingCodes(MegaClient* client)
{
    cmd("smslc");

    batchSeparately = true;
    tag = client->reqtag;
}

bool CommandGetCountryCallingCodes::procresult(Result r, JSON& json)
{
    if (r.wasErrorOrOK())
    {
        client->app->getcountrycallingcodes_result(r.errorOrOK(), nullptr);
        return true;
    }

    map<string, vector<string>> countryCallingCodes;

    bool success = true;
    while (json.enterobject())
    {
        bool exit = false;
        string countryCode;
        vector<string> callingCodes;
        while (!exit)
        {
            switch (json.getnameid())
            {
                case MAKENAMEID2('c', 'c'):
                {
                    json.storeobject(&countryCode);
                    break;
                }
                case MAKENAMEID1('l'):
                {
                    if (json.enterarray())
                    {
                        std::string code;
                        while (json.storeobject(&code))
                        {
                            callingCodes.emplace_back(std::move(code));
                        }
                        json.leavearray();
                    }
                    break;
                }
                case EOO:
                {
                    if (countryCode.empty() || callingCodes.empty())
                    {
                        LOG_err << "Missing or empty fields when parsing 'get country calling codes' response";
                        success = false;
                    }
                    else
                    {
                        countryCallingCodes.emplace(make_pair(std::move(countryCode), std::move(callingCodes)));
                    }
                    exit = true;
                    break;
                }
                default:
                {
                    if (!json.storeobject())
                    {
                        LOG_err << "Failed to parse 'get country calling codes' response";
                        client->app->getcountrycallingcodes_result(API_EINTERNAL, nullptr);
                        return false;
                    }
                }
            }
        }
        json.leaveobject();
    }
    if (success)
    {
        client->app->getcountrycallingcodes_result(API_OK, &countryCallingCodes);
        return true;
    }
    else
    {
        client->app->getcountrycallingcodes_result(API_EINTERNAL, nullptr);
        return false;
    }
}

CommandFolderLinkInfo::CommandFolderLinkInfo(MegaClient* client, handle publichandle)
{
    ph = publichandle;

    cmd("pli");
    arg("ph", (byte*)&publichandle, MegaClient::NODEHANDLE);

    tag = client->reqtag;
}

bool CommandFolderLinkInfo::procresult(Result r, JSON& json)
{
    if (r.wasErrorOrOK())
    {
        client->app->folderlinkinfo_result(r.errorOrOK(), UNDEF, UNDEF, NULL, NULL, 0, 0, 0, 0, 0);
        return true;
    }
    string attr;
    string key;
    handle owner = UNDEF;
    handle ph = 0;
    m_off_t currentSize = 0;
    m_off_t versionsSize  = 0;
    int numFolders = 0;
    int numFiles = 0;
    int numVersions = 0;

    for (;;)
    {
        switch (json.getnameid())
        {
        case MAKENAMEID5('a','t','t','r','s'):
            json.storeobject(&attr);
            break;

        case MAKENAMEID2('p','h'):
            ph = json.gethandle(MegaClient::NODEHANDLE);
            break;

        case 'u':
            owner = json.gethandle(MegaClient::USERHANDLE);
            break;

        case 's':
            if (json.enterarray())
            {
                currentSize = json.getint();
                numFiles = int(json.getint());
                numFolders = int(json.getint());
                versionsSize  = json.getint();
                numVersions = int(json.getint());
                json.leavearray();
            }
            break;

        case 'k':
            json.storeobject(&key);
            break;

        case EOO:
            if (attr.empty())
            {
                LOG_err << "The folder link information doesn't contain the attr string";
                client->app->folderlinkinfo_result(API_EINCOMPLETE, UNDEF, UNDEF, NULL, NULL, 0, 0, 0, 0, 0);
                return false;
            }
            if (key.size() <= 9 || key.find(":") == string::npos)
            {
                LOG_err << "The folder link information doesn't contain a valid decryption key";
                client->app->folderlinkinfo_result(API_EKEY, UNDEF, UNDEF, NULL, NULL, 0, 0, 0, 0, 0);
                return false;
            }
            if (ph != this->ph)
            {
                LOG_err << "Folder link information: public handle doesn't match";
                client->app->folderlinkinfo_result(API_EINTERNAL, UNDEF, UNDEF, NULL, NULL, 0, 0, 0, 0, 0);
                return false;
            }

            client->app->folderlinkinfo_result(API_OK, owner, ph, &attr, &key, currentSize, numFiles, numFolders, versionsSize, numVersions);
            return true;

        default:
            if (!json.storeobject())
            {
                LOG_err << "Failed to parse folder link information response";
                client->app->folderlinkinfo_result(API_EINTERNAL, UNDEF, UNDEF, NULL, NULL, 0, 0, 0, 0, 0);
                return false;
            }
            break;
        }
    }
}

CommandBackupPut::CommandBackupPut(MegaClient* client, const BackupInfo& fields, std::function<void(Error, handle /*backup id*/)> completion)
    : mCompletion(completion)
{
    cmd("sp");

    if (!ISUNDEF(fields.backupId))
    {
        arg("id", (byte*)&fields.backupId, MegaClient::BACKUPHANDLE);
    }

    if (fields.type != BackupType::INVALID)
    {
        arg("t", fields.type);
    }

    if (!fields.nodeHandle.isUndef())
    {
        arg("h", fields.nodeHandle);
    }

    if (!fields.localFolder.empty())
    {
        string localFolderEncrypted(client->cypherTLVTextWithMasterKey("lf", fields.localFolder.toPath(false)));
        arg("l", localFolderEncrypted.c_str());
    }

    if (!fields.deviceId.empty())
    {
        arg("d", fields.deviceId.c_str());
    }

    if (!ISUNDEF(fields.driveId))
    {
        arg("dr",  (byte*)&fields.driveId, MegaClient::DRIVEHANDLE);
    }

    if (fields.state >= 0)
    {
        arg("s", fields.state);
    }

    if (fields.subState >= 0)
    {
        arg("ss", fields.subState);
    }

    if (!fields.backupName.empty())
    {
        string edEncrypted(client->cypherTLVTextWithMasterKey("bn", fields.backupName));
        arg("e", edEncrypted.c_str());
    }

    tag = client->reqtag;
}

bool CommandBackupPut::procresult(Result r, JSON& json)
{
    if (r.hasJsonItem())
    {
        handle backupId = json.gethandle(MegaClient::BACKUPHANDLE);

        if (mCompletion) mCompletion(API_OK, backupId);
        client->app->backupput_result(API_OK, backupId);
        return true;
    }
    else if (r.wasErrorOrOK())
    {
        assert(r.errorOrOK() != API_EARGS);  // if this happens, the API rejected the request because it wants more fields supplied
        if (mCompletion) mCompletion(r.errorOrOK(), UNDEF);
        client->app->backupput_result(r.errorOrOK(), UNDEF);
        return true;
    }

    if (mCompletion) mCompletion(API_EINTERNAL, UNDEF);
    client->app->backupput_result(API_EINTERNAL, UNDEF);
    return false;
}

CommandBackupPutHeartBeat::CommandBackupPutHeartBeat(MegaClient* client, handle backupId, SPHBStatus status, int8_t progress, uint32_t uploads, uint32_t downloads, m_time_t ts, handle lastNode, std::function<void(Error)> f)
    : mCompletion(f)
{
    cmd("sphb");

    arg("id", (byte*)&backupId, MegaClient::BACKUPHANDLE);
    arg("s", uint8_t(status));
    if (status == SPHBStatus::SYNCING || status == SPHBStatus::UPTODATE)
    {
        // so don't send 0 out of 0 0% initially
        assert(progress >= 0);
        assert(progress <= 100);
        arg("p", progress);
    }
    arg("qu", uploads);
    arg("qd", downloads);
    if (ts != -1)
    {
        arg("lts", ts);
    }
    if (!ISUNDEF(lastNode))
    {
        arg("lh", (byte*)&lastNode, MegaClient::NODEHANDLE);
    }

    tag = client->reqtag;
}

bool CommandBackupPutHeartBeat::procresult(Result r, JSON& json)
{
    if (mCompletion) mCompletion(r.errorOrOK());
    return r.wasErrorOrOK();
}

CommandBackupRemove::CommandBackupRemove(MegaClient *client, handle backupId, std::function<void(Error)> completion)
    : mBackupId(backupId)
{
    cmd("sr");
    arg("id", (byte*)&backupId, MegaClient::BACKUPHANDLE);

    tag = client->reqtag;
    mCompletion = completion;
}

bool CommandBackupRemove::procresult(Result r, JSON& json)
{
    if (mCompletion)
    {
        mCompletion(r.errorOrOK());
    }
    return r.wasErrorOrOK();
}

CommandBackupSyncFetch::CommandBackupSyncFetch(std::function<void(const Error&, const vector<Data>&)> f)
    : completion(std::move(f))
{
    cmd("sf");
}

bool CommandBackupSyncFetch::procresult(Result r, JSON& json)
{
    vector<Data> data;
    if (!r.hasJsonArray())
    {
        completion(r.errorOrOK(), data);
    }
    else
    {
        auto skipUnknownField = [&]() -> bool {
            if (!json.storeobject())
            {
                completion(API_EINTERNAL, data);
                return false;
            }
            return true;
        };

        auto cantLeaveObject = [&]() -> bool {
            if (!json.leaveobject())
            {
                completion(API_EINTERNAL, data);
                return true;
            }
            return false;
        };

        while (json.enterobject())
        {
            data.push_back(Data());
            for (;;)
            {
                auto& d = data.back();
                auto nid = json.getnameid();
                if (nid == EOO) break;
                switch (nid)
                {
                case MAKENAMEID2('i', 'd'):     d.backupId = json.gethandle(sizeof(handle)); break;
                case MAKENAMEID1('t'):          d.backupType = static_cast<BackupType>(json.getint32()); break;
                case MAKENAMEID1('h'):          d.rootNode = json.gethandle(MegaClient::NODEHANDLE); break;
                case MAKENAMEID1('l'):          json.storeobject(&d.localFolder);
                                                d.localFolder = client->decypherTLVTextWithMasterKey("lf", d.localFolder);
                                                break;
                case MAKENAMEID1('d'):          json.storeobject(&d.deviceId); break;
                case MAKENAMEID3('d', 'u', 'a'):json.storeobject(&d.deviceUserAgent); break;
                case MAKENAMEID1('s'):          d.syncState = json.getint32(); break;
                case MAKENAMEID2('s', 's'):     d.syncSubstate = json.getint32(); break;
                case MAKENAMEID1('e'):          json.storeobject(&d.extra);
                                                d.backupName = client->decypherTLVTextWithMasterKey("bn", d.extra);
                                                break;
                case MAKENAMEID2('h', 'b'):
                {

                    if (json.enterobject())
                    {
                        for (;;)
                        {
                            nid = json.getnameid();
                            if (nid == EOO) break;
                            switch (nid)
                            {
                            case MAKENAMEID2('t', 's'):     d.hbTimestamp = json.getint(); break;
                            case MAKENAMEID1('s'):          d.hbStatus = json.getint32(); break;
                            case MAKENAMEID1('p'):          d.hbProgress = json.getint32(); break;
                            case MAKENAMEID2('q', 'u'):     d.uploads = json.getint32(); break;
                            case MAKENAMEID2('q', 'd'):     d.downloads = json.getint32(); break;
                            case MAKENAMEID3('l', 't', 's'):d.lastActivityTs = json.getint32(); break;
                            case MAKENAMEID2('l', 'h'):     d.lastSyncedNodeHandle = json.gethandle(MegaClient::NODEHANDLE); break;
                            default: if (!skipUnknownField()) return false;
                            }
                        }
                        if (cantLeaveObject()) return false;
                    }
                }
                break;

                default: if (!skipUnknownField()) return false;
                }
            }
            if (cantLeaveObject()) return false;
        }

        completion(API_OK, data);
    }
    return true;
}


CommandGetBanners::CommandGetBanners(MegaClient* client)
{
    cmd("gban");

    tag = client->reqtag;
}

bool CommandGetBanners::procresult(Result r, JSON& json)
{
    if (r.wasErrorOrOK())
    {
        client->app->getbanners_result(r.errorOrOK());
        return true; // because parsing didn't fail
    }

    /*
        {
            "id": 2, ///The banner id
            "t": "R2V0IFZlcmlmaWVk", ///Banner title
            "d": "TWFrZSBpdCBlYXNpZXIgZm9yIHlvdXIgY29udGFjdHMgdG8gZmluZCB5b3Ugb24gTUVHQS4", ///Banner description.
            "img": "Verified_image.png", ///Image name.
            "l": "", ///URL
            "bimg": "Verified_BG.png", ///background image name.
            "dsp": "https://domain/path" ///Where to get the image.
        }, {"id":3, ...}, ... ]
    */

    vector< tuple<int, string, string, string, string, string, string> > banners;

    // loop array elements
    while (json.enterobject())
    {
        int id = 0;
        string title, description, img, url, bimg, dsp;
        bool exit = false;

        // loop and read object members
        while (!exit)
        {
            switch (json.getnameid())
            {
            case MAKENAMEID2('i', 'd'):
                id = json.getint32();
                break;

            case MAKENAMEID1('t'):
                json.storeobject(&title);
                title = Base64::atob(title);
                break;

            case MAKENAMEID1('d'):
                json.storeobject(&description);
                description = Base64::atob(description);
                break;

            case MAKENAMEID3('i', 'm', 'g'):
                json.storeobject(&img);
                break;

            case MAKENAMEID1('l'):
                json.storeobject(&url);
                break;

            case MAKENAMEID4('b', 'i', 'm', 'g'):
                json.storeobject(&bimg);
                break;

            case MAKENAMEID3('d', 's', 'p'):
                json.storeobject(&dsp);
                break;

            case EOO:
                if (!id || title.empty() || description.empty())
                {
                    LOG_err << "Missing id, title or description in response to gban";
                    client->app->getbanners_result(API_EINTERNAL);
                    return false;
                }
                exit = true;
                break;

            default:
                if (!json.storeobject()) // skip unknown member
                {
                    LOG_err << "Failed to parse banners response";
                    client->app->getbanners_result(API_EINTERNAL);
                    return false;
                }
                break;
            }
        }

        banners.emplace_back(make_tuple(id, std::move(title), std::move(description), std::move(img), std::move(url), std::move(bimg), std::move(dsp)));

        json.leaveobject();
    }

    client->app->getbanners_result(std::move(banners));

    return true;
}

CommandDismissBanner::CommandDismissBanner(MegaClient* client, int id, m_time_t timestamp)
{
    cmd("dban");
    arg("id", id); // id of the Smart Banner
    arg("ts", timestamp);

    tag = client->reqtag;
}

bool CommandDismissBanner::procresult(Result r, JSON& json)
{
    client->app->dismissbanner_result(r.errorOrOK());
    return r.wasErrorOrOK();
}


//
// Sets and Elements
//

bool CommandSE::procjsonobject(JSON& json, handle& id, m_time_t& ts, handle* u, m_time_t* cts, handle* s, int64_t* o, handle* ph) const
{
    for (;;)
    {
        switch (json.getnameid())
        {
        case MAKENAMEID2('i', 'd'):
            id = json.gethandle(MegaClient::SETHANDLE);
            break;

        case MAKENAMEID1('u'):
            {
                const auto buf = json.gethandle(MegaClient::USERHANDLE);
                if (u) *u = buf;
            }
            break;

        case MAKENAMEID1('s'):
            {
                const auto buf = json.gethandle(MegaClient::SETHANDLE);
                if (s) *s = buf;
            }
            break;

        case MAKENAMEID2('t', 's'):
            ts = json.getint();
            break;

        case MAKENAMEID3('c', 't', 's'):
            {
                const auto buf = json.getint();
                if (cts) *cts = buf;
            }
            break;

        case MAKENAMEID1('o'):
            {
                const auto buf = json.getint();
                if (o) *o = buf;
            }
            break;

        case MAKENAMEID2('p', 'h'):
            {
                const auto buf = json.gethandle(MegaClient::PUBLICSETHANDLE);
                if (ph) *ph = buf;
            }
            break;

        default:
            if (!json.storeobject())
            {
                return false;
            }
            break;

        case EOO:
            return true;
        }
    }
}

bool CommandSE::procresultid(JSON& json, const Result& r, handle& id, m_time_t& ts, handle* u, m_time_t* cts, handle* s, int64_t* o, handle* ph) const
{
    return r.hasJsonObject() && procjsonobject(json, id, ts, u, cts, s, o, ph);
}

bool CommandSE::procerrorcode(const Result& r, Error& e) const
{
    if (r.wasErrorOrOK())
    {
        e = r.errorOrOK();
        return true;
    }

    return false;
}

bool CommandSE::procExtendedError(JSON& json, int64_t& errCode, handle& eid) const
{
    int maxJsonAttrToCheck = 2; // shortcut to avoid processing the whole json object
    bool isErr = false;
    while (maxJsonAttrToCheck--)
    {
        switch (json.getnameid())
        {
        case MAKENAMEID3('e', 'r', 'r'):
        {
            isErr = true;
            errCode = json.getint();
            break;
        }

        case MAKENAMEID3('e', 'i', 'd'):
        {
            eid = json.gethandle(MegaClient::SETELEMENTHANDLE);
            break;
        }

        default:
            return false;
        }
    }
    return isErr;
}

CommandPutSet::CommandPutSet(MegaClient* cl, Set&& s, unique_ptr<string> encrAttrs, string&& encrKey,
                             std::function<void(Error, const Set*)> completion)
    : mSet(new Set(std::move(s))), mCompletion(completion)
{
    cmd("asp");

    if (mSet->id() == UNDEF) // create new
    {
        arg("k", (byte*)encrKey.c_str(), (int)encrKey.size());
    }
    else // update
    {
        arg("id", (byte*)&mSet->id(), MegaClient::SETHANDLE);
    }

    if (encrAttrs)
    {
        arg("at", (byte*)encrAttrs->c_str(), (int)encrAttrs->size());
    }

    notself(cl); // don't process its Action Packet after sending this
}

bool CommandPutSet::procresult(Result r, JSON& json)
{
    handle sId = 0;
    handle user = 0;
    m_time_t ts = 0;
    m_time_t cts = 0;
    const Set* s = nullptr;
    Error e = API_OK;
    bool parsedOk = procerrorcode(r, e) || procresultid(json, r, sId, ts, &user, &cts);

    if (!parsedOk || (mSet->id() == UNDEF && !user))
    {
        e = API_EINTERNAL;
    }
    else if (e == API_OK)
    {
        mSet->setTs(ts);
        if (mSet->id() == UNDEF) // add new
        {
            mSet->setId(sId);
            mSet->setUser(user);
            mSet->setCTs(cts);
            mSet->setChanged(Set::CH_NEW);
            s = client->addSet(std::move(*mSet));
        }
        else // update existing
        {
            assert(mSet->id() == sId);

            if (!client->updateSet(std::move(*mSet)))
            {
                LOG_warn << "Sets: command 'asp' succeed, but Set was not found";
                e = API_ENOENT;
            }
        }
    }

    if (mCompletion)
    {
        mCompletion(e, s);
    }

    return parsedOk;
}

CommandRemoveSet::CommandRemoveSet(MegaClient* cl, handle id, std::function<void(Error)> completion)
    : mSetId(id), mCompletion(completion)
{
    cmd("asr");
    arg("id", (byte*)&id, MegaClient::SETHANDLE);

    notself(cl); // don't process its Action Packet after sending this
}

bool CommandRemoveSet::procresult(Result r, JSON& json)
{
    Error e = API_OK;
    bool parsedOk = procerrorcode(r, e);

    if (parsedOk && e == API_OK)
    {
        if (!client->deleteSet(mSetId))
        {
            LOG_err << "Sets: Failed to remove Set in `asr` command response";
            e = API_ENOENT;
        }
    }

    if (mCompletion)
    {
        mCompletion(e);
    }

    return parsedOk;
}

CommandFetchSet::CommandFetchSet(MegaClient* cl,
    std::function<void(Error, Set*, elementsmap_t*)> completion)
    : mCompletion(completion)
{
    cmd("aft");
    arg("v", 2);  // version 2: server can supply node metadata
    if(!cl->inPublicSetPreview())
    {
        LOG_err << "Sets: CommandFetchSet only available for Public Set in Preview Mode";
        assert(cl->inPublicSetPreview());
    }
}

bool CommandFetchSet::procresult(Result r, JSON& json)
{
    Error e = API_OK;
    if (procerrorcode(r, e))
    {
        if (mCompletion)
        {
            mCompletion(e, nullptr, nullptr);
        }
        return true;
    }

    map<handle, Set> sets;
    map<handle, elementsmap_t> elements;
    e = client->readSetsAndElements(json, sets, elements);
    if (e != API_OK)
    {
        LOG_err << "Sets: Failed to parse \"aft\" response";
        if (mCompletion)
        {
            mCompletion(e, nullptr, nullptr);
        }
        return false;
    }

    assert(sets.size() <= 1);

    if (mCompletion)
    {
        if (sets.empty())
        {
            LOG_err << "Sets: Failed to decrypt data from \"aft\" response";
            mCompletion(API_EKEY, nullptr, nullptr);
        }

        else
        {
            Set* s = new Set(std::move(sets.begin()->second));
            elementsmap_t* els = elements.empty()
                                 ? new elementsmap_t()
                                 : new elementsmap_t(std::move(elements.begin()->second));
            mCompletion(API_OK, s, els);
        }
    }

    return true;
}

CommandPutSetElements::CommandPutSetElements(MegaClient* cl, vector<SetElement>&& els, vector<StringPair>&& encrDetails,
                                               std::function<void(Error, const vector<const SetElement*>*, const vector<int64_t>*)> completion)
    : mElements(new vector<SetElement>(std::move(els))), mCompletion(completion)
{
    cmd("aepb");

    const byte* setHandleBytes = reinterpret_cast<const byte*>(&mElements->front().set());
    arg("s", setHandleBytes, MegaClient::SETHANDLE);

    beginarray("e");

    for (size_t i = 0; i < mElements->size(); ++i)
    {
        beginobject();

        const byte* nodeHandleBytes = reinterpret_cast<const byte*>(&mElements->at(i).node());
        arg("h", nodeHandleBytes, MegaClient::NODEHANDLE);

        auto& ed = encrDetails[i];
        const byte* keyBytes = reinterpret_cast<const byte*>(ed.second.c_str());
        arg("k", keyBytes, static_cast<int>(ed.second.size()));

        if (!ed.first.empty())
        {
            const byte* attrBytes = reinterpret_cast<const byte*>(ed.first.c_str());
            arg("at", attrBytes, static_cast<int>(ed.first.size()));
        }
        endobject();
    }

    endarray();

    notself(cl); // don't process its Action Packets after sending this
}

bool CommandPutSetElements::procresult(Result r, JSON& json)
{
    Error e = API_OK;
    if (procerrorcode(r, e))
    {
        if (mCompletion)
        {
            mCompletion(e, nullptr, nullptr);
        }
        return true;
    }
    else if (!r.hasJsonArray())
    {
        LOG_err << "Sets: failed to parse `aepb` response";
        if (mCompletion)
        {
            mCompletion(API_EINTERNAL, nullptr, nullptr);
        }
        return false;
    }

    bool allOk = true;
    vector<const SetElement*> addedEls;
    vector<int64_t> errs(mElements->size(), API_OK);
    for (size_t elCount = 0u; elCount < mElements->size(); ++elCount)
    {
        if (json.isnumeric())
        {
            // there was an error while adding this element
            errs[elCount] = json.getint();
        }
        else if (json.enterobject())
        {
            const auto posAux = json.pos;
            handle errEid = UNDEF;
            if (procExtendedError(json, errs[elCount], errEid))
            {
                if (errEid == UNDEF) LOG_warn << "Sets: Extended error missing Element id";
            }
            else
            {
                json.pos = posAux;
                handle elementId = 0;
                m_time_t ts = 0;
                int64_t order = 0;
                if (!procjsonobject(json, elementId, ts, nullptr, nullptr, nullptr, &order))
                {
                    LOG_err << "Sets: failed to parse Element object in `aepb` response";
                    allOk = false;
                    break;
                }

                SetElement& el = mElements->at(elCount);
                el.setId(elementId);
                el.setTs(ts);
                el.setOrder(order);
                addedEls.push_back(client->addOrUpdateSetElement(std::move(el)));
            }

            if (!json.leaveobject())
            {
                LOG_err << "Sets: failed to leave Element object in `aepb` response";
                allOk = false;
                break;
            }
        }
        else
        {
            LOG_err << "Sets: failed to parse Element array in `aepb` response";
            allOk = false;
            break;
        }
    }

    if (mCompletion)
    {
        mCompletion(e, &addedEls, &errs);
    }

    return allOk;
}

CommandPutSetElement::CommandPutSetElement(MegaClient* cl, SetElement&& el, unique_ptr<string> encrAttrs, string&& encrKey,
                                               std::function<void(Error, const SetElement*)> completion)
    : mElement(new SetElement(std::move(el))), mCompletion(completion)
{
    cmd("aep");

    bool createNew = mElement->id() == UNDEF;

    if (createNew)
    {
        arg("s", (byte*)&mElement->set(), MegaClient::SETHANDLE);
        arg("h", (byte*)&mElement->node(), MegaClient::NODEHANDLE);
        arg("k", (byte*)encrKey.c_str(), (int)encrKey.size());
    }

    else // update
    {
        arg("id", (byte*)&mElement->id(), MegaClient::SETELEMENTHANDLE);
    }

    // optionals
    if (mElement->hasOrder())
    {
        arg("o", mElement->order());
    }

    if (encrAttrs)
    {
        arg("at", (byte*)encrAttrs->c_str(), (int)encrAttrs->size());
    }

    notself(cl); // don't process its Action Packet after sending this
}

bool CommandPutSetElement::procresult(Result r, JSON& json)
{
    handle elementId = 0;
    m_time_t ts = 0;
    int64_t order = 0;
    Error e = API_OK;
#ifndef NDEBUG
    bool isNew = mElement->id() == UNDEF;
#endif
    const SetElement* el = nullptr;
    bool parsedOk = procerrorcode(r, e) || procresultid(json, r, elementId, ts, nullptr, nullptr, nullptr, &order); // 'aep' does not return 's'

    if (!parsedOk)
    {
        e = API_EINTERNAL;
    }
    else if (e == API_OK)
    {
        mElement->setTs(ts);
        mElement->setOrder(order); // this is now present in all 'aep' responses
        assert(isNew || mElement->id() == elementId);
        mElement->setId(elementId);
        el = client->addOrUpdateSetElement(std::move(*mElement));
    }

    if (mCompletion)
    {
        mCompletion(e, el);
    }

    return parsedOk;
}

CommandRemoveSetElements::CommandRemoveSetElements(MegaClient* cl, handle sid, vector<handle>&& eids,
                                                   std::function<void(Error, const vector<int64_t>*)> completion)
    : mSetId(sid), mElemIds(std::move(eids)), mCompletion(completion)
{
    cmd("aerb");

    arg("s", reinterpret_cast<const byte*>(&sid), MegaClient::SETHANDLE);

    beginarray("e");

    for (auto& eh : mElemIds)
    {
        element(reinterpret_cast<const byte*>(&eh), MegaClient::SETELEMENTHANDLE);
    }

    endarray();

    notself(cl); // don't process its Action Packet after sending this
}

bool CommandRemoveSetElements::procresult(Result r, JSON& json)
{
    Error e = API_OK;
    if (procerrorcode(r, e))
    {
        if (mCompletion)
        {
            mCompletion(e, nullptr);
        }
        return true;
    }
    else if (!r.hasJsonArray())
    {
        LOG_err << "Sets: failed to parse `aerb` response";
        if (mCompletion)
        {
            mCompletion(API_EINTERNAL, nullptr);
        }
        return false;
    }

    bool jsonOk = true;
    vector<int64_t> errs(mElemIds.size());
    for (size_t elCount = 0u; elCount < mElemIds.size(); ++elCount)
    {
        if (json.isnumeric())
        {
            errs[elCount] = json.getint();
        }
        else if (json.enterobject())
        {
            handle errEid = UNDEF;
            if (procExtendedError(json, errs[elCount], errEid))
            {
                if (errEid == UNDEF) LOG_warn << "Sets: Extended error missing Element id in `aerb`";
            }
            else
            {
                jsonOk = false;
            }

            if (!json.leaveobject())
            {
                LOG_err << "Sets: failed to parse Element object in `aerb` response";
                jsonOk = false;
            }
        }
        else
        {
            LOG_err << "Sets: failed to parse Element removal response in `aerb` command response";
            jsonOk = false;
        }

        if (!jsonOk) break;

        if (errs[elCount] == API_OK && !client->deleteSetElement(mSetId, mElemIds[elCount]))
        {
            LOG_err << "Sets: Failed to remove Element in `aerb` command response";
            errs[elCount] = API_ENOENT;
        }
    }

    if (mCompletion)
    {
        mCompletion(e, &errs);
    }

    return jsonOk;
}

CommandRemoveSetElement::CommandRemoveSetElement(MegaClient* cl, handle sid, handle eid, std::function<void(Error)> completion)
    : mSetId(sid), mElementId(eid), mCompletion(completion)
{
    cmd("aer");
    arg("id", (byte*)&eid, MegaClient::SETELEMENTHANDLE);

    notself(cl); // don't process its Action Packet after sending this
}

bool CommandRemoveSetElement::procresult(Result r, JSON& json)
{
    handle elementId = 0;
    m_time_t ts = 0;
    Error e = API_OK;
    bool parsedOk = procerrorcode(r, e) || procresultid(json, r, elementId, ts, nullptr);

    if (parsedOk && e == API_OK)
    {
        if (!client->deleteSetElement(mSetId, mElementId))
        {
            LOG_err << "Sets: Failed to remove Element in `aer` command response";
            e = API_ENOENT;
        }
    }

    if (mCompletion)
    {
        mCompletion(e);
    }

    return parsedOk;
}

CommandExportSet::CommandExportSet(MegaClient* cl, Set&& s, bool makePublic, std::function<void(Error)> completion)
    : mSet(new Set(std::move(s))), mCompletion(completion)
{
    cmd("ass");
    arg("id", (byte*)&mSet->id(), MegaClient::SETHANDLE);
    if (!makePublic) arg("d", 1);

    notself(cl);
}

bool CommandExportSet::procresult(Result r, JSON& json)
{
    handle sid = mSet->id();
    handle publicId = UNDEF;
    m_time_t ts = m_time(nullptr); // made it up for case that API returns [0] (like for "d":1)
    Error e = API_OK;
    const bool parsedOk = procerrorcode(r, e) || procresultid(json, r, sid, ts, nullptr, nullptr, nullptr, nullptr, &publicId);

    if (sid != mSet->id())
    {
        LOG_err << "Sets: command 'ass' in processing result. Received Set id " << toHandle(sid)
                << " expected Set id " << toHandle(mSet->id());
        assert(false);
    }

    if ((parsedOk) && e == API_OK)
    {
        mSet->setPublicId(publicId);
        mSet->setTs(ts);
        mSet->setChanged(Set::CH_EXPORTED);
        if (!client->updateSet(std::move(*mSet)))
        {
            LOG_warn << "Sets: comand 'ass' succeeded, but Set was not found";
            e = API_ENOENT;
        }
    }

    if (mCompletion) mCompletion(e);

    return parsedOk;
}

// -------- end of Sets and Elements


#ifdef ENABLE_CHAT

bool CommandMeetingStart::procresult(Command::Result r, JSON& json)
{
    if (r.wasErrorOrOK())
    {
        mCompletion(r.errorOrOK(), "", UNDEF);
        return true;
    }

    handle callid = UNDEF;
    string sfuUrl;

    for (;;)
    {
        switch (json.getnameid())
        {
            case MAKENAMEID6('c', 'a', 'l', 'l', 'I', 'd'):
                callid = json.gethandle(MegaClient::CHATHANDLE);
                break;

            case MAKENAMEID3('s', 'f', 'u'):
                json.storeobject(&sfuUrl);
                break;

            case EOO:
                mCompletion(API_OK, sfuUrl, callid);
                return true;
                break;

            default:
                if (!json.storeobject())
                {
                    mCompletion(API_EINTERNAL, "", UNDEF);
                    return false;
                }
        }
    }
}

CommandMeetingStart::CommandMeetingStart(MegaClient* client, handle chatid, handle schedId, CommandMeetingStartCompletion completion)
    : mCompletion(completion)
{
    cmd("mcms");
    arg("cid", (byte*)&chatid, MegaClient::CHATHANDLE);

    if (client->mSfuid != sfu_invalid_id)
    {
        arg("sfu", client->mSfuid);
    }

    /**
     * + If schedId is valid
     *      - If Waiting room option is enabled : Call shouldn't ring and we'll be redirected to Waiting room
     *      - If Waiting room option is disabled: Call shouldn't ring
     *
     * + If schedId is UNDEF
     *      - If Waiting room option is enabled : Call should ring and we'll bypass waiting room
     *      - If Waiting room option is disabled: Call should ring
     */
    if (schedId != UNDEF)
    {
        arg("sm", (byte*)&schedId, MegaClient::CHATHANDLE);
    }
    tag = client->reqtag;
}

bool CommandMeetingJoin::procresult(Command::Result r, JSON& json)
{
    if (r.wasErrorOrOK())
    {
        mCompletion(r.errorOrOK(), "");
        return true;
    }

    string sfuUrl;

    for (;;)
    {
        switch (json.getnameid())
        {
            case MAKENAMEID3('u', 'r', 'l'):
                json.storeobject(&sfuUrl);
                break;

            case EOO:
                mCompletion(API_OK, sfuUrl);
                return true;
                break;

            default:
                if (!json.storeobject())
                {
                    mCompletion(API_EINTERNAL, "");
                    return false;
                }
        }
    }
}

CommandMeetingJoin::CommandMeetingJoin(MegaClient *client, handle chatid, handle callid, CommandMeetingJoinCompletion completion)
    : mCompletion(completion)
{
    cmd("mcmj");
    arg("cid", (byte*)&chatid, MegaClient::CHATHANDLE);
    arg("mid", (byte*)&callid, MegaClient::CHATHANDLE);

    tag = client->reqtag;
}

bool CommandMeetingEnd::procresult(Command::Result r, JSON& json)
{
    if (r.wasErrorOrOK())
    {
        mCompletion(r.errorOrOK());
        return true;
    }

    mCompletion(API_EINTERNAL);
    return false;
}

CommandMeetingEnd::CommandMeetingEnd(MegaClient *client, handle chatid, handle callid, int reason, CommandMeetingEndCompletion completion)
    : mCompletion(completion)
{
    cmd("mcme");
    arg("cid", (byte*)&chatid, MegaClient::CHATHANDLE);
    arg("mid", (byte*)&callid, MegaClient::CHATHANDLE);
    // At meeting first version, only valid reason is 0x02 (REJECTED)
    arg("r", reason);

    tag = client->reqtag;
}

CommandScheduledMeetingAddOrUpdate::CommandScheduledMeetingAddOrUpdate(MegaClient* client, const ScheduledMeeting *schedMeeting, CommandScheduledMeetingAddOrUpdateCompletion completion)
    : mScheduledMeeting(schedMeeting->copy()), mCompletion(completion)
{
    assert(schedMeeting);
    cmd("mcsmp");
    arg("v", 1); // add version to receive cmd array
    createSchedMeetingJson(mScheduledMeeting.get());
    notself(client); // set i param to ignore action packet generated by our own action
    tag = client->reqtag;
}

bool CommandScheduledMeetingAddOrUpdate::procresult(Command::Result r, JSON& json)
{
    assert(mScheduledMeeting);
    if (r.wasErrorOrOK())
    {
        if (mCompletion) { mCompletion(r.errorOrOK(), nullptr); }
        return true;
    }

    auto it = client->chats.find(mScheduledMeeting->chatid());
    if (it == client->chats.end())
    {
        if (mCompletion) { mCompletion(API_EINTERNAL, nullptr); }
        return false;
    }

    TextChat* chat = it->second;
    bool exit = false;
    handle schedId = UNDEF;
    handle_set childMeetingsDeleted;
    while (!exit)
    {
        switch (json.getnameid())
        {
            case MAKENAMEID3('c', 'm', 'd'):
            {
                if (json.enterarray())
                {
                    while(json.ishandle(MegaClient::CHATHANDLE))
                    {
                        childMeetingsDeleted.insert(json.gethandle());
                    }
                    json.leavearray();
                }
                else if (mCompletion)
                {
                    mCompletion(API_EINTERNAL, nullptr);
                    return false;
                }

                // remove child scheduled meetings in cmd (child meetings deleted) array
                chat->removeSchedMeetingsList(childMeetingsDeleted);
                break;
            }
            case MAKENAMEID2('i', 'd'):
                schedId = json.gethandle(MegaClient::CHATHANDLE);
                mScheduledMeeting->setSchedId(schedId);
                break;

            case EOO:
                exit = true;
                break;

            default:
                if (!json.storeobject())
                {
                    if (mCompletion) { mCompletion(API_EINTERNAL, nullptr); }
                    return false;
                }
        }
    }

    ScheduledMeeting* result = nullptr;
    error e = API_EINTERNAL;
    bool res = chat->addOrUpdateSchedMeeting(std::unique_ptr<ScheduledMeeting>(mScheduledMeeting->copy())); // add or update scheduled meeting if already exists
    client->clearSchedOccurrences(*chat);
    chat->setTag(tag ? tag : -1);
    client->notifychat(chat);

    if (res)
    {
        result = mScheduledMeeting.get();
        e = API_OK;
    }
    else if (!childMeetingsDeleted.empty())
    {
        // if we couldn't update scheduled meeting, but we have deleted it's children, we also need to notify apps
        LOG_debug << "Error adding or updating a scheduled meeting schedId [" <<  Base64Str<MegaClient::CHATHANDLE>(schedId) << "]";
    }

    if (mCompletion) { mCompletion(e, result); }
    return res;
}

CommandScheduledMeetingRemove::CommandScheduledMeetingRemove(MegaClient* client, handle chatid, handle schedMeeting, CommandScheduledMeetingRemoveCompletion completion)
    : mChatId(chatid), mSchedId(schedMeeting), mCompletion(completion)
{
    cmd("mcsmr");
    arg("id", (byte*) &schedMeeting, MegaClient::CHATHANDLE); // scheduled meeting handle
    notself(client); // set i param to ignore action packet generated by our own action
    tag = client->reqtag;
}

bool CommandScheduledMeetingRemove::procresult(Command::Result r, JSON& json)
{
    if (!r.wasErrorOrOK())
    {
        if (mCompletion) { mCompletion(r.errorOrOK()); }
        return false;
    }

    if (r.wasError(API_OK))
    {
        auto it = client->chats.find(mChatId);
        if (it == client->chats.end())
        {
            if (mCompletion) { mCompletion(API_EINTERNAL); }
            return false;
        }

        // remove scheduled meeting and all it's children
        TextChat* chat = it->second;
        if (chat->removeSchedMeeting(mSchedId))
        {
            // remove children scheduled meetings (API requirement)
            chat->removeChildSchedMeetings(mSchedId);
        }

        client->clearSchedOccurrences(*chat);
        chat->setTag(tag ? tag : -1);
        client->notifychat(chat);
    }

    if (mCompletion) { mCompletion(r.errorOrOK()); }
    return true;
}

CommandScheduledMeetingFetch::CommandScheduledMeetingFetch(MegaClient* client, handle chatid, handle schedMeeting, CommandScheduledMeetingFetchCompletion completion)
    : mChatId(chatid),
      mCompletion(completion)
{
    cmd("mcsmf");
    if (schedMeeting != UNDEF) { arg("id", (byte*) &schedMeeting, MegaClient::CHATHANDLE); }
    if (chatid != UNDEF)       { arg("cid", (byte*) &chatid, MegaClient::CHATHANDLE); }
    tag = client->reqtag;
}

bool CommandScheduledMeetingFetch::procresult(Command::Result r, JSON& json)
{
    if (r.wasErrorOrOK())
    {
        if (mCompletion) { mCompletion(r.errorOrOK(), nullptr); }
        return true;
    }

    auto it = client->chats.find(mChatId);
    if (it == client->chats.end() || !r.hasJsonArray())
    {
        if (mCompletion) { mCompletion(API_EINTERNAL, nullptr); }
        return false;
    }

    std::vector<std::unique_ptr<ScheduledMeeting>> schedMeetings;
    error err = client->parseScheduledMeetings(schedMeetings, false /*parsingOccurrences*/, &json);
    if (err)
    {
        if (mCompletion) { mCompletion(err, nullptr); }
        return false;
    }

    if (mCompletion) { mCompletion(API_OK, &schedMeetings); }
    return true;
}

CommandScheduledMeetingFetchEvents::CommandScheduledMeetingFetchEvents(MegaClient* client, handle chatid, m_time_t since, m_time_t until, unsigned int count, bool byDemand, CommandScheduledMeetingFetchEventsCompletion completion)
 : mChatId(chatid),
   mByDemand(byDemand),
   mCompletion(completion ? completion : [](Error, const std::vector<std::unique_ptr<ScheduledMeeting>>*){})
{
    cmd("mcsmfo");
    arg("cid", (byte*) &chatid, MegaClient::CHATHANDLE);
    if (isValidTimeStamp(since))      { arg("cf", since); }
    if (isValidTimeStamp(until))      { arg("ct", until); }
    if (count)                        { arg("cc", count); }
    tag = client->reqtag;
}

bool CommandScheduledMeetingFetchEvents::procresult(Command::Result r, JSON& json)
{
    if (r.wasErrorOrOK())
    {
        if (mCompletion) { mCompletion(r.errorOrOK(), nullptr); }
        return true;
    }

    auto it = client->chats.find(mChatId);
    if (it == client->chats.end() || !r.hasJsonArray())
    {
        if (mCompletion) { mCompletion(API_EINTERNAL, nullptr); }
        return false;
    }
    TextChat* chat = it->second;
    std::vector<std::unique_ptr<ScheduledMeeting>> schedMeetings;
    error err = client->parseScheduledMeetings(schedMeetings, true /*parsingOccurrences*/, &json);
    if (err)
    {
        if (mCompletion) { mCompletion(err, nullptr); }
        return false;
    }

    // clear list in case it contains any element
    chat->clearUpdatedSchedMeetingOccurrences();

    // add received scheduled meetings occurrences from API into mUpdatedOcurrences to be notified
    for (auto& schedMeeting: schedMeetings)
    {
        chat->addUpdatedSchedMeetingOccurrence(std::unique_ptr<ScheduledMeeting>(schedMeeting->copy()));
    }

    // set the change type although we haven't received any occurrences (but there's no error and json proccessing has been succesfull)
    if (mByDemand) { chat->changed.schedOcurrAppend = true; }
    else           { chat->changed.schedOcurrReplace = true; }

    // just notify once, for all ocurrences received for the same chat
    chat->setTag(tag ? tag : -1);
    client->notifychat(chat);
    if (mCompletion) { mCompletion(API_OK, &schedMeetings); }
    return true;
}

#endif

<<<<<<< HEAD
/* MegaVPN Commands BEGIN */
CommandGetVpnRegions::CommandGetVpnRegions(MegaClient* client, Cb&& completion)
:
    mCompletion(std::move(completion))
{
    cmd("vpnr");

    tag = client->reqtag;
}

void CommandGetVpnRegions::parseregions(JSON& json, std::vector<std::string>* vpnRegions)
{
    std::string vpnRegion;
    while (json.storeobject(&vpnRegion))
    {
        if (vpnRegions)
        {
            vpnRegions->emplace_back(std::move(vpnRegion));
        }
    }
}

bool CommandGetVpnRegions::procresult(Command::Result r, JSON& json)
{
    if (!r.hasJsonArray())
    {
        if (mCompletion) { mCompletion(API_EINTERNAL, {}); }
        return false;
    }

    // Parse regions
    std::vector<std::string> vpnRegions;
    parseregions(json, &vpnRegions);

    mCompletion(API_OK, std::move(vpnRegions));
    return true;
}

CommandGetVpnCredentials::CommandGetVpnCredentials(MegaClient* client, Cb&& completion)
:
    mCompletion(std::move(completion))
{
    cmd("vpng");
    arg("v", 2);

    tag = client->reqtag;
}

bool CommandGetVpnCredentials::procresult(Command::Result r, JSON& json)
{
    if (r.wasErrorOrOK())
    {
        if (mCompletion) { mCompletion(r.errorOrOK(), {}, {}, {}); }
        return true;
    }

    Error e(API_EINTERNAL);
    MapSlotIDToCredentialInfo mapSlotIDToCredentialInfo;
    MapClusterPublicKeys mapClusterPubKeys;
    {
        // Parse ClusterID and IPs
        if (json.enterobject())
        {
            string slotIDStr;
            bool parsedOk = true;
            while (parsedOk)
            {
                slotIDStr = json.getname();
                if (slotIDStr.empty())
                {
                    break;
                }

                int slotID = -1;
                try
                {
                    slotID = std::stoi(slotIDStr);
                }
                catch (std::exception const &ex)
                {
                    LOG_err << "[CommandGetVpnCredentials] Could not convert param SlotID(" << slotIDStr << ") to integer. Exception: " << ex.what();
                    parsedOk = false;
                }

                if (parsedOk && json.enterarray())
                {
                    CredentialInfo credentialInfo;
                    credentialInfo.clusterID = static_cast<int>(json.getint());
                    parsedOk = credentialInfo.clusterID != -1;
                    parsedOk = parsedOk && json.storeobject(&credentialInfo.ipv4);
                    parsedOk = parsedOk && json.storeobject(&credentialInfo.ipv6);
                    parsedOk = parsedOk && json.storeobject(&credentialInfo.deviceID);
                    if (parsedOk)
                    {
                        mapSlotIDToCredentialInfo.emplace(std::make_pair(slotID, std::move(credentialInfo)));
                    }
                    json.leavearray();
                }
            }
            if (!parsedOk)
            {
                // There were credentials, but something was wrong with the JSON
                if (mCompletion) { mCompletion(e, {}, {}, {}); }
                return false;
            }
            json.leaveobject();
        }
        else
        {
            // There should be a valid object at this point
            if (mCompletion) { mCompletion(e, {}, {}, {}); }
            return false;
        }

        // Parse Cluster Public Keys
        if (json.enterobject())
        {
            bool parsedOk = true;
            while (parsedOk)
            {
                std::string clusterIDStr = json.getname();
                if (clusterIDStr.empty())
                {
                    break;
                }

                int clusterID = -1;
                try
                {
                    clusterID = std::stoi(clusterIDStr);
                }
                catch (std::exception const &ex)
                {
                    LOG_err << "[CommandGetVpnCredentials] Could not convert param ClusterID(" << clusterIDStr << ") to integer. Exception: " << ex.what();
                    parsedOk = false;
                }

                if (parsedOk)
                {
                    std::string clusterPubKey;
                    if (!json.storeobject(&clusterPubKey))
                    {
                        parsedOk = false;
                        break;
                    }
                    mapClusterPubKeys.emplace(std::make_pair(clusterID, clusterPubKey));
                }
            }
            if (!parsedOk)
            {
                // There were credentials and a valid ClusterID, but something was wrong with the Cluster Public Key value
                if (mCompletion) { mCompletion(e, {}, {}, {}); }
                return false;
            }
            json.leaveobject();
        }
        else
        {
            // There were credentials, but there were no information regarding the Cluster Public Key(s)
            if (mCompletion) { mCompletion(e, {}, {}, {}); }
            return false;
        }
    }

    // Finally, parse VPN regions
    std::vector<std::string> vpnRegions;
    if (json.enterarray())
    {
        // Parse regions
        CommandGetVpnRegions::parseregions(json, &vpnRegions);
        json.leavearray();
    }

    e.setErrorCode(API_OK);
    mCompletion(e, std::move(mapSlotIDToCredentialInfo), std::move(mapClusterPubKeys), std::move(vpnRegions));

    return true;
}

CommandPutVpnCredential::CommandPutVpnCredential(MegaClient* client,
                                                std::string&& region,
                                                StringKeyPair&& userKeyPair,
                                                Cb&& completion)
:
    mRegion(std::move(region)),
    mUserKeyPair(std::move(userKeyPair)),
    mCompletion(std::move(completion))
{
    cmd("vpnp");
    arg("k", (byte*)mUserKeyPair.pubKey.c_str(), static_cast<int>(mUserKeyPair.pubKey.size()));

    tag = client->reqtag;
}

bool CommandPutVpnCredential::procresult(Command::Result r, JSON& json)
{
    if (r.wasErrorOrOK())
    {
        if (mCompletion) { mCompletion(r.errorOrOK(), -1, {}, {}); }
        return true;
    }

    if (!r.hasJsonArray())
    {
        if (mCompletion) { mCompletion(API_EINTERNAL, -1, {}, {}); }
        return false;
    }

    // We receive directly one array here (like in CommandGetVpnRegions), so we are inside the array already

    // Parse SlotID
    int slotID = static_cast<int>(json.getint());

    // Parse ClusterID
    int clusterID = static_cast<int>(json.getint());

    // Parse IPv4
    std::string ipv4;
    if (!json.storeobject(&ipv4))
    {
        if (mCompletion) { mCompletion(API_EINTERNAL, -1, {}, {}); }
        return false;
    }

    // Parse IPv6
    std::string ipv6;
    if (!json.storeobject(&ipv6))
    {
        if (mCompletion) { mCompletion(API_EINTERNAL, -1, {}, {}); }
        return false;
    }

    // Parse Cluster Public Key
    std::string clusterPubKey;
    if (!json.storeobject(&clusterPubKey))
    {
        if (mCompletion) { mCompletion(API_EINTERNAL, -1, {}, {}); }
        return false;
    }

    // Skip VPN regions
    if (json.enterarray())
    {
        CommandGetVpnRegions::parseregions(json, nullptr);
        json.leavearray();
    }

    if (mCompletion)
    {
        std::string userPubKey = Base64::btoa(mUserKeyPair.pubKey);
        auto peerKeyPair = StringKeyPair(std::move(mUserKeyPair.privKey), std::move(clusterPubKey));
        std::string newCredential = client->generateVpnCredentialString(clusterID, std::move(mRegion), std::move(ipv4), std::move(ipv6), std::move(peerKeyPair));
        mCompletion(API_OK, slotID, std::move(userPubKey), std::move(newCredential));
    }
    return true;
}

CommandDelVpnCredential::CommandDelVpnCredential(MegaClient* client, int slotID, Cb&& completion)
:
    mCompletion(std::move(completion))
{
    cmd("vpnd");
    arg("s", slotID); // SlotID to remove the credentials

    tag = client->reqtag;
}

bool CommandDelVpnCredential::procresult(Command::Result r, JSON& json)
{
    if (mCompletion)
    {
        mCompletion(r.errorOrOK());
    }
    return r.wasErrorOrOK();
}

CommandCheckVpnCredential::CommandCheckVpnCredential(MegaClient* client, string&& userPubKey, Cb&& completion)
{
    cmd("vpnc");
    arg("k", userPubKey.c_str()); // User Public Key is already in B64 format
    tag = client->reqtag;

    mCompletion = std::move(completion);
}

bool CommandCheckVpnCredential::procresult(Command::Result r, JSON& json)
{
    if (mCompletion)
    {
        mCompletion(r.errorOrOK());
    }
    return r.wasErrorOrOK();
}
/* MegaVPN Commands END*/
=======
bool CommandFetchAds::procresult(Command::Result r, JSON& json)
{
    string_map result;
    if (r.wasStrictlyError())
    {
        mCompletion(r.errorOrOK(), result);
        return true;
    }

    bool error = false;

    while (json.enterobject() && !error)
    {
        std::string id;
        std::string iu;
        bool exit = false;
        while (!exit)
        {
            switch (json.getnameid())
            {
                case MAKENAMEID2('i', 'd'):
                    json.storeobject(&id);
                    break;

                case MAKENAMEID3('s', 'r', 'c'):
                    json.storeobject(&iu);
                    break;

                case EOO:
                    exit = true;
                    if (!id.empty() && !iu.empty())
                    {
                        result[id] = iu;
                    }
                    else
                    {
                        error = true;
                        result.clear();
                    }
                    break;

                default:
                    if (!json.storeobject())
                    {
                        result.clear();
                        mCompletion(API_EINTERNAL, result);
                        return false;
                    }
                    break;
            }
        }

        json.leaveobject();
    }

    mCompletion((error ? API_EINTERNAL : API_OK), result);

    return !error;
}

CommandFetchAds::CommandFetchAds(MegaClient* client, int adFlags, const std::vector<std::string> &adUnits, handle publicHandle, CommandFetchAdsCompletion completion)
    : mCompletion(completion)
{
    cmd("adf");
    arg("ad", adFlags);
    arg("af", 1);   // ad format: URL

    if (!ISUNDEF(publicHandle))
    {
        arg("p", publicHandle);
    }

    beginarray("au");
    for (const std::string& adUnit : adUnits)
    {
        element(adUnit.c_str());
    }
    endarray();

    tag = client->reqtag;
}

bool CommandQueryAds::procresult(Command::Result r, JSON &json)
{
    if (r.wasErrorOrOK())
    {
        mCompletion(r.errorOrOK(), 0);
        return true;
    }

    if (!json.isnumeric())
    {
        // It's wrongly formatted, consume this one so the next command can be processed.
        LOG_err << "Command response badly formatted";
        mCompletion(API_EINTERNAL, 0);
        return false;
    }

    int value = json.getint32();
    mCompletion(API_OK, value);
    return true;
}

CommandQueryAds::CommandQueryAds(MegaClient* client, int adFlags, handle publicHandle, CommandQueryAdsCompletion completion)
    : mCompletion(completion)
{
    cmd("ads");
    arg("ad", adFlags);
    if (!ISUNDEF(publicHandle))
    {
        arg("ph", publicHandle);
    }

    tag = client->reqtag;
}
>>>>>>> 497de5fd

} // namespace<|MERGE_RESOLUTION|>--- conflicted
+++ resolved
@@ -10286,7 +10286,122 @@
 
 #endif
 
-<<<<<<< HEAD
+bool CommandFetchAds::procresult(Command::Result r, JSON& json)
+{
+    string_map result;
+    if (r.wasStrictlyError())
+    {
+        mCompletion(r.errorOrOK(), result);
+        return true;
+    }
+
+    bool error = false;
+
+    while (json.enterobject() && !error)
+    {
+        std::string id;
+        std::string iu;
+        bool exit = false;
+        while (!exit)
+        {
+            switch (json.getnameid())
+            {
+                case MAKENAMEID2('i', 'd'):
+                    json.storeobject(&id);
+                    break;
+
+                case MAKENAMEID3('s', 'r', 'c'):
+                    json.storeobject(&iu);
+                    break;
+
+                case EOO:
+                    exit = true;
+                    if (!id.empty() && !iu.empty())
+                    {
+                        result[id] = iu;
+                    }
+                    else
+                    {
+                        error = true;
+                        result.clear();
+                    }
+                    break;
+
+                default:
+                    if (!json.storeobject())
+                    {
+                        result.clear();
+                        mCompletion(API_EINTERNAL, result);
+                        return false;
+                    }
+                    break;
+            }
+        }
+
+        json.leaveobject();
+    }
+
+    mCompletion((error ? API_EINTERNAL : API_OK), result);
+
+    return !error;
+}
+
+CommandFetchAds::CommandFetchAds(MegaClient* client, int adFlags, const std::vector<std::string> &adUnits, handle publicHandle, CommandFetchAdsCompletion completion)
+    : mCompletion(completion)
+{
+    cmd("adf");
+    arg("ad", adFlags);
+    arg("af", 1);   // ad format: URL
+
+    if (!ISUNDEF(publicHandle))
+    {
+        arg("p", publicHandle);
+    }
+
+    beginarray("au");
+    for (const std::string& adUnit : adUnits)
+    {
+        element(adUnit.c_str());
+    }
+    endarray();
+
+    tag = client->reqtag;
+}
+
+bool CommandQueryAds::procresult(Command::Result r, JSON &json)
+{
+    if (r.wasErrorOrOK())
+    {
+        mCompletion(r.errorOrOK(), 0);
+        return true;
+    }
+
+    if (!json.isnumeric())
+    {
+        // It's wrongly formatted, consume this one so the next command can be processed.
+        LOG_err << "Command response badly formatted";
+        mCompletion(API_EINTERNAL, 0);
+        return false;
+    }
+
+    int value = json.getint32();
+    mCompletion(API_OK, value);
+    return true;
+}
+
+CommandQueryAds::CommandQueryAds(MegaClient* client, int adFlags, handle publicHandle, CommandQueryAdsCompletion completion)
+    : mCompletion(completion)
+{
+    cmd("ads");
+    arg("ad", adFlags);
+    if (!ISUNDEF(publicHandle))
+    {
+        arg("ph", publicHandle);
+    }
+
+    tag = client->reqtag;
+}
+
 /* MegaVPN Commands BEGIN */
 CommandGetVpnRegions::CommandGetVpnRegions(MegaClient* client, Cb&& completion)
 :
@@ -10581,122 +10696,5 @@
     return r.wasErrorOrOK();
 }
 /* MegaVPN Commands END*/
-=======
-bool CommandFetchAds::procresult(Command::Result r, JSON& json)
-{
-    string_map result;
-    if (r.wasStrictlyError())
-    {
-        mCompletion(r.errorOrOK(), result);
-        return true;
-    }
-
-    bool error = false;
-
-    while (json.enterobject() && !error)
-    {
-        std::string id;
-        std::string iu;
-        bool exit = false;
-        while (!exit)
-        {
-            switch (json.getnameid())
-            {
-                case MAKENAMEID2('i', 'd'):
-                    json.storeobject(&id);
-                    break;
-
-                case MAKENAMEID3('s', 'r', 'c'):
-                    json.storeobject(&iu);
-                    break;
-
-                case EOO:
-                    exit = true;
-                    if (!id.empty() && !iu.empty())
-                    {
-                        result[id] = iu;
-                    }
-                    else
-                    {
-                        error = true;
-                        result.clear();
-                    }
-                    break;
-
-                default:
-                    if (!json.storeobject())
-                    {
-                        result.clear();
-                        mCompletion(API_EINTERNAL, result);
-                        return false;
-                    }
-                    break;
-            }
-        }
-
-        json.leaveobject();
-    }
-
-    mCompletion((error ? API_EINTERNAL : API_OK), result);
-
-    return !error;
-}
-
-CommandFetchAds::CommandFetchAds(MegaClient* client, int adFlags, const std::vector<std::string> &adUnits, handle publicHandle, CommandFetchAdsCompletion completion)
-    : mCompletion(completion)
-{
-    cmd("adf");
-    arg("ad", adFlags);
-    arg("af", 1);   // ad format: URL
-
-    if (!ISUNDEF(publicHandle))
-    {
-        arg("p", publicHandle);
-    }
-
-    beginarray("au");
-    for (const std::string& adUnit : adUnits)
-    {
-        element(adUnit.c_str());
-    }
-    endarray();
-
-    tag = client->reqtag;
-}
-
-bool CommandQueryAds::procresult(Command::Result r, JSON &json)
-{
-    if (r.wasErrorOrOK())
-    {
-        mCompletion(r.errorOrOK(), 0);
-        return true;
-    }
-
-    if (!json.isnumeric())
-    {
-        // It's wrongly formatted, consume this one so the next command can be processed.
-        LOG_err << "Command response badly formatted";
-        mCompletion(API_EINTERNAL, 0);
-        return false;
-    }
-
-    int value = json.getint32();
-    mCompletion(API_OK, value);
-    return true;
-}
-
-CommandQueryAds::CommandQueryAds(MegaClient* client, int adFlags, handle publicHandle, CommandQueryAdsCompletion completion)
-    : mCompletion(completion)
-{
-    cmd("ads");
-    arg("ad", adFlags);
-    if (!ISUNDEF(publicHandle))
-    {
-        arg("ph", publicHandle);
-    }
-
-    tag = client->reqtag;
-}
->>>>>>> 497de5fd
 
 } // namespace