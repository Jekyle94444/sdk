--- conflicted
+++ resolved
@@ -931,7 +931,6 @@
     }
 }
 
-<<<<<<< HEAD
 CommandSetAttr::CommandSetAttr(MegaClient* client, Node* n, attr_map&& attrMapUpdates, Completion&& c, bool canChangeVault)
     : mAttrMapUpdates(attrMapUpdates)
     , mCanChangeVault(canChangeVault)
@@ -944,9 +943,6 @@
 }
 
 const char* CommandSetAttr::getJSON(MegaClient* client)
-=======
-CommandSetAttr::CommandSetAttr(MegaClient* client, Node* n, SymmCipher* cipher, Completion&& c, bool canChangeVault)
->>>>>>> 4ee6688d
 {
     // We generate the command just before sending, so it's up to date for any external changes that occured in the meantime
     // And we can also take into account any changes we have sent for this node that have not yet been applied by actionpackets
@@ -993,7 +989,6 @@
         generationError = API_ENOENT;
     }
 
-<<<<<<< HEAD
     arg("n", (byte*)&h, MegaClient::NODEHANDLE);
     arg("at", (byte*)at.c_str(), int(at.size()));
 
@@ -1001,10 +996,6 @@
     {
         arg("vw", 1);
     }
-=======
-    h = n->nodeHandle();
-    tag = 0;
->>>>>>> 4ee6688d
 
     return jsonWriter.getstring().c_str();
 }
@@ -1012,14 +1003,9 @@
 
 bool CommandSetAttr::procresult(Result r)
 {
-<<<<<<< HEAD
     removeFromNodePendingCommands(h, client);
     if (completion) completion(h, generationError ? Error(generationError) : r.errorResultOrActionpacket());
     return r.wasErrorOrActionpacket();
-=======
-    if (completion) completion(h, r.errorOrOK());
-    return r.wasErrorOrOK();
->>>>>>> 4ee6688d
 }
 
 // (the result is not processed directly - we rely on the server-client
@@ -1270,20 +1256,7 @@
                     break;
                 }
 
-<<<<<<< HEAD
                 if (!client->json.isnumeric())
-=======
-    Error e = API_EINTERNAL;
-    bool noexit = true;
-    bool empty = false;
-    while (noexit)
-    {
-        switch (client->json.getnameid())
-        {
-            case 'f':
-                empty = !memcmp(client->json.pos, "[]", 2);
-                if (client->readnodes(&client->json, 1, source, &nn, true, true))  // do apply keys to received nodes only as we go for command response, much much faster for many small responses
->>>>>>> 4ee6688d
                 {
                     performAppCallback(API_EINTERNAL);
                     return false;
@@ -1294,18 +1267,11 @@
                 {
                     nn[arrayIndex++].mError = error(client->json.getint());
                 }
-<<<<<<< HEAD
             }
             else
             {
                 string index, errorCode;
                 if (client->json.storeobject(&index) && *client->json.pos == ':')
-=======
-                break;
-
-            case MAKENAMEID2('f', '2'):
-                if (!client->readnodes(&client->json, 1, PUTNODES_APP, nullptr, false, true))  // do apply keys to received nodes only as we go for command response, much much faster for many small responses
->>>>>>> 4ee6688d
                 {
                     ++client->json.pos;
                     if (client->json.storeobject(&errorCode))
@@ -1393,14 +1359,10 @@
     client->proctree(n, &tpsk);
     tpsk.get(this);
 
-<<<<<<< HEAD
     tag = client->reqtag;
 
     addToNodePendingCommands(n);
     addToNodePendingCommands(t);
-=======
-    tag = 0;
->>>>>>> 4ee6688d
     completion = move(c);
 }
 
@@ -1417,7 +1379,6 @@
         }
 
 #ifdef ENABLE_SYNC
-<<<<<<< HEAD
         //if (syncdel != SYNCDEL_NONE)
         //{
         //    Node* syncn = client->nodeByHandle(h);
@@ -1464,77 +1425,6 @@
         //        }
         //    }
         //}
-=======
-        if (syncdel != SYNCDEL_NONE)
-        {
-            Node* syncn = client->nodeByHandle(h);
-
-            if (syncn)
-            {
-                if (r.wasError(API_OK))
-                {
-                    // update all todebris records in the subtree
-                    for (auto it = client->toDebris.begin(); it != client->toDebris.end(); it++)
-                    {
-                        Node* toDebrisNode = it->first;
-                        Node* n = it->first;
-
-                        do {
-                            if (n == syncn)
-                            {
-                                if (syncop)
-                                {
-                                    // After speculative instant completion removal, this is not needed (always sent via actionpacket code)
-                                    client->syncs.forEachRunningSyncContainingNode(n, [&](Sync* s) {
-                                        if (toDebrisNode->type == FOLDERNODE)
-                                        {
-                                            LOG_debug << "Sync - remote folder deletion detected " << n->displayname();
-                                        }
-                                        else
-                                        {
-                                            LOG_debug << "Sync - remote file deletion detected " << n->displayname() << " Nhandle: " << LOG_NODEHANDLE(n->nodehandle);
-                                        }
-                                    });
-                                }
-
-                                toDebrisNode->syncdeleted = syncdel;
-                                break;
-                            }
-                        } while ((n = n->parent));
-                    }
-                }
-                else
-                {
-                    Node *tn = NULL;
-                    if (syncdel == SYNCDEL_BIN || syncdel == SYNCDEL_FAILED
-                            || !(tn = client->nodeByHandle(client->rootnodes.rubbish)))
-                    {
-                        LOG_err << "Error moving node to the Rubbish Bin";
-                        syncn->syncdeleted = SYNCDEL_NONE;
-                        client->toDebris.erase(syncn->todebris_it);
-                        syncn->todebris_it = client->toDebris.end();
-                    }
-                    else
-                    {
-                        LOG_warn << "Move to Syncdebris failed. Moving to the Rubbish Bin instead.";
-                        client->rename(syncn, tn, SYNCDEL_FAILED, pp, nullptr, mCanChangeVault, nullptr);
-                    }
-                }
-            }
-        }
-        else if(syncop)
-        {
-            Node *n = client->nodeByHandle(h);
-            if(n)
-            {
-                // After speculative instant completion removal, this is not needed (always sent via actionpacket code)
-                Node* prevparent = client->nodeByHandle(pp);
-                LOG_debug << "Sync - remote move detected: " << n->displayname() <<
-                    " from " << (prevparent ? prevparent->displayname() : "?") <<
-                    " to " << (n->parent ? n->parent->displayname() : "?");
-            }
-        }
->>>>>>> 4ee6688d
 #endif
         // Movement of shares and pending shares into Rubbish should remove them
         if (r.wasStrictlyError() && syncdel == SYNCDEL_NONE)
@@ -5938,11 +5828,7 @@
         {
             case 'f':
                 // nodes
-<<<<<<< HEAD
-                if (!client->readnodes(&client->json, 0, PUTNODES_APP, nullptr, 0, false, nullptr, nullptr))
-=======
-                if (!client->readnodes(&client->json, 0, PUTNODES_APP, nullptr, false, false))
->>>>>>> 4ee6688d
+                if (!client->readnodes(&client->json, 0, PUTNODES_APP, nullptr, false, false, nullptr, nullptr))
                 {
                     client->fetchingnodes = false;
                     client->app->fetchnodes_result(API_EINTERNAL);
@@ -5952,11 +5838,7 @@
 
             case MAKENAMEID2('f', '2'):
                 // old versions
-<<<<<<< HEAD
-                if (!client->readnodes(&client->json, 0, PUTNODES_APP, nullptr, 0, false, nullptr, nullptr))
-=======
-                if (!client->readnodes(&client->json, 0, PUTNODES_APP, nullptr, false, false))
->>>>>>> 4ee6688d
+                if (!client->readnodes(&client->json, 0, PUTNODES_APP, nullptr, false, false, nullptr, nullptr))
                 {
                     client->fetchingnodes = false;
                     client->app->fetchnodes_result(API_EINTERNAL);
