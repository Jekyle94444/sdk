/**
 * @file commands.cpp
 * @brief Implementation of various commands
 *
 * (c) 2013-2014 by Mega Limited, Auckland, New Zealand
 *
 * This file is part of the MEGA SDK - Client Access Engine.
 *
 * Applications using the MEGA API must present a valid application key
 * and comply with the the rules set forth in the Terms of Service.
 *
 * The MEGA SDK is distributed in the hope that it will be useful,
 * but WITHOUT ANY WARRANTY; without even the implied warranty of
 * MERCHANTABILITY or FITNESS FOR A PARTICULAR PURPOSE.
 *
 * @copyright Simplified (2-clause) BSD License.
 *
 * You should have received a copy of the license along with this
 * program.
 */

#include "mega/types.h"
#include "mega/command.h"
#include "mega/megaapp.h"
#include "mega/fileattributefetch.h"
#include "mega/base64.h"
#include "mega/transferslot.h"
#include "mega/transfer.h"
#include "mega/utils.h"
#include "mega/user.h"
#include "mega.h"
#include "mega/mediafileattribute.h"
#include "mega/heartbeats.h"

namespace mega {
HttpReqCommandPutFA::HttpReqCommandPutFA(NodeOrUploadHandle cth, fatype ctype, bool usehttps, int ctag, size_t size_only, std::unique_ptr<string> cdata, bool getIP, HttpReqCommandPutFA::Cb &&completion)
    : mCompletion(std::move(completion)), data(std::move(cdata))
{
    assert(!!size_only ^ !!data);   // get URL or upload data, not both
    assert(!!mCompletion ^ !!data);  // completion and upload are incompatible
    cmd("ufa");
    arg("s", data ? data->size() : size_only);

    if (cth.isNodeHandle())
    {
        arg("h", cth.nodeHandle());
    }

    progressreported = 0;
    persistent = true;  // object will be recycled either for retry or for
                        // posting to the file attribute server

    if (usehttps)
    {
        arg("ssl", 2);
    }

    if (getIP)
    {
        arg("v", 3);
    }

    th = cth;
    type = ctype;

    binary = true;

    tag = ctag;

    if (!mCompletion)
    {
        mCompletion = [this](Error e, const std::string & /*url*/, const vector<std::string> & /*ips*/)
        {
            if (!data || data->empty())
            {
                e = API_EARGS;
                LOG_err << "Data object is " << (!data ? "nullptr" : "empty");
            }

            if (e == API_OK)
            {
                LOG_debug << "Sending file attribute data";
                progressreported = 0;
                HttpReq::type = REQ_BINARY;
                post(client, data->data(), static_cast<unsigned>(data->size()));
            }
            else
            {
                client->app->putfa_result(th.nodeHandle().as8byte(), type, e);
            }
        };
    }
}

bool HttpReqCommandPutFA::procresult(Result r)
{
    if (r.wasErrorOrOK())
    {
        if (r.wasError(API_EAGAIN) || r.wasError(API_ERATELIMIT))
        {
            status = REQ_FAILURE;
        }
        else
        {
            if (r.wasError(API_EACCESS))
            {
                // create a custom attribute indicating thumbnail can't be restored from this account
                Node *n = client->nodeByHandle(th.nodeHandle());

                char me64[12];
                Base64::btoa((const byte*)&client->me, MegaClient::USERHANDLE, me64);

                if (n && client->checkaccess(n, FULL) &&
                        (n->attrs.map.find('f') == n->attrs.map.end() || n->attrs.map['f'] != me64) )
                {
                    LOG_debug << "Restoration of file attributes is not allowed for current user (" << me64 << ").";

                    // 'canChangeVault' is false here because restoration of file attributes is triggered by
                    // downloads, so it cannot be triggered by a Backup operation
                    bool canChangeVault = false;
                    client->setattr(n, attr_map('f', me64), nullptr, canChangeVault);
                }
            }

            status = REQ_SUCCESS;
            mCompletion(r.errorOrOK(), {}, {});
        }
        return true;
    }
    else
    {
        const char* p = NULL;
        std::vector<string> ips;

        for (;;)
        {
            switch (client->json.getnameid())
            {
                case 'p':
                    p = client->json.getvalue();
                    break;

                case MAKENAMEID2('i', 'p'):
                    loadIpsFromJson(ips);
                    break;

                case EOO:
                    if (!p)
                    {
                        status = REQ_FAILURE;
                    }
                    else
                    {
                        JSON::copystring(&posturl, p);

                        // cache resolved URLs if received
                        std::vector<string> urls(1, posturl);
                        std::vector<string> ipsCopy = ips;

                        if(!cacheresolvedurls(urls, std::move(ips)))
                        {
                            LOG_err << "Unpaired IPs received for URLs in `ufa` command. URLs: " << urls.size() << " IPs: " << ips.size();
                        }

                        mCompletion(API_OK, posturl, ipsCopy);

                        return true;
                    }
                    break;

                default:
                    if (!client->json.storeobject())
                    {
                        status = REQ_SUCCESS;
                        mCompletion(API_EINTERNAL, {}, {});
                        return false;
                    }
            }
        }
    }
}

m_off_t HttpReqCommandPutFA::transferred(MegaClient *client)
{
    if (httpiohandle)
    {
        client->httpio->postpos(httpiohandle);
        return true;
    }

    return 0;
}

CommandGetFA::CommandGetFA(MegaClient *client, int p, handle fahref)
{
    part = p;

    cmd("ufa");
    arg("fah", (byte*)&fahref, sizeof fahref);

    if (client->usehttps)
    {
        arg("ssl", 2);
    }

    arg("r", 1);
}

bool CommandGetFA::procresult(Result r)
{
    fafc_map::iterator it = client->fafcs.find(part);

    if (r.wasErrorOrOK())
    {
        if (it != client->fafcs.end())
        {
            faf_map::iterator fafsit;
            for (fafsit = it->second->fafs[0].begin(); fafsit != it->second->fafs[0].end(); )
            {
                // move from fresh to pending
                it->second->fafs[1][fafsit->first] = fafsit->second;
                it->second->fafs[0].erase(fafsit++);
            }

            it->second->e = r.errorOrOK();
            it->second->req.status = REQ_FAILURE;
        }

        return true;
    }

    const char* p = NULL;

    for (;;)
    {
        switch (client->json.getnameid())
        {
            case 'p':
                p = client->json.getvalue();
                break;

            case EOO:
                if (it != client->fafcs.end())
                {
                    if (p)
                    {
                        JSON::copystring(&it->second->posturl, p);
                        it->second->urltime = Waiter::ds;
                        it->second->dispatch();
                    }
                    else
                    {
                        faf_map::iterator fafsit;
                        for (fafsit = it->second->fafs[0].begin(); fafsit != it->second->fafs[0].end(); )
                        {
                            // move from fresh to pending
                            it->second->fafs[1][fafsit->first] = fafsit->second;
                            it->second->fafs[0].erase(fafsit++);
                        }

                        it->second->e = API_EINTERNAL;
                        it->second->req.status = REQ_FAILURE;
                    }
                }

                return true;

            default:
                if (!client->json.storeobject())
                {
                    faf_map::iterator fafsit;
                    for (fafsit = it->second->fafs[0].begin(); fafsit != it->second->fafs[0].end(); )
                    {
                        // move from fresh to pending
                        it->second->fafs[1][fafsit->first] = fafsit->second;
                        it->second->fafs[0].erase(fafsit++);
                    }

                    it->second->e = API_EINTERNAL;
                    it->second->req.status = REQ_FAILURE;
                    return false;
                }
        }
    }
}

CommandAttachFA::CommandAttachFA(MegaClient *client, handle nh, fatype t, handle ah, int ctag)
{
    mSeqtagArray = true;
    cmd("pfa");

    arg("n", (byte*)&nh, MegaClient::NODEHANDLE);

    char buf[64];

    sprintf(buf, "%u*", t);
    Base64::btoa((byte*)&ah, sizeof(ah), strchr(buf + 2, 0));
    arg("fa", buf);

    h = nh;
    type = t;
    tag = ctag;
}

CommandAttachFA::CommandAttachFA(MegaClient *client, handle nh, fatype t, const std::string& encryptedAttributes, int ctag)
{
    mSeqtagArray = true;
    cmd("pfa");

    arg("n", (byte*)&nh, MegaClient::NODEHANDLE);

    arg("fa", encryptedAttributes.c_str());

    h = nh;
    type = t;
    tag = ctag;
}

bool CommandAttachFA::procresult(Result r)
{
    if (r.wasErrorOrOK())
    {
        client->app->putfa_result(h, type, r.errorOrOK());
        return true;
    }
    else
    {
        string fa;
        if (client->json.storeobject(&fa))
        {
#ifdef DEBUG
            Node* n = client->nodebyhandle(h);
            assert(!n || n->fileattrstring == fa);
#endif
            client->app->putfa_result(h, type, API_OK);
            return true;
        }
    }
    client->app->putfa_result(h, type, API_EINTERNAL);
    return false;
}

// request upload target URL
CommandPutFile::CommandPutFile(MegaClient* client, TransferSlot* ctslot, int ms)
{
    tslot = ctslot;

    cmd("u");

    if (client->usehttps)
    {
        arg("ssl", 2);
    }

    arg("v", 3);
    arg("s", tslot->fa->size);
    arg("ms", ms);

    // send minimum set of different tree's roots for API to check overquota
    set<handle> targetRoots;
    bool begun = false;
    for (auto &file : tslot->transfer->files)
    {
        if (!file->h.isUndef())
        {
            Node *node = client->nodeByHandle(file->h);
            if (node)
            {
                assert(node->type != FILENODE);
                assert(!node->parent || node->parent->type != FILENODE);

                handle rootnode = client->getrootnode(node)->nodehandle;
                if (targetRoots.find(rootnode) != targetRoots.end())
                {
                    continue;
                }

                targetRoots.insert(rootnode);
            }
            if (!begun)
            {
                beginarray("t");
                begun = true;
            }

            element((byte*)&file->h, MegaClient::NODEHANDLE);
        }
    }

    if (begun)
    {
        endarray();
    }
    else
    {
        // Target user goes alone, not inside an array. Note: we are skipping this if a)more than two b)the array had been created for node handles
        for (auto &file : tslot->transfer->files)
        {
            if (file->h.isUndef() && file->targetuser.size())
            {
                arg("t", file->targetuser.c_str());
                break;
            }
        }
    }
}

void CommandPutFile::cancel()
{
    Command::cancel();
    tslot = NULL;
}

// set up file transfer with returned target URL
bool CommandPutFile::procresult(Result r)
{
    if (tslot)
    {
        tslot->pendingcmd = NULL;
    }
    else
    {
        canceled = true;
    }

    if (r.wasErrorOrOK())
    {
        if (!canceled)
        {
            tslot->transfer->failed(r.errorOrOK(), *client->mTctableRequestCommitter);
        }

        return true;
    }

    std::vector<std::string> tempurls;
    std::vector<std::string> tempips;
    for (;;)
    {
        switch (client->json.getnameid())
        {
            case 'p':
                tempurls.push_back("");
                client->json.storeobject(canceled ? NULL : &tempurls.back());
                break;

            case MAKENAMEID2('i', 'p'):
                loadIpsFromJson(tempips);
                break;
            case EOO:
                if (canceled) return true;

                if (tempurls.size() == 1)
                {
                    if(!cacheresolvedurls(tempurls, std::move(tempips)))
                    {
                        LOG_err << "Unpaired IPs received for URLs in `u` command. URLs: " << tempurls.size() << " IPs: " << tempips.size();
                    }

                    tslot->transfer->tempurls = tempurls;
                    tslot->transferbuf.setIsRaid(tslot->transfer, tempurls, tslot->transfer->pos, tslot->maxRequestSize);
                    tslot->starttime = tslot->lastdata = client->waiter->ds;
                    tslot->progress();
                }
                else
                {
                    tslot->transfer->failed(API_EINTERNAL, *client->mTctableRequestCommitter);
                }
                return true;

            default:
                if (!client->json.storeobject())
                {
                    if (!canceled)
                    {
                        tslot->transfer->failed(API_EINTERNAL, *client->mTctableRequestCommitter);
                    }

                    return false;
                }
        }
    }
}

// request upload target URL
CommandGetPutUrl::CommandGetPutUrl(m_off_t size, int putmbpscap, bool forceSSL, bool getIP, CommandGetPutUrl::Cb completion)
    : mCompletion(completion)
{
    cmd("u");
    if (forceSSL)
    {
        arg("ssl", 2);
    }
    if (getIP)
    {
        arg("v", 3);
    }
    else
    {
        arg("v", 2);
    }
    arg("s", size);
    arg("ms", putmbpscap);
}


// set up file transfer with returned target URL
bool CommandGetPutUrl::procresult(Result r)
{
    string url;
    std::vector<string> ips;

    if (r.wasErrorOrOK())
    {
        if (!canceled)
        {
            mCompletion(r.errorOrOK(), url, ips);
        }
        return true;
    }

    for (;;)
    {
        switch (client->json.getnameid())
        {
            case 'p':
                client->json.storeobject(canceled ? nullptr : &url);
                break;
            case MAKENAMEID2('i', 'p'):
                loadIpsFromJson(ips);
                break;
            case EOO:
                if (canceled) return true;
                mCompletion(API_OK, url, ips);
                return true;

            default:
                if (!client->json.storeobject())
                {
                    if (!canceled)
                    {
                        mCompletion(API_EINTERNAL, string(), {});
                    }
                    return false;
                }
        }
    }
}

// request temporary source URL for DirectRead
CommandDirectRead::CommandDirectRead(MegaClient *client, DirectReadNode* cdrn)
{
    drn = cdrn;

    cmd("g");
    arg(drn->p ? "n" : "p", (byte*)&drn->h, MegaClient::NODEHANDLE);
    arg("g", 1); // server will provide download URL(s)/token(s) (if skipped, only information about the file)
    arg("v", 2);  // version 2: server can supply details for cloudraid files

    if (drn->privateauth.size())
    {
        arg("esid", drn->privateauth.c_str());
    }

    if (drn->publicauth.size())
    {
        arg("en", drn->publicauth.c_str());
    }

    if (drn->chatauth.size())
    {
        arg("cauth", drn->chatauth.c_str());
    }

    if (client->usehttps)
    {
        arg("ssl", 2);
    }
}

void CommandDirectRead::cancel()
{
    Command::cancel();
    drn = NULL;
}

bool CommandDirectRead::procresult(Result r)
{
    if (drn)
    {
        drn->pendingcmd = NULL;
    }

    if (r.wasErrorOrOK())
    {
        if (!canceled && drn)
        {
            drn->cmdresult(r.errorOrOK());
        }
        return true;
    }
    else
    {
        Error e(API_EINTERNAL);
        dstime tl = 0;
        std::vector<std::string> tempurls;

        for (;;)
        {
            switch (client->json.getnameid())
            {
                case 'g':
                    if (client->json.enterarray())   // now that we are requesting v2, the reply will be an array of 6 URLs for a raid download, or a single URL for the original direct download
                    {
                        for (;;)
                        {
                            std::string tu;
                            if (!client->json.storeobject(&tu))
                            {
                                break;
                            }
                            tempurls.push_back(tu);
                        }
                        client->json.leavearray();
                    }
                    else
                    {
                        std::string tu;
                        if (client->json.storeobject(&tu))
                        {
                            tempurls.push_back(tu);
                        }
                    }
                    if (tempurls.size() == 1 || tempurls.size() == RAIDPARTS)
                    {
                        if (drn)
                        {
                            drn->tempurls.swap(tempurls);
                            e.setErrorCode(API_OK);
                        }
                    }
                    else
                    {
                        e.setErrorCode(API_EINCOMPLETE);
                    }
                    break;

                case 's':
                    if (drn)
                    {
                        drn->size = client->json.getint();
                    }
                    break;

                case 'd':
                    e = API_EBLOCKED;
                    break;

                case 'e':
                    e = (error)client->json.getint();
                    break;

                case MAKENAMEID2('t', 'l'):
                    tl = dstime(client->json.getint());
                    break;

                case EOO:
                    if (!canceled && drn)
                    {
                        if (e == API_EOVERQUOTA && !tl)
                        {
                            // default retry interval
                            tl = MegaClient::DEFAULT_BW_OVERQUOTA_BACKOFF_SECS;
                        }

                        drn->cmdresult(e, e == API_EOVERQUOTA ? tl * 10 : 0);
                    }

                    return true;

                default:
                    if (!client->json.storeobject())
                    {
                        if (!canceled && drn)
                        {
                            drn->cmdresult(e);
                        }

                        return false;
                    }
            }
        }
    }
}

// request temporary source URL for full-file access (p == private node)
CommandGetFile::CommandGetFile(MegaClient *client, const byte* key, size_t keySize,
                               handle h, bool p, const char *privateauth,
                               const char *publicauth, const char *chatauth,
                               bool singleUrl, Cb &&completion)
{
    cmd("g");
    arg(p ? "n" : "p", (byte*)&h, MegaClient::NODEHANDLE);
    arg("g", 1); // server will provide download URL(s)/token(s) (if skipped, only information about the file)
    if (!singleUrl)
    {
        arg("v", 2);  // version 2: server can supply details for cloudraid files
    }

    if (client->usehttps)
    {
        arg("ssl", 2);
    }

    if (privateauth)
    {
        arg("esid", privateauth);
    }

    if (publicauth)
    {
        arg("en", publicauth);
    }

    if (chatauth)
    {
        arg("cauth", chatauth);
    }

    assert(key && "no key provided!");
    if (key && keySize != SymmCipher::KEYLENGTH)
    {
        assert (keySize <= FILENODEKEYLENGTH);
        memcpy(filekey, key, keySize);
        mFileKeyType = FILENODE;
    }
    else if (key && keySize == SymmCipher::KEYLENGTH)
    {
        memcpy(filekey, key, SymmCipher::KEYLENGTH);
        mFileKeyType = 1;
    }

    mCompletion = std::move(completion);
}

void CommandGetFile::cancel()
{
    Command::cancel();
}


void CommandGetFile::callFailedCompletion(const Error &e)
{
    assert(mCompletion);
    if (mCompletion)
    {
        mCompletion(e, -1, -1, -1, 0, nullptr, nullptr, nullptr, {}, {});
    }
}

// process file credentials
bool CommandGetFile::procresult(Result r)
{
    if (r.wasErrorOrOK())
    {
        if (!canceled)
        {
            callFailedCompletion(r.errorOrOK());
        }
        return true;
    }

    const char* at = nullptr;
    Error e(API_EINTERNAL);
    m_off_t s = -1;
    dstime tl = 0;
    std::unique_ptr<byte[]> buf;
    m_time_t ts = 0, tm = 0;

    // credentials relevant to a non-TransferSlot scenario (node query)
    string fileattrstring;
    string filenamestring;
    string filefingerprint;
    vector<string> tempurls;
    vector<string> tempips;

    for (;;)
    {
        switch (client->json.getnameid())
        {
            case 'g':
                if (client->json.enterarray())   // now that we are requesting v2, the reply will be an array of 6 URLs for a raid download, or a single URL for the original direct download
                {
                    for (;;)
                    {
                        std::string tu;
                        if (!client->json.storeobject(&tu))
                        {
                            break;
                        }
                        tempurls.push_back(tu);
                    }
                    client->json.leavearray();
                }
                else
                {
                    std::string tu;
                    if (client->json.storeobject(&tu))
                    {
                        tempurls.push_back(tu);
                    }
                }
                e.setErrorCode(API_OK);
                break;

            case MAKENAMEID2('i', 'p'):
                loadIpsFromJson(tempips);
                break;

            case 's':
                s = client->json.getint();
                break;

            case MAKENAMEID2('t', 's'):
                ts = client->json.getint();
                break;

            case MAKENAMEID3('t', 'm', 'd'):
                tm = ts + client->json.getint();
                break;

            case MAKENAMEID2('a', 't'):
                at = client->json.getvalue();
                break;

            case MAKENAMEID2('f', 'a'):
                client->json.storeobject(&fileattrstring);
                break;

            case 'e':
                e = (error)client->json.getint();
                break;

            case MAKENAMEID2('t', 'l'):
                tl = dstime(client->json.getint());
                break;

            case EOO:
            {
                // defer code that steals the ips <move(tempips)> and stores them in the cache
                // thus we can use them before going out of scope
                std::shared_ptr<void> deferThis(nullptr, [this, &tempurls, &tempips](...)
                {
                    if(!cacheresolvedurls(tempurls, std::move(tempips)))
                    {
                        LOG_err << "Unpaired IPs received for URLs in `g` command. URLs: " << tempurls.size() << " IPs: " << tempips.size();
                    }
                });

                if (canceled) //do not proceed: SymmCipher may no longer exist
                {
                    return true;
                }

                if (!at)
                {
                    callFailedCompletion(API_EINTERNAL);
                    return true;
                }

                // decrypt at and set filename
                SymmCipher * cipherer = client->getRecycledTemporaryTransferCipher(filekey, mFileKeyType);
                const char* eos = strchr(at, '"');
                buf.reset(Node::decryptattr(cipherer, at, eos ? eos - at : strlen(at)));
                if (!buf)
                {
                    callFailedCompletion(API_EKEY);
                    return true;
                }

                // all good, lets parse the attribute string
                JSON json;
                json.begin((char*)buf.get() + 5);

                for (;;)
                {
                    switch (json.getnameid())
                    {
                        case 'c':
                            if (!json.storeobject(&filefingerprint))
                            {
                                callFailedCompletion(API_EINTERNAL);
                                return true;
                            }
                            break;

                        case 'n':
                            if (!json.storeobject(&filenamestring))
                            {
                                callFailedCompletion(API_EINTERNAL);
                                return true;
                            }
                            break;

                        case EOO:
                            { //succeded, call completion function!
                                return mCompletion ? mCompletion(e, s, ts, tm, tl,
                                            &filenamestring, &filefingerprint, &fileattrstring,
                                            tempurls, tempips) : false;
                            }

                        default:
                            if (!json.storeobject())
                            {
                                callFailedCompletion(API_EINTERNAL);
                                return false;
                            }
                    }
                }
            }
            default:
                if (!client->json.storeobject())
                {
                    if (!canceled)
                    {
                        callFailedCompletion(API_EINTERNAL);
                    }
                    return false;
                }
        }
    }
}

CommandSetAttr::CommandSetAttr(MegaClient* client, Node* n, attr_map&& attrMapUpdates, Completion&& c, bool canChangeVault)
    : mAttrMapUpdates(attrMapUpdates)
    , mCanChangeVault(canChangeVault)
{
    h = n->nodeHandle();
    generationError = API_OK;
    completion = c;

    addToNodePendingCommands(n);
}

const char* CommandSetAttr::getJSON(MegaClient* client)
{
    // We generate the command just before sending, so it's up to date for any external changes that occured in the meantime
    // And we can also take into account any changes we have sent for this node that have not yet been applied by actionpackets
    jsonWriter.clear();
    generationError = API_OK;

    cmd("a");

    string at;
    if (Node* n = client->nodeByHandle(h))
    {
        AttrMap m = n->attrs;

        // apply these changes for sending, but also any earlier changes that are ahead in the queue
        assert(!n->mPendingChanges.empty());
        if (n->mPendingChanges.chain)
        {
            for (auto& cmd : *n->mPendingChanges.chain)
            {
                if (cmd == this) break;
                if (auto attrCmd = dynamic_cast<CommandSetAttr*>(cmd))
                {
                    m.applyUpdates(attrCmd->mAttrMapUpdates);
                }
            }
        }

        m.applyUpdates(mAttrMapUpdates);

        if (SymmCipher* cipher = n->nodecipher())
        {
            m.getjson(&at);
            client->makeattr(cipher, &at, at.c_str(), int(at.size()));
        }
        else
        {
            h.setUndef();  // dummy command to generate an error, with no effect
            generationError = API_EKEY;
        }
    }
    else
    {
        h.setUndef();  // dummy command to generate an error, with no effect
        generationError = API_ENOENT;
    }

    arg("n", (byte*)&h, MegaClient::NODEHANDLE);
    arg("at", (byte*)at.c_str(), int(at.size()));

    if (mCanChangeVault)
    {
        arg("vw", 1);
    }

    return jsonWriter.getstring().c_str();
}


bool CommandSetAttr::procresult(Result r)
{
    removeFromNodePendingCommands(h, client);
    if (completion) completion(h, generationError ? Error(generationError) : r.errorOrOK());
    return r.wasErrorOrOK();
}

// (the result is not processed directly - we rely on the server-client
// response)
CommandPutNodes::CommandPutNodes(MegaClient* client, NodeHandle th,
                                 const char* userhandle, VersioningOption vo,
                                 vector<NewNode>&& newnodes, int ctag, putsource_t csource, const char *cauth,
                                 Completion&& resultFunction, bool canChangeVault)
  : mResultFunction(resultFunction)
{
    byte key[FILENODEKEYLENGTH];

#ifdef DEBUG
    assert(newnodes.size() > 0);
    for (auto& n : newnodes) assert(n.canChangeVault == canChangeVault);
#endif

    nn = std::move(newnodes);
    type = userhandle ? USER_HANDLE : NODE_HANDLE;
    source = csource;
    mSeqtagArray = true;
    cmd("p");

    if (userhandle)
    {
        arg("t", userhandle);
        targethandle.setUndef();
    }
    else
    {
        arg("t", (byte*)&th, MegaClient::NODEHANDLE);
        targethandle = th;
    }

    arg("sm",1);

    if (cauth)
    {
        arg("cauth", cauth);
    }

    if (canChangeVault)
    {
        arg("vw", 1);
    }

    // "vb": when provided, it force to override the account-wide versioning behavior by the value indicated by client
    //     vb:1 to force it on
    //     vb:0 to force it off
    // Dont provide it at all to rely on the account-wide setting (as of the moment the command is processed).

    if (vo == UseLocalVersioningFlag && client->loggedIntoWritableFolder())
    {   // do not rely on local versioning flag when logged into writable folders
        //  as the owner's ATTR_DISABLE_VERSIONS attribute is not received/updated in that case
        // and MegaClient::versions_disabled will alwas be false.
        // Instead, let the API server act according to user's settings
        vo =  UseServerVersioningFlag;
    }

    switch (vo)
    {
        case NoVersioning:
            break;

        case ClaimOldVersion:
            arg("vb", 1);
            break;

        case ReplaceOldVersion:
            arg("vb", m_off_t(0));
            break;

        case UseLocalVersioningFlag:
            arg("vb", !client->versions_disabled);
            vo = !client->versions_disabled ? ClaimOldVersion : ReplaceOldVersion;
            break;

        case UseServerVersioningFlag:
            break;
    }

    beginarray("n");

    for (unsigned i = 0; i < nn.size(); i++)
    {
        beginobject();

        NewNode* nni = &nn[i];
        switch (nni->source)
        {
            case NEW_NODE:
                arg("h", (byte*)&nni->nodehandle, MegaClient::NODEHANDLE);
                break;

            case NEW_PUBLIC:
                arg("ph", (byte*)&nni->nodehandle, MegaClient::NODEHANDLE);
                break;

            case NEW_UPLOAD:
                arg("h", nni->uploadtoken.data(), sizeof nn[0].uploadtoken);

                // include pending file attributes for this upload
                string s;

                if (nni->fileattributes)
                {
                    // if attributes are set on the newnode then the app is not using the pendingattr mechanism
                    s.swap(*nni->fileattributes);
                    nni->fileattributes.reset();
                }
                else
                {
                    client->pendingattrstring(nn[i].uploadhandle, &s);

#ifdef USE_MEDIAINFO
                    client->mediaFileInfo.addUploadMediaFileAttributes(nn[i].uploadhandle, &s);
#endif
                }

                if (s.size())
                {
                    arg("fa", s.c_str(), 1);
                }
        }

        if (!ISUNDEF(nn[i].parenthandle))
        {
            arg("p", (byte*)&nn[i].parenthandle, MegaClient::NODEHANDLE);
        }

        if (vo != NoVersioning &&
            nn[i].type == FILENODE && !nn[i].ovhandle.isUndef())
        {
            arg("ov", (byte*)&nn[i].ovhandle, MegaClient::NODEHANDLE);
        }
        nn[i].mVersioningOption = vo;

        arg("t", nn[i].type);
        arg("a", (byte*)nn[i].attrstring->data(), int(nn[i].attrstring->size()));

        if (!client->loggedIntoWritableFolder())
        {
            if (nn[i].nodekey.size() <= sizeof key)
            {
                client->key.ecb_encrypt((byte*)nn[i].nodekey.data(), key, nn[i].nodekey.size());
                arg("k", key, int(nn[i].nodekey.size()));
            }
            else
            {
                arg("k", (const byte*)nn[i].nodekey.data(), int(nn[i].nodekey.size()));
            }
        }
        endobject();
    }

    endarray();

    // add cr element for new nodes, if applicable
    if (type == NODE_HANDLE)
    {
        Node* tn;
        if ((tn = client->nodeByHandle(th)))
        {
            assert(tn->type != FILENODE);

            ShareNodeKeys snk;

            for (unsigned i = 0; i < nn.size(); i++)
            {
                switch (nn[i].source)
                {
                    case NEW_PUBLIC:
                    case NEW_NODE:
                        snk.add(nn[i].nodekey, nn[i].nodehandle, tn, 0);
                        break;

                    case NEW_UPLOAD:
                        snk.add(nn[i].nodekey, nn[i].nodehandle, tn, 0, nn[i].uploadtoken.data(), (int)sizeof nn[i].uploadtoken);
                        break;
                }
            }

            snk.get(this, true);
        }
    }

    tag = ctag;
    addToNodePendingCommands(targethandle, client);
}

// add new nodes and handle->node handle mapping
void CommandPutNodes::removePendingDBRecordsAndTempFiles()
{
    removeFromNodePendingCommands(targethandle, client);

    pendingdbid_map::iterator it = client->pendingtcids.find(tag);
    if (it != client->pendingtcids.end())
    {
        if (client->tctable)
        {
            client->mTctableRequestCommitter->beginOnce();
            vector<uint32_t> &ids = it->second;
            for (unsigned int i = 0; i < ids.size(); i++)
            {
                if (ids[i])
                {
                    client->tctable->del(ids[i]);
                }
            }
        }
        client->pendingtcids.erase(it);
    }
    pendingfiles_map::iterator pit = client->pendingfiles.find(tag);
    if (pit != client->pendingfiles.end())
    {
        vector<LocalPath> &pfs = pit->second;
        for (unsigned int i = 0; i < pfs.size(); i++)
        {
            client->fsaccess->unlinklocal(pfs[i]);
        }
        client->pendingfiles.erase(pit);
    }
}

<<<<<<< HEAD
void CommandPutNodes::performAppCallback(Error e, bool targetOverride)
{
    if (mResultFunction) mResultFunction(e, type, nn, targetOverride);
	else client->app->putnodes_result(e, type, nn, targetOverride);
=======
void CommandPutNodes::performAppCallback(Error e, vector<NewNode>& newnodes, bool targetOverride)
{
    if (mResultFunction) mResultFunction(e, type, newnodes, targetOverride);
	else client->app->putnodes_result(e, type, newnodes, targetOverride);
>>>>>>> 61651812
}

bool CommandPutNodes::procresult(Result r)
{
    removePendingDBRecordsAndTempFiles();

    if (r.hasJsonArray() || r.hasJsonObject())
    {
        // The response is a sparse array indicating the nodes that failed, and the corresponding error code.
        // If the first three nodes failed, the response would be e.g. [-9,-9,-9].  Success is []
        // If the second and third node failed, the response would change to {"1":-9,"2":-9}.

        unsigned arrayIndex = 0;
        for (;;)
        {
            if (r.hasJsonArray())
            {
                if (*client->json.pos == ']')
                {
                    break;
                }
<<<<<<< HEAD
=======
            }
#endif
        }
#ifdef ENABLE_SYNC
        if (source == PUTNODES_SYNC)
        {
            if (r.wasError(API_EACCESS))
            {
                client->sendevent(99402, "API_EACCESS putting node in sync transfer", 0);
            }

            vector<NewNode> emptyVec;

            performAppCallback(r.errorOrOK(), emptyVec, false);

            for (size_t i = 0; i < nn.size(); i++)
            {
                nn[i].localnode.reset();
            }

            client->putnodes_sync_result(r.errorOrOK(), nn);
            return true;
        }
        else
        {
#endif
            if (source == PUTNODES_APP)
            {
                performAppCallback(r.errorOrOK(), nn, false);
                return true;
            }
#ifdef ENABLE_SYNC
            else
            {
                client->putnodes_syncdebris_result(r.errorOrOK(), nn);
                return true;
            }
        }
#endif
    }
>>>>>>> 61651812

                if (!client->json.isnumeric())
                {
                    performAppCallback(API_EINTERNAL);
                    return false;
                }

                assert(arrayIndex < nn.size());
                if (arrayIndex < nn.size())
                {
                    nn[arrayIndex++].mError = error(client->json.getint());
                }
            }
            else
            {
                string index, errorCode;
                if (client->json.storeobject(&index) && *client->json.pos == ':')
                {
                    ++client->json.pos;
                    if (client->json.storeobject(&errorCode))
                    {
                        arrayIndex = unsigned(atoi(index.c_str()));
                        if (arrayIndex < nn.size())
                        {
                            nn[arrayIndex].mError = error(atoi(errorCode.c_str()));
                            continue;
                        }
                    }
                }
                if (*client->json.pos != '}')
                {
                    performAppCallback(API_EINTERNAL);
                    return false;
                }
                break;
            }
        }

#ifdef DEBUG
        for (auto& n : nn)
        {
            // double check we got a node, or know the error why it didn't get created
            if (!((n.added && n.mAddedHandle != UNDEF && !n.mError) ||
                 (!n.added && n.mAddedHandle == UNDEF && n.mError)))
            {
                assert(false);
            }
        }
#endif

<<<<<<< HEAD
	    // when the target has been removed, the API automatically adds the new node/s
	    // into the rubbish bin
	    Node *tempNode = !nn.empty() ? client->nodebyhandle(nn.front().mAddedHandle) : nullptr;
	    bool targetOverride = (tempNode && NodeHandle().set6byte(tempNode->parenthandle) != targethandle);

        performAppCallback(emptyResponse ? API_ENOENT : API_OK, targetOverride);
        return true;
=======
#ifdef ENABLE_SYNC
    if (source == PUTNODES_SYNC)
    {
        performAppCallback(e, nn, targetOverride);
        client->putnodes_sync_result(e, nn);
>>>>>>> 61651812
    }
    else
    {
        LOG_debug << "Putnodes error " << r.errorOrOK();
        if (r.wasError(API_EOVERQUOTA))
        {
            if (client->isPrivateNode(targethandle))
            {
                client->activateoverquota(0, false);
            }
        }
<<<<<<< HEAD

        performAppCallback(r.errorOrOK());
        return r.wasErrorOrOK();
=======
#endif
        auto ec = (!e && empty) ? API_ENOENT : static_cast<error>(e);
        performAppCallback(ec, nn, targetOverride);
    }
#ifdef ENABLE_SYNC
    else
    {
        client->putnodes_syncdebris_result(e, nn);
>>>>>>> 61651812
    }
}


CommandMoveNode::CommandMoveNode(MegaClient* client, Node* n, Node* t, syncdel_t csyncdel, NodeHandle prevparent, Completion&& c, bool canChangeVault)
{
    h = n->nodeHandle();
    syncdel = csyncdel;
    np = t->nodeHandle();
    pp = prevparent;
    syncop = !pp.isUndef();
    mCanChangeVault = canChangeVault;

    cmd("m");

    // Special case for Move, we do set the 'i' field.
    // This is needed for backward compatibility, old versions used memcmp to detect if a 'd' actionpacket was followed by a 't'  actionpacket with the same 'i' (ie, a move)
    // Additionally the servers can't deliver `st` in that packet for the same reason.  And of course we will not ignore this `t` packet, despite setting 'i'.
    notself(client);

    if (mCanChangeVault)
    {
        arg("vw", 1);
    }

    arg("n", h);
    arg("t", t->nodeHandle());
    assert(t->type != FILENODE);

    TreeProcShareKeys tpsk;
    client->proctree(n, &tpsk);
    tpsk.get(this);

    tag = client->reqtag;

    addToNodePendingCommands(n);
    addToNodePendingCommands(t);
    completion = move(c);
}

bool CommandMoveNode::procresult(Result r)
{
    removeFromNodePendingCommands(h, client);
    removeFromNodePendingCommands(np, client);

    if (r.wasErrorOrOK())
    {
        if (r.wasError(API_EOVERQUOTA))
        {
            client->activateoverquota(0, false);
        }

        // Movement of shares and pending shares into Rubbish should remove them
        if (r.wasStrictlyError() && syncdel == SYNCDEL_NONE)
        {
            client->sendevent(99439, "Unexpected move error", 0);
        }
    }

    if (Node* n = client->nodeByHandle(h))
    {
        client->rewriteforeignkeys(n);
    }

    if (completion) completion(h, r.errorOrOK());
    return r.wasErrorOrOK();
}

CommandDelNode::CommandDelNode(MegaClient* client, NodeHandle th, bool keepversions, int cmdtag, std::function<void(NodeHandle, Error)>&& f, bool canChangeVault)
    : mResultFunction(move(f))
{
    cmd("d");

    arg("n", (byte*)&th, MegaClient::NODEHANDLE);

    if (keepversions)
    {
        arg("v", 1);
    }

    if (canChangeVault)
    {
        arg("vw", 1);
    }

    h = th;
    tag = cmdtag;
}

bool CommandDelNode::procresult(Result r)
{
    if (r.wasErrorOrOK())
    {
        if (mResultFunction)    mResultFunction(h, r.errorOrOK());
        else         client->app->unlink_result(h.as8byte(), r.errorOrOK());
        return true;
    }
    else
    {
        error e = API_OK;

        for (;;)
        {
            switch (client->json.getnameid())
            {
                case 'r':
                    if (client->json.enterarray())
                    {
                        if(client->json.isnumeric())
                        {
                            e = (error)client->json.getint();
                        }

                        client->json.leavearray();
                    }
                    break;

                case EOO:
                    if (mResultFunction)    mResultFunction(h, e);
                    else         client->app->unlink_result(h.as8byte(), e);
                    return true;

                default:
                    if (!client->json.storeobject())
                    {
                        if (mResultFunction)    mResultFunction(h, API_EINTERNAL);
                        else         client->app->unlink_result(h.as8byte(), API_EINTERNAL);
                        return false;
                    }
            }
        }
    }
}


CommandDelVersions::CommandDelVersions(MegaClient* client)
{
    cmd("dv");
    tag = client->reqtag;
}

bool CommandDelVersions::procresult(Result r)
{
    client->app->unlinkversions_result(r.errorOrOK());
    return r.wasErrorOrOK();
}

CommandKillSessions::CommandKillSessions(MegaClient* client)
{
    cmd("usr");
    arg("ko", 1); // Request to kill all sessions except the current one

    h = UNDEF;
    tag = client->reqtag;
}

CommandKillSessions::CommandKillSessions(MegaClient* client, handle sessionid)
{
    cmd("usr");
    beginarray("s");
    element(sessionid, MegaClient::USERHANDLE);
    endarray();

    h = sessionid;
    tag = client->reqtag;
}

bool CommandKillSessions::procresult(Result r)
{
    client->app->sessions_killed(h, r.errorOrOK());
    return r.wasErrorOrOK();
}

CommandLogout::CommandLogout(MegaClient *client, Completion completion, bool keepSyncConfigsFile)
  : mCompletion(std::move(completion))
  , mKeepSyncConfigsFile(keepSyncConfigsFile)
{
    cmd("sml");

    batchSeparately = true;

    tag = client->reqtag;
}

const char* CommandLogout::getJSON(MegaClient* client)
{
    if (!incrementedCount)
    {
        // only set this once we are about to send the command, in case there are others ahead of it in the queue
        client->loggingout++;
        // only set it once in case of retries.
        incrementedCount = true;
    }
    return jsonWriter.getstring().c_str();
}

bool CommandLogout::procresult(Result r)
{
    assert(r.wasErrorOrOK());
    if (client->loggingout > 0)
    {
        client->loggingout--;
    }
    if(r.wasError(API_OK))
    {
        // We are logged out, but we mustn't call locallogout until we exit this call
        // stack for processing CS batches, as it deletes data currently in use.
        Completion completion = std::move(mCompletion);
        bool keepSyncConfigsFile = mKeepSyncConfigsFile;
        LOG_debug << "setting mOnCSCompletion for final logout processing";  // track possible lack of logout callbacks
        client->mOnCSCompletion = [=](MegaClient* client){
            client->locallogout(true, keepSyncConfigsFile);
            completion(API_OK);
        };
    }
    else
    {
        mCompletion(r.errorOrOK());
    }
    return true;
}

CommandPrelogin::CommandPrelogin(MegaClient* client, const char* email)
{
    cmd("us0");
    arg("user", email);
    batchSeparately = true;  // in case the account is blocked (we need to get a sid so we can issue whyamiblocked)

    this->email = email;
    tag = client->reqtag;
}

bool CommandPrelogin::procresult(Result r)
{
    if (r.wasErrorOrOK())
    {
        client->app->prelogin_result(0, NULL, NULL, r.errorOrOK());
        return true;
    }

    assert(r.hasJsonObject());
    int v = 0;
    string salt;
    for (;;)
    {
        switch (client->json.getnameid())
        {
            case 'v':
                v = int(client->json.getint());
                break;
            case 's':
                client->json.storeobject(&salt);
                break;
            case EOO:
                if (v == 0)
                {
                    LOG_err << "No version returned";
                    client->app->prelogin_result(0, NULL, NULL, API_EINTERNAL);
                }
                else if (v > 2)
                {
                    LOG_err << "Version of account not supported";
                    client->app->prelogin_result(0, NULL, NULL, API_EINTERNAL);
                }
                else if (v == 2 && !salt.size())
                {
                    LOG_err << "No salt returned";
                    client->app->prelogin_result(0, NULL, NULL, API_EINTERNAL);
                }
                else
                {
                    client->accountversion = v;
                    Base64::atob(salt, client->accountsalt);
                    client->app->prelogin_result(v, &email, &salt, API_OK);
                }
                return true;
            default:
                if (!client->json.storeobject())
                {
                    client->app->prelogin_result(0, NULL, NULL, API_EINTERNAL);
                    return false;
                }
        }
    }
}

// login request with user e-mail address and user hash
CommandLogin::CommandLogin(MegaClient* client, const char* email, const byte *emailhash, int emailhashsize, const byte *sessionkey, int csessionversion, const char *pin)
{
    cmd("us");
    batchSeparately = true;  // in case the account is blocked (we need to get a sid so we can issue whyamiblocked)

    // are we just performing a session validation?
    checksession = !email;
    sessionversion = csessionversion;

    if (!checksession)
    {
        arg("user", email);
        arg("uh", emailhash, emailhashsize);
        if (pin)
        {
            arg("mfa", pin);
        }
    }
    else
    {
        if (client->sctable && client->dbaccess->currentDbVersion == DbAccess::LEGACY_DB_VERSION)
        {
            LOG_debug << "Requesting a local cache upgrade";
            arg("fa", 1);
        }
    }

    if (sessionkey)
    {
        arg("sek", sessionkey, SymmCipher::KEYLENGTH);
    }

    if (client->cachedscsn != UNDEF)
    {
        arg("sn", (byte*)&client->cachedscsn, sizeof client->cachedscsn);
    }

    string deviceIdHash = client->getDeviceidHash();
    if (!deviceIdHash.empty())
    {
        arg("si", deviceIdHash.c_str());
    }
    else
    {
        client->sendevent(99454, "Device-id not available at login");
    }

    tag = client->reqtag;
}

// process login result
bool CommandLogin::procresult(Result r)
{
    if (r.wasErrorOrOK())
    {
        client->app->login_result(r.errorOrOK());
        return true;
    }

    assert(r.hasJsonObject());
    byte hash[SymmCipher::KEYLENGTH];
    byte sidbuf[AsymmCipher::MAXKEYLENGTH];
    byte privkbuf[AsymmCipher::MAXKEYLENGTH * 2];
    byte sek[SymmCipher::KEYLENGTH];
    int len_k = 0, len_privk = 0, len_csid = 0, len_tsid = 0, len_sek = 0;
    handle me = UNDEF;
    bool fa = false;
    bool ach = false;

    for (;;)
    {
        switch (client->json.getnameid())
        {
            case 'k':
                len_k = client->json.storebinary(hash, sizeof hash);
                break;

            case 'u':
                me = client->json.gethandle(MegaClient::USERHANDLE);
                break;

            case MAKENAMEID3('s', 'e', 'k'):
                len_sek = client->json.storebinary(sek, sizeof sek);
                break;

            case MAKENAMEID4('t', 's', 'i', 'd'):
                len_tsid = client->json.storebinary(sidbuf, sizeof sidbuf);
                break;

            case MAKENAMEID4('c', 's', 'i', 'd'):
                len_csid = client->json.storebinary(sidbuf, sizeof sidbuf);
                break;

            case MAKENAMEID5('p', 'r', 'i', 'v', 'k'):
                len_privk = client->json.storebinary(privkbuf, sizeof privkbuf);
                break;

            case MAKENAMEID2('f', 'a'):
                fa = client->json.getint();
                break;

            case MAKENAMEID3('a', 'c', 'h'):
                ach = client->json.getint();
                break;

            case MAKENAMEID2('s', 'n'):
                if (!client->json.getint())
                {
                    // local state cache continuity rejected: read state from
                    // server instead
                    client->cachedscsn = UNDEF;
                }
                break;

            case EOO:
                if (!checksession)
                {
                    if (ISUNDEF(me) || len_k != sizeof hash)
                    {
                        client->app->login_result(API_EINTERNAL);
                        return true;
                    }

                    // decrypt and set master key
                    client->key.ecb_decrypt(hash);
                    client->key.setkey(hash);
                }
                else
                {
                    if (fa && client->sctable)
                    {
                        client->sctable->remove();
                        client->sctable.reset();
                        client->mNodeManager.reset();
                        client->pendingsccommit = false;
                        client->cachedscsn = UNDEF;
                        client->dbaccess->currentDbVersion = DbAccess::DB_VERSION;

                        client->sendevent(99404, "Local DB upgrade granted", 0);
                    }
                }

                if (len_sek)
                {
                    if (len_sek != SymmCipher::KEYLENGTH)
                    {
                        client->app->login_result(API_EINTERNAL);
                        return true;
                    }

                    if (checksession && sessionversion)
                    {
                        byte k[SymmCipher::KEYLENGTH];
                        memcpy(k, client->key.key, sizeof(k));

                        client->key.setkey(sek);
                        client->key.ecb_decrypt(k);
                        client->key.setkey(k);
                    }
                }

                if (len_tsid)
                {
                    client->sid.assign((const char *)sidbuf, MegaClient::SIDLEN);

                    // account does not have an RSA keypair set: verify
                    // password using symmetric challenge
                    if (!client->checktsid(sidbuf, len_tsid))
                    {
                        LOG_warn << "Error checking tsid";
                        client->app->login_result(API_ENOENT);
                        return true;
                    }

                    // add missing RSA keypair
                    LOG_info << "Generating and adding missing RSA keypair";
                    client->setkeypair();
                }
                else
                {
                    // account has RSA keypair: decrypt server-provided session ID
                    if (len_privk < 256)
                    {
                        if (!checksession)
                        {
                            client->app->login_result(API_EINTERNAL);
                            return true;
                        }
                        else if (!client->ephemeralSessionPlusPlus)
                        {
                            // logging in with tsid to an account without a RSA keypair
                            LOG_info << "Generating and adding missing RSA keypair";
                            client->setkeypair();
                        }
                    }
                    else
                    {
                        // decrypt and set private key
                        client->key.ecb_decrypt(privkbuf, len_privk);
                        client->mPrivKey.resize(AsymmCipher::MAXKEYLENGTH * 2);
                        client->mPrivKey.resize(Base64::btoa(privkbuf, len_privk, (char *)client->mPrivKey.data()));

                        if (!client->asymkey.setkey(AsymmCipher::PRIVKEY, privkbuf, len_privk))
                        {
                            LOG_warn << "Error checking private key";
                            client->app->login_result(API_ENOENT);
                            return true;
                        }
                    }

                    if (!checksession)
                    {
                        if (len_csid < 32)
                        {
                            client->app->login_result(API_EINTERNAL);
                            return true;
                        }

                        byte buf[sizeof me];

                        // decrypt and set session ID for subsequent API communication
                        if (!client->asymkey.decrypt(sidbuf, len_csid, sidbuf, MegaClient::SIDLEN)
                                // additionally, check that the user's handle included in the session matches the own user's handle (me)
                                || (Base64::atob((char*)sidbuf + SymmCipher::KEYLENGTH, buf, sizeof buf) != sizeof buf)
                                || (me != MemAccess::get<handle>((const char*)buf)))
                        {
                            client->app->login_result(API_EINTERNAL);
                            return true;
                        }

                        client->sid.assign((const char *)sidbuf, MegaClient::SIDLEN);
                    }
                }

                client->me = me;
                client->uid = Base64Str<MegaClient::USERHANDLE>(client->me);
                client->achievements_enabled = ach;
                // Force to create own user
                client->finduser(me, 1);

                if (len_sek)
                {
                    client->sessionkey.assign((const char *)sek, sizeof(sek));
                }

                client->openStatusTable(true);
                client->app->login_result(API_OK);
                client->getaccountdetails(std::make_shared<AccountDetails>(), false, false, true, false, false, false);
                return true;

            default:
                if (!client->json.storeobject())
                {
                    client->app->login_result(API_EINTERNAL);
                    return false;
                }
        }
    }
}

CommandShareKeyUpdate::CommandShareKeyUpdate(MegaClient*, handle sh, const char* uid, const byte* key, int len)
{
    cmd("k");
    beginarray("sr");

    element(sh, MegaClient::NODEHANDLE);
    element(uid);
    element(key, len);

    endarray();
}

CommandShareKeyUpdate::CommandShareKeyUpdate(MegaClient* client, handle_vector* v)
{
    Node* n;
    byte sharekey[SymmCipher::KEYLENGTH];

    cmd("k");
    beginarray("sr");

    for (size_t i = v->size(); i--;)
    {
        handle h = (*v)[i];

        if ((n = client->nodebyhandle(h)) && n->sharekey)
        {
            client->key.ecb_encrypt(n->sharekey->key, sharekey, SymmCipher::KEYLENGTH);

            element(h, MegaClient::NODEHANDLE);
            element(client->me, MegaClient::USERHANDLE);
            element(sharekey, SymmCipher::KEYLENGTH);
        }
    }

    endarray();
}

// add/remove share; include node share keys if new share
CommandSetShare::CommandSetShare(MegaClient* client, Node* n, User* u, accesslevel_t a, bool newshare, const char* msg, bool writable, const char* personal_representation, int ctag, std::function<void(Error, bool writable)> f)
{
    byte auth[SymmCipher::BLOCKSIZE];
    byte key[SymmCipher::KEYLENGTH];
    byte asymmkey[AsymmCipher::MAXKEYLENGTH];
    int t = 0;

    tag = ctag;

    sh = n->nodehandle;
    user = u;
    access = a;
    mWritable = writable;

    completion = move(f);
    assert(completion);

    mSeqtagArray = true;
    cmd("s2");
    arg("n", (byte*)&sh, MegaClient::NODEHANDLE);

    // Only for inviting non-contacts
    if (personal_representation && personal_representation[0])
    {
        this->personal_representation = personal_representation;
        arg("e", personal_representation);
    }

    if (msg && msg[0])
    {
        this->msg = msg;
        arg("msg", msg);
    }

    if (a != ACCESS_UNKNOWN)
    {
        // securely store/transmit share key
        // by creating a symmetrically (for the sharer) and an asymmetrically
        // (for the sharee) encrypted version
        memcpy(key, n->sharekey->key, sizeof key);
        memcpy(asymmkey, key, sizeof key);

        client->key.ecb_encrypt(key);
        arg("ok", key, sizeof key);

        if (u && u->pubk.isvalid())
        {
            t = u->pubk.encrypt(client->rng, asymmkey, SymmCipher::KEYLENGTH, asymmkey, sizeof asymmkey);
        }

        // outgoing handle authentication
        client->handleauth(sh, auth);
        arg("ha", auth, sizeof auth);
    }

    beginarray("s");
    beginobject();

    arg("u", u ? ((u->show == VISIBLE) ? u->uid.c_str() : u->email.c_str()) : MegaClient::EXPORTEDLINK);
    // if the email is registered, the pubk request has returned the userhandle -->
    // sending the userhandle instead of the email makes the API to assume the user is already a contact

    if (a != ACCESS_UNKNOWN)
    {
        arg("r", a);

        if (u && u->pubk.isvalid() && t)
        {
            arg("k", asymmkey, t);
        }
    }

    endobject();
    endarray();

    // only for a fresh share: add cr element with all node keys encrypted to
    // the share key
    if (newshare)
    {
        // the new share's nodekeys for this user: generate node list
        TreeProcShareKeys tpsk(n);
        client->proctree(n, &tpsk);
        tpsk.get(this);
    }
}

// process user element (email/handle pairs)
bool CommandSetShare::procuserresult(MegaClient* client)
{
    while (client->json.enterobject())
    {
        handle uh = UNDEF;
        const char* m = NULL;

        for (;;)
        {
            switch (client->json.getnameid())
            {
                case 'u':
                    uh = client->json.gethandle(MegaClient::USERHANDLE);
                    break;

                case 'm':
                    m = client->json.getvalue();
                    break;

                case EOO:
                    if (!ISUNDEF(uh) && m)
                    {
                        client->mapuser(uh, m);
                    }
                    return true;

                default:
                    if (!client->json.storeobject())
                    {
                        return false;
                    }
            }
        }
    }

    return false;
}

// process result of share addition/modification
bool CommandSetShare::procresult(Result r)
{
    if (r.wasErrorOrOK())
    {
        completion(r.errorOrOK(), mWritable);
        return true;
    }

    for (;;)
    {
        switch (client->json.getnameid())
        {
            case MAKENAMEID2('o', 'k'):  // an owner key response will only
                                         // occur if the same share was created
                                         // concurrently with a different key
            {
                byte key[SymmCipher::KEYLENGTH + 1];
                if (client->json.storebinary(key, sizeof key + 1) == SymmCipher::KEYLENGTH)
                {
                    Node* n;

                    if ((n = client->nodebyhandle(sh)) && n->sharekey)
                    {
                        client->key.ecb_decrypt(key);
                        n->sharekey->setkey(key);

                        // repeat attempt with corrected share key
                        client->reqs.add(new CommandSetShare(client, n, user, access, 0, msg.c_str(), mWritable, personal_representation.c_str(),
                                         tag, move(completion)));
                        return false;
                    }
                }
                break;
            }

            case 'u':   // user/handle confirmation
                if (client->json.enterarray())
                {
                    while (procuserresult(client))
                    {}
                    client->json.leavearray();
                }
                break;

            case 'r':
                if (client->json.enterarray())
                {
                    while (client->json.isnumeric())
                    {
                        // intermediate result updates, not final completion
                        // we used to call share_result but it wasn't used
                        client->json.getint();
                    }

                    client->json.leavearray();
                }
                break;

            case MAKENAMEID3('s', 'n', 'k'):
                client->procsnk(&client->json);
                break;

            case MAKENAMEID3('s', 'u', 'k'):
                client->procsuk(&client->json);
                break;

            case MAKENAMEID2('c', 'r'):
                client->proccr(&client->json);
                break;

            case EOO:
                completion(API_OK, mWritable);
                return true;

            default:
                if (!client->json.storeobject())
                {
                    return false;
                }
        }
    }
}

CommandSetPendingContact::CommandSetPendingContact(MegaClient* client, const char* temail, opcactions_t action, const char* msg, const char* oemail, handle contactLink, Completion completion)
{
    mV3 = false;
    cmd("upc");

    if (oemail != NULL)
    {
        arg("e", oemail);
    }

    arg("u", temail);
    switch (action)
    {
        case OPCA_DELETE:
            arg("aa", "d");
            break;
        case OPCA_REMIND:
            arg("aa", "r");
            break;
        case OPCA_ADD:
            arg("aa", "a");
            if (!ISUNDEF(contactLink))
            {
                arg("cl", (byte*)&contactLink, MegaClient::CONTACTLINKHANDLE);
            }
            break;
    }

    if (msg != NULL)
    {
        arg("msg", msg);
    }

    if (action != OPCA_REMIND)  // for reminders, need the actionpacket to update `uts`
    {
        notself(client);
    }

    tag = client->reqtag;
    this->action = action;
    this->temail = temail;

    // Assume we've been passed a completion function.
    mCompletion = std::move(completion);
}

bool CommandSetPendingContact::procresult(Result r)
{
    if (r.wasErrorOrOK())
    {
        handle pcrhandle = UNDEF;
        if (r.wasError(API_OK)) // response for delete & remind actions is always numeric
        {
            // find the PCR by email
            PendingContactRequest *pcr = NULL;
            for (handlepcr_map::iterator it = client->pcrindex.begin();
                 it != client->pcrindex.end(); it++)
            {
                if (it->second->targetemail == temail)
                {
                    pcr = it->second.get();
                    pcrhandle = pcr->id;
                    break;
                }
            }

            if (!pcr)
            {
                LOG_err << "Reminded/deleted PCR not found";
            }
            else if (action == OPCA_DELETE)
            {
                pcr->changed.deleted = true;
                client->notifypcr(pcr);

                // remove pending shares related to the deleted PCR
                node_vector nodes = client->mNodeManager.getNodesWithPendingOutShares();
                for (Node* n : nodes)
                {
                    if (n->pendingshares && n->pendingshares->find(pcr->id) != n->pendingshares->end())
                    {
                        client->newshares.push_back(
                                    new NewShare(n->nodehandle, 1, n->owner, ACCESS_UNKNOWN,
                                                 0, NULL, NULL, pcr->id, false));
                    }
                }

                client->mergenewshares(1);
            }
        }

        doComplete(pcrhandle, r.errorOrOK(), this->action);
        return true;
    }

    // if the PCR has been added, the response contains full details
    handle p = UNDEF;
    m_time_t ts = 0;
    m_time_t uts = 0;
    const char *eValue = NULL;
    const char *m = NULL;
    const char *msg = NULL;
    PendingContactRequest *pcr = NULL;
    for (;;)
    {
        switch (client->json.getnameid())
        {
            case 'p':
                p = client->json.gethandle(MegaClient::PCRHANDLE);
                break;
            case 'm':
                m = client->json.getvalue();
                break;
            case 'e':
                eValue = client->json.getvalue();
                break;
            case MAKENAMEID3('m', 's', 'g'):
                msg = client->json.getvalue();
                break;
            case MAKENAMEID2('t', 's'):
                ts = client->json.getint();
                break;
            case MAKENAMEID3('u', 't', 's'):
                uts = client->json.getint();
                break;
            case EOO:
                if (ISUNDEF(p))
                {
                    LOG_err << "Error in CommandSetPendingContact. Undefined handle";
                    doComplete(UNDEF, API_EINTERNAL, this->action);
                    return true;
                }

                if (action != OPCA_ADD || !eValue || !m || ts == 0 || uts == 0)
                {
                    LOG_err << "Error in CommandSetPendingContact. Wrong parameters";
                    doComplete(UNDEF, API_EINTERNAL, this->action);
                    return true;
                }

                pcr = new PendingContactRequest(p, eValue, m, ts, uts, msg, true);
                client->mappcr(p, unique_ptr<PendingContactRequest>(pcr));

                client->notifypcr(pcr);
                doComplete(p, API_OK, this->action);
                return true;

            default:
                if (!client->json.storeobject())
                {
                    LOG_err << "Error in CommandSetPendingContact. Parse error";
                    doComplete(UNDEF, API_EINTERNAL, this->action);
                    return false;
                }
        }
    }
}

void CommandSetPendingContact::doComplete(handle handle, error result, opcactions_t actions)
{
    if (!mCompletion)
        return client->app->setpcr_result(handle, result, actions);

    mCompletion(handle, result, actions);
}

CommandUpdatePendingContact::CommandUpdatePendingContact(MegaClient* client, handle p, ipcactions_t action, Completion completion)
{
    cmd("upca");

    arg("p", (byte*)&p, MegaClient::PCRHANDLE);
    switch (action)
    {
        case IPCA_ACCEPT:
            arg("aa", "a");
            break;
        case IPCA_DENY:
            arg("aa", "d");
            break;
        case IPCA_IGNORE:
        default:
            arg("aa", "i");
            break;
    }

    tag = client->reqtag;
    this->action = action;

    // Assume we've been provided a completion function.
    mCompletion = std::move(completion);
}

bool CommandUpdatePendingContact::procresult(Result r)
{
    doComplete(r.errorOrOK(), this->action);

    return r.wasErrorOrOK();
}


void CommandUpdatePendingContact::doComplete(error result, ipcactions_t actions)
{
    if (!mCompletion)
        return client->app->updatepcr_result(result, actions);

    mCompletion(result, actions);
}

CommandEnumerateQuotaItems::CommandEnumerateQuotaItems(MegaClient* client)
{
    cmd("utqa");
    arg("nf", 3);
    arg("b", 1);    // support for Business accounts
    arg("p", 1);    // support for Pro Flexi
    tag = client->reqtag;
}

bool CommandEnumerateQuotaItems::procresult(Result r)
{
    if (r.wasErrorOrOK())
    {
        client->app->enumeratequotaitems_result(r.errorOrOK());
        return true;
    }

    string currency; // common for all plans, populated from `l` object

    while (client->json.enterobject())
    {
        handle product = UNDEF;
        int prolevel = -1, gbstorage = -1, gbtransfer = -1, months = -1, type = -1;
        unsigned amount = 0, amountMonth = 0, localPrice = 0;
        string description;
        string ios_id;
        string android_id;

        unique_ptr<BusinessPlan> bizPlan;
        unique_ptr<CurrencyData> currencyData;

        bool finished = false;
        bool readingL = false;
        const char* buf = nullptr;
        while (!finished)
        {
            buf = nullptr;

            switch (client->json.getnameid())
            {
                case MAKENAMEID1('l'):  // currency localization
                {
                    if (!client->json.enterobject())
                    {
                        LOG_err << "Failed to parse Enumerate-quota-items response, `l` object";
                        client->app->enumeratequotaitems_result(API_EINTERNAL);
                        return false;
                    }

                    currencyData = mega::make_unique<CurrencyData>();
                    readingL = true;

                    while (!finished)
                    {
                        buf = nullptr;

                        switch(client->json.getnameid())
                        {
                            case MAKENAMEID1('c'):  // currency, ie. EUR
                                buf = client->json.getvalue();
                                JSON::copystring(&currencyData->currencyName, buf);
                                currency = currencyData->currencyName;
                                break;
                            case MAKENAMEID2('c', 's'): // currency symbol, ie. €
                                buf = client->json.getvalue();
                                JSON::copystring(&currencyData->currencySymbol, buf);
                                break;
                            case MAKENAMEID2('l', 'c'):  // local currency, ie. NZD
                                buf = client->json.getvalue();
                                JSON::copystring(&currencyData->localCurrencyName, buf);
                                break;
                            case MAKENAMEID3('l', 'c', 's'):    // local currency symbol, ie. $
                                buf = client->json.getvalue();
                                JSON::copystring(&currencyData->localCurrencySymbol, buf);
                                break;
                            case EOO:
                                // sanity checks for received data
                                if (currencyData->currencyName.empty() || currencyData->currencySymbol.empty())
                                {
                                    LOG_err << "Failed to parse Enumerate-quota-items response, `l` data";
                                    client->app->enumeratequotaitems_result(API_EINTERNAL);
                                    return true;
                                }

                                finished = true;    // exits from the outer loop too
                                client->json.leaveobject(); // 'l' object
                                break;
                            default:
                                if (!client->json.storeobject())
                                {
                                    LOG_err << "Failed to parse Enumerate-quota-items response, store `l` data";
                                    client->app->enumeratequotaitems_result(API_EINTERNAL);
                                    return false;
                                }
                                break;
                        }
                    }
                    break;
                }
                case MAKENAMEID2('i', 't'): // 0 -> for all Pro level plans; 1 -> for Business plan
                    type = static_cast<int>(client->json.getint());
                    break;
//                case MAKENAMEID2('i', 'b'): // for "it":1 (business plans), 0 -> Pro Flexi; 1 -> Business plan
//                    {
//                        bool isProFlexi = client->json.getbool();
//                    }
//                    break;
                case MAKENAMEID2('i', 'd'):
                    product = client->json.gethandle(8);
                    break;
                case MAKENAMEID2('a', 'l'):
                    prolevel = static_cast<int>(client->json.getint());
                    break;
                case 's':
                    gbstorage = static_cast<int>(client->json.getint());
                    break;
                case 't':
                    gbtransfer = static_cast<int>(client->json.getint());
                    break;
                case 'm':
                    months = static_cast<int>(client->json.getint());
                    break;
                case 'p':   // price (in cents)
                    amount = static_cast<unsigned>(client->json.getint());
                    break;
                case 'd':
                    buf = client->json.getvalue();
                    JSON::copystring(&description, buf);
                    break;
                case MAKENAMEID3('i', 'o', 's'):
                    buf = client->json.getvalue();
                    JSON::copystring(&ios_id, buf);
                    break;
                case MAKENAMEID6('g', 'o', 'o', 'g', 'l', 'e'):
                    buf = client->json.getvalue();
                    JSON::copystring(&android_id, buf);
                    break;
                case MAKENAMEID3('m', 'b', 'p'):    // monthly price (in cents)
                    amountMonth = static_cast<unsigned>(client->json.getint());
                    break;
                case MAKENAMEID2('l', 'p'): // local price (in cents)
                    localPrice = static_cast<unsigned>(client->json.getint());
                    break;
                case MAKENAMEID2('b', 'd'): // BusinessPlan
                {
                    if (!client->json.enterobject())
                    {
                        LOG_err << "Failed to parse Enumerate-quota-items response, `bd` object";
                        client->app->enumeratequotaitems_result(API_EINTERNAL);
                        return false;
                    }

                    bizPlan = mega::make_unique<BusinessPlan>();

                    bool readingBd = true;
                    while (readingBd)
                    {
                        switch (client->json.getnameid())
                        {
                            case MAKENAMEID2('b', 'a'): // base (-1 means unlimited storage or transfer)
                            {
                                if (!client->json.enterobject())
                                {
                                    LOG_err << "Failed to parse Enumerate-quota-items response, `ba` object";
                                    client->app->enumeratequotaitems_result(API_EINTERNAL);
                                    return false;
                                }

                                bool readingBa = true;
                                while (readingBa)
                                {
                                    switch (client->json.getnameid())
                                    {
                                        case 's':
                                            bizPlan->gbStoragePerUser = static_cast<int>(client->json.getint());
                                            break;
                                        case 't':
                                            bizPlan->gbTransferPerUser = static_cast<int>(client->json.getint());
                                            break;
                                        case EOO:
                                            readingBa = false;
                                            break;
                                        default:
                                            if (!client->json.storeobject())
                                            {
                                                LOG_err << "Failed to parse Enumerate-quota-items response, `ba` data";
                                                client->app->enumeratequotaitems_result(API_EINTERNAL);
                                                return false;
                                            }
                                            break;
                                    }
                                }
                                client->json.leaveobject();
                                break;
                            }
                            case MAKENAMEID2('u', 's'):   // price per user
                            {
                                if (!client->json.enterobject())
                                {
                                    LOG_err << "Failed to parse Enumerate-quota-items response, `us` object";
                                    client->app->enumeratequotaitems_result(API_EINTERNAL);
                                    return false;
                                }

                                bool readingUs = true;
                                while (readingUs)
                                {
                                    switch (client->json.getnameid())
                                    {
                                        case 'p':
                                            bizPlan->pricePerUser = static_cast<unsigned>(client->json.getint());
                                            break;
                                        case MAKENAMEID2('l', 'p'):
                                            bizPlan->localPricePerUser = static_cast<unsigned>(client->json.getint());
                                            break;
                                        case EOO:
                                            readingUs = false;
                                            break;
                                        default:
                                            if (!client->json.storeobject())
                                            {
                                                LOG_err << "Failed to parse Enumerate-quota-items response, `us` data";
                                                client->app->enumeratequotaitems_result(API_EINTERNAL);
                                                return false;
                                            }
                                            break;
                                    }
                                }
                                client->json.leaveobject();
                                break;
                            }
                            case MAKENAMEID3('s', 't', 'o'):   // storage block
                            {
                                if (!client->json.enterobject())
                                {
                                    LOG_err << "Failed to parse Enumerate-quota-items response, `sto` object";
                                    client->app->enumeratequotaitems_result(API_EINTERNAL);
                                    return false;
                                }

                                bool readingSto = true;
                                while (readingSto)
                                {
                                    switch (client->json.getnameid())
                                    {
                                        case 's':
                                            bizPlan->gbPerStorage = static_cast<int>(client->json.getint());
                                            break;
                                        case 'p':
                                            bizPlan->pricePerStorage = static_cast<unsigned>(client->json.getint());
                                            break;
                                        case MAKENAMEID2('l', 'p'):
                                            bizPlan->localPricePerStorage = static_cast<unsigned>(client->json.getint());
                                            break;
                                        case EOO:
                                            readingSto = false;
                                            break;
                                        default:
                                            if (!client->json.storeobject())
                                            {
                                                LOG_err << "Failed to parse Enumerate-quota-items response, `sto` data";
                                                client->app->enumeratequotaitems_result(API_EINTERNAL);
                                                return false;
                                            }
                                            break;
                                    }
                                }
                                client->json.leaveobject();
                                break;
                            }
                            case MAKENAMEID4('t', 'r', 'n', 's'):   // transfer block
                            {
                                if (!client->json.enterobject())
                                {
                                    LOG_err << "Failed to parse Enumerate-quota-items response, `trns` object";
                                    client->app->enumeratequotaitems_result(API_EINTERNAL);
                                    return false;
                                }

                                bool readingTrns = true;
                                while (readingTrns)
                                {
                                    switch (client->json.getnameid())
                                    {
                                        case 't':
                                            bizPlan->gbPerTransfer = static_cast<int>(client->json.getint());
                                            break;
                                        case 'p':
                                            bizPlan->pricePerTransfer = static_cast<unsigned>(client->json.getint());
                                            break;
                                        case MAKENAMEID2('l', 'p'):
                                            bizPlan->localPricePerTransfer = static_cast<unsigned>(client->json.getint());
                                            break;
                                        case EOO:
                                            readingTrns = false;
                                            break;
                                        default:
                                            if (!client->json.storeobject())
                                            {
                                                LOG_err << "Failed to parse Enumerate-quota-items response, `sto` data";
                                                client->app->enumeratequotaitems_result(API_EINTERNAL);
                                                return false;
                                            }
                                            break;
                                    }
                                }
                                client->json.leaveobject();
                                break;
                            }
                            case MAKENAMEID4('m', 'i', 'n', 'u'):   // minimum number of user required to purchase
                                bizPlan->minUsers = static_cast<int>(client->json.getint());
                                break;
                            case EOO:
                                readingBd = false;
                                break;
                            default:
                                if (!client->json.storeobject())
                                {
                                    LOG_err << "Failed to parse Enumerate-quota-items response, `bd` object";
                                    client->app->enumeratequotaitems_result(API_EINTERNAL);
                                    return false;
                                }
                                break;
                        }
                    }
                    client->json.leaveobject();
                    break;
                }
                case EOO:
                    if (type < 0
                            || ISUNDEF(product)
                            || (prolevel < 0)
                            || (months < 0)
                            || currency.empty()
                            || description.empty()
                            // only available for Pro plans, not for Business
                            || (!type && gbstorage < 0)
                            || (!type && gbtransfer < 0)
                            || (!type && !amount)
                            || (!type && !amountMonth)
                            || (!type && ios_id.empty())
                            || (!type && android_id.empty())
                            // only available for Business plan(s)
                            || (type == 1 && !bizPlan))
                    {
                        client->app->enumeratequotaitems_result(API_EINTERNAL);
                        return true;
                    }

                    finished = true;
                    break;
                default:
                    if (!client->json.storeobject())
                    {
                        LOG_err << "Failed to parse Enumerate-quota-items response";
                        client->app->enumeratequotaitems_result(API_EINTERNAL);
                        return false;
                    }
                    break;
            }
        }   // end while(!finished)

        client->json.leaveobject();

        if (readingL)
        {
            // just read currency data, keep reading objects for each pro/business plan
            readingL = false;
            client->app->enumeratequotaitems_result(move(currencyData));
            continue;
        }
        else
        {
            client->app->enumeratequotaitems_result(type, product, prolevel, gbstorage,
                                                    gbtransfer, months, amount, amountMonth, localPrice,
                                                    description.c_str(), ios_id.c_str(), android_id.c_str(),
                                                    move(bizPlan));
        }
    }

    client->app->enumeratequotaitems_result(API_OK);
    return true;
}

CommandPurchaseAddItem::CommandPurchaseAddItem(MegaClient* client, int itemclass,
                                               handle item, unsigned price,
                                               const char* currency, unsigned /*tax*/,
                                               const char* /*country*/, handle lph,
                                               int phtype, int64_t ts)
{
    string sprice;
    sprice.resize(128);
    sprintf((char *)sprice.data(), "%.2f", price/100.0);
    replace( sprice.begin(), sprice.end(), ',', '.');
    cmd("uts");
    arg("it", itemclass);
    arg("si", (byte*)&item, 8);
    arg("p", sprice.c_str());
    arg("c", currency);
    if (!ISUNDEF(lph))
    {
        if (phtype == 0) // legacy mode
        {
            arg("aff", (byte*)&lph, MegaClient::NODEHANDLE);
        }
        else
        {
            beginobject("aff");
            arg("id", (byte*)&lph, MegaClient::NODEHANDLE);
            arg("ts", ts);
            arg("t", phtype);   // 1=affiliate id, 2=file/folder link, 3=chat link, 4=contact link
            endobject();
        }
    }

    tag = client->reqtag;

    //TODO: Complete this (tax? country?)
}

bool CommandPurchaseAddItem::procresult(Result r)
{
    if (r.wasErrorOrOK())
    {
        client->app->additem_result(r.errorOrOK());
        return true;
    }

    handle item = client->json.gethandle(8);
    if (item != UNDEF)
    {
        client->purchase_basket.push_back(item);
        client->app->additem_result(API_OK);
        return true;
    }
    else
    {
        client->json.storeobject();
        client->app->additem_result(API_EINTERNAL);
        return false;
    }
}

CommandPurchaseCheckout::CommandPurchaseCheckout(MegaClient* client, int gateway)
{
    cmd("utc");

    beginarray("s");
    for (handle_vector::iterator it = client->purchase_basket.begin(); it != client->purchase_basket.end(); it++)
    {
        element((byte*)&*it, sizeof(handle));
    }

    endarray();

    arg("m", gateway);

    // empty basket
    client->purchase_begin();

    tag = client->reqtag;
}

bool CommandPurchaseCheckout::procresult(Result r)
{
    if (r.wasErrorOrOK())
    {
        client->app->checkout_result(NULL, r.errorOrOK());
        return true;
    }

    //Expected response: "EUR":{"res":X,"code":Y}}
    client->json.getnameid();
    if (!client->json.enterobject())
    {
        LOG_err << "Parse error (CommandPurchaseCheckout)";
        client->app->checkout_result(NULL, API_EINTERNAL);
        return false;
    }

    string errortype;
    Error e;
    for (;;)
    {
        switch (client->json.getnameid())
        {
            case MAKENAMEID3('r', 'e', 's'):
                if (client->json.isnumeric())
                {
                    e = (error)client->json.getint();
                }
                else
                {
                    client->json.storeobject(&errortype);
                    if (errortype == "S")
                    {
                        errortype.clear();
                        e = API_OK;
                    }
                }
                break;

            case MAKENAMEID4('c', 'o', 'd', 'e'):
                if (client->json.isnumeric())
                {
                    e = (error)client->json.getint();
                }
                else
                {
                    LOG_err << "Parse error in CommandPurchaseCheckout (code)";
                }
                break;
            case EOO:
                client->json.leaveobject();
                if (!errortype.size() || errortype == "FI" || e == API_OK)
                {
                    client->app->checkout_result(NULL, e);
                }
                else
                {
                    client->app->checkout_result(errortype.c_str(), e);
                }
                return true;
            default:
                if (!client->json.storeobject())
                {
                    client->app->checkout_result(NULL, API_EINTERNAL);
                    return false;
                }
        }
    }
}

CommandRemoveContact::CommandRemoveContact(MegaClient* client, const char* m, visibility_t show, Completion completion)
{
    mV3 = false;

    this->email = m ? m : "";
    this->v = show;

    cmd("ur2");
    arg("u", m);
    arg("l", (int)show);

    tag = client->reqtag;

    // Assume we've been given a completion function.
    mCompletion = std::move(completion);
}

bool CommandRemoveContact::procresult(Result r)
{
    assert(r.hasJsonObject() || r.wasStrictlyError());

    if (r.hasJsonObject())
    {
        // the object contains (userhandle + email string) - caller will leaveobject() automatically

        if (User *u = client->finduser(email.c_str()))
        {
            u->show = v;
        }

        doComplete(API_OK);
        return true;
    }

    doComplete(r.errorOrOK());
    return r.wasErrorOrOK();
}

void CommandRemoveContact::doComplete(error result)
{
    if (!mCompletion)
        return client->app->removecontact_result(result);

    mCompletion(result);
}

CommandPutMultipleUAVer::CommandPutMultipleUAVer(MegaClient *client, const userattr_map *attrs, int ctag)
{
    mV3 = false;

    this->attrs = *attrs;

    cmd("upv");

    for (userattr_map::const_iterator it = attrs->begin(); it != attrs->end(); it++)
    {
        attr_t type = it->first;

        beginarray(User::attr2string(type).c_str());

        element((const byte *) it->second.data(), int(it->second.size()));

        const string *attrv = client->ownuser()->getattrversion(type);
        if (attrv)
        {
            element(attrv->c_str());
        }

        endarray();
    }

    tag = ctag;
}

bool CommandPutMultipleUAVer::procresult(Result r)
{
    if (r.wasErrorOrOK())
    {
        client->sendevent(99419, "Error attaching keys", 0);

        client->app->putua_result(r.errorOrOK());
        return true;
    }

    User *u = client->ownuser();
    for(;;)   // while there are more attrs to read...
    {
        const char* ptr;
        const char* end;

        if (!(ptr = client->json.getvalue()) || !(end = strchr(ptr, '"')))
        {
            break;
        }
        attr_t type = User::string2attr(string(ptr, (end-ptr)).c_str());

        if (!(ptr = client->json.getvalue()) || !(end = strchr(ptr, '"')))
        {
            client->app->putua_result(API_EINTERNAL);
            return false;
        }
        string version = string(ptr, (end-ptr));

        userattr_map::iterator it = this->attrs.find(type);
        if (type == ATTR_UNKNOWN || version.empty() || (it == this->attrs.end()))
        {
            LOG_err << "Error in CommandPutUA. Undefined attribute or version";
            client->app->putua_result(API_EINTERNAL);
            return false;
        }
        else
        {
            u->setattr(type, &it->second, &version);
            u->setTag(tag ? tag : -1);

            if (type == ATTR_KEYRING)
            {
                TLVstore *tlvRecords = TLVstore::containerToTLVrecords(&attrs[type], &client->key);
                if (tlvRecords)
                {
                    string prEd255;
                    if (tlvRecords->get(EdDSA::TLV_KEY, prEd255) && prEd255.size() == EdDSA::SEED_KEY_LENGTH)
                    {
                        client->signkey = new EdDSA(client->rng, (unsigned char *) prEd255.data());
                    }

                    string prCu255;
                    if (tlvRecords->get(ECDH::TLV_KEY, prCu255) && prCu255.size() == ECDH::PRIVATE_KEY_LENGTH)
                    {
                        client->chatkey = new ECDH((unsigned char *) prCu255.data());
                    }

                    if (!client->chatkey || !client->chatkey->initializationOK ||
                            !client->signkey || !client->signkey->initializationOK)
                    {
                        client->resetKeyring();
                        client->sendevent(99418, "Failed to load attached keys", 0);
                    }
                    else
                    {
                        client->sendevent(99420, "Signing and chat keys attached OK", 0);
                    }

                    delete tlvRecords;
                }
                else
                {
                    LOG_warn << "Failed to decrypt keyring after putua";
                }
            }
            else if (User::isAuthring(type))
            {
                client->mAuthRings.erase(type);
                const std::unique_ptr<TLVstore> tlvRecords(TLVstore::containerToTLVrecords(&attrs[type], &client->key));
                if (tlvRecords)
                {
                    client->mAuthRings.emplace(type, AuthRing(type, *tlvRecords));
                }
                else
                {
                    LOG_err << "Failed to decrypt keyring after putua";
                }
            }
        }
    }

    client->notifyuser(u);
    client->app->putua_result(API_OK);
    return true;
}


CommandPutUAVer::CommandPutUAVer(MegaClient* client, attr_t at, const byte* av, unsigned avl, int ctag,
                                 std::function<void(Error)> completion)
{
    mV3 = false;

    this->at = at;
    this->av.assign((const char*)av, avl);

    mCompletion = completion ? move(completion) :
        [this](Error e) {
            this->client->app->putua_result(e);
        };

    cmd("upv");

    beginarray(User::attr2string(at).c_str());

    // if removing avatar, do not Base64 encode the attribute value
    if (at == ATTR_AVATAR && !strcmp((const char *)av, "none"))
    {
        element((const char*)av);
    }
    else
    {
        element(av, avl);
    }

    const string *attrv = client->ownuser()->getattrversion(at);
    if (client->ownuser()->isattrvalid(at) && attrv)
    {
        element(attrv->c_str());
    }

    endarray();

    tag = ctag;
}

bool CommandPutUAVer::procresult(Result r)
{
    if (r.wasErrorOrOK())
    {
        if (r.wasError(API_EEXPIRED))
        {
            User *u = client->ownuser();
            u->invalidateattr(at);
        }

        mCompletion(r.errorOrOK());
    }
    else
    {
        const char* ptr;
        const char* end;

        if (!(ptr = client->json.getvalue()) || !(end = strchr(ptr, '"')))
        {
            mCompletion(API_EINTERNAL);
            return false;
        }
        attr_t at = User::string2attr(string(ptr, (end-ptr)).c_str());

        if (!(ptr = client->json.getvalue()) || !(end = strchr(ptr, '"')))
        {
            mCompletion(API_EINTERNAL);
            return false;
        }
        string v = string(ptr, (end-ptr));

        if (at == ATTR_UNKNOWN || v.empty() || (this->at != at))
        {
            LOG_err << "Error in CommandPutUAVer. Undefined attribute or version";
            mCompletion(API_EINTERNAL);
            return false;
        }
        else
        {
            User *u = client->ownuser();
            u->setattr(at, &av, &v);
            u->setTag(tag ? tag : -1);

            if (User::isAuthring(at))
            {
                client->mAuthRings.erase(at);
                const std::unique_ptr<TLVstore> tlvRecords(TLVstore::containerToTLVrecords(&av, &client->key));
                if (tlvRecords)
                {
                    client->mAuthRings.emplace(at, AuthRing(at, *tlvRecords));
                }
                else
                {
                    LOG_err << "Failed to decrypt " << User::attr2string(at) << " after putua ('upv')";
                }
            }
            else if (at == ATTR_UNSHAREABLE_KEY)
            {
                LOG_info << "Unshareable key successfully created";
                client->unshareablekey.swap(av);
            }
            else if (at == ATTR_JSON_SYNC_CONFIG_DATA)
            {
                LOG_info << "JSON config data successfully created.";
            }

            client->notifyuser(u);
            mCompletion(API_OK);
        }
    }
    return true;
}

CommandPutUA::CommandPutUA(MegaClient* /*client*/, attr_t at, const byte* av, unsigned avl, int ctag, handle lph, int phtype, int64_t ts,
                           std::function<void(Error)> completion)
{
    mV3 = false;

    this->at = at;
    this->av.assign((const char*)av, avl);

    mCompletion = completion ? move(completion) :
                  [this](Error e){
                        client->app->putua_result(e);
                  };

    cmd("up2");

    string an = User::attr2string(at);

    // if removing avatar, do not Base64 encode the attribute value
    if (at == ATTR_AVATAR && !strcmp((const char *)av, "none"))
    {
        arg(an.c_str(),(const char *)av, avl);
    }
    else
    {
        arg(an.c_str(), av, avl);
    }

    if (!ISUNDEF(lph))
    {
        beginobject("aff");
        arg("id", (byte*)&lph, MegaClient::NODEHANDLE);
        arg("ts", ts);
        arg("t", phtype);   // 1=affiliate id, 2=file/folder link, 3=chat link, 4=contact link
        endobject();
    }

    tag = ctag;
}

bool CommandPutUA::procresult(Result r)
{
    if (r.wasErrorOrOK())
    {
        mCompletion(r.errorOrOK());
    }
    else
    {
        const char* ptr;
        const char* end;

        if (!(ptr = client->json.getvalue()) || !(end = strchr(ptr, '"')))
        {
            mCompletion(API_EINTERNAL);
            return false;
        }
        attr_t at = User::string2attr(string(ptr, (end - ptr)).c_str());

        if (!(ptr = client->json.getvalue()) || !(end = strchr(ptr, '"')))
        {
            mCompletion(API_EINTERNAL);
            return false;
        }
        string v = string(ptr, (end - ptr));

        if (at == ATTR_UNKNOWN || v.empty() || (this->at != at))
        {
            LOG_err << "Error in CommandPutUA. Undefined attribute or version";
            mCompletion(API_EINTERNAL);
            return false;
        }

        User *u = client->ownuser();
        assert(u);
        if (!u)
        {
            LOG_err << "Own user not found when attempting to set user attributes";
            mCompletion(API_EACCESS);
            return true;
        }
        u->setattr(at, &av, &v);
        u->setTag(tag ? tag : -1);
        client->notifyuser(u);

        if (at == ATTR_DISABLE_VERSIONS)
        {
            client->versions_disabled = (av == "1");
            if (client->versions_disabled)
            {
                LOG_info << "File versioning is disabled";
            }
            else
            {
                LOG_info << "File versioning is enabled";
            }
        }
        else if (at == ATTR_NO_CALLKIT)
        {
            LOG_info << "CallKit is " << ((av == "1") ? "disabled" : "enabled");
        }

        mCompletion(API_OK);
    }

    return true;
}

CommandGetUA::CommandGetUA(MegaClient* /*client*/, const char* uid, attr_t at, const char* ph, int ctag,
                           CompletionErr completionErr, CompletionBytes completionBytes, CompletionTLV compltionTLV)
{
    mV3 = false;

    this->uid = uid;
    this->at = at;
    this->ph = ph ? string(ph) : "";

    mCompletionErr = completionErr ? move(completionErr) :
        [this](error e) {
            client->app->getua_result(e);
        };

    mCompletionBytes = completionBytes ? move(completionBytes) :
        [this](byte* b, unsigned l, attr_t e) {
            client->app->getua_result(b, l, e);
        };

    mCompletionTLV = compltionTLV ? move(compltionTLV) :
        [this](TLVstore* t, attr_t e) {
            client->app->getua_result(t, e);
        };

    if (ph && ph[0])
    {
        cmd("mcuga");
        arg("ph", ph);
    }
    else
    {
        cmd("uga");
    }

    arg("u", uid);
    arg("ua", User::attr2string(at).c_str());
    arg("v", 1);
    tag = ctag;
}

bool CommandGetUA::procresult(Result r)
{
    User *u = client->finduser(uid.c_str());

    if (r.wasErrorOrOK())
    {
        if (r.wasError(API_ENOENT) && u)
        {
            u->removeattr(at);
        }

        mCompletionErr(r.errorOrOK());

        if (isFromChatPreview())    // if `mcuga` was sent, no need to do anything else
        {
            return true;
        }

        if (u && u->userhandle == client->me && !r.wasError(API_EBLOCKED))
        {
            if (client->fetchingkeys && at == ATTR_SIG_RSA_PUBK)
            {
                client->initializekeys(); // we have now all the required data
            }

            if (r.wasError(API_ENOENT) && User::isAuthring(at))
            {
                // authring not created yet, will do it upon retrieval of public keys
                client->mAuthRings.erase(at);
                client->mAuthRings.emplace(at, AuthRing(at, TLVstore()));

                if (client->mFetchingAuthrings && client->mAuthRings.size() == 3)
                {
                    client->mFetchingAuthrings = false;
                    client->fetchContactsKeys();
                }
            }
        }

        // if the attr does not exist, initialize it
        if (at == ATTR_DISABLE_VERSIONS && r.wasError(API_ENOENT))
        {
            LOG_info << "File versioning is enabled";
            client->versions_disabled = false;
        }
        else if (at == ATTR_NO_CALLKIT && r.wasError(API_ENOENT))
        {
            LOG_info << "CallKit is enabled";
        }

        return true;
    }
    else
    {
        const char* ptr;
        const char* end;
        string value, version, buf;

        //If we are in preview mode, we only can retrieve atributes with mcuga and the response format is different
        if (isFromChatPreview())
        {
            ptr = client->json.getvalue();
            if (!ptr || !(end = strchr(ptr, '"')))
            {
                mCompletionErr(API_EINTERNAL);
            }
            else
            {
                // convert from ASCII to binary the received data
                buf.assign(ptr, (end-ptr));
                value.resize(buf.size() / 4 * 3 + 3);
                value.resize(Base64::atob(buf.data(), (byte *)value.data(), int(value.size())));
                mCompletionBytes((byte*) value.data(), unsigned(value.size()), at);
            }
            return true;
        }

        for (;;)
        {
            switch (client->json.getnameid())
            {
                case MAKENAMEID2('a','v'):
                {
                    if (!(ptr = client->json.getvalue()) || !(end = strchr(ptr, '"')))
                    {
                        mCompletionErr(API_EINTERNAL);
                        if (client->fetchingkeys && at == ATTR_SIG_RSA_PUBK && u && u->userhandle == client->me)
                        {
                            client->initializekeys(); // we have now all the required data
                        }
                        return false;
                    }
                    buf.assign(ptr, (end-ptr));
                    break;
                }
                case 'v':
                {
                    if (!(ptr = client->json.getvalue()) || !(end = strchr(ptr, '"')))
                    {
                        mCompletionErr(API_EINTERNAL);
                        if (client->fetchingkeys && at == ATTR_SIG_RSA_PUBK && u && u->userhandle == client->me)
                        {
                            client->initializekeys(); // we have now all the required data
                        }
                        return false;
                    }
                    version.assign(ptr, (end-ptr));
                    break;
                }
                case EOO:
                {
                    // if there's no avatar, the value is "none" (not Base64 encoded)
                    if (u && at == ATTR_AVATAR && buf == "none")
                    {
                        u->setattr(at, NULL, &version);
                        u->setTag(tag ? tag : -1);
                        mCompletionErr(API_ENOENT);
                        client->notifyuser(u);
                        return true;
                    }

                    // convert from ASCII to binary the received data
                    value.resize(buf.size() / 4 * 3 + 3);
                    value.resize(Base64::atob(buf.data(), (byte *)value.data(), int(value.size())));

                    // Some attributes don't keep historic records, ie. *!authring or *!lstint
                    // (none of those attributes are used by the SDK yet)
                    // bool nonHistoric = (attributename.at(1) == '!');

                    // handle the attribute data depending on the scope
                    char scope = User::scope(at);

                    if (!u) // retrieval of attributes without contact-relationship
                    {
                        if (at == ATTR_AVATAR && buf == "none")
                        {
                            mCompletionErr(API_ENOENT);
                        }
                        else
                        {
                            mCompletionBytes((byte*) value.data(), unsigned(value.size()), at);
                        }
                        return true;
                    }

                    switch (scope)
                    {
                        case '*':   // private, encrypted
                        {
                            // decrypt the data and build the TLV records
                            std::unique_ptr<TLVstore> tlvRecords { TLVstore::containerToTLVrecords(&value, &client->key) };
                            if (!tlvRecords)
                            {
                                LOG_err << "Cannot extract TLV records for private attribute " << User::attr2string(at);
                                mCompletionErr(API_EINTERNAL);
                                return false;
                            }

                            // store the value for private user attributes (decrypted version of serialized TLV)
                            string *tlvString = tlvRecords->tlvRecordsToContainer(client->rng, &client->key);
                            u->setattr(at, tlvString, &version);
                            delete tlvString;
                            mCompletionTLV(tlvRecords.get(), at);

                            if (User::isAuthring(at))
                            {
                                client->mAuthRings.erase(at);
                                client->mAuthRings.emplace(at, AuthRing(at, *tlvRecords.get()));

                                if (client->mFetchingAuthrings && client->mAuthRings.size() == 3)
                                {
                                    client->mFetchingAuthrings = false;
                                    client->fetchContactsKeys();
                                }
                            }
                            break;
                        }
                        case '+':   // public
                        {
                            u->setattr(at, &value, &version);
                            mCompletionBytes((byte*) value.data(), unsigned(value.size()), at);

                            if (client->fetchingkeys && at == ATTR_SIG_RSA_PUBK && u && u->userhandle == client->me)
                            {
                                client->initializekeys(); // we have now all the required data
                            }

                            if (!u->isTemporary && u->userhandle != client->me)
                            {
                                if (at == ATTR_ED25519_PUBK || at == ATTR_CU25519_PUBK)
                                {
                                    client->trackKey(at, u->userhandle, value);
                                }
                                else if (at == ATTR_SIG_CU255_PUBK || at == ATTR_SIG_RSA_PUBK)
                                {
                                    client->trackSignature(at, u->userhandle, value);
                                }
                            }
                            break;
                        }
                        case '#':   // protected
                        {
                            u->setattr(at, &value, &version);
                            mCompletionBytes((byte*) value.data(), unsigned(value.size()), at);
                            break;
                        }
                        case '^': // private, non-encrypted
                        {
                            // store the value in cache in binary format
                            u->setattr(at, &value, &version);
                            mCompletionBytes((byte*) value.data(), unsigned(value.size()), at);

                            if (at == ATTR_DISABLE_VERSIONS)
                            {
                                client->versions_disabled = !strcmp(value.data(), "1");
                                if (client->versions_disabled)
                                {
                                    LOG_info << "File versioning is disabled";
                                }
                                else
                                {
                                    LOG_info << "File versioning is enabled";
                                }
                            }
                            else if (at == ATTR_NO_CALLKIT)
                            {
                                LOG_info << "CallKit is " << ((!strcmp(value.data(), "1")) ? "disabled" : "enabled");
                            }
                            break;
                        }
                        default:    // legacy attributes or unknown attribute
                        {
                            if (at != ATTR_FIRSTNAME &&           // protected
                                    at != ATTR_LASTNAME &&        // protected
                                    at != ATTR_COUNTRY  &&        // private
                                    at != ATTR_BIRTHDAY &&        // private
                                    at != ATTR_BIRTHMONTH &&      // private
                                    at != ATTR_BIRTHYEAR)     // private
                            {
                                LOG_err << "Unknown received attribute: " << User::attr2string(at);
                                mCompletionErr(API_EINTERNAL);
                                return false;
                            }

                            u->setattr(at, &value, &version);
                            mCompletionBytes((byte*) value.data(), unsigned(value.size()), at);
                            break;
                        }

                    }   // switch (scope)

                    u->setTag(tag ? tag : -1);
                    client->notifyuser(u);
                    return true;
                }
                default:
                {
                    if (!client->json.storeobject())
                    {
                        LOG_err << "Error in CommandGetUA. Parse error";
                        client->app->getua_result(API_EINTERNAL);
                        if (client->fetchingkeys && at == ATTR_SIG_RSA_PUBK && u && u->userhandle == client->me)
                        {
                            client->initializekeys(); // we have now all the required data
                        }
                        return false;
                    }
                }

            }   // switch (nameid)
        }
    }
#ifndef WIN32
    return false;  // unreachable code
#endif
}

#ifdef DEBUG
CommandDelUA::CommandDelUA(MegaClient *client, const char *an)
{
    mV3 = false;

    this->an = an;

    cmd("upr");
    arg("ua", an);

    arg("v", 1);    // returns the new version for the (removed) null value

    tag = client->reqtag;
}

bool CommandDelUA::procresult(Result r)
{
    if (r.wasErrorOrOK())
    {
        client->app->delua_result(r.errorOrOK());
    }
    else
    {
        const char* ptr;
        const char* end;
        if (!(ptr = client->json.getvalue()) || !(end = strchr(ptr, '"')))
        {
            client->app->delua_result(API_EINTERNAL);
            return false;
        }

        User *u = client->ownuser();
        attr_t at = User::string2attr(an.c_str());
        string version(ptr, (end-ptr));

        u->removeattr(at, &version); // store version to filter corresponding AP in order to avoid double onUsersUpdate()

        if (at == ATTR_KEYRING)
        {
            client->resetKeyring();
        }
        else if (User::isAuthring(at))
        {
            client->mAuthRings.emplace(at, AuthRing(at, TLVstore()));
            client->getua(u, at, 0);
        }

        client->notifyuser(u);
        client->app->delua_result(API_OK);
    }
    return true;
}

CommandSendDevCommand::CommandSendDevCommand(MegaClient *client, const char *command, const char *email, long long q, int bs, int us)
{
    cmd("dev");

    arg("aa", command);
    if (email)
    {
        arg("t", email);
    }

    if ((strcmp(command, "tq") == 0))
    {
        arg("q", q);
    }
    else if ((strcmp(command, "bs") == 0))
    {
        arg("s", bs);
    }
    else if ((strcmp(command, "us") == 0))
    {
        arg("s", us);
    }
    tag = client->reqtag;
}

bool CommandSendDevCommand::procresult(Result r)
{
    client->app->senddevcommand_result(r.errorOrOK());
    return r.wasErrorOrOK();
}

#endif  // #ifdef DEBUG

CommandGetUserEmail::CommandGetUserEmail(MegaClient *client, const char *uid)
{
    mSeqtagArray = true;

    cmd("uge");
    arg("u", uid);

    tag = client->reqtag;
}

bool CommandGetUserEmail::procresult(Result r)
{
    if (r.wasStrictlyError())
    {
        client->app->getuseremail_result(NULL, r.errorOrOK());
        return true;
    }

    string email;
    if (!client->json.storeobject(&email))
    {
        client->app->getuseremail_result(NULL, API_EINTERNAL);
        return false;
    }
    else
    {
        client->app->getuseremail_result(&email, API_OK);
        return true;
    }
}

// set node keys (e.g. to convert asymmetric keys to symmetric ones)
CommandNodeKeyUpdate::CommandNodeKeyUpdate(MegaClient* client, handle_vector* v)
{
    byte nodekey[FILENODEKEYLENGTH];

    cmd("k");
    beginarray("nk");

    for (size_t i = v->size(); i--;)
    {
        handle h = (*v)[i];

        Node* n;

        if ((n = client->nodebyhandle(h)))
        {
            client->key.ecb_encrypt((byte*)n->nodekey().data(), nodekey, n->nodekey().size());

            element(h, MegaClient::NODEHANDLE);
            element(nodekey, int(n->nodekey().size()));
        }
    }

    endarray();
}

CommandSingleKeyCR::CommandSingleKeyCR(handle sh, handle nh, const byte* key, size_t keylen)
{
    cmd("k");
    beginarray("cr");

    beginarray();
    element(sh, MegaClient::NODEHANDLE);
    endarray();

    beginarray();
    element(nh, MegaClient::NODEHANDLE);
    endarray();

    beginarray();
    element(0);
    element(0);
    element(key, static_cast<int>(keylen));
    endarray();

    endarray();
}

CommandKeyCR::CommandKeyCR(MegaClient* /*client*/, node_vector* rshares, node_vector* rnodes, const char* keys)
{
    cmd("k");
    beginarray("cr");

    beginarray();
    for (int i = 0; i < (int)rshares->size(); i++)
    {
        element((*rshares)[i]->nodehandle, MegaClient::NODEHANDLE);
    }

    endarray();

    beginarray();
    for (int i = 0; i < (int)rnodes->size(); i++)
    {
        element((*rnodes)[i]->nodehandle, MegaClient::NODEHANDLE);
    }

    endarray();

    beginarray();
    appendraw(keys);
    endarray();

    endarray();
}

// a == ACCESS_UNKNOWN: request public key for user handle and respond with
// share key for sn
// otherwise: request public key for user handle and continue share creation
// for node sn to user u with access a
CommandPubKeyRequest::CommandPubKeyRequest(MegaClient* client, User* user)
{
    mV3 = false;

    cmd("uk");
    arg("u", user->uid.c_str());

    u = user;
    tag = client->reqtag;
}

bool CommandPubKeyRequest::procresult(Result r)
{
    byte pubkbuf[AsymmCipher::MAXKEYLENGTH];
    int len_pubk = 0;
    handle uh = UNDEF;

    if (r.wasErrorOrOK())
    {
        if (!r.wasError(API_ENOENT)) //API_ENOENT = unregistered users or accounts without a public key yet
        {
            LOG_err << "Unexpected error in CommandPubKeyRequest: " << error(r.errorOrOK());
        }
    }
    else
    {
        bool finished = false;
        while (!finished)
        {
            switch (client->json.getnameid())
            {
                case 'u':
                    uh = client->json.gethandle(MegaClient::USERHANDLE);
                    break;

                case MAKENAMEID4('p', 'u', 'b', 'k'):
                    len_pubk = client->json.storebinary(pubkbuf, sizeof pubkbuf);
                    break;

                case EOO:
                    if (!u) // user has cancelled the account
                    {
                        return true;
                    }

                    if (!ISUNDEF(uh))
                    {
                        client->mapuser(uh, u->email.c_str());
                        if (u->isTemporary && u->uid == u->email) //update uid with the received USERHANDLE (will be used as target for putnodes)
                        {
                            u->uid = Base64Str<MegaClient::USERHANDLE>(uh);
                        }
                    }

                    if (client->fetchingkeys && u->userhandle == client->me && len_pubk)
                    {
                        client->pubk.setkey(AsymmCipher::PUBKEY, pubkbuf, len_pubk);
                        return true;
                    }

                    if (len_pubk && !u->pubk.setkey(AsymmCipher::PUBKEY, pubkbuf, len_pubk))
                    {
                        len_pubk = 0;
                    }

                    if (!u->isTemporary && u->userhandle != client->me && len_pubk && u->pubk.isvalid())
                    {
                        string pubkstr;
                        u->pubk.serializekeyforjs(pubkstr);
                        client->trackKey(ATTR_UNKNOWN, u->userhandle, pubkstr);
                    }
                    finished = true;
                    break;

                default:
                    if (client->json.storeobject())
                    {
                        continue;
                    }
                    len_pubk = 0;
                    finished = true;
                    break;
            }
        }
    }

    if (!u) // user has cancelled the account, or HIDDEN user was removed
    {
        return true;
    }

    // satisfy all pending PubKeyAction requests for this user
    while (u->pkrs.size())
    {
        client->restag = tag;
        u->pkrs[0]->proc(client, u);
        u->pkrs.pop_front();
    }

    if (len_pubk && !u->isTemporary)
    {
        client->notifyuser(u);
    }

    if (u->isTemporary)
    {
        delete u;
        u = NULL;
    }

    return true;
}

void CommandPubKeyRequest::invalidateUser()
{
    u = NULL;
}

CommandGetUserData::CommandGetUserData(MegaClient *client, int tag, std::function<void(string*, string*, string*, error)> completion)
{
    mV3 = false;

    cmd("ug");
    arg("v", 1);

    this->tag = tag;

    mCompletion = completion ? move(completion) :
        [this](string* name, string* pubk, string* privk, error e) {
            this->client->app->userdata_result(name, pubk, privk, e);
        };

}

bool CommandGetUserData::procresult(Result r)
{
    string name;
    string pubk;
    string privk;
    string k;
    byte privkbuf[AsymmCipher::MAXKEYLENGTH * 2];
    int len_privk = 0;
    byte pubkbuf[AsymmCipher::MAXKEYLENGTH];
    int len_pubk = 0;
    m_time_t since = 0;
    int v = 0;
    string salt;
    string smsv;
    string lastname;
    string versionLastname;
    string firstname;
    string versionFirstname;
    string language;
    string versionLanguage;
    string pwdReminderDialog;
    string versionPwdReminderDialog;
    string pushSetting;
    string versionPushSetting;
    string contactLinkVerification;
    string versionContactLinkVerification;
    handle me = UNDEF;
    string chatFolder;
    string versionChatFolder;
    string cameraUploadFolder;
    string versionCameraUploadFolder;
    string aliases;
    string versionAliases;
    string disableVersions;
    string versionDisableVersions;
    string noCallKit;
    string versionNoCallKit;
    string country;
    string versionCountry;
    string birthday;
    string versionBirthday;
    string birthmonth;
    string versionBirthmonth;
    string birthyear;
    string versionBirthyear;
    string email;
    string unshareableKey;
    string versionUnshareableKey;
    string deviceNames;
    string versionDeviceNames;
    string driveNames;
    string versionDriveNames;
    string myBackupsFolder;
    string versionMyBackupsFolder;
    string versionBackupNames;
    string cookieSettings;
    string versionCookieSettings;
#ifdef ENABLE_SYNC
    string jsonSyncConfigData;
    string jsonSyncConfigDataVersion;
#endif

    bool uspw = false;
    vector<m_time_t> warningTs;
    m_time_t deadlineTs = -1;

    bool b = false;
    BizMode m = BIZ_MODE_UNKNOWN;
    BizStatus s = BIZ_STATUS_UNKNOWN;
    std::set<handle> masters;
    std::vector<std::pair<BizStatus, m_time_t>> sts;

    if (r.wasErrorOrOK())
    {
        mCompletion(NULL, NULL, NULL, r.wasError(API_OK) ? Error(API_ENOENT) : r.errorOrOK());
        return true;
    }

    for (;;)
    {
        string attributeName = client->json.getnameWithoutAdvance();
        switch (client->json.getnameid())
        {
        case MAKENAMEID3('a', 'a', 'v'):    // account authentication version
            v = (int)client->json.getint();
            break;

        case MAKENAMEID3('a', 'a', 's'):    // account authentication salt
            client->json.storeobject(&salt);
            break;

        case MAKENAMEID4('n', 'a', 'm', 'e'):
            client->json.storeobject(&name);
            break;

        case 'k':   // master key
            k.resize(SymmCipher::KEYLENGTH);
            client->json.storebinary((byte *)k.data(), int(k.size()));
            break;

        case MAKENAMEID5('s', 'i', 'n', 'c', 'e'):
            since = client->json.getint();
            break;

        case MAKENAMEID4('p', 'u', 'b', 'k'):   // RSA public key
            client->json.storeobject(&pubk);
            len_pubk = Base64::atob(pubk.c_str(), pubkbuf, sizeof pubkbuf);
            break;

        case MAKENAMEID5('p', 'r', 'i', 'v', 'k'):  // RSA private key (encrypted to MK)
            len_privk = client->json.storebinary(privkbuf, sizeof privkbuf);
            break;

        case MAKENAMEID5('f', 'l', 'a', 'g', 's'):
            if (client->json.enterobject())
            {
                if (client->readmiscflags(&client->json) != API_OK)
                {
                    mCompletion(NULL, NULL, NULL, API_EINTERNAL);
                    return false;
                }
                client->json.leaveobject();
            }
            break;

        case 'u':
            me = client->json.gethandle(MegaClient::USERHANDLE);
            break;

        case MAKENAMEID8('l', 'a', 's', 't', 'n', 'a', 'm', 'e'):
            parseUserAttribute(lastname, versionLastname);
            break;

        case MAKENAMEID6('^', '!', 'l', 'a', 'n', 'g'):
            parseUserAttribute(language, versionLanguage);
            break;

        case MAKENAMEID8('b', 'i', 'r', 't', 'h', 'd', 'a', 'y'):
            parseUserAttribute(birthday, versionBirthday);
            break;

        case MAKENAMEID7('c', 'o', 'u', 'n', 't', 'r', 'y'):
            parseUserAttribute(country, versionCountry);
            break;

        case MAKENAMEID4('^', '!', 'p', 's'):
            parseUserAttribute(pushSetting, versionPushSetting);
            break;

        case MAKENAMEID5('^', '!', 'p', 'r', 'd'):
            parseUserAttribute(pwdReminderDialog, versionPwdReminderDialog);
            break;

        case MAKENAMEID4('^', 'c', 'l', 'v'):
            parseUserAttribute(contactLinkVerification, versionContactLinkVerification);
            break;

        case MAKENAMEID4('^', '!', 'd', 'v'):
            parseUserAttribute(disableVersions, versionDisableVersions);
            break;

        case MAKENAMEID7('^', '!', 'n', 'o', 'k', 'i', 't'):
            parseUserAttribute(noCallKit, versionNoCallKit);
            break;

        case MAKENAMEID4('*', '!', 'c', 'f'):
            parseUserAttribute(chatFolder, versionChatFolder);
            break;

        case MAKENAMEID5('*', '!', 'c', 'a', 'm'):
            parseUserAttribute(cameraUploadFolder, versionCameraUploadFolder);
            break;

        case MAKENAMEID8('*', '!', '>', 'a', 'l', 'i', 'a', 's'):
            parseUserAttribute(aliases, versionAliases);
            break;

        case MAKENAMEID5('e', 'm', 'a', 'i', 'l'):
            client->json.storeobject(&email);
            break;

        case MAKENAMEID5('*', '~', 'u', 's', 'k'):
            parseUserAttribute(unshareableKey, versionUnshareableKey, false);
            break;

        case MAKENAMEID4('*', '!', 'd', 'n'):
            parseUserAttribute(deviceNames, versionDeviceNames);
            break;

        case MAKENAMEID5('*', '!', 'd', 'r', 'n'):
            parseUserAttribute(driveNames, versionDriveNames);
            break;

        case MAKENAMEID5('^', '!', 'b', 'a', 'k'):
            parseUserAttribute(myBackupsFolder, versionMyBackupsFolder);
            break;

#ifdef ENABLE_SYNC
        case MAKENAMEID6('*', '~', 'j', 's', 'c', 'd'):
            parseUserAttribute(jsonSyncConfigData, jsonSyncConfigDataVersion);
            break;
#endif

        case MAKENAMEID2('p', 'f'):  // Pro Flexi plan (similar to business)
            [[fallthrough]];
        case 'b':   // business account's info
            assert(!b);
            b = true;
            if (client->json.enterobject())
            {
                bool endobject = false;
                while (!endobject)
                {
                    switch (client->json.getnameid())
                    {
                        case 's':   // status
                            // -1: expired, 1: active, 2: grace-period
                            s = BizStatus(client->json.getint32());
                            break;

                        case 'm':   // mode
                            m = BizMode(client->json.getint32());
                            break;

                        case MAKENAMEID2('m', 'u'):
                            if (client->json.enterarray())
                            {
                                for (;;)
                                {
                                    handle uh = client->json.gethandle(MegaClient::USERHANDLE);
                                    if (!ISUNDEF(uh))
                                    {
                                        masters.emplace(uh);
                                    }
                                    else
                                    {
                                        break;
                                    }
                                }
                                client->json.leavearray();
                            }
                            break;

                        case MAKENAMEID3('s', 't', 's'):    // status timestamps
                            // ie. "sts":[{"s":-1,"ts":1566182227},{"s":1,"ts":1563590227}]
                            client->json.enterarray();
                            while (client->json.enterobject())
                            {
                                BizStatus status = BIZ_STATUS_UNKNOWN;
                                m_time_t ts = 0;

                                bool exit = false;
                                while (!exit)
                                {
                                    switch (client->json.getnameid())
                                    {
                                        case 's':
                                           status = BizStatus(client->json.getint());
                                           break;

                                        case MAKENAMEID2('t', 's'):
                                           ts = client->json.getint();
                                           break;

                                        case EOO:
                                            if (status != BIZ_STATUS_UNKNOWN && ts != 0)
                                            {
                                                sts.push_back(std::make_pair(status, ts));
                                            }
                                            else
                                            {
                                                LOG_warn << "Unpaired/missing business status-ts in b.sts";
                                            }
                                            exit = true;
                                            break;

                                        default:
                                            if (!client->json.storeobject())
                                            {
                                                mCompletion(NULL, NULL, NULL, API_EINTERNAL);
                                                return false;
                                            }
                                    }
                                }
                                client->json.leaveobject();
                            }
                            client->json.leavearray();
                            break;

                        case EOO:
                            endobject = true;
                            break;

                        default:
                            if (!client->json.storeobject())
                            {
                                mCompletion(NULL, NULL, NULL, API_EINTERNAL);
                                return false;
                            }
                    }
                }
                client->json.leaveobject();
            }
            break;

        case MAKENAMEID4('s', 'm', 's', 'v'):   // SMS verified phone number
            if (!client->json.storeobject(&smsv))
            {
                LOG_err << "Invalid verified phone number (smsv)";
                assert(false);
            }
            break;

        case MAKENAMEID4('u', 's', 'p', 'w'):   // user paywall data
        {
            uspw = true;

            if (client->json.enterobject())
            {
                bool endobject = false;
                while (!endobject)
                {
                    switch (client->json.getnameid())
                    {
                        case MAKENAMEID2('d', 'l'): // deadline timestamp
                            deadlineTs = client->json.getint();
                            break;

                        case MAKENAMEID3('w', 't', 's'):    // warning timestamps
                            // ie. "wts":[1591803600,1591813600,1591823600

                            if (client->json.enterarray())
                            {
                                m_time_t ts;
                                while (client->json.isnumeric() && (ts = client->json.getint()) != -1)
                                {
                                    warningTs.push_back(ts);
                                }

                                client->json.leavearray();
                            }
                            break;

                        case EOO:
                            endobject = true;
                            break;

                        default:
                            if (!client->json.storeobject())
                            {
                                mCompletion(NULL, NULL, NULL, API_EINTERNAL);
                                return false;
                            }
                    }
                }
                client->json.leaveobject();
            }
            break;
        }

        case MAKENAMEID5('^', '!', 'c', 's', 'p'):
            parseUserAttribute(cookieSettings, versionCookieSettings);
            break;

//        case MAKENAMEID1('p'):  // plan: 101 for Pro Flexi
//            {
//                int proPlan = client->json.getint32();
//            }
//            break;
        case EOO:
        {
            assert(me == client->me);

            if (len_privk)
            {
                client->key.ecb_decrypt(privkbuf, len_privk);
                privk.resize(AsymmCipher::MAXKEYLENGTH * 2);
                privk.resize(Base64::btoa(privkbuf, len_privk, (char *)privk.data()));

                // RSA private key should be already assigned at login
                assert(privk == client->mPrivKey);
                if (client->mPrivKey.empty())
                {
                    LOG_warn << "Private key not set by login, setting at `ug` response...";
                    if (!client->asymkey.setkey(AsymmCipher::PRIVKEY, privkbuf, len_privk))
                    {
                        LOG_warn << "Error checking private key at `ug` response";
                    }
                }
            }

            if (len_pubk)
            {
                client->pubk.setkey(AsymmCipher::PUBKEY, pubkbuf, len_pubk);
            }

            if (v)
            {
                client->accountversion = v;
            }

            if (salt.size())
            {
                Base64::atob(salt, client->accountsalt);
            }

            client->accountsince = since;
            client->mSmsVerifiedPhone = smsv;

            client->k = k;

            client->btugexpiration.backoff(MegaClient::USER_DATA_EXPIRATION_BACKOFF_SECS * 10);
            client->cachedug = true;

            // pre-load received user attributes into cache
            User* u = client->ownuser();
            if (u)
            {
                int changes = 0;
                if (u->email.empty())
                {
                    u->email = email;
                }

                if (firstname.size())
                {
                    changes += u->updateattr(ATTR_FIRSTNAME, &firstname, &versionFirstname);
                }

                if (lastname.size())
                {
                    changes += u->updateattr(ATTR_LASTNAME, &lastname, &versionLastname);
                }

                if (language.size())
                {
                    changes += u->updateattr(ATTR_LANGUAGE, &language, &versionLanguage);
                }

                if (birthday.size())
                {
                    changes += u->updateattr(ATTR_BIRTHDAY, &birthday, &versionBirthday);
                }

                if (birthmonth.size())
                {
                    changes += u->updateattr(ATTR_BIRTHMONTH, &birthmonth, &versionBirthmonth);
                }

                if (birthyear.size())
                {
                    changes += u->updateattr(ATTR_BIRTHYEAR, &birthyear, &versionBirthyear);
                }

                if (country.size())
                {
                    changes += u->updateattr(ATTR_COUNTRY, &country, &versionCountry);
                }

                if (pwdReminderDialog.size())
                {
                    changes += u->updateattr(ATTR_PWD_REMINDER, &pwdReminderDialog, &versionPwdReminderDialog);
                }

                if (pushSetting.size())
                {
                    changes += u->updateattr(ATTR_PUSH_SETTINGS, &pushSetting, &versionPushSetting);

                    // initialize the settings for the intermediate layer by simulating there was a getua()
                    client->app->getua_result((byte*) pushSetting.data(), (unsigned) pushSetting.size(), ATTR_PUSH_SETTINGS);
                }

                if (contactLinkVerification.size())
                {
                    changes += u->updateattr(ATTR_CONTACT_LINK_VERIFICATION, &contactLinkVerification, &versionContactLinkVerification);
                }

                if (disableVersions.size())
                {
                    changes += u->updateattr(ATTR_DISABLE_VERSIONS, &disableVersions, &versionDisableVersions);

                    // initialize the status of file-versioning for the client
                    client->versions_disabled = (disableVersions == "1");
                    if (client->versions_disabled)
                    {
                        LOG_info << "File versioning is disabled";
                    }
                    else
                    {
                        LOG_info << "File versioning is enabled";
                    }
                }
                else    // attribute does not exists
                {
                    LOG_info << "File versioning is enabled";
                    client->versions_disabled = false;
                }

                if (noCallKit.size())
                {
                    changes += u->updateattr(ATTR_NO_CALLKIT, &noCallKit, &versionNoCallKit);
                    LOG_info << "CallKit is " << ((noCallKit == "1") ? "disabled" : "enabled");
                }
                else
                {
                    LOG_info << "CallKit is enabled [noCallKit.size() == 0]";
                }

                if (chatFolder.size())
                {
                    unique_ptr<TLVstore> tlvRecords(TLVstore::containerToTLVrecords(&chatFolder, &client->key));
                    if (tlvRecords)
                    {
                        // store the value for private user attributes (decrypted version of serialized TLV)
                        unique_ptr<string> tlvString(tlvRecords->tlvRecordsToContainer(client->rng, &client->key));
                        changes += u->updateattr(ATTR_MY_CHAT_FILES_FOLDER, tlvString.get(), &versionChatFolder);
                    }
                    else
                    {
                        LOG_err << "Cannot extract TLV records for ATTR_MY_CHAT_FILES_FOLDER";
                    }
                }

                if (cameraUploadFolder.size())
                {
                    unique_ptr<TLVstore> tlvRecords(TLVstore::containerToTLVrecords(&cameraUploadFolder, &client->key));
                    if (tlvRecords)
                    {
                        // store the value for private user attributes (decrypted version of serialized TLV)
                        unique_ptr<string> tlvString(tlvRecords->tlvRecordsToContainer(client->rng, &client->key));
                        changes += u->updateattr(ATTR_CAMERA_UPLOADS_FOLDER, tlvString.get(), &versionCameraUploadFolder);
                    }
                    else
                    {
                        LOG_err << "Cannot extract TLV records for ATTR_CAMERA_UPLOADS_FOLDER";
                    }
                }

                if (!myBackupsFolder.empty())
                {
                    changes += u->updateattr(ATTR_MY_BACKUPS_FOLDER, &myBackupsFolder, &versionMyBackupsFolder);
                }

                if (aliases.size())
                {
                    unique_ptr<TLVstore> tlvRecords(TLVstore::containerToTLVrecords(&aliases, &client->key));
                    if (tlvRecords)
                    {
                        // store the value for private user attributes (decrypted version of serialized TLV)
                        unique_ptr<string> tlvString(tlvRecords->tlvRecordsToContainer(client->rng, &client->key));
                        changes += u->updateattr(ATTR_ALIAS, tlvString.get(), &versionAliases);
                    }
                    else
                    {
                        LOG_err << "Cannot extract TLV records for ATTR_ALIAS";
                    }
                }

                if (unshareableKey.size() == Base64Str<SymmCipher::BLOCKSIZE>::STRLEN)
                {
                    changes += u->updateattr(ATTR_UNSHAREABLE_KEY, &unshareableKey, &versionUnshareableKey);
                    client->unshareablekey.swap(unshareableKey);
                }
                else if (client->loggedin() == EPHEMERALACCOUNTPLUSPLUS)
                {
                    // cannot configure CameraUploads, so it's not needed at this stage.
                    // It will be created when the account gets confirmed.
                    // (motivation: speed up the E++ account's setup)
                    LOG_info << "Skip creation of unshareable key for E++ account";
                }
                else if (unshareableKey.empty())    // it has not been created yet
                {
                    LOG_info << "Creating unshareable key...";
                    byte newunshareablekey[SymmCipher::BLOCKSIZE];
                    client->rng.genblock(newunshareablekey, sizeof(newunshareablekey));
                    client->putua(ATTR_UNSHAREABLE_KEY, newunshareablekey, sizeof(newunshareablekey), 0);
                }
                else
                {
                    LOG_err << "Unshareable key wrong length";
                }

                if (deviceNames.size())
                {
                    unique_ptr<TLVstore> tlvRecords(TLVstore::containerToTLVrecords(&deviceNames, &client->key));
                    if (tlvRecords)
                    {
                        // store the value for private user attributes (decrypted version of serialized TLV)
                        unique_ptr<string> tlvString(tlvRecords->tlvRecordsToContainer(client->rng, &client->key));
                        changes += u->updateattr(ATTR_DEVICE_NAMES, tlvString.get(), &versionDeviceNames);
                    }
                    else
                    {
                        LOG_err << "Cannot extract TLV records for ATTR_DEVICE_NAMES";
                    }
                }

                if (!driveNames.empty())
                {
                    unique_ptr<TLVstore> tlvRecords(TLVstore::containerToTLVrecords(&driveNames, &client->key));
                    if (tlvRecords)
                    {
                        // store the value for private user attributes (decrypted version of serialized TLV)
                        unique_ptr<string> tlvString(tlvRecords->tlvRecordsToContainer(client->rng, &client->key));
                        changes += u->updateattr(ATTR_DRIVE_NAMES, tlvString.get(), &versionDriveNames);
                    }
                    else
                    {
                        LOG_err << "Cannot extract TLV records for ATTR_DRIVE_NAMES";
                    }
                }

                if (!cookieSettings.empty())
                {
                    changes += u->updateattr(ATTR_COOKIE_SETTINGS, &cookieSettings, &versionCookieSettings);
                }

#ifdef ENABLE_SYNC
                if (!jsonSyncConfigData.empty())
                {
                    // Tell the rest of the SDK that the attribute's changed.
                    changes += u->updateattr(ATTR_JSON_SYNC_CONFIG_DATA,
                                             &jsonSyncConfigData,
                                             &jsonSyncConfigDataVersion);
                }
                else if (client->loggedin() == EPHEMERALACCOUNTPLUSPLUS)
                {
                    // cannot configure any sync/backupp yet, so it's not needed at this stage.
                    // It will be created when the account gets confirmed.
                    // (motivation: speed up the E++ account's setup)
                    LOG_info << "Skip creation of *~jscd key for E++ account";
                }
                else
                {
                    // This attribute is set only once. If not received from API,
                    // it should not exist locally either
                    assert(u->getattr(ATTR_JSON_SYNC_CONFIG_DATA) == nullptr);

                    client->ensureSyncUserAttributes([](Error e){
                        if (e != API_OK)
                        {
                            LOG_err << "Couldn't create *~jscd user's attribute";
                        }
                    });
                }
#endif

                if (changes > 0)
                {
                    u->setTag(tag ? tag : -1);
                    client->notifyuser(u);
                }
            }

            if (b)  // business account
            {
                // integrity checks
                if ((s < BIZ_STATUS_EXPIRED || s > BIZ_STATUS_GRACE_PERIOD)  // status not received or invalid
                        || (m == BIZ_MODE_UNKNOWN && !client->isProFlexi()))  // master flag not received or invalid (or Pro Flexi, not business)
                {
                    std::string err = "GetUserData: invalid business status / account mode";
                    LOG_err << err;
                    client->sendevent(99450, err.c_str(), 0);
                    client->mBizMode = BIZ_MODE_SUBUSER;
                    client->mBizExpirationTs = client->mBizGracePeriodTs = 0;
                    client->setBusinessStatus(BIZ_STATUS_EXPIRED);
                }
                else
                {
                    for (auto it : sts)
                    {
                        BizStatus status = it.first;
                        m_time_t ts = it.second;
                        if (status == BIZ_STATUS_EXPIRED)
                        {
                            client->mBizExpirationTs = ts;
                        }
                        else if (status == BIZ_STATUS_GRACE_PERIOD)
                        {
                            client->mBizGracePeriodTs = ts;
                        }
                        else
                        {
                            LOG_warn << "Unexpected status in b.sts. Status: " << status << "ts: " << ts;
                        }
                    }

                    client->mBizMode = m;
                    // subusers must receive the list of master users
                    assert(m != BIZ_MODE_SUBUSER || !masters.empty());
                    client->mBizMasters = masters;

                    client->setBusinessStatus(s);

                    // if current business status will expire sooner than the scheduled `ug`, update the
                    // backoff to a shorter one in order to refresh the business status asap
                    m_time_t auxts = 0;
                    m_time_t now = m_time(nullptr);
                    if (client->mBizGracePeriodTs && client->mBizGracePeriodTs > now)
                    {
                        auxts = client->mBizGracePeriodTs;
                    }
                    else if (client->mBizExpirationTs && client->mBizExpirationTs > now)
                    {
                        auxts = client->mBizExpirationTs;
                    }
                    if (auxts)
                    {
                        dstime diff = static_cast<dstime>((now - auxts) * 10);
                        dstime current = client->btugexpiration.backoffdelta();
                        if (current > diff)
                        {
                            client->btugexpiration.backoff(diff);
                        }
                    }
                    // TODO: check if type of account has changed and notify with new event (not yet supported by API)
                }
            }
            else
            {
                client->mBizMode = BIZ_MODE_UNKNOWN;
                client->mBizMasters.clear();
                client->mBizExpirationTs = client->mBizGracePeriodTs = 0;
                client->setBusinessStatus(BIZ_STATUS_INACTIVE);
            }

            if (uspw)
            {
                if (deadlineTs == -1 || warningTs.empty())
                {
                    LOG_err << "uspw received with missing timestamps";
                }
                else
                {
                    client->mOverquotaWarningTs = std::move(warningTs);
                    client->mOverquotaDeadlineTs = deadlineTs;
                    client->activateoverquota(0, true);
                }

            }

            mCompletion(&name, &pubk, &privk, API_OK);
            return true;
        }
        default:
            switch (User::string2attr(attributeName.c_str()))
            {
                case ATTR_FIRSTNAME:
                    parseUserAttribute(firstname, versionFirstname);
                    break;

                case ATTR_BIRTHMONTH:
                    parseUserAttribute(birthmonth, versionBirthmonth);
                    break;

                case ATTR_BIRTHYEAR:
                    parseUserAttribute(birthyear, versionBirthyear);
                    break;

                default:
                    if (!client->json.storeobject())
                    {
                        mCompletion(NULL, NULL, NULL, API_EINTERNAL);
                        return false;
                    }
                    break;
            }

            break;
        }
    }
}

void CommandGetUserData::parseUserAttribute(std::string &value, std::string &version, bool asciiToBinary)
{
    string info;
    if (!client->json.storeobject(&info))
    {
        LOG_err << "Failed to parse user attribute from the array";
        return;
    }

    string buf;
    JSON json;
    json.pos = info.c_str() + 1;
    for (;;)
    {
        switch (json.getnameid())
        {
            case MAKENAMEID2('a','v'):  // value
            {
                json.storeobject(&buf);
                break;
            }
            case 'v':   // version
            {
                json.storeobject(&version);
                break;
            }
            case EOO:
            {
                value = asciiToBinary ? Base64::atob(buf) : buf;
                return;
            }
            default:
            {
                if (!json.storeobject())
                {
                    version.clear();
                    LOG_err << "Failed to parse user attribute inside the array";
                    return;
                }
            }
        }
    }
}

CommandGetMiscFlags::CommandGetMiscFlags(MegaClient *client)
{
    mV3 = false;

    cmd("gmf");

    // this one can get the smsve flag when the account is blocked (if it's in a batch by itself)
    batchSeparately = true;
    suppressSID = true;

    tag = client->reqtag;
}

bool CommandGetMiscFlags::procresult(Result r)
{
    Error e;
    if (r.wasErrorOrOK())
    {
        e = r.errorOrOK();
        if (!e)
        {
            LOG_err << "Unexpected response for gmf: no flags, but no error";
            e = API_ENOENT;
        }
        LOG_err << "gmf failed: " << e;
    }
    else
    {
        e = client->readmiscflags(&client->json);
    }

    client->app->getmiscflags_result(e);
    return error(e) != API_EINTERNAL;
}

CommandGetUserQuota::CommandGetUserQuota(MegaClient* client, std::shared_ptr<AccountDetails> ad, bool storage, bool transfer, bool pro, int source)
{
    mV3 = false;

    details = ad;
    mStorage = storage;
    mTransfer = transfer;
    mPro = pro;

    cmd("uq");
    if (storage)
    {
        arg("strg", "1", 0);
    }
    if (transfer)
    {
        arg("xfer", "1", 0);
    }
    if (pro)
    {
        arg("pro", "1", 0);
    }

    arg("src", source);

    arg("v", 1);

    tag = client->reqtag;
}

bool CommandGetUserQuota::procresult(Result r)
{
    m_off_t td;
    bool got_storage = false;
    bool got_storage_used = false;
    int uslw = -1;

    if (r.wasErrorOrOK())
    {
        client->app->account_details(details.get(), r.errorOrOK());
        return true;
    }

    details->pro_level = 0;
    details->subscription_type = 'O';
    details->subscription_renew = 0;
    details->subscription_method.clear();
    details->subscription_method_id = 0;
    memset(details->subscription_cycle, 0, sizeof(details->subscription_cycle));

    details->pro_until = 0;

    details->storage_used = 0;
    details->storage_max = 0;

    details->transfer_max = 0;
    details->transfer_own_used = 0;
    details->transfer_srv_used = 0;
    details->srv_ratio = 0;

    details->transfer_hist_starttime = 0;
    details->transfer_hist_interval = 3600;
    details->transfer_hist.clear();
    details->transfer_hist_valid = true;

    details->transfer_reserved = 0;
    details->transfer_own_reserved = 0;
    details->transfer_srv_reserved = 0;

    for (;;)
    {
        switch (client->json.getnameid())
        {
            case MAKENAMEID2('b', 't'):
            // "Base time age", this is number of seconds since the start of the current quota buckets
                // age of transfer
                // window start
                td = client->json.getint();
                if (td != -1)
                {
                    details->transfer_hist_starttime = m_time() - td;
                }
                break;

            case MAKENAMEID3('t', 'a', 'h'):
            // The free IP-based quota buckets, 6 entries for 6 hours
                if (client->json.enterarray())
                {
                    m_off_t t;

                    while (client->json.isnumeric() && (t = client->json.getint()) != -1)
                    {
                        details->transfer_hist.push_back(t);
                    }

                    client->json.leavearray();
                }
                break;

            case MAKENAMEID3('t', 'a', 'r'):
            // IP transfer reserved
                details->transfer_reserved = client->json.getint();
                break;

            case MAKENAMEID3('r', 'u', 'a'):
            // Actor reserved quota
                details->transfer_own_reserved += client->json.getint();
                break;

            case MAKENAMEID3('r', 'u', 'o'):
            // Owner reserved quota
                details->transfer_srv_reserved += client->json.getint();
                break;

            case MAKENAMEID5('c', 's', 't', 'r', 'g'):
            // Your total account storage usage
                details->storage_used = client->json.getint();
                got_storage_used = true;
                break;

            case MAKENAMEID6('c', 's', 't', 'r', 'g', 'n'):
            // Storage breakdown of root nodes and shares for your account
            // [bytes, numFiles, numFolders, versionedBytes, numVersionedFiles]
                if (client->json.enterobject())
                {
                    handle h;
                    NodeStorage* ns;

                    while (!ISUNDEF(h = client->json.gethandle()) && client->json.enterarray())
                    {
                        ns = &details->storage[h];

                        ns->bytes = client->json.getint();
                        ns->files = uint32_t(client->json.getint());
                        ns->folders = uint32_t(client->json.getint());
                        ns->version_bytes = client->json.getint();
                        ns->version_files = client->json.getint32();

#ifdef _DEBUG
                        // TODO: remove this debugging block once local count is confirmed to work correctly 100%
                        // verify the new local storage counters per root match server side (could fail if actionpackets are pending)
                        const Node* node = client->nodebyhandle(h);
                        if (node)
                        {
                            NodeCounter counter = node->getCounter();
                            LOG_debug << node->displaypath() << " " << counter.storage << " " << ns->bytes << " " << counter.files << " " << ns->files << " " << counter.folders << " " << ns->folders << " "
                                      << counter.versionStorage << " " << ns->version_bytes << " " << counter.versions << " " << ns->version_files
                                      << (counter.storage == ns->bytes && counter.files == ns->files && counter.folders == ns->folders && counter.versionStorage == ns->version_bytes && counter.versions == ns->version_files
                                          ? "" : " ******************************************* mismatch *******************************************");
                        }
#endif

                        while(client->json.storeobject());
                        client->json.leavearray();
                    }

                    client->json.leaveobject();
                }
                break;

            case MAKENAMEID5('m', 's', 't', 'r', 'g'):
            // maximum storage allowance
                details->storage_max = client->json.getint();
                got_storage = true;
                break;

            case MAKENAMEID6('c', 'a', 'x', 'f', 'e', 'r'):
            // PRO transfer quota consumed by yourself
                details->transfer_own_used += client->json.getint();
                break;

            case MAKENAMEID3('t', 'u', 'o'):
            // Transfer usage by the owner on quotad which hasn't yet been committed back to the API DB. Supplements caxfer
                details->transfer_own_used += client->json.getint();
                break;

            case MAKENAMEID6('c', 's', 'x', 'f', 'e', 'r'):
            // PRO transfer quota served to others
                details->transfer_srv_used += client->json.getint();
                break;

            case MAKENAMEID3('t', 'u', 'a'):
            // Transfer usage served to other users which hasn't yet been committed back to the API DB. Supplements csxfer
                details->transfer_srv_used += client->json.getint();
                break;

            case MAKENAMEID5('m', 'x', 'f', 'e', 'r'):
            // maximum transfer allowance
                details->transfer_max = client->json.getint();
                break;

            case MAKENAMEID8('s', 'r', 'v', 'r', 'a', 't', 'i', 'o'):
            // The ratio of your PRO transfer quota that is able to be served to others
                details->srv_ratio = client->json.getfloat();
                break;

            case MAKENAMEID5('u', 't', 'y', 'p', 'e'):
            // PRO type. 0 means Free; 4 is Pro Lite as it was added late; 100 indicates a business.
                details->pro_level = (int)client->json.getint();
                client->mMyAccount.setProLevel(static_cast<AccountType>(details->pro_level));
                break;

            case MAKENAMEID5('s', 't', 'y', 'p', 'e'):
            // Flag indicating if this is a recurring subscription or one-off. "O" is one off, "R" is recurring.
                const char* ptr;
                if ((ptr = client->json.getvalue()))
                {
                    details->subscription_type = *ptr;
                }
                break;

            case MAKENAMEID6('s', 'c', 'y', 'c', 'l', 'e'):
                const char* scycle;
                if ((scycle = client->json.getvalue()))
                {
                    memcpy(details->subscription_cycle, scycle, 3);
                    details->subscription_cycle[3] = 0;
                }
                break;

            case MAKENAMEID6('s', 'r', 'e', 'n', 'e', 'w'):
            // Only provided for recurring subscriptions to indicate the best estimate of when the subscription will renew
                if (client->json.enterarray())
                {
                    details->subscription_renew = client->json.getint();
                    while(!client->json.leavearray())
                    {
                        client->json.storeobject();
                    }
                }
                break;

            case MAKENAMEID3('s', 'g', 'w'):
                if (client->json.enterarray())
                {
                    client->json.storeobject(&details->subscription_method);
                    while(!client->json.leavearray())
                    {
                        client->json.storeobject();
                    }
                }
                break;

            case MAKENAMEID6('s', 'g', 'w', 'i', 'd', 's'):
                if (client->json.enterarray())
                {
                    details->subscription_method_id = static_cast<int>(client->json.getint());
                    while (!client->json.leavearray())
                    {
                        client->json.storeobject();
                    }
                }
                break;

            case MAKENAMEID3('r', 't', 't'):
                details->transfer_hist_valid = !client->json.getint();
                break;

            case MAKENAMEID6('s', 'u', 'n', 't', 'i', 'l'):
            // Time the last active PRO plan will expire (may be different from current one)
                details->pro_until = client->json.getint();
                client->mMyAccount.setProUntil(static_cast<m_time_t>(details->pro_until));
                break;

            case MAKENAMEID7('b', 'a', 'l', 'a', 'n', 'c', 'e'):
            // Balance of your account
                if (client->json.enterarray())
                {
                    const char* cur;
                    const char* amount;

                    while (client->json.enterarray())
                    {
                        if ((amount = client->json.getvalue()) && (cur = client->json.getvalue()))
                        {
                            size_t t = details->balances.size();
                            details->balances.resize(t + 1);
                            details->balances[t].amount = atof(amount);
                            memcpy(details->balances[t].currency, cur, 3);
                            details->balances[t].currency[3] = 0;
                        }

                        client->json.leavearray();
                    }

                    client->json.leavearray();
                }
                break;

            case MAKENAMEID4('u', 's', 'l', 'w'):
            // The percentage (in 1000s) indicating the limit at which you are 'nearly' over. Currently 98% for PRO, 90% for free.
                uslw = int(client->json.getint());
                break;

            case EOO:
                assert(!mStorage || (got_storage && got_storage_used) || client->loggedinfolderlink());

                if (mStorage)
                {
                    if (uslw <= 0)
                    {
                        uslw = 9000;
                        LOG_warn << "Using default almost overstorage threshold";
                    }

                    if (details->storage_used >= details->storage_max)
                    {
                        LOG_debug << "Account full";
                        bool isPaywall = (client->ststatus == STORAGE_PAYWALL);
                        client->activateoverquota(0, isPaywall);
                    }
                    else if (details->storage_used >= (details->storage_max / 10000 * uslw))
                    {
                        LOG_debug << "Few storage space available";
                        client->setstoragestatus(STORAGE_ORANGE);
                    }
                    else
                    {
                        LOG_debug << "There are no storage problems";
                        client->setstoragestatus(STORAGE_GREEN);
                    }
                }

                if (mPro)
                {
                    // Pro level can change without a payment (ie. with coupons or by helpdesk)
                    // and in those cases, the `psts` packet is not triggered. However, the SDK
                    // should notify the app and resume transfers, etc.
                    bool changed = client->mCachedStatus.addOrUpdate(CacheableStatus::STATUS_PRO_LEVEL, details->pro_level);
                    if (changed)
                    {
                        client->app->account_updated();
                        client->abortbackoff(true);
                    }
                }

                client->app->account_details(details.get(), mStorage, mTransfer, mPro, false, false, false);
                return true;

            default:
                if (!client->json.storeobject())
                {
                    client->app->account_details(details.get(), API_EINTERNAL);
                    return false;
                }
        }
    }
}

CommandQueryTransferQuota::CommandQueryTransferQuota(MegaClient* client, m_off_t size)
{
    cmd("qbq");
    arg("s", size);

    tag = client->reqtag;
}

bool CommandQueryTransferQuota::procresult(Result r)
{
    if (!r.wasErrorOrOK())
    {
        LOG_err << "Unexpected response: " << client->json.pos;
        client->json.storeobject();

        // Returns 0 to not alarm apps and don't show overquota pre-warnings
        // if something unexpected is received, following the same approach as
        // in the webclient
        client->app->querytransferquota_result(0);
        return false;
    }

    client->app->querytransferquota_result(r.errorOrOK());
    return true;
}

CommandGetUserTransactions::CommandGetUserTransactions(MegaClient* client, std::shared_ptr<AccountDetails> ad)
{
    cmd("utt");

    details = ad;
    tag = client->reqtag;
}

bool CommandGetUserTransactions::procresult(Result r)
{
    details->transactions.clear();

    while (client->json.enterarray())
    {
        const char* handle = client->json.getvalue();
        m_time_t ts = client->json.getint();
        const char* delta = client->json.getvalue();
        const char* cur = client->json.getvalue();

        if (handle && (ts > 0) && delta && cur)
        {
            size_t t = details->transactions.size();
            details->transactions.resize(t + 1);
            memcpy(details->transactions[t].handle, handle, 11);
            details->transactions[t].handle[11] = 0;
            details->transactions[t].timestamp = ts;
            details->transactions[t].delta = atof(delta);
            memcpy(details->transactions[t].currency, cur, 3);
            details->transactions[t].currency[3] = 0;
        }

        client->json.leavearray();
    }

    client->app->account_details(details.get(), false, false, false, false, true, false);
    return true;
}

CommandGetUserPurchases::CommandGetUserPurchases(MegaClient* client, std::shared_ptr<AccountDetails> ad)
{
    cmd("utp");

    details = ad;
    tag = client->reqtag;
}

bool CommandGetUserPurchases::procresult(Result r)
{
    client->restag = tag;

    details->purchases.clear();

    while (client->json.enterarray())
    {
        const char* handle = client->json.getvalue();
        const m_time_t ts = client->json.getint();
        const char* amount = client->json.getvalue();
        const char* cur = client->json.getvalue();
        int method = (int)client->json.getint();

        if (handle && (ts > 0) && amount && cur && (method >= 0))
        {
            size_t t = details->purchases.size();
            details->purchases.resize(t + 1);
            memcpy(details->purchases[t].handle, handle, 11);
            details->purchases[t].handle[11] = 0;
            details->purchases[t].timestamp = ts;
            details->purchases[t].amount = atof(amount);
            memcpy(details->purchases[t].currency, cur, 3);
            details->purchases[t].currency[3] = 0;
            details->purchases[t].method = method;
        }

        client->json.leavearray();
    }

    client->app->account_details(details.get(), false, false, false, true, false, false);
    return true;
}

CommandGetUserSessions::CommandGetUserSessions(MegaClient* client, std::shared_ptr<AccountDetails> ad)
{
    cmd("usl");
    arg("x", 1); // Request the additional id and alive information

    details = ad;
    tag = client->reqtag;
}

bool CommandGetUserSessions::procresult(Result r)
{
    details->sessions.clear();

    while (client->json.enterarray())
    {
        size_t t = details->sessions.size();
        details->sessions.resize(t + 1);

        details->sessions[t].timestamp = client->json.getint();
        details->sessions[t].mru = client->json.getint();
        client->json.storeobject(&details->sessions[t].useragent);
        client->json.storeobject(&details->sessions[t].ip);

        const char* country = client->json.getvalue();
        memcpy(details->sessions[t].country, country ? country : "\0\0", 2);
        details->sessions[t].country[2] = 0;

        details->sessions[t].current = (int)client->json.getint();

        details->sessions[t].id = client->json.gethandle(8);
        details->sessions[t].alive = (int)client->json.getint();

        client->json.leavearray();
    }

    client->app->account_details(details.get(), false, false, false, false, false, true);
    return true;
}

CommandSetPH::CommandSetPH(MegaClient* client, Node* n, int del, m_time_t cets, bool writable, bool megaHosted,
    int ctag, std::function<void(Error, handle, handle)> f)
{
    mSeqtagArray = true;

    h = n->nodehandle;
    ets = cets;
    tag = ctag;
    completion = move(f);
    assert(completion);

    cmd("l");
    arg("n", (byte*)&n->nodehandle, MegaClient::NODEHANDLE);

    if (del)
    {
        mDeleting = true;
        arg("d", 1);
    }

    if (ets)
    {
        arg("ets", ets);
    }

    if (writable)
    {
        mWritable = true;
        arg("w", "1");
    }

    if (megaHosted)
    {
        assert(n->sharekey && "attempting to share a key that is not set");
        arg("sk", n->sharekey->key, SymmCipher::KEYLENGTH);
    }
}

bool CommandSetPH::procresult(Result r)
{
    if (r.wasStrictlyError())
    {
        completion(r.errorOrOK(), UNDEF, UNDEF);
        return true;
    }

    handle ph = UNDEF;
    std::string authKey;

    if (mWritable) // apparently, depending on 'w', the response can be [{"ph":"XXXXXXXX","w":"YYYYYYYYYYYYYYYYYYYYYY"}] or simply [XXXXXXXX]
    {
        bool exit = false;
        while (!exit)
        {
            switch (client->json.getnameid())
            {
            case 'w':
                client->json.storeobject(&authKey);
                break;

            case MAKENAMEID2('p', 'h'):
                ph = client->json.gethandle();
                break;

            case EOO:
            {
                if (authKey.empty())
                {
                    completion(API_EINTERNAL, UNDEF, UNDEF);
                    return false;
                }
                exit = true;
                break;
            }
            default:
                if (!client->json.storeobject())
                {
                    completion(API_EINTERNAL, UNDEF, UNDEF);
                    return false;
                }
            }
        }
    }
    else if (mDeleting)
    {
        client->json.getint(); // consume the 0 for success in the [`st`, 0] array
        completion(API_OK, h, UNDEF);
        return true;
    }
    else    // format: [XXXXXXXX]
    {
        ph = client->json.gethandle();
    }

    if (ISUNDEF(ph))
    {
        completion(API_EINTERNAL, UNDEF, UNDEF);
        return false;
    }

#ifdef DEBUG
    Node *n = client->nodebyhandle(h);
    assert(n && n->plink && n->plink->ph == ph);
#endif
    completion(API_OK, h, ph);
    return true;
}

CommandGetPH::CommandGetPH(MegaClient* client, handle cph, const byte* ckey, int cop)
{
    cmd("g");
    arg("p", (byte*)&cph, MegaClient::NODEHANDLE);

    ph = cph;
    havekey = ckey ? true : false;
    if (havekey)
    {
        memcpy(key, ckey, sizeof key);
    }
    tag = client->reqtag;
    op = cop;
}

bool CommandGetPH::procresult(Result r)
{
    if (r.wasErrorOrOK())
    {
        client->app->openfilelink_result(r.errorOrOK());
        return true;
    }

    m_off_t s = -1;
    string a, fa;

    for (;;)
    {
        switch (client->json.getnameid())
        {
            case 's':
                s = client->json.getint();
                break;

            case MAKENAMEID2('a', 't'):
                client->json.storeobject(&a);
                break;

            case MAKENAMEID2('f', 'a'):
                client->json.storeobject(&fa);
                break;

            case EOO:
                // we want at least the attributes
                if (s >= 0)
                {
                    a.resize(Base64::atob(a.c_str(), (byte*)a.data(), int(a.size())));

                    if (op == 2)    // importing WelcomePDF for new account
                    {
                        assert(havekey);

                        vector<NewNode> newnodes(1);
                        auto newnode = &newnodes[0];

                        // set up new node
                        newnode->source = NEW_PUBLIC;
                        newnode->type = FILENODE;
                        newnode->nodehandle = ph;
                        newnode->parenthandle = UNDEF;
                        newnode->nodekey.assign((char*)key, FILENODEKEYLENGTH);
                        newnode->attrstring.reset(new string(a));

                        client->putnodes(client->mNodeManager.getRootNodeFiles(), NoVersioning, move(newnodes), nullptr, 0, false);
                    }
                    else if (havekey)
                    {
                        client->app->openfilelink_result(ph, key, s, &a, &fa, op);
                    }
                    else
                    {
                        client->app->openfilelink_result(ph, NULL, s, &a, &fa, op);
                    }
                }
                else
                {
                    client->app->openfilelink_result(API_EINTERNAL);
                }
                return true;

            default:
                if (!client->json.storeobject())
                {
                    client->app->openfilelink_result(API_EINTERNAL);
                    return false;
                }
        }
    }
}

CommandSetMasterKey::CommandSetMasterKey(MegaClient* client, const byte* newkey, const byte *hash, int hashsize, const byte *clientrandomvalue, const char *pin, string *salt)
{
    mSeqtagArray = true;

    memcpy(this->newkey, newkey, SymmCipher::KEYLENGTH);

    cmd("up");
    arg("k", newkey, SymmCipher::KEYLENGTH);
    if (clientrandomvalue)
    {
        arg("crv", clientrandomvalue, SymmCipher::KEYLENGTH);
    }
    arg("uh", hash, hashsize);
    if (pin)
    {
        arg("mfa", pin);
    }

    if (salt)
    {
        this->salt = *salt;
    }

    tag = client->reqtag;
}

bool CommandSetMasterKey::procresult(Result r)
{
    if (r.wasStrictlyError())
    {
        client->app->changepw_result(r.errorOrOK());
    }
    else
    {
        // update encrypted MK and salt for further checkups
        client->k.assign((const char *) newkey, SymmCipher::KEYLENGTH);
        client->accountsalt = salt;

        client->json.storeobject();
        client->app->changepw_result(API_OK);
    }
    return true;
}

CommandCreateEphemeralSession::CommandCreateEphemeralSession(MegaClient* client,
                                                             const byte* key,
                                                             const byte* cpw,
                                                             const byte* ssc)
{
    mSeqtagArray = true;

    memcpy(pw, cpw, sizeof pw);

    cmd("up");
    arg("k", key, SymmCipher::KEYLENGTH);
    arg("ts", ssc, 2 * SymmCipher::KEYLENGTH);

    tag = client->reqtag;
}

bool CommandCreateEphemeralSession::procresult(Result r)
{
    if (r.wasStrictlyError())
    {
        client->ephemeralSession = false;
        client->ephemeralSessionPlusPlus = false;
        client->app->ephemeral_result(r.errorOrOK());
    }
    else
    {
        client->me = client->json.gethandle(MegaClient::USERHANDLE);
        client->uid = Base64Str<MegaClient::USERHANDLE>(client->me);
        client->resumeephemeral(client->me, pw, tag);
    }
    return true;
}

CommandResumeEphemeralSession::CommandResumeEphemeralSession(MegaClient*, handle cuh, const byte* cpw, int ctag)
{
    memcpy(pw, cpw, sizeof pw);

    uh = cuh;

    cmd("us");
    arg("user", (byte*)&uh, MegaClient::USERHANDLE);

    tag = ctag;
}

bool CommandResumeEphemeralSession::procresult(Result r)
{
    byte keybuf[SymmCipher::KEYLENGTH];
    byte sidbuf[MegaClient::SIDLEN];
    int havek = 0, havecsid = 0;

    if (r.wasErrorOrOK())
    {
        client->app->ephemeral_result(r.errorOrOK());
        return true;
    }

    for (;;)
    {
        switch (client->json.getnameid())
        {
            case 'k':
                havek = client->json.storebinary(keybuf, sizeof keybuf) == sizeof keybuf;
                break;

            case MAKENAMEID4('t', 's', 'i', 'd'):
                havecsid = client->json.storebinary(sidbuf, sizeof sidbuf) == sizeof sidbuf;
                break;

            case EOO:
                if (!havek || !havecsid)
                {
                    client->app->ephemeral_result(API_EINTERNAL);
                    return false;
                }

                client->sid.assign((const char *)sidbuf, sizeof sidbuf);

                client->key.setkey(pw);
                client->key.ecb_decrypt(keybuf);

                client->key.setkey(keybuf);

                if (!client->checktsid(sidbuf, sizeof sidbuf))
                {
                    client->app->ephemeral_result(API_EKEY);
                    return true;
                }

                client->me = uh;
                client->uid = Base64Str<MegaClient::USERHANDLE>(client->me);

                client->openStatusTable(true);
                client->app->ephemeral_result(uh, pw);
                return true;

            default:
                if (!client->json.storeobject())
                {
                    client->app->ephemeral_result(API_EINTERNAL);
                    return false;
                }
        }
    }
}

CommandCancelSignup::CommandCancelSignup(MegaClient *client)
{
    cmd("ucr");

    tag = client->reqtag;
}

bool CommandCancelSignup::procresult(Result r)
{
    client->app->cancelsignup_result(r.errorOrOK());
    return r.wasErrorOrOK();
}

CommandWhyAmIblocked::CommandWhyAmIblocked(MegaClient *client)
{
    cmd("whyamiblocked");
    batchSeparately = true;  // don't let any other commands that might get batched with it cause the whole batch to fail

    tag = client->reqtag;
}

bool CommandWhyAmIblocked::procresult(Result r)
{
    if (r.wasErrorOrOK())
    {
        if (r.wasError(API_OK)) //unblocked
        {
            client->unblock();
        }

        client->app->whyamiblocked_result(r.errorOrOK());
        return true;
    }
    else if (client->json.isnumeric())
    {
         int response = int(client->json.getint());
         client->app->whyamiblocked_result(response);
         return true;
    }

    client->json.storeobject();
    client->app->whyamiblocked_result(API_EINTERNAL);
	return false;
}

CommandSendSignupLink2::CommandSendSignupLink2(MegaClient* client, const char* email, const char* name)
{
    cmd("uc2");
    arg("n", (byte*)name, int(strlen(name)));
    arg("m", (byte*)email, int(strlen(email)));
    arg("v", 2);
    tag = client->reqtag;
}

CommandSendSignupLink2::CommandSendSignupLink2(MegaClient* client, const char* email, const char* name, byte *clientrandomvalue, byte *encmasterkey, byte *hashedauthkey)
{
    cmd("uc2");
    arg("n", (byte*)name, int(strlen(name)));
    arg("m", (byte*)email, int(strlen(email)));
    arg("crv", clientrandomvalue, SymmCipher::KEYLENGTH);
    arg("hak", hashedauthkey, SymmCipher::KEYLENGTH);
    arg("k", encmasterkey, SymmCipher::KEYLENGTH);
    arg("v", 2);

    tag = client->reqtag;
}

bool CommandSendSignupLink2::procresult(Result r)
{
    client->app->sendsignuplink_result(r.errorOrOK());
    return r.wasErrorOrOK();
}

CommandConfirmSignupLink2::CommandConfirmSignupLink2(MegaClient* client,
                                                   const byte* code,
                                                   unsigned len)
{
    cmd("ud2");
    arg("c", code, len);

    tag = client->reqtag;
}

bool CommandConfirmSignupLink2::procresult(Result r)
{
    string name;
    string email;
    handle uh = UNDEF;
    int version = 0;

    if (r.wasErrorOrOK())
    {
        client->app->confirmsignuplink2_result(UNDEF, NULL, NULL, r.errorOrOK());
        return true;
    }

    assert(r.hasJsonArray());
    if (client->json.storebinary(&email) && client->json.storebinary(&name))
    {
        uh = client->json.gethandle(MegaClient::USERHANDLE);
        version = int(client->json.getint());
    }
    while (client->json.storeobject());

    if (!ISUNDEF(uh) && version == 2)
    {
        client->ephemeralSession = false;
        client->app->confirmsignuplink2_result(uh, name.c_str(), email.c_str(), API_OK);
        return true;
    }
    else
    {
        client->app->confirmsignuplink2_result(UNDEF, NULL, NULL, API_EINTERNAL);
        return false;
    }
}

CommandSetKeyPair::CommandSetKeyPair(MegaClient* client, const byte* privk,
                                     unsigned privklen, const byte* pubk,
                                     unsigned pubklen)
{
    mSeqtagArray = true;

    cmd("up");
    arg("privk", privk, privklen);
    arg("pubk", pubk, pubklen);

    tag = client->reqtag;

    len = privklen;
    privkBuffer.reset(new byte[privklen]);
    memcpy(privkBuffer.get(), privk, len);
}

bool CommandSetKeyPair::procresult(Result r)
{
    if (r.wasStrictlyError())
    {
        client->app->setkeypair_result(r.errorOrOK());
        return true;
    }

    client->json.storeobject();

    client->key.ecb_decrypt(privkBuffer.get(), len);
    client->mPrivKey.resize(AsymmCipher::MAXKEYLENGTH * 2);
    client->mPrivKey.resize(Base64::btoa(privkBuffer.get(), len, (char *)client->mPrivKey.data()));

    client->app->setkeypair_result(API_OK);
    return true;
}

// fetch full node tree
CommandFetchNodes::CommandFetchNodes(MegaClient* client, int tag, bool nocache, bool loadSyncs)
{
    cmd("f");
    arg("c", 1);
    arg("r", 1);

    if (!nocache)
    {
        arg("ca", 1);
    }

    // The servers are more efficient with this command when it's the only one in the batch
    batchSeparately = true;

    // Whether we should (re)load the sync config database on request completion.
    mLoadSyncs = loadSyncs;

    this->tag = tag;
}

// purge and rebuild node/user tree
bool CommandFetchNodes::procresult(Result r)
{
    WAIT_CLASS::bumpds();
    client->fnstats.timeToLastByte = Waiter::ds - client->fnstats.startTime;

    if (r.wasErrorOrOK())
    {
        client->fetchingnodes = false;
        client->app->fetchnodes_result(r.errorOrOK());
        return true;
    }

    // make sure the syncs don't see Nodes disappearing
    // they should only look at the nodes again once
    // everything is reloaded and caught up
    // (in case we are reloading mid-session)
    client->statecurrent = false;
    client->actionpacketsCurrent = false;
#ifdef ENABLE_SYNC
    // this just makes sure syncs exit any current tree iteration
    client->syncs.syncRun([&](){});
#endif
    std::unique_lock<mutex> nodeTreeIsChanging(client->nodeTreeMutex);
    client->purgenodesusersabortsc(true);

    if (client->sctable)
    {
        // reset sc database for brand new node tree (note that we may be reloading mid-session)
        LOG_debug << "Resetting sc database";
        client->sctable->truncate();
        client->sctable->commit();
        assert(!client->sctable->inTransaction());
        client->sctable->begin();
        client->pendingsccommit = false;
    }

    for (;;)
    {
        switch (client->json.getnameid())
        {
            case 'f':
                // nodes
                if (!client->readnodes(&client->json, 0, PUTNODES_APP, nullptr, false, true, nullptr, nullptr))
                {
                    client->fetchingnodes = false;
                    client->mNodeManager.cleanNodes();
                    client->app->fetchnodes_result(API_EINTERNAL);
                    return false;
                }
                break;

            case MAKENAMEID2('f', '2'):
                // old versions
                if (!client->readnodes(&client->json, 0, PUTNODES_APP, nullptr, false, true, nullptr, nullptr))
                {
                    client->fetchingnodes = false;
                    client->mNodeManager.cleanNodes();
                    client->app->fetchnodes_result(API_EINTERNAL);
                    return false;
                }
                break;

            case MAKENAMEID3('o', 'k', '0'):
                // outgoing sharekeys
                client->readok(&client->json);
                break;

            case 's':
                // Fall through
            case MAKENAMEID2('p', 's'):
                // outgoing or pending shares
                client->readoutshares(&client->json);
                break;

            case 'u':
                // users/contacts
                if (!client->readusers(&client->json, false))
                {
                    client->fetchingnodes = false;
                    client->mNodeManager.cleanNodes();
                    client->app->fetchnodes_result(API_EINTERNAL);
                    return false;
                }
                break;

            case MAKENAMEID2('c', 'r'):
                // crypto key request
                client->proccr(&client->json);
                break;

            case MAKENAMEID2('s', 'r'):
                // sharekey distribution request
                client->procsr(&client->json);
                break;

            case MAKENAMEID2('s', 'n'):
                // sequence number
                if (!client->scsn.setScsn(&client->json))
                {
                    client->fetchingnodes = false;
                    client->mNodeManager.cleanNodes();
                    client->app->fetchnodes_result(API_EINTERNAL);
                    return false;
                }
                break;

            case MAKENAMEID2('s', 't'):
                {
                    string st;
                    if (!client->json.storeobject(&st)) return false;
                    client->app->sequencetag_update(st);
                    client->mScDbStateRecord.seqTag = st;
                }
                break;

            case MAKENAMEID3('i', 'p', 'c'):
                // Incoming pending contact
                client->readipc(&client->json);
                break;

            case MAKENAMEID3('o', 'p', 'c'):
                // Outgoing pending contact
                client->readopc(&client->json);
                break;

            case MAKENAMEID2('p', 'h'):
                // Public links handles
                client->procph(&client->json);
                break;

            case MAKENAMEID4('a', 'e', 's', 'p'):
                // Sets and Elements
                client->procaesp(); // continue even if it failed, it's not critical
                break;

#ifdef ENABLE_CHAT
            case MAKENAMEID3('m', 'c', 'f'):
                // List of chatrooms
                client->procmcf(&client->json);
                break;

            case MAKENAMEID5('m', 'c', 'p', 'n', 'a'):   // fall-through
            case MAKENAMEID4('m', 'c', 'n', 'a'):
                // nodes shared in chatrooms
                client->procmcna(&client->json);
                break;

            case MAKENAMEID4('m', 'c', 's', 'm'):
                // scheduled meetings
                client->procmcsm(&client->json);
                break;
#endif
            case EOO:
            {
                if (!client->scsn.ready())
                {
                    client->fetchingnodes = false;
                    client->mNodeManager.cleanNodes();
                    client->app->fetchnodes_result(API_EINTERNAL);
                    return false;
                }

                client->mergenewshares(0);

                client->mNodeManager.initCompleted();  // (nodes already written into DB)

                client->initsc();
                client->pendingsccommit = false;
                client->fetchnodestag = tag;

                WAIT_CLASS::bumpds();
                client->fnstats.timeToCached = Waiter::ds - client->fnstats.startTime;
                client->fnstats.nodesCached = client->mNodeManager.getNodeCount();
#ifdef ENABLE_SYNC
                if (mLoadSyncs)
                    client->syncs.loadSyncConfigsOnFetchnodesComplete(true);
#endif
                return true;
            }
            default:
                if (!client->json.storeobject())
                {
                    client->fetchingnodes = false;
                    client->mNodeManager.cleanNodes();
                    client->app->fetchnodes_result(API_EINTERNAL);
                    return false;
                }
        }
    }
}

CommandSubmitPurchaseReceipt::CommandSubmitPurchaseReceipt(MegaClient *client, int type, const char *receipt, handle lph, int phtype, int64_t ts)
{
    cmd("vpay");
    arg("t", type);

    if(receipt)
    {
        arg("receipt", receipt);
    }

    if(type == 2 && client->loggedin() == FULLACCOUNT)
    {
        arg("user", client->finduser(client->me)->uid.c_str());
    }

    if (!ISUNDEF(lph))
    {
        if (phtype == 0) // legacy mode
        {
            arg("aff", (byte*)&lph, MegaClient::NODEHANDLE);
        }
        else
        {
            beginobject("aff");
            arg("id", (byte*)&lph, MegaClient::NODEHANDLE);
            arg("ts", ts);
            arg("t", phtype);   // 1=affiliate id, 2=file/folder link, 3=chat link, 4=contact link
            endobject();
        }
    }

    tag = client->reqtag;
}

bool CommandSubmitPurchaseReceipt::procresult(Result r)
{
    client->app->submitpurchasereceipt_result(r.errorOrOK());
    return r.wasErrorOrOK();
}

// Credit Card Store
CommandCreditCardStore::CommandCreditCardStore(MegaClient* client, const char *cc, const char *last4, const char *expm, const char *expy, const char *hash)
{
    cmd("ccs");
    arg("cc", cc);
    arg("last4", last4);
    arg("expm", expm);
    arg("expy", expy);
    arg("hash", hash);

    tag = client->reqtag;
}

bool CommandCreditCardStore::procresult(Result r)
{
    client->app->creditcardstore_result(r.errorOrOK());
    return r.wasErrorOrOK();
}

CommandCreditCardQuerySubscriptions::CommandCreditCardQuerySubscriptions(MegaClient* client)
{
    cmd("ccqns");

    tag = client->reqtag;
}

bool CommandCreditCardQuerySubscriptions::procresult(Result r)
{
    if (r.wasErrorOrOK())
    {
        client->app->creditcardquerysubscriptions_result(0, r.errorOrOK());
        return true;
    }
    else if (client->json.isnumeric())
    {
        int number = int(client->json.getint());
        client->app->creditcardquerysubscriptions_result(number, API_OK);
        return true;
    }
    else
    {
        client->json.storeobject();
        client->app->creditcardquerysubscriptions_result(0, API_EINTERNAL);
        return false;
    }
}

CommandCreditCardCancelSubscriptions::CommandCreditCardCancelSubscriptions(MegaClient* client, const char* reason)
{
    cmd("cccs");

    if (reason)
    {
        arg("r", reason);
    }

    tag = client->reqtag;
}

bool CommandCreditCardCancelSubscriptions::procresult(Result r)
{
    client->app->creditcardcancelsubscriptions_result(r.errorOrOK());
    return r.wasErrorOrOK();
}

CommandCopySession::CommandCopySession(MegaClient *client)
{
    cmd("us");
    arg("c", 1);
    batchSeparately = true;  // don't let any other commands that might get batched with it cause the whole batch to fail when blocked
    tag = client->reqtag;
}

// for ephemeral accounts, it returns "tsid" instead of "csid" -> not supported, will return API_EINTERNAL
bool CommandCopySession::procresult(Result r)
{
    string session;
    byte sidbuf[AsymmCipher::MAXKEYLENGTH];
    int len_csid = 0;

    if (r.wasErrorOrOK())
    {
        assert(r.errorOrOK() != API_OK); // API shouldn't return OK, but a session
        client->app->copysession_result(NULL, r.errorOrOK());
        return true;
    }

    for (;;)
    {
        switch (client->json.getnameid())
        {
            case MAKENAMEID4('c', 's', 'i', 'd'):
                len_csid = client->json.storebinary(sidbuf, sizeof sidbuf);
                break;

            case EOO:
                if (len_csid < 32)
                {
                    client->app->copysession_result(NULL, API_EINTERNAL);
                    return false;
                }

                if (!client->asymkey.decrypt(sidbuf, len_csid, sidbuf, MegaClient::SIDLEN))
                {
                    client->app->copysession_result(NULL, API_EINTERNAL);
                    return false;
                }

                session.resize(MegaClient::SIDLEN * 4 / 3 + 4);
                session.resize(Base64::btoa(sidbuf, MegaClient::SIDLEN, (char *)session.data()));
                client->app->copysession_result(&session, API_OK);
                return true;

            default:
                if (!client->json.storeobject())
                {
                    client->app->copysession_result(NULL, API_EINTERNAL);
                    return false;
                }
        }
    }
}

CommandGetPaymentMethods::CommandGetPaymentMethods(MegaClient *client)
{
    cmd("ufpq");
    tag = client->reqtag;
}

bool CommandGetPaymentMethods::procresult(Result r)
{
    int methods = 0;
    int64_t value;

    if (r.wasErrorOrOK())
    {
        if (!r.wasError(API_OK))
        {
            client->app->getpaymentmethods_result(methods, r.errorOrOK());

            //Consume remaining values if they exist
            while(client->json.isnumeric())
            {
                client->json.getint();
            }
            return true;
        }

        value = static_cast<int64_t>(error(r.errorOrOK()));
    }
    else if (client->json.isnumeric())
    {
        value = client->json.getint();
    }
    else
    {
        LOG_err << "Parse error in ufpq";
        client->app->getpaymentmethods_result(methods, API_EINTERNAL);
        return false;
    }

    methods |= 1 << value;

    while (client->json.isnumeric())
    {
        value = client->json.getint();
        if (value < 0)
        {
            client->app->getpaymentmethods_result(methods, static_cast<error>(value));

            //Consume remaining values if they exist
            while(client->json.isnumeric())
            {
                client->json.getint();
            }
            return true;
        }

        methods |= 1 << value;
    }

    client->app->getpaymentmethods_result(methods, API_OK);
    return true;
}

CommandSendReport::CommandSendReport(MegaClient *client, const char *type, const char *blob, const char *uid)
{
    cmd("clog");

    arg("t", type);

    if (blob)
    {
        arg("d", blob);
    }

    if (uid)
    {
        arg("id", uid);
    }

    tag = client->reqtag;
}

bool CommandSendReport::procresult(Result r)
{
    client->app->userfeedbackstore_result(r.errorOrOK());
    return r.wasErrorOrOK();
}

CommandSendEvent::CommandSendEvent(MegaClient *client, int type, const char *desc)
{
    cmd("log");
    arg("e", type);
    arg("m", desc);

    tag = client->reqtag;
}

bool CommandSendEvent::procresult(Result r)
{
    client->app->sendevent_result(r.errorOrOK());
    return r.wasErrorOrOK();
}

CommandSupportTicket::CommandSupportTicket(MegaClient *client, const char *message, int type)
{
    cmd("sse");
    arg("t", type);
    arg("b", 1);    // base64 encoding for `msg`
    arg("m", (const byte*)message, int(strlen(message)));

    tag = client->reqtag;
}

bool CommandSupportTicket::procresult(Result r)
{
    client->app->supportticket_result(r.errorOrOK());
    return r.wasErrorOrOK();
}

CommandCleanRubbishBin::CommandCleanRubbishBin(MegaClient *client)
{
    cmd("dr");

    tag = client->reqtag;
}

bool CommandCleanRubbishBin::procresult(Result r)
{
    client->app->cleanrubbishbin_result(r.errorOrOK());
    return r.wasErrorOrOK();
}

CommandGetRecoveryLink::CommandGetRecoveryLink(MegaClient *client, const char *email, int type, const char *pin)
{
    cmd("erm");
    arg("m", email);
    arg("t", type);

    if (type == CANCEL_ACCOUNT && pin)
    {
        arg("mfa", pin);
    }

    tag = client->reqtag;
}

bool CommandGetRecoveryLink::procresult(Result r)
{
    client->app->getrecoverylink_result(r.errorOrOK());
    return r.wasErrorOrOK();
}

CommandQueryRecoveryLink::CommandQueryRecoveryLink(MegaClient *client, const char *linkcode)
{
    cmd("erv");
    arg("c", linkcode);

    tag = client->reqtag;
}

bool CommandQueryRecoveryLink::procresult(Result r)
{
    // [<code>,"<email>","<ip_address>",<timestamp>,"<user_handle>",["<email>"]]   (and we are already in the array)
    string email;
    string ip;
    m_time_t ts;
    handle uh;

    if (r.wasStrictlyError())
    {
        client->app->queryrecoverylink_result(r.errorOrOK());
        return true;
    }

    if (!client->json.isnumeric())
    {
        client->app->queryrecoverylink_result(API_EINTERNAL);
        return false;
    }

    int type = static_cast<int>(client->json.getint());

    if ( !client->json.storeobject(&email)  ||
         !client->json.storeobject(&ip)     ||
         ((ts = client->json.getint()) == -1) ||
         !(uh = client->json.gethandle(MegaClient::USERHANDLE)) )
    {
        client->app->queryrecoverylink_result(API_EINTERNAL);
        return false;
    }

    string tmp;
    vector<string> emails;

    // read emails registered for this account
    client->json.enterarray();
    while (client->json.storeobject(&tmp))
    {
        emails.push_back(tmp);
        if (*client->json.pos == ']')
        {
            break;
        }
    }
    client->json.leavearray();  // emails array

    if (!emails.size()) // there should be at least one email
    {
        client->app->queryrecoverylink_result(API_EINTERNAL);
        return false;
    }

    if (client->loggedin() == FULLACCOUNT && uh != client->me)
    {
        client->app->queryrecoverylink_result(API_EACCESS);
        return true;
    }

    client->app->queryrecoverylink_result(type, email.c_str(), ip.c_str(), time_t(ts), uh, &emails);
    return true;
}

CommandGetPrivateKey::CommandGetPrivateKey(MegaClient *client, const char *code)
{
    cmd("erx");
    arg("r", "gk");
    arg("c", code);

    tag = client->reqtag;
}

bool CommandGetPrivateKey::procresult(Result r)
{
    if (r.wasErrorOrOK())   // error
    {
        client->app->getprivatekey_result(r.errorOrOK());
        return true;
    }
    else
    {
        byte privkbuf[AsymmCipher::MAXKEYLENGTH * 2];
        int len_privk = client->json.storebinary(privkbuf, sizeof privkbuf);

        // account has RSA keypair: decrypt server-provided session ID
        if (len_privk < 256)
        {
            client->app->getprivatekey_result(API_EINTERNAL);
            return false;
        }
        else
        {
            client->app->getprivatekey_result((error)API_OK, privkbuf, len_privk);
            return true;
        }
    }
}

CommandConfirmRecoveryLink::CommandConfirmRecoveryLink(MegaClient *client, const char *code, const byte *hash, int hashsize, const byte *clientrandomvalue, const byte *encMasterKey, const byte *initialSession)
{
    cmd("erx");

    if (!initialSession)
    {
        arg("r", "sk");
    }

    arg("c", code);

    arg("x", encMasterKey, SymmCipher::KEYLENGTH);
    if (!clientrandomvalue)
    {
        arg("y", hash, hashsize);
    }
    else
    {
        beginobject("y");
        arg("crv", clientrandomvalue, SymmCipher::KEYLENGTH);
        arg("hak", hash, hashsize); //hashed authentication key
        endobject();
    }

    if (initialSession)
    {
        arg("z", initialSession, 2 * SymmCipher::KEYLENGTH);
    }

    tag = client->reqtag;
}

bool CommandConfirmRecoveryLink::procresult(Result r)
{
    client->app->confirmrecoverylink_result(r.errorOrOK());
    return r.wasErrorOrOK();
}

CommandConfirmCancelLink::CommandConfirmCancelLink(MegaClient *client, const char *code)
{
    cmd("erx");
    arg("c", code);

    tag = client->reqtag;
}

bool CommandConfirmCancelLink::procresult(Result r)
{
    MegaApp *app = client->app;
    app->confirmcancellink_result(r.errorOrOK());
    if (r.wasError(API_OK))
    {
        app->request_error(API_ESID);
    }
    return r.wasErrorOrOK();
}

CommandResendVerificationEmail::CommandResendVerificationEmail(MegaClient *client)
{
    cmd("era");
    batchSeparately = true;  // don't let any other commands that might get batched with it cause the whole batch to fail

    tag = client->reqtag;
}

bool CommandResendVerificationEmail::procresult(Result r)
{
    client->app->resendverificationemail_result(r.errorOrOK());
    return r.wasErrorOrOK();
}

CommandResetSmsVerifiedPhoneNumber::CommandResetSmsVerifiedPhoneNumber(MegaClient *client)
{
    cmd("smsr");
    tag = client->reqtag;
}

bool CommandResetSmsVerifiedPhoneNumber::procresult(Result r)
{
    if (r.wasError(API_OK))
    {
        client->mSmsVerifiedPhone.clear();
    }
    client->app->resetSmsVerifiedPhoneNumber_result(r.errorOrOK());
    return r.wasErrorOrOK();
}

CommandValidatePassword::CommandValidatePassword(MegaClient *client, const char *email, uint64_t emailhash)
{
    cmd("us");
    arg("user", email);
    arg("uh", (byte*)&emailhash, sizeof emailhash);

    tag = client->reqtag;
}

bool CommandValidatePassword::procresult(Result r)
{
    if (r.wasError(API_OK))
    {
        client->app->validatepassword_result(r.errorOrOK());
        return true;
    }
    else
    {
        assert(r.hasJsonObject());  // we don't use the object contents, and will exit the object automatically
        client->app->validatepassword_result(API_OK);
        return r.hasJsonObject();
    }
}

CommandGetEmailLink::CommandGetEmailLink(MegaClient *client, const char *email, int add, const char *pin)
{
    cmd("se");

    if (add)
    {
        arg("aa", "a");     // add
    }
    else
    {
        arg("aa", "r");     // remove
    }
    arg("e", email);
    if (pin)
    {
        arg("mfa", pin);
    }

    tag = client->reqtag;
}

bool CommandGetEmailLink::procresult(Result r)
{
    client->app->getemaillink_result(r.errorOrOK());
    return r.wasErrorOrOK();
}

CommandConfirmEmailLink::CommandConfirmEmailLink(MegaClient *client, const char *code, const char *email, const byte *newLoginHash, bool replace)
{
    mV3 = false;
    this->email = email;
    this->replace = replace;

    cmd("sec");

    arg("c", code);
    arg("e", email);
    if (newLoginHash)
    {
        arg("uh", newLoginHash, sizeof(uint64_t));
    }
    if (replace)
    {
        arg("r", 1);    // replace the current email address by this one
    }
    notself(client);

    tag = client->reqtag;
}

bool CommandConfirmEmailLink::procresult(Result r)
{
    if (r.wasError(API_OK))
    {
        User *u = client->finduser(client->me);

        if (replace)
        {
            LOG_debug << "Email changed from `" << u->email << "` to `" << email << "`";

            client->mapuser(u->userhandle, email.c_str()); // update email used as index for user's map
            u->changed.email = true;
            client->notifyuser(u);
        }
        // TODO: once we manage multiple emails, add the new email to the list of emails
    }

    client->app->confirmemaillink_result(r.errorOrOK());
    return r.wasErrorOrOK();
}

CommandGetVersion::CommandGetVersion(MegaClient *client, const char *appKey)
{
    this->client = client;
    cmd("lv");
    arg("a", appKey);
    tag = client->reqtag;
}

bool CommandGetVersion::procresult(Result r)
{
    int versioncode = 0;
    string versionstring;

    if (r.wasErrorOrOK())
    {
        client->app->getversion_result(0, NULL, r.errorOrOK());
        return r.wasErrorOrOK();
    }

    assert(r.hasJsonObject());
    for (;;)
    {
        switch (client->json.getnameid())
        {
            case 'c':
                versioncode = int(client->json.getint());
                break;

            case 's':
                client->json.storeobject(&versionstring);
                break;

            case EOO:
                client->app->getversion_result(versioncode, versionstring.c_str(), API_OK);
                return true;

            default:
                if (!client->json.storeobject())
                {
                    client->app->getversion_result(0, NULL, API_EINTERNAL);
                    return false;
                }
        }
    }
}

CommandGetLocalSSLCertificate::CommandGetLocalSSLCertificate(MegaClient *client)
{
    this->client = client;
    cmd("lc");
    arg("v", 1);

    tag = client->reqtag;
}

bool CommandGetLocalSSLCertificate::procresult(Result r)
{
    if (r.wasErrorOrOK())
    {
        client->app->getlocalsslcertificate_result(0, NULL, r.errorOrOK());
        return true;
    }

    assert(r.hasJsonObject());
    string certdata;
    m_time_t ts = 0;
    int numelements = 0;

    for (;;)
    {
        switch (client->json.getnameid())
        {
            case 't':
            {
                ts = client->json.getint();
                break;
            }
            case 'd':
            {
                string data;
                client->json.enterarray();
                while (client->json.storeobject(&data))
                {
                    if (numelements)
                    {
                        certdata.append(";");
                    }
                    numelements++;
                    certdata.append(data);
                }
                client->json.leavearray();
                break;
            }
            case EOO:
            {
                if (numelements < 2)
                {
                    client->app->getlocalsslcertificate_result(0, NULL, API_EINTERNAL);
                    return false;
                }
                client->app->getlocalsslcertificate_result(ts, &certdata, API_OK);
                return true;
            }

            default:
                if (!client->json.storeobject())
                {
                    client->app->getlocalsslcertificate_result(0, NULL, API_EINTERNAL);
                    return false;
                }
        }
    }
}

#ifdef ENABLE_CHAT
CommandChatCreate::CommandChatCreate(MegaClient* client, bool group, bool publicchat, const userpriv_vector* upl, const string_map* ukm, const char* title, bool meetingRoom, int chatOptions)
{
    mV3 = false;

    this->client = client;
    this->chatPeers = new userpriv_vector(*upl);
    this->mPublicChat = publicchat;
    this->mTitle = title ? string(title) : "";
    this->mUnifiedKey = "";
    mMeeting = meetingRoom;


    cmd("mcc");
    arg("g", (group) ? 1 : 0);

    if (group && title)
    {
        arg("ct", title);
    }

    if (publicchat)
    {
        arg("m", 1);

        char ownHandleB64[12];
        Base64::btoa((byte *)&client->me, MegaClient::USERHANDLE, ownHandleB64);
        ownHandleB64[11] = '\0';

        string_map::const_iterator it = ukm->find(ownHandleB64);
        if (it != ukm->end())
        {
            mUnifiedKey = it->second;
            arg("ck", mUnifiedKey.c_str());
        }
    }

    if (meetingRoom)
    {
        arg("mr", 1);
    }

    if (group)
    {
        mChatOptions.set(static_cast<ChatOptions_t>(chatOptions));
        if (mChatOptions.speakRequest()) {arg("sr", 1);}
        if (mChatOptions.waitingRoom())  {arg("w", 1);}
        if (mChatOptions.openInvite())   {arg("oi", 1);}
    }

    beginarray("u");

    userpriv_vector::iterator itupl;
    for (itupl = chatPeers->begin(); itupl != chatPeers->end(); itupl++)
    {
        beginobject();

        handle uh = itupl->first;
        privilege_t priv = itupl->second;

        arg("u", (byte *)&uh, MegaClient::USERHANDLE);
        arg("p", priv);

        if (publicchat)
        {
            char uid[12];
            Base64::btoa((byte*)&uh, MegaClient::USERHANDLE, uid);
            uid[11] = '\0';

            string_map::const_iterator ituk = ukm->find(uid);
            if(ituk != ukm->end())
            {
                arg("ck", ituk->second.c_str());
            }
        }
        endobject();
    }

    endarray();

    arg("v", 1);
    notself(client);

    tag = client->reqtag;
}

bool CommandChatCreate::procresult(Result r)
{
    if (r.wasErrorOrOK())
    {
        client->app->chatcreate_result(NULL, r.errorOrOK());
        delete chatPeers;
        return true;
    }
    else
    {
        handle chatid = UNDEF;
        int shard = -1;
        bool group = false;
        m_time_t ts = -1;

        for (;;)
        {
            switch (client->json.getnameid())
            {
                case MAKENAMEID2('i','d'):
                    chatid = client->json.gethandle(MegaClient::CHATHANDLE);
                    break;

                case MAKENAMEID2('c','s'):
                    shard = int(client->json.getint());
                    break;

                case 'g':
                    group = client->json.getint();
                    break;

                case MAKENAMEID2('t', 's'):  // actual creation timestamp
                    ts = client->json.getint();
                    break;

                case EOO:
                    if (chatid != UNDEF && shard != -1)
                    {
                        if (client->chats.find(chatid) == client->chats.end())
                        {
                            client->chats[chatid] = new TextChat();
                        }

                        TextChat *chat = client->chats[chatid];
                        chat->id = chatid;
                        chat->priv = PRIV_MODERATOR;
                        chat->shard = shard;
                        delete chat->userpriv;  // discard any existing `userpriv`
                        chat->userpriv = this->chatPeers;
                        chat->group = group;
                        chat->ts = (ts != -1) ? ts : 0;
                        chat->publicchat = mPublicChat;
                        chat->meeting = mMeeting;
                        // no need to fetch scheduled meetings as we have just created the chat, so it doesn't have any

                        if (group) // we are creating a chat, so we need to initialize all chat options enabled/disabled
                        {
                            chat->addOrUpdateChatOptions(mChatOptions.speakRequest(), mChatOptions.waitingRoom(), mChatOptions.openInvite());
                        }

                        chat->setTag(tag ? tag : -1);
                        if (chat->group && !mTitle.empty())
                        {
                            chat->title = mTitle;
                        }
                        if (mPublicChat)
                        {
                            chat->unifiedKey = mUnifiedKey;
                        }

                        client->notifychat(chat);
                        client->app->chatcreate_result(chat, API_OK);
                    }
                    else
                    {
                        client->app->chatcreate_result(NULL, API_EINTERNAL);
                        delete chatPeers;   // unused, but might be set at creation
                    }
                    return true;

                default:
                    if (!client->json.storeobject())
                    {
                        client->app->chatcreate_result(NULL, API_EINTERNAL);
                        delete chatPeers;   // unused, but might be set at creation
                        return false;
                    }
            }
        }
    }
}

CommandSetChatOptions::CommandSetChatOptions(MegaClient* client, handle chatid, int option, bool enabled, CommandSetChatOptionsCompletion completion)
    : mCompletion(completion)
{
    this->client = client;
    mChatid = chatid;
    mOption = option;
    mEnabled = enabled;

    cmd("mco");
    arg("cid", (byte*)&chatid, MegaClient::CHATHANDLE);
    switch (option)
    {
        case ChatOptions::kOpenInvite:      arg("oi", enabled);  break;
        case ChatOptions::kSpeakRequest:    arg("sr", enabled);  break;
        case ChatOptions::kWaitingRoom:     arg("w", enabled);   break;
        default:                                                 break;
    }

    notself(client); // set i param to ignore action packet generated by our own action
    tag = client->reqtag;
}

bool CommandSetChatOptions::procresult(Result r)
{
    if (r.wasError(API_OK))
    {
        auto it = client->chats.find(mChatid);
        if (it == client->chats.end())
        {
            mCompletion(API_EINTERNAL);
            return false;
        }

        // chat options: [-1 (not updated) | 0 (remove) | 1 (add)]
        int speakRequest = mOption == ChatOptions::kSpeakRequest ? mEnabled : -1;
        int waitingRoom  = mOption == ChatOptions::kWaitingRoom  ? mEnabled : -1;
        int openInvite   = mOption == ChatOptions::kOpenInvite   ? mEnabled : -1;

        TextChat* chat = it->second;
        chat->addOrUpdateChatOptions(speakRequest, waitingRoom, openInvite);
        chat->setTag(tag ? tag : -1);
        client->notifychat(chat);
    }

    mCompletion(r.errorOrOK());
    return r.wasErrorOrOK();
}

CommandChatInvite::CommandChatInvite(MegaClient *client, handle chatid, handle uh, privilege_t priv, const char *unifiedkey, const char* title)
{
    mV3 = false;

    this->client = client;
    this->chatid = chatid;
    this->uh = uh;
    this->priv = priv;
    this->title = title ? string(title) : "";

    cmd("mci");

    arg("id", (byte*)&chatid, MegaClient::CHATHANDLE);
    arg("u", (byte *)&uh, MegaClient::USERHANDLE);
    arg("p", priv);
    arg("v", 1);

    if (title)
    {
        arg("ct", title);
    }

    if (unifiedkey)
    {
        arg("ck", unifiedkey);
    }

    notself(client);

    tag = client->reqtag;
}

bool CommandChatInvite::procresult(Result r)
{
    if (r.wasError(API_OK))
    {
        if (client->chats.find(chatid) == client->chats.end())
        {
            // the invitation succeed for a non-existing chatroom
            client->app->chatinvite_result(API_EINTERNAL);
            return true;
        }

        TextChat *chat = client->chats[chatid];
        if (!chat->userpriv)
        {
            chat->userpriv = new userpriv_vector();
        }

        chat->userpriv->push_back(userpriv_pair(uh, priv));

        if (!title.empty())  // only if title was set for this chatroom, update it
        {
            chat->title = title;
        }

        chat->setTag(tag ? tag : -1);
        client->notifychat(chat);
    }

    client->app->chatinvite_result(r.errorOrOK());
    return r.wasErrorOrOK();
}

CommandChatRemove::CommandChatRemove(MegaClient *client, handle chatid, handle uh)
{
    mV3 = false;

    this->client = client;
    this->chatid = chatid;
    this->uh = uh;

    cmd("mcr");

    arg("id", (byte*)&chatid, MegaClient::CHATHANDLE);

    if (uh != client->me)
    {
        arg("u", (byte *)&uh, MegaClient::USERHANDLE);
    }
    arg("v", 1);
    notself(client);

    tag = client->reqtag;
}

bool CommandChatRemove::procresult(Result r)
{
    if (r.wasError(API_OK))
    {
        if (client->chats.find(chatid) == client->chats.end())
        {
            // the invitation succeed for a non-existing chatroom
            client->app->chatremove_result(API_EINTERNAL);
            return true;
        }

        TextChat *chat = client->chats[chatid];
        if (chat->userpriv)
        {
            userpriv_vector::iterator upvit;
            for (upvit = chat->userpriv->begin(); upvit != chat->userpriv->end(); upvit++)
            {
                if (upvit->first == uh)
                {
                    chat->userpriv->erase(upvit);
                    if (chat->userpriv->empty())
                    {
                        delete chat->userpriv;
                        chat->userpriv = NULL;
                    }
                    break;
                }
            }
        }
        else
        {
            if (uh != client->me)
            {
                // the removal succeed, but the list of peers is empty
                client->app->chatremove_result(API_EINTERNAL);
                return true;
            }
        }

        if (uh == client->me)
        {
            chat->priv = PRIV_RM;

            // clear the list of peers (if re-invited, peers will be re-added)
            delete chat->userpriv;
            chat->userpriv = NULL;
        }

        chat->setTag(tag ? tag : -1);
        client->notifychat(chat);
    }

    client->app->chatremove_result(r.errorOrOK());
    return r.wasErrorOrOK();
}

CommandChatURL::CommandChatURL(MegaClient *client, handle chatid)
{
    mSeqtagArray = true;

    this->client = client;

    cmd("mcurl");

    arg("id", (byte*)&chatid, MegaClient::CHATHANDLE);
    arg("v", 1);

    tag = client->reqtag;
}

bool CommandChatURL::procresult(Result r)
{
    if (r.wasStrictlyError())
    {
        client->app->chaturl_result(NULL, r.errorOrOK());
        return true;
    }
    else
    {
        string url;
        if (!client->json.storeobject(&url))
        {
            client->app->chaturl_result(NULL, API_EINTERNAL);
            return false;
        }
        else
        {
            client->app->chaturl_result(&url, API_OK);
            return true;
        }
    }
}

CommandChatGrantAccess::CommandChatGrantAccess(MegaClient *client, handle chatid, handle h, const char *uid)
{
    mV3 = false;

    this->client = client;
    this->chatid = chatid;
    this->h = h;
    Base64::atob(uid, (byte*)&uh, MegaClient::USERHANDLE);

    cmd("mcga");

    arg("id", (byte*)&chatid, MegaClient::CHATHANDLE);
    arg("n", (byte*)&h, MegaClient::NODEHANDLE);
    arg("u", uid);
    arg("v", 1);
    notself(client);

    tag = client->reqtag;
}

bool CommandChatGrantAccess::procresult(Result r)
{
    if (r.wasError(API_OK))
    {
        if (client->chats.find(chatid) == client->chats.end())
        {
            // the action succeed for a non-existing chatroom??
            client->app->chatgrantaccess_result(API_EINTERNAL);
            return true;
        }

        TextChat *chat = client->chats[chatid];
        chat->setNodeUserAccess(h, uh);

        chat->setTag(tag ? tag : -1);
        client->notifychat(chat);
    }

    client->app->chatgrantaccess_result(r.errorOrOK());
    return r.wasErrorOrOK();
}

CommandChatRemoveAccess::CommandChatRemoveAccess(MegaClient *client, handle chatid, handle h, const char *uid)
{
    mV3 = false;

    this->client = client;
    this->chatid = chatid;
    this->h = h;
    Base64::atob(uid, (byte*)&uh, MegaClient::USERHANDLE);

    cmd("mcra");

    arg("id", (byte*)&chatid, MegaClient::CHATHANDLE);
    arg("n", (byte*)&h, MegaClient::NODEHANDLE);
    arg("u", uid);
    arg("v", 1);
    notself(client);

    tag = client->reqtag;
}

bool CommandChatRemoveAccess::procresult(Result r)
{
    if (r.wasError(API_OK))
    {
        if (client->chats.find(chatid) == client->chats.end())
        {
            // the action succeed for a non-existing chatroom??
            client->app->chatremoveaccess_result(API_EINTERNAL);
            return true;
        }

        TextChat *chat = client->chats[chatid];
        chat->setNodeUserAccess(h, uh, true);

        chat->setTag(tag ? tag : -1);
        client->notifychat(chat);
    }

    client->app->chatremoveaccess_result(r.errorOrOK());
    return r.wasErrorOrOK();
}

CommandChatUpdatePermissions::CommandChatUpdatePermissions(MegaClient *client, handle chatid, handle uh, privilege_t priv)
{
    mV3 = false;

    this->client = client;
    this->chatid = chatid;
    this->uh = uh;
    this->priv = priv;

    cmd("mcup");
    arg("v", 1);

    arg("id", (byte*)&chatid, MegaClient::CHATHANDLE);
    arg("u", (byte *)&uh, MegaClient::USERHANDLE);
    arg("p", priv);
    notself(client);

    tag = client->reqtag;
}

bool CommandChatUpdatePermissions::procresult(Result r)
{
    if (r.wasError(API_OK))
    {
        if (client->chats.find(chatid) == client->chats.end())
        {
            // the invitation succeed for a non-existing chatroom
            client->app->chatupdatepermissions_result(API_EINTERNAL);
            return true;
        }

        TextChat *chat = client->chats[chatid];
        if (uh != client->me)
        {
            if (!chat->userpriv)
            {
                // the update succeed, but that peer is not included in the chatroom
                client->app->chatupdatepermissions_result(API_EINTERNAL);
                return true;
            }

            bool found = false;
            userpriv_vector::iterator upvit;
            for (upvit = chat->userpriv->begin(); upvit != chat->userpriv->end(); upvit++)
            {
                if (upvit->first == uh)
                {
                    chat->userpriv->erase(upvit);
                    chat->userpriv->push_back(userpriv_pair(uh, priv));
                    found = true;
                    break;
                }
            }

            if (!found)
            {
                // the update succeed, but that peer is not included in the chatroom
                client->app->chatupdatepermissions_result(API_EINTERNAL);
                return true;
            }
        }
        else
        {
            chat->priv = priv;
        }

        chat->setTag(tag ? tag : -1);
        client->notifychat(chat);
    }

    client->app->chatupdatepermissions_result(r.errorOrOK());
    return r.wasErrorOrOK();
}


CommandChatTruncate::CommandChatTruncate(MegaClient *client, handle chatid, handle messageid)
{
    mV3 = false;

    this->client = client;
    this->chatid = chatid;

    cmd("mct");
    arg("v", 1);

    arg("id", (byte*)&chatid, MegaClient::CHATHANDLE);
    arg("m", (byte*)&messageid, MegaClient::CHATHANDLE);
    notself(client);

    tag = client->reqtag;
}

bool CommandChatTruncate::procresult(Result r)
{
    if (r.wasError(API_OK))
    {
        if (client->chats.find(chatid) == client->chats.end())
        {
            // the truncation succeed for a non-existing chatroom
            client->app->chattruncate_result(API_EINTERNAL);
            return true;
        }

        TextChat *chat = client->chats[chatid];
        chat->setTag(tag ? tag : -1);
        client->notifychat(chat);
    }

    client->app->chattruncate_result(r.errorOrOK());
    return r.wasErrorOrOK();
}

CommandChatSetTitle::CommandChatSetTitle(MegaClient *client, handle chatid, const char *title)
{
    mV3 = false;

    this->client = client;
    this->chatid = chatid;
    this->title = title ? string(title) : "";

    cmd("mcst");
    arg("v", 1);

    arg("id", (byte*)&chatid, MegaClient::CHATHANDLE);
    arg("ct", title);
    notself(client);

    tag = client->reqtag;
}

bool CommandChatSetTitle::procresult(Result r)
{
    if (r.wasError(API_OK))
    {
        if (client->chats.find(chatid) == client->chats.end())
        {
            // the invitation succeed for a non-existing chatroom
            client->app->chatsettitle_result(API_EINTERNAL);
            return true;
        }

        TextChat *chat = client->chats[chatid];
        chat->title = title;

        chat->setTag(tag ? tag : -1);
        client->notifychat(chat);
    }

    client->app->chatsettitle_result(r.errorOrOK());
    return r.wasErrorOrOK();
}

CommandChatPresenceURL::CommandChatPresenceURL(MegaClient *client)
{
    mSeqtagArray = true;
    this->client = client;
    cmd("pu");
    tag = client->reqtag;
}

bool CommandChatPresenceURL::procresult(Result r)
{
    if (r.wasStrictlyError())
    {
        client->app->chatpresenceurl_result(NULL, r.errorOrOK());
        return true;
    }
    else
    {
        string url;
        if (!client->json.storeobject(&url))
        {
            client->app->chatpresenceurl_result(NULL, API_EINTERNAL);
            return false;
        }
        else
        {
            client->app->chatpresenceurl_result(&url, API_OK);
            return true;
        }
    }
}

CommandRegisterPushNotification::CommandRegisterPushNotification(MegaClient *client, int deviceType, const char *token)
{
    this->client = client;
    cmd("spt");
    arg("p", deviceType);
    arg("t", token);

    tag = client->reqtag;
}

bool CommandRegisterPushNotification::procresult(Result r)
{
    client->app->registerpushnotification_result(r.errorOrOK());
    return r.wasErrorOrOK();
}

CommandArchiveChat::CommandArchiveChat(MegaClient *client, handle chatid, bool archive)
{
    mV3 = false;

    this->mChatid = chatid;
    this->mArchive = archive;

    cmd("mcsf");

    arg("id", (byte*)&chatid, MegaClient::CHATHANDLE);
    arg("m", 1);
    arg("f", archive);

    notself(client);

    tag = client->reqtag;
}

bool CommandArchiveChat::procresult(Result r)
{
    if (r.wasError(API_OK))
    {
        textchat_map::iterator it = client->chats.find(mChatid);
        if (it == client->chats.end())
        {
            LOG_err << "Archive chat succeeded for a non-existing chatroom";
            client->app->archivechat_result(API_ENOENT);
            return true;
        }

        TextChat *chat = it->second;
        chat->setFlag(mArchive, TextChat::FLAG_OFFSET_ARCHIVE);

        chat->setTag(tag ? tag : -1);
        client->notifychat(chat);
    }

    client->app->archivechat_result(r.errorOrOK());
    return r.wasErrorOrOK();
}

CommandSetChatRetentionTime::CommandSetChatRetentionTime(MegaClient *client, handle chatid, unsigned period)
{
    mChatid = chatid;

    cmd("mcsr");
    arg("id", (byte*)&chatid, MegaClient::CHATHANDLE);
    arg("d", period);
    arg("ds", 1);
    tag = client->reqtag;
}

bool CommandSetChatRetentionTime::procresult(Result r)
{
    client->app->setchatretentiontime_result(r.errorOrOK());
    return true;
}

CommandRichLink::CommandRichLink(MegaClient *client, const char *url)
{
    cmd("erlsd");

    arg("url", url);

    tag = client->reqtag;
}

bool CommandRichLink::procresult(Result r)
{
    // error format: [{"error":<code>}]
    // result format: [{"result":{
    //                      "url":"<url>",
    //                      "t":"<title>",
    //                      "d":"<description>",
    //                      "ic":"<format>:<icon_B64>",
    //                      "i":"<format>:<image>"}}]

    if (r.wasErrorOrOK())
    {
        client->app->richlinkrequest_result(NULL, r.errorOrOK());
        return true;
    }


    string res;
    int errCode = 0;
    string metadata;
    for (;;)
    {
        switch (client->json.getnameid())
        {
            case MAKENAMEID5('e', 'r', 'r', 'o', 'r'):
                errCode = int(client->json.getint());
                break;

            case MAKENAMEID6('r', 'e', 's', 'u', 'l', 't'):
                client->json.storeobject(&metadata);
                break;

            case EOO:
            {
                error e = API_EINTERNAL;
                if (!metadata.empty())
                {
                    client->app->richlinkrequest_result(&metadata, API_OK);
                    return true;
                }
                else if (errCode)
                {
                    switch(errCode)
                    {
                        case 403:
                            e = API_EACCESS;
                            break;

                        case 404:
                            e = API_ENOENT;
                            break;

                        default:
                            e = API_EINTERNAL;
                            break;
                    }
                }

                client->app->richlinkrequest_result(NULL, e);
                return true;
            }

            default:
                if (!client->json.storeobject())
                {
                    client->app->richlinkrequest_result(NULL, API_EINTERNAL);
                    return false;
                }
        }
    }
}

CommandChatLink::CommandChatLink(MegaClient *client, handle chatid, bool del, bool createifmissing)
{
    mSeqtagArray = true;

    mDelete = del;

    cmd("mcph");
    arg("id", (byte*)&chatid, MegaClient::CHATHANDLE);

    if (del)
    {
        arg("d", 1);
    }

    if (!createifmissing)
    {
        arg("cim", (m_off_t)0);
    }

    tag = client->reqtag;
}

bool CommandChatLink::procresult(Result r)
{
    if (r.wasError(API_OK) && !mDelete)
    {
        LOG_err << "Unexpected response for create/get chatlink";
        client->app->chatlink_result(UNDEF, API_EINTERNAL);
        return true;
    }

    if (r.wasStrictlyError())
    {
        client->app->chatlink_result(UNDEF, r.errorOrOK());
        return true;
    }
    else
    {
        handle h = client->json.gethandle(MegaClient::CHATLINKHANDLE);
        if (ISUNDEF(h))
        {
            client->app->chatlink_result(UNDEF, API_EINTERNAL);
            return false;
        }
        else
        {
            client->app->chatlink_result(h, API_OK);
            return true;
        }
    }
}

CommandChatLinkURL::CommandChatLinkURL(MegaClient *client, handle publichandle)
{
    cmd("mcphurl");
    arg("ph", (byte*)&publichandle, MegaClient::CHATLINKHANDLE);

    tag = client->reqtag;
}

bool CommandChatLinkURL::procresult(Result r)
{
    if (r.wasStrictlyError())
    {
        client->app->chatlinkurl_result(UNDEF, -1, NULL, NULL, -1, 0, false, UNDEF, r.errorOrOK());
        return true;
    }
    else
    {
        handle chatid = UNDEF;
        int shard = -1;
        int numPeers = -1;
        string url;
        string ct;
        m_time_t ts = 0;
        bool meetingRoom = false;
        handle callid = UNDEF;

        for (;;)
        {
            switch (client->json.getnameid())
            {
                case MAKENAMEID2('i','d'):
                    chatid = client->json.gethandle(MegaClient::CHATHANDLE);
                    break;

                case MAKENAMEID2('c','s'):
                    shard = int(client->json.getint());
                    break;

                case MAKENAMEID2('c','t'):  // chat-title
                    client->json.storeobject(&ct);
                    break;

                case MAKENAMEID3('u','r','l'):
                    client->json.storeobject(&url);
                    break;

                case MAKENAMEID3('n','c','m'):
                    numPeers = int(client->json.getint());
                    break;

                case MAKENAMEID2('t', 's'):
                    ts = client->json.getint();
                    break;

                case MAKENAMEID6('c', 'a', 'l', 'l', 'I', 'd'):
                    callid = client->json.gethandle(MegaClient::CHATHANDLE);
                    break;

                case MAKENAMEID2('m', 'r'):
                    meetingRoom = client->json.getbool();
                    break;

                case EOO:
                    if (chatid != UNDEF && shard != -1 && !url.empty() && !ct.empty() && numPeers != -1)
                    {
                        client->app->chatlinkurl_result(chatid, shard, &url, &ct, numPeers, ts, meetingRoom, callid, API_OK);
                    }
                    else
                    {
                        client->app->chatlinkurl_result(UNDEF, -1, NULL, NULL, -1, 0, false, UNDEF, API_EINTERNAL);
                    }
                    return true;

                default:
                    if (!client->json.storeobject())
                    {
                        client->app->chatlinkurl_result(UNDEF, -1, NULL, NULL, -1, 0, false, UNDEF, API_EINTERNAL);
                        return false;
                    }
            }
        }
    }
}

CommandChatLinkClose::CommandChatLinkClose(MegaClient *client, handle chatid, const char *title)
{
    mV3 = false;

    mChatid = chatid;
    mTitle = title ? string(title) : "";

    cmd("mcscm");
    arg("id", (byte*)&chatid, MegaClient::CHATHANDLE);

    if (title)
    {
        arg("ct", title);
    }

    notself(client);
    tag = client->reqtag;
}

bool CommandChatLinkClose::procresult(Result r)
{
    if (r.wasError(API_OK))
    {
        textchat_map::iterator it = client->chats.find(mChatid);
        if (it == client->chats.end())
        {
            LOG_err << "Chat link close succeeded for a non-existing chatroom";
            client->app->chatlinkclose_result(API_ENOENT);
            return true;
        }

        TextChat *chat = it->second;
        chat->setMode(false);
        if (!mTitle.empty())
        {
            chat->title = mTitle;
        }

        chat->setTag(tag ? tag : -1);
        client->notifychat(chat);
    }

    client->app->chatlinkclose_result(r.errorOrOK());
    return r.wasErrorOrOK();
}

CommandChatLinkJoin::CommandChatLinkJoin(MegaClient *client, handle publichandle, const char *unifiedkey)
{
    cmd("mciph");
    arg("ph", (byte*)&publichandle, MegaClient::CHATLINKHANDLE);
    arg("ck", unifiedkey);
    tag = client->reqtag;
}

bool CommandChatLinkJoin::procresult(Result r)
{
    client->app->chatlinkjoin_result(r.errorOrOK());
    return r.wasErrorOrOK();
}

#endif

CommandGetMegaAchievements::CommandGetMegaAchievements(MegaClient *client, AchievementsDetails *details, bool registered_user)
{
    this->details = details;

    if (registered_user)
    {
        cmd("maf");
    }
    else
    {
        cmd("mafu");
    }

    arg("v", (m_off_t)0);

    tag = client->reqtag;
}

bool CommandGetMegaAchievements::procresult(Result r)
{
    if (r.wasErrorOrOK())
    {
        client->app->getmegaachievements_result(details, r.errorOrOK());
        return true;
    }

    details->permanent_size = 0;
    details->achievements.clear();
    details->awards.clear();
    details->rewards.clear();

    for (;;)
    {
        switch (client->json.getnameid())
        {
            case 's':
                details->permanent_size = client->json.getint();
                break;

            case 'u':
                if (client->json.enterobject())
                {
                    for (;;)
                    {
                        achievement_class_id id = achievement_class_id(client->json.getnameid());
                        if (id == EOO)
                        {
                            break;
                        }
                        id -= '0';   // convert to number

                        if (client->json.enterarray())
                        {
                            Achievement achievement;
                            achievement.storage = client->json.getint();
                            achievement.transfer = client->json.getint();
                            const char *exp_ts = client->json.getvalue();
                            char *pEnd = NULL;
                            achievement.expire = int(strtol(exp_ts, &pEnd, 10));
                            if (*pEnd == 'm')
                            {
                                achievement.expire *= 30;
                            }
                            else if (*pEnd == 'y')
                            {
                                achievement.expire *= 365;
                            }

                            details->achievements[id] = achievement;

                            while(client->json.storeobject());
                            client->json.leavearray();
                        }
                    }

                    client->json.leaveobject();
                }
                else
                {
                    LOG_err << "Failed to parse Achievements of MEGA achievements";
                    client->json.storeobject();
                    client->app->getmegaachievements_result(details, API_EINTERNAL);
                    return false;
                }
                break;

            case 'a':
                if (client->json.enterarray())
                {
                    while (client->json.enterobject())
                    {
                        Award award;
                        award.achievement_class = 0;
                        award.award_id = 0;
                        award.ts = 0;
                        award.expire = 0;

                        bool finished = false;
                        while (!finished)
                        {
                            switch (client->json.getnameid())
                            {
                            case 'a':
                                award.achievement_class = achievement_class_id(client->json.getint());
                                break;
                            case 'r':
                                award.award_id = int(client->json.getint());
                                break;
                            case MAKENAMEID2('t', 's'):
                                award.ts = client->json.getint();
                                break;
                            case 'e':
                                award.expire = client->json.getint();
                                break;
                            case 'm':
                                if (client->json.enterarray())
                                {
                                    string email;
                                    while(client->json.storeobject(&email))
                                    {
                                        award.emails_invited.push_back(email);
                                    }

                                    client->json.leavearray();
                                }
                                break;
                            case EOO:
                                finished = true;
                                break;
                            default:
                                client->json.storeobject();
                                break;
                            }
                        }

                        details->awards.push_back(award);

                        client->json.leaveobject();
                    }

                    client->json.leavearray();
                }
                else
                {
                    LOG_err << "Failed to parse Awards of MEGA achievements";
                    client->json.storeobject();
                    client->app->getmegaachievements_result(details, API_EINTERNAL);
                    return false;
                }
                break;

            case 'r':
                if (client->json.enterobject())
                {
                    for (;;)
                    {
                        nameid id = client->json.getnameid();
                        if (id == EOO)
                        {
                            break;
                        }

                        Reward reward;
                        reward.award_id = int(id - '0');   // convert to number

                        client->json.enterarray();

                        reward.storage = client->json.getint();
                        reward.transfer = client->json.getint();
                        const char *exp_ts = client->json.getvalue();
                        char *pEnd = NULL;
                        reward.expire = int(strtol(exp_ts, &pEnd, 10));
                        if (*pEnd == 'm')
                        {
                            reward.expire *= 30;
                        }
                        else if (*pEnd == 'y')
                        {
                            reward.expire *= 365;
                        }

                        while(client->json.storeobject());
                        client->json.leavearray();

                        details->rewards.push_back(reward);
                    }

                    client->json.leaveobject();
                }
                else
                {
                    LOG_err << "Failed to parse Rewards of MEGA achievements";
                    client->json.storeobject();
                    client->app->getmegaachievements_result(details, API_EINTERNAL);
                    return false;
                }
                break;

            case EOO:
                client->app->getmegaachievements_result(details, API_OK);
                return true;

            default:
                if (!client->json.storeobject())
                {
                    LOG_err << "Failed to parse MEGA achievements";
                    client->app->getmegaachievements_result(details, API_EINTERNAL);
                    return false;
                }
                break;
        }
    }
}

CommandGetWelcomePDF::CommandGetWelcomePDF(MegaClient *client)
{
    cmd("wpdf");

    tag = client->reqtag;
}

bool CommandGetWelcomePDF::procresult(Result r)
{
    if (r.wasErrorOrOK())
    {
        LOG_err << "Unexpected response of 'wpdf' command: missing 'ph' and 'k'";
        return true;
    }

    handle ph = UNDEF;
    byte keybuf[FILENODEKEYLENGTH];
    int len_key = 0;
    string key;

    for (;;)
    {
        switch (client->json.getnameid())
        {
            case MAKENAMEID2('p', 'h'):
                ph = client->json.gethandle(MegaClient::NODEHANDLE);
                break;

            case 'k':
                len_key = client->json.storebinary(keybuf, sizeof keybuf);
                break;

            case EOO:
                if (ISUNDEF(ph) || len_key != FILENODEKEYLENGTH)
                {
                    LOG_err << "Failed to import welcome PDF: invalid response";
                    return false;
                }
                key.assign((const char *) keybuf, len_key);
                client->reqs.add(new CommandGetPH(client, ph, (const byte*) key.data(), 2));
                return true;

            default:
                if (!client->json.storeobject())
                {
                    LOG_err << "Failed to parse welcome PDF response";
                    return false;
                }
                break;
        }
    }
}


CommandMediaCodecs::CommandMediaCodecs(MegaClient* c, Callback cb)
{
    cmd("mc");

    client = c;
    callback = cb;
}

bool CommandMediaCodecs::procresult(Result r)
{
    if (r.wasErrorOrOK())
    {
        LOG_err << "mc result: " << error(r.errorOrOK());
        return true;
    }

    if (!client->json.isnumeric())
    {
        // It's wrongly formatted, consume this one so the next command can be processed.
        LOG_err << "mc response badly formatted";
        return false;
    }

    int version = static_cast<int>(client->json.getint());
    callback(client, version);
    return true;
}

CommandContactLinkCreate::CommandContactLinkCreate(MegaClient *client, bool renew)
{
    mSeqtagArray = true;

    if (renew)
    {
        cmd("clr");
    }
    else
    {
        cmd("clc");
    }

    tag = client->reqtag;
}

bool CommandContactLinkCreate::procresult(Result r)
{
    if (r.wasStrictlyError())
    {
        client->app->contactlinkcreate_result(r.errorOrOK(), UNDEF);
    }
    else
    {
        handle h = client->json.gethandle(MegaClient::CONTACTLINKHANDLE);
        client->app->contactlinkcreate_result(API_OK, h);
    }
    return true;
}

CommandContactLinkQuery::CommandContactLinkQuery(MegaClient *client, handle h)
{
    cmd("clg");
    arg("cl", (byte*)&h, MegaClient::CONTACTLINKHANDLE);

    arg("b", 1);    // return firstname/lastname in B64

    tag = client->reqtag;
}

bool CommandContactLinkQuery::procresult(Result r)
{
    handle h = UNDEF;
    string email;
    string firstname;
    string lastname;
    string avatar;

    if (r.wasErrorOrOK())
    {
        client->app->contactlinkquery_result(r.errorOrOK(), h, &email, &firstname, &lastname, &avatar);
        return true;
    }

    for (;;)
    {
        switch (client->json.getnameid())
        {
            case 'h':
                h = client->json.gethandle(MegaClient::USERHANDLE);
                break;
            case 'e':
                client->json.storeobject(&email);
                break;
            case MAKENAMEID2('f', 'n'):
                client->json.storeobject(&firstname);
                break;
            case MAKENAMEID2('l', 'n'):
                client->json.storeobject(&lastname);
                break;
            case MAKENAMEID2('+', 'a'):
                client->json.storeobject(&avatar);
                break;
            case EOO:
                client->app->contactlinkquery_result(API_OK, h, &email, &firstname, &lastname, &avatar);
                return true;
            default:
                if (!client->json.storeobject())
                {
                    LOG_err << "Failed to parse query contact link response";
                    client->app->contactlinkquery_result(API_EINTERNAL, h, &email, &firstname, &lastname, &avatar);
                    return false;
                }
                break;
        }
    }
}

CommandContactLinkDelete::CommandContactLinkDelete(MegaClient *client, handle h)
{
    cmd("cld");
    if (!ISUNDEF(h))
    {
        arg("cl", (byte*)&h, MegaClient::CONTACTLINKHANDLE);
    }
    tag = client->reqtag;
}

bool CommandContactLinkDelete::procresult(Result r)
{
    client->app->contactlinkdelete_result(r.errorOrOK());
    return r.wasErrorOrOK();
}

CommandKeepMeAlive::CommandKeepMeAlive(MegaClient *client, int type, bool enable)
{
    if (enable)
    {
        cmd("kma");
    }
    else
    {
        cmd("kmac");
    }
    arg("t", type);

    tag = client->reqtag;
}

bool CommandKeepMeAlive::procresult(Result r)
{
    client->app->keepmealive_result(r.errorOrOK());
    return r.wasErrorOrOK();
}

CommandMultiFactorAuthSetup::CommandMultiFactorAuthSetup(MegaClient *client, const char *pin)
{
    mSeqtagArray = true;

    cmd("mfas");
    if (pin)
    {
        arg("mfa", pin);
    }
    tag = client->reqtag;
}

bool CommandMultiFactorAuthSetup::procresult(Result r)
{
    if (r.wasStrictlyError())
    {
        client->app->multifactorauthsetup_result(NULL, r.errorOrOK());
        return true;
    }

    string code;
    if (!client->json.storeobject(&code))
    {
        client->app->multifactorauthsetup_result(NULL, API_EINTERNAL);
        return false;
    }
    client->app->multifactorauthsetup_result(&code, API_OK);
    return true;
}

CommandMultiFactorAuthCheck::CommandMultiFactorAuthCheck(MegaClient *client, const char *email)
{
    cmd("mfag");
    arg("e", email);

    tag = client->reqtag;
}

bool CommandMultiFactorAuthCheck::procresult(Result r)
{
    if (r.wasErrorOrOK())
    {
        client->app->multifactorauthcheck_result(r.errorOrOK());
        return true;
    }

    if (client->json.isnumeric())
    {
        client->app->multifactorauthcheck_result(static_cast<int>(client->json.getint()));
        return true;
    }
    else
    {
        client->app->multifactorauthcheck_result(API_EINTERNAL);
        return false;
    }
}

CommandMultiFactorAuthDisable::CommandMultiFactorAuthDisable(MegaClient *client, const char *pin)
{
    cmd("mfad");
    arg("mfa", pin);

    tag = client->reqtag;
}

bool CommandMultiFactorAuthDisable::procresult(Result r)
{
    client->app->multifactorauthdisable_result(r.errorOrOK());
    return r.wasErrorOrOK();
}

CommandGetPSA::CommandGetPSA(bool urlSupport, MegaClient *client)
{
    cmd("gpsa");

    if (urlSupport)
    {
        arg("w", 1);
    }

    tag = client->reqtag;
}

bool CommandGetPSA::procresult(Result r)
{
    if (r.wasErrorOrOK())
    {
        client->app->getpsa_result(r.errorOrOK(), 0, NULL, NULL, NULL, NULL, NULL, NULL);
        return true;
    }

    int id = 0;
    string temp;
    string title, text, imagename, imagepath;
    string buttonlink, buttontext, url;

    for (;;)
    {
        switch (client->json.getnameid())
        {
            case MAKENAMEID2('i', 'd'):
                id = int(client->json.getint());
                break;
            case 't':
                client->json.storeobject(&temp);
                Base64::atob(temp, title);
                break;
            case 'd':
                client->json.storeobject(&temp);
                Base64::atob(temp, text);
                break;
            case MAKENAMEID3('i', 'm', 'g'):
                client->json.storeobject(&imagename);
                break;
            case 'l':
                client->json.storeobject(&buttonlink);
                break;
            case MAKENAMEID3('u', 'r', 'l'):
                client->json.storeobject(&url);
                break;
            case 'b':
                client->json.storeobject(&temp);
                Base64::atob(temp, buttontext);
                break;
            case MAKENAMEID3('d', 's', 'p'):
                client->json.storeobject(&imagepath);
                break;
            case EOO:
                imagepath.append(imagename);
                imagepath.append(".png");
                client->app->getpsa_result(API_OK, id, &title, &text, &imagepath, &buttontext, &buttonlink, &url);
                return true;
            default:
                if (!client->json.storeobject())
                {
                    LOG_err << "Failed to parse get PSA response";
                    client->app->getpsa_result(API_EINTERNAL, 0, NULL, NULL, NULL, NULL, NULL, NULL);
                    return false;
                }
                break;
        }
    }
}

CommandFetchTimeZone::CommandFetchTimeZone(MegaClient *client, const char *timezone, const char* timeoffset)
{
    cmd("ftz");
    arg("utz", timezone);
    arg("uo", timeoffset);

    tag = client->reqtag;
}

bool CommandFetchTimeZone::procresult(Result r)
{
    if (r.wasErrorOrOK())
    {
        client->app->fetchtimezone_result(r.errorOrOK(), NULL, NULL, -1);
        return true;
    }

    string currenttz;
    int currentto;
    vector<string> timezones;
    vector<int> timeoffsets;
    string defaulttz;
    int defaulttzindex = -1;

    for (;;)
    {
        switch (client->json.getnameid())
        {
            case MAKENAMEID7('c', 'h', 'o', 'i', 'c', 'e', 's'):
                if (client->json.enterobject())
                {
                    while (client->json.storeobject(&currenttz))
                    {
                        currentto = int(client->json.getint());
                        timezones.push_back(currenttz);
                        timeoffsets.push_back(currentto);
                    }
                    client->json.leaveobject();
                }
                else if (!client->json.storeobject())
                {
                    LOG_err << "Failed to parse fetch time zone response";
                    client->app->fetchtimezone_result(API_EINTERNAL, NULL, NULL, -1);
                    return false;
                }
                break;

            case MAKENAMEID7('d', 'e', 'f', 'a', 'u', 'l', 't'):
                if (client->json.isnumeric())
                {
                    client->json.getint();
                }
                else
                {
                    client->json.storeobject(&defaulttz);
                }
                break;

            case EOO:
                if (!defaulttz.empty())    // default received as string
                {
                    for (int i = 0; i < (int)timezones.size(); i++)
                    {
                        if (timezones[i] == defaulttz)
                        {
                            defaulttzindex = i;
                            break;
                        }
                    }
                }
                client->app->fetchtimezone_result(API_OK, &timezones, &timeoffsets, defaulttzindex);
                return true;

            default:
                if (!client->json.storeobject())
                {
                    LOG_err << "Failed to parse fetch time zone response";
                    client->app->fetchtimezone_result(API_EINTERNAL, NULL, NULL, -1);
                    return false;
                }
                break;
        }
    }
}

CommandSetLastAcknowledged::CommandSetLastAcknowledged(MegaClient* client)
{
    mV3 = false;  // just until we figure out why this started returning `st` for v3

    cmd("sla");
    tag = client->reqtag;
}

bool CommandSetLastAcknowledged::procresult(Result r)
{
    client->app->acknowledgeuseralerts_result(r.errorOrOK());
    return r.wasErrorOrOK();
}

CommandSMSVerificationSend::CommandSMSVerificationSend(MegaClient* client, const string& phoneNumber, bool reVerifyingWhitelisted)
{
    cmd("smss");
    batchSeparately = true;  // don't let any other commands that might get batched with it cause the whole batch to fail

    assert(isPhoneNumber(phoneNumber));
    arg("n", phoneNumber.c_str());

    if (reVerifyingWhitelisted)
    {
        arg("to", 1);   // test override
    }

    tag = client->reqtag;
}

bool CommandSMSVerificationSend::isPhoneNumber(const string& s)
{
    for (auto i = s.size(); i--; )
    {
        if (!(isdigit(s[i]) || (i == 0 && s[i] == '+')))
        {
            return false;
        }
    }
    return s.size() > 6;
}

bool CommandSMSVerificationSend::procresult(Result r)
{
    client->app->smsverificationsend_result(r.errorOrOK());
    return r.wasErrorOrOK();
}

CommandSMSVerificationCheck::CommandSMSVerificationCheck(MegaClient* client, const string& verificationcode)
{
    mSeqtagArray = true;

    cmd("smsv");
    batchSeparately = true;  // don't let any other commands that might get batched with it cause the whole batch to fail

    if (isVerificationCode(verificationcode))
    {
        arg("c", verificationcode.c_str());
    }

    tag = client->reqtag;
}

bool CommandSMSVerificationCheck::isVerificationCode(const string& s)
{
    for (const char c : s)
    {
        if (!isdigit(c))
        {
            return false;
        }
    }
    return s.size() == 6;
}

bool CommandSMSVerificationCheck::procresult(Result r)
{
    if (r.wasStrictlyError())
    {
        client->app->smsverificationcheck_result(r.errorOrOK(), nullptr);
        return true;
    }

    string phoneNumber;
    if (!client->json.storeobject(&phoneNumber))
    {
        client->app->smsverificationcheck_result(API_EINTERNAL, nullptr);
        return false;
    }

    assert(CommandSMSVerificationSend::isPhoneNumber(phoneNumber));
    client->mSmsVerifiedPhone = phoneNumber;
    client->app->smsverificationcheck_result(API_OK, &phoneNumber);
    return true;
}

CommandGetRegisteredContacts::CommandGetRegisteredContacts(MegaClient* client, const map<const char*, const char*>& contacts)
{
    cmd("usabd");

    arg("v", 1);

    beginobject("e");
    for (const auto& pair : contacts)
    {
        arg(Base64::btoa(pair.first).c_str(), // name is text-input from user, need conversion too
            (byte *)pair.second, static_cast<int>(strlen(pair.second)));
    }
    endobject();

    tag = client->reqtag;
}

bool CommandGetRegisteredContacts::procresult(Result r)
{
    if (r.wasErrorOrOK())
    {
        client->app->getregisteredcontacts_result(r.errorOrOK(), nullptr);
        return true;
    }

    vector<tuple<string, string, string>> registeredContacts;

    string entryUserDetail;
    string id;
    string userDetail;

    bool success = true;
    while (client->json.enterobject())
    {
        bool exit = false;
        while (!exit)
        {
            switch (client->json.getnameid())
            {
                case MAKENAMEID3('e', 'u', 'd'):
                {
                    client->json.storeobject(&entryUserDetail);
                    break;
                }
                case MAKENAMEID2('i', 'd'):
                {
                    client->json.storeobject(&id);
                    break;
                }
                case MAKENAMEID2('u', 'd'):
                {
                    client->json.storeobject(&userDetail);
                    break;
                }
                case EOO:
                {
                    if (entryUserDetail.empty() || id.empty() || userDetail.empty())
                    {
                        LOG_err << "Missing or empty field when parsing 'get registered contacts' response";
                        success = false;
                    }
                    else
                    {
                        registeredContacts.emplace_back(
                                    make_tuple(Base64::atob(entryUserDetail), move(id),
                                               Base64::atob(userDetail)));
                    }
                    exit = true;
                    break;
                }
                default:
                {
                    if (!client->json.storeobject())
                    {
                        LOG_err << "Failed to parse 'get registered contacts' response";
                        client->app->getregisteredcontacts_result(API_EINTERNAL, nullptr);
                        return false;
                    }
                }
            }
        }
        client->json.leaveobject();
    }
    if (success)
    {
        client->app->getregisteredcontacts_result(API_OK, &registeredContacts);
        return true;
    }
    else
    {
        client->app->getregisteredcontacts_result(API_EINTERNAL, nullptr);
        return false;
    }
}

CommandGetCountryCallingCodes::CommandGetCountryCallingCodes(MegaClient* client)
{
    cmd("smslc");

    batchSeparately = true;
    tag = client->reqtag;
}

bool CommandGetCountryCallingCodes::procresult(Result r)
{
    if (r.wasErrorOrOK())
    {
        client->app->getcountrycallingcodes_result(r.errorOrOK(), nullptr);
        return true;
    }

    map<string, vector<string>> countryCallingCodes;

    bool success = true;
    while (client->json.enterobject())
    {
        bool exit = false;
        string countryCode;
        vector<string> callingCodes;
        while (!exit)
        {
            switch (client->json.getnameid())
            {
                case MAKENAMEID2('c', 'c'):
                {
                    client->json.storeobject(&countryCode);
                    break;
                }
                case MAKENAMEID1('l'):
                {
                    if (client->json.enterarray())
                    {
                        std::string code;
                        while (client->json.storeobject(&code))
                        {
                            callingCodes.emplace_back(move(code));
                        }
                        client->json.leavearray();
                    }
                    break;
                }
                case EOO:
                {
                    if (countryCode.empty() || callingCodes.empty())
                    {
                        LOG_err << "Missing or empty fields when parsing 'get country calling codes' response";
                        success = false;
                    }
                    else
                    {
                        countryCallingCodes.emplace(make_pair(move(countryCode), move(callingCodes)));
                    }
                    exit = true;
                    break;
                }
                default:
                {
                    if (!client->json.storeobject())
                    {
                        LOG_err << "Failed to parse 'get country calling codes' response";
                        client->app->getcountrycallingcodes_result(API_EINTERNAL, nullptr);
                        return false;
                    }
                }
            }
        }
        client->json.leaveobject();
    }
    if (success)
    {
        client->app->getcountrycallingcodes_result(API_OK, &countryCallingCodes);
        return true;
    }
    else
    {
        client->app->getcountrycallingcodes_result(API_EINTERNAL, nullptr);
        return false;
    }
}

CommandFolderLinkInfo::CommandFolderLinkInfo(MegaClient* client, handle publichandle)
{
    ph = publichandle;

    cmd("pli");
    arg("ph", (byte*)&publichandle, MegaClient::NODEHANDLE);

    tag = client->reqtag;
}

bool CommandFolderLinkInfo::procresult(Result r)
{
    if (r.wasErrorOrOK())
    {
        client->app->folderlinkinfo_result(r.errorOrOK(), UNDEF, UNDEF, NULL, NULL, 0, 0, 0, 0, 0);
        return true;
    }
    string attr;
    string key;
    handle owner = UNDEF;
    handle ph = 0;
    m_off_t currentSize = 0;
    m_off_t versionsSize  = 0;
    int numFolders = 0;
    int numFiles = 0;
    int numVersions = 0;

    for (;;)
    {
        switch (client->json.getnameid())
        {
        case MAKENAMEID5('a','t','t','r','s'):
            client->json.storeobject(&attr);
            break;

        case MAKENAMEID2('p','h'):
            ph = client->json.gethandle(MegaClient::NODEHANDLE);
            break;

        case 'u':
            owner = client->json.gethandle(MegaClient::USERHANDLE);
            break;

        case 's':
            if (client->json.enterarray())
            {
                currentSize = client->json.getint();
                numFiles = int(client->json.getint());
                numFolders = int(client->json.getint());
                versionsSize  = client->json.getint();
                numVersions = int(client->json.getint());
                client->json.leavearray();
            }
            break;

        case 'k':
            client->json.storeobject(&key);
            break;

        case EOO:
            if (attr.empty())
            {
                LOG_err << "The folder link information doesn't contain the attr string";
                client->app->folderlinkinfo_result(API_EINCOMPLETE, UNDEF, UNDEF, NULL, NULL, 0, 0, 0, 0, 0);
                return false;
            }
            if (key.size() <= 9 || key.find(":") == string::npos)
            {
                LOG_err << "The folder link information doesn't contain a valid decryption key";
                client->app->folderlinkinfo_result(API_EKEY, UNDEF, UNDEF, NULL, NULL, 0, 0, 0, 0, 0);
                return false;
            }
            if (ph != this->ph)
            {
                LOG_err << "Folder link information: public handle doesn't match";
                client->app->folderlinkinfo_result(API_EINTERNAL, UNDEF, UNDEF, NULL, NULL, 0, 0, 0, 0, 0);
                return false;
            }

            client->app->folderlinkinfo_result(API_OK, owner, ph, &attr, &key, currentSize, numFiles, numFolders, versionsSize, numVersions);
            return true;

        default:
            if (!client->json.storeobject())
            {
                LOG_err << "Failed to parse folder link information response";
                client->app->folderlinkinfo_result(API_EINTERNAL, UNDEF, UNDEF, NULL, NULL, 0, 0, 0, 0, 0);
                return false;
            }
            break;
        }
    }
}

CommandBackupPut::CommandBackupPut(MegaClient* client, const BackupInfo& fields, std::function<void(Error, handle /*backup id*/)> completion)
    : mCompletion(completion)
{
    mSeqtagArray = true;

    cmd("sp");

    if (!ISUNDEF(fields.backupId))
    {
        arg("id", (byte*)&fields.backupId, MegaClient::BACKUPHANDLE);
    }

    if (fields.type != BackupType::INVALID)
    {
        arg("t", fields.type);
    }

    if (!fields.nodeHandle.isUndef())
    {
        arg("h", fields.nodeHandle);
    }

    if (!fields.localFolder.empty())
    {
        string localFolderEncrypted(client->cypherTLVTextWithMasterKey("lf", fields.localFolder.toPath(false)));
        arg("l", localFolderEncrypted.c_str());
    }

    if (!fields.deviceId.empty())
    {
        arg("d", fields.deviceId.c_str());
    }

    if (!ISUNDEF(fields.driveId))
    {
        arg("dr",  (byte*)&fields.driveId, MegaClient::DRIVEHANDLE);
    }

    if (fields.state >= 0)
    {
        arg("s", fields.state);
    }

    if (fields.subState >= 0)
    {
        arg("ss", fields.subState);
    }

    if (!fields.backupName.empty())
    {
        string edEncrypted(client->cypherTLVTextWithMasterKey("bn", fields.backupName));
        arg("e", edEncrypted.c_str());
    }

    tag = client->reqtag;
}

bool CommandBackupPut::procresult(Result r)
{
    if (r.wasStrictlyError())
    {
        assert(r.errorOrOK() != API_EARGS);  // if this happens, the API rejected the request because it wants more fields supplied
        if (mCompletion) mCompletion(r.errorOrOK(), UNDEF);
        client->app->backupput_result(r.errorOrOK(), UNDEF);
        return true;
    }

    handle backupId = client->json.gethandle(MegaClient::BACKUPHANDLE);

    if (mCompletion) mCompletion(API_OK, backupId);
    client->app->backupput_result(API_OK, backupId);

    return true;
}

CommandBackupPutHeartBeat::CommandBackupPutHeartBeat(MegaClient* client, handle backupId, SPHBStatus status, int8_t progress, uint32_t uploads, uint32_t downloads, m_time_t ts, handle lastNode, std::function<void(Error)> f)
    : mCompletion(f)
{
    cmd("sphb");

    arg("id", (byte*)&backupId, MegaClient::BACKUPHANDLE);
    arg("s", uint8_t(status));
    if (status == SPHBStatus::SYNCING || status == SPHBStatus::UPTODATE)
    {
        // so don't send 0 out of 0 0% initially
        assert(progress >= 0);
        assert(progress <= 100);
        arg("p", progress);
    }
    arg("qu", uploads);
    arg("qd", downloads);
    if (ts != -1)
    {
        arg("lts", ts);
    }
    if (!ISUNDEF(lastNode))
    {
        arg("lh", (byte*)&lastNode, MegaClient::NODEHANDLE);
    }

    tag = client->reqtag;
}

bool CommandBackupPutHeartBeat::procresult(Result r)
{
    if (mCompletion) mCompletion(r.errorOrOK());
    return r.wasErrorOrOK();
}

CommandBackupRemove::CommandBackupRemove(MegaClient *client, handle backupId, std::function<void(Error)> completion)
    : mBackupId(backupId)
{
    cmd("sr");
    arg("id", (byte*)&backupId, MegaClient::BACKUPHANDLE);

    tag = client->reqtag;
    mCompletion = completion;
}

bool CommandBackupRemove::procresult(Result r)
{
    if (mCompletion)
    {
        mCompletion(r.errorOrOK());
    }
    return r.wasErrorOrOK();
}

CommandBackupSyncFetch::CommandBackupSyncFetch(std::function<void(Error, vector<Data>&)> f)
    : completion(move(f))
{
    cmd("sf");
}

bool CommandBackupSyncFetch::procresult(Result r)
{
    vector<Data> data;
    if (!r.hasJsonArray())
    {
        completion(r.errorOrOK(), data);
    }
    else
    {
        auto skipUnknownField = [&]() -> bool {
            if (!client->json.storeobject())
            {
                completion(API_EINTERNAL, data);
                return false;
            }
            return true;
        };

        auto cantLeaveObject = [&]() -> bool {
            if (!client->json.leaveobject())
            {
                completion(API_EINTERNAL, data);
                return true;
            }
            return false;
        };

        while (client->json.enterobject())
        {
            data.push_back(Data());
            for (;;)
            {
                auto& d = data.back();
                auto nid = client->json.getnameid();
                if (nid == EOO) break;
                switch (nid)
                {
                case MAKENAMEID2('i', 'd'):     d.backupId = client->json.gethandle(sizeof(handle)); break;
                case MAKENAMEID1('t'):          d.backupType = static_cast<BackupType>(client->json.getint32()); break;
                case MAKENAMEID1('h'):          d.rootNode = client->json.gethandle(MegaClient::NODEHANDLE); break;
                case MAKENAMEID1('l'):          client->json.storeobject(&d.localFolder);
                                                d.localFolder = client->decypherTLVTextWithMasterKey("lf", d.localFolder);
                                                break;
                case MAKENAMEID1('d'):          client->json.storeobject(&d.deviceId); break;
                case MAKENAMEID1('s'):          d.syncState = client->json.getint32(); break;
                case MAKENAMEID2('s', 's'):     d.syncSubstate = client->json.getint32(); break;
                case MAKENAMEID1('e'):          client->json.storeobject(&d.extra);
                                                d.backupName = client->decypherTLVTextWithMasterKey("bn", d.extra);
                                                break;
                case MAKENAMEID2('h', 'b'):
                {

                    if (client->json.enterobject())
                    {
                        for (;;)
                        {
                            nid = client->json.getnameid();
                            if (nid == EOO) break;
                            switch (nid)
                            {
                            case MAKENAMEID2('t', 's'):     d.hbTimestamp = client->json.getint(); break;
                            case MAKENAMEID1('s'):          d.hbStatus = client->json.getint32(); break;
                            case MAKENAMEID1('p'):          d.hbProgress = client->json.getint32(); break;
                            case MAKENAMEID2('q', 'u'):     d.uploads = client->json.getint32(); break;
                            case MAKENAMEID2('q', 'd'):     d.downloads = client->json.getint32(); break;
                            case MAKENAMEID3('l', 't', 's'):d.lastActivityTs = client->json.getint32(); break;
                            case MAKENAMEID2('l', 'h'):     d.lastSyncedNodeHandle = client->json.gethandle(MegaClient::NODEHANDLE); break;
                            default: if (!skipUnknownField()) return false;
                            }
                        }
                        if (cantLeaveObject()) return false;
                    }
                }
                break;

                default: if (!skipUnknownField()) return false;
                }
            }
            if (cantLeaveObject()) return false;
        }

        completion(API_OK, data);
    }
    return true;
}


CommandGetBanners::CommandGetBanners(MegaClient* client)
{
    cmd("gban");

    tag = client->reqtag;
}

bool CommandGetBanners::procresult(Result r)
{
    if (r.wasErrorOrOK())
    {
        client->app->getbanners_result(r.errorOrOK());
        return true; // because parsing didn't fail
    }

    /*
        {
            "id": 2, ///The banner id
            "t": "R2V0IFZlcmlmaWVk", ///Banner title
            "d": "TWFrZSBpdCBlYXNpZXIgZm9yIHlvdXIgY29udGFjdHMgdG8gZmluZCB5b3Ugb24gTUVHQS4", ///Banner description.
            "img": "Verified_image.png", ///Image name.
            "l": "", ///URL
            "bimg": "Verified_BG.png", ///background image name.
            "dsp": "https://domain/path" ///Where to get the image.
        }, {"id":3, ...}, ... ]
    */

    vector< tuple<int, string, string, string, string, string, string> > banners;

    // loop array elements
    while (client->json.enterobject())
    {
        int id = 0;
        string title, description, img, url, bimg, dsp;
        bool exit = false;

        // loop and read object members
        while (!exit)
        {
            switch (client->json.getnameid())
            {
            case MAKENAMEID2('i', 'd'):
                id = client->json.getint32();
                break;

            case MAKENAMEID1('t'):
                client->json.storeobject(&title);
                title = Base64::atob(title);
                break;

            case MAKENAMEID1('d'):
                client->json.storeobject(&description);
                description = Base64::atob(description);
                break;

            case MAKENAMEID3('i', 'm', 'g'):
                client->json.storeobject(&img);
                break;

            case MAKENAMEID1('l'):
                client->json.storeobject(&url);
                break;

            case MAKENAMEID4('b', 'i', 'm', 'g'):
                client->json.storeobject(&bimg);
                break;

            case MAKENAMEID3('d', 's', 'p'):
                client->json.storeobject(&dsp);
                break;

            case EOO:
                if (!id || title.empty() || description.empty())
                {
                    LOG_err << "Missing id, title or description in response to gban";
                    client->app->getbanners_result(API_EINTERNAL);
                    return false;
                }
                exit = true;
                break;

            default:
                if (!client->json.storeobject()) // skip unknown member
                {
                    LOG_err << "Failed to parse banners response";
                    client->app->getbanners_result(API_EINTERNAL);
                    return false;
                }
                break;
            }
        }

        banners.emplace_back(make_tuple(id, move(title), move(description), move(img), move(url), move(bimg), move(dsp)));

        client->json.leaveobject();
    }

    client->app->getbanners_result(move(banners));

    return true;
}

CommandDismissBanner::CommandDismissBanner(MegaClient* client, int id, m_time_t timestamp)
{
    cmd("dban");
    arg("id", id); // id of the Smart Banner
    arg("ts", timestamp);

    tag = client->reqtag;
}

bool CommandDismissBanner::procresult(Result r)
{
    client->app->dismissbanner_result(r.errorOrOK());
    return r.wasErrorOrOK();
}


//
// Sets and Elements
//

bool CommandSE::procresultid(const Result& r, handle& id, m_time_t& ts, handle* u, handle* s, int64_t* o) const
{
    if (r.hasJsonObject())
    {
        for (;;)
        {
            switch (client->json.getnameid())
            {
            case MAKENAMEID2('i', 'd'):
                id = client->json.gethandle(MegaClient::SETHANDLE);
                break;

            case MAKENAMEID1('u'):
                if (u)
                {
                    *u = client->json.gethandle(MegaClient::USERHANDLE);
                }
                else if(!client->json.storeobject())
                {
                    return false;
                }
                break;

            case MAKENAMEID1('s'):
                if (s)
                {
                    *s = client->json.gethandle(MegaClient::SETHANDLE);
                }
                else if(!client->json.storeobject())
                {
                    return false;
                }
                break;

            case MAKENAMEID2('t', 's'):
                ts = client->json.getint();
                break;

            case MAKENAMEID1('o'):
                if (o)
                {
                    *o = client->json.getint();
                }
                else if (!client->json.storeobject())
                {
                    return false;
                }
                break;

            default:
                if (!client->json.storeobject())
                {
                    return false;
                }
                break;

            case EOO:
                return true;
            }
        }
    }

    return false;
}

bool CommandSE::procerrorcode(const Result& r, Error& e) const
{
    if (r.wasErrorOrOK())
    {
        e = r.errorOrOK();
        return true;
    }

    return false;
}

CommandPutSet::CommandPutSet(MegaClient* cl, Set&& s, unique_ptr<string> encrAttrs, string&& encrKey,
                             std::function<void(Error, const Set*)> completion)
    : mSet(new Set(move(s))), mCompletion(completion)
{
    cmd("asp");

    if (mSet->id() == UNDEF) // create new
    {
        arg("k", (byte*)encrKey.c_str(), (int)encrKey.size());
    }
    else // update
    {
        arg("id", (byte*)&mSet->id(), MegaClient::SETHANDLE);
    }

    if (encrAttrs)
    {
        arg("at", (byte*)encrAttrs->c_str(), (int)encrAttrs->size());
    }

    notself(cl); // don't process its Action Packet after sending this
}

bool CommandPutSet::procresult(Result r)
{
    handle sId = 0;
    handle user = 0;
    m_time_t ts = 0;
    const Set* s = nullptr;
    Error e = API_OK;
    bool parsedOk = procerrorcode(r, e) || procresultid(r, sId, ts, &user);

    if (!parsedOk || (mSet->id() == UNDEF && !user))
    {
        e = API_EINTERNAL;
    }
    else if (e == API_OK)
    {
        mSet->setTs(ts);
        if (mSet->id() == UNDEF) // add new
        {
            mSet->setId(sId);
            mSet->setUser(user);
            mSet->setChanged(Set::CH_NEW);
            s = client->addSet(move(*mSet));
        }
        else // update existing
        {
            assert(mSet->id() == sId);

            if (!client->updateSet(move(*mSet)))
            {
                LOG_warn << "Sets: command 'asp' succeed, but Set was not found";
                e = API_ENOENT;
            }
        }
    }

    if (mCompletion)
    {
        mCompletion(e, s);
    }

    return parsedOk;
}

CommandRemoveSet::CommandRemoveSet(MegaClient* cl, handle id, std::function<void(Error)> completion)
    : mSetId(id), mCompletion(completion)
{
    cmd("asr");
    arg("id", (byte*)&id, MegaClient::SETHANDLE);

    notself(cl); // don't process its Action Packet after sending this
}

bool CommandRemoveSet::procresult(Result r)
{
    Error e = API_OK;
    bool parsedOk = procerrorcode(r, e);

    if (parsedOk && e == API_OK)
    {
        if (!client->deleteSet(mSetId))
        {
            LOG_err << "Sets: Failed to remove Set in `asr` command response";
            e = API_ENOENT;
        }
    }

    if (mCompletion)
    {
        mCompletion(e);
    }

    return parsedOk;
}

CommandFetchSet::CommandFetchSet(MegaClient*, handle id,
    std::function<void(Error, Set*, map<handle, SetElement>*)> completion)
    : mCompletion(completion)
{
    cmd("aft");
    arg("id", (byte*)&id, MegaClient::SETHANDLE);
}

bool CommandFetchSet::procresult(Result r)
{
    Error e = API_OK;
    if (procerrorcode(r, e))
    {
        if (mCompletion)
        {
            mCompletion(e, nullptr, nullptr);
        }
        return true;
    }

    map<handle, Set> sets;
    map<handle, map<handle, SetElement>> elements;
    e = client->readSetsAndElements(client->json, sets, elements);
    if (e != API_OK)
    {
        LOG_err << "Sets: Failed to parse \"aft\" response";
        if (mCompletion)
        {
            mCompletion(e, nullptr, nullptr);
        }
        return false;
    }

    assert(sets.size() <= 1);

    if (mCompletion)
    {
        Set* s = sets.empty() ? new Set() : (new Set(move(sets.begin()->second)));
        map<handle, SetElement>* els = elements.empty()
                ? new map<handle, SetElement>()
            : new map<handle, SetElement>(move(elements.begin()->second));
        mCompletion(API_OK, s, els);
    }

    return true;
}

CommandPutSetElement::CommandPutSetElement(MegaClient* cl, SetElement&& el, unique_ptr<string> encrAttrs, string&& encrKey,
                                               std::function<void(Error, const SetElement*)> completion)
    : mElement(new SetElement(move(el))), mCompletion(completion)
{
    cmd("aep");

    bool createNew = mElement->id() == UNDEF;

    if (createNew)
    {
        arg("s", (byte*)&mElement->set(), MegaClient::SETHANDLE);
        arg("h", (byte*)&mElement->node(), MegaClient::NODEHANDLE);
        arg("k", (byte*)encrKey.c_str(), (int)encrKey.size());
    }

    else // update
    {
        arg("id", (byte*)&mElement->id(), MegaClient::SETELEMENTHANDLE);
    }

    // optionals
    if (mElement->hasOrder())
    {
        arg("o", mElement->order());
    }

    if (encrAttrs)
    {
        arg("at", (byte*)encrAttrs->c_str(), (int)encrAttrs->size());
    }

    notself(cl); // don't process its Action Packet after sending this
}

bool CommandPutSetElement::procresult(Result r)
{
    handle elementId = 0;
    m_time_t ts = 0;
    int64_t order = 0;
    Error e = API_OK;
#ifdef DEBUG
    bool isNew = mElement->id() == UNDEF;
#endif
    const SetElement* el = nullptr;
    bool parsedOk = procerrorcode(r, e) || procresultid(r, elementId, ts, nullptr, nullptr, &order); // 'aep' does not return 's'

    if (!parsedOk)
    {
        e = API_EINTERNAL;
    }
    else if (e == API_OK)
    {
        mElement->setTs(ts);
        mElement->setOrder(order); // this is now present in all 'aep' responses
        assert(isNew || mElement->id() == elementId);
        mElement->setId(elementId);
        el = client->addOrUpdateSetElement(move(*mElement));
    }

    if (mCompletion)
    {
        mCompletion(e, el);
    }

    return parsedOk;
}

CommandRemoveSetElement::CommandRemoveSetElement(MegaClient* cl, handle sid, handle eid, std::function<void(Error)> completion)
    : mSetId(sid), mElementId(eid), mCompletion(completion)
{
    cmd("aer");
    arg("id", (byte*)&eid, MegaClient::SETELEMENTHANDLE);

    notself(cl); // don't process its Action Packet after sending this
}

bool CommandRemoveSetElement::procresult(Result r)
{
    handle elementId = 0;
    m_time_t ts = 0;
    Error e = API_OK;
    bool parsedOk = procerrorcode(r, e) || procresultid(r, elementId, ts, nullptr);

    if (parsedOk && e == API_OK)
    {
        if (!client->deleteSetElement(mSetId, mElementId))
        {
            LOG_err << "Sets: Failed to remove Element in `aer` command response";
            e = API_ENOENT;
        }
    }

    if (mCompletion)
    {
        mCompletion(e);
    }

    return parsedOk;
}

// -------- end of Sets and Elements


#ifdef ENABLE_CHAT

bool CommandMeetingStart::procresult(Command::Result r)
{
    if (r.wasErrorOrOK())
    {
        mCompletion(r.errorOrOK(), "", UNDEF);
        return true;
    }

    handle callid = UNDEF;
    string sfuUrl;

    for (;;)
    {
        switch (client->json.getnameid())
        {
            case MAKENAMEID6('c', 'a', 'l', 'l', 'I', 'd'):
                callid = client->json.gethandle(MegaClient::CHATHANDLE);
                break;

            case MAKENAMEID3('s', 'f', 'u'):
                client->json.storeobject(&sfuUrl);
                break;

            case EOO:
                mCompletion(API_OK, sfuUrl, callid);
                return true;
                break;

            default:
                if (!client->json.storeobject())
                {
                    mCompletion(API_EINTERNAL, "", UNDEF);
                    return false;
                }
        }
    }
}

CommandMeetingStart::CommandMeetingStart(MegaClient *client, handle chatid, CommandMeetingStartCompletion completion)
    : mCompletion(completion)
{
    cmd("mcms");
    arg("cid", (byte*)&chatid, MegaClient::CHATHANDLE);
    tag = client->reqtag;
}

bool CommandMeetingJoin::procresult(Command::Result r)
{
    if (r.wasErrorOrOK())
    {
        mCompletion(r.errorOrOK(), "");
        return true;
    }

    string sfuUrl;

    for (;;)
    {
        switch (client->json.getnameid())
        {
            case MAKENAMEID3('u', 'r', 'l'):
                client->json.storeobject(&sfuUrl);
                break;

            case EOO:
                mCompletion(API_OK, sfuUrl);
                return true;
                break;

            default:
                if (!client->json.storeobject())
                {
                    mCompletion(API_EINTERNAL, "");
                    return false;
                }
        }
    }
}

CommandMeetingJoin::CommandMeetingJoin(MegaClient *client, handle chatid, handle callid, CommandMeetingJoinCompletion completion)
    : mCompletion(completion)
{
    cmd("mcmj");
    arg("cid", (byte*)&chatid, MegaClient::CHATHANDLE);
    arg("mid", (byte*)&callid, MegaClient::CHATHANDLE);

    tag = client->reqtag;
}

bool CommandMeetingEnd::procresult(Command::Result r)
{
    if (r.wasErrorOrOK())
    {
        mCompletion(r.errorOrOK());
        return true;
    }

    mCompletion(API_EINTERNAL);
    return false;
}

CommandMeetingEnd::CommandMeetingEnd(MegaClient *client, handle chatid, handle callid, int reason, CommandMeetingEndCompletion completion)
    : mCompletion(completion)
{
    cmd("mcme");
    arg("cid", (byte*)&chatid, MegaClient::CHATHANDLE);
    arg("mid", (byte*)&callid, MegaClient::CHATHANDLE);
    // At meeting first version, only valid reason is 0x02 (REJECTED)
    arg("r", reason);

    tag = client->reqtag;
}

CommandScheduledMeetingAddOrUpdate::CommandScheduledMeetingAddOrUpdate(MegaClient* client, const ScheduledMeeting *schedMeeting, CommandScheduledMeetingAddOrUpdateCompletion completion)
    : mScheduledMeeting(schedMeeting->copy()), mCompletion(completion)
{
    assert(schedMeeting);
    handle chatid = schedMeeting->chatid();
    handle schedId = schedMeeting->schedId();
    handle parentSchedId = schedMeeting->parentSchedId();

    // note: we need to B64 encode the following params: timezone(tz), title(t), description(d), attributes(at)
    cmd("mcsmp");

    // required params
    arg("cid", (byte*)& chatid, MegaClient::CHATHANDLE); // chatroom handle
    arg("tz", Base64::btoa(schedMeeting->timezone()).c_str());
    arg("s", schedMeeting->startDateTime().c_str());
    arg("e", schedMeeting->endDateTime().c_str());
    arg("t", Base64::btoa(schedMeeting->title()).c_str());
    arg("d", Base64::btoa(schedMeeting->description()).c_str());

    // optional params
    if (!ISUNDEF(schedId))                          { arg("id", (byte*)&schedId, MegaClient::CHATHANDLE); } // scheduled meeting ID
    if (!ISUNDEF(parentSchedId))                    { arg("p", (byte*)&parentSchedId, MegaClient::CHATHANDLE); } // parent scheduled meeting ID
    if (schedMeeting->cancelled() >= 0)             { arg("c", schedMeeting->cancelled()); }
    if (!schedMeeting->overrides().empty())         { arg("o", schedMeeting->overrides().c_str()); }
    if (!schedMeeting->attributes().empty())        { arg("at", Base64::btoa(schedMeeting->attributes()).c_str()); }

    if (schedMeeting->flags() && !schedMeeting->flags()->isEmpty())
    {
        arg("f", static_cast<long>(schedMeeting->flags()->getNumericValue()));
    }

    // rules are not mandatory to create a scheduled meeting, but if provided, frequency is required
    if (schedMeeting->rules())
    {
        const ScheduledRules* rules = schedMeeting->rules();
        beginobject("r");

        if (rules->isValidFreq(rules->freq()))
        {
            arg("f", rules->freqToString()); // required
        }

        if (rules->isValidInterval(rules->interval()))
        {
            arg("i", rules->interval());
        }

        if (!rules->until().empty())
        {
            arg("u", rules->until().c_str());
        }

        if (rules->byWeekDay() && !rules->byWeekDay()->empty())
        {
            beginarray("wd");
            for (auto i: *rules->byWeekDay())
            {
                element(static_cast<int>(i));
            }
            endarray();
        }

        if (rules->byMonthDay() && !rules->byMonthDay()->empty())
        {
            beginarray("md");
            for (auto i: *rules->byMonthDay())
            {
                element(static_cast<int>(i));
            }
            endarray();
        }

        if (rules->byMonthWeekDay() && !rules->byMonthWeekDay()->empty())
        {
            beginarray("mwd");
            for (auto i: *rules->byMonthWeekDay())
            {
                beginarray();
                element(static_cast<int>(i.first));
                element(static_cast<int>(i.second));
                endarray();
            }
            endarray();
        }
        endobject();
    }
    notself(client); // set i param to ignore action packet generated by our own action
    tag = client->reqtag;
}

bool CommandScheduledMeetingAddOrUpdate::procresult(Command::Result r)
{
    if (r.wasErrorOrOK())
    {
        if (mCompletion) { mCompletion(r.errorOrOK(), nullptr); }
        return true;
    }

    assert(mScheduledMeeting);
    auto it = client->chats.find(mScheduledMeeting->chatid());
    handle schedId = r.hasJsonItem() ? client->json.gethandle(MegaClient::CHATHANDLE) : UNDEF;
    if (it == client->chats.end() || ISUNDEF(schedId))
    {
        if (mCompletion) { mCompletion(API_EINTERNAL, nullptr); }
        return false;
    }

    ScheduledMeeting* result = nullptr;
    error e = API_EINTERNAL;

    TextChat* chat = it->second;

    // remove children scheduled meetings (API requirement)
    unsigned int deletedChildren = chat->removeChildSchedMeetings(schedId);
    mScheduledMeeting->setSchedId(schedId);
    bool res = chat->addOrUpdateSchedMeeting(std::unique_ptr<ScheduledMeeting>(mScheduledMeeting->copy())); // add or update scheduled meeting if already exists
    if (res)
    {
        chat->setTag(tag ? tag : -1);
        client->notifychat(chat);

        result = mScheduledMeeting.get();
        e = API_OK;
    }
    else if (deletedChildren)
    {
        // if we couldn't update scheduled meeting, but we have deleted it's children, we also need to notify apps
        LOG_debug << "Error adding or updating a scheduled meeting schedId [" <<  Base64Str<MegaClient::CHATHANDLE>(schedId) << "]";
        chat->setTag(tag ? tag : -1);
        client->notifychat(chat);
    }

    if (mCompletion) { mCompletion(e, result); }
    return res;
}

CommandScheduledMeetingRemove::CommandScheduledMeetingRemove(MegaClient* client, handle chatid, handle schedMeeting, CommandScheduledMeetingRemoveCompletion completion)
    : mChatId(chatid), mSchedId(schedMeeting), mCompletion(completion)
{
    cmd("mcsmr");
    arg("id", (byte*) &schedMeeting, MegaClient::CHATHANDLE); // scheduled meeting handle
    notself(client); // set i param to ignore action packet generated by our own action
    tag = client->reqtag;
}

bool CommandScheduledMeetingRemove::procresult(Command::Result r)
{
    if (!r.wasErrorOrOK())
    {
        if (mCompletion) { mCompletion(r.errorOrOK()); }
        return false;
    }

    if (r.wasError(API_OK))
    {
        auto it = client->chats.find(mChatId);
        if (it == client->chats.end())
        {
            if (mCompletion) { mCompletion(API_EINTERNAL); }
            return false;
        }

        // remove scheduled meeting and all it's children
        TextChat* chat = it->second;
        if (chat->removeSchedMeeting(mSchedId))
        {
            // remove children scheduled meetings (API requirement)
            chat->removeChildSchedMeetings(mSchedId);
            chat->setTag(tag ? tag : -1);
            client->notifychat(chat);

            // re-fetch scheduled meetings occurrences
            client->reqs.add(new CommandScheduledMeetingFetchEvents(client, chat->id, nullptr, nullptr, 0, nullptr));
        }
    }

    if (mCompletion) { mCompletion(r.errorOrOK()); }
    return true;
}

CommandScheduledMeetingFetch::CommandScheduledMeetingFetch(MegaClient* client, handle chatid, handle schedMeeting, CommandScheduledMeetingFetchCompletion completion)
    : mChatId(chatid),
      mCompletion(completion)
{
    cmd("mcsmf");
    if (schedMeeting != UNDEF) { arg("id", (byte*) &schedMeeting, MegaClient::CHATHANDLE); }
    if (chatid != UNDEF)       { arg("cid", (byte*) &chatid, MegaClient::CHATHANDLE); }
    tag = client->reqtag;
}

bool CommandScheduledMeetingFetch::procresult(Command::Result r)
{
    if (r.wasErrorOrOK())
    {
        if (mCompletion) { mCompletion(r.errorOrOK(), nullptr); }
        return true;
    }

    auto it = client->chats.find(mChatId);
    if (it == client->chats.end() || !r.hasJsonArray())
    {
        if (mCompletion) { mCompletion(API_EINTERNAL, nullptr); }
        return false;
    }

    std::vector<std::unique_ptr<ScheduledMeeting>> schedMeetings;
    error err = client->parseScheduledMeetings(schedMeetings, false /*parsingOccurrences*/);
    if (err)
    {
        if (mCompletion) { mCompletion(err, nullptr); }
        return false;
    }

    if (mCompletion) { mCompletion(API_OK, &schedMeetings); }
    return true;
}

CommandScheduledMeetingFetchEvents::CommandScheduledMeetingFetchEvents(MegaClient* client, handle chatid, const char* since, const char* until, unsigned int count, CommandScheduledMeetingFetchEventsCompletion completion)
 : mChatId(chatid),
   mCompletion(completion ? completion : [](Error, const std::vector<std::unique_ptr<ScheduledMeeting>>*){})
{
    cmd("mcsmfo");
    arg("cid", (byte*) &chatid, MegaClient::CHATHANDLE);
    if (since)      { arg("cf", since); }
    if (until)      { arg("ct", until); }
    if (count)      { arg("cc", count); }
    tag = client->reqtag;
}

bool CommandScheduledMeetingFetchEvents::procresult(Command::Result r)
{
    if (r.wasErrorOrOK())
    {
        if (mCompletion) { mCompletion(r.errorOrOK(), nullptr); }
        return true;
    }

    auto it = client->chats.find(mChatId);
    if (it == client->chats.end() || !r.hasJsonArray())
    {
        if (mCompletion) { mCompletion(API_EINTERNAL, nullptr); }
        return false;
    }

    TextChat* chat = it->second;
    std::vector<std::unique_ptr<ScheduledMeeting>> schedMeetings;
    error err = client->parseScheduledMeetings(schedMeetings, true /*parsingOccurrences*/);
    if (err)
    {
        if (mCompletion) { mCompletion(err, nullptr); }
        return false;
    }

    // if we have requested scheduled meetings occurrences for a chatid, we need to clear current occurrences cache for that chat, and replace by received ones from API
    // this approach is an API requirement

    // we will clear old sched meetings although there's any malformed sched meeting during the json parse
    LOG_debug << "Invalidating outdated scheduled meetings ocurrences for chatid [" <<  Base64Str<MegaClient::CHATHANDLE>(chat->id) << "]";
    chat->clearSchedMeetingOccurrences();

    for (auto& schedMeeting: schedMeetings)
    {
        // add received scheduled meetings occurrences
        chat->addSchedMeetingOccurrence(std::unique_ptr<ScheduledMeeting>(schedMeeting->copy()));
    }

    // just notify once, for all ocurrences received for the same chat
    chat->changed.schedOcurr = true;
    chat->setTag(tag ? tag : -1);
    client->notifychat(chat);

    if (mCompletion) { mCompletion(API_OK, &schedMeetings); }
    return true;
}

#endif

} // namespace<|MERGE_RESOLUTION|>--- conflicted
+++ resolved
@@ -1230,17 +1230,10 @@
     }
 }
 
-<<<<<<< HEAD
-void CommandPutNodes::performAppCallback(Error e, bool targetOverride)
-{
-    if (mResultFunction) mResultFunction(e, type, nn, targetOverride);
-	else client->app->putnodes_result(e, type, nn, targetOverride);
-=======
 void CommandPutNodes::performAppCallback(Error e, vector<NewNode>& newnodes, bool targetOverride)
 {
     if (mResultFunction) mResultFunction(e, type, newnodes, targetOverride);
 	else client->app->putnodes_result(e, type, newnodes, targetOverride);
->>>>>>> 61651812
 }
 
 bool CommandPutNodes::procresult(Result r)
@@ -1262,49 +1255,6 @@
                 {
                     break;
                 }
-<<<<<<< HEAD
-=======
-            }
-#endif
-        }
-#ifdef ENABLE_SYNC
-        if (source == PUTNODES_SYNC)
-        {
-            if (r.wasError(API_EACCESS))
-            {
-                client->sendevent(99402, "API_EACCESS putting node in sync transfer", 0);
-            }
-
-            vector<NewNode> emptyVec;
-
-            performAppCallback(r.errorOrOK(), emptyVec, false);
-
-            for (size_t i = 0; i < nn.size(); i++)
-            {
-                nn[i].localnode.reset();
-            }
-
-            client->putnodes_sync_result(r.errorOrOK(), nn);
-            return true;
-        }
-        else
-        {
-#endif
-            if (source == PUTNODES_APP)
-            {
-                performAppCallback(r.errorOrOK(), nn, false);
-                return true;
-            }
-#ifdef ENABLE_SYNC
-            else
-            {
-                client->putnodes_syncdebris_result(r.errorOrOK(), nn);
-                return true;
-            }
-        }
-#endif
-    }
->>>>>>> 61651812
 
                 if (!client->json.isnumeric())
                 {
@@ -1355,7 +1305,6 @@
         }
 #endif
 
-<<<<<<< HEAD
 	    // when the target has been removed, the API automatically adds the new node/s
 	    // into the rubbish bin
 	    Node *tempNode = !nn.empty() ? client->nodebyhandle(nn.front().mAddedHandle) : nullptr;
@@ -1363,13 +1312,6 @@
 
         performAppCallback(emptyResponse ? API_ENOENT : API_OK, targetOverride);
         return true;
-=======
-#ifdef ENABLE_SYNC
-    if (source == PUTNODES_SYNC)
-    {
-        performAppCallback(e, nn, targetOverride);
-        client->putnodes_sync_result(e, nn);
->>>>>>> 61651812
     }
     else
     {
@@ -1381,20 +1323,9 @@
                 client->activateoverquota(0, false);
             }
         }
-<<<<<<< HEAD
 
         performAppCallback(r.errorOrOK());
         return r.wasErrorOrOK();
-=======
-#endif
-        auto ec = (!e && empty) ? API_ENOENT : static_cast<error>(e);
-        performAppCallback(ec, nn, targetOverride);
-    }
-#ifdef ENABLE_SYNC
-    else
-    {
-        client->putnodes_syncdebris_result(e, nn);
->>>>>>> 61651812
     }
 }
 
