--- conflicted
+++ resolved
@@ -86,11 +86,7 @@
                 {
                     LOG_debug << "Restoration of file attributes is not allowed for current user (" << me64 << ").";
 
-<<<<<<< HEAD
                     client->setattr(n, attr_map('f', me64), nullptr);
-=======
-                    client->setattr(n, attr_map('f', me64), 0, nullptr, nullptr);
->>>>>>> 5382c26c
                 }
             }
 
@@ -461,11 +457,7 @@
     {
         if (!canceled)
         {
-<<<<<<< HEAD
-            client->app->backgrounduploadurl_result(r.errorResultOrActionpacket(), NULL);
-=======
             mCompletion(r.errorOrOK(), url, ips);
->>>>>>> 5382c26c
         }
         return true;
     }
@@ -910,12 +902,8 @@
     }
 }
 
-<<<<<<< HEAD
 CommandSetAttr::CommandSetAttr(MegaClient* client, Node* n, attr_map&& attrMapUpdates, Completion&& c)
     : mAttrMapUpdates(attrMapUpdates)
-=======
-CommandSetAttr::CommandSetAttr(MegaClient* client, Node* n, SymmCipher* cipher, const char* prevattr, Completion&& c)
->>>>>>> 5382c26c
 {
     h = n->nodeHandle();
     generationError = API_OK;
@@ -954,7 +942,6 @@
 
         m.applyUpdates(mAttrMapUpdates);
 
-<<<<<<< HEAD
         if (SymmCipher* cipher = n->nodecipher())
         {
             m.getjson(&at);
@@ -967,50 +954,23 @@
         }
     }
     else
-=======
-    h = n->nodeHandle();
-    tag = 0;
-    syncop = prevattr;
-
-    if(prevattr)
->>>>>>> 5382c26c
     {
         h.setUndef();  // dummy command to generate an error, with no effect
         generationError = API_ENOENT;
     }
 
-<<<<<<< HEAD
     arg("n", (byte*)&h, MegaClient::NODEHANDLE);
     arg("at", (byte*)at.c_str(), int(at.size()));
 
     return jsonWriter.getstring().c_str();
-=======
-    completion = move(c);
->>>>>>> 5382c26c
 }
 
 
 bool CommandSetAttr::procresult(Result r)
 {
-<<<<<<< HEAD
     removeFromNodePendingCommands(h, client);
     if (completion) completion(h, generationError ? Error(generationError) : r.errorResultOrActionpacket());
     return r.wasErrorOrActionpacket();
-=======
-#ifdef ENABLE_SYNC
-    if(r.wasError(API_OK) && syncop)
-    {
-        Node* node = client->nodeByHandle(h);
-        if(node)
-        {
-            // After speculative instant completion removal, this is not needed (always sent via actionpacket code)
-            LOG_debug << "Sync - remote rename from " << pa << " to " << node->displayname();
-        }
-    }
-#endif
-    if (completion) completion(h, r.errorOrOK());
-    return r.wasErrorOrOK();
->>>>>>> 5382c26c
 }
 
 // (the result is not processed directly - we rely on the server-client
@@ -1347,22 +1307,14 @@
     }
 }
 
-<<<<<<< HEAD
-
-=======
->>>>>>> 5382c26c
+
 CommandMoveNode::CommandMoveNode(MegaClient* client, Node* n, Node* t, syncdel_t csyncdel, NodeHandle prevparent, Completion&& c)
 {
     h = n->nodeHandle();
     syncdel = csyncdel;
     np = t->nodeHandle();
     pp = prevparent;
-<<<<<<< HEAD
-    syncop = pp != UNDEF;
-    completion = c;
-=======
     syncop = !pp.isUndef();
->>>>>>> 5382c26c
 
     cmd("m");
 
@@ -1380,13 +1332,10 @@
     tpsk.get(this);
 
     tag = client->reqtag;
-<<<<<<< HEAD
 
     addToNodePendingCommands(n);
     addToNodePendingCommands(t);
-=======
     completion = move(c);
->>>>>>> 5382c26c
 }
 
 bool CommandMoveNode::procresult(Result r)
@@ -1420,24 +1369,6 @@
                         do {
                             if (n == syncn)
                             {
-<<<<<<< HEAD
-=======
-                                if (syncop)
-                                {
-                                    // After speculative instant completion removal, this is not needed (always sent via actionpacket code)
-                                    client->syncs.forEachRunningSyncContainingNode(n, [&](Sync* s) {
-                                        if ((*it)->type == FOLDERNODE)
-                                        {
-                                            LOG_debug << "Sync - remote folder deletion detected " << n->displayname();
-                                        }
-                                        else
-                                        {
-                                            LOG_debug << "Sync - remote file deletion detected " << n->displayname() << " Nhandle: " << LOG_NODEHANDLE(n->nodehandle);
-                                        }
-                                    });
-                                }
-
->>>>>>> 5382c26c
                                 (*it)->syncdeleted = syncdel;
                                 break;
                             }
@@ -1460,31 +1391,12 @@
                         int creqtag = client->reqtag;
                         client->reqtag = syncn->tag;
                         LOG_warn << "Move to Syncdebris failed. Moving to the Rubbish Bin instead.";
-<<<<<<< HEAD
                         client->rename(syncn, tn, SYNCDEL_FAILED, pp, nullptr, nullptr); // if we don't succeed here, just stop rather than cycling forever
-=======
-                        client->rename(syncn, tn, SYNCDEL_FAILED, pp, nullptr, nullptr);
->>>>>>> 5382c26c
                         client->reqtag = creqtag;
                     }
                 }
             }
         }
-<<<<<<< HEAD
-=======
-        else if(syncop)
-        {
-            Node *n = client->nodeByHandle(h);
-            if(n)
-            {
-                // After speculative instant completion removal, this is not needed (always sent via actionpacket code)
-                Node* prevparent = client->nodeByHandle(pp);
-                LOG_debug << "Sync - remote move detected: " << n->displayname() <<
-                    " from " << (prevparent ? prevparent->displayname() : "?") <<
-                    " to " << (n->parent ? n->parent->displayname() : "?");
-            }
-        }
->>>>>>> 5382c26c
 #endif
         // Movement of shares and pending shares into Rubbish should remove them
         if (r.wasStrictlyError() && syncdel == SYNCDEL_NONE)
@@ -1492,7 +1404,6 @@
             client->sendevent(99439, "Unexpected move error", 0);
         }
     }
-<<<<<<< HEAD
 
     if (Node* n = client->nodeByHandle(h))
     {
@@ -1501,10 +1412,6 @@
 
     if (completion) completion(h, r.errorResultOrActionpacket());
     return r.wasErrorOrActionpacket();
-=======
-    if (completion) completion(h, r.errorOrOK());
-    return r.wasErrorOrOK();
->>>>>>> 5382c26c
 }
 
 CommandDelNode::CommandDelNode(MegaClient* client, handle th, bool keepversions, int cmdtag, std::function<void(handle, error)> f)
