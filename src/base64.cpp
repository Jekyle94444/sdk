--- conflicted
+++ resolved
@@ -415,11 +415,7 @@
     }
 
     escaped->clear();
-<<<<<<< HEAD
-    for (char c: *plain)
-=======
     for (const char& c: *plain)
->>>>>>> 412e2691
     {
         if (issafe(c))
         {
@@ -428,11 +424,7 @@
         else
         {
             char buf[4];
-<<<<<<< HEAD
-            snprintf(buf, sizeof(buf), "%%%02x", c);
-=======
             snprintf(buf, sizeof(buf), "%%%02x", (unsigned char)c); // cast it to avoid being sign-extended
->>>>>>> 412e2691
             escaped->append(buf);
         }
     }
