--- conflicted
+++ resolved
@@ -69,12 +69,6 @@
 std::pair<CommError, std::unique_ptr<IEndpoint>> GfxCommunicationsClient::connect()
 {
     const auto fullPipeName = win_utils::toFullPipeName(mPipeName);
-<<<<<<< HEAD
-    HANDLE hPipe = INVALID_HANDLE_VALUE;
-    const CommError error  = doConnect(fullPipeName.c_str(), hPipe);
-    endpoint = hPipe == INVALID_HANDLE_VALUE ? nullptr : std::make_unique<ClientNamedPipe>(hPipe);
-    return error;
-=======
 
     auto [error, hPipe] = doConnect(fullPipeName.c_str());
 
@@ -87,7 +81,6 @@
     // Success
     assert(hPipe != INVALID_HANDLE_VALUE);
     return {CommError::OK, std::make_unique<ClientNamedPipe>(hPipe)};
->>>>>>> 011c6727
 }
 
 CommError GfxCommunicationsClient::toCommError(DWORD winError) const
