--- conflicted
+++ resolved
@@ -6763,35 +6763,6 @@
     return static_cast<size_t>(hash);
 }
 
-<<<<<<< HEAD
-const MegaSyncStall* MegaSyncStallList::get(size_t /*i*/) const
-{
-    return nullptr;
-}
-
-MegaSyncStallMap* MegaSyncStallMap::copy() const
-{
-    return nullptr;
-}
-
-size_t MegaSyncStallMap::size() const
-{
-    return 0;
-}
-
-size_t MegaSyncStallMap::getHash() const
-{
-    uint64_t hash = 0;
-    const MegaHandleList* keys = getKeys();
-    for (unsigned int i = 0; i < keys->size(); ++i)
-    {
-        hash = hashCombine(hash, get(keys->get(i))->getHash());
-    }
-    return hash;
-}
-
-=======
->>>>>>> c00c6746
 const MegaSyncStallList* MegaSyncStallMap::get(const MegaHandle) const
 {
     return nullptr;
