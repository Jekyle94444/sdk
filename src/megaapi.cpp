/**
 * @file megaapi.cpp
 * @brief Intermediate layer for the MEGA C++ SDK.
 *
 * (c) 2013-2014 by Mega Limited, Auckland, New Zealand
 *
 * This file is part of the MEGA SDK - Client Access Engine.
 *
 * Applications using the MEGA API must present a valid application key
 * and comply with the the rules set forth in the Terms of Service.
 *
 * The MEGA SDK is distributed in the hope that it will be useful,
 * but WITHOUT ANY WARRANTY; without even the implied warranty of
 * MERCHANTABILITY or FITNESS FOR A PARTICULAR PURPOSE.
 *
 * @copyright Simplified (2-clause) BSD License.
 *
 * You should have received a copy of the license along with this
 * program.
 */

#include "mega.h"
#include "megaapi.h"
#include "megaapi_impl.h"

namespace mega {

MegaProxy::MegaProxy()
{
    proxyType = PROXY_AUTO;
    username = NULL;
    password = NULL;
    proxyURL = NULL;
}

MegaProxy::~MegaProxy()
{
	delete username;
	delete password;
	delete proxyURL;
}

void MegaProxy::setProxyType(int proxyType)
{
    this->proxyType = proxyType;
}

void MegaProxy::setProxyURL(const char *proxyURL)
{
    if(this->proxyURL)
        delete this->proxyURL;

    this->proxyURL = MegaApi::strdup(proxyURL);
}

void MegaProxy::setCredentials(const char *username, const char *password)
{
    if(this->username)
        delete this->username;

    if(this->password)
        delete this->password;

    this->username = MegaApi::strdup(username);
    this->password = MegaApi::strdup(password);
}

int MegaProxy::getProxyType()
{
    return proxyType;
}

const char * MegaProxy::getProxyURL()
{
    return this->proxyURL;
}

bool MegaProxy::credentialsNeeded()
{
    return (username != NULL);
}

const char *MegaProxy::getUsername()
{
    return username;
}

const char *MegaProxy::getPassword()
{
    return password;
}

MegaStringList *MegaStringList::createInstance()
{
    return new MegaStringListPrivate();
}

MegaStringList::~MegaStringList()
{

}

MegaStringList *MegaStringList::copy() const
{
    return NULL;
}

const char *MegaStringList::get(int) const
{
    return NULL;
}

int MegaStringList::size() const
{
    return 0;
}

void MegaStringList::add(const char *)
{

}

MegaStringListMap::MegaStringListMap()
{

}

MegaStringListMap::~MegaStringListMap()
{
}

MegaStringListMap* MegaStringListMap::createInstance()
{
    return new MegaStringListMapPrivate;
}

MegaStringListMap* MegaStringListMap::copy() const
{
    return nullptr;
}

const MegaStringList* MegaStringListMap::get(const char*) const
{
    return nullptr;
}

MegaStringList *MegaStringListMap::getKeys() const
{
    return nullptr;
}

void MegaStringListMap::set(const char*, const MegaStringList*)
{
}

int MegaStringListMap::size() const
{
    return 0;
}

MegaStringTable::MegaStringTable()
{
}

MegaStringTable::~MegaStringTable()
{
}

MegaStringTable* MegaStringTable::createInstance()
{
    return new MegaStringTablePrivate;
}

MegaStringTable* MegaStringTable::copy() const
{
    return nullptr;
}

void MegaStringTable::append(const MegaStringList*)
{
}

const MegaStringList* MegaStringTable::get(int) const
{
    return nullptr;
}

int MegaStringTable::size() const
{
    return 0;
}


MegaNodeList *MegaNodeList::createInstance()
{
    return new MegaNodeListPrivate();
}

MegaNodeList::MegaNodeList()
{

}

MegaNodeList::~MegaNodeList()
{

}

MegaNodeList *MegaNodeList::copy() const
{
    return NULL;
}

MegaNode *MegaNodeList::get(int) const
{
    return NULL;
}

int MegaNodeList::size() const
{
    return 0;
}

void MegaNodeList::addNode(MegaNode *node)
{

}

MegaTransferList::~MegaTransferList() { }

MegaTransfer *MegaTransferList::get(int)
{
    return NULL;
}

int MegaTransferList::size()
{
    return 0;
}

MegaContactRequestList::~MegaContactRequestList() { }

MegaContactRequestList *MegaContactRequestList::copy()
{
    return NULL;
}

MegaContactRequest *MegaContactRequestList::get(int)
{
    return NULL;
}

int MegaContactRequestList::size()
{
    return 0;
}

MegaUserList::~MegaUserList() { }

MegaUserList *MegaUserList::copy()
{
    return NULL;
}

MegaUser *MegaUserList::get(int)
{
    return NULL;
}

int MegaUserList::size()
{
    return 0;
}

MegaUserAlertList::~MegaUserAlertList() { }

MegaUserAlertList *MegaUserAlertList::copy() const
{
    return NULL;
}

MegaUserAlert *MegaUserAlertList::get(int) const
{
    return NULL;
}

int MegaUserAlertList::size() const
{
    return 0;
}

void MegaUserAlertList::clear() { }


MegaRecentActionBucket::~MegaRecentActionBucket()
{
}

MegaRecentActionBucket* MegaRecentActionBucket::copy() const
{
    return NULL;
}

int64_t MegaRecentActionBucket::getTimestamp() const
{
    return 0;
}

const char* MegaRecentActionBucket::getUserEmail() const
{
    return NULL;
}

MegaHandle MegaRecentActionBucket::getParentHandle() const
{
    return INVALID_HANDLE;
}

bool MegaRecentActionBucket::isUpdate() const
{
    return false;
}

bool MegaRecentActionBucket::isMedia() const
{
    return false;
}

const MegaNodeList* MegaRecentActionBucket::getNodes() const
{
    return NULL;
}

MegaRecentActionBucketList::~MegaRecentActionBucketList()
{
}

MegaRecentActionBucketList* MegaRecentActionBucketList::copy() const
{
    return NULL;
}

MegaRecentActionBucket* MegaRecentActionBucketList::get(int /*i*/) const
{
    return NULL;
}

int MegaRecentActionBucketList::size() const
{
    return 0;
}


MegaShareList::~MegaShareList() { }

MegaShare *MegaShareList::get(int)
{
    return NULL;
}

int MegaShareList::size()
{
    return 0;
}

const double MegaNode::INVALID_COORDINATE  = -200;

MegaNode::~MegaNode() { }

MegaNode *MegaNode::copy()
{
    return NULL;
}

int MegaNode::getType()
{
    return 0;
}

const char *MegaNode::getName()
{
    return NULL;
}

const char *MegaNode::getFingerprint()
{
    return NULL;
}

const char *MegaNode::getOriginalFingerprint()
{
    return NULL;
}

bool MegaNode::hasCustomAttrs()
{
    return false;
}

MegaStringList *MegaNode::getCustomAttrNames()
{
    return NULL;
}

const char *MegaNode::getCustomAttr(const char* /*attrName*/)
{
    return NULL;
}

int MegaNode::getDuration()
{
    return -1;
}

bool MegaNode::isFavourite()
{
    return false;
}

int MegaNode::getLabel()
{
    return 0;
}

int MegaNode::getWidth()
{
    return -1;
}

int MegaNode::getHeight()
{
    return -1;
}

int MegaNode::getShortformat()
{
    return -1;
}

int MegaNode::getVideocodecid()
{
    return -1;
}

double MegaNode::getLatitude()
{
    return INVALID_COORDINATE;
}

double MegaNode::getLongitude()
{
    return INVALID_COORDINATE;
}

char *MegaNode::getBase64Handle()
{
    return NULL;
}

int64_t MegaNode::getSize()
{
    return 0;
}

int64_t MegaNode::getCreationTime()
{
    return 0;
}

int64_t MegaNode::getModificationTime()
{
    return 0;
}

MegaHandle MegaNode::getHandle()
{
    return INVALID_HANDLE;
}

MegaHandle MegaNode::getRestoreHandle()
{
    return INVALID_HANDLE;
}

MegaHandle MegaNode::getParentHandle()
{
    return INVALID_HANDLE;
}

char *MegaNode::getBase64Key()
{
    return NULL;
}

int MegaNode::getTag()
{
    return 0;
}

int64_t MegaNode::getExpirationTime()
{
    return -1;
}

MegaHandle MegaNode::getPublicHandle()
{
    return INVALID_HANDLE;
}

MegaNode* MegaNode::getPublicNode()
{
    return NULL;
}

char * MegaNode::getPublicLink(bool includeKey)
{
    return NULL;
}

int64_t MegaNode::getPublicLinkCreationTime()
{
    return 0;
}

const char * MegaNode::getWritableLinkAuthKey()
{
    return nullptr;
}

bool MegaNode::isFile()
{
    return false;
}

bool MegaNode::isFolder()
{
    return false;
}

bool MegaNode::isRemoved()
{
    return false;
}

bool MegaNode::hasChanged(int /*changeType*/)
{
    return false;
}

int MegaNode::getChanges()
{
    return 0;
}

bool MegaNode::hasThumbnail()
{
    return false;
}

bool MegaNode::hasPreview()
{
    return false;
}

bool MegaNode::isPublic()
{
    return false;
}

bool MegaNode::isShared()
{
    return false;
}

bool MegaNode::isOutShare()
{
    return false;
}

bool MegaNode::isInShare()
{
    return false;
}

bool MegaNode::isExported()
{
    return false;
}

bool MegaNode::isExpired()
{
  return false;
}

bool MegaNode::isTakenDown()
{
    return false;
}

bool MegaNode::isForeign()
{
    return false;
}

string *MegaNode::getNodeKey()
{
    return NULL;
}

string *MegaNode::getAttrString()
{
    return NULL;
}

char *MegaNode::getFileAttrString()
{
    return NULL;
}

string *MegaNode::getPrivateAuth()
{
    return NULL;
}

void MegaNode::setPrivateAuth(const char *)
{
    return;
}

string *MegaNode::getPublicAuth()
{
    return NULL;
}

const char *MegaNode::getChatAuth()
{
    return NULL;
}

MegaNodeList *MegaNode::getChildren()
{
    return NULL;
}

MegaHandle MegaNode::getOwner() const
{
    return INVALID_HANDLE;
}

const char* MegaNode::getDeviceId() const
{
    return nullptr;
}

char *MegaNode::serialize()
{
    return NULL;
}

MegaNode *MegaNode::unserialize(const char *d)
{
    if (!d)
    {
        return NULL;
    }

    string data;
    data.resize(strlen(d) * 3 / 4 + 3);
    data.resize(Base64::atob(d, (byte*)data.data(), int(data.size())));

    return MegaNodePrivate::unserialize(&data);
}

#ifdef ENABLE_SYNC
bool MegaNode::isSyncDeleted()
{
    return false;
}

string MegaNode::getLocalPath()
{
    return string();
}
#endif

MegaUser::~MegaUser() { }

MegaUser *MegaUser::copy()
{
    return NULL;
}

const char *MegaUser::getEmail()
{
    return NULL;
}

MegaHandle MegaUser::getHandle()
{
    return INVALID_HANDLE;
}

int MegaUser::getVisibility()
{
    return 0;
}

int64_t MegaUser::getTimestamp()
{
    return 0;
}

bool MegaUser::hasChanged(int)
{
    return false;
}

int MegaUser::getChanges()
{
    return 0;
}

int MegaUser::isOwnChange()
{
    return 0;
}

MegaUserAlert::~MegaUserAlert() { }

MegaUserAlert *MegaUserAlert::copy() const
{
    return NULL;
}

unsigned MegaUserAlert::getId() const
{
    return (unsigned)-1;
}

bool MegaUserAlert::getSeen() const
{
    return false;
}

bool MegaUserAlert::getRelevant() const
{
    return false;
}

int MegaUserAlert::getType() const
{
    return -1;
}

const char *MegaUserAlert::getTypeString() const
{
    return NULL;
}

MegaHandle MegaUserAlert::getUserHandle() const
{
    return INVALID_HANDLE;
}

MegaHandle MegaUserAlert::getNodeHandle() const
{
    return INVALID_HANDLE;
}

const char* MegaUserAlert::getEmail() const
{
    return NULL;
}

const char* MegaUserAlert::getPath() const
{
    return NULL;
}

const char *MegaUserAlert::getName() const
{
    return NULL;
}

const char *MegaUserAlert::getHeading() const
{
    return NULL;
}

const char *MegaUserAlert::getTitle() const
{
    return NULL;
}

int64_t MegaUserAlert::getNumber(unsigned) const
{
    return -1;
}

int64_t MegaUserAlert::getTimestamp(unsigned) const
{
    return -1;
}

const char* MegaUserAlert::getString(unsigned) const
{
    return NULL;
}

bool MegaUserAlert::isOwnChange() const
{
    return false;
}


MegaShare::~MegaShare() { }

MegaShare *MegaShare::copy()
{
    return NULL;
}

const char *MegaShare::getUser()
{
    return NULL;
}

MegaHandle MegaShare::getNodeHandle()
{
    return INVALID_HANDLE;
}

int MegaShare::getAccess()
{
    return 0;
}

int64_t MegaShare::getTimestamp()
{
    return 0;
}

bool MegaShare::isPending()
{
    return false;
}

MegaRequest::~MegaRequest() { }
MegaRequest *MegaRequest::copy()
{
	return NULL;
}

int MegaRequest::getType() const
{
	return 0;
}

const char *MegaRequest::getRequestString() const
{
	return NULL;
}

const char *MegaRequest::toString() const
{
	return NULL;
}

const char *MegaRequest::__str__() const
{
	return NULL;
}

const char *MegaRequest::__toString() const
{
	return NULL;
}

MegaHandle MegaRequest::getNodeHandle() const
{
	return INVALID_HANDLE;
}

const char *MegaRequest::getLink() const
{
	return NULL;
}

MegaHandle MegaRequest::getParentHandle() const
{
	return INVALID_HANDLE;
}

const char *MegaRequest::getSessionKey() const
{
	return NULL;
}

const char *MegaRequest::getName() const
{
	return NULL;
}

const char *MegaRequest::getEmail() const
{
	return NULL;
}

const char *MegaRequest::getPassword() const
{
	return NULL;
}

const char *MegaRequest::getNewPassword() const
{
	return NULL;
}

const char *MegaRequest::getPrivateKey() const
{
	return NULL;
}

int MegaRequest::getAccess() const
{
	return 0;
}

const char *MegaRequest::getFile() const
{
	return NULL;
}

int MegaRequest::getNumRetry() const
{
	return 0;
}

MegaNode *MegaRequest::getPublicNode() const
{
	return NULL;
}

MegaNode *MegaRequest::getPublicMegaNode() const
{
	return NULL;
}

int MegaRequest::getParamType() const
{
	return 0;
}

const char *MegaRequest::getText() const
{
	return NULL;
}

long long MegaRequest::getNumber() const
{
	return 0;
}

bool MegaRequest::getFlag() const
{
	return false;
}

long long MegaRequest::getTransferredBytes() const
{
	return 0;
}

long long MegaRequest::getTotalBytes() const
{
	return 0;
}

MegaRequestListener *MegaRequest::getListener() const
{
	return NULL;
}

MegaAccountDetails *MegaRequest::getMegaAccountDetails() const
{
	return NULL;
}

MegaPricing *MegaRequest::getPricing() const
{
    return NULL;
}

MegaAchievementsDetails *MegaRequest::getMegaAchievementsDetails() const
{
    return NULL;
}

MegaTimeZoneDetails *MegaRequest::getMegaTimeZoneDetails() const
{
    return NULL;
}

int MegaRequest::getTransferTag() const
{
	return 0;
}

int MegaRequest::getNumDetails() const
{
    return 0;
}

int MegaRequest::getTag() const
{
    return 0;
}

#ifdef ENABLE_CHAT
MegaTextChatPeerList *MegaRequest::getMegaTextChatPeerList() const
{
    return NULL;
}

MegaTextChatList *MegaRequest::getMegaTextChatList() const
{
    return NULL;
}
#endif

MegaStringMap *MegaRequest::getMegaStringMap() const
{
    return NULL;
}

MegaStringListMap* MegaRequest::getMegaStringListMap() const
{
    return nullptr;
}

MegaStringTable* MegaRequest::getMegaStringTable() const
{
    return nullptr;
}

MegaFolderInfo *MegaRequest::getMegaFolderInfo() const
{
    return NULL;
}

const MegaPushNotificationSettings *MegaRequest::getMegaPushNotificationSettings() const
{
    return NULL;
}

MegaBackgroundMediaUpload* MegaRequest::getMegaBackgroundMediaUploadPtr() const
{
    return NULL;
}

MegaBannerList* MegaRequest::getMegaBannerList() const
{
    return nullptr;
}

MegaStringList* MegaRequest::getMegaStringList() const
{
    return nullptr;
}

MegaTransfer::~MegaTransfer() { }

MegaTransfer *MegaTransfer::copy()
{
	return NULL;
}

int MegaTransfer::getType() const
{
	return 0;
}

const char *MegaTransfer::getTransferString() const
{
	return NULL;
}

const char *MegaTransfer::toString() const
{
	return NULL;
}

const char *MegaTransfer::__str__() const
{
	return NULL;
}

const char *MegaTransfer::__toString() const
{
	return NULL;
}

int64_t MegaTransfer::getStartTime() const
{
	return 0;
}

long long MegaTransfer::getTransferredBytes() const
{
	return 0;
}

long long MegaTransfer::getTotalBytes() const
{
	return 0;
}

const char *MegaTransfer::getPath() const
{
	return NULL;
}

const char *MegaTransfer::getParentPath() const
{
	return NULL;
}

MegaHandle MegaTransfer::getNodeHandle() const
{
	return INVALID_HANDLE;
}

MegaHandle MegaTransfer::getParentHandle() const
{
	return INVALID_HANDLE;
}

long long MegaTransfer::getStartPos() const
{
	return 0;
}

long long MegaTransfer::getEndPos() const
{
	return 0;
}

const char *MegaTransfer::getFileName() const
{
	return NULL;
}

MegaTransferListener *MegaTransfer::getListener() const
{
	return NULL;
}

int MegaTransfer::getNumRetry() const
{
	return 0;
}

int MegaTransfer::getMaxRetries() const
{
	return 0;
}

int MegaTransfer::getTag() const
{
	return 0;
}

long long MegaTransfer::getSpeed() const
{
    return 0;
}

long long MegaTransfer::getMeanSpeed() const
{
    return 0;
}

long long MegaTransfer::getDeltaSize() const
{
	return 0;
}

int64_t MegaTransfer::getUpdateTime() const
{
	return 0;
}

MegaNode *MegaTransfer::getPublicMegaNode() const
{
	return NULL;
}

bool MegaTransfer::isSyncTransfer() const
{
	return false;
}

bool MegaTransfer::isStreamingTransfer() const
{
	return false;
}

bool MegaTransfer::isFinished() const
{
    return false;
}

bool MegaTransfer::isBackupTransfer() const
{
    return false;
}

bool MegaTransfer::isForeignOverquota() const
{
    return false;
}

bool MegaTransfer::isForceNewUpload() const
{
    return false;
}

char *MegaTransfer::getLastBytes() const
{
    return NULL;
}

MegaError MegaTransfer::getLastError() const
{
    return API_OK;
}

const MegaError *MegaTransfer::getLastErrorExtended() const
{
    return nullptr;
}

bool MegaTransfer::isFolderTransfer() const
{
    return false;
}

int MegaTransfer::getFolderTransferTag() const
{
    return 0;
}

const char *MegaTransfer::getAppData() const
{
    return NULL;
}

int MegaTransfer::getState() const
{
    return STATE_NONE;
}

unsigned long long MegaTransfer::getPriority() const
{
    return 0;
}

long long MegaTransfer::getNotificationNumber() const
{
    return 0;
}

bool MegaTransfer::getTargetOverride() const
{
    return false;
}

MegaError::MegaError(int e)
{
    errorCode = e;
}

MegaError::~MegaError()
{

}

MegaError* MegaError::copy() const
{
    return new MegaError(*this);
}

int MegaError::getErrorCode() const
{
    return errorCode;
}

long long MegaError::getValue() const
{
    return 0;
}

bool MegaError::hasExtraInfo() const
{
    return false;
}

long long MegaError::getUserStatus() const
{
    return 0;
}

long long MegaError::getLinkStatus() const
{
    return 0;
}

const char* MegaError::getErrorString() const
{
    return MegaError::getErrorString(errorCode);
}

const char* MegaError::getErrorString(int errorCode)
{
    return MegaError::getErrorString(errorCode, API_EC_DEFAULT);
}

const char* MegaError::getErrorString(int errorCode, ErrorContexts context)
{
    if(errorCode <= 0)
    {
        switch(errorCode)
        {
        case API_OK:
            return "No error";
        case API_EINTERNAL:
            return "Internal error";
        case API_EARGS:
            return "Invalid argument";
        case API_EAGAIN:
            return "Request failed, retrying";
        case API_ERATELIMIT:
            return "Rate limit exceeded";
        case API_EFAILED:
            return "Failed permanently";
        case API_ETOOMANY:
            switch (context)
            {
                case API_EC_DOWNLOAD:
                    return "Terms of Service breached";
                default:
                    return "Too many concurrent connections or transfers";
            }
        case API_ERANGE:
            return "Out of range";
        case API_EEXPIRED:
            return "Expired";
        case API_ENOENT:
            return "Not found";
        case API_ECIRCULAR:
            switch (context)
            {
                case API_EC_UPLOAD:
                    return "Upload produces recursivity";
                default:
                    return "Circular linkage detected";
            }
        case API_EACCESS:
            return "Access denied";
        case API_EEXIST:
            return "Already exists";
        case API_EINCOMPLETE:
            return "Incomplete";
        case API_EKEY:
            return "Invalid key/Decryption error";
        case API_ESID:
            return "Bad session ID";
        case API_EBLOCKED:
            switch (context)
            {
                case API_EC_IMPORT:
                case API_EC_DOWNLOAD:
                    return "Not accessible due to ToS/AUP violation";
                default:
                    return "Blocked";
            }
        case API_EOVERQUOTA:
            return "Over quota";
        case API_ETEMPUNAVAIL:
            return "Temporarily not available";
        case API_ETOOMANYCONNECTIONS:
            return "Connection overflow";
        case API_EWRITE:
            return "Write error";
        case API_EREAD:
            return "Read error";
        case API_EAPPKEY:
            return "Invalid application key";
        case API_ESSL:
            return "SSL verification failed";
        case API_EGOINGOVERQUOTA:
            return "Not enough quota";
        case API_EMFAREQUIRED:
            return "Multi-factor authentication required";
        case API_EMASTERONLY:
            return "Access denied for users";
        case API_EBUSINESSPASTDUE:
            return "Business account has expired";
        case API_EPAYWALL:
            return "Storage Quota Exceeded. Upgrade now";
        case PAYMENT_ECARD:
            return "Credit card rejected";
        case PAYMENT_EBILLING:
            return "Billing failed";
        case PAYMENT_EFRAUD:
            return "Rejected by fraud protection";
        case PAYMENT_ETOOMANY:
            return "Too many requests";
        case PAYMENT_EBALANCE:
            return "Balance error";
        case PAYMENT_EGENERIC:
        default:
            return "Unknown error";
        }
    }
    return "HTTP Error";
}

const char* MegaError::toString() const
{
    return getErrorString();
}

const char* MegaError::__str__() const
{
    return getErrorString();
}

const char *MegaError::__toString() const
{
    return getErrorString();
}

MegaContactRequest::~MegaContactRequest()
{

}

MegaContactRequest *MegaContactRequest::copy() const
{
    return NULL;
}

MegaHandle MegaContactRequest::getHandle() const
{
    return INVALID_HANDLE;
}

char *MegaContactRequest::getSourceEmail() const
{
    return NULL;
}

char *MegaContactRequest::getSourceMessage() const
{
    return NULL;
}

char *MegaContactRequest::getTargetEmail() const
{
    return NULL;
}

int64_t MegaContactRequest::getCreationTime() const
{
    return 0;
}

int64_t MegaContactRequest::getModificationTime() const
{
    return 0;
}

int MegaContactRequest::getStatus() const
{
    return 0;
}

bool MegaContactRequest::isOutgoing() const
{
    return true;
}

bool MegaContactRequest::isAutoAccepted() const
{
    return false;
}

//Request callbacks
void MegaRequestListener::onRequestStart(MegaApi *, MegaRequest *)
{ }
void MegaRequestListener::onRequestFinish(MegaApi *, MegaRequest *, MegaError *)
{ }
void MegaRequestListener::onRequestUpdate(MegaApi *, MegaRequest *)
{ }
void MegaRequestListener::onRequestTemporaryError(MegaApi *, MegaRequest *, MegaError *)
{ }
MegaRequestListener::~MegaRequestListener() {}


SynchronousRequestListener::SynchronousRequestListener()
{
    listener = NULL;
    megaApi = NULL;
    megaRequest = NULL;
    megaError = NULL;
    semaphore = new MegaSemaphore();
}
SynchronousRequestListener::~SynchronousRequestListener()
{
    delete semaphore;
    if (megaRequest)
    {
        delete megaRequest;
    }
    if (megaError)
    {
        delete megaError;
    }
}

void SynchronousRequestListener::onRequestFinish(MegaApi *api, MegaRequest *request, MegaError *error)
{
    this->megaApi = api;
    if (megaRequest)
    {
        delete megaRequest;              //in case of reused listener
    }
    this->megaRequest = request->copy();
    if (megaError)
    {
        delete megaError;            //in case of reused listener
    }
    this->megaError = error->copy();

    doOnRequestFinish(api, request, error);
    semaphore->release();
}

void SynchronousRequestListener::doOnRequestFinish(MegaApi *api, MegaRequest *request, MegaError *error)
{ }

void SynchronousRequestListener::wait()
{
    semaphore->wait();
}

int SynchronousRequestListener::trywait(int milliseconds)
{
    return semaphore->timedwait(milliseconds);
}

MegaRequest *SynchronousRequestListener::getRequest() const
{
    return megaRequest;
}

MegaApi *SynchronousRequestListener::getApi() const
{
    return megaApi;
}

MegaError *SynchronousRequestListener::getError() const
{
    return megaError;
}


//Transfer callbacks
void MegaTransferListener::onTransferStart(MegaApi *, MegaTransfer *)
{ }
void MegaTransferListener::onTransferFinish(MegaApi*, MegaTransfer *, MegaError*)
{ }
void MegaTransferListener::onTransferUpdate(MegaApi *, MegaTransfer *)
{ }
bool MegaTransferListener::onTransferData(MegaApi *, MegaTransfer *, char *, size_t)
{ return true; }
void MegaTransferListener::onTransferTemporaryError(MegaApi *, MegaTransfer *, MegaError*)
{ }
MegaTransferListener::~MegaTransferListener()
{ }



SynchronousTransferListener::SynchronousTransferListener()
{
    listener = NULL;
    megaApi = NULL;
    megaTransfer = NULL;
    megaError = NULL;
    semaphore = new MegaSemaphore();
}
SynchronousTransferListener::~SynchronousTransferListener()
{
    delete semaphore;
    delete megaTransfer;
    delete megaError;
}

void SynchronousTransferListener::onTransferFinish(MegaApi *api, MegaTransfer *transfer, MegaError *error)
{
    this->megaApi = api;
    delete megaTransfer;               //in case of reused listener
    this->megaTransfer = transfer->copy();
    delete megaError;            //in case of reused listener
    this->megaError = error->copy();

    doOnTransferFinish(api, transfer, error);
    semaphore->release();
}

void SynchronousTransferListener::doOnTransferFinish(MegaApi *api, MegaTransfer *transfer, MegaError *error)
{ }

void SynchronousTransferListener::wait()
{
    semaphore->wait();
}

int SynchronousTransferListener::trywait(int milliseconds)
{
    return semaphore->timedwait(milliseconds);
}

MegaTransfer *SynchronousTransferListener::getTransfer() const
{
    return megaTransfer;
}

MegaApi *SynchronousTransferListener::getApi() const
{
    return megaApi;
}

MegaError *SynchronousTransferListener::getError() const
{
    return megaError;
}


//Global callbacks
void MegaGlobalListener::onUsersUpdate(MegaApi *, MegaUserList *)
{ }
void MegaGlobalListener::onUserAlertsUpdate(MegaApi *api, MegaUserAlertList *alerts)
{ }
void MegaGlobalListener::onNodesUpdate(MegaApi *, MegaNodeList *)
{ }
void MegaGlobalListener::onAccountUpdate(MegaApi *)
{ }
void MegaGlobalListener::onContactRequestsUpdate(MegaApi *, MegaContactRequestList *)
{ }
void MegaGlobalListener::onReloadNeeded(MegaApi *)
{ }
void MegaGlobalListener::onEvent(MegaApi *api, MegaEvent *event)
{ }
MegaGlobalListener::~MegaGlobalListener()
{ }

//All callbacks
void MegaListener::onRequestStart(MegaApi *, MegaRequest *)
{ }
void MegaListener::onRequestFinish(MegaApi *, MegaRequest *, MegaError *)
{ }
void MegaListener::onRequestUpdate(MegaApi * , MegaRequest *)
{ }
void MegaListener::onRequestTemporaryError(MegaApi *, MegaRequest *, MegaError *)
{ }
void MegaListener::onTransferStart(MegaApi *, MegaTransfer *)
{ }
void MegaListener::onTransferFinish(MegaApi *, MegaTransfer *, MegaError *)
{ }
void MegaListener::onTransferUpdate(MegaApi *, MegaTransfer *)
{ }
void MegaListener::onTransferTemporaryError(MegaApi *, MegaTransfer *, MegaError *)
{ }
void MegaListener::onUsersUpdate(MegaApi *, MegaUserList *)
{ }
void MegaListener::onUserAlertsUpdate(MegaApi *, MegaUserAlertList *)
{ }
void MegaListener::onNodesUpdate(MegaApi *, MegaNodeList *)
{ }
void MegaListener::onAccountUpdate(MegaApi *)
{ }
void MegaListener::onContactRequestsUpdate(MegaApi *, MegaContactRequestList *)
{ }
void MegaListener::onReloadNeeded(MegaApi *)
{ }
void MegaListener::onEvent(MegaApi *api, MegaEvent *event)
{ }

#ifdef ENABLE_SYNC
void MegaGlobalListener::onGlobalSyncStateChanged(MegaApi *)
{ }
void MegaListener::onSyncFileStateChanged(MegaApi *, MegaSync *, string *, int)
{ }
void MegaListener::onSyncEvent(MegaApi *, MegaSync *, MegaSyncEvent *)
{ }
void MegaListener::onSyncAdded(MegaApi *, MegaSync *, int additionState)
{ }
void MegaListener::onSyncDisabled(MegaApi *, MegaSync *)
{ }
void MegaListener::onSyncEnabled(MegaApi *, MegaSync *)
{ }
void MegaListener::onSyncDeleted(MegaApi *, MegaSync *)
{ }
void MegaListener::onSyncStateChanged(MegaApi *, MegaSync *)
{ }
void MegaListener::onGlobalSyncStateChanged(MegaApi *)
{ }
#endif

void MegaListener::onBackupStateChanged(MegaApi *, MegaBackup *)
{ }
void MegaListener::onBackupStart(MegaApi *, MegaBackup *)
{ }
void MegaListener::onBackupFinish(MegaApi *, MegaBackup *, MegaError *)
{ }
void MegaListener::onBackupUpdate(MegaApi *, MegaBackup *)
{ }
void MegaListener::onBackupTemporaryError(MegaApi *, MegaBackup *, MegaError *)
{ }

#ifdef ENABLE_CHAT
void MegaGlobalListener::onChatsUpdate(MegaApi *api, MegaTextChatList *chats)
{}
void MegaListener::onChatsUpdate(MegaApi *api, MegaTextChatList *chats)
{}
#endif

MegaListener::~MegaListener() {}

bool MegaTreeProcessor::processMegaNode(MegaNode*)
{ return false; /* Stops the processing */ }
MegaTreeProcessor::~MegaTreeProcessor()
{ }

MegaApi::MegaApi(const char *appKey, MegaGfxProcessor* processor, const char *basePath, const char *userAgent, unsigned workerThreadCount)
{
    pImpl = new MegaApiImpl(this, appKey, processor, basePath, userAgent, workerThreadCount);
}

MegaApi::MegaApi(const char *appKey, const char *basePath, const char *userAgent, unsigned workerThreadCount)
{
    pImpl = new MegaApiImpl(this, appKey, basePath, userAgent, workerThreadCount);
}

#ifdef ENABLE_SYNC
MegaApi::MegaApi(const char *appKey, const char *basePath, const char *userAgent, int fseventsfd, unsigned workerThreadCount)
{
    pImpl = new MegaApiImpl(this, appKey, basePath, userAgent, fseventsfd, workerThreadCount);
}
#endif

MegaApi::~MegaApi()
{
    delete pImpl;
}

int MegaApi::isLoggedIn()
{
    return pImpl->isLoggedIn();
}

void MegaApi::whyAmIBlocked(MegaRequestListener *listener)
{
    pImpl->whyAmIBlocked(false, listener);
}

void MegaApi::contactLinkCreate(bool renew, MegaRequestListener *listener)
{
    pImpl->contactLinkCreate(renew, listener);
}

void MegaApi::contactLinkQuery(MegaHandle handle, MegaRequestListener *listener)
{
    pImpl->contactLinkQuery(handle, listener);
}

void MegaApi::contactLinkDelete(MegaHandle handle, MegaRequestListener *listener)
{
    pImpl->contactLinkDelete(handle, listener);
}

void MegaApi::keepMeAlive(int type, bool enable, MegaRequestListener *listener)
{
    pImpl->keepMeAlive(type, enable, listener);
}

void MegaApi::setPSA(int id, MegaRequestListener *listener)
{
    pImpl->setPSA(id, listener);
}

void MegaApi::getPSA(MegaRequestListener *listener)
{
    pImpl->getPSA(false, listener);
}

void MegaApi::getPSAWithUrl(MegaRequestListener *listener)
{
    pImpl->getPSA(true, listener);
}

void MegaApi::acknowledgeUserAlerts(MegaRequestListener *listener)
{
    pImpl->acknowledgeUserAlerts(listener);
}

char *MegaApi::getMyEmail()
{
    return pImpl->getMyEmail();
}

int64_t MegaApi::getAccountCreationTs()
{
    return pImpl->getAccountCreationTs();
}

char *MegaApi::getMyUserHandle()
{
    return pImpl->getMyUserHandle();
}

MegaHandle MegaApi::getMyUserHandleBinary()
{
    return pImpl->getMyUserHandleBinary();
}
MegaUser *MegaApi::getMyUser()
{
    return pImpl->getMyUser();
}

bool MegaApi::isAchievementsEnabled()
{
    return pImpl->isAchievementsEnabled();
}

bool MegaApi::isBusinessAccount()
{
    return pImpl->isBusinessAccount();
}

bool MegaApi::isMasterBusinessAccount()
{
    return pImpl->isMasterBusinessAccount();
}

int MegaApi::getBusinessStatus()
{
    return pImpl->getBusinessStatus();
}

bool MegaApi::isBusinessAccountActive()
{
    return pImpl->isBusinessAccountActive();
}

bool MegaApi::checkPassword(const char *password)
{
    return pImpl->checkPassword(password);
}

char *MegaApi::getMyCredentials()
{
    return pImpl->getMyCredentials();
}

void MegaApi::getUserCredentials(MegaUser *user, MegaRequestListener *listener)
{
    pImpl->getUserCredentials(user, listener);
}

bool MegaApi::areCredentialsVerified(MegaUser *user)
{
    return pImpl->areCredentialsVerified(user);
}

void MegaApi::verifyCredentials(MegaUser *user, MegaRequestListener *listener)
{
    pImpl->verifyCredentials(user, listener);
}

void MegaApi::resetCredentials(MegaUser *user, MegaRequestListener *listener)
{
    pImpl->resetCredentials(user, listener);
}

char *MegaApi::getMyRSAPrivateKey()
{
    return pImpl->getMyRSAPrivateKey();
}

void MegaApi::setLogLevel(int logLevel)
{
    MegaApiImpl::setLogLevel(logLevel);
}

void MegaApi::setMaxPayloadLogSize(long long maxSize)
{
    MegaApiImpl::setMaxPayloadLogSize(maxSize);
}

void MegaApi::setLogToConsole(bool enable)
{
    MegaApiImpl::setLogToConsole(enable);
}

void MegaApi::addLoggerObject(MegaLogger *megaLogger)
{
    MegaApiImpl::addLoggerClass(megaLogger);
}

void MegaApi::removeLoggerObject(MegaLogger *megaLogger)
{
    MegaApiImpl::removeLoggerClass(megaLogger);
}

void MegaApi::log(int logLevel, const char *message, const char *filename, int line)
{
    MegaApiImpl::log(logLevel, message, filename, line);
}

void MegaApi::setLoggingName(const char* loggingName)
{
    pImpl->setLoggingName(loggingName);
}

long long MegaApi::getSDKtime()
{
    return pImpl->getSDKtime();
}

#ifdef USE_ROTATIVEPERFORMANCELOGGER
void MegaApi::setUseRotativePerformanceLogger(const char * logPath, const char * logFileName, bool logToStdOut, long int archivedFilesAgeSeconds)
{
    MegaApiImpl::setUseRotativePerformanceLogger(logPath, logFileName, logToStdOut, archivedFilesAgeSeconds);
}
#endif

char *MegaApi::getStringHash(const char* base64pwkey, const char* inBuf)
{
    return pImpl->getStringHash(base64pwkey, inBuf);
}

void MegaApi::getSessionTransferURL(const char *path, MegaRequestListener *listener)
{
    pImpl->getSessionTransferURL(path, listener);
}

MegaHandle MegaApi::base32ToHandle(const char *base32Handle)
{
    return MegaApiImpl::base32ToHandle(base32Handle);
}

uint64_t MegaApi::base64ToHandle(const char* base64Handle)
{
    return MegaApiImpl::base64ToHandle(base64Handle);
}

uint64_t MegaApi::base64ToUserHandle(const char* base64Handle)
{
    return MegaApiImpl::base64ToUserHandle(base64Handle);
}

char *MegaApi::handleToBase64(MegaHandle handle)
{
    return MegaApiImpl::handleToBase64(handle);
}

char *MegaApi::userHandleToBase64(MegaHandle handle)
{
    return MegaApiImpl::userHandleToBase64(handle);
}

void MegaApi::base64ToBinary(const char *base64string, unsigned char **binary, size_t* binarysize)
{
    return MegaApiImpl::base64ToBinary(base64string, binary, binarysize);
}

char *MegaApi::binaryToBase64(const char* binaryData, size_t length)
{
    return MegaApiImpl::binaryToBase64(binaryData, length);
}

void MegaApi::retryPendingConnections(bool disconnect, bool includexfers, MegaRequestListener* listener)
{
    pImpl->retryPendingConnections(disconnect, includexfers, listener);
}

void MegaApi::setDnsServers(const char *dnsServers, MegaRequestListener *listener)
{
    pImpl->setDnsServers(dnsServers, listener);
}

bool MegaApi::serverSideRubbishBinAutopurgeEnabled()
{
    return pImpl->serverSideRubbishBinAutopurgeEnabled();
}

bool MegaApi::appleVoipPushEnabled()
{
    return pImpl->appleVoipPushEnabled();
}

bool MegaApi::newLinkFormatEnabled()
{
    return pImpl->newLinkFormatEnabled();
}

int MegaApi::smsAllowedState()
{
    return pImpl->smsAllowedState();
}

char* MegaApi::smsVerifiedPhoneNumber()
{
    return pImpl->smsVerifiedPhoneNumber();
}

void MegaApi::resetSmsVerifiedPhoneNumber(MegaRequestListener *listener)
{
    pImpl->resetSmsVerifiedPhoneNumber(listener);
}

bool MegaApi::multiFactorAuthAvailable()
{
    return pImpl->multiFactorAuthAvailable();
}

void MegaApi::multiFactorAuthCheck(const char *email, MegaRequestListener *listener)
{
    pImpl->multiFactorAuthCheck(email, listener);
}

void MegaApi::multiFactorAuthGetCode(MegaRequestListener *listener)
{
    pImpl->multiFactorAuthGetCode(listener);
}

void MegaApi::multiFactorAuthEnable(const char *pin, MegaRequestListener *listener)
{
    pImpl->multiFactorAuthEnable(pin, listener);
}

void MegaApi::multiFactorAuthDisable(const char *pin, MegaRequestListener *listener)
{
    pImpl->multiFactorAuthDisable(pin, listener);
}

void MegaApi::multiFactorAuthLogin(const char *email, const char *password, const char *pin, MegaRequestListener *listener)
{
    pImpl->multiFactorAuthLogin(email, password, pin, listener);
}

void MegaApi::multiFactorAuthChangePassword(const char *oldPassword, const char *newPassword, const char *pin, MegaRequestListener *listener)
{
    pImpl->multiFactorAuthChangePassword(oldPassword, newPassword, pin, listener);
}

void MegaApi::multiFactorAuthChangeEmail(const char *email, const char *pin, MegaRequestListener *listener)
{
    pImpl->multiFactorAuthChangeEmail(email, pin, listener);
}

void MegaApi::multiFactorAuthCancelAccount(const char *pin, MegaRequestListener *listener)
{
    pImpl->multiFactorAuthCancelAccount(pin, listener);
}

void MegaApi::fetchTimeZone(MegaRequestListener *listener)
{
    pImpl->fetchTimeZone(listener);
}

void MegaApi::addEntropy(char *data, unsigned int size)
{
    pImpl->addEntropy(data, size);
}

#ifdef WINDOWS_PHONE
void MegaApi::setStatsID(const char *id)
{
    MegaApiImpl::setStatsID(id);
}
#endif

void MegaApi::fastLogin(const char* email, const char *stringHash, const char *base64pwkey, MegaRequestListener *listener)
{
    pImpl->fastLogin(email, stringHash, base64pwkey,listener);
}

void MegaApi::fastLogin(const char *session, MegaRequestListener *listener)
{
    pImpl->fastLogin(session, listener);
}

void MegaApi::killSession(MegaHandle sessionHandle, MegaRequestListener *listener)
{
    pImpl->killSession(sessionHandle, listener);
}

void MegaApi::getUserData(MegaRequestListener *listener)
{
    pImpl->getUserData(listener);
}

void MegaApi::getUserData(MegaUser *user, MegaRequestListener *listener)
{
    pImpl->getUserData(user, listener);
}

void MegaApi::getUserData(const char *user, MegaRequestListener *listener)
{
    pImpl->getUserData(user, listener);
}

void MegaApi::getMiscFlags(MegaRequestListener *listener)
{
    pImpl->getMiscFlags(listener);
}

void MegaApi::sendDevCommand(const char *command, const char *email, MegaRequestListener *listener)
{
    pImpl->sendDevCommand(command, email, 0, 0, 0, listener);
}

void MegaApi::sendOdqDevCommand(const char *email, MegaRequestListener *listener)
{
    pImpl->sendDevCommand("aodq", email, 0, 0, 0, listener);
}

void MegaApi::sendUsedTransferQuotaDevCommand(long long quota, const char *email, MegaRequestListener *listener)
{
    pImpl->sendDevCommand("tq", email, quota, 0, 0, listener);
}

void MegaApi::sendBusinessStatusDevCommand(int businessStatus, const char *email, MegaRequestListener *listener)
{
    pImpl->sendDevCommand("bs", email, 0, businessStatus, 0, listener);
}

void MegaApi::sendUserStatusDevCommand(int userStatus, const char *email, MegaRequestListener *listener)
{
    pImpl->sendDevCommand("us", email, 0, 0, userStatus, listener);
}

void MegaApi::login(const char *login, const char *password, MegaRequestListener *listener)
{
    pImpl->login(login, password, listener);
}

char *MegaApi::dumpSession()
{
    return pImpl->dumpSession();
}

char *MegaApi::getSequenceNumber()
{
    return pImpl->getSequenceNumber();
}

char *MegaApi::getAccountAuth()
{
    return pImpl->getAccountAuth();
}

void MegaApi::setAccountAuth(const char *auth)
{
    pImpl->setAccountAuth(auth);
}

void MegaApi::createAccount(const char* email, const char* password, const char* firstname, const char*  lastname, MegaRequestListener *listener)
{
    pImpl->createAccount(email, password, firstname, lastname, UNDEF, AFFILIATE_TYPE_INVALID, 0, listener);
}

void MegaApi::createAccount(const char* email, const char* password, const char* firstname, const char* lastname, MegaHandle lastPublicHandle, int lastPublicHandleType, int64_t lastAccessTimestamp, MegaRequestListener *listener)
{
    pImpl->createAccount(email, password, firstname, lastname, lastPublicHandle, lastPublicHandleType, lastAccessTimestamp, listener);
}

void MegaApi::resumeCreateAccount(const char* sid, MegaRequestListener *listener)
{
    pImpl->resumeCreateAccount(sid, listener);
}

void MegaApi::cancelCreateAccount(MegaRequestListener *listener)
{
    pImpl->cancelCreateAccount(listener);
}

void MegaApi::sendSignupLink(const char *email, const char *name, const char *password, MegaRequestListener *listener)
{
    pImpl->sendSignupLink(email, name, password, listener);
}

void MegaApi::fastSendSignupLink(const char *email, const char *base64pwkey, const char *name, MegaRequestListener *listener)
{
    pImpl->fastSendSignupLink(email, base64pwkey, name, listener);
}

void MegaApi::querySignupLink(const char* link, MegaRequestListener *listener)
{
    pImpl->querySignupLink(link, listener);
}

void MegaApi::confirmAccount(const char* link, const char *password, MegaRequestListener *listener)
{
    pImpl->confirmAccount(link, password, listener);
}

void MegaApi::fastConfirmAccount(const char* link, const char *base64pwkey, MegaRequestListener *listener)
{
    pImpl->fastConfirmAccount(link, base64pwkey, listener);
}

void MegaApi::resetPassword(const char *email, bool hasMasterKey, MegaRequestListener *listener)
{
    pImpl->resetPassword(email, hasMasterKey, listener);
}

void MegaApi::queryResetPasswordLink(const char *link, MegaRequestListener *listener)
{
    pImpl->queryRecoveryLink(link, listener);
}

void MegaApi::confirmResetPassword(const char *link, const char *newPwd, const char *masterKey, MegaRequestListener *listener)
{
    pImpl->confirmResetPasswordLink(link, newPwd, masterKey, listener);
}

void MegaApi::cancelAccount(MegaRequestListener *listener)
{
    pImpl->cancelAccount(listener);
}

void MegaApi::queryCancelLink(const char *link, MegaRequestListener *listener)
{
    pImpl->queryRecoveryLink(link, listener);
}

void MegaApi::confirmCancelAccount(const char *link, const char *pwd, MegaRequestListener *listener)
{
    pImpl->confirmCancelAccount(link, pwd, listener);
}

void MegaApi::resendVerificationEmail(MegaRequestListener *listener)
{
    pImpl->resendVerificationEmail(listener);
}

void MegaApi::changeEmail(const char *email, MegaRequestListener *listener)
{
    pImpl->changeEmail(email, listener);
}

void MegaApi::queryChangeEmailLink(const char *link, MegaRequestListener *listener)
{
    pImpl->queryRecoveryLink(link, listener);
}

void MegaApi::confirmChangeEmail(const char *link, const char *pwd, MegaRequestListener *listener)
{
    pImpl->confirmChangeEmail(link, pwd, listener);
}

void MegaApi::setProxySettings(MegaProxy *proxySettings, MegaRequestListener *listener)
{
    pImpl->setProxySettings(proxySettings, listener);
}

MegaProxy *MegaApi::getAutoProxySettings()
{
    return pImpl->getAutoProxySettings();
}

void MegaApi::createFolder(const char *name, MegaNode *parent, MegaRequestListener *listener)
{
    pImpl->createFolder(name, parent, listener);
}

bool MegaApi::createLocalFolder(const char *localPath)
{
    return pImpl->createLocalFolder(localPath);
}

void MegaApi::moveNode(MegaNode *node, MegaNode *newParent, MegaRequestListener *listener)
{
    pImpl->moveNode(node, newParent, listener);
}

void MegaApi::moveNode(MegaNode *node, MegaNode *newParent, const char *newName, MegaRequestListener *listener)
{
    pImpl->moveNode(node, newParent, newName, listener);
}

void MegaApi::copyNode(MegaNode *node, MegaNode* target, MegaRequestListener *listener)
{
    pImpl->copyNode(node, target, listener);
}

void MegaApi::copyNode(MegaNode *node, MegaNode *newParent, const char *newName, MegaRequestListener *listener)
{
    pImpl->copyNode(node, newParent, newName, listener);
}

void MegaApi::renameNode(MegaNode *node, const char *newName, MegaRequestListener *listener)
{
    pImpl->renameNode(node, newName, listener);
}

void MegaApi::remove(MegaNode *node, MegaRequestListener *listener)
{
    pImpl->remove(node, false, listener);
}

void MegaApi::removeVersions(MegaRequestListener *listener)
{
    pImpl->removeVersions(listener);
}

void MegaApi::removeVersion(MegaNode *node, MegaRequestListener *listener)
{
    pImpl->remove(node, true, listener);
}

void MegaApi::restoreVersion(MegaNode *version, MegaRequestListener *listener)
{
    pImpl->restoreVersion(version, listener);
}

void MegaApi::cleanRubbishBin(MegaRequestListener *listener)
{
    pImpl->cleanRubbishBin(listener);
}

void MegaApi::sendFileToUser(MegaNode *node, MegaUser *user, MegaRequestListener *listener)
{
    pImpl->sendFileToUser(node, user, listener);
}

void MegaApi::sendFileToUser(MegaNode *node, const char* email, MegaRequestListener *listener)
{
    pImpl->sendFileToUser(node, email, listener);
}

void MegaApi::share(MegaNode* node, MegaUser *user, int access, MegaRequestListener *listener)
{
    pImpl->share(node, user, access, listener);
}

void MegaApi::share(MegaNode *node, const char* email, int access, MegaRequestListener *listener)
{
    pImpl->share(node, email, access, listener);
}

void MegaApi::loginToFolder(const char* megaFolderLink, const char* authKey, MegaRequestListener *listener)
{
    pImpl->loginToFolder(megaFolderLink, authKey, listener);
}

void MegaApi::loginToFolder(const char* megaFolderLink, MegaRequestListener *listener)
{
    pImpl->loginToFolder(megaFolderLink, nullptr, listener);
}

void MegaApi::importFileLink(const char* megaFileLink, MegaNode *parent, MegaRequestListener *listener)
{
    pImpl->importFileLink(megaFileLink, parent, listener);
}

void MegaApi::decryptPasswordProtectedLink(const char *link, const char *password, MegaRequestListener *listener)
{
    pImpl->decryptPasswordProtectedLink(link, password, listener);
}

void MegaApi::encryptLinkWithPassword(const char *link, const char *password, MegaRequestListener *listener)
{
    pImpl->encryptLinkWithPassword(link, password, listener);
}

void MegaApi::getPublicNode(const char* megaFileLink, MegaRequestListener *listener)
{
    pImpl->getPublicNode(megaFileLink, listener);
}

const char *MegaApi::buildPublicLink(const char *publicHandle, const char *key, bool isFolder)
{
    return pImpl->buildPublicLink(publicHandle, key, isFolder);
}

void MegaApi::getThumbnail(MegaNode* node, const char *dstFilePath, MegaRequestListener *listener)
{
    pImpl->getThumbnail(node, dstFilePath, listener);
}

void MegaApi::cancelGetThumbnail(MegaNode* node, MegaRequestListener *listener)
{
	pImpl->cancelGetThumbnail(node, listener);
}

void MegaApi::setThumbnail(MegaNode* node, const char *srcFilePath, MegaRequestListener *listener)
{
    pImpl->setThumbnail(node, srcFilePath, listener);
}

void MegaApi::putThumbnail(MegaBackgroundMediaUpload* bu, const char *srcFilePath, MegaRequestListener *listener)
{
    pImpl->putThumbnail(bu, srcFilePath, listener);
}

void MegaApi::setThumbnailByHandle(MegaNode* node, MegaHandle fileattribute, MegaRequestListener *listener)
{
    pImpl->setThumbnailByHandle(node, fileattribute, listener);
}

void MegaApi::getPreview(MegaNode* node, const char *dstFilePath, MegaRequestListener *listener)
{
    pImpl->getPreview(node, dstFilePath, listener);
}

void MegaApi::cancelGetPreview(MegaNode* node, MegaRequestListener *listener)
{
	pImpl->cancelGetPreview(node, listener);
}

void MegaApi::setPreview(MegaNode* node, const char *srcFilePath, MegaRequestListener *listener)
{
    pImpl->setPreview(node, srcFilePath, listener);
}

void MegaApi::putPreview(MegaBackgroundMediaUpload* bu, const char *srcFilePath, MegaRequestListener *listener)
{
    pImpl->putPreview(bu, srcFilePath, listener);
}

void MegaApi::setPreviewByHandle(MegaNode* node, MegaHandle fileattribute, MegaRequestListener *listener)
{
    pImpl->setPreviewByHandle(node, fileattribute, listener);
}

void MegaApi::getUserAvatar(MegaUser* user, const char *dstFilePath, MegaRequestListener *listener)
{
    pImpl->getUserAvatar(user, dstFilePath, listener);
}

void MegaApi::getUserAvatar(const char* email_or_handle, const char *dstFilePath, MegaRequestListener *listener)
{
    pImpl->getUserAvatar(email_or_handle, dstFilePath, listener);
}

void MegaApi::getUserAvatar(const char *dstFilePath, MegaRequestListener *listener)
{
    pImpl->getUserAvatar((MegaUser*)NULL, dstFilePath, listener);
}

char *MegaApi::getUserAvatarColor(MegaUser *user)
{
    return MegaApiImpl::getUserAvatarColor(user);
}

char *MegaApi::getUserAvatarColor(const char *userhandle)
{
    return MegaApiImpl::getUserAvatarColor(userhandle);
}

char *MegaApi::getUserAvatarSecondaryColor(MegaUser *user)
{
    return MegaApiImpl::getUserAvatarSecondaryColor(user);
}

char *MegaApi::getUserAvatarSecondaryColor(const char *userhandle)
{
    return MegaApiImpl::getUserAvatarSecondaryColor(userhandle);
}

void MegaApi::setAvatar(const char *dstFilePath, MegaRequestListener *listener)
{
    pImpl->setAvatar(dstFilePath, listener);
}

bool MegaApi::testAllocation(unsigned allocCount, size_t allocSize)
{
    return pImpl->testAllocation(allocCount, allocSize);
}

void MegaApi::getUserAttribute(MegaUser* user, int type, MegaRequestListener *listener)
{
    pImpl->getUserAttribute(user, type, listener);
}

void MegaApi::getChatUserAttribute(const char *email_or_handle, int type, const char *ph, MegaRequestListener *listener)
{
    pImpl->getChatUserAttribute(email_or_handle, type, ph, listener);
}

void MegaApi::getUserAttribute(int type, MegaRequestListener *listener)
{
    pImpl->getUserAttribute((MegaUser*)NULL, type, listener);
}

const char *MegaApi::userAttributeToString(int attr)
{
    return MegaApi::strdup(pImpl->userAttributeToString(attr).c_str());
}

const char *MegaApi::userAttributeToLongName(int attr)
{
    return MegaApi::strdup(pImpl->userAttributeToLongName(attr).c_str());
}

int MegaApi::userAttributeFromString(const char *name)
{
    return pImpl->userAttributeFromString(name);
}

void MegaApi::getUserEmail(MegaHandle handle, MegaRequestListener *listener)
{
    pImpl->getUserEmail(handle, listener);
}

void MegaApi::getUserAttribute(const char *email_or_handle, int type, MegaRequestListener *listener)
{
    pImpl->getUserAttribute(email_or_handle, type, listener);
}

void MegaApi::setUserAttribute(int type, const char *value, MegaRequestListener *listener)
{
    pImpl->setUserAttribute(type, value, listener);
}

void MegaApi::setUserAttribute(int type, const MegaStringMap *value, MegaRequestListener *listener)
{
    pImpl->setUserAttribute(type, value, listener);
}

void MegaApi::setCustomNodeAttribute(MegaNode *node, const char *attrName, const char *value, MegaRequestListener *listener)
{
    pImpl->setCustomNodeAttribute(node, attrName, value, listener);
}

void MegaApi::setNodeDuration(MegaNode *node, int secs, MegaRequestListener *listener)
{
    pImpl->setNodeDuration(node, secs, listener);
}

void MegaApi::setNodeLabel(MegaNode *node, int label, MegaRequestListener *listener)
{
    pImpl->setNodeLabel(node, label, listener);
}

void MegaApi::resetNodeLabel(MegaNode *node, MegaRequestListener *listener)
{
    pImpl->setNodeLabel(node, MegaNode::NODE_LBL_UNKNOWN, listener);
}

void MegaApi::setNodeFavourite(MegaNode *node, bool fav, MegaRequestListener *listener)
{
    pImpl->setNodeFavourite(node, fav, listener);
}

void MegaApi::setNodeCoordinates(MegaNode *node, double latitude, double longitude, MegaRequestListener *listener)
{
    pImpl->setNodeCoordinates(node, false, latitude, longitude, listener);
}

void MegaApi::setUnshareableNodeCoordinates(MegaNode *node, double latitude, double longitude, MegaRequestListener *listener)
{
    pImpl->setNodeCoordinates(node, true, latitude, longitude, listener);
}

void MegaApi::exportNode(MegaNode *node, MegaRequestListener *listener)
{
    pImpl->exportNode(node, 0, false, listener);
}

void MegaApi::exportNode(MegaNode *node, bool writable, MegaRequestListener *listener)
{
    pImpl->exportNode(node, 0, writable, listener);
}

void MegaApi::exportNode(MegaNode *node, int64_t expireTime, MegaRequestListener *listener)
{
    pImpl->exportNode(node, expireTime, false, listener);
}

void MegaApi::exportNode(MegaNode *node, int64_t expireTime, bool writable, MegaRequestListener *listener)
{
    pImpl->exportNode(node, expireTime, writable, listener);
}

void MegaApi::disableExport(MegaNode *node, MegaRequestListener *listener)
{
    pImpl->disableExport(node, listener);
}

void MegaApi::fetchNodes(MegaRequestListener *listener)
{
    pImpl->fetchNodes(listener);
}

void MegaApi::getCloudStorageUsed(MegaRequestListener *listener)
{
    pImpl->getCloudStorageUsed(listener);
}

void MegaApi::getAccountDetails(MegaRequestListener *listener)
{
    pImpl->getAccountDetails(true, true, true, false, false, false, -1, listener);
}

void MegaApi::getSpecificAccountDetails(bool storage, bool transfer, bool pro, int source, MegaRequestListener *listener)
{
    pImpl->getAccountDetails(storage, transfer, pro, false, false, false, source, listener);
}

void MegaApi::getExtendedAccountDetails(bool sessions, bool purchases, bool transactions, MegaRequestListener *listener)
{
    pImpl->getAccountDetails(false, false, false, sessions, purchases, transactions, -1, listener);
}

void MegaApi::queryTransferQuota(long long size, MegaRequestListener *listener)
{
    pImpl->queryTransferQuota(size, listener);
}

int64_t MegaApi::getOverquotaDeadlineTs()
{
    return pImpl->getOverquotaDeadlineTs();
}

MegaIntegerList* MegaApi::getOverquotaWarningsTs()
{
    return pImpl->getOverquotaWarningsTs();
}

void MegaApi::getPricing(MegaRequestListener *listener)
{
    pImpl->getPricing(listener);
}

void MegaApi::getPaymentId(MegaHandle productHandle, MegaRequestListener *listener)
{
    pImpl->getPaymentId(productHandle, UNDEF, AFFILIATE_TYPE_INVALID, 0, listener);
}

void MegaApi::getPaymentId(MegaHandle productHandle, MegaHandle lastPublicHandle, MegaRequestListener *listener)
{
    pImpl->getPaymentId(productHandle, lastPublicHandle, AFFILIATE_TYPE_INVALID, 0, listener);
}

void MegaApi::getPaymentId(MegaHandle productHandle, MegaHandle lastPublicHandle, int lastPublicHandleType, int64_t lastAccessTimestamp, MegaRequestListener *listener)
{
    pImpl->getPaymentId(productHandle, lastPublicHandle, lastPublicHandleType, lastAccessTimestamp, listener);
}

void MegaApi::upgradeAccount(MegaHandle productHandle, int paymentMethod, MegaRequestListener *listener)
{
    pImpl->upgradeAccount(productHandle, paymentMethod, listener);
}

void MegaApi::submitPurchaseReceipt(const char *receipt, MegaRequestListener *listener)
{
    pImpl->submitPurchaseReceipt(MegaApi::PAYMENT_METHOD_GOOGLE_WALLET, receipt, UNDEF, AFFILIATE_TYPE_INVALID, 0, listener);
}

void MegaApi::submitPurchaseReceipt(int gateway, const char *receipt, MegaRequestListener *listener)
{
    pImpl->submitPurchaseReceipt(gateway, receipt, UNDEF, AFFILIATE_TYPE_INVALID, 0, listener);
}

void MegaApi::submitPurchaseReceipt(int gateway, const char *receipt, MegaHandle lastPublicHandle, MegaRequestListener *listener)
{
    pImpl->submitPurchaseReceipt(gateway, receipt, lastPublicHandle, AFFILIATE_TYPE_INVALID, 0, listener);
}

void MegaApi::submitPurchaseReceipt(int gateway, const char *receipt, MegaHandle lastPublicHandle, int lastPublicHandleType, int64_t lastAccessTimestamp, MegaRequestListener *listener)
{
    pImpl->submitPurchaseReceipt(gateway, receipt, lastPublicHandle, lastPublicHandleType, lastAccessTimestamp, listener);
}

void MegaApi::creditCardStore(const char* address1, const char* address2, const char* city,
                     const char* province, const char* country, const char *postalcode,
                     const char* firstname, const char* lastname, const char* creditcard,
                     const char* expire_month, const char* expire_year, const char* cv2,
                     MegaRequestListener *listener)
{
    pImpl->creditCardStore(address1, address2, city, province, country, postalcode, firstname,
                           lastname, creditcard, expire_month, expire_year, cv2, listener);
}

void MegaApi::creditCardQuerySubscriptions(MegaRequestListener *listener)
{
    pImpl->creditCardQuerySubscriptions(listener);
}

void MegaApi::creditCardCancelSubscriptions(const char* reason, MegaRequestListener *listener)
{
    pImpl->creditCardCancelSubscriptions(reason, listener);
}

void MegaApi::getPaymentMethods(MegaRequestListener *listener)
{
    pImpl->getPaymentMethods(listener);
}

char *MegaApi::exportMasterKey()
{
    return pImpl->exportMasterKey();
}

void MegaApi::masterKeyExported(MegaRequestListener *listener)
{
    pImpl->updatePwdReminderData(false, false, true, false, false, listener);
}

void MegaApi::passwordReminderDialogSucceeded(MegaRequestListener *listener)
{
    pImpl->updatePwdReminderData(true, false, false, false, false, listener);
}

void MegaApi::passwordReminderDialogSkipped(MegaRequestListener *listener)
{
    pImpl->updatePwdReminderData(false, true, false, false, false, listener);
}

void MegaApi::passwordReminderDialogBlocked(MegaRequestListener *listener)
{
    pImpl->updatePwdReminderData(false, false, false, true, false, listener);
}

void MegaApi::shouldShowPasswordReminderDialog(bool atLogout, MegaRequestListener *listener)
{
    pImpl->getUserAttr((const char*)NULL, MegaApi::USER_ATTR_PWD_REMINDER, NULL, atLogout, listener);
}

void MegaApi::isMasterKeyExported(MegaRequestListener *listener)
{
    pImpl->getUserAttr((const char*)NULL, MegaApi::USER_ATTR_PWD_REMINDER, NULL, 0, listener);
}

void MegaApi::getPushNotificationSettings(MegaRequestListener *listener)
{
    pImpl->getPushNotificationSettings(listener);
}

void MegaApi::setPushNotificationSettings(MegaPushNotificationSettings *settings, MegaRequestListener *listener)
{
    pImpl->setPushNotificationSettings(settings, listener);
}

#ifdef ENABLE_CHAT
void MegaApi::enableRichPreviews(bool enable, MegaRequestListener *listener)
{
    pImpl->enableRichPreviews(enable, listener);
}

void MegaApi::isRichPreviewsEnabled(MegaRequestListener *listener)
{
    pImpl->isRichPreviewsEnabled(listener);
}

void MegaApi::shouldShowRichLinkWarning(MegaRequestListener *listener)
{
    pImpl->shouldShowRichLinkWarning(listener);
}

void MegaApi::setRichLinkWarningCounterValue(int value, MegaRequestListener *listener)
{
    pImpl->setRichLinkWarningCounterValue(value, listener);
}

void MegaApi::enableGeolocation(MegaRequestListener *listener)
{
    pImpl->enableGeolocation(listener);
}

void MegaApi::isGeolocationEnabled(MegaRequestListener *listener)
{
    pImpl->isGeolocationEnabled(listener);
}
#endif

void MegaApi::setCameraUploadsFolder(MegaHandle nodehandle, MegaRequestListener *listener)
{
    pImpl->setCameraUploadsFolder(nodehandle, false, listener);
}

void MegaApi::setCameraUploadsFolderSecondary(MegaHandle nodehandle, MegaRequestListener *listener)
{
    pImpl->setCameraUploadsFolder(nodehandle, true, listener);
}

void MegaApi::setCameraUploadsFolders(MegaHandle primaryFolder, MegaHandle secondaryFolder, MegaRequestListener *listener)
{
    pImpl->setCameraUploadsFolders(primaryFolder, secondaryFolder, listener);
}

void MegaApi::getCameraUploadsFolder(MegaRequestListener *listener)
{
    pImpl->getCameraUploadsFolder(false, listener);
}

void MegaApi::getCameraUploadsFolderSecondary(MegaRequestListener *listener)
{
    pImpl->getCameraUploadsFolder(true, listener);
}

void MegaApi::setMyChatFilesFolder(MegaHandle nodehandle, MegaRequestListener *listener)
{
    pImpl->setMyChatFilesFolder(nodehandle, listener);
}

void MegaApi::getMyChatFilesFolder(MegaRequestListener *listener)
{
    pImpl->getMyChatFilesFolder(listener);
}

void MegaApi::setMyBackupsFolder(MegaHandle nodehandle, MegaRequestListener *listener)
{
    pImpl->setMyBackupsFolder(nodehandle, listener);
}

void MegaApi::getMyBackupsFolder(MegaRequestListener *listener)
{
    pImpl->getMyBackupsFolder(listener);
}

void MegaApi::getUserAlias(MegaHandle uh, MegaRequestListener *listener)
{
    pImpl->getUserAlias(uh, listener);
}

void MegaApi::setUserAlias(MegaHandle uh, const char *alias, MegaRequestListener *listener)
{
    pImpl->setUserAlias(uh, alias, listener);
}

void MegaApi::getRubbishBinAutopurgePeriod(MegaRequestListener *listener)
{
    pImpl->getRubbishBinAutopurgePeriod(listener);
}

void MegaApi::setRubbishBinAutopurgePeriod(int days, MegaRequestListener *listener)
{
    pImpl->setRubbishBinAutopurgePeriod(days, listener);
}

const char* MegaApi::getDeviceId() const
{
    return pImpl->getDeviceId();
}

void MegaApi::getDeviceName(MegaRequestListener *listener)
{
    pImpl->getDeviceName(listener);
}

void MegaApi::setDeviceName(const char *deviceName, MegaRequestListener *listener)
{
    pImpl->setDeviceName(deviceName, listener);
}

void MegaApi::changePassword(const char *oldPassword, const char *newPassword, MegaRequestListener *listener)
{
    pImpl->changePassword(oldPassword, newPassword, listener);
}
#ifdef ENABLE_SYNC
void MegaApi::logout(bool keepSyncConfigsFile, MegaRequestListener *listener)
{
    pImpl->logout(keepSyncConfigsFile, listener);
}
#else
void MegaApi::logout(MegaRequestListener *listener)
{
    pImpl->logout(false, listener);
}
#endif

void MegaApi::localLogout(MegaRequestListener *listener)
{
    pImpl->localLogout(listener);
}

void MegaApi::invalidateCache()
{
    pImpl->invalidateCache();
}

int MegaApi::getPasswordStrength(const char *password)
{
    return pImpl->getPasswordStrength(password);
}

void MegaApi::submitFeedback(int rating, const char *comment, MegaRequestListener* listener)
{
    pImpl->submitFeedback(rating, comment, listener);
}

void MegaApi::sendEvent(int eventType, const char *message, MegaRequestListener *listener)
{
    pImpl->sendEvent(eventType, message, listener);
}

void MegaApi::createSupportTicket(const char *message, int type, MegaRequestListener *listener)
{
    pImpl->createSupportTicket(message, type, listener);
}

void MegaApi::reportDebugEvent(const char *text, MegaRequestListener *listener)
{
    pImpl->reportEvent(text, listener);
}

void MegaApi::useHttpsOnly(bool httpsOnly, MegaRequestListener *listener)
{
    pImpl->useHttpsOnly(httpsOnly, listener);
}

bool MegaApi::usingHttpsOnly()
{
    return pImpl->usingHttpsOnly();
}

void MegaApi::inviteContact(const char *email, const char *message, int action, MegaRequestListener *listener)
{
    pImpl->inviteContact(email, message, action, UNDEF, listener);
}

void MegaApi::inviteContact(const char *email, const char *message, int action, MegaHandle contactLink, MegaRequestListener *listener)
{
    pImpl->inviteContact(email, message, action, contactLink, listener);
}

void MegaApi::replyContactRequest(MegaContactRequest *r, int action, MegaRequestListener *listener)
{
    pImpl->replyContactRequest(r, action, listener);
}

void MegaApi::removeContact(MegaUser *user, MegaRequestListener* listener)
{
    pImpl->removeContact(user, listener);
}

void MegaApi::pauseTransfers(bool pause, MegaRequestListener* listener)
{
    pImpl->pauseTransfers(pause, -1, listener);
}

void MegaApi::pauseTransfers(bool pause, int direction, MegaRequestListener *listener)
{
    pImpl->pauseTransfers(pause, direction, listener);
}

void MegaApi::pauseTransfer(MegaTransfer *transfer, bool pause, MegaRequestListener *listener)
{
    pImpl->pauseTransfer(transfer ? transfer->getTag() : 0, pause, listener);
}

void MegaApi::pauseTransferByTag(int transferTag, bool pause, MegaRequestListener *listener)
{
    pImpl->pauseTransfer(transferTag, pause, listener);
}

void MegaApi::enableTransferResumption(const char *loggedOutId)
{
    pImpl->enableTransferResumption(loggedOutId);
}

void MegaApi::disableTransferResumption(const char *loggedOutId)
{
    pImpl->disableTransferResumption(loggedOutId);
}

bool MegaApi::areTransfersPaused(int direction)
{
    return pImpl->areTransfersPaused(direction);
}

//-1 -> AUTO, 0 -> NONE, >0 -> b/s
void MegaApi::setUploadLimit(int bpslimit)
{
    pImpl->setUploadLimit(bpslimit);
}

void MegaApi::setMaxConnections(int direction, int connections, MegaRequestListener *listener)
{
    pImpl->setMaxConnections(direction,  connections, listener);
}

void MegaApi::setMaxConnections(int connections, MegaRequestListener *listener)
{
    pImpl->setMaxConnections(-1,  connections, listener);
}

void MegaApi::setDownloadMethod(int method)
{
    pImpl->setDownloadMethod(method);
}

void MegaApi::setUploadMethod(int method)
{
    pImpl->setUploadMethod(method);
}

int MegaApi::getMaxDownloadSpeed()
{
    return pImpl->getMaxDownloadSpeed();
}

int MegaApi::getMaxUploadSpeed()
{
    return pImpl->getMaxUploadSpeed();
}

bool MegaApi::setMaxDownloadSpeed(long long bpslimit)
{
    return pImpl->setMaxDownloadSpeed(bpslimit);
}

bool MegaApi::setMaxUploadSpeed(long long bpslimit)
{
    return pImpl->setMaxUploadSpeed(bpslimit);
}

int MegaApi::getCurrentDownloadSpeed()
{
    return pImpl->getCurrentDownloadSpeed();
}

int MegaApi::getCurrentUploadSpeed()
{
    return pImpl->getCurrentUploadSpeed();
}

int MegaApi::getCurrentSpeed(int type)
{
    return pImpl->getCurrentSpeed(type);
}

int MegaApi::getDownloadMethod()
{
    return pImpl->getDownloadMethod();
}

int MegaApi::getUploadMethod()
{
    return pImpl->getUploadMethod();
}

MegaTransferData *MegaApi::getTransferData(MegaTransferListener *listener)
{
    return pImpl->getTransferData(listener);
}

MegaTransfer *MegaApi::getFirstTransfer(int type)
{
    return pImpl->getFirstTransfer(type);
}

void MegaApi::notifyTransfer(MegaTransfer *transfer, MegaTransferListener *listener)
{
    pImpl->notifyTransfer(transfer ? transfer->getTag() : 0, listener);
}

void MegaApi::notifyTransferByTag(int transferTag, MegaTransferListener *listener)
{
    pImpl->notifyTransfer(transferTag, listener);
}

MegaTransferList *MegaApi::getTransfers()
{
    return pImpl->getTransfers();
}

MegaTransferList *MegaApi::getStreamingTransfers()
{
    return pImpl->getStreamingTransfers();
}

MegaTransfer *MegaApi::getTransferByTag(int transferTag)
{
    return pImpl->getTransferByTag(transferTag);
}

MegaTransferList *MegaApi::getTransfers(int type)
{
    return pImpl->getTransfers(type);
}

MegaTransferList *MegaApi::getChildTransfers(int transferTag)
{
    return pImpl->getChildTransfers(transferTag);
}

void MegaApi::startUpload(const char* localPath, MegaNode* parent, MegaTransferListener *listener)
{
    pImpl->startUpload(localPath, parent, FS_UNKNOWN, listener);
}

void MegaApi::startUploadForSupport(const char* localPath, bool isSourceTemporary, MegaTransferListener *listener)
{
    pImpl->startUploadForSupport(localPath, isSourceTemporary, FS_UNKNOWN, listener);
}

MegaStringList *MegaApi::getBackupFolders(int backuptag) const
{
    return pImpl->getBackupFolders(backuptag);
}

void MegaApi::setBackup(const char* localPath, MegaNode* parent, bool attendPastBackups, int64_t period, const char *periodstring, int numBackups, MegaRequestListener *listener)
{
    pImpl->setBackup(localPath, parent, attendPastBackups, period, periodstring ? periodstring : "", numBackups, listener);
}

void MegaApi::removeBackup(int tag, MegaRequestListener *listener)
{
    pImpl->removeBackup(tag, listener);
}

void MegaApi::abortCurrentBackup(int tag, MegaRequestListener *listener)
{
    pImpl->abortCurrentBackup(tag, listener);
}

void MegaApi::startTimer( int64_t period, MegaRequestListener *listener)
{
    pImpl->startTimer(period, listener);
}

void MegaApi::startUploadWithData(const char *localPath, MegaNode *parent, const char *appData, MegaTransferListener *listener)
{
    pImpl->startUpload(false, localPath, parent, (const char *)NULL, -1, 0, false, appData, false, false, FS_UNKNOWN, listener);
}

void MegaApi::startUploadWithData(const char *localPath, MegaNode *parent, const char *appData, bool isSourceTemporary, MegaTransferListener *listener)
{
    pImpl->startUpload(false, localPath, parent, (const char *)NULL, -1, 0, false, appData, isSourceTemporary, false, FS_UNKNOWN, listener);
}

void MegaApi::startUploadWithTopPriority(const char *localPath, MegaNode *parent, const char *appData, bool isSourceTemporary, MegaTransferListener *listener)
{
    pImpl->startUpload(true, localPath, parent, (const char *)NULL, -1, 0, false, appData, isSourceTemporary, false, FS_UNKNOWN, listener);
}

void MegaApi::startUploadWithTopPriority(const char* localPath, MegaNode* parent, const char* appData, bool isSourceTemporary, const char* fileName, MegaTransferListener* listener)
{
    pImpl->startUpload(true, localPath, parent, fileName, -1, 0, false, appData, isSourceTemporary, false, FS_UNKNOWN, listener);
}

void MegaApi::startUpload(const char *localPath, MegaNode *parent, int64_t mtime, MegaTransferListener *listener)
{
    pImpl->startUpload(localPath, parent, mtime, FS_UNKNOWN, listener);
}

void MegaApi::startUpload(const char *localPath, MegaNode *parent, int64_t mtime, bool isSourceTemporary, MegaTransferListener *listener)
{
    pImpl->startUpload(false, localPath, parent, (const char *)NULL, mtime, 0, false, NULL, isSourceTemporary, false, FS_UNKNOWN, listener);
}

void MegaApi::startUpload(const char* localPath, MegaNode* parent, const char* fileName, MegaTransferListener *listener)
{
    pImpl->startUpload(localPath, parent, fileName, FS_UNKNOWN, listener);
}

void MegaApi::startUpload(const char *localPath, MegaNode *parent, const char *fileName, int64_t mtime, MegaTransferListener *listener)
{
    pImpl->startUpload(false, localPath, parent, fileName, mtime, 0, false, NULL, false, false, FS_UNKNOWN, listener);
}

void MegaApi::startUpload(const char *localPath, MegaNode *parent, const char *appData, const char *fileName, int64_t mtime, MegaTransferListener *listener)
{
    pImpl->startUpload(false, localPath, parent, fileName, mtime, 0, false, appData, false, false, FS_UNKNOWN, listener);
}

void MegaApi::startUploadForChat(const char *localPath, MegaNode *parent, const char *appData, bool isSourceTemporary, MegaTransferListener *listener)
{
    pImpl->startUpload(false, localPath, parent, nullptr, -1, 0, false, appData, isSourceTemporary, true, FS_UNKNOWN, listener);
}

void MegaApi::startDownload(MegaNode *node, const char* localFolder, MegaTransferListener *listener)
{
    pImpl->startDownload(node, localFolder, listener);
}

void MegaApi::startDownloadWithData(MegaNode *node, const char *localPath, const char *appData, MegaTransferListener *listener)
{
    pImpl->startDownload(false, node, localPath, 0, appData, listener);
}

void MegaApi::startDownloadWithTopPriority(MegaNode *node, const char *localPath, const char *appData, MegaTransferListener *listener)
{
    pImpl->startDownload(true, node, localPath, 0, appData, listener);
}

void MegaApi::cancelTransfer(MegaTransfer *t, MegaRequestListener *listener)
{
    pImpl->cancelTransfer(t, listener);
}

void MegaApi::retryTransfer(MegaTransfer *transfer, MegaTransferListener *listener)
{
    pImpl->retryTransfer(transfer, listener);
}

void MegaApi::moveTransferUp(MegaTransfer *transfer, MegaRequestListener *listener)
{
    pImpl->moveTransferUp(transfer ? transfer->getTag() : 0, listener);
}

void MegaApi::moveTransferUpByTag(int transferTag, MegaRequestListener *listener)
{
    pImpl->moveTransferUp(transferTag, listener);
}

void MegaApi::moveTransferDown(MegaTransfer *transfer, MegaRequestListener *listener)
{
    pImpl->moveTransferDown(transfer ? transfer->getTag() : 0, listener);
}

void MegaApi::moveTransferDownByTag(int transferTag, MegaRequestListener *listener)
{
    pImpl->moveTransferDown(transferTag, listener);
}

void MegaApi::moveTransferToFirst(MegaTransfer *transfer, MegaRequestListener *listener)
{
    pImpl->moveTransferToFirst(transfer ? transfer->getTag() : 0, listener);
}

void MegaApi::moveTransferToFirstByTag(int transferTag, MegaRequestListener *listener)
{
    pImpl->moveTransferToFirst(transferTag, listener);
}

void MegaApi::moveTransferToLast(MegaTransfer *transfer, MegaRequestListener *listener)
{
    pImpl->moveTransferToLast(transfer ? transfer->getTag() : 0, listener);
}

void MegaApi::moveTransferToLastByTag(int transferTag, MegaRequestListener *listener)
{
    pImpl->moveTransferToLast(transferTag, listener);
}

void MegaApi::moveTransferBefore(MegaTransfer *transfer, MegaTransfer *prevTransfer, MegaRequestListener *listener)
{
    pImpl->moveTransferBefore(transfer ? transfer->getTag() : 0, prevTransfer ? prevTransfer->getTag() : 0, listener);
}

void MegaApi::moveTransferBeforeByTag(int transferTag, int prevTransferTag, MegaRequestListener *listener)
{
    pImpl->moveTransferBefore(transferTag, prevTransferTag, listener);
}

void MegaApi::cancelTransferByTag(int transferTag, MegaRequestListener *listener)
{
    pImpl->cancelTransferByTag(transferTag, listener);
}

void MegaApi::cancelTransfers(int direction, MegaRequestListener *listener)
{
    pImpl->cancelTransfers(direction, listener);
}

void MegaApi::startStreaming(MegaNode* node, int64_t startPos, int64_t size, MegaTransferListener *listener)
{
    pImpl->startStreaming(node, startPos, size, listener);
}

void MegaApi::setStreamingMinimumRate(int bytesPerSecond)
{
    pImpl->setStreamingMinimumRate(bytesPerSecond);
}

#ifdef ENABLE_SYNC

//Move local files inside synced folders to the "Rubbish" folder.
bool MegaApi::moveToLocalDebris(const char *path)
{
    return pImpl->moveToLocalDebris(path);
}

int MegaApi::syncPathState(string* path)
{
    return pImpl->syncPathState(path);
}

MegaNode *MegaApi::getSyncedNode(string *path)
{
    return pImpl->getSyncedNode(LocalPath::fromPlatformEncoded(*path));
}

void MegaApi::syncFolder(const char *localFolder, const char *name, MegaNode *megaFolder, MegaRequestListener *listener)
{
    pImpl->syncFolder(localFolder, name, megaFolder, NULL, listener);
}

void MegaApi::syncFolder(const char *localFolder, MegaNode *megaFolder, MegaRequestListener *listener)
{
    pImpl->syncFolder(localFolder, nullptr, megaFolder, NULL, listener);
}

void MegaApi::syncFolder(const char *localFolder, const char *name, MegaHandle megaHandle, MegaRequestListener *listener)
{
    pImpl->syncFolder(localFolder, name, megaHandle, SyncConfig::TYPE_TWOWAY, NULL, listener);
}

void MegaApi::syncFolder(const char *localFolder, MegaHandle megaHandle, MegaRequestListener *listener)
{
    pImpl->syncFolder(localFolder, nullptr, megaHandle, SyncConfig::TYPE_TWOWAY, NULL, listener);
}

void MegaApi::copySyncDataToCache(const char *localFolder, const char *name, MegaHandle megaHandle, const char *remotePath,
                                  long long localfp, bool enabled, bool temporaryDisabled, MegaRequestListener *listener)
{
    pImpl->copySyncDataToCache(localFolder, name, megaHandle, remotePath, localfp, enabled, temporaryDisabled, listener);
}

void MegaApi::copySyncDataToCache(const char *localFolder, MegaHandle megaHandle, const char *remotePath,
                                  long long localfp, bool enabled, bool temporaryDisabled, MegaRequestListener *listener)
{
    pImpl->copySyncDataToCache(localFolder, nullptr, megaHandle, remotePath, localfp, enabled, temporaryDisabled, listener);
}

void MegaApi::copyCachedStatus(int storageStatus, int blockStatus, int businessStatus, MegaRequestListener *listener)
{
    pImpl->copyCachedStatus(storageStatus, blockStatus, businessStatus, listener);
}

#ifdef USE_PCRE
void MegaApi::syncFolder(const char *localFolder, MegaNode *megaFolder, MegaRegExp *regExp, MegaRequestListener *listener)
{
    pImpl->syncFolder(localFolder, nullptr, megaFolder, regExp, listener);
}
#endif

void MegaApi::removeSync(MegaNode *megaFolder, MegaRequestListener* listener)
{
    pImpl->removeSync(megaFolder ? megaFolder->getHandle() : UNDEF, listener);
}

void MegaApi::removeSync(MegaSync *sync, MegaRequestListener *listener)
{
    pImpl->removeSyncById(sync ? sync->getBackupId() : INVALID_HANDLE, listener);
}

void MegaApi::removeSync(MegaHandle backupId, MegaRequestListener *listener)
{
    pImpl->removeSyncById(backupId, listener);
}

void MegaApi::disableSync(MegaNode *megaFolder, MegaRequestListener *listener)
{
    pImpl->disableSync(megaFolder ? megaFolder->getHandle() : UNDEF, listener);
}

void MegaApi::disableSync(MegaSync *sync, MegaRequestListener *listener)
{
    pImpl->disableSyncById(sync ? sync->getBackupId() : INVALID_HANDLE, listener);
}

void MegaApi::enableSync(MegaSync *sync, MegaRequestListener *listener)
{
    pImpl->enableSyncById(sync ? sync->getBackupId() : INVALID_HANDLE, listener);
}

void MegaApi::enableSync(MegaHandle backupId, MegaRequestListener *listener)
{
    pImpl->enableSyncById(backupId, listener);
}

void MegaApi::disableSync(MegaHandle backupId, MegaRequestListener *listener)
{
    pImpl->disableSyncById(backupId, listener);
}

void MegaApi::removeSyncs(MegaRequestListener *listener)
{
   pImpl->stopSyncs(listener);
}

MegaSyncList* MegaApi::getSyncs()
{
   return pImpl->getSyncs();
}

int MegaApi::getNumActiveSyncs()
{
    return pImpl->getNumActiveSyncs();
}

string MegaApi::getLocalPath(MegaNode *n)
{
    return pImpl->getLocalPath(n);
}

long long MegaApi::getNumLocalNodes()
{
    return pImpl->getNumLocalNodes();
}

char *MegaApi::getBlockedPath()
{
    return pImpl->getBlockedPath();
}

<<<<<<< HEAD
bool MegaApi::conflictsDetected(const char** parentName,
                                const char** parentPath,
                                MegaStringList** names,
                                bool* remote)
{
    return pImpl->conflictsDetected(parentName, parentPath, names, remote);
}

bool MegaApi::conflictsDetected()
{
    return pImpl->conflictsDetected();
}

MegaSync *MegaApi::getSyncByTag(int tag)
=======
MegaSync *MegaApi::getSyncByBackupId(MegaHandle backupId)
>>>>>>> e57a1791
{
    return pImpl->getSyncByBackupId(backupId);
}

MegaSync *MegaApi::getSyncByNode(MegaNode *node)
{
    return pImpl->getSyncByNode(node);
}

MegaSync *MegaApi::getSyncByPath(const char *localPath)
{
    return pImpl->getSyncByPath(localPath);
}

bool MegaApi::isScanning()
{
    return pImpl->isIndexing();
}

bool MegaApi::isSyncing()
{
    return pImpl->isSyncing();
}

bool MegaApi::isSynced(MegaNode *n)
{
    return pImpl->isSynced(n);
}

bool MegaApi::isSyncable(const char *path, long long size)
{
    return pImpl->isSyncable(path, size);
}

bool MegaApi::isInsideSync(MegaNode *node)
{
    return pImpl->isInsideSync(node);
}

int MegaApi::isNodeSyncable(MegaNode *node)
{
    return pImpl->isNodeSyncable(node);
}

void MegaApi::setExcludedNames(vector<string> *excludedNames)
{
    pImpl->setExcludedNames(excludedNames);
}

void MegaApi::setExcludedPaths(vector<string> *excludedPaths)
{
    pImpl->setExcludedPaths(excludedPaths);
}

void MegaApi::setExclusionLowerSizeLimit(long long limit)
{
    pImpl->setExclusionLowerSizeLimit(limit);
}

void MegaApi::setExclusionUpperSizeLimit(long long limit)
{
    pImpl->setExclusionUpperSizeLimit(limit);
}

#ifdef USE_PCRE
void MegaApi::setExcludedRegularExpressions(MegaSync *sync, MegaRegExp *regExp)
{
    pImpl->setExcludedRegularExpressions(sync, regExp);
}
#endif

void MegaApi::backupFolder(const char *localFolder, const char *backupName, MegaRequestListener *listener)
{
    pImpl->syncFolder(localFolder, backupName, INVALID_HANDLE, SyncConfig::TYPE_BACKUP, nullptr, listener);
}
#endif


MegaBackup *MegaApi::getBackupByTag(int tag)
{
    return pImpl->getBackupByTag(tag);
}

MegaBackup *MegaApi::getBackupByNode(MegaNode *node)
{
    return pImpl->getBackupByNode(node);
}

MegaBackup *MegaApi::getBackupByPath(const char *localPath)
{
    return pImpl->getBackupByPath(localPath);
}

int MegaApi::getNumPendingUploads()
{
    return pImpl->getNumPendingUploads();
}

int MegaApi::getNumPendingDownloads()
{
    return pImpl->getNumPendingDownloads();
}

int MegaApi::getTotalUploads()
{
    return pImpl->getTotalUploads();
}

int MegaApi::getTotalDownloads()
{
    return pImpl->getTotalDownloads();
}

void MegaApi::resetTotalDownloads()
{
    pImpl->resetTotalDownloads();
}

void MegaApi::resetTotalUploads()
{
    pImpl->resetTotalUploads();
}

MegaNode *MegaApi::getRootNode()
{
    return pImpl->getRootNode();
}

MegaNode* MegaApi::getInboxNode()
{
    return pImpl->getInboxNode();
}

MegaNode* MegaApi::getRubbishNode()
{
    return pImpl->getRubbishNode();
}

MegaNode *MegaApi::getRootNode(MegaNode *node)
{
    return pImpl->getRootNode(node);
}

bool MegaApi::isInCloud(MegaNode *node)
{
    return pImpl->isInRootnode(node, 0);
}

bool MegaApi::isInRubbish(MegaNode *node)
{
    return pImpl->isInRootnode(node, 2);
}

bool MegaApi::isInInbox(MegaNode *node)
{
    return pImpl->isInRootnode(node, 1);
}

void MegaApi::setDefaultFilePermissions(int permissions)
{
    pImpl->setDefaultFilePermissions(permissions);
}

int MegaApi::getDefaultFilePermissions()
{
    return pImpl->getDefaultFilePermissions();
}

void MegaApi::setDefaultFolderPermissions(int permissions)
{
    pImpl->setDefaultFolderPermissions(permissions);
}

int MegaApi::getDefaultFolderPermissions()
{
    return pImpl->getDefaultFolderPermissions();
}

long long MegaApi::getBandwidthOverquotaDelay()
{
    return pImpl->getBandwidthOverquotaDelay();
}

MegaUserList* MegaApi::getContacts()
{
    return pImpl->getContacts();
}

MegaUser* MegaApi::getContact(const char* user)
{
    return pImpl->getContact(user);
}

MegaUserAlertList* MegaApi::getUserAlerts()
{
    return pImpl->getUserAlerts();
}

int MegaApi::getNumUnreadUserAlerts()
{
    return pImpl->getNumUnreadUserAlerts();
}

MegaNodeList* MegaApi::getInShares(MegaUser *megaUser, int order)
{
    return pImpl->getInShares(megaUser, order);
}

MegaNodeList* MegaApi::getInShares(int order)
{
    return pImpl->getInShares(order);
}

MegaShareList* MegaApi::getInSharesList(int order)
{
    return pImpl->getInSharesList(order);
}

MegaUser *MegaApi::getUserFromInShare(MegaNode *node, bool recurse)
{
    return pImpl->getUserFromInShare(node, recurse);
}

bool MegaApi::isShared(MegaNode *node)
{
    if (!node)
    {
        return false;
    }

    return node->isShared();
}

bool MegaApi::isOutShare(MegaNode *node)
{
    if (!node)
    {
        return false;
    }

    return node->isOutShare();
}

bool MegaApi::isInShare(MegaNode *node)
{
    if (!node)
    {
        return false;
    }

    return node->isInShare();
}

bool MegaApi::isPendingShare(MegaNode *node)
{
    return pImpl->isPendingShare(node);
}

MegaShareList *MegaApi::getOutShares(int order)
{
    return pImpl->getOutShares(order);
}

MegaShareList* MegaApi::getOutShares(MegaNode *megaNode)
{
    return pImpl->getOutShares(megaNode);
}

MegaShareList *MegaApi::getPendingOutShares()
{
    return pImpl->getPendingOutShares();
}

MegaShareList *MegaApi::getPendingOutShares(MegaNode *node)
{
    return pImpl->getPendingOutShares(node);
}

MegaNodeList *MegaApi::getPublicLinks(int order)
{
    return pImpl->getPublicLinks(order);
}

MegaContactRequestList *MegaApi::getIncomingContactRequests()
{
    return pImpl->getIncomingContactRequests();
}

MegaContactRequestList *MegaApi::getOutgoingContactRequests()
{
    return pImpl->getOutgoingContactRequests();
}

int MegaApi::getAccess(MegaNode* megaNode)
{
    return pImpl->getAccess(megaNode);
}

MegaRecentActionBucketList* MegaApi::getRecentActions(unsigned days, unsigned maxnodes)
{
    return pImpl->getRecentActions(days, maxnodes);
}

MegaRecentActionBucketList* MegaApi::getRecentActions()
{
    return pImpl->getRecentActions();
}

bool MegaApi::processMegaTree(MegaNode* n, MegaTreeProcessor* processor, bool recursive)
{
    return pImpl->processMegaTree(n, processor, recursive);
}

MegaNode *MegaApi::createForeignFileNode(MegaHandle handle, const char *key,
                                    const char *name, int64_t size, int64_t mtime,
                                        MegaHandle parentHandle, const char *privateAuth, const char *publicAuth, const char *chatAuth)
{
    return pImpl->createForeignFileNode(handle, key, name, size, mtime, parentHandle, privateAuth, publicAuth, chatAuth);
}

void MegaApi::getLastAvailableVersion(const char *appKey, MegaRequestListener *listener)
{
    pImpl->getLastAvailableVersion(appKey, listener);
}

void MegaApi::getLocalSSLCertificate(MegaRequestListener *listener)
{
    pImpl->getLocalSSLCertificate(listener);
}

void MegaApi::queryDNS(const char *hostname, MegaRequestListener *listener)
{
    pImpl->queryDNS(hostname, listener);
}

void MegaApi::queryGeLB(const char *service, int timeoutds, int maxretries, MegaRequestListener *listener)
{
    pImpl->queryGeLB(service, timeoutds, maxretries, listener);
}

void MegaApi::downloadFile(const char *url, const char *dstpath, MegaRequestListener *listener)
{
    pImpl->downloadFile(url, dstpath, listener);
}

MegaNode *MegaApi::createForeignFolderNode(MegaHandle handle, const char *name, MegaHandle parentHandle, const char *privateAuth, const char *publicAuth)
{
    return pImpl->createForeignFolderNode(handle, name, parentHandle, privateAuth, publicAuth);
}

MegaNode *MegaApi::authorizeNode(MegaNode *node)
{
    return pImpl->authorizeNode(node);
}

#ifdef ENABLE_CHAT
MegaNode *MegaApi::authorizeChatNode(MegaNode *node, const char *cauth)
{
    return pImpl->authorizeChatNode(node, cauth);
}
#endif

const char *MegaApi::getVersion()
{
    return pImpl->getVersion();
}

char *MegaApi::getOperatingSystemVersion()
{
    return pImpl->getOperatingSystemVersion();
}

const char *MegaApi::getUserAgent()
{
    return pImpl->getUserAgent();
}

const char *MegaApi::getBasePath()
{
    return pImpl->getBasePath();
}

void MegaApi::disableGfxFeatures(bool disable)
{
    pImpl->disableGfxFeatures(disable);
}

bool MegaApi::areGfxFeaturesDisabled()
{
    return pImpl->areGfxFeaturesDisabled();
}

void MegaApi::changeApiUrl(const char *apiURL, bool disablepkp)
{
    pImpl->changeApiUrl(apiURL, disablepkp);
}

bool MegaApi::setLanguage(const char *languageCode)
{
    return pImpl->setLanguage(languageCode);
}

void MegaApi::setLanguagePreference(const char *languageCode, MegaRequestListener *listener)
{
    pImpl->setLanguagePreference(languageCode, listener);
}

void MegaApi::getLanguagePreference(MegaRequestListener *listener)
{
    pImpl->getLanguagePreference(listener);
}

void MegaApi::setFileVersionsOption(bool disable, MegaRequestListener *listener)
{
    pImpl->setFileVersionsOption(disable, listener);
}

void MegaApi::setContactLinksOption(bool disable, MegaRequestListener *listener)
{
    pImpl->setContactLinksOption(disable, listener);
}

void MegaApi::getFileVersionsOption(MegaRequestListener *listener)
{
    pImpl->getFileVersionsOption(listener);
}

void MegaApi::getContactLinksOption(MegaRequestListener *listener)
{
    pImpl->getContactLinksOption(listener);
}

void MegaApi::retrySSLerrors(bool enable)
{
    pImpl->retrySSLerrors(enable);
}

void MegaApi::setPublicKeyPinning(bool enable)
{
    pImpl->setPublicKeyPinning(enable);
}

void MegaApi::pauseActionPackets()
{
    pImpl->pauseActionPackets();
}

void MegaApi::resumeActionPackets()
{
    pImpl->resumeActionPackets();
}

char *MegaApi::base64ToBase32(const char *base64)
{
    if(!base64)
    {
        return NULL;
    }

    unsigned binarylen = unsigned(strlen(base64) * 3/4 + 4);
    byte *binary = new byte[binarylen];
    binarylen = Base64::atob(base64, binary, binarylen);

    char *result = new char[binarylen * 8/5 + 6];
    Base32::btoa(binary, binarylen, result);
    delete [] binary;

    return result;
}

char *MegaApi::base32ToBase64(const char *base32)
{
    if(!base32)
    {
        return NULL;
    }

    unsigned binarylen = unsigned(strlen(base32) * 5/8 + 8);
    byte *binary = new byte[binarylen];
    binarylen = Base32::atob(base32, binary, binarylen);

    char *result = new char[binarylen * 4/3 + 4];
    Base64::btoa(binary, binarylen, result);
    delete [] binary;

    return result;
}

MegaNodeList* MegaApi::search(MegaNode* n, const char* searchString, bool recursive, int order)
{
    return pImpl->search(n, searchString, nullptr, recursive, order);
}

MegaNodeList *MegaApi::search(MegaNode *n, const char *searchString, MegaCancelToken *cancelToken, bool recursive, int order)
{
    return pImpl->search(n, searchString, cancelToken, recursive, order);
}

MegaNodeList *MegaApi::search(const char *searchString, int order)
{
    return pImpl->search(searchString, nullptr, order);
}

MegaNodeList *MegaApi::search(const char *searchString, MegaCancelToken *cancelToken, int order)
{
    return pImpl->search(searchString, cancelToken, order);
}

MegaNodeList* MegaApi::searchOnInShares(const char *searchString, MegaCancelToken *cancelToken, int order)
{
    return pImpl->search(nullptr, searchString, cancelToken, true, order, MegaApi::FILE_TYPE_DEFAULT, MegaApi::SEARCH_TARGET_INSHARE);
}

MegaNodeList* MegaApi::searchOnOutShares(const char *searchString, MegaCancelToken *cancelToken, int order)
{
    return pImpl->search(nullptr, searchString, cancelToken, true, order, MegaApi::FILE_TYPE_DEFAULT, MegaApi::SEARCH_TARGET_OUTSHARE);
}

MegaNodeList* MegaApi::searchOnPublicLinks(const char *searchString, MegaCancelToken *cancelToken, int order)
{
    return pImpl->search(nullptr, searchString, cancelToken, true, order, MegaApi::FILE_TYPE_DEFAULT, MegaApi::SEARCH_TARGET_PUBLICLINK);
}

MegaNodeList* MegaApi::searchByType(MegaNode *n, const char *searchString, MegaCancelToken *cancelToken, bool recursive, int order, int type, int target)
{
    return pImpl->search(n, searchString, cancelToken, recursive, order, type, target);
}

long long MegaApi::getSize(MegaNode *n)
{
    return pImpl->getSize(n);
}

char *MegaApi::getFingerprint(const char *filePath)
{
    return pImpl->getFingerprint(filePath);
}

char *MegaApi::getFingerprint(MegaNode *node)
{
    return pImpl->getFingerprint(node);
}

char *MegaApi::getFingerprint(MegaInputStream *inputStream, int64_t mtime)
{
    return pImpl->getFingerprint(inputStream, mtime);
}

MegaNode *MegaApi::getNodeByFingerprint(const char *fingerprint)
{
    return pImpl->getNodeByFingerprint(fingerprint);
}

MegaNode *MegaApi::getNodeByFingerprint(const char *fingerprint, MegaNode *parent)
{
    return pImpl->getNodeByFingerprint(fingerprint, parent);
}

MegaNodeList *MegaApi::getNodesByFingerprint(const char *fingerprint)
{
    return pImpl->getNodesByFingerprint(fingerprint);
}

MegaNodeList *MegaApi::getNodesByOriginalFingerprint(const char* originalFingerprint, MegaNode* parent)
{
    return pImpl->getNodesByOriginalFingerprint(originalFingerprint, parent);
}

MegaNode *MegaApi::getExportableNodeByFingerprint(const char *fingerprint, const char *name)
{
    return pImpl->getExportableNodeByFingerprint(fingerprint, name);
}

bool MegaApi::hasFingerprint(const char *fingerprint)
{
    return pImpl->hasFingerprint(fingerprint);
}

char *MegaApi::getCRC(const char *filePath)
{
    return pImpl->getCRC(filePath);
}

char *MegaApi::getCRCFromFingerprint(const char *fingerprint)
{
    return pImpl->getCRCFromFingerprint(fingerprint);
}

char *MegaApi::getCRC(MegaNode *node)
{
    return pImpl->getCRC(node);
}

MegaNode *MegaApi::getNodeByCRC(const char *crc, MegaNode *parent)
{
    return pImpl->getNodeByCRC(crc, parent);
}

void MegaApi::addListener(MegaListener* listener)
{
    pImpl->addListener(listener);
}

void MegaApi::addRequestListener(MegaRequestListener* listener)
{
    pImpl->addRequestListener(listener);
}

void MegaApi::addTransferListener(MegaTransferListener* listener)
{
    pImpl->addTransferListener(listener);
}

void MegaApi::addGlobalListener(MegaGlobalListener* listener)
{
    pImpl->addGlobalListener(listener);
}

void MegaApi::addBackupListener(MegaBackupListener *listener)
{
    pImpl->addBackupListener(listener);
}

void MegaApi::removeBackupListener(MegaBackupListener *listener)
{
    pImpl->removeBackupListener(listener);
}

void MegaApi::removeListener(MegaListener* listener)
{
    pImpl->removeListener(listener);
}

void MegaApi::removeRequestListener(MegaRequestListener* listener)
{
    pImpl->removeRequestListener(listener);
}

void MegaApi::removeTransferListener(MegaTransferListener* listener)
{
    pImpl->removeTransferListener(listener);
}

void MegaApi::removeGlobalListener(MegaGlobalListener* listener)
{
    pImpl->removeGlobalListener(listener);
}

MegaRequest *MegaApi::getCurrentRequest()
{
    return pImpl->getCurrentRequest();
}

MegaTransfer *MegaApi::getCurrentTransfer()
{
    return pImpl->getCurrentTransfer();
}

MegaError *MegaApi::getCurrentError()
{
    return pImpl->getCurrentError();
}

MegaNodeList *MegaApi::getCurrentNodes()
{
    return pImpl->getCurrentNodes();
}

MegaUserList *MegaApi::getCurrentUsers()
{
    return pImpl->getCurrentUsers();
}

MegaError MegaApi::checkAccess(MegaNode* megaNode, int level)
{
    return pImpl->checkAccess(megaNode, level);
}

MegaError *MegaApi::checkAccessErrorExtended(MegaNode *node, int level)
{
    return pImpl->checkAccessErrorExtended(node, level);
}

MegaError MegaApi::checkMove(MegaNode* megaNode, MegaNode* targetNode)
{
    return pImpl->checkMove(megaNode, targetNode);
}

MegaError *MegaApi::checkMoveErrorExtended(MegaNode *node, MegaNode *target)
{
    return pImpl->checkMoveErrorExtended(node, target);
}

bool MegaApi::isFilesystemAvailable()
{
    return pImpl->isFilesystemAvailable();
}

int MegaApi::getNumChildren(MegaNode* parent)
{
	return pImpl->getNumChildren(parent);
}

int MegaApi::getNumChildFiles(MegaNode* parent)
{
	return pImpl->getNumChildFiles(parent);
}

int MegaApi::getNumChildFolders(MegaNode* parent)
{
	return pImpl->getNumChildFolders(parent);
}

MegaNodeList *MegaApi::getChildren(MegaNode* p, int order)
{
    return pImpl->getChildren(p, order);
}

MegaNodeList *MegaApi::getVersions(MegaNode *node)
{
    return pImpl->getVersions(node);
}

int MegaApi::getNumVersions(MegaNode *node)
{
    return pImpl->getNumVersions(node);
}

bool MegaApi::hasVersions(MegaNode *node)
{
    return pImpl->hasVersions(node);
}

void MegaApi::getFolderInfo(MegaNode *node, MegaRequestListener *listener)
{
    pImpl->getFolderInfo(node, listener);
}

MegaChildrenLists *MegaApi::getFileFolderChildren(MegaNode *p, int order)
{
    return pImpl->getFileFolderChildren(p, order);
}

bool MegaApi::hasChildren(MegaNode *parent)
{
    return pImpl->hasChildren(parent);
}

MegaNode *MegaApi::getChildNode(MegaNode *parent, const char* name)
{
    return pImpl->getChildNode(parent, name);
}

MegaNode* MegaApi::getParentNode(MegaNode* n)
{
    return pImpl->getParentNode(n);
}

char *MegaApi::getNodePath(MegaNode *node)
{
    return pImpl->getNodePath(node);
}

char *MegaApi::getNodePathByNodeHandle(MegaHandle handle)
{
    return pImpl->getNodePathByNodeHandle(handle);
}

MegaNode* MegaApi::getNodeByPath(const char *path, MegaNode* node)
{
    return pImpl->getNodeByPath(path, node);
}

MegaNode* MegaApi::getNodeByHandle(uint64_t h)
{
    return pImpl->getNodeByHandle(h);
}

MegaContactRequest *MegaApi::getContactRequestByHandle(MegaHandle handle)
{
    return pImpl->getContactRequestByHandle(handle);
}

void MegaApi::updateStats()
{
    pImpl->updateStats();
}

long long MegaApi::getNumNodes()
{
    return pImpl->getNumNodes();
}

long long MegaApi::getTotalDownloadedBytes()
{
    return pImpl->getTotalDownloadedBytes();
}

long long MegaApi::getTotalUploadedBytes()
{
    return pImpl->getTotalUploadedBytes();
}

long long MegaApi::getTotalDownloadBytes()
{
    return pImpl->getTotalDownloadBytes();
}

long long MegaApi::getTotalUploadBytes()
{
    return pImpl->getTotalUploadBytes();
}

void MegaApi::update()
{
   pImpl->update();
}

int MegaApi::isWaiting()
{
    return pImpl->isWaiting();
}

int MegaApi::areServersBusy()
{
    return pImpl->areServersBusy();
}

void MegaApi::removeRecursively(const char *path)
{
    MegaApiImpl::removeRecursively(path);
}

bool MegaApi::isOnline()
{
    return pImpl->isOnline();
}

void MegaApi::getAccountAchievements(MegaRequestListener *listener)
{
    pImpl->getAccountAchievements(listener);
}

void MegaApi::getMegaAchievements(MegaRequestListener *listener)
{
    pImpl->getMegaAchievements(listener);
}

void MegaApi::catchup(MegaRequestListener *listener)
{
    pImpl->catchup(listener);
}

void MegaApi::getPublicLinkInformation(const char *megaFolderLink, MegaRequestListener *listener)
{
    pImpl->getPublicLinkInformation(megaFolderLink, listener);
}

MegaApiLock* MegaApi::getMegaApiLock(bool lockNow)
{
    return new MegaApiLock(pImpl, lockNow);
}

bool MegaApi::platformSetRLimitNumFile(int newNumFileLimit) const
{
    return pImpl->platformSetRLimitNumFile(newNumFileLimit);
}

void MegaApi::sendSMSVerificationCode(const char* phoneNumber, MegaRequestListener *listener, bool reverifying_whitelisted)
{
    pImpl->sendSMSVerificationCode(phoneNumber, listener, reverifying_whitelisted);
}

void MegaApi::checkSMSVerificationCode(const char* verificationCode, MegaRequestListener *listener)
{
    pImpl->checkSMSVerificationCode(verificationCode, listener);
}

void MegaApi::getRegisteredContacts(const MegaStringMap* contacts, MegaRequestListener *listener)
{
    pImpl->getRegisteredContacts(contacts, listener);
}

void MegaApi::getCountryCallingCodes(MegaRequestListener *listener)
{
    pImpl->getCountryCallingCodes(listener);
}


#ifdef HAVE_LIBUV
bool MegaApi::httpServerStart(bool localOnly, int port, bool useTLS, const char * certificatepath, const char * keypath, bool useIPv6)
{
    return pImpl->httpServerStart(localOnly, port, useTLS, certificatepath, keypath, useIPv6);
}

void MegaApi::httpServerStop()
{
    pImpl->httpServerStop();
}

int MegaApi::httpServerIsRunning()
{
    return pImpl->httpServerIsRunning();
}

bool MegaApi::httpServerIsLocalOnly()
{
    return pImpl->httpServerIsLocalOnly();
}

void MegaApi::httpServerEnableFileServer(bool enable)
{
    pImpl->httpServerEnableFileServer(enable);
}

bool MegaApi::httpServerIsFileServerEnabled()
{
    return pImpl->httpServerIsFileServerEnabled();
}

void MegaApi::httpServerEnableFolderServer(bool enable)
{
    pImpl->httpServerEnableFolderServer(enable);
}

void MegaApi::httpServerEnableOfflineAttribute(bool enable)
{
    pImpl->httpServerEnableOfflineAttribute(enable);
}

bool MegaApi::httpServerIsOfflineAttributeEnabled()
{
    return pImpl->httpServerIsOfflineAttributeEnabled();
}

bool MegaApi::httpServerIsFolderServerEnabled()
{
    return pImpl->httpServerIsFolderServerEnabled();
}

void MegaApi::httpServerSetRestrictedMode(int mode)
{
    pImpl->httpServerSetRestrictedMode(mode);
}

int MegaApi::httpServerGetRestrictedMode()
{
    return pImpl->httpServerGetRestrictedMode();
}

void MegaApi::httpServerEnableSubtitlesSupport(bool enable)
{
    pImpl->httpServerEnableSubtitlesSupport(enable);
}

bool MegaApi::httpServerIsSubtitlesSupportEnabled()
{
    return pImpl->httpServerIsSubtitlesSupportEnabled();
}

void MegaApi::httpServerAddListener(MegaTransferListener *listener)
{
    pImpl->httpServerAddListener(listener);
}

void MegaApi::httpServerRemoveListener(MegaTransferListener *listener)
{
    pImpl->httpServerRemoveListener(listener);
}

char *MegaApi::httpServerGetLocalLink(MegaNode *node)
{
    return pImpl->httpServerGetLocalLink(node);
}

char *MegaApi::httpServerGetLocalWebDavLink(MegaNode *node)
{
    return pImpl->httpServerGetLocalWebDavLink(node);
}

MegaStringList *MegaApi::httpServerGetWebDavLinks()
{
    return pImpl->httpServerGetWebDavLinks();
}

MegaNodeList *MegaApi::httpServerGetWebDavAllowedNodes()
{
    return pImpl->httpServerGetWebDavAllowedNodes();
}

void MegaApi::httpServerRemoveWebDavAllowedNode(MegaHandle handle)
{
    pImpl->httpServerRemoveWebDavAllowedNode(handle);
}

void MegaApi::httpServerRemoveWebDavAllowedNodes()
{
    pImpl->httpServerRemoveWebDavAllowedNodes();
}

void MegaApi::httpServerSetMaxBufferSize(int bufferSize)
{
    pImpl->httpServerSetMaxBufferSize(bufferSize);
}

int MegaApi::httpServerGetMaxBufferSize()
{
    return pImpl->httpServerGetMaxBufferSize();
}

void MegaApi::httpServerSetMaxOutputSize(int outputSize)
{
    pImpl->httpServerSetMaxOutputSize(outputSize);
}

int MegaApi::httpServerGetMaxOutputSize()
{
    return pImpl->httpServerGetMaxOutputSize();
}

//FTP Server:
bool MegaApi::ftpServerStart(bool localOnly, int port, int dataportBegin, int dataPortEnd, bool useTLS, const char * certificatepath, const char * keypath)
{
    return pImpl->ftpServerStart(localOnly, port, dataportBegin, dataPortEnd, useTLS, certificatepath, keypath);
}

void MegaApi::ftpServerStop()
{
    pImpl->ftpServerStop();
}

int MegaApi::ftpServerIsRunning()
{
    return pImpl->ftpServerIsRunning();
}

bool MegaApi::ftpServerIsLocalOnly()
{
    return pImpl->ftpServerIsLocalOnly();
}

void MegaApi::ftpServerSetRestrictedMode(int mode)
{
    pImpl->ftpServerSetRestrictedMode(mode);
}

int MegaApi::ftpServerGetRestrictedMode()
{
    return pImpl->ftpServerGetRestrictedMode();
}

void MegaApi::ftpServerAddListener(MegaTransferListener *listener)
{
    pImpl->ftpServerAddListener(listener);
}

void MegaApi::ftpServerRemoveListener(MegaTransferListener *listener)
{
    pImpl->ftpServerRemoveListener(listener);
}

char *MegaApi::ftpServerGetLocalLink(MegaNode *node)
{
    return pImpl->ftpServerGetLocalLink(node);
}

MegaStringList *MegaApi::ftpServerGetLinks()
{
    return pImpl->ftpServerGetLinks();
}

MegaNodeList *MegaApi::ftpServerGetAllowedNodes()
{
    return pImpl->ftpServerGetAllowedNodes();
}

void MegaApi::ftpServerRemoveAllowedNode(MegaHandle handle)
{
    pImpl->ftpServerRemoveAllowedNode(handle);
}

void MegaApi::ftpServerRemoveAllowedNodes()
{
    pImpl->ftpServerRemoveAllowedNodes();
}

void MegaApi::ftpServerSetMaxBufferSize(int bufferSize)
{
    pImpl->ftpServerSetMaxBufferSize(bufferSize);
}

int MegaApi::ftpServerGetMaxBufferSize()
{
    return pImpl->ftpServerGetMaxBufferSize();
}

void MegaApi::ftpServerSetMaxOutputSize(int outputSize)
{
    pImpl->ftpServerSetMaxOutputSize(outputSize);
}

int MegaApi::ftpServerGetMaxOutputSize()
{
    return pImpl->ftpServerGetMaxOutputSize();
}

#endif

char *MegaApi::getMimeType(const char *extension)
{
    if (!extension)
    {
        return NULL;
    }

    if (*extension == '.')
    {
        extension++;
    }

    static const map<string, string> mimeMap{
        // from c++11, this sort of static local initialization is one-time and thread safe
        {"323", "text/h323"},
        {"3g2", "video/3gpp2"},
        {"3gp", "video/3gpp"},
        {"3gp2", "video/3gpp2"},
        {"3gpp", "video/3gpp"},
        {"7z", "application/x-7z-compressed"},
        {"aa", "audio/audible"},
        {"AAC", "audio/aac"},
        {"aaf", "application/octet-stream"},
        {"aax", "audio/vnd.audible.aax"},
        {"ac3", "audio/ac3"},
        {"aca", "application/octet-stream"},
        {"accda", "application/msaccess.addin"},
        {"accdb", "application/msaccess"},
        {"accdc", "application/msaccess.cab"},
        {"accde", "application/msaccess"},
        {"accdr", "application/msaccess.runtime"},
        {"accdt", "application/msaccess"},
        {"accdw", "application/msaccess.webapplication"},
        {"accft", "application/msaccess.ftemplate"},
        {"acx", "application/internet-property-stream"},
        {"AddIn", "text/xml"},
        {"ade", "application/msaccess"},
        {"adobebridge", "application/x-bridge-url"},
        {"adp", "application/msaccess"},
        {"ADT", "audio/vnd.dlna.adts"},
        {"ADTS", "audio/aac"},
        {"afm", "application/octet-stream"},
        {"ai", "application/postscript"},
        {"aif", "audio/x-aiff"},
        {"aifc", "audio/aiff"},
        {"aiff", "audio/aiff"},
        {"air", "application/vnd.adobe.air-application-installer-package+zip"},
        {"amc", "application/x-mpeg"},
        {"application", "application/x-ms-application"},
        {"art", "image/x-jg"},
        {"asa", "application/xml"},
        {"asax", "application/xml"},
        {"ascx", "application/xml"},
        {"asd", "application/octet-stream"},
        {"asf", "video/x-ms-asf"},
        {"ashx", "application/xml"},
        {"asi", "application/octet-stream"},
        {"asm", "text/plain"},
        {"asmx", "application/xml"},
        {"aspx", "application/xml"},
        {"asr", "video/x-ms-asf"},
        {"asx", "video/x-ms-asf"},
        {"atom", "application/atom+xml"},
        {"au", "audio/basic"},
        {"avi", "video/x-msvideo"},
        {"axs", "application/olescript"},
        {"bas", "text/plain"},
        {"bcpio", "application/x-bcpio"},
        {"bin", "application/octet-stream"},
        {"bmp", "image/bmp"},
        {"c", "text/plain"},
        {"cab", "application/octet-stream"},
        {"caf", "audio/x-caf"},
        {"calx", "application/vnd.ms-office.calx"},
        {"cat", "application/vnd.ms-pki.seccat"},
        {"cc", "text/plain"},
        {"cd", "text/plain"},
        {"cdda", "audio/aiff"},
        {"cdf", "application/x-cdf"},
        {"cer", "application/x-x509-ca-cert"},
        {"chm", "application/octet-stream"},
        {"class", "application/x-java-applet"},
        {"clp", "application/x-msclip"},
        {"cmx", "image/x-cmx"},
        {"cnf", "text/plain"},
        {"cod", "image/cis-cod"},
        {"config", "application/xml"},
        {"contact", "text/x-ms-contact"},
        {"coverage", "application/xml"},
        {"cpio", "application/x-cpio"},
        {"cpp", "text/plain"},
        {"crd", "application/x-mscardfile"},
        {"crl", "application/pkix-crl"},
        {"crt", "application/x-x509-ca-cert"},
        {"cs", "text/plain"},
        {"csdproj", "text/plain"},
        {"csh", "application/x-csh"},
        {"csproj", "text/plain"},
        {"css", "text/css"},
        {"csv", "text/csv"},
        {"cur", "application/octet-stream"},
        {"cxx", "text/plain"},
        {"dat", "application/octet-stream"},
        {"datasource", "application/xml"},
        {"dbproj", "text/plain"},
        {"dcr", "application/x-director"},
        {"def", "text/plain"},
        {"deploy", "application/octet-stream"},
        {"der", "application/x-x509-ca-cert"},
        {"dgml", "application/xml"},
        {"dib", "image/bmp"},
        {"dif", "video/x-dv"},
        {"dir", "application/x-director"},
        {"disco", "text/xml"},
        {"dll", "application/x-msdownload"},
        {"dll.config", "text/xml"},
        {"dlm", "text/dlm"},
        {"doc", "application/msword"},
        {"docm", "application/vnd.ms-word.document.macroEnabled.12"},
        {"docx", "application/vnd.openxmlformats-officedocument.wordprocessingml.document"},
        {"dot", "application/msword"},
        {"dotm", "application/vnd.ms-word.template.macroEnabled.12"},
        {"dotx", "application/vnd.openxmlformats-officedocument.wordprocessingml.template"},
        {"dsp", "application/octet-stream"},
        {"dsw", "text/plain"},
        {"dtd", "text/xml"},
        {"dtsConfig", "text/xml"},
        {"dv", "video/x-dv"},
        {"dvi", "application/x-dvi"},
        {"dwf", "drawing/x-dwf"},
        {"dwp", "application/octet-stream"},
        {"dxr", "application/x-director"},
        {"eml", "message/rfc822"},
        {"emz", "application/octet-stream"},
        {"eot", "application/octet-stream"},
        {"eps", "application/postscript"},
        {"etl", "application/etl"},
        {"etx", "text/x-setext"},
        {"evy", "application/envoy"},
        {"exe", "application/octet-stream"},
        {"exe.config", "text/xml"},
        {"fdf", "application/vnd.fdf"},
        {"fif", "application/fractals"},
        {"filters", "Application/xml"},
        {"fla", "application/octet-stream"},
        {"flac", "audio/flac"},
        {"flr", "x-world/x-vrml"},
        {"flv", "video/x-flv"},
        {"fsscript", "application/fsharp-script"},
        {"fsx", "application/fsharp-script"},
        {"generictest", "application/xml"},
        {"gif", "image/gif"},
        {"group", "text/x-ms-group"},
        {"gsm", "audio/x-gsm"},
        {"gtar", "application/x-gtar"},
        {"gz", "application/x-gzip"},
        {"h", "text/plain"},
        {"hdf", "application/x-hdf"},
        {"hdml", "text/x-hdml"},
        {"hhc", "application/x-oleobject"},
        {"hhk", "application/octet-stream"},
        {"hhp", "application/octet-stream"},
        {"hlp", "application/winhlp"},
        {"hpp", "text/plain"},
        {"hqx", "application/mac-binhex40"},
        {"hta", "application/hta"},
        {"htc", "text/x-component"},
        {"htm", "text/html"},
        {"html", "text/html"},
        {"htt", "text/webviewhtml"},
        {"hxa", "application/xml"},
        {"hxc", "application/xml"},
        {"hxd", "application/octet-stream"},
        {"hxe", "application/xml"},
        {"hxf", "application/xml"},
        {"hxh", "application/octet-stream"},
        {"hxi", "application/octet-stream"},
        {"hxk", "application/xml"},
        {"hxq", "application/octet-stream"},
        {"hxr", "application/octet-stream"},
        {"hxs", "application/octet-stream"},
        {"hxt", "text/html"},
        {"hxv", "application/xml"},
        {"hxw", "application/octet-stream"},
        {"hxx", "text/plain"},
        {"i", "text/plain"},
        {"ico", "image/x-icon"},
        {"ics", "application/octet-stream"},
        {"idl", "text/plain"},
        {"ief", "image/ief"},
        {"iii", "application/x-iphone"},
        {"inc", "text/plain"},
        {"inf", "application/octet-stream"},
        {"inl", "text/plain"},
        {"ins", "application/x-internet-signup"},
        {"ipa", "application/x-itunes-ipa"},
        {"ipg", "application/x-itunes-ipg"},
        {"ipproj", "text/plain"},
        {"ipsw", "application/x-itunes-ipsw"},
        {"iqy", "text/x-ms-iqy"},
        {"isp", "application/x-internet-signup"},
        {"ite", "application/x-itunes-ite"},
        {"itlp", "application/x-itunes-itlp"},
        {"itms", "application/x-itunes-itms"},
        {"itpc", "application/x-itunes-itpc"},
        {"IVF", "video/x-ivf"},
        {"jar", "application/java-archive"},
        {"java", "application/octet-stream"},
        {"jck", "application/liquidmotion"},
        {"jcz", "application/liquidmotion"},
        {"jfif", "image/pjpeg"},
        {"jnlp", "application/x-java-jnlp-file"},
        {"jpb", "application/octet-stream"},
        {"jpe", "image/jpeg"},
        {"jpeg", "image/jpeg"},
        {"jpg", "image/jpeg"},
        {"js", "application/x-javascript"},
        {"json", "application/json"},
        {"jsx", "text/jscript"},
        {"jsxbin", "text/plain"},
        {"latex", "application/x-latex"},
        {"library-ms", "application/windows-library+xml"},
        {"lit", "application/x-ms-reader"},
        {"loadtest", "application/xml"},
        {"lpk", "application/octet-stream"},
        {"lsf", "video/x-la-asf"},
        {"lst", "text/plain"},
        {"lsx", "video/x-la-asf"},
        {"lzh", "application/octet-stream"},
        {"m13", "application/x-msmediaview"},
        {"m14", "application/x-msmediaview"},
        {"m1v", "video/mpeg"},
        {"m2t", "video/vnd.dlna.mpeg-tts"},
        {"m2ts", "video/vnd.dlna.mpeg-tts"},
        {"m2v", "video/mpeg"},
        {"m3u", "audio/x-mpegurl"},
        {"m3u8", "audio/x-mpegurl"},
        {"m4a", "audio/m4a"},
        {"m4b", "audio/m4b"},
        {"m4p", "audio/m4p"},
        {"m4r", "audio/x-m4r"},
        {"m4v", "video/x-m4v"},
        {"mac", "image/x-macpaint"},
        {"mak", "text/plain"},
        {"man", "application/x-troff-man"},
        {"manifest", "application/x-ms-manifest"},
        {"map", "text/plain"},
        {"master", "application/xml"},
        {"mda", "application/msaccess"},
        {"mdb", "application/x-msaccess"},
        {"mde", "application/msaccess"},
        {"mdp", "application/octet-stream"},
        {"me", "application/x-troff-me"},
        {"mfp", "application/x-shockwave-flash"},
        {"mht", "message/rfc822"},
        {"mhtml", "message/rfc822"},
        {"mid", "audio/mid"},
        {"midi", "audio/mid"},
        {"mix", "application/octet-stream"},
        {"mk", "text/plain"},
        {"mmf", "application/x-smaf"},
        {"mno", "text/xml"},
        {"mny", "application/x-msmoney"},
        {"mod", "video/mpeg"},
        {"mov", "video/quicktime"},
        {"movie", "video/x-sgi-movie"},
        {"mp2", "video/mpeg"},
        {"mp2v", "video/mpeg"},
        {"mp3", "audio/mpeg"},
        {"mp4", "video/mp4"},
        {"mp4v", "video/mp4"},
        {"mpa", "video/mpeg"},
        {"mpe", "video/mpeg"},
        {"mpeg", "video/mpeg"},
        {"mpf", "application/vnd.ms-mediapackage"},
        {"mpg", "video/mpeg"},
        {"mpp", "application/vnd.ms-project"},
        {"mpv2", "video/mpeg"},
        {"mqv", "video/quicktime"},
        {"ms", "application/x-troff-ms"},
        {"msi", "application/octet-stream"},
        {"mso", "application/octet-stream"},
        {"mts", "video/vnd.dlna.mpeg-tts"},
        {"mtx", "application/xml"},
        {"mvb", "application/x-msmediaview"},
        {"mvc", "application/x-miva-compiled"},
        {"mxp", "application/x-mmxp"},
        {"nc", "application/x-netcdf"},
        {"nsc", "video/x-ms-asf"},
        {"nws", "message/rfc822"},
        {"ocx", "application/octet-stream"},
        {"oda", "application/oda"},
        {"odc", "text/x-ms-odc"},
        {"odh", "text/plain"},
        {"odl", "text/plain"},
        {"odp", "application/vnd.oasis.opendocument.presentation"},
        {"ods", "application/oleobject"},
        {"odt", "application/vnd.oasis.opendocument.text"},
        {"one", "application/onenote"},
        {"onea", "application/onenote"},
        {"onepkg", "application/onenote"},
        {"onetmp", "application/onenote"},
        {"onetoc", "application/onenote"},
        {"onetoc2", "application/onenote"},
        {"orderedtest", "application/xml"},
        {"osdx", "application/opensearchdescription+xml"},
        {"p10", "application/pkcs10"},
        {"p12", "application/x-pkcs12"},
        {"p7b", "application/x-pkcs7-certificates"},
        {"p7c", "application/pkcs7-mime"},
        {"p7m", "application/pkcs7-mime"},
        {"p7r", "application/x-pkcs7-certreqresp"},
        {"p7s", "application/pkcs7-signature"},
        {"pbm", "image/x-portable-bitmap"},
        {"pcast", "application/x-podcast"},
        {"pct", "image/pict"},
        {"pcx", "application/octet-stream"},
        {"pcz", "application/octet-stream"},
        {"pdf", "application/pdf"},
        {"pfb", "application/octet-stream"},
        {"pfm", "application/octet-stream"},
        {"pfx", "application/x-pkcs12"},
        {"pgm", "image/x-portable-graymap"},
        {"pic", "image/pict"},
        {"pict", "image/pict"},
        {"pkgdef", "text/plain"},
        {"pkgundef", "text/plain"},
        {"pko", "application/vnd.ms-pki.pko"},
        {"pls", "audio/scpls"},
        {"pma", "application/x-perfmon"},
        {"pmc", "application/x-perfmon"},
        {"pml", "application/x-perfmon"},
        {"pmr", "application/x-perfmon"},
        {"pmw", "application/x-perfmon"},
        {"png", "image/png"},
        {"pnm", "image/x-portable-anymap"},
        {"pnt", "image/x-macpaint"},
        {"pntg", "image/x-macpaint"},
        {"pnz", "image/png"},
        {"pot", "application/vnd.ms-powerpoint"},
        {"potm", "application/vnd.ms-powerpoint.template.macroEnabled.12"},
        {"potx", "application/vnd.openxmlformats-officedocument.presentationml.template"},
        {"ppa", "application/vnd.ms-powerpoint"},
        {"ppam", "application/vnd.ms-powerpoint.addin.macroEnabled.12"},
        {"ppm", "image/x-portable-pixmap"},
        {"pps", "application/vnd.ms-powerpoint"},
        {"ppsm", "application/vnd.ms-powerpoint.slideshow.macroEnabled.12"},
        {"ppsx", "application/vnd.openxmlformats-officedocument.presentationml.slideshow"},
        {"ppt", "application/vnd.ms-powerpoint"},
        {"pptm", "application/vnd.ms-powerpoint.presentation.macroEnabled.12"},
        {"pptx", "application/vnd.openxmlformats-officedocument.presentationml.presentation"},
        {"prf", "application/pics-rules"},
        {"prm", "application/octet-stream"},
        {"prx", "application/octet-stream"},
        {"ps", "application/postscript"},
        {"psc1", "application/PowerShell"},
        {"psd", "application/octet-stream"},
        {"psess", "application/xml"},
        {"psm", "application/octet-stream"},
        {"psp", "application/octet-stream"},
        {"pub", "application/x-mspublisher"},
        {"pwz", "application/vnd.ms-powerpoint"},
        {"qht", "text/x-html-insertion"},
        {"qhtm", "text/x-html-insertion"},
        {"qt", "video/quicktime"},
        {"qti", "image/x-quicktime"},
        {"qtif", "image/x-quicktime"},
        {"qtl", "application/x-quicktimeplayer"},
        {"qxd", "application/octet-stream"},
        {"ra", "audio/x-pn-realaudio"},
        {"ram", "audio/x-pn-realaudio"},
        {"rar", "application/octet-stream"},
        {"ras", "image/x-cmu-raster"},
        {"rat", "application/rat-file"},
        {"rc", "text/plain"},
        {"rc2", "text/plain"},
        {"rct", "text/plain"},
        {"rdlc", "application/xml"},
        {"resx", "application/xml"},
        {"rf", "image/vnd.rn-realflash"},
        {"rgb", "image/x-rgb"},
        {"rgs", "text/plain"},
        {"rm", "application/vnd.rn-realmedia"},
        {"rmi", "audio/mid"},
        {"rmp", "application/vnd.rn-rn_music_package"},
        {"roff", "application/x-troff"},
        {"rpm", "audio/x-pn-realaudio-plugin"},
        {"rqy", "text/x-ms-rqy"},
        {"rtf", "application/rtf"},
        {"rtx", "text/richtext"},
        {"ruleset", "application/xml"},
        {"s", "text/plain"},
        {"safariextz", "application/x-safari-safariextz"},
        {"scd", "application/x-msschedule"},
        {"sct", "text/scriptlet"},
        {"sd2", "audio/x-sd2"},
        {"sdp", "application/sdp"},
        {"sea", "application/octet-stream"},
        {"searchConnector-ms", "application/windows-search-connector+xml"},
        {"setpay", "application/set-payment-initiation"},
        {"setreg", "application/set-registration-initiation"},
        {"settings", "application/xml"},
        {"sgimb", "application/x-sgimb"},
        {"sgml", "text/sgml"},
        {"sh", "application/x-sh"},
        {"shar", "application/x-shar"},
        {"shtml", "text/html"},
        {"sit", "application/x-stuffit"},
        {"sitemap", "application/xml"},
        {"skin", "application/xml"},
        {"sldm", "application/vnd.ms-powerpoint.slide.macroEnabled.12"},
        {"sldx", "application/vnd.openxmlformats-officedocument.presentationml.slide"},
        {"slk", "application/vnd.ms-excel"},
        {"sln", "text/plain"},
        {"slupkg-ms", "application/x-ms-license"},
        {"smd", "audio/x-smd"},
        {"smi", "application/octet-stream"},
        {"smx", "audio/x-smd"},
        {"smz", "audio/x-smd"},
        {"snd", "audio/basic"},
        {"snippet", "application/xml"},
        {"snp", "application/octet-stream"},
        {"sol", "text/plain"},
        {"sor", "text/plain"},
        {"spc", "application/x-pkcs7-certificates"},
        {"spl", "application/futuresplash"},
        {"src", "application/x-wais-source"},
        {"srf", "text/plain"},
        {"SSISDeploymentManifest", "text/xml"},
        {"ssm", "application/streamingmedia"},
        {"sst", "application/vnd.ms-pki.certstore"},
        {"stl", "application/vnd.ms-pki.stl"},
        {"sv4cpio", "application/x-sv4cpio"},
        {"sv4crc", "application/x-sv4crc"},
        {"svc", "application/xml"},
        {"swf", "application/x-shockwave-flash"},
        {"t", "application/x-troff"},
        {"tar", "application/x-tar"},
        {"tcl", "application/x-tcl"},
        {"testrunconfig", "application/xml"},
        {"testsettings", "application/xml"},
        {"tex", "application/x-tex"},
        {"texi", "application/x-texinfo"},
        {"texinfo", "application/x-texinfo"},
        {"tgz", "application/x-compressed"},
        {"thmx", "application/vnd.ms-officetheme"},
        {"thn", "application/octet-stream"},
        {"tif", "image/tiff"},
        {"tiff", "image/tiff"},
        {"tlh", "text/plain"},
        {"tli", "text/plain"},
        {"toc", "application/octet-stream"},
        {"tr", "application/x-troff"},
        {"trm", "application/x-msterminal"},
        {"trx", "application/xml"},
        {"ts", "video/vnd.dlna.mpeg-tts"},
        {"tsv", "text/tab-separated-values"},
        {"ttf", "application/octet-stream"},
        {"tts", "video/vnd.dlna.mpeg-tts"},
        {"txt", "text/plain"},
        {"u32", "application/octet-stream"},
        {"uls", "text/iuls"},
        {"user", "text/plain"},
        {"ustar", "application/x-ustar"},
        {"vb", "text/plain"},
        {"vbdproj", "text/plain"},
        {"vbk", "video/mpeg"},
        {"vbproj", "text/plain"},
        {"vbs", "text/vbscript"},
        {"vcf", "text/x-vcard"},
        {"vcproj", "Application/xml"},
        {"vcs", "text/plain"},
        {"vcxproj", "Application/xml"},
        {"vddproj", "text/plain"},
        {"vdp", "text/plain"},
        {"vdproj", "text/plain"},
        {"vdx", "application/vnd.ms-visio.viewer"},
        {"vml", "text/xml"},
        {"vscontent", "application/xml"},
        {"vsct", "text/xml"},
        {"vsd", "application/vnd.visio"},
        {"vsi", "application/ms-vsi"},
        {"vsix", "application/vsix"},
        {"vsixlangpack", "text/xml"},
        {"vsixmanifest", "text/xml"},
        {"vsmdi", "application/xml"},
        {"vspscc", "text/plain"},
        {"vss", "application/vnd.visio"},
        {"vsscc", "text/plain"},
        {"vssettings", "text/xml"},
        {"vssscc", "text/plain"},
        {"vst", "application/vnd.visio"},
        {"vstemplate", "text/xml"},
        {"vsto", "application/x-ms-vsto"},
        {"vsw", "application/vnd.visio"},
        {"vsx", "application/vnd.visio"},
        {"vtx", "application/vnd.visio"},
        {"wav", "audio/wav"},
        {"wave", "audio/wav"},
        {"wax", "audio/x-ms-wax"},
        {"wbk", "application/msword"},
        {"wbmp", "image/vnd.wap.wbmp"},
        {"wcm", "application/vnd.ms-works"},
        {"wdb", "application/vnd.ms-works"},
        {"wdp", "image/vnd.ms-photo"},
        {"webarchive", "application/x-safari-webarchive"},
        {"webtest", "application/xml"},
        {"wiq", "application/xml"},
        {"wiz", "application/msword"},
        {"wks", "application/vnd.ms-works"},
        {"WLMP", "application/wlmoviemaker"},
        {"wlpginstall", "application/x-wlpg-detect"},
        {"wlpginstall3", "application/x-wlpg3-detect"},
        {"wm", "video/x-ms-wm"},
        {"wma", "audio/x-ms-wma"},
        {"wmd", "application/x-ms-wmd"},
        {"wmf", "application/x-msmetafile"},
        {"wml", "text/vnd.wap.wml"},
        {"wmlc", "application/vnd.wap.wmlc"},
        {"wmls", "text/vnd.wap.wmlscript"},
        {"wmlsc", "application/vnd.wap.wmlscriptc"},
        {"wmp", "video/x-ms-wmp"},
        {"wmv", "video/x-ms-wmv"},
        {"wmx", "video/x-ms-wmx"},
        {"wmz", "application/x-ms-wmz"},
        {"wpl", "application/vnd.ms-wpl"},
        {"wps", "application/vnd.ms-works"},
        {"wri", "application/x-mswrite"},
        {"wrl", "x-world/x-vrml"},
        {"wrz", "x-world/x-vrml"},
        {"wsc", "text/scriptlet"},
        {"wsdl", "text/xml"},
        {"wvx", "video/x-ms-wvx"},
        {"x", "application/directx"},
        {"xaf", "x-world/x-vrml"},
        {"xaml", "application/xaml+xml"},
        {"xap", "application/x-silverlight-app"},
        {"xbap", "application/x-ms-xbap"},
        {"xbm", "image/x-xbitmap"},
        {"xdr", "text/plain"},
        {"xht", "application/xhtml+xml"},
        {"xhtml", "application/xhtml+xml"},
        {"xla", "application/vnd.ms-excel"},
        {"xlam", "application/vnd.ms-excel.addin.macroEnabled.12"},
        {"xlc", "application/vnd.ms-excel"},
        {"xld", "application/vnd.ms-excel"},
        {"xlk", "application/vnd.ms-excel"},
        {"xll", "application/vnd.ms-excel"},
        {"xlm", "application/vnd.ms-excel"},
        {"xls", "application/vnd.ms-excel"},
        {"xlsb", "application/vnd.ms-excel.sheet.binary.macroEnabled.12"},
        {"xlsm", "application/vnd.ms-excel.sheet.macroEnabled.12"},
        {"xlsx", "application/vnd.openxmlformats-officedocument.spreadsheetml.sheet"},
        {"xlt", "application/vnd.ms-excel"},
        {"xltm", "application/vnd.ms-excel.template.macroEnabled.12"},
        {"xltx", "application/vnd.openxmlformats-officedocument.spreadsheetml.template"},
        {"xlw", "application/vnd.ms-excel"},
        {"xml", "text/xml"},
        {"xmta", "application/xml"},
        {"xof", "x-world/x-vrml"},
        {"XOML", "text/plain"},
        {"xpm", "image/x-xpixmap"},
        {"xps", "application/vnd.ms-xpsdocument"},
        {"xrm-ms", "text/xml"},
        {"xsc", "application/xml"},
        {"xsd", "text/xml"},
        {"xsf", "text/xml"},
        {"xsl", "text/xml"},
        {"xslt", "text/xml"},
        {"xsn", "application/octet-stream"},
        {"xss", "application/xml"},
        {"xtp", "application/octet-stream"},
        {"xwd", "image/x-xwindowdump"},
        {"z", "application/x-compress"},
        {"zip", "application/x-zip-compressed"}
    };

    string key = extension;
    tolower_string(key);
    map<string, string>::const_iterator it = mimeMap.find(key);
    return it == mimeMap.cend() ? nullptr : MegaApi::strdup(it->second.c_str());
}

#ifdef ENABLE_CHAT
void MegaApi::createChat(bool group, MegaTextChatPeerList *peers, const char *title, MegaRequestListener *listener)
{
    pImpl->createChat(group, false, peers, NULL, title, listener);
}

void MegaApi::createPublicChat(MegaTextChatPeerList *peers, const MegaStringMap *userKeyMap, const char *title, MegaRequestListener *listener)
{
    pImpl->createChat(true, true, peers, userKeyMap, title, listener);
}

void MegaApi::inviteToChat(MegaHandle chatid,  MegaHandle uh, int privilege, const char *title, MegaRequestListener *listener)
{
    pImpl->inviteToChat(chatid, uh, privilege, false, NULL, title, listener);
}

void MegaApi::inviteToPublicChat(MegaHandle chatid, MegaHandle uh, int privilege, const char *unifiedKey, MegaRequestListener *listener)
{
    pImpl->inviteToChat(chatid, uh, privilege, true, unifiedKey, NULL, listener);
}

void MegaApi::removeFromChat(MegaHandle chatid, MegaHandle uh, MegaRequestListener *listener)
{
    pImpl->removeFromChat(chatid, uh, listener);
}

void MegaApi::getUrlChat(MegaHandle chatid, MegaRequestListener *listener)
{
    pImpl->getUrlChat(chatid, listener);
}

void MegaApi::grantAccessInChat(MegaHandle chatid, MegaNode *n, MegaHandle uh,  MegaRequestListener *listener)
{
    pImpl->grantAccessInChat(chatid, n, uh, listener);
}

void MegaApi::removeAccessInChat(MegaHandle chatid, MegaNode *n, MegaHandle uh,  MegaRequestListener *listener)
{
    pImpl->removeAccessInChat(chatid, n, uh, listener);
}

void MegaApi::updateChatPermissions(MegaHandle chatid, MegaHandle uh, int privilege, MegaRequestListener *listener)
{
    pImpl->updateChatPermissions(chatid, uh, privilege, listener);
}

void MegaApi::truncateChat(MegaHandle chatid, MegaHandle messageid, MegaRequestListener *listener)
{
    pImpl->truncateChat(chatid, messageid, listener);
}

void MegaApi::setChatTitle(MegaHandle chatid, const char* title, MegaRequestListener *listener)
{
    pImpl->setChatTitle(chatid, title, listener);
}

void MegaApi::getChatPresenceURL(MegaRequestListener *listener)
{
    pImpl->getChatPresenceURL(listener);
}

void MegaApi::registerPushNotifications(int deviceType, const char *token, MegaRequestListener *listener)
{
    pImpl->registerPushNotification(deviceType, token, listener);
}

void MegaApi::sendChatStats(const char *data, int port, MegaRequestListener *listener)
{
    pImpl->sendChatStats(data, port, listener);
}

void MegaApi::sendChatLogs(const char *data, const char *aid, int port, MegaRequestListener *listener)
{
    pImpl->sendChatLogs(data, aid, port, listener);
}

MegaTextChatList* MegaApi::getChatList()
{
    return pImpl->getChatList();
}

MegaHandleList* MegaApi::getAttachmentAccess(MegaHandle chatid, MegaHandle h)
{
    return pImpl->getAttachmentAccess(chatid, h);
}

bool MegaApi::hasAccessToAttachment(MegaHandle chatid, MegaHandle h, MegaHandle uh)
{
    return pImpl->hasAccessToAttachment(chatid, h, uh);
}

const char* MegaApi::getFileAttribute(MegaHandle h)
{
    return pImpl->getFileAttribute(h);
}

void MegaApi::archiveChat(MegaHandle chatid, int archive, MegaRequestListener *listener)
{
    pImpl->archiveChat(chatid, archive, listener);
}

void MegaApi::setChatRetentionTime(MegaHandle chatid, unsigned period, MegaRequestListener *listener)
{
    pImpl->setChatRetentionTime(chatid, period, listener);
}

void MegaApi::requestRichPreview(const char *url, MegaRequestListener *listener)
{
    pImpl->requestRichPreview(url, listener);
}

void MegaApi::chatLinkQuery(MegaHandle chatid, MegaRequestListener *listener)
{
    pImpl->chatLinkHandle(chatid, false, false, listener);
}

void MegaApi::chatLinkCreate(MegaHandle chatid, MegaRequestListener *listener)
{
    pImpl->chatLinkHandle(chatid, false, true, listener);
}

void MegaApi::chatLinkDelete(MegaHandle chatid, MegaRequestListener *listener)
{
    pImpl->chatLinkHandle(chatid, true, false, listener);
}

void MegaApi::getChatLinkURL(MegaHandle publichandle, MegaRequestListener *listener)
{
    pImpl->getChatLinkURL(publichandle, listener);
}

void MegaApi::chatLinkClose(MegaHandle chatid, const char *title, MegaRequestListener *listener)
{
    pImpl->chatLinkClose(chatid, title, listener);
}

void MegaApi::chatLinkJoin(MegaHandle publichandle, const char *unifiedKey, MegaRequestListener *listener)
{
    pImpl->chatLinkJoin(publichandle, unifiedKey, listener);
}

bool MegaApi::isChatNotifiable(MegaHandle chatid)
{
    return pImpl->isChatNotifiable(chatid);
}

#endif

bool MegaApi::isSharesNotifiable()
{
    return pImpl->isSharesNotifiable();
}

bool MegaApi::isContactsNotifiable()
{
    return pImpl->isContactsNotifiable();
}

char* MegaApi::strdup(const char* buffer)
{
    if (!buffer)
        return NULL;
    int tam = int(strlen(buffer) + 1);
    char *newbuffer = new char[tam];
    memcpy(newbuffer, buffer, tam);
    return newbuffer;
}

#ifdef _WIN32

// convert Windows Unicode to UTF-8
void MegaApi::utf16ToUtf8(const wchar_t* utf16data, int utf16size, string* utf8string)
{
    if(!utf16size)
    {
        utf8string->clear();
        return;
    }

    utf8string->resize((utf16size + 1) * 4);

    utf8string->resize(WideCharToMultiByte(CP_UTF8, 0, utf16data,
        utf16size,
        (char*)utf8string->data(),
        int(utf8string->size() + 1),
        NULL, NULL));
}

void MegaApi::utf8ToUtf16(const char* utf8data, string* utf16string)
{
    if(!utf8data)
    {
        utf16string->clear();
        utf16string->append("", 1);
        return;
    }

    int size = int(strlen(utf8data) + 1);

    // make space for the worst case
    utf16string->resize(size * sizeof(wchar_t));

    // resize to actual result
    utf16string->resize(sizeof(wchar_t) * MultiByteToWideChar(CP_UTF8, 0, utf8data, size, (wchar_t*)utf16string->data(),
                                                              int(utf16string->size() / sizeof(wchar_t) + 1)));
    if (utf16string->size())
    {
        utf16string->resize(utf16string->size() - 1);
    }
    else
    {
        utf16string->append("", 1);
    }
}

#endif

char *MegaApi::escapeFsIncompatible(const char *filename)
{
    return pImpl->escapeFsIncompatible(filename, NULL);
}

char *MegaApi::escapeFsIncompatible(const char *filename, const char *dstPath)
{
    return pImpl->escapeFsIncompatible(filename, dstPath);
}

char *MegaApi::unescapeFsIncompatible(const char *name)
{
    return pImpl->unescapeFsIncompatible(name, NULL);
}

char *MegaApi::unescapeFsIncompatible(const char *name, const char *localPath)
{
    return pImpl->unescapeFsIncompatible(name, localPath);
}

bool MegaApi::createThumbnail(const char *imagePath, const char *dstPath)
{
    return pImpl->createThumbnail(imagePath, dstPath);
}

bool MegaApi::createPreview(const char *imagePath, const char *dstPath)
{
    return pImpl->createPreview(imagePath, dstPath);
}

bool MegaApi::createAvatar(const char *imagePath, const char *dstPath)
{
    return pImpl->createAvatar(imagePath, dstPath);
}

void MegaApi::backgroundMediaUploadRequestUploadURL(int64_t fullFileSize, MegaBackgroundMediaUpload* state, MegaRequestListener *listener)
{
    return pImpl->backgroundMediaUploadRequestUploadURL(fullFileSize, state, listener);
}

void MegaApi::backgroundMediaUploadComplete(MegaBackgroundMediaUpload* state, const char* utf8Name, MegaNode *parent, const char* fingerprint, const char* fingerprintoriginal,
    const char *string64UploadToken, MegaRequestListener *listener)
{
    pImpl->backgroundMediaUploadComplete(state, utf8Name, parent, fingerprint, fingerprintoriginal, string64UploadToken, listener);
}

bool MegaApi::ensureMediaInfo()
{
    return pImpl->ensureMediaInfo();
}

void MegaApi::setOriginalFingerprint(MegaNode* node, const char* originalFingerprint, MegaRequestListener *listener)
{
    return pImpl->setOriginalFingerprint(node, originalFingerprint, listener);
}

void MegaApi::getBanners(MegaRequestListener *listener)
{
    pImpl->getBanners(listener);
}

void MegaApi::dismissBanner(int id, MegaRequestListener *listener)
{
    pImpl->dismissBanner(id, listener);
}

void MegaApi::setBackup(int backupType, MegaHandle targetNode, const char* localFolder, const char* backupName, int state, int subState, const char* extraData, MegaRequestListener* listener)
{
    pImpl->setBackup(backupType, targetNode, localFolder, backupName, state, subState, extraData, listener);
}

void MegaApi::updateBackup(MegaHandle backupId, int backupType, MegaHandle targetNode, const char* localFolder, int state, int subState, const char* extraData, MegaRequestListener* listener)
{
    pImpl->updateBackup(backupId, backupType, targetNode, localFolder, state, subState, extraData, listener);
}

void MegaApi::removeBackup(MegaHandle backupId, MegaRequestListener *listener)
{
    pImpl->removeBackup(backupId, listener);
}

void MegaApi::sendBackupHeartbeat(MegaHandle backupId, int status, int progress, int ups, int downs, long long ts, MegaHandle lastNode, MegaRequestListener *listener)
{
    pImpl->sendBackupHeartbeat(backupId, status, progress, ups, downs, ts, lastNode, listener);
}

void MegaApi::getBackupName(MegaHandle backupId, MegaRequestListener* listener)
{
    pImpl->getBackupName(backupId, listener);
}

void MegaApi::setBackupName(MegaHandle backupId, const char* backupName, MegaRequestListener* listener)
{
    pImpl->setBackupName(backupId, backupName, listener);

}

void MegaApi::fetchGoogleAds(int adFlags, MegaStringList *adUnits, MegaHandle publicHandle, MegaRequestListener *listener)
{
    pImpl->fetchGoogleAds(adFlags, adUnits, publicHandle, listener);
}

void MegaApi::queryGoogleAds(int adFlags, MegaHandle publicHandle, MegaRequestListener *listener)
{
    pImpl->queryGoogleAds(adFlags, publicHandle, listener);
}

void MegaApi::setCookieSettings(int settings, MegaRequestListener *listener)
{
    pImpl->setCookieSettings(settings, listener);
}

void MegaApi::getCookieSettings(MegaRequestListener *listener)
{
    pImpl->getCookieSettings(listener);
}

bool MegaApi::cookieBannerEnabled()
{
    return pImpl->cookieBannerEnabled();
}

MegaHashSignature::MegaHashSignature(const char *base64Key)
{
    pImpl = new MegaHashSignatureImpl(base64Key);
}

MegaHashSignature::~MegaHashSignature()
{
    delete pImpl;
}

void MegaHashSignature::init()
{
	pImpl->init();
}

void MegaHashSignature::add(const char *data, unsigned size)
{
	pImpl->add(data, size);
}

bool MegaHashSignature::checkSignature(const char *base64Signature)
{
    return pImpl->checkSignature(base64Signature);
}

MegaAccountDetails::~MegaAccountDetails() { }

int MegaAccountDetails::getProLevel()
{
    return 0;
}

int64_t MegaAccountDetails::getProExpiration()
{
    return 0;
}

int MegaAccountDetails::getSubscriptionStatus()
{
    return 0;
}

int64_t MegaAccountDetails::getSubscriptionRenewTime()
{
    return 0;
}

char *MegaAccountDetails::getSubscriptionMethod()
{
    return NULL;
}

char *MegaAccountDetails::getSubscriptionCycle()
{
    return NULL;
}

long long MegaAccountDetails::getStorageMax()
{
    return 0;
}

long long MegaAccountDetails::getStorageUsed()
{
    return 0;
}

long long MegaAccountDetails::getVersionStorageUsed()
{
    return 0;
}

long long MegaAccountDetails::getTransferMax()
{
    return 0;
}

long long MegaAccountDetails::getTransferOwnUsed()
{
    return 0;
}

long long MegaAccountDetails::getTransferSrvUsed()
{
    return 0;
}

long long MegaAccountDetails::getTransferUsed()
{
    return 0;
}

int MegaAccountDetails::getNumUsageItems()
{
    return 0;
}

long long MegaAccountDetails::getStorageUsed(MegaHandle)
{
    return 0;
}

long long MegaAccountDetails::getNumFiles(MegaHandle)
{
    return 0;
}

long long MegaAccountDetails::getNumFolders(MegaHandle)
{
    return 0;
}

long long MegaAccountDetails::getNumVersionFiles(MegaHandle)
{
    return 0;
}

long long MegaAccountDetails::getVersionStorageUsed(MegaHandle)
{
    return 0;
}

MegaAccountDetails *MegaAccountDetails::copy()
{
    return NULL;
}

int MegaAccountDetails::getNumBalances() const
{
    return 0;
}

MegaAccountBalance *MegaAccountDetails::getBalance(int) const
{
    return NULL;
}

int MegaAccountDetails::getNumSessions() const
{
    return 0;
}

MegaAccountSession *MegaAccountDetails::getSession(int) const
{
    return NULL;
}

int MegaAccountDetails::getNumPurchases() const
{
    return 0;
}

MegaAccountPurchase *MegaAccountDetails::getPurchase(int) const
{
    return NULL;
}

int MegaAccountDetails::getNumTransactions() const
{
    return 0;
}

MegaAccountTransaction *MegaAccountDetails::getTransaction(int) const
{
    return NULL;
}

int MegaAccountDetails::getTemporalBandwidthInterval()
{
    return 0;
}

long long MegaAccountDetails::getTemporalBandwidth()
{
    return 0;
}

bool MegaAccountDetails::isTemporalBandwidthValid()
{
    return false;
}

void MegaLogger::log(const char* /*time*/, int /*loglevel*/, const char* /*source*/, const char* /*message*/
#ifdef ENABLE_LOG_PERFORMANCE
                     , const char ** /*directMessages*/, size_t * /*directMessagesSizes*/, int /*numberMessages*/
#endif
                     )
{

}

bool MegaGfxProcessor::readBitmap(const char* /*path*/)
{
    return false;
}

int MegaGfxProcessor::getWidth()
{
    return 0;
}

int MegaGfxProcessor::getHeight()
{
    return 0;
}

int MegaGfxProcessor::getBitmapDataSize(int /*width*/, int /*height*/, int /*px*/, int /*py*/, int /*rw*/, int /*rh*/)
{
    return 0;
}

bool MegaGfxProcessor::getBitmapData(char* /*bitmapData*/, size_t /*size*/)
{
    return 0;
}

void MegaGfxProcessor::freeBitmap() { }

MegaGfxProcessor::~MegaGfxProcessor() { }
MegaPricing::~MegaPricing() { }

int MegaPricing::getNumProducts()
{
    return 0;
}

MegaHandle MegaPricing::getHandle(int)
{
    return INVALID_HANDLE;
}

int MegaPricing::getProLevel(int)
{
    return 0;
}

int MegaPricing::getGBStorage(int)
{
    return 0;
}

int MegaPricing::getGBTransfer(int)
{
    return 0;
}

int MegaPricing::getMonths(int)
{
    return 0;
}

int MegaPricing::getAmount(int)
{
    return 0;
}

const char *MegaPricing::getCurrency(int)
{
    return 0;
}

const char *MegaPricing::getDescription(int)
{
    return NULL;
}

const char *MegaPricing::getIosID(int)
{
    return NULL;
}

const char *MegaPricing::getAndroidID(int)
{
    return NULL;
}

bool MegaPricing::isBusinessType(int)
{
    return false;
}

int MegaPricing::getAmountMonth(int)
{
    return 0;
}

MegaPricing *MegaPricing::copy()
{
    return NULL;
}

#ifdef ENABLE_SYNC
MegaSync::~MegaSync() { }

MegaSync *MegaSync::copy()
{
    return NULL;
}

MegaHandle MegaSync::getMegaHandle() const
{
    return INVALID_HANDLE;
}

const char *MegaSync::getLocalFolder() const
{
    return NULL;
}

const char *MegaSync::getName() const
{
    return NULL;
}

const char *MegaSync::getLastKnownMegaFolder() const
{
    return NULL;
}

long long MegaSync::getLocalFingerprint() const
{
    return 0;
}

MegaHandle MegaSync::getBackupId() const
{
    return INVALID_HANDLE;
}

int MegaSync::getError() const
{
    return MegaSync::Error::NO_SYNC_ERROR;
}

int MegaSync::getWarning() const
{
    return MegaSync::Warning::NO_SYNC_WARNING;
}

int MegaSync::getType() const
{
    return MegaSync::SyncType::TYPE_UNKNOWN;
}

bool MegaSync::isEnabled() const
{
    return true;
}

bool MegaSync::isActive() const
{
    return false;
}

bool MegaSync::isTemporaryDisabled() const
{
    return false;
}

const char* MegaSync::getMegaSyncErrorCode()
{
    return MegaSync::getMegaSyncErrorCode(getError());
}

const char* MegaSync::getMegaSyncErrorCode(int errorCode)
{
    return strdup(SyncConfig::syncErrorToStr(static_cast<SyncError>(errorCode)).c_str());
}

const char* MegaSync::getMegaSyncWarningCode()
{
    return MegaSync::getMegaSyncWarningCode(getWarning());
}

const char* MegaSync::getMegaSyncWarningCode(int warningCode)
{
    switch(warningCode)
    {
    case MegaSync::Warning::NO_SYNC_WARNING:
        return "No error";
    case MegaSync::Warning::LOCAL_IS_FAT:
        return "Local filesystem is FAT";
    case MegaSync::Warning::LOCAL_IS_HGFS:
        return "Local filesystem is HGFS";
    default:
        return "Undefined warning";
    }
}

MegaSyncList *MegaSyncList::createInstance()
{
    return new MegaSyncListPrivate();
}

MegaSyncList::MegaSyncList()
{

}

MegaSyncList::~MegaSyncList()
{

}

MegaSyncList *MegaSyncList::copy() const
{
    return NULL;
}

MegaSync *MegaSyncList::get(int) const
{
    return NULL;
}

int MegaSyncList::size() const
{
    return 0;
}

void MegaSyncList::addSync(MegaSync *sync)
{

}

MegaSyncEvent::~MegaSyncEvent()
{ }

MegaSyncEvent *MegaSyncEvent::copy()
{
    return NULL;
}

int MegaSyncEvent::getType() const
{
    return 0;
}

const char *MegaSyncEvent::getPath() const
{
    return NULL;
}

MegaHandle MegaSyncEvent::getNodeHandle() const
{
    return INVALID_HANDLE;
}

const char *MegaSyncEvent::getNewPath() const
{
    return NULL;
}

const char *MegaSyncEvent::getPrevName() const
{
    return NULL;
}

MegaHandle MegaSyncEvent::getPrevParent() const
{
    return INVALID_HANDLE;
}

MegaRegExp::MegaRegExp()
{
    pImpl = new MegaRegExpPrivate();
}

MegaRegExp::MegaRegExp(MegaRegExpPrivate *pImpl)
{
    this->pImpl = pImpl;
}

MegaRegExp::~MegaRegExp() { }

MegaRegExp *MegaRegExp::copy()
{
    return new MegaRegExp(pImpl->copy());
}

bool MegaRegExp::addRegExp(const char *regExp)
{
    return pImpl->addRegExp(regExp);
}

int MegaRegExp::getNumRegExp()
{
    return pImpl->getNumRegExp();
}

const char *MegaRegExp::getRegExp(int index)
{
    return pImpl->getRegExp(index);
}

bool MegaRegExp::match(const char *s)
{
    return pImpl->match(s);
}

const char *MegaRegExp::getFullPattern()
{
    return pImpl->getFullPattern();
}
#endif


void MegaBackupListener::onBackupStateChanged(MegaApi *, MegaBackup *)
{ }
void MegaBackupListener::onBackupStart(MegaApi *, MegaBackup *)
{ }
void MegaBackupListener::onBackupFinish(MegaApi*, MegaBackup *, MegaError*)
{ }
void MegaBackupListener::onBackupUpdate(MegaApi *, MegaBackup *)
{ }
void MegaBackupListener::onBackupTemporaryError(MegaApi *, MegaBackup *, MegaError*)
{ }
MegaBackupListener::~MegaBackupListener()
{ }

MegaBackup::~MegaBackup() { }

MegaBackup *MegaBackup::copy()
{
    return NULL;
}

MegaHandle MegaBackup::getMegaHandle() const
{
    return INVALID_HANDLE;
}

const char *MegaBackup::getLocalFolder() const
{
    return NULL;
}

int MegaBackup::getTag() const
{
    return 0;
}

bool MegaBackup::getAttendPastBackups() const
{
    return false;
}

int64_t MegaBackup::getPeriod() const
{
    return 0;
}

const char *MegaBackup::getPeriodString() const
{
    return NULL;
}

long long MegaBackup::getNextStartTime(long long oldStartTimeAbsolute) const
{
    return 0;
}


int MegaBackup::getMaxBackups() const
{
    return 0;
}

int MegaBackup::getState() const
{
    return MegaBackup::BACKUP_FAILED;
}

long long MegaBackup::getNumberFolders() const
{
     return 0;
}

long long MegaBackup::getNumberFiles() const
{
     return 0;
}

long long MegaBackup::getTotalFiles() const
{
     return 0;
}

int64_t MegaBackup::getCurrentBKStartTime() const
{
     return 0;
}

long long MegaBackup::getTransferredBytes() const
{
     return 0;
}

long long MegaBackup::getTotalBytes() const
{
     return 0;
}

long long MegaBackup::getSpeed() const
{
     return 0;
}

long long MegaBackup::getMeanSpeed() const
{
     return 0;
}

int64_t MegaBackup::getUpdateTime() const
{
     return 0;
}

MegaTransferList *MegaBackup::getFailedTransfers()
{
    return NULL;
}

MegaAccountBalance::~MegaAccountBalance()
{

}

double MegaAccountBalance::getAmount() const
{
    return 0;
}

char *MegaAccountBalance::getCurrency() const
{
    return NULL;
}


MegaAccountSession::~MegaAccountSession()
{

}

int64_t MegaAccountSession::getCreationTimestamp() const
{
    return 0;
}

int64_t MegaAccountSession::getMostRecentUsage() const
{
    return 0;
}

char *MegaAccountSession::getUserAgent() const
{
    return NULL;
}

char *MegaAccountSession::getIP() const
{
    return NULL;
}

char *MegaAccountSession::getCountry() const
{
    return NULL;
}

bool MegaAccountSession::isCurrent() const
{
    return false;
}

bool MegaAccountSession::isAlive() const
{
    return false;
}

MegaHandle MegaAccountSession::getHandle() const
{
    return INVALID_HANDLE;
}


MegaAccountPurchase::~MegaAccountPurchase()
{

}

int64_t MegaAccountPurchase::getTimestamp() const
{
    return 0;
}

char *MegaAccountPurchase::getHandle() const
{
    return NULL;
}

char *MegaAccountPurchase::getCurrency() const
{
    return NULL;
}

double MegaAccountPurchase::getAmount() const
{
    return 0;
}

int MegaAccountPurchase::getMethod() const
{
    return 0;
}


MegaAccountTransaction::~MegaAccountTransaction()
{

}

int64_t MegaAccountTransaction::getTimestamp() const
{
    return 0;
}

char *MegaAccountTransaction::getHandle() const
{
    return NULL;
}

char *MegaAccountTransaction::getCurrency() const
{
    return NULL;
}

double MegaAccountTransaction::getAmount() const
{
    return 0;
}

MegaBackgroundMediaUpload *MegaBackgroundMediaUpload::createInstance(MegaApi *api)
{
    return new MegaBackgroundMediaUploadPrivate(api);
}

MegaBackgroundMediaUpload* MegaBackgroundMediaUpload::unserialize(const char* d, MegaApi* api)
{
    unsigned char* binary;
    size_t binSize;
    MegaApi::base64ToBinary(d, &binary, &binSize);
    std::string binString((char*)binary, binSize);
    delete[] binary;
    return d ? new MegaBackgroundMediaUploadPrivate(binString, api) : NULL;
}

bool MegaBackgroundMediaUpload::analyseMediaInfo(const char* inputFilepath)
{
    return false;
}

char *MegaBackgroundMediaUpload::encryptFile(const char* inputFilepath, int64_t startPos, int64_t* length, const char* outputFilepath, bool adjustsizeonly)
{
    return NULL;
}

char *MegaBackgroundMediaUpload::getUploadURL()
{
    return NULL;
}

char *MegaBackgroundMediaUpload::serialize()
{
    return NULL;
}

void MegaBackgroundMediaUpload::setThumbnail(MegaHandle h)
{
}

void MegaBackgroundMediaUpload::setPreview(MegaHandle h)
{
}

void MegaBackgroundMediaUpload::setCoordinates(double lat, double lon, bool unshareable)
{
}

MegaBackgroundMediaUpload::MegaBackgroundMediaUpload()
{
}

MegaBackgroundMediaUpload::~MegaBackgroundMediaUpload()
{
}

int64_t MegaInputStream::getSize()
{
    return 0;
}

bool MegaInputStream::read(char* /*buffer*/, size_t /*size*/)
{
    return false;
}

MegaInputStream::~MegaInputStream()
{

}

MegaApiLock::MegaApiLock(MegaApiImpl* ptr, bool lock) : api(ptr)
{
    if (lock)
    {
        lockOnce();
    }
}

MegaApiLock::~MegaApiLock()
{
    unlockOnce();
}

void MegaApiLock::lockOnce()
{
    if (!locked)
    {
        api->lockMutex();
        locked = true;
    }
}


bool MegaApiLock::tryLockFor(long long time)
{
    if (!locked)
    {
        locked = api->tryLockMutexFor(time);
    }

    return locked;
}

void MegaApiLock::unlockOnce()
{
    if (locked)
    {
        api->unlockMutex();
        locked = false;
    }
}


#ifdef ENABLE_CHAT
MegaTextChatPeerList * MegaTextChatPeerList::createInstance()
{
    return new MegaTextChatPeerListPrivate();
}

MegaTextChatPeerList::MegaTextChatPeerList()
{

}

MegaTextChatPeerList::~MegaTextChatPeerList()
{

}

MegaTextChatPeerList *MegaTextChatPeerList::copy() const
{
    return NULL;
}

void MegaTextChatPeerList::addPeer(MegaHandle, int)
{
}

MegaHandle MegaTextChatPeerList::getPeerHandle(int) const
{
    return INVALID_HANDLE;
}

int MegaTextChatPeerList::getPeerPrivilege(int) const
{
    return PRIV_UNKNOWN;
}

int MegaTextChatPeerList::size() const
{
    return 0;
}

MegaTextChat::~MegaTextChat()
{

}

MegaTextChat *MegaTextChat::copy() const
{
    return NULL;
}

MegaHandle MegaTextChat::getHandle() const
{
    return INVALID_HANDLE;
}

int MegaTextChat::getOwnPrivilege() const
{
    return PRIV_UNKNOWN;
}

int MegaTextChat::getShard() const
{
    return -1;
}

const MegaTextChatPeerList *MegaTextChat::getPeerList() const
{
    return NULL;
}

void MegaTextChat::setPeerList(const MegaTextChatPeerList *)
{

}

bool MegaTextChat::isGroup() const
{
    return false;
}

MegaHandle MegaTextChat::getOriginatingUser() const
{
    return INVALID_HANDLE;
}

const char * MegaTextChat::getTitle() const
{
    return NULL;
}

const char * MegaTextChat::getUnifiedKey() const
{
    return NULL;
}

bool MegaTextChat::hasChanged(int) const
{
    return false;
}

int MegaTextChat::getChanges() const
{
    return 0;
}

int MegaTextChat::isOwnChange() const
{
    return 0;
}

int64_t MegaTextChat::getCreationTime() const
{
    return 0;
}

bool MegaTextChat::isArchived() const
{
    return false;
}

bool MegaTextChat::isPublicChat() const
{
    return false;
}

MegaTextChatList::~MegaTextChatList()
{

}

MegaTextChatList *MegaTextChatList::copy() const
{
    return NULL;
}

const MegaTextChat *MegaTextChatList::get(unsigned int) const
{
    return NULL;
}

int MegaTextChatList::size() const
{
    return 0;
}

#endif  // ENABLE_CHAT


MegaStringMap *MegaStringMap::createInstance()
{
    return new MegaStringMapPrivate();
}

MegaStringMap::MegaStringMap()
{

}

MegaStringMap::~MegaStringMap()
{

}

MegaStringMap *MegaStringMap::copy() const
{
    return NULL;
}

const char *MegaStringMap::get(const char*) const
{
    return NULL;
}

MegaStringList *MegaStringMap::getKeys() const
{
    return NULL;
}

void MegaStringMap::set(const char *, const char *)
{

}

int MegaStringMap::size() const
{
    return 0;
}

MegaTransferData::~MegaTransferData()
{

}

MegaTransferData *MegaTransferData::copy() const
{
    return NULL;
}

int MegaTransferData::getNumDownloads() const
{
    return 0;
}

int MegaTransferData::getNumUploads() const
{
    return 0;
}

int MegaTransferData::getDownloadTag(int i) const
{
    return 0;
}

int MegaTransferData::getUploadTag(int i) const
{
    return 0;
}

unsigned long long MegaTransferData::getDownloadPriority(int i) const
{
    return 0;
}

unsigned long long MegaTransferData::getUploadPriority(int i) const
{
    return 0;
}

long long MegaTransferData::getNotificationNumber() const
{
    return 0;
}

MegaEvent::~MegaEvent() { }
MegaEvent *MegaEvent::copy()
{
    return NULL;
}

int MegaEvent::getType() const
{
    return 0;
}

const char *MegaEvent::getText() const
{
    return NULL;
}

int64_t MegaEvent::getNumber() const
{
    return 0;
}

MegaHandle MegaEvent::getHandle() const
{
    return INVALID_HANDLE;
}

const char *MegaEvent::getEventString() const
{
    return NULL;
}

MegaHandleList *MegaHandleList::createInstance()
{
    return new MegaHandleListPrivate();
}

MegaHandleList::MegaHandleList()
{

}

MegaHandleList::~MegaHandleList()
{

}

MegaHandleList *MegaHandleList::copy() const
{
    return NULL;
}

MegaHandle MegaHandleList::get(unsigned int i) const
{
    return INVALID_HANDLE;
}

unsigned int MegaHandleList::size() const
{
    return 0;
}

void MegaHandleList::addMegaHandle(MegaHandle megaHandle)
{

}

MegaChildrenLists::~MegaChildrenLists()
{

}

MegaChildrenLists *MegaChildrenLists::copy()
{
    return NULL;
}

MegaNodeList *MegaChildrenLists::getFileList()
{
    return NULL;
}

MegaNodeList *MegaChildrenLists::getFolderList()
{
    return NULL;
}

MegaAchievementsDetails::~MegaAchievementsDetails()
{

}

long long MegaAchievementsDetails::getBaseStorage()
{
    return 0;
}

long long MegaAchievementsDetails::getClassStorage(int class_id)
{
    return 0;
}

long long MegaAchievementsDetails::getClassTransfer(int class_id)
{
    return 0;
}

int MegaAchievementsDetails::getClassExpire(int class_id)
{
    return 0;
}

unsigned int MegaAchievementsDetails::getAwardsCount()
{
    return 0;
}

int MegaAchievementsDetails::getAwardClass(unsigned int index)
{
    return 0;
}

int MegaAchievementsDetails::getAwardId(unsigned int index)
{
    return 0;
}

int64_t MegaAchievementsDetails::getAwardTimestamp(unsigned int index)
{
    return 0;
}

int64_t MegaAchievementsDetails::getAwardExpirationTs(unsigned int index)
{
    return 0;
}

MegaStringList* MegaAchievementsDetails::getAwardEmails(unsigned int index)
{
    return NULL;
}

int MegaAchievementsDetails::getRewardsCount()
{
    return 0;
}

int MegaAchievementsDetails::getRewardAwardId(unsigned int index)
{
    return 0;
}

long long MegaAchievementsDetails::getRewardStorage(unsigned int index)
{
    return 0;
}

long long MegaAchievementsDetails::getRewardTransfer(unsigned int index)
{
    return 0;
}

long long MegaAchievementsDetails::getRewardStorageByAwardId(int award_id)
{
    return 0;
}

long long MegaAchievementsDetails::getRewardTransferByAwardId(int award_id)
{
    return 0;
}

int MegaAchievementsDetails::getRewardExpire(unsigned int index)
{
    return 0;
}

MegaAchievementsDetails *MegaAchievementsDetails::copy()
{
    return NULL;
}

long long MegaAchievementsDetails::currentStorage()
{
    return 0;
}

long long MegaAchievementsDetails::currentTransfer()
{
    return 0;
}

long long MegaAchievementsDetails::currentStorageReferrals()
{
    return 0;
}

long long MegaAchievementsDetails::currentTransferReferrals()
{
    return 0;
}

MegaFolderInfo::~MegaFolderInfo()
{

}

MegaFolderInfo *MegaFolderInfo::copy() const
{
    return NULL;
}

int MegaFolderInfo::getNumVersions() const
{
    return 0;
}

int MegaFolderInfo::getNumFiles() const
{
    return 0;
}

int MegaFolderInfo::getNumFolders() const
{
    return 0;
}

long long MegaFolderInfo::getCurrentSize() const
{
    return 0;
}

long long MegaFolderInfo::getVersionsSize() const
{
    return 0;
}

MegaTimeZoneDetails::~MegaTimeZoneDetails()
{

}

MegaTimeZoneDetails *MegaTimeZoneDetails::copy() const
{
    return NULL;
}

int MegaTimeZoneDetails::getNumTimeZones() const
{
    return 0;
}

const char *MegaTimeZoneDetails::getTimeZone(int /*index*/) const
{
    return NULL;
}

int MegaTimeZoneDetails::getTimeOffset(int /*index*/) const
{
    return 0;
}

int MegaTimeZoneDetails::getDefault() const
{
    return -1;
}

MegaPushNotificationSettings *MegaPushNotificationSettings::createInstance()
{
    return new MegaPushNotificationSettingsPrivate();
}

MegaPushNotificationSettings::~MegaPushNotificationSettings()
{

}

MegaPushNotificationSettings *MegaPushNotificationSettings::copy() const
{
    return NULL;
}

bool MegaPushNotificationSettings::isGlobalEnabled() const
{
    return false;
}

bool MegaPushNotificationSettings::isGlobalDndEnabled() const
{
    return false;
}

bool MegaPushNotificationSettings::isGlobalChatsDndEnabled() const
{
    return false;
}

int64_t MegaPushNotificationSettings::getGlobalDnd() const
{
    return 0;
}

int64_t MegaPushNotificationSettings::getGlobalChatsDnd() const
{
    return 0;
}

bool MegaPushNotificationSettings::isGlobalScheduleEnabled() const
{
    return false;
}

int MegaPushNotificationSettings::getGlobalScheduleStart() const
{
    return 0;
}

int MegaPushNotificationSettings::getGlobalScheduleEnd() const
{
    return 0;
}

const char *MegaPushNotificationSettings::getGlobalScheduleTimezone() const
{
    return NULL;
}

bool MegaPushNotificationSettings::isChatEnabled(MegaHandle /*chatid*/) const
{
    return false;
}

bool MegaPushNotificationSettings::isChatDndEnabled(MegaHandle /*chatid*/) const
{
    return false;
}

int64_t MegaPushNotificationSettings::getChatDnd(MegaHandle /*chatid*/) const
{
    return 0;
}

bool MegaPushNotificationSettings::isChatAlwaysNotifyEnabled(MegaHandle /*chatid*/) const
{
    return false;
}

bool MegaPushNotificationSettings::isContactsEnabled() const
{
    return false;
}

bool MegaPushNotificationSettings::isSharesEnabled() const
{
    return false;
}

bool MegaPushNotificationSettings::isChatsEnabled() const
{
    return false;
}

void MegaPushNotificationSettings::enableGlobal(bool /*enable*/)
{

}

void MegaPushNotificationSettings::setGlobalDnd(int64_t /*timestamp*/)
{

}

void MegaPushNotificationSettings::disableGlobalDnd()
{

}

void MegaPushNotificationSettings::setGlobalSchedule(int /*start*/, int /*end*/, const char * /*timezone*/)
{

}

void MegaPushNotificationSettings::disableGlobalSchedule()
{

}

void MegaPushNotificationSettings::enableChat(MegaHandle /*chatid*/, bool /*enable*/)
{

}

void MegaPushNotificationSettings::setChatDnd(MegaHandle /*chatid*/, int64_t /*timestamp*/)
{

}

void MegaPushNotificationSettings::setGlobalChatsDnd(int64_t /*timestamp*/)
{

}

void MegaPushNotificationSettings::enableChatAlwaysNotify(MegaHandle /*chatid*/, bool /*enable*/)
{

}

void MegaPushNotificationSettings::enableContacts(bool /*enable*/)
{

}

void MegaPushNotificationSettings::enableShares(bool /*enable*/)
{

}

void MegaPushNotificationSettings::enableChats(bool /*enable*/)
{

}

MegaPushNotificationSettings::MegaPushNotificationSettings()
{

}

MegaCancelToken *MegaCancelToken::createInstance()
{
    return new MegaCancelTokenPrivate;
}

MegaCancelToken::MegaCancelToken()
{

}

MegaCancelToken::~MegaCancelToken()
{

}

void MegaCancelToken::cancel(bool)
{

}

bool MegaCancelToken::isCancelled() const
{
    return false;
}

MegaIntegerList::~MegaIntegerList()
{

}

MegaIntegerList *MegaIntegerList::copy() const
{
    return nullptr;
}

int64_t MegaIntegerList::get(int /*i*/) const
{
    return -1;
}

int MegaIntegerList::size() const
{
    return 0;
}


MegaBanner::MegaBanner()
{
}

MegaBanner::~MegaBanner()
{
}

MegaBanner* MegaBanner::copy() const
{
    return nullptr;
}

int MegaBanner::getId() const
{
    return 0;
}

const char* MegaBanner::getTitle() const
{
    return nullptr;
}

const char* MegaBanner::getDescription() const
{
    return nullptr;
}

const char* MegaBanner::getImage() const
{
    return nullptr;
}

const char* MegaBanner::getUrl() const
{
    return nullptr;
}

const char* MegaBanner::getBackgroundImage() const
{
    return nullptr;
}

const char* MegaBanner::getImageLocation() const
{
    return nullptr;
}


MegaBannerList::MegaBannerList()
{
}

MegaBannerList::~MegaBannerList()
{
}

MegaBannerList* MegaBannerList::copy() const
{
    return nullptr;
}

const MegaBanner* MegaBannerList::get(int i) const
{
    return nullptr;
}

int MegaBannerList::size() const
{
    return 0;
}

}<|MERGE_RESOLUTION|>--- conflicted
+++ resolved
@@ -3415,7 +3415,6 @@
     return pImpl->getBlockedPath();
 }
 
-<<<<<<< HEAD
 bool MegaApi::conflictsDetected(const char** parentName,
                                 const char** parentPath,
                                 MegaStringList** names,
@@ -3429,10 +3428,7 @@
     return pImpl->conflictsDetected();
 }
 
-MegaSync *MegaApi::getSyncByTag(int tag)
-=======
 MegaSync *MegaApi::getSyncByBackupId(MegaHandle backupId)
->>>>>>> e57a1791
 {
     return pImpl->getSyncByBackupId(backupId);
 }
