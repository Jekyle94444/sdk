/**
 * @file megaclient.cpp
 * @brief Client access engine core logic
 *
 * (c) 2013-2014 by Mega Limited, Auckland, New Zealand
 *
 * This file is part of the MEGA SDK - Client Access Engine.
 *
 * Applications using the MEGA API must present a valid application key
 * and comply with the the rules set forth in the Terms of Service.
 *
 * The MEGA SDK is distributed in the hope that it will be useful,
 * but WITHOUT ANY WARRANTY; without even the implied warranty of
 * MERCHANTABILITY or FITNESS FOR A PARTICULAR PURPOSE.
 *
 * @copyright Simplified (2-clause) BSD License.
 *
 * You should have received a copy of the license along with this
 * program.
 */

#include "mega.h"
#include "mega/mediafileattribute.h"
#include <cctype>
#include <algorithm>
#include <future>

#undef min // avoid issues with std::min and std::max
#undef max

namespace mega {

// FIXME: generate cr element for file imports
// FIXME: support invite links (including responding to sharekey requests)
// FIXME: instead of copying nodes, move if the source is in the rubbish to reduce node creation load on the servers
// FIXME: prevent synced folder from being moved into another synced folder


bool MegaClient::disablepkp = false;

// root URL for API access
string MegaClient::APIURL = "https://g.api.mega.co.nz/";

// root URL for GeLB requests
string MegaClient::GELBURL = "https://gelb.karere.mega.nz/";

// root URL for chat stats
string MegaClient::CHATSTATSURL = "https://stats.karere.mega.nz";

// maximum number of concurrent transfers (uploads + downloads)
const unsigned MegaClient::MAXTOTALTRANSFERS = 48;

// maximum number of concurrent transfers (uploads or downloads)
const unsigned MegaClient::MAXTRANSFERS = 32;

// maximum number of queued putfa before halting the upload queue
const int MegaClient::MAXQUEUEDFA = 30;

// maximum number of concurrent putfa
const int MegaClient::MAXPUTFA = 10;

#ifdef ENABLE_SYNC
// //bin/SyncDebris/yyyy-mm-dd base folder name
const char* const MegaClient::SYNCDEBRISFOLDERNAME = "SyncDebris";
#endif

// exported link marker
const char* const MegaClient::EXPORTEDLINK = "EXP";

// public key to send payment details
const char MegaClient::PAYMENT_PUBKEY[] =
        "CADB-9t4WSMCs6we8CNcAmq97_bP-eXa9pn7SwGPxXpTuScijDrLf_ooneCQnnRBDvE"
        "MNqTK3ULj1Q3bt757SQKDZ0snjbwlU2_D-rkBBbjWCs-S61R0Vlg8AI5q6oizH0pjpD"
        "eOhpsv2DUlvCa4Hjgy_bRpX8v9fJvbKI2bT3GXJWE7tu8nlKHgz8Q7NE3Ycj5XuUfCW"
        "GgOvPGBC-8qPOyg98Vloy53vja2mBjw4ycodx-ZFCt8i8b9Z8KongRMROmvoB4jY8ge"
        "ym1mA5iSSsMroGLypv9PueOTfZlG3UTpD83v6F3w8uGHY9phFZ-k2JbCd_-s-7gyfBE"
        "TpPvuz-oZABEBAAE";

// default number of seconds to wait after a bandwidth overquota
dstime MegaClient::DEFAULT_BW_OVERQUOTA_BACKOFF_SECS = 3600;

// default number of seconds to wait after a bandwidth overquota
dstime MegaClient::USER_DATA_EXPIRATION_BACKOFF_SECS = 86400; // 1 day

// stats id
std::string MegaClient::statsid;

// decrypt key (symmetric or asymmetric), rewrite asymmetric to symmetric key
bool MegaClient::decryptkey(const char* sk, byte* tk, int tl, SymmCipher* sc, int type, handle node)
{
    int sl;
    const char* ptr = sk;

    // measure key length
    while (*ptr && *ptr != '"' && *ptr != '/')
    {
        ptr++;
    }

    sl = int(ptr - sk);

    if (sl > 4 * FILENODEKEYLENGTH / 3 + 1)
    {
        // RSA-encrypted key - decrypt and update on the server to save space & client CPU time
        sl = sl / 4 * 3 + 3;

        if (sl > 4096)
        {
            return false;
        }

        byte* buf = new byte[sl];

        sl = Base64::atob(sk, buf, sl);

        // decrypt and set session ID for subsequent API communication
        if (!asymkey.decrypt(buf, sl, tk, tl))
        {
            delete[] buf;
            LOG_warn << "Corrupt or invalid RSA node key";
            return false;
        }

        delete[] buf;

        if (!ISUNDEF(node))
        {
            if (type)
            {
                sharekeyrewrite.push_back(node);
            }
            else
            {
                nodekeyrewrite.push_back(node);
            }
        }
    }
    else
    {
        if (Base64::atob(sk, tk, tl) != tl)
        {
            LOG_warn << "Corrupt or invalid symmetric node key";
            return false;
        }

        sc->ecb_decrypt(tk, tl);
    }

    return true;
}

// apply queued new shares
void MegaClient::mergenewshares(bool notify)
{
    newshare_list::iterator it;

    for (it = newshares.begin(); it != newshares.end(); )
    {
        NewShare* s = *it;

        mergenewshare(s, notify);

        delete s;
        newshares.erase(it++);
    }
}

void MegaClient::mergenewshare(NewShare *s, bool notify)
{
    bool skreceived = false;
    Node* n;

    if ((n = nodebyhandle(s->h)))
    {
        if (s->have_key && (!n->sharekey || memcmp(s->key, n->sharekey->key, SymmCipher::KEYLENGTH)))
        {
            // setting an outbound sharekey requires node authentication
            // unless coming from a trusted source (the local cache)
            bool auth = true;

            if (s->outgoing > 0)
            {
                if (!checkaccess(n, OWNERPRELOGIN))
                {
                    LOG_warn << "Attempt to create dislocated outbound share foiled";
                    auth = false;
                }
                else
                {
                    byte buf[SymmCipher::KEYLENGTH];

                    handleauth(s->h, buf);

                    if (memcmp(buf, s->auth, sizeof buf))
                    {
                        LOG_warn << "Attempt to create forged outbound share foiled";
                        auth = false;
                    }
                }
            }

            if (auth)
            {
                if (n->sharekey)
                {
                    if (!fetchingnodes)
                    {
                        sendevent(99428,"Replacing share key", 0);
                    }
                    delete n->sharekey;
                }
                n->sharekey = new SymmCipher(s->key);
                skreceived = true;
            }
        }

        if (s->access == ACCESS_UNKNOWN && !s->have_key)
        {
            // share was deleted
            if (s->outgoing)
            {
                bool found = false;
                if (n->outshares)
                {
                    // outgoing share to user u deleted
                    share_map::iterator shareit = n->outshares->find(s->peer);
                    if (shareit != n->outshares->end())
                    {
                        Share *delshare = shareit->second;
                        n->outshares->erase(shareit);
                        found = true;
                        if (notify)
                        {
                            n->changed.outshares = true;
                            notifynode(n);
                        }
                        delete delshare;
                    }

                    if (!n->outshares->size())
                    {
                        delete n->outshares;
                        n->outshares = NULL;
                    }
                }
                if (n->pendingshares && !found && s->pending)
                {
                    // delete the pending share
                    share_map::iterator shareit = n->pendingshares->find(s->pending);
                    if (shareit != n->pendingshares->end())
                    {
                        Share *delshare = shareit->second;
                        n->pendingshares->erase(shareit);
                        found = true;
                        if (notify)
                        {
                            n->changed.pendingshares = true;
                            notifynode(n);
                        }
                        delete delshare;
                    }

                    if (!n->pendingshares->size())
                    {
                        delete n->pendingshares;
                        n->pendingshares = NULL;
                    }
                }

                // Erase sharekey if no outgoing shares (incl pending) exist
                if (s->remove_key && !n->outshares && !n->pendingshares)
                {
                    rewriteforeignkeys(n);

                    delete n->sharekey;
                    n->sharekey = NULL;
                }
            }
            else
            {
                // incoming share deleted - remove tree
                if (!n->parent)
                {
                    TreeProcDel td;
                    proctree(n, &td, true);
                }
                else
                {
                    if (n->inshare)
                    {
                        n->inshare->user->sharing.erase(n->nodehandle);
                        notifyuser(n->inshare->user);
                        n->inshare = NULL;
                    }
                }
            }
        }
        else
        {
            if (s->outgoing)
            {
                if ((!s->upgrade_pending_to_full && (!ISUNDEF(s->peer) || !ISUNDEF(s->pending)))
                    || (s->upgrade_pending_to_full && !ISUNDEF(s->peer) && !ISUNDEF(s->pending)))
                {
                    // perform mandatory verification of outgoing shares:
                    // only on own nodes and signed unless read from cache
                    if (checkaccess(n, OWNERPRELOGIN))
                    {
                        Share** sharep;
                        if (!ISUNDEF(s->pending))
                        {
                            // Pending share
                            if (!n->pendingshares)
                            {
                                n->pendingshares = new share_map();
                            }

                            if (s->upgrade_pending_to_full)
                            {
                                share_map::iterator shareit = n->pendingshares->find(s->pending);
                                if (shareit != n->pendingshares->end())
                                {
                                    // This is currently a pending share that needs to be upgraded to a full share
                                    // erase from pending shares & delete the pending share list if needed
                                    Share *delshare = shareit->second;
                                    n->pendingshares->erase(shareit);
                                    if (notify)
                                    {
                                        n->changed.pendingshares = true;
                                        notifynode(n);
                                    }
                                    delete delshare;
                                }

                                if (!n->pendingshares->size())
                                {
                                    delete n->pendingshares;
                                    n->pendingshares = NULL;
                                }

                                // clear this so we can fall through to below and have it re-create the share in
                                // the outshares list
                                s->pending = UNDEF;

                                // create the outshares list if needed
                                if (!n->outshares)
                                {
                                    n->outshares = new share_map();
                                }

                                sharep = &((*n->outshares)[s->peer]);
                            }
                            else
                            {
                                sharep = &((*n->pendingshares)[s->pending]);
                            }
                        }
                        else
                        {
                            // Normal outshare
                            if (!n->outshares)
                            {
                                n->outshares = new share_map();
                            }

                            sharep = &((*n->outshares)[s->peer]);
                        }

                        // modification of existing share or new share
                        if (*sharep)
                        {
                            (*sharep)->update(s->access, s->ts, findpcr(s->pending));
                        }
                        else
                        {
                            *sharep = new Share(ISUNDEF(s->peer) ? NULL : finduser(s->peer, 1), s->access, s->ts, findpcr(s->pending));
                        }

                        if (notify)
                        {
                            if (!ISUNDEF(s->pending))
                            {
                                n->changed.pendingshares = true;
                            }
                            else
                            {
                                n->changed.outshares = true;
                            }
                            notifynode(n);
                        }
                    }
                }
                else
                {
                    LOG_debug << "Merging share without peer information.";
                    // Outgoing shares received during fetchnodes are merged in two steps:
                    // 1. From readok(), a NewShare is created with the 'sharekey'
                    // 2. From readoutshares(), a NewShare is created with the 'peer' information
                }
            }
            else
            {
                if (!ISUNDEF(s->peer))
                {
                    if (s->peer)
                    {
                        if (!checkaccess(n, OWNERPRELOGIN))
                        {
                            // modification of existing share or new share
                            if (n->inshare)
                            {
                                n->inshare->update(s->access, s->ts);
                            }
                            else
                            {
                                n->inshare = new Share(finduser(s->peer, 1), s->access, s->ts, NULL);
                                n->inshare->user->sharing.insert(n->nodehandle);
                                mNodeCounters[n->nodehandle] = n->subnodeCounts();
                            }

                            if (notify)
                            {
                                n->changed.inshare = true;
                                notifynode(n);
                            }
                        }
                        else
                        {
                            LOG_warn << "Invalid inbound share location";
                        }
                    }
                    else
                    {
                        LOG_warn << "Invalid null peer on inbound share";
                    }
                }
                else
                {
                    if (skreceived && notify)
                    {
                        TreeProcApplyKey td;
                        proctree(n, &td);
                    }
                }
            }
        }
#ifdef ENABLE_SYNC
        if (n->inshare && s->access != FULL)
        {
            // check if the low(ered) access level is affecting any syncs
            // a) have we just cut off full access to a subtree of a sync?
            do {
                if (n->localnode && (n->localnode->sync->state == SYNC_ACTIVE || n->localnode->sync->state == SYNC_INITIALSCAN))
                {
                    LOG_warn << "Existing inbound share sync or part thereof lost full access";
                    n->localnode->sync->changestate(SYNC_FAILED, SHARE_NON_FULL_ACCESS);
                }
            } while ((n = n->parent));

            // b) have we just lost full access to the subtree a sync is in?
            for (sync_list::iterator it = syncs.begin(); it != syncs.end(); it++)
            {
                if ((*it)->inshare && ((*it)->state == SYNC_ACTIVE || (*it)->state == SYNC_INITIALSCAN) && !checkaccess((*it)->localroot->node, FULL))
                {
                    LOG_warn << "Existing inbound share sync lost full access";
                    (*it)->changestate(SYNC_FAILED, SHARE_NON_FULL_ACCESS);
                }
            }

        }
#endif
    }
}

// configure for full account session access
void MegaClient::setsid(const byte* newsid, unsigned len)
{
    auth = "&sid=";

    size_t t = auth.size();
    auth.resize(t + len * 4 / 3 + 4);
    auth.resize(t + Base64::btoa(newsid, len, (char*)(auth.c_str() + t)));
    
    sid.assign((const char*)newsid, len);
}

// configure for exported folder links access
void MegaClient::setrootnode(handle h)
{
    char buf[12];

    Base64::btoa((byte*)&h, NODEHANDLE, buf);

    auth = "&n=";
    auth.append(buf);
    publichandle = h;

    if (accountauth.size())
    {
        auth.append("&sid=");
        auth.append(accountauth);
    }
}

bool MegaClient::setlang(string *code)
{
    if (code && code->size() == 2)
    {
        lang = "&lang=";
        lang.append(*code);
        return true;
    }

    lang.clear();
    LOG_err << "Invalid language code: " << (code ? *code : "(null)");
    return false;
}

handle MegaClient::getrootpublicfolder()
{
    // if we logged into a folder...
    if (auth.find("&n=") != auth.npos)
    {
        return rootnodes[0];
    }
    else
    {
        return UNDEF;
    }
}

handle MegaClient::getpublicfolderhandle()
{
    return publichandle;
}

Node *MegaClient::getrootnode(Node *node)
{
    if (!node)
    {
        return NULL;
    }

    Node *n = node;
    while (n->parent)
    {
        n = n->parent;
    }
    return n;
}

bool MegaClient::isPrivateNode(handle h)
{
    Node *node = nodebyhandle(h);
    if (!node)
    {
        return false;
    }

    handle rootnode = getrootnode(node)->nodehandle;
    return (rootnode == rootnodes[0] || rootnode == rootnodes[1] || rootnode == rootnodes[2]);
}

bool MegaClient::isForeignNode(handle h)
{
    Node *node = nodebyhandle(h);
    if (!node)
    {
        return false;
    }

    handle rootnode = getrootnode(node)->nodehandle;
    return (rootnode != rootnodes[0] && rootnode != rootnodes[1] && rootnode != rootnodes[2]);
}

// set server-client sequence number
bool MegaClient::setscsn(JSON* j)
{
    handle t;

    if (j->storebinary((byte*)&t, sizeof t) != sizeof t)
    {
        return false;
    }

    Base64::btoa((byte*)&t, sizeof t, scsn);

    return true;
}

int MegaClient::nextreqtag()
{
    return ++reqtag;
}

int MegaClient::nextSyncTag(int increment)
{
    mSyncTag += increment;
    return ++mSyncTag;
}

int MegaClient::hexval(char c)
{
    return c > '9' ? c - 'a' + 10 : c - '0';
}

void MegaClient::exportDatabase(string filename)
{
    FILE *fp = NULL;
    fp = fopen(filename.c_str(), "w");
    if (!fp)
    {
        LOG_warn << "Cannot export DB to file \"" << filename << "\"";
        return;
    }

    LOG_info << "Exporting database...";

    sctable->rewind();

    uint32_t id;
    string data;

    std::map<uint32_t, string> entries;
    while (sctable->next(&id, &data, &key))
    {
        entries.insert(std::pair<uint32_t, string>(id,data));
    }

    for (map<uint32_t, string>::iterator it = entries.begin(); it != entries.end(); it++)
    {
        fprintf(fp, "%8." PRIu32 "\t%s\n", it->first, it->second.c_str());
    }

    fclose(fp);

    LOG_info << "Database exported successfully to \"" << filename << "\"";
}

bool MegaClient::compareDatabases(string filename1, string filename2)
{
    LOG_info << "Comparing databases: \"" << filename1 << "\" and \"" << filename2 << "\"";
    FILE *fp1 = fopen(filename1.data(), "r");
    if (!fp1)
    {
        LOG_info << "Cannot open " << filename1;
        return false;
    }

    FILE *fp2 = fopen(filename2.data(), "r");
    if (!fp2)
    {
        fclose(fp1);

        LOG_info << "Cannot open " << filename2;
        return false;
    }

    const int N = 8192;
    char buf1[N];
    char buf2[N];

    do
    {
        size_t r1 = fread(buf1, 1, N, fp1);
        size_t r2 = fread(buf2, 1, N, fp2);

        if (r1 != r2 || memcmp(buf1, buf2, r1))
        {
            fclose(fp1);
            fclose(fp2);

            LOG_info << "Databases are different";
            return false;
        }
    }
    while (!feof(fp1) || !feof(fp2));

    fclose(fp1);
    fclose(fp2);

    LOG_info << "Databases are equal";
    return true;
}

void MegaClient::getrecoverylink(const char *email, bool hasMasterkey)
{
    reqs.add(new CommandGetRecoveryLink(this, email,
                hasMasterkey ? RECOVER_WITH_MASTERKEY : RECOVER_WITHOUT_MASTERKEY));
}

void MegaClient::queryrecoverylink(const char *code)
{
    reqs.add(new CommandQueryRecoveryLink(this, code));
}

void MegaClient::getprivatekey(const char *code)
{
    reqs.add(new CommandGetPrivateKey(this, code));
}

void MegaClient::confirmrecoverylink(const char *code, const char *email, const char *password, const byte *masterkeyptr, int accountversion)
{
    if (accountversion == 1)
    {
        byte pwkey[SymmCipher::KEYLENGTH];
        pw_key(password, pwkey);
        SymmCipher pwcipher(pwkey);

        string emailstr = email;
        uint64_t loginHash = stringhash64(&emailstr, &pwcipher);

        if (masterkeyptr)
        {
            // encrypt provided masterkey using the new password
            byte encryptedMasterKey[SymmCipher::KEYLENGTH];
            memcpy(encryptedMasterKey, masterkeyptr, sizeof encryptedMasterKey);
            pwcipher.ecb_encrypt(encryptedMasterKey);

            reqs.add(new CommandConfirmRecoveryLink(this, code, (byte*)&loginHash, sizeof(loginHash), NULL, encryptedMasterKey, NULL));
        }
        else
        {
            // create a new masterkey
            byte newmasterkey[SymmCipher::KEYLENGTH];
            rng.genblock(newmasterkey, sizeof newmasterkey);

            // generate a new session
            byte initialSession[2 * SymmCipher::KEYLENGTH];
            rng.genblock(initialSession, sizeof initialSession);
            key.setkey(newmasterkey);
            key.ecb_encrypt(initialSession, initialSession + SymmCipher::KEYLENGTH, SymmCipher::KEYLENGTH);

            // and encrypt the master key to the new password
            pwcipher.ecb_encrypt(newmasterkey);

            reqs.add(new CommandConfirmRecoveryLink(this, code, (byte*)&loginHash, sizeof(loginHash), NULL, newmasterkey, initialSession));
        }
    }
    else
    {
        byte clientkey[SymmCipher::KEYLENGTH];
        rng.genblock(clientkey, sizeof(clientkey));

        string salt;
        HashSHA256 hasher;
        string buffer = "mega.nz";
        buffer.resize(200, 'P');
        buffer.append((char *)clientkey, sizeof(clientkey));
        hasher.add((const byte*)buffer.data(), unsigned(buffer.size()));
        hasher.get(&salt);

        byte derivedKey[2 * SymmCipher::KEYLENGTH];
        CryptoPP::PKCS5_PBKDF2_HMAC<CryptoPP::SHA512> pbkdf2;
        pbkdf2.DeriveKey(derivedKey, sizeof(derivedKey), 0, (byte *)password, strlen(password),
                         (const byte *)salt.data(), salt.size(), 100000);

        string hashedauthkey;
        byte *authkey = derivedKey + SymmCipher::KEYLENGTH;
        hasher.add(authkey, SymmCipher::KEYLENGTH);
        hasher.get(&hashedauthkey);
        hashedauthkey.resize(SymmCipher::KEYLENGTH);

        SymmCipher cipher;
        cipher.setkey(derivedKey);

        if (masterkeyptr)
        {
            // encrypt provided masterkey using the new password
            byte encryptedMasterKey[SymmCipher::KEYLENGTH];
            memcpy(encryptedMasterKey, masterkeyptr, sizeof encryptedMasterKey);
            cipher.ecb_encrypt(encryptedMasterKey);
            reqs.add(new CommandConfirmRecoveryLink(this, code, (byte*)hashedauthkey.data(), SymmCipher::KEYLENGTH, clientkey, encryptedMasterKey, NULL));
        }
        else
        {
            // create a new masterkey
            byte newmasterkey[SymmCipher::KEYLENGTH];
            rng.genblock(newmasterkey, sizeof newmasterkey);

            // generate a new session
            byte initialSession[2 * SymmCipher::KEYLENGTH];
            rng.genblock(initialSession, sizeof initialSession);
            key.setkey(newmasterkey);
            key.ecb_encrypt(initialSession, initialSession + SymmCipher::KEYLENGTH, SymmCipher::KEYLENGTH);

            // and encrypt the master key to the new password
            cipher.ecb_encrypt(newmasterkey);
            reqs.add(new CommandConfirmRecoveryLink(this, code, (byte*)hashedauthkey.data(), SymmCipher::KEYLENGTH, clientkey, newmasterkey, initialSession));
        }
    }
}

void MegaClient::getcancellink(const char *email, const char *pin)
{
    reqs.add(new CommandGetRecoveryLink(this, email, CANCEL_ACCOUNT, pin));
}

void MegaClient::confirmcancellink(const char *code)
{
    reqs.add(new CommandConfirmCancelLink(this, code));
}

void MegaClient::getemaillink(const char *email, const char *pin)
{
    reqs.add(new CommandGetEmailLink(this, email, 1, pin));
}

void MegaClient::confirmemaillink(const char *code, const char *email, const byte *pwkey)
{
    if (pwkey)
    {
        SymmCipher pwcipher(pwkey);
        string emailstr = email;
        uint64_t loginHash = stringhash64(&emailstr, &pwcipher);
        reqs.add(new CommandConfirmEmailLink(this, code, email, (const byte*)&loginHash, true));
    }
    else
    {
        reqs.add(new CommandConfirmEmailLink(this, code, email, NULL, true));
    }
}

void MegaClient::contactlinkcreate(bool renew)
{
    reqs.add(new CommandContactLinkCreate(this, renew));
}

void MegaClient::contactlinkquery(handle h)
{
    reqs.add(new CommandContactLinkQuery(this, h));
}

void MegaClient::contactlinkdelete(handle h)
{
    reqs.add(new CommandContactLinkDelete(this, h));
}

void MegaClient::multifactorauthsetup(const char *pin)
{
    reqs.add(new CommandMultiFactorAuthSetup(this, pin));
}

void MegaClient::multifactorauthcheck(const char *email)
{
    reqs.add(new CommandMultiFactorAuthCheck(this, email));
}

void MegaClient::multifactorauthdisable(const char *pin)
{
    reqs.add(new CommandMultiFactorAuthDisable(this, pin));
}

void MegaClient::fetchtimezone()
{
    string timeoffset;
    m_time_t rawtime = m_time(NULL);
    if (rawtime != -1)
    {
        struct tm lt, ut, it;
        memset(&lt, 0, sizeof(struct tm));
        memset(&ut, 0, sizeof(struct tm));
        memset(&it, 0, sizeof(struct tm));
        m_localtime(rawtime, &lt);
        m_gmtime(rawtime, &ut);
        if (memcmp(&ut, &it, sizeof(struct tm)) && memcmp(&lt, &it, sizeof(struct tm)))
        {
            m_time_t local_time = m_mktime(&lt);
            m_time_t utc_time = m_mktime(&ut);
            if (local_time != -1 && utc_time != -1)
            {
                double foffset = difftime(local_time, utc_time);
                int offset = int(fabs(foffset));
                if (offset <= 43200)
                {
                    ostringstream oss;
                    oss << ((foffset >= 0) ? "+" : "-");
                    oss << (offset / 3600) << ":";
                    int minutes = ((offset % 3600) / 60);
                    if (minutes < 10)
                    {
                        oss << "0";
                    }
                    oss << minutes;
                    timeoffset = oss.str();
                }
            }
        }
    }

    reqs.add(new CommandFetchTimeZone(this, "", timeoffset.c_str()));
}

void MegaClient::keepmealive(int type, bool enable)
{
    reqs.add(new CommandKeepMeAlive(this, type, enable));
}

void MegaClient::getpsa()
{
    reqs.add(new CommandGetPSA(this));
}

void MegaClient::acknowledgeuseralerts()
{
    useralerts.acknowledgeAll();
}

void MegaClient::activateoverquota(dstime timeleft, bool isPaywall)
{
    if (timeleft)
    {
        assert(!isPaywall);
        LOG_warn << "Bandwidth overquota for " << timeleft << " seconds";
        overquotauntil = Waiter::ds + timeleft;

        for (transfer_map::iterator it = transfers[GET].begin(); it != transfers[GET].end(); it++)
        {
            Transfer *t = it->second;
            t->bt.backoff(timeleft);
            if (t->slot && (t->state != TRANSFERSTATE_RETRYING
                            || !t->slot->retrying
                            || t->slot->retrybt.nextset() != overquotauntil))
            {
                t->state = TRANSFERSTATE_RETRYING;
                t->slot->retrybt.backoff(timeleft);
                t->slot->retrying = true;
                app->transfer_failed(t, API_EOVERQUOTA, timeleft);
                ++performanceStats.transferTempErrors;
            }
        }
    }
    else if (setstoragestatus(isPaywall ? STORAGE_PAYWALL : STORAGE_RED))
    {
        LOG_warn << "Storage overquota";
        int start = (isPaywall) ? GET : PUT;  // in Paywall state, none DLs/UPs can progress
        for (int d = start; d <= PUT; d += PUT - GET)
        {
            for (transfer_map::iterator it = transfers[d].begin(); it != transfers[d].end(); it++)
            {
                Transfer *t = it->second;
                t->bt.backoff(NEVER);
                if (t->slot)
                {
                    t->state = TRANSFERSTATE_RETRYING;
                    t->slot->retrybt.backoff(NEVER);
                    t->slot->retrying = true;
                    app->transfer_failed(t, isPaywall ? API_EPAYWALL : API_EOVERQUOTA, 0);
                    ++performanceStats.transferTempErrors;
                }
            }
        }
    }
    looprequested = true;
}

std::string MegaClient::getDeviceid() const
{
    if (MegaClient::statsid.empty())
    {
        fsaccess->statsid(&MegaClient::statsid);
    }

    return MegaClient::statsid;
}

// set warn level
void MegaClient::warn(const char* msg)
{
    LOG_warn << msg;
    warned = true;
}

// reset and return warnlevel
bool MegaClient::warnlevel()
{
    return warned ? (warned = false) | true : false;
}

// returns a matching child node by UTF-8 name (does not resolve name clashes)
// folder nodes take precedence over file nodes
Node* MegaClient::childnodebyname(Node* p, const char* name, bool skipfolders)
{
    string nname = name;
    Node *found = NULL;

    if (!p || p->type == FILENODE)
    {
        return NULL;
    }

    fsaccess->normalize(&nname);

    for (node_list::iterator it = p->children.begin(); it != p->children.end(); it++)
    {
        if (!strcmp(nname.c_str(), (*it)->displayname()))
        {
            if ((*it)->type != FILENODE && !skipfolders)
            {
                return *it;
            }

            found = *it;
            if (skipfolders)
            {
                return found;
            }
        }
    }

    return found;
}

// returns all the matching child nodes by UTF-8 name
vector<Node*> MegaClient::childnodesbyname(Node* p, const char* name, bool skipfolders)
{
    string nname = name;
    vector<Node*> found;

    if (!p || p->type == FILENODE)
    {
        return found;
    }

    fsaccess->normalize(&nname);

    for (node_list::iterator it = p->children.begin(); it != p->children.end(); it++)
    {
        if (nname == (*it)->displayname())
        {
            if ((*it)->type == FILENODE || !skipfolders)
            {
                found.push_back(*it);
            }
        }
    }

    return found;
}

void MegaClient::init()
{
    warned = false;
    csretrying = false;
    chunkfailed = false;
    statecurrent = false;
    totalNodes = 0;
    mAppliedKeyNodeCount = 0;
    faretrying = false;

#ifdef ENABLE_SYNC
    syncactivity = false;
    syncops = false;
    syncdebrisadding = false;
    syncdebrisminute = 0;
    syncscanfailed = false;
    syncfslockretry = false;
    syncfsopsfailed = false;
    syncdownretry = false;
    syncnagleretry = false;
    syncextraretry = false;
    syncsup = true;
    syncdownrequired = false;
    syncuprequired = false;

    if (syncscanstate)
    {
        app->syncupdate_scanning(false);
        syncscanstate = false;
    }

    resetSyncConfigs();
#endif

    for (int i = sizeof rootnodes / sizeof *rootnodes; i--; )
    {
        rootnodes[i] = UNDEF;
    }

    pendingsc.reset();
    pendingscUserAlerts.reset();
    stopsc = false;
    mBlocked = false;
    mBlockedSet = false;

    btcs.reset();
    btsc.reset();
    btpfa.reset();
    btbadhost.reset();

    abortlockrequest();

    jsonsc.pos = NULL;
    insca = false;
    insca_notlast = false;
    scnotifyurl.clear();
    *scsn = 0;

    notifyStorageChangeOnStateCurrent = false;
    mNotifiedSumSize = 0;
    mNodeCounters = NodeCounterMap();
    mOptimizePurgeNodes = false;
}

MegaClient::MegaClient(MegaApp* a, Waiter* w, HttpIO* h, FileSystemAccess* f, DbAccess* d, GfxProc* g, const char* k, const char* u, unsigned workerThreadCount)
    : useralerts(*this), btugexpiration(rng), btcs(rng), btbadhost(rng), btworkinglock(rng), btsc(rng), btpfa(rng)
#ifdef ENABLE_SYNC
    ,syncfslockretrybt(rng), syncdownbt(rng), syncnaglebt(rng), syncextrabt(rng), syncscanbt(rng)
#endif
    , mAsyncQueue(*w, workerThreadCount)
{
    sctable = NULL;
    pendingsccommit = false;
    tctable = NULL;
    me = UNDEF;
    publichandle = UNDEF;
    followsymlinks = false;
    usealtdownport = false;
    usealtupport = false;
    retryessl = false;
    workinglockcs = NULL;
    scpaused = false;
    asyncfopens = 0;
    achievements_enabled = false;
    isNewSession = false;
    tsLogin = 0;
    versions_disabled = false;
    accountsince = 0;
    accountversion = 0;
    gmfa_enabled = false;
    gfxdisabled = false;
    ssrs_enabled = false;
    nsr_enabled = false;
    aplvp_enabled = false;
    mSmsVerificationState = SMS_STATE_UNKNOWN;
    loggingout = 0;
    loggedout = false;
    cachedug = false;
    minstreamingrate = -1;
    ephemeralSession = false;

#ifndef EMSCRIPTEN
    autodownport = true;
    autoupport = true;
    usehttps = false;
    orderdownloadedchunks = false;
#else
    autodownport = false;
    autoupport = false;
    usehttps = true;
    orderdownloadedchunks = true;
#endif
    
    fetchingnodes = false;
    fetchnodestag = 0;

#ifdef ENABLE_SYNC
    syncscanstate = false;
    syncadding = 0;
    currsyncid = 0;
    totalLocalNodes = 0;
#endif

    pendingcs = NULL;

    xferpaused[PUT] = false;
    xferpaused[GET] = false;
    putmbpscap = 0;
    mBizGracePeriodTs = 0;
    mBizExpirationTs = 0;
    mBizMode = BIZ_MODE_UNKNOWN;
    mBizStatus = BIZ_STATUS_UNKNOWN;
    mBizStatusLoadedFromCache = false;

    overquotauntil = 0;
    ststatus = STORAGE_UNKNOWN;
    mOverquotaDeadlineTs = 0;
    looprequested = false;

    mFetchingAuthrings = false;
    fetchingkeys = false;
    signkey = NULL;
    chatkey = NULL;

    init();

    f->client = this;
    f->waiter = w;
    transferlist.client = this;

    if ((app = a))
    {
        a->client = this;
    }

    waiter = w;
    httpio = h;
    fsaccess = f;
    dbaccess = d;

    if ((gfx = g))
    {
        g->client = this;
    }

    slotit = tslots.end();

    userid = 0;

    connections[PUT] = 3;
    connections[GET] = 4;

    int i;

    // initialize random client application instance ID (for detecting own
    // actions in server-client stream)
    for (i = sizeof sessionid; i--; )
    {
        sessionid[i] = static_cast<char>('a' + rng.genuint32(26));
    }

    // initialize random API request sequence ID (server API is idempotent)
    for (i = sizeof reqid; i--; )
    {
        reqid[i] = static_cast<char>('a' + rng.genuint32(26));
    }

    nextuh = 0;  
    reqtag = 0;
    mSyncTag = 0;

    badhostcs = NULL;

    scsn[sizeof scsn - 1] = 0;
    cachedscsn = UNDEF;

    snprintf(appkey, sizeof appkey, "&ak=%s", k);

    // initialize useragent
    useragent = u;

    useragent.append(" (");
    fsaccess->osversion(&useragent, true);

    useragent.append(") MegaClient/" TOSTRING(MEGA_MAJOR_VERSION)
                     "." TOSTRING(MEGA_MINOR_VERSION)
                     "." TOSTRING(MEGA_MICRO_VERSION));
    useragent += sizeof(char*) == 8 ? "/64" : (sizeof(char*) == 4 ? "/32" : "");

    LOG_debug << "User-Agent: " << useragent;
    LOG_debug << "Cryptopp version: " << CRYPTOPP_VERSION;

    h->setuseragent(&useragent);
    h->setmaxdownloadspeed(0);
    h->setmaxuploadspeed(0);
}

MegaClient::~MegaClient()
{
    destructorRunning = true;
    locallogout(false);

    delete pendingcs;
    delete badhostcs;
    delete workinglockcs;
    delete sctable;
    delete tctable;
    delete dbaccess;
}

#ifdef ENABLE_SYNC
void MegaClient::resetSyncConfigs()
{
    syncConfigs.reset();
    if (dbaccess && !uid.empty())
    {
        syncConfigs.reset(new SyncConfigBag{*dbaccess, *fsaccess, rng, uid});
    }
}
#endif

std::string MegaClient::getPublicLink(bool newLinkFormat, nodetype_t type, handle ph, const char *key)
{
    string strlink = "https://mega.nz/";
    string nodeType;
    if (newLinkFormat)
    {
        nodeType = (type == FOLDERNODE ?  "folder/" : "file/");
    }
    else
    {
        nodeType = (type == FOLDERNODE ? "#F!" : "#!");
    }

    strlink += nodeType;

    Base64Str<MegaClient::NODEHANDLE> base64ph(ph);
    strlink += base64ph;
    strlink += (newLinkFormat ? "#" : "");

    if (key)
    {
        strlink += (newLinkFormat ? "" : "!");
        strlink += key;
    }

    return strlink;
}

// nonblocking state machine executing all operations currently in progress
void MegaClient::exec()
{
    CodeCounter::ScopeTimer ccst(performanceStats.execFunction);

    WAIT_CLASS::bumpds();

    if (overquotauntil && overquotauntil < Waiter::ds)
    {
        overquotauntil = 0;
    }

    if (httpio->inetisback())
    {
        LOG_info << "Internet connectivity returned - resetting all backoff timers";
        abortbackoff(overquotauntil <= Waiter::ds);
    }

    if (EVER(httpio->lastdata) && Waiter::ds >= httpio->lastdata + HttpIO::NETWORKTIMEOUT
            && !pendingcs)
    {
        LOG_debug << "Network timeout. Reconnecting";
        disconnect();
    }
    else if (EVER(disconnecttimestamp))
    {
        if (disconnecttimestamp <= Waiter::ds)
        {
            sendevent(99427, "Timeout (server idle)", 0);

            disconnect();
        }
    }
    else if (pendingcs && EVER(pendingcs->lastdata) && !requestLock && !fetchingnodes
            &&  Waiter::ds >= pendingcs->lastdata + HttpIO::REQUESTTIMEOUT)
    {
        LOG_debug << "Request timeout. Triggering a lock request";
        requestLock = true;
    }

    // successful network operation with a failed transfer chunk: increment error count
    // and continue transfers
    if (httpio->success && chunkfailed)
    {
        chunkfailed = false;

        for (transferslot_list::iterator it = tslots.begin(); it != tslots.end(); it++)
        {
            if ((*it)->failure)
            {
                (*it)->lasterror = API_EFAILED;
                (*it)->errorcount++;
                (*it)->failure = false;
                (*it)->lastdata = Waiter::ds;
                LOG_warn << "Transfer error count raised: " << (*it)->errorcount;
            }
        }
    }

    bool first = true;
    do
    {
        if (!first)
        {
            WAIT_CLASS::bumpds();
        }
        first = false;

        looprequested = false;

        if (cachedug && btugexpiration.armed())
        {
            LOG_debug << "Cached user data expired";
            getuserdata();
            fetchtimezone();
        }

        if (pendinghttp.size())
        {
            pendinghttp_map::iterator it = pendinghttp.begin();
            while (it != pendinghttp.end())
            {
                GenericHttpReq *req = it->second;
                switch (static_cast<reqstatus_t>(req->status))
                {
                case REQ_FAILURE:
                    if (!req->httpstatus && (!req->maxretries || (req->numretry + 1) < req->maxretries))
                    {
                        req->numretry++;
                        req->status = REQ_PREPARED;
                        req->bt.backoff();
                        req->isbtactive = true;
                        LOG_warn << "Request failed (" << req->posturl << ") retrying ("
                                 << (req->numretry + 1) << " of " << req->maxretries << ")";
                        it++;
                        break;
                    }
                    // no retry -> fall through
                case REQ_SUCCESS:
                    restag = it->first;
                    app->http_result(req->httpstatus ? API_OK : API_EFAILED,
                                     req->httpstatus,
                                     req->buf ? (byte *)req->buf : (byte *)req->in.data(),
                                     int(req->buf ? req->bufpos : req->in.size()));
                    delete req;
                    pendinghttp.erase(it++);
                    break;
                case REQ_PREPARED:
                    if (req->bt.armed())
                    {
                        req->isbtactive = false;
                        LOG_debug << "Sending retry for " << req->posturl;
                        switch (req->method)
                        {
                            case METHOD_GET:
                                req->get(this);
                                break;
                            case METHOD_POST:
                                req->post(this);
                                break;
                            case METHOD_NONE:
                                req->dns(this);
                                break;
                        }
                        it++;
                        break;
                    }
                    // no retry -> fall through
                case REQ_INFLIGHT:
                    if (req->maxbt.nextset() && req->maxbt.armed())
                    {
                        LOG_debug << "Max total time exceeded for request: " << req->posturl;
                        restag = it->first;
                        app->http_result(API_EFAILED, 0, NULL, 0);
                        delete req;
                        pendinghttp.erase(it++);
                        break;
                    }
                default:
                    it++;
                }
            }
        }

        // file attribute puts (handled sequentially as a FIFO)
        if (activefa.size())
        {
            putfa_list::iterator curfa = activefa.begin();
            while (curfa != activefa.end())
            {
                HttpReqCommandPutFA* fa = *curfa;
                m_off_t p = fa->transferred(this);
                if (fa->progressreported < p)
                {
                    httpio->updateuploadspeed(p - fa->progressreported);
                    fa->progressreported = p;
                }

                switch (static_cast<reqstatus_t>(fa->status))
                {
                    case REQ_SUCCESS:
                        if (fa->in.size() == sizeof(handle))
                        {
                            LOG_debug << "File attribute uploaded OK - " << fa->th;

                            // successfully wrote file attribute - store handle &
                            // remove from list
                            handle fah = MemAccess::get<handle>(fa->in.data());

                            if (fa->th == UNDEF)
                            {
                                // client app requested the upload without a node yet, and it will use the fa handle
                                app->putfa_result(fah, fa->type, nullptr);
                            }
                            else
                            {
                                Node* n;
                                handle h;
                                handlepair_set::iterator it;

                                // do we have a valid upload handle?
                                h = fa->th;

                                it = uhnh.lower_bound(pair<handle, handle>(h, 0));

                                if (it != uhnh.end() && it->first == h)
                                {
                                    h = it->second;
                                }

                                // are we updating a live node? issue command directly.
                                // otherwise, queue for processing upon upload
                                // completion.
                                if ((n = nodebyhandle(h)) || (n = nodebyhandle(fa->th)))
                                {
                                    LOG_debug << "Attaching file attribute";
                                    reqs.add(new CommandAttachFA(this, n->nodehandle, fa->type, fah, fa->tag));
                                }
                                else
                                {
                                    pendingfa[pair<handle, fatype>(fa->th, fa->type)] = pair<handle, int>(fah, fa->tag);
                                    LOG_debug << "Queueing pending file attribute. Total: " << pendingfa.size();
                                    checkfacompletion(fa->th);
                                }
                            }
                        }
                        else
                        {
                            LOG_warn << "Error attaching attribute";
                            Transfer *transfer = NULL;
                            handletransfer_map::iterator htit = faputcompletion.find(fa->th);
                            if (htit != faputcompletion.end())
                            {
                                // the failed attribute belongs to a pending upload
                                transfer = htit->second;
                            }
                            else
                            {
                                // check if the failed attribute belongs to an active upload
                                for (transfer_map::iterator it = transfers[PUT].begin(); it != transfers[PUT].end(); it++)
                                {
                                    if (it->second->uploadhandle == fa->th)
                                    {
                                        transfer = it->second;
                                        break;
                                    }
                                }
                            }

                            if (transfer)
                            {
                                // reduce the number of required attributes to let the upload continue
                                transfer->minfa--;
                                checkfacompletion(fa->th);
                                sendevent(99407,"Attribute attach failed during active upload", 0);
                            }
                            else
                            {
                                LOG_debug << "Transfer related to failed attribute not found: " << fa->th;
                            }
                        }

                        delete fa;
                        curfa = activefa.erase(curfa);
                        LOG_debug << "Remaining file attributes: " << activefa.size() << " active, " << queuedfa.size() << " queued";
                        btpfa.reset();
                        faretrying = false;
                        break;

                    case REQ_FAILURE:
                        // repeat request with exponential backoff
                        LOG_warn << "Error setting file attribute";
                        curfa = activefa.erase(curfa);
                        fa->status = REQ_READY;
                        queuedfa.push_back(fa);
                        btpfa.backoff();
                        faretrying = true;
                        break;

                    default:
                        curfa++;
                }
            }
        }

        if (btpfa.armed())
        {
            faretrying = false;
            while (queuedfa.size() && activefa.size() < MAXPUTFA)
            {
                // dispatch most recent file attribute put
                putfa_list::iterator curfa = queuedfa.begin();
                HttpReqCommandPutFA* fa = *curfa;
                queuedfa.erase(curfa);
                activefa.push_back(fa);

                LOG_debug << "Adding file attribute to the request queue";
                fa->status = REQ_INFLIGHT;
                reqs.add(fa);
            }
        }

        if (fafcs.size())
        {
            // file attribute fetching (handled in parallel on a per-cluster basis)
            // cluster channels are never purged
            fafc_map::iterator cit;
            FileAttributeFetchChannel* fc;

            for (cit = fafcs.begin(); cit != fafcs.end(); cit++)
            {
                fc = cit->second;

                // is this request currently in flight?
                switch (static_cast<reqstatus_t>(fc->req.status))
                {
                    case REQ_SUCCESS:
                        if (fc->req.contenttype.find("text/html") != string::npos
                            && !memcmp(fc->req.posturl.c_str(), "http:", 5))
                        {
                            LOG_warn << "Invalid Content-Type detected downloading file attr: " << fc->req.contenttype;
                            fc->urltime = 0;
                            usehttps = true;
                            app->notify_change_to_https();

                            sendevent(99436, "Automatic change to HTTPS", 0);
                        }
                        else
                        {
                            fc->parse(cit->first, true);
                        }

                        // notify app in case some attributes were not returned, then redispatch
                        fc->failed();
                        fc->req.disconnect();
                        fc->req.status = REQ_PREPARED;
                        fc->timeout.reset();
                        fc->bt.reset();
                        break;

                    case REQ_INFLIGHT:
                        if (!fc->req.httpio)
                        {
                            break;
                        }

                        if (fc->inbytes != fc->req.in.size())
                        {
                            httpio->lock();
                            fc->parse(cit->first, false);
                            httpio->unlock();

                            fc->timeout.backoff(100);

                            fc->inbytes = fc->req.in.size();
                        }

                        if (!fc->timeout.armed()) break;

                        LOG_warn << "Timeout getting file attr";
                        // timeout! fall through...
                    case REQ_FAILURE:
                        LOG_warn << "Error getting file attr";

                        if (fc->req.httpstatus && fc->req.contenttype.find("text/html") != string::npos
                                && !memcmp(fc->req.posturl.c_str(), "http:", 5))
                        {
                            LOG_warn << "Invalid Content-Type detected on failed file attr: " << fc->req.contenttype;
                            usehttps = true;
                            app->notify_change_to_https();

                            sendevent(99436, "Automatic change to HTTPS", 0);
                        }

                        fc->failed();
                        fc->timeout.reset();
                        fc->bt.backoff();
                        fc->urltime = 0;
                        fc->req.disconnect();
                        fc->req.status = REQ_PREPARED;
                    default:
                        ;
                }

                if (fc->req.status != REQ_INFLIGHT && fc->bt.armed() && (fc->fafs[1].size() || fc->fafs[0].size()))
                {
                    fc->req.in.clear();

                    if (!fc->urltime || (Waiter::ds - fc->urltime) > 600)
                    {
                        // fetches pending for this unconnected channel - dispatch fresh connection
                        LOG_debug << "Getting fresh download URL";
                        fc->timeout.reset();
                        reqs.add(new CommandGetFA(this, cit->first, fc->fahref));
                        fc->req.status = REQ_INFLIGHT;
                    }
                    else
                    {
                        // redispatch cached URL if not older than one minute
                        LOG_debug << "Using cached download URL";
                        fc->dispatch();
                    }
                }
            }
        }

        // handle API client-server requests
        for (;;)
        {
            // do we have an API request outstanding?
            if (pendingcs)
            {
                // handle retry reason for requests
                retryreason_t reason = RETRY_NONE;

                if (pendingcs->status == REQ_SUCCESS || pendingcs->status == REQ_FAILURE)
                {
                    performanceStats.csRequestWaitTime.stop();
                }

                switch (static_cast<reqstatus_t>(pendingcs->status))
                {
                    case REQ_READY:
                        break;

                    case REQ_INFLIGHT:
                        if (pendingcs->contentlength > 0)
                        {
                            if (fetchingnodes && fnstats.timeToFirstByte == NEVER
                                    && pendingcs->bufpos > 10)
                            {
								WAIT_CLASS::bumpds();
                                fnstats.timeToFirstByte = WAIT_CLASS::ds - fnstats.startTime;
                            }

                            if (pendingcs->bufpos > pendingcs->notifiedbufpos)
                            {
                                abortlockrequest();
                                app->request_response_progress(pendingcs->bufpos, pendingcs->contentlength);
                                pendingcs->notifiedbufpos = pendingcs->bufpos;
                            }
                        }
                        break;

                    case REQ_SUCCESS:
                        abortlockrequest();
                        app->request_response_progress(pendingcs->bufpos, -1);

                        if (pendingcs->in != "-3" && pendingcs->in != "-4")
                        {
                            if (*pendingcs->in.c_str() == '[')
                            {
                                if (fetchingnodes && fnstats.timeToFirstByte == NEVER)
                                {
									WAIT_CLASS::bumpds();
                                    fnstats.timeToFirstByte = WAIT_CLASS::ds - fnstats.startTime;
                                }

                                if (csretrying)
                                {
                                    app->notify_retry(0, RETRY_NONE);
                                    csretrying = false;
                                }

                                // request succeeded, process result array
                                reqs.serverresponse(std::move(pendingcs->in), this);

                                WAIT_CLASS::bumpds();

                                delete pendingcs;
                                pendingcs = NULL;

                                notifypurge();
                                if (sctable && pendingsccommit && !reqs.cmdspending())
                                {
                                    LOG_debug << "Executing postponed DB commit";
                                    sctable->commit();
                                    sctable->begin();
                                    app->notify_dbcommit();
                                    pendingsccommit = false;
                                }

                                // increment unique request ID
                                for (int i = sizeof reqid; i--; )
                                {
                                    if (reqid[i]++ < 'z')
                                    {
                                        break;
                                    }
                                    else
                                    {
                                        reqid[i] = 'a';
                                    }
                                }

                                if (loggedout)
                                {
                                    locallogout(true);
                                    app->logout_result(API_OK);
                                }
                            }
                            else
                            {
                                // request failed
                                JSON json;
                                json.pos = pendingcs->in.c_str();
                                std::string requestError;
                                error e;
                                bool valid = json.storeobject(&requestError);
                                if (valid)
                                {
                                    if (strncmp(requestError.c_str(), "{\"err\":", 7) == 0)
                                    {
                                        e = (error)atoi(requestError.c_str() + 7);
                                    }
                                    else
                                    {
                                        e = (error)atoi(requestError.c_str());
                                    }
                                }
                                else
                                {
                                    e = API_EINTERNAL;
                                    requestError = std::to_string(e);
                                }

                                if (!e)
                                {
                                    e = API_EINTERNAL;
                                    requestError = std::to_string(e);
                                }

                                if (e == API_EBLOCKED && sid.size())
                                {
                                    block();
                                }

                                app->request_error(e);
                                delete pendingcs;
                                pendingcs = NULL;
                                csretrying = false;

                                reqs.servererror(requestError, this);
                                break;
                            }

                            btcs.reset();
                            break;
                        }
                        else
                        {
                            if (pendingcs->in == "-3")
                            {
                                reason = RETRY_API_LOCK;
                            }
                            else
                            {
                                reason = RETRY_RATE_LIMIT;
                            }
                            if (fetchingnodes)
                            {
                                fnstats.eAgainCount++;
                            }
                        }

                    // fall through
                    case REQ_FAILURE:
                        if (!reason && pendingcs->httpstatus != 200)
                        {
                            if (pendingcs->httpstatus == 500)
                            {
                                reason = RETRY_SERVERS_BUSY;
                            }
                            else if (pendingcs->httpstatus == 0)
                            {
                                reason = RETRY_CONNECTIVITY;
                            }
                            else
                            {
                                reason = RETRY_UNKNOWN;
                            }
                        }

                        if (fetchingnodes && pendingcs->httpstatus != 200)
                        {
                            if (pendingcs->httpstatus == 500)
                            {
                                fnstats.e500Count++;
                            }
                            else
                            {
                                fnstats.eOthersCount++;
                            }
                        }

                        abortlockrequest();
                        if (pendingcs->sslcheckfailed)
                        {
                            sendevent(99453, "Invalid public key");
                            sslfakeissuer = pendingcs->sslfakeissuer;
                            app->request_error(API_ESSL);
                            sslfakeissuer.clear();

                            if (!retryessl)
                            {
                                delete pendingcs;
                                pendingcs = NULL;
                                csretrying = false;

                                reqs.servererror(std::to_string(API_ESSL), this);
                                break;
                            }
                        }

                        // failure, repeat with capped exponential backoff
                        app->request_response_progress(pendingcs->bufpos, -1);

                        delete pendingcs;
                        pendingcs = NULL;

                        btcs.backoff();
                        app->notify_retry(btcs.retryin(), reason);
                        csretrying = true;

                        reqs.requeuerequest();

                    default:
                        ;
                }

                if (pendingcs)
                {
                    break;
                }
            }

            if (btcs.armed())
            {
                if (reqs.cmdspending())
                {
                    pendingcs = new HttpReq();
                    pendingcs->protect = true;
                    pendingcs->logname = clientname + "cs ";

                    bool suppressSID = true;
                    reqs.serverrequest(pendingcs->out, suppressSID, pendingcs->includesFetchingNodes);

                    pendingcs->posturl = APIURL;

                    pendingcs->posturl.append("cs?id=");
                    pendingcs->posturl.append(reqid, sizeof reqid);
                    if (!suppressSID)
                    {
                        pendingcs->posturl.append(auth);
                    }
                    pendingcs->posturl.append(appkey);

                    string version = "v=2";
                    pendingcs->posturl.append("&" + version);
                    if (lang.size())
                    {
                        pendingcs->posturl.append("&");
                        pendingcs->posturl.append(lang);
                    }
                    pendingcs->type = REQ_JSON;

                    performanceStats.csRequestWaitTime.start();
                    pendingcs->post(this);
                    continue;
                }
                else
                {
                    btcs.reset();
                }
            }
            break;
        }

        // handle the request for the last 50 UserAlerts
        if (pendingscUserAlerts)
        {
            switch (static_cast<reqstatus_t>(pendingscUserAlerts->status))
            {
            case REQ_SUCCESS:
                if (*pendingscUserAlerts->in.c_str() == '{')
                {
                    JSON json;
                    json.begin(pendingscUserAlerts->in.c_str());
                    json.enterobject();
                    if (useralerts.procsc_useralert(json))
                    {
                        // NULL vector: "notify all elements"
                        app->useralerts_updated(NULL, int(useralerts.alerts.size()));
                    }
                    pendingscUserAlerts.reset();
                    break;
                }

                // fall through
            case REQ_FAILURE:
                if (pendingscUserAlerts->httpstatus == 200)
                {
                    error e = (error)atoi(pendingscUserAlerts->in.c_str());  
                    if (e == API_EAGAIN || e == API_ERATELIMIT)
                    {
                        btsc.backoff();
                        pendingscUserAlerts.reset();
                        LOG_warn << "Backing off before retrying useralerts request: " << btsc.retryin();
                        break;
                    }
                    LOG_err << "Unexpected sc response: " << pendingscUserAlerts->in;
                }
                LOG_err << "Useralerts request failed, continuing without them";
                if (useralerts.begincatchup)
                {
                    useralerts.begincatchup = false;
                    useralerts.catchupdone = true;
                }
                pendingscUserAlerts.reset();
                break;

            default:
                break;
            }
        }

        // handle API server-client requests
        if (!jsonsc.pos && !pendingscUserAlerts && pendingsc && !loggingout)
        {
            switch (static_cast<reqstatus_t>(pendingsc->status))
            {
            case REQ_SUCCESS:
                pendingscTimedOut = false;
                if (pendingsc->contentlength == 1
                        && pendingsc->in.size()
                        && pendingsc->in[0] == '0')
                {
                    LOG_debug << "SC keep-alive received";
                    pendingsc.reset();
                    btsc.reset();
                    break;
                }

                if (*pendingsc->in.c_str() == '{')
                {
                    insca = false;
                    insca_notlast = false;
                    jsonsc.begin(pendingsc->in.c_str());
                    jsonsc.enterobject();
                    break;
                }
                else
                {
                    error e = (error)atoi(pendingsc->in.c_str());
                    if (e == API_ESID)
                    {
                        app->request_error(API_ESID);
                        *scsn = 0;
                    }
                    else if (e == API_ETOOMANY)
                    {
                        LOG_warn << "Too many pending updates - reloading local state";
                        int creqtag = reqtag;
                        reqtag = fetchnodestag; // associate with ongoing request, if any
                        fetchingnodes = false;
                        fetchnodestag = 0;
                        fetchnodes(true);
                        reqtag = creqtag;
                    }
                    else if (e == API_EAGAIN || e == API_ERATELIMIT)
                    {
                        if (!statecurrent)
                        {
                            fnstats.eAgainCount++;
                        }
                    }
                    else if (e == API_EBLOCKED)
                    {
                        app->request_error(API_EBLOCKED);
                        block(true);
                    }
                    else
                    {
                        LOG_err << "Unexpected sc response: " << pendingsc->in;
                        stopsc = true;
                    }
                }

                // fall through
            case REQ_FAILURE:
                pendingscTimedOut = false;
                if (pendingsc)
                {
                    if (!statecurrent && pendingsc->httpstatus != 200)
                    {
                        if (pendingsc->httpstatus == 500)
                        {
                            fnstats.e500Count++;
                        }
                        else
                        {
                            fnstats.eOthersCount++;
                        }
                    }

                    if (pendingsc->sslcheckfailed)
                    {
                        sendevent(99453, "Invalid public key");
                        sslfakeissuer = pendingsc->sslfakeissuer;
                        app->request_error(API_ESSL);
                        sslfakeissuer.clear();

                        if (!retryessl)
                        {
                            *scsn = 0;
                        }
                    }

                    pendingsc.reset();
                }

                if (stopsc)
                {
                    btsc.backoff(NEVER);
                }
                else
                {
                    // failure, repeat with capped exponential backoff
                    btsc.backoff();
                }
                break;

            case REQ_INFLIGHT:
                if (!pendingscTimedOut && Waiter::ds >= (pendingsc->lastdata + HttpIO::SCREQUESTTIMEOUT))
                {
                    LOG_debug << "sc timeout expired";
                    // In almost all cases the server won't take more than SCREQUESTTIMEOUT seconds.  But if it does, break the cycle of endless requests for the same thing
                    pendingscTimedOut = true;
                    pendingsc.reset();
                    btsc.reset();
                }
                break;
            default:
                break;
            }
        }

#ifdef ENABLE_SYNC
        if (syncactivity)
        {
            syncops = true;
        }
        syncactivity = false;

        if (stopsc || mBlocked || scpaused || !statecurrent || !syncsup)
        {
            LOG_verbose << " Megaclient exec is pending resolutions."
                        << " scpaused=" << scpaused
                        << " stopsc=" << stopsc
                        << " mBlocked=" << mBlocked
                        << " jsonsc.pos=" << jsonsc.pos
                        << " syncsup=" << syncsup
                        << " statecurrent=" << statecurrent
                        << " syncadding=" << syncadding
                        << " syncactivity=" << syncactivity
                        << " syncdownrequired=" << syncdownrequired
                        << " syncdownretry=" << syncdownretry;
        }

        // do not process the SC result until all preconfigured syncs are up and running
        // except if SC packets are required to complete a fetchnodes
        if (!scpaused && jsonsc.pos && (syncsup || !statecurrent) && !syncdownrequired && !syncdownretry)
#else
        if (!scpaused && jsonsc.pos)
#endif
        {
            // FIXME: reload in case of bad JSON
            bool r = procsc();

            if (r)
            {
                // completed - initiate next SC request
                pendingsc.reset();
                btsc.reset();
            }
#ifdef ENABLE_SYNC
            else
            {
                // remote changes require immediate attention of syncdown()
                syncdownrequired = true;
                syncactivity = true;
            }
#endif
        }

        if (!pendingsc && !pendingscUserAlerts && *scsn && btsc.armed() && !stopsc && !mBlocked)
        {
            if (useralerts.begincatchup)
            {
                assert(!fetchingnodes);
                pendingscUserAlerts.reset(new HttpReq());
                pendingscUserAlerts->logname = clientname + "sc50 ";
                pendingscUserAlerts->protect = true;
                pendingscUserAlerts->posturl = APIURL;
                pendingscUserAlerts->posturl.append("sc");  // notifications/useralerts on sc rather than wsc, no timeout
                pendingscUserAlerts->posturl.append("?c=50");
                pendingscUserAlerts->posturl.append(auth);
                pendingscUserAlerts->type = REQ_JSON;
                pendingscUserAlerts->post(this);
            }
            else
            {
                pendingsc.reset(new HttpReq());
                pendingsc->logname = clientname + "sc ";
                if (scnotifyurl.size())
                {
                    pendingsc->posturl = scnotifyurl;
                }
                else
                {
                    pendingsc->posturl = APIURL;
                    pendingsc->posturl.append("wsc");
                }

                pendingsc->protect = true;
                pendingsc->posturl.append("?sn=");
                pendingsc->posturl.append(scsn);

                pendingsc->posturl.append(auth);

                pendingsc->type = REQ_JSON;
                pendingsc->post(this);
            }
            jsonsc.pos = NULL;
        }

        if (badhostcs)
        {
            if (badhostcs->status == REQ_SUCCESS)
            {
                LOG_debug << "Successful badhost report";
                btbadhost.reset();
                delete badhostcs;
                badhostcs = NULL;
            }
            else if(badhostcs->status == REQ_FAILURE
                    || (badhostcs->status == REQ_INFLIGHT && Waiter::ds >= (badhostcs->lastdata + HttpIO::REQUESTTIMEOUT)))
            {
                LOG_debug << "Failed badhost report. Retrying...";
                btbadhost.backoff();
                badhosts = badhostcs->outbuf;
                delete badhostcs;
                badhostcs = NULL;
            }
        }

        if (workinglockcs)
        {
            if (workinglockcs->status == REQ_SUCCESS)
            {
                LOG_debug << "Successful lock request";
                btworkinglock.reset();

                if (workinglockcs->in == "1")
                {
                    LOG_warn << "Timeout (server idle)";
                    disconnecttimestamp = Waiter::ds + HttpIO::CONNECTTIMEOUT;
                }
                else if (workinglockcs->in == "0")
                {
                    sendevent(99425, "Timeout (server busy)", 0);
                    pendingcs->lastdata = Waiter::ds;
                }
                else
                {
                    LOG_err << "Error in lock request: " << workinglockcs->in;
                    disconnecttimestamp = Waiter::ds + HttpIO::CONNECTTIMEOUT;
                }

                delete workinglockcs;
                workinglockcs = NULL;
                requestLock = false;
            }
            else if (workinglockcs->status == REQ_FAILURE
                     || (workinglockcs->status == REQ_INFLIGHT && Waiter::ds >= (workinglockcs->lastdata + HttpIO::REQUESTTIMEOUT)))
            {
                LOG_warn << "Failed lock request. Retrying...";
                btworkinglock.backoff();
                delete workinglockcs;
                workinglockcs = NULL;
            }
        }

        // fill transfer slots from the queue
        if (lastDispatchTransfersDs != Waiter::ds)
        {
            // don't run this too often or it may use a lot of cpu without starting new transfers, if the list is long
            lastDispatchTransfersDs = Waiter::ds;

            size_t lastCount = 0;
            size_t transferCount = transfers[GET].size() + transfers[PUT].size();
            do
            {
                lastCount = transferCount;
                
                // Check the list of transfers and start a few big files, and many small, up to configured limits.
                dispatchTransfers();
                
                // if we are cancelling a lot of transfers (eg. nodes to download were deleted), keep going. Avoid stalling when no transfers are active and all queued fail
                transferCount = transfers[GET].size() + transfers[PUT].size();
            } while (transferCount < lastCount);
        }

#ifndef EMSCRIPTEN
        assert(!asyncfopens);
#endif

        slotit = tslots.begin();


        if (!mBlocked) // handle active unpaused transfers
        {
            DBTableTransactionCommitter committer(tctable);

            while (slotit != tslots.end())
            {
                transferslot_list::iterator it = slotit;

                slotit++;

                if (!xferpaused[(*it)->transfer->type] && (!(*it)->retrying || (*it)->retrybt.armed()))
                {
                    (*it)->doio(this, committer);
                }
            }
        }
        else
        {
            LOG_debug << "skipping slots doio while blocked";
        }

#ifdef ENABLE_SYNC
        // verify filesystem fingerprints, disable deviating syncs
        // (this covers mountovers, some device removals and some failures)
        sync_list::iterator it;
        for (it = syncs.begin(); it != syncs.end(); it++)
        {
            if ((*it)->state != SYNC_FAILED && (*it)->fsfp)
            {
                fsfp_t current = (*it)->dirnotify->fsfingerprint();
                if ((*it)->fsfp != current)
                {
                    LOG_err << "Local fingerprint mismatch. Previous: " << (*it)->fsfp
                            << "  Current: " << current;
                    (*it)->changestate(SYNC_FAILED, current ? LOCAL_FINGERPRINT_MISMATCH : LOCAL_PATH_UNAVAILABLE);
                }
            }
        }

        // do the initial scan for newly added syncs
        for (it = syncs.begin(); it != syncs.end(); it++)
        {
            Sync *sync = *it;
            if (sync->initializing && sync->state == SYNC_INITIALSCAN)
            {
                const auto &syncConfig = sync->getConfig();
                string localPath = sync->getConfig().getLocalPath();
                string rootpath;
                fsaccess->path2local(&localPath, &rootpath);
                auto fa = fsaccess->newfileaccess();

                if (fa->fopen(&rootpath, true, false))
                {
                    if (fa->type == FOLDERNODE)
                    {
                        LOG_debug << "Initial delayed scan: " << syncConfig.getLocalPath();

                        if (sync->scan(&rootpath, fa.get()))
                        {
                            //syncsup = false; These syncs should not delay action packets
                            sync->initializing = false;
                            LOG_debug << "Initial delayed scan finished. New / modified files: " << sync->dirnotify->notifyq[DirNotify::DIREVENTS].size();
                            saveAndUpdateSyncConfig(&sync->getConfig(), sync->state, NO_SYNC_ERROR);
                        }
                        else
                        {
                            LOG_err << "Initial delayed scan failed";
                            failSync(sync, INITIAL_SCAN_FAILED);
                            sync->changestate(SYNC_FAILED, INITIAL_SCAN_FAILED); //note, this only causes fireOnSyncXXX if there's a MegaSync object in the map already
                        }

                        syncactivity = true;
                    }
                    else
                    {
                        failSync(sync, INVALID_LOCAL_TYPE);
                    }
                }
                else
                {
                    failSync(sync, fa->retry ? LOCAL_PATH_TEMPORARY_UNAVAILABLE : LOCAL_PATH_UNAVAILABLE);
                }
            }
        }

        if (!syncsup)
        {
            // set syncsup if there are no initializing syncs
            // this will allow incoming server-client commands to trigger the filesystem
            // actions that have occurred while the sync app was not running
            for (it = syncs.begin(); it != syncs.end(); it++)
            {
                if ((*it)->state == SYNC_INITIALSCAN)
                {
                    break;
                }
            }

            if (it == syncs.end())
            {
                syncsup = true;
                syncactivity = true;
                syncdownrequired = true;
            }
        }

        // process active syncs
        // sync timer: full rescan in case of filesystem notification failures
        if (syncscanfailed && syncscanbt.armed())
        {
            syncscanfailed = false;
            syncops = true;
        }

        // sync timer: file change upload delay timeouts (Nagle algorithm)
        if (syncnagleretry && syncnaglebt.armed())
        {
            syncnagleretry = false;
            syncops = true;
        }

        if (syncextraretry && syncextrabt.armed())
        {
            syncextraretry = false;
            syncops = true;
        }

        // sync timer: read lock retry
        if (syncfslockretry && syncfslockretrybt.armed())
        {
            syncfslockretrybt.backoff(Sync::SCANNING_DELAY_DS);
        }

        // halt all syncing while the local filesystem is pending a lock-blocked operation
        // or while we are fetching nodes
        // FIXME: indicate by callback
        if (!syncdownretry && !syncadding && statecurrent && !syncdownrequired && !fetchingnodes)
        {
            // process active syncs, stop doing so while transient local fs ops are pending
            if (syncs.size() || syncactivity)
            {
                bool prevpending = false;
                for (int q = syncfslockretry ? DirNotify::RETRY : DirNotify::DIREVENTS; q >= DirNotify::DIREVENTS; q--)
                {
                    for (it = syncs.begin(); it != syncs.end(); )
                    {
                        Sync* sync = *it++;
                        prevpending = prevpending || sync->dirnotify->notifyq[q].size();
                        if (prevpending)
                        {
                            break;
                        }
                    }
                    if (prevpending)
                    {
                        break;
                    }
                }

                dstime nds = NEVER;
                dstime mindelay = NEVER;
                for (it = syncs.begin(); it != syncs.end(); )
                {
                    Sync* sync = *it++;
                    if (sync->isnetwork && (sync->state == SYNC_ACTIVE || sync->state == SYNC_INITIALSCAN))
                    {
                        Notification notification;
                        while (sync->dirnotify->notifyq[DirNotify::EXTRA].popFront(notification))
                        {
                            dstime dsmin = Waiter::ds - Sync::EXTRA_SCANNING_DELAY_DS;
                            if (notification.timestamp <= dsmin)
                            {
                                LOG_debug << "Processing extra fs notification: " << notification.path.toPath(*fsaccess);
                                sync->dirnotify->notify(DirNotify::DIREVENTS, notification.localnode, std::move(notification.path));
                            }
                            else
                            {
                                sync->dirnotify->notifyq[DirNotify::EXTRA].unpopFront(notification);
                                dstime delay = (notification.timestamp - dsmin) + 1;
                                if (delay < mindelay)
                                {
                                    mindelay = delay;
                                }
                                break;
                            }
                        }
                    }
                }
                if (EVER(mindelay))
                {
                    syncextrabt.backoff(mindelay);
                    syncextraretry = true;
                }
                else
                {
                    syncextraretry = false;
                }

                for (int q = syncfslockretry ? DirNotify::RETRY : DirNotify::DIREVENTS; q >= DirNotify::DIREVENTS; q--)
                {
                    if (!syncfsopsfailed)
                    {
                        syncfslockretry = false;

                        // not retrying local operations: process pending notifyqs
                        for (it = syncs.begin(); it != syncs.end(); )
                        {
                            Sync* sync = *it++;

                            if (sync->state == SYNC_CANCELED || sync->state == SYNC_FAILED || sync->state == SYNC_DISABLED)
                            {
                                delete sync;
                                continue;
                            }
                            else if (sync->state == SYNC_ACTIVE || sync->state == SYNC_INITIALSCAN)
                            {
                                // process items from the notifyq until depleted
                                if (sync->dirnotify->notifyq[q].size())
                                {
                                    dstime dsretry;

                                    syncops = true;

                                    if ((dsretry = sync->procscanq(q)))
                                    {
                                        // we resume processing after dsretry has elapsed
                                        // (to avoid open-after-creation races with e.g. MS Office)
                                        if (EVER(dsretry))
                                        {
                                            if (!syncnagleretry || (dsretry + 1) < syncnaglebt.backoffdelta())
                                            {
                                                syncnaglebt.backoff(dsretry + 1);
                                            }

                                            syncnagleretry = true;
                                        }
                                        else
                                        {
                                            if (syncnagleretry)
                                            {
                                                syncnaglebt.arm();
                                            }
                                            syncactivity = true;
                                        }

                                        if (syncadding)
                                        {
                                            break;
                                        }
                                    }
                                    else
                                    {
                                        LOG_debug << "Pending MEGA nodes: " << synccreate.size();
                                        if (!syncadding)
                                        {
                                            LOG_debug << "Running syncup to create missing folders";
                                            syncup(sync->localroot.get(), &nds);
                                            sync->cachenodes();
                                        }

                                        // we interrupt processing the notifyq if the completion
                                        // of a node creation is required to continue
                                        break;
                                    }
                                }

                                if (sync->state == SYNC_INITIALSCAN && q == DirNotify::DIREVENTS && !sync->dirnotify->notifyq[q].size())
                                {
                                    sync->changestate(SYNC_ACTIVE);

                                    // scan for items that were deleted while the sync was stopped
                                    // FIXME: defer this until RETRY queue is processed
                                    sync->scanseqno++;
                                    sync->deletemissing(sync->localroot.get());
                                }
                            }
                        }

                        if (syncadding)
                        {
                            break;
                        }
                    }
                }

                size_t totalpending = 0;
                size_t scanningpending = 0;
                for (int q = DirNotify::RETRY; q >= DirNotify::DIREVENTS; q--)
                {
                    for (it = syncs.begin(); it != syncs.end(); )
                    {
                        Sync* sync = *it++;
                        sync->cachenodes();

                        totalpending += sync->dirnotify->notifyq[q].size();
                        Notification notification;
                        if (q == DirNotify::DIREVENTS)
                        {
                            scanningpending += sync->dirnotify->notifyq[q].size();
                        }
                        else if (!syncfslockretry && sync->dirnotify->notifyq[DirNotify::RETRY].peekFront(notification))
                        {
                            syncfslockretrybt.backoff(Sync::SCANNING_DELAY_DS);
                            blockedfile = notification.path;
                            syncfslockretry = true;
                        }
                    }
                }

                if (!syncfslockretry && !syncfsopsfailed)
                {
                    blockedfile.clear();
                }

                if (syncadding)
                {
                    // do not continue processing syncs while adding nodes
                    // just go to evaluate the main do-while loop
                    notifypurge();
                    continue;
                }

                // delete files that were overwritten by folders in checkpath()
                execsyncdeletions();  

                if (synccreate.size())
                {
                    syncupdate();
                }

                // notify the app of the length of the pending scan queue
                if (scanningpending < 4)
                {
                    if (syncscanstate)
                    {
                        LOG_debug << "Scanning finished";
                        app->syncupdate_scanning(false);
                        syncscanstate = false;
                    }
                }
                else if (scanningpending > 10)
                {
                    if (!syncscanstate)
                    {
                        LOG_debug << "Scanning started";
                        app->syncupdate_scanning(true);
                        syncscanstate = true;
                    }
                }

                if (prevpending && !totalpending)
                {
                    LOG_debug << "Scan queue processed, triggering a scan";
                    syncdownrequired = true;
                }

                notifypurge();

                if (!syncadding && (syncactivity || syncops))
                {
                    for (it = syncs.begin(); it != syncs.end(); it++)
                    {
                        // make sure that the remote synced folder still exists
                        if (!(*it)->localroot->node)
                        {
                            LOG_err << "The remote root node doesn't exist";
                            (*it)->changestate(SYNC_FAILED, REMOTE_NODE_NOT_FOUND);
                        }
                    }

                    // perform aggregate ops that require all scanqs to be fully processed
                    for (it = syncs.begin(); it != syncs.end(); it++)
                    {
                        if ((*it)->dirnotify->notifyq[DirNotify::DIREVENTS].size()
                          || (*it)->dirnotify->notifyq[DirNotify::RETRY].size())
                        {
                            if (!syncnagleretry && !syncfslockretry)
                            {
                                syncactivity = true;
                            }

                            break;
                        }
                    }

                    if (it == syncs.end())
                    {
                        // execution of notified deletions - these are held in localsyncnotseen and
                        // kept pending until all creations (that might reference them for the purpose of
                        // copying) have completed and all notification queues have run empty (to ensure
                        // that moves are not executed as deletions+additions.
                        if (localsyncnotseen.size() && !synccreate.size())
                        {
                            // ... execute all pending deletions
                            LocalPath path;
                            auto fa = fsaccess->newfileaccess();
                            while (localsyncnotseen.size())
                            {
                                LocalNode* l = *localsyncnotseen.begin();
                                unlinkifexists(l, fa.get(), path);
                                delete l;
                            }
                        }

                        // process filesystem notifications for active syncs unless we
                        // are retrying local fs writes
                        if (!syncfsopsfailed)
                        {
                            LOG_verbose << "syncops: " << syncactivity << syncnagleretry
                                        << syncfslockretry << synccreate.size();
                            syncops = false;

                            // FIXME: only syncup for subtrees that were actually
                            // updated to reduce CPU load
                            bool repeatsyncup = false;
                            bool syncupdone = false;
                            for (it = syncs.begin(); it != syncs.end(); it++)
                            {
                                if (((*it)->state == SYNC_ACTIVE || (*it)->state == SYNC_INITIALSCAN)
                                 && !syncadding && syncuprequired && !syncnagleretry)
                                {
                                    LOG_debug << "Running syncup on demand";
                                    repeatsyncup |= !syncup((*it)->localroot.get(), &nds);
                                    syncupdone = true;
                                    (*it)->cachenodes();
                                }
                            }
                            syncuprequired = !syncupdone || repeatsyncup;

                            if (EVER(nds))
                            {
                                if (!syncnagleretry || (nds - Waiter::ds) < syncnaglebt.backoffdelta())
                                {
                                    syncnaglebt.backoff(nds - Waiter::ds);
                                }

                                syncnagleretry = true;
                                syncuprequired = true;
                            }

                            // delete files that were overwritten by folders in syncup()
                            execsyncdeletions();  

                            if (synccreate.size())
                            {
                                syncupdate();
                            }

                            unsigned totalnodes = 0;

                            // we have no sync-related operations pending - trigger processing if at least one
                            // filesystem item is notified or initiate a full rescan if there has been
                            // an event notification failure (or event notification is unavailable)
                            bool scanfailed = false;
                            for (it = syncs.begin(); it != syncs.end(); it++)
                            {
                                Sync* sync = *it;

                                totalnodes += sync->localnodes[FILENODE] + sync->localnodes[FOLDERNODE];

                                if (sync->state == SYNC_ACTIVE || sync->state == SYNC_INITIALSCAN)
                                {
                                    if (sync->dirnotify->notifyq[DirNotify::DIREVENTS].size()
                                     || sync->dirnotify->notifyq[DirNotify::RETRY].size())
                                    {
                                        break;
                                    }
                                    else
                                    {
                                        if (sync->fullscan)
                                        {
                                            // recursively delete all LocalNodes that were deleted (not moved or renamed!)
                                            sync->deletemissing(sync->localroot.get());
                                            sync->cachenodes();
                                        }

                                        // if the directory events notification subsystem is permanently unavailable or
                                        // has signaled a temporary error, initiate a full rescan
                                        if (sync->state == SYNC_ACTIVE)
                                        {
                                            sync->fullscan = false;

                                            string failedReason;
                                            auto failed = sync->dirnotify->getFailed(failedReason);

                                            if (syncscanbt.armed()
                                                    && (failed || fsaccess->notifyfailed
                                                        || sync->dirnotify->mErrorCount.load() || fsaccess->notifyerr))
                                            {
                                                LOG_warn << "Sync scan failed " << failed
                                                         << " " << fsaccess->notifyfailed
                                                         << " " << sync->dirnotify->mErrorCount.load()
                                                         << " " << fsaccess->notifyerr;
                                                if (failed)
                                                {
                                                    LOG_warn << "The cause was: " << failedReason;
                                                }
                                                scanfailed = true;

                                                sync->scan(&sync->localroot->localname, NULL);
                                                sync->dirnotify->mErrorCount = 0;
                                                sync->fullscan = true;
                                                sync->scanseqno++;
                                            }
                                        }
                                    }
                                }
                            }

                            if (scanfailed)
                            {
                                fsaccess->notifyerr = false;
                                dstime backoff = 300 + totalnodes / 128;
                                syncscanbt.backoff(backoff);
                                syncscanfailed = true;
                                LOG_warn << "Next full scan in " << backoff << " ds";
                            }

                            // clear pending global notification error flag if all syncs were marked
                            // to be rescanned
                            if (fsaccess->notifyerr && it == syncs.end())
                            {
                                fsaccess->notifyerr = false;
                            }

                            execsyncdeletions();  
                        }
                    }
                }
            }
        }
        else
        {
            notifypurge();

            // sync timer: retry syncdown() ops in case of local filesystem lock clashes
            if (syncdownretry && syncdownbt.armed())
            {
                syncdownretry = false;
                syncdownrequired = true;
            }

            if (syncdownrequired)
            {
                syncdownrequired = false;
                if (!fetchingnodes)
                {
                    LOG_verbose << "Running syncdown";
                    bool success = true;
                    for (it = syncs.begin(); it != syncs.end(); it++)
                    {
                        // make sure that the remote synced folder still exists
                        if (!(*it)->localroot->node)
                        {
                            LOG_err << "The remote root node doesn't exist";
                            (*it)->changestate(SYNC_FAILED, REMOTE_NODE_NOT_FOUND);
                        }
                        else
                        {
                            LocalPath localpath = (*it)->localroot->localname;
                            if ((*it)->state == SYNC_ACTIVE || (*it)->state == SYNC_INITIALSCAN)
                            {
                                LOG_debug << "Running syncdown on demand";
                                if (!syncdown((*it)->localroot.get(), localpath, true))
                                {
                                    // a local filesystem item was locked - schedule periodic retry
                                    // and force a full rescan afterwards as the local item may
                                    // be subject to changes that are notified with obsolete paths
                                    success = false;
                                    (*it)->dirnotify->mErrorCount = true;
                                }

                                (*it)->cachenodes();
                            }
                        }
                    }

                    // notify the app if a lock is being retried
                    if (success)
                    {
                        syncuprequired = true;
                        syncdownretry = false;
                        syncactivity = true;

                        if (syncfsopsfailed)
                        {
                            syncfsopsfailed = false;
                            app->syncupdate_local_lockretry(false);
                        }
                    }
                    else
                    {
                        if (!syncfsopsfailed)
                        {
                            syncfsopsfailed = true;
                            app->syncupdate_local_lockretry(true);
                        }

                        syncdownretry = true;
                        syncdownbt.backoff(50);
                    }
                }
                else
                {
                    LOG_err << "Syncdown requested while fetchingnodes is set";
                }
            }
        }
#endif

        notifypurge();

        if (!badhostcs && badhosts.size() && btbadhost.armed())
        {
            // report hosts affected by failed requests
            LOG_debug << "Sending badhost report: " << badhosts;
            badhostcs = new HttpReq();
            badhostcs->posturl = APIURL;
            badhostcs->posturl.append("pf?h");
            badhostcs->outbuf = badhosts;
            badhostcs->type = REQ_JSON;
            badhostcs->post(this);
            badhosts.clear();
        }

        if (!workinglockcs && requestLock && btworkinglock.armed())
        {
            LOG_debug << "Sending lock request";
            workinglockcs = new HttpReq();
            workinglockcs->posturl = APIURL;
            workinglockcs->posturl.append("cs?");
            workinglockcs->posturl.append(auth);
            workinglockcs->posturl.append("&wlt=1");
            workinglockcs->type = REQ_JSON;
            workinglockcs->post(this);
        }


        for (vector<TimerWithBackoff *>::iterator it = bttimers.begin(); it != bttimers.end(); )
        {
            TimerWithBackoff *bttimer = *it;
            if (bttimer->armed())
            {
                restag = bttimer->tag;
                app->timer_result(API_OK);
                delete bttimer;
                it = bttimers.erase(it);
            }
            else
            {
                ++it;
            }
        }

        httpio->updatedownloadspeed();
        httpio->updateuploadspeed();
    } while (httpio->doio() || execdirectreads() || (!pendingcs && reqs.cmdspending() && btcs.armed()) || looprequested);


    NodeCounter storagesum;
    for (auto& nc : mNodeCounters)
    {
        if (nc.first == rootnodes[0] || nc.first == rootnodes[1] || nc.first == rootnodes[2])
        {
            storagesum += nc.second;
        }
    }
    if (mNotifiedSumSize != storagesum.storage)
    {
        mNotifiedSumSize = storagesum.storage;
        app->storagesum_changed(mNotifiedSumSize);
    }

#ifdef MEGA_MEASURE_CODE
    performanceStats.transfersActiveTime.start(!tslots.empty() && !performanceStats.transfersActiveTime.inprogress());
    performanceStats.transfersActiveTime.stop(tslots.empty() && performanceStats.transfersActiveTime.inprogress());

    static auto lasttime = Waiter::ds;
    if (Waiter::ds > lasttime + 1200)
    {
        lasttime = Waiter::ds;
        LOG_info << performanceStats.report(false, httpio, waiter, reqs);
    }
#endif
}

// get next event time from all subsystems, then invoke the waiter if needed
// returns true if an engine-relevant event has occurred, false otherwise
int MegaClient::wait()
{
    int r = preparewait();
    if (r)
    {
        return r;
    }
    r |= dowait();
    r |= checkevents();
    return r;
}

int MegaClient::preparewait()
{
    CodeCounter::ScopeTimer ccst(performanceStats.prepareWait);

    dstime nds;

    // get current dstime and clear wait events
    WAIT_CLASS::bumpds();

#ifdef ENABLE_SYNC
    // sync directory scans in progress or still processing sc packet without having
    // encountered a locally locked item? don't wait.
    if (syncactivity || syncdownrequired || (!scpaused && jsonsc.pos && (syncsup || !statecurrent) && !syncdownretry))
    {
        nds = Waiter::ds;
    }
    else
#endif
    {
        // next retry of a failed transfer
        nds = NEVER;

        if (httpio->success && chunkfailed)
        {
            // there is a pending transfer retry, don't wait
            nds = Waiter::ds;
        }

        nexttransferretry(PUT, &nds);
        nexttransferretry(GET, &nds);

        // retry transferslots
        transferSlotsBackoff.update(&nds, false);

        for (pendinghttp_map::iterator it = pendinghttp.begin(); it != pendinghttp.end(); it++)
        {
            if (it->second->isbtactive)
            {
                it->second->bt.update(&nds);
            }

            if (it->second->maxbt.nextset())
            {
                it->second->maxbt.update(&nds);
            }
        }

        // retry failed client-server requests
        if (!pendingcs)
        {
            btcs.update(&nds);
        }

        // retry failed server-client requests
        if (!pendingsc && !pendingscUserAlerts && *scsn && !stopsc && !mBlocked)
        {
            btsc.update(&nds);
        }

        // retry failed badhost requests
        if (!badhostcs && badhosts.size())
        {
            btbadhost.update(&nds);
        }

        if (!workinglockcs && requestLock)
        {
            btworkinglock.update(&nds);
        }

        for (vector<TimerWithBackoff *>::iterator cit = bttimers.begin(); cit != bttimers.end(); cit++)
        {
            (*cit)->update(&nds);
        }

        // retry failed file attribute puts
        if (faretrying)
        {
            btpfa.update(&nds);
        }

        // retry failed file attribute gets
        for (fafc_map::iterator cit = fafcs.begin(); cit != fafcs.end(); cit++)
        {
            if (cit->second->req.status == REQ_INFLIGHT)
            {
                cit->second->timeout.update(&nds);
            }
            else if (cit->second->fafs[1].size() || cit->second->fafs[0].size())
            {
                cit->second->bt.update(&nds);
            }
        }

        // next pending pread event
        if (!dsdrns.empty())
        {
            if (dsdrns.begin()->first < nds)
            {
                if (dsdrns.begin()->first <= Waiter::ds)
                {
                    nds = Waiter::ds;
                }
                else
                {
                    nds = dsdrns.begin()->first;
                }
            }
        }

        if (cachedug)
        {
            btugexpiration.update(&nds);
        }

#ifdef ENABLE_SYNC
        // sync rescan
        if (syncscanfailed)
        {
            syncscanbt.update(&nds);
        }

        // retrying of transient failed read ops
        if (syncfslockretry && !syncdownretry && !syncadding
                && statecurrent && !syncdownrequired && !syncfsopsfailed)
        {
            LOG_debug << "Waiting for a temporary error checking filesystem notification";
            syncfslockretrybt.update(&nds);
        }

        // retrying of transiently failed syncdown() updates
        if (syncdownretry)
        {
            syncdownbt.update(&nds);
        }

        // triggering of Nagle-delayed sync PUTs
        if (syncnagleretry)
        {
            syncnaglebt.update(&nds);
        }

        if (syncextraretry)
        {
            syncextrabt.update(&nds);
        }
#endif

        // detect stuck network
        if (EVER(httpio->lastdata) && !pendingcs)
        {
            dstime timeout = httpio->lastdata + HttpIO::NETWORKTIMEOUT;

            if (timeout > Waiter::ds && timeout < nds)
            {
                nds = timeout;
            }
            else if (timeout <= Waiter::ds)
            {
                nds = 0;
            }
        }

        if (pendingcs && EVER(pendingcs->lastdata))
        {
            if (EVER(disconnecttimestamp))
            {
                if (disconnecttimestamp > Waiter::ds && disconnecttimestamp < nds)
                {
                    nds = disconnecttimestamp;
                }
                else if (disconnecttimestamp <= Waiter::ds)
                {
                    nds = 0;
                }
            }
            else if (!requestLock && !fetchingnodes)
            {
                dstime timeout = pendingcs->lastdata + HttpIO::REQUESTTIMEOUT;
                if (timeout > Waiter::ds && timeout < nds)
                {
                    nds = timeout;
                }
                else if (timeout <= Waiter::ds)
                {
                    nds = 0;
                }
            }
            else if (workinglockcs && EVER(workinglockcs->lastdata)
                     && workinglockcs->status == REQ_INFLIGHT)
            {
                dstime timeout = workinglockcs->lastdata + HttpIO::REQUESTTIMEOUT;
                if (timeout > Waiter::ds && timeout < nds)
                {
                    nds = timeout;
                }
                else if (timeout <= Waiter::ds)
                {
                    nds = 0;
                }
            }
        }


        if (badhostcs && EVER(badhostcs->lastdata)
                && badhostcs->status == REQ_INFLIGHT)
        {
            dstime timeout = badhostcs->lastdata + HttpIO::REQUESTTIMEOUT;
            if (timeout > Waiter::ds && timeout < nds)
            {
                nds = timeout;
            }
            else if (timeout <= Waiter::ds)
            {
                nds = 0;
            }
        }

        if (!pendingscTimedOut && !jsonsc.pos && pendingsc && pendingsc->status == REQ_INFLIGHT)
        {
            dstime timeout = pendingsc->lastdata + HttpIO::SCREQUESTTIMEOUT;
            if (timeout > Waiter::ds && timeout < nds)
            {
                nds = timeout;
            }
            else if (timeout <= Waiter::ds)
            {
                nds = 0;
            }
        }
    }

    // immediate action required?
    if (!nds)
    {
        ++performanceStats.prepwaitImmediate;
        return Waiter::NEEDEXEC;
    }

    // nds is either MAX_INT (== no pending events) or > Waiter::ds
    if (EVER(nds))
    {
        nds -= Waiter::ds;
    }

#ifdef MEGA_MEASURE_CODE
    bool reasonGiven = false;
    if (nds == 0)
    {
        ++performanceStats.prepwaitZero;
        reasonGiven = true;
    }
#endif

    waiter->init(nds);

    // set subsystem wakeup criteria (WinWaiter assumes httpio to be set first!)
    waiter->wakeupby(httpio, Waiter::NEEDEXEC);

#ifdef MEGA_MEASURE_CODE
    if (waiter->maxds == 0 && !reasonGiven)
    {
        ++performanceStats.prepwaitHttpio;
        reasonGiven = true;
    }
#endif

    waiter->wakeupby(fsaccess, Waiter::NEEDEXEC);

#ifdef MEGA_MEASURE_CODE
    if (waiter->maxds == 0 && !reasonGiven)
    {
        ++performanceStats.prepwaitFsaccess;
        reasonGiven = true;
    }
    if (!reasonGiven)
    {
        ++performanceStats.nonzeroWait;
    }
#endif

    return 0;
}

int MegaClient::dowait()
{
    CodeCounter::ScopeTimer ccst(performanceStats.doWait);

    return waiter->wait();
}

int MegaClient::checkevents()
{
    CodeCounter::ScopeTimer ccst(performanceStats.checkEvents);

    int r =  httpio->checkevents(waiter);
    r |= fsaccess->checkevents(waiter);
    if (gfx)
    {
        r |= gfx->checkevents(waiter);
    }
    return r;
}

// reset all backoff timers and transfer retry counters
bool MegaClient::abortbackoff(bool includexfers)
{
    bool r = false;

    WAIT_CLASS::bumpds();

    if (includexfers)
    {
        overquotauntil = 0;
        if (ststatus != STORAGE_PAYWALL)    // in ODQ Paywall, ULs/DLs are not allowed
        {
            // in ODQ Red, only ULs are disallowed
            int end = (ststatus != STORAGE_RED) ? PUT : GET;
            for (int d = GET; d <= end; d += PUT - GET)
            {
                for (transfer_map::iterator it = transfers[d].begin(); it != transfers[d].end(); it++)
                {
                    if (it->second->bt.arm())
                    {
                        r = true;
                    }

                    if (it->second->slot && it->second->slot->retrying)
                    {
                        if (it->second->slot->retrybt.arm())
                        {
                            r = true;
                        }
                    }
                }
            }

            for (handledrn_map::iterator it = hdrns.begin(); it != hdrns.end();)
            {
                (it++)->second->retry(API_OK);
            }
        }
    }

    for (pendinghttp_map::iterator it = pendinghttp.begin(); it != pendinghttp.end(); it++)
    {
        if (it->second->bt.arm())
        {
            r = true;
        }
    }

    if (btcs.arm())
    {
        r = true;
    }

    if (btbadhost.arm())
    {
        r = true;
    }

    if (btworkinglock.arm())
    {
        r = true;
    }

    if (!pendingsc && !pendingscUserAlerts && btsc.arm())
    {
        r = true;
    }

    if (activefa.size() < MAXPUTFA && btpfa.arm())
    {
        r = true;
    }

    for (fafc_map::iterator it = fafcs.begin(); it != fafcs.end(); it++)
    {
        if (it->second->req.status != REQ_INFLIGHT && it->second->bt.arm())
        {
            r = true;
        }
    }

    return r;
}

// activate enough queued transfers as necessary to keep the system busy - but not too busy
void MegaClient::dispatchTransfers()
{
    // do we have any transfer slots available?
    if (!slotavail())
    {
        LOG_verbose << "No slots available";
        return;
    }

    CodeCounter::ScopeTimer ccst(performanceStats.dispatchTransfers);

    struct counter 
    { 
        m_off_t remainingsum = 0; 
        unsigned total = 0; 
        unsigned added = 0;
        bool hasVeryBig = false;

        void addexisting(m_off_t size, m_off_t progressed)
        {
            remainingsum += size - progressed;
            total += 1;
            if (size > 100 * 1024 * 1024 && (size - progressed) > 5 * 1024 * 1024)
            {
                hasVeryBig = true;
            }
        }
        void addnew(m_off_t size)
        {
            addexisting(size, 0);
            added += 1;
        }
    };
    std::array<counter, 6> counters;

    // Determine average speed and total amount of data remaining for the given direction/size-category
    // We prepare data for put/get in index 0..1, and the put/get/big/small combinations in index 2..5
    for (TransferSlot* ts : tslots)
    {
        assert(ts->transfer->type == PUT || ts->transfer->type == GET);
        TransferCategory tc(ts->transfer);
        counters[tc.index()].addexisting(ts->transfer->size, ts->progressreported);
        counters[tc.directionIndex()].addexisting(ts->transfer->size,  ts->progressreported);
    }

    std::function<bool(Transfer*)> testAddTransferFunction = [&counters, this](Transfer* t) 
        { 
            TransferCategory tc(t);

            // hard limit on puts/gets
            if (counters[tc.directionIndex()].total >= MAXTRANSFERS)
            {
                return false;
            }

            // only request half the max at most, to get a quicker response from the API and get overlap with transfers going
            if (counters[tc.directionIndex()].added >= MAXTRANSFERS/2)
            {
                return false;
            }

            // If we have one very big file, that is enough to max out the bandwidth by itself; get that one done quickly (without preventing more small files).
            if (counters[tc.index()].hasVeryBig)
            {
                return false;
            }

            // queue up enough transfers that we can expect to keep busy for at least the next 30 seconds in this category
            m_off_t speed = (tc.direction == GET) ? httpio->downloadSpeed : httpio->uploadSpeed;
            m_off_t targetOutstanding = 30 * speed;
            targetOutstanding = std::max<m_off_t>(targetOutstanding, 2 * 1024 * 1024);
            targetOutstanding = std::min<m_off_t>(targetOutstanding, 100 * 1024 * 1024);

            if (counters[tc.index()].remainingsum >= targetOutstanding)
            {
                return false;
            }

            counters[tc.index()].addnew(t->size);
            counters[tc.directionIndex()].addnew(t->size);

            return true; 
        };

    std::array<vector<Transfer*>, 6> nextInCategory = transferlist.nexttransfers(testAddTransferFunction);

    // Iterate the 4 combinations in this order:
    static const TransferCategory categoryOrder[] = {
        TransferCategory(PUT, LARGEFILE),
        TransferCategory(GET, LARGEFILE),
        TransferCategory(PUT, SMALLFILE),
        TransferCategory(GET, SMALLFILE),
    };

    DBTableTransactionCommitter committer(tctable);

    for (auto category : categoryOrder)
    {
        for (Transfer *nexttransfer : nextInCategory[category.index()])
        {
            if (!slotavail())
            {
                return;
            }

            if (category.direction == PUT && queuedfa.size() > MAXQUEUEDFA)
            {
                // file attribute jam? halt uploads.
                LOG_warn << "Attribute queue full: " << queuedfa.size();
                break;
            }

            if (nexttransfer->localfilename.empty())
            {
                // this is a fresh transfer rather than the resumption of a partly
                // completed and deferred one
                if (nexttransfer->type == PUT)
                {
                    // generate fresh random encryption key/CTR IV for this file
                    byte keyctriv[SymmCipher::KEYLENGTH + sizeof(int64_t)];
                    rng.genblock(keyctriv, sizeof keyctriv);
                    memcpy(nexttransfer->transferkey.data(), keyctriv, SymmCipher::KEYLENGTH);
                    nexttransfer->ctriv = MemAccess::get<uint64_t>((const char*)keyctriv + SymmCipher::KEYLENGTH);
                }
                else
                {
                    // set up keys for the decryption of this file (k == NULL => private node)
                    const byte* k = NULL;
                    bool missingPrivateNode = false;

                    // locate suitable template file
                    for (file_list::iterator it = nexttransfer->files.begin(); it != nexttransfer->files.end(); it++)
                    {
                        if ((*it)->hprivate && !(*it)->hforeign)
                        {
                            // Make sure we have the size field
                            Node* n = nodebyhandle((*it)->h);
                            if (!n)
                            {
                                missingPrivateNode = true;
                            }
                            else if (n->type == FILENODE)
                            {
                                k = (const byte*)n->nodekey().data();
                                nexttransfer->size = n->size;
                            }
                        }
                        else
                        {
                            k = (*it)->filekey;
                            nexttransfer->size = (*it)->size;
                        }

                        if (k)
                        {
                            memcpy(nexttransfer->transferkey.data(), k, SymmCipher::KEYLENGTH);
                            SymmCipher::xorblock(k + SymmCipher::KEYLENGTH, nexttransfer->transferkey.data());
                            nexttransfer->ctriv = MemAccess::get<int64_t>((const char*)k + SymmCipher::KEYLENGTH);
                            nexttransfer->metamac = MemAccess::get<int64_t>((const char*)k + SymmCipher::KEYLENGTH + sizeof(int64_t));
                            break;
                        }
                    }

                    if (!k)
                    {
                        // there are no keys to decrypt this download - if it's because the node to download doesn't exist anymore, fail the transfer (otherwise wait for keys to become available)
                        if (missingPrivateNode)
                        {
                            nexttransfer->failed(API_EARGS, committer);
                        }
                        continue;
                    }
                }

                nexttransfer->localfilename.clear();

                // set file localnames (ultimate target) and one transfer-wide temp
                // localname
                for (file_list::iterator it = nexttransfer->files.begin();
                    nexttransfer->localfilename.empty() && it != nexttransfer->files.end(); it++)
                {
                    (*it)->prepare();
                }

                // app-side transfer preparations (populate localname, create thumbnail...)
                app->transfer_prepare(nexttransfer);
            }

            bool openok = false;
            bool openfinished = false;

            // verify that a local path was given and start/resume transfer
            if (!nexttransfer->localfilename.empty())
            {
                TransferSlot *ts = nullptr;

                if (!nexttransfer->slot)
                {
                    // allocate transfer slot
                    ts = new TransferSlot(nexttransfer);
                }
                else
                {
                    ts = nexttransfer->slot;
                }

                if (ts->fa->asyncavailable())
                {
                    if (!nexttransfer->asyncopencontext)
                    {
                        LOG_debug << "Starting async open";

                        // try to open file (PUT transfers: open in nonblocking mode)
                        nexttransfer->asyncopencontext = (nexttransfer->type == PUT)
                            ? ts->fa->asyncfopen(nexttransfer->localfilename)
                            : ts->fa->asyncfopen(nexttransfer->localfilename, false, true, nexttransfer->size);
                        asyncfopens++;
                    }

                    if (nexttransfer->asyncopencontext->finished)
                    {
                        LOG_debug << "Async open finished";
                        openok = !nexttransfer->asyncopencontext->failed;
                        openfinished = true;
                        delete nexttransfer->asyncopencontext;
                        nexttransfer->asyncopencontext = NULL;
                        asyncfopens--;
                    }

                    assert(!asyncfopens);
                    //FIXME: Improve the management of asynchronous fopen when they can
                    //be really asynchronous. All transfers could open its file in this
                    //stage (not good) and, if we limit it, the transfer queue could hang because
                    //it's full of transfers in that state. Transfer moves also complicates
                    //the management because transfers that haven't been opened could be
                    //placed over transfers that are already being opened.
                    //Probably, the best approach is to add the slot of these transfers to
                    //the queue and ensure that all operations (transfer moves, pauses)
                    //are correctly cancelled when needed
                }
                else
                {
                    // try to open file (PUT transfers: open in nonblocking mode)
                    openok = (nexttransfer->type == PUT)
                        ? ts->fa->fopen(nexttransfer->localfilename)
                        : ts->fa->fopen(nexttransfer->localfilename, false, true);
                    openfinished = true;
                }

                if (openfinished && openok)
                {
                    handle h = UNDEF;
                    bool hprivate = true;
                    const char *privauth = NULL;
                    const char *pubauth = NULL;
                    const char *chatauth = NULL;

                    nexttransfer->pos = 0;
                    nexttransfer->progresscompleted = 0;

                    if (nexttransfer->type == GET || nexttransfer->tempurls.size())
                    {
                        m_off_t p = 0;

                        // resume at the end of the last contiguous completed block
                        nexttransfer->chunkmacs.calcprogress(nexttransfer->size, nexttransfer->pos, nexttransfer->progresscompleted, &p);

                        if (nexttransfer->progresscompleted > nexttransfer->size)
                        {
                            LOG_err << "Invalid transfer progress!";
                            nexttransfer->pos = nexttransfer->size;
                            nexttransfer->progresscompleted = nexttransfer->size;
                        }

                        ts->updatecontiguousprogress();
                        LOG_debug << "Resuming transfer at " << nexttransfer->pos
                            << " Completed: " << nexttransfer->progresscompleted
                            << " Contiguous: " << ts->progresscontiguous
                            << " Partial: " << p << " Size: " << nexttransfer->size
                            << " ultoken: " << (nexttransfer->ultoken != NULL);
                    }
                    else
                    {
                        nexttransfer->chunkmacs.clear();
                    }

                    ts->progressreported = nexttransfer->progresscompleted;

                    if (nexttransfer->type == PUT)
                    {
                        if (ts->fa->mtime != nexttransfer->mtime || ts->fa->size != nexttransfer->size)
                        {
                            LOG_warn << "Modification detected starting upload.   Size: " << nexttransfer->size << "  Mtime: " << nexttransfer->mtime
                                << "    FaSize: " << ts->fa->size << "  FaMtime: " << ts->fa->mtime;
                            nexttransfer->failed(API_EREAD, committer);
                            continue;
                        }

                        // create thumbnail/preview imagery, if applicable (FIXME: do not re-create upon restart)
                        if (!nexttransfer->localfilename.empty() && !nexttransfer->uploadhandle)
                        {
                            nexttransfer->uploadhandle = getuploadhandle();

                            if (!gfxdisabled && gfx && gfx->isgfx(nexttransfer->localfilename.editStringDirect()))
                            {
                                // we want all imagery to be safely tucked away before completing the upload, so we bump minfa
                                nexttransfer->minfa += gfx->gendimensionsputfa(ts->fa, nexttransfer->localfilename.editStringDirect(), nexttransfer->uploadhandle, nexttransfer->transfercipher(), -1, false);
                            }
                        }
                    }
                    else
                    {
                        for (file_list::iterator it = nexttransfer->files.begin();
                            it != nexttransfer->files.end(); it++)
                        {
                            if (!(*it)->hprivate || (*it)->hforeign || nodebyhandle((*it)->h))
                            {
                                h = (*it)->h;
                                hprivate = (*it)->hprivate;
                                privauth = (*it)->privauth.size() ? (*it)->privauth.c_str() : NULL;
                                pubauth = (*it)->pubauth.size() ? (*it)->pubauth.c_str() : NULL;
                                chatauth = (*it)->chatauth;
                                break;
                            }
                            else
                            {
                                LOG_err << "Unexpected node ownership";
                            }
                        }
                    }

                    // dispatch request for temporary source/target URL
                    if (nexttransfer->tempurls.size())
                    {
                        ts->transferbuf.setIsRaid(nexttransfer, nexttransfer->tempurls, nexttransfer->pos, ts->maxRequestSize);
                        app->transfer_prepare(nexttransfer);
                    }
                    else
                    {
                        reqs.add((ts->pendingcmd = (nexttransfer->type == PUT)
                            ? (Command*)new CommandPutFile(this, ts, putmbpscap)
                            : (Command*)new CommandGetFile(this, ts, NULL, h, hprivate, privauth, pubauth, chatauth)));
                    }

                    LOG_debug << "Activating transfer";
                    ts->slots_it = tslots.insert(tslots.begin(), ts);

                    // notify the app about the starting transfer
                    for (file_list::iterator it = nexttransfer->files.begin();
                        it != nexttransfer->files.end(); it++)
                    {
                        (*it)->start();
                    }
                    app->transfer_update(nexttransfer);

                    performanceStats.transferStarts += 1;
                }
                else if (openfinished)
                {
                    string utf8path = nexttransfer->localfilename.toPath(*fsaccess);
                    if (nexttransfer->type == GET)
                    {
                        LOG_err << "Error dispatching transfer. Temporary file not writable: " << utf8path;
                        nexttransfer->failed(API_EWRITE, committer);
                    }
                    else if (!ts->fa->retry)
                    {
                        LOG_err << "Error dispatching transfer. Local file permanently unavailable: " << utf8path;
                        nexttransfer->failed(API_EREAD, committer);
                    }
                    else
                    {
                        LOG_warn << "Error dispatching transfer. Local file temporarily unavailable: " << utf8path;
                        nexttransfer->failed(API_EREAD, committer);
                    }
                }
            }
            else
            {
                LOG_err << "Error preparing transfer. No localfilename";
                nexttransfer->failed(API_EREAD, committer);
            }
        }
    }
}

// generate upload handle for this upload
// (after 65536 uploads, a node handle clash is possible, but far too unlikely
// to be of real-world concern)
handle MegaClient::getuploadhandle()
{
    byte* ptr = (byte*)(&nextuh + 1);

    while (!++*--ptr);

    return nextuh;
}

// do we have an upload that is still waiting for file attributes before being completed?
void MegaClient::checkfacompletion(handle th, Transfer* t)
{
    if (th)
    {
        bool delayedcompletion;
        handletransfer_map::iterator htit;

        if ((delayedcompletion = !t))
        {
            // abort if upload still running
            if ((htit = faputcompletion.find(th)) == faputcompletion.end())
            {
                LOG_debug << "Upload still running checking a file attribute - " << th;
                return;
            }

            t = htit->second;
        }

        int facount = 0;

        // do we have the pre-set threshold number of file attributes available? complete upload.
        for (fa_map::iterator it = pendingfa.lower_bound(pair<handle, fatype>(th, fatype(0)));
             it != pendingfa.end() && it->first.first == th; it++)
        {
            facount++;
        }

        if (facount < t->minfa)
        {
            LOG_debug << "Pending file attributes for upload - " << th <<  " : " << (t->minfa < facount);
            if (!delayedcompletion)
            {
                // we have insufficient file attributes available: remove transfer and put on hold
                t->faputcompletion_it = faputcompletion.insert(pair<handle, Transfer*>(th, t)).first;

                transfers[t->type].erase(t->transfers_it);
                t->transfers_it = transfers[t->type].end();

                delete t->slot;
                t->slot = NULL;

                LOG_debug << "Transfer put on hold. Total: " << faputcompletion.size();
            }

            return;
        }
    }
    else
    {
        LOG_warn << "NULL file attribute handle";
    }

    LOG_debug << "Transfer finished, sending callbacks - " << th;    
    t->state = TRANSFERSTATE_COMPLETED;
    t->completefiles();
    looprequested = true;
    app->transfer_complete(t);
    delete t;
}

// clear transfer queue
void MegaClient::freeq(direction_t d)
{
    DBTableTransactionCommitter committer(tctable);
    for (auto transferPtr : transfers[d])
    {
        transferPtr.second->mOptimizedDelete = true;  // so it doesn't remove itself from this list while deleting
        delete transferPtr.second;
    }
    transfers[d].clear();
    transferlist.transfers[GET].clear();
    transferlist.transfers[PUT].clear();
}

bool MegaClient::isFetchingNodesPendingCS()
{
    return pendingcs && pendingcs->includesFetchingNodes;
}

#ifdef ENABLE_SYNC
void MegaClient::resumeResumableSyncs()
{
    if (!syncConfigs)
    {
        return;
    }

    bool firstSyncResumed = false;
    for (auto& config : syncConfigs->all())
    {
        SyncError syncError = static_cast<SyncError>(config.getError());
        syncstate_t newstate = isSyncErrorPermanent(syncError) ? SYNC_FAILED : SYNC_DISABLED;

        if (!config.getRemotePath().size()) //should only happen if coming from old cache
        {
            auto node = nodebyhandle(config.getRemoteNode());
            updateSyncRemoteLocation(&config, node); //updates cache & notice app of this change
            if (node)
            {
                auto newpath = node->displaypath();
                config.setRemotePath(newpath);//update loaded config
            }
        }

        if (config.isResumableAtStartup())
        {
            if (!firstSyncResumed)
            {
                app->syncs_about_to_be_resumed();
                firstSyncResumed = true;
            }

#ifdef __APPLE__
            config.setLocalFingerprint(0); //for certain MacOS, fsfp seems to vary when restarting. we set it to 0, so that it gets recalculated
#endif
            LOG_debug << "Resuming cached sync: " << config.getTag() << " " << config.getLocalPath() << " fsfp= " << config.getLocalFingerprint() << " error = " << syncError ;
            error e = addsync(config, DEBRISFOLDER, nullptr, syncError);

            newstate = isSyncErrorPermanent(syncError) ? SYNC_FAILED : SYNC_DISABLED;
            if (!e) //enabled fine
            {
                Sync *s = syncs.back();
                newstate = s->state; //override state with the actual one from the sync

                // update config entry with the error, if any. otherwise addsync would have updated it
                saveAndUpdateSyncConfig(&config, isSyncErrorPermanent(syncError) ? SYNC_FAILED : SYNC_DISABLED, static_cast<SyncError>(syncError) );
            }
        }

        LOG_debug << "Sync autoresumed: " << config.getTag() << " " << config.getLocalPath() << " fsfp= " << config.getLocalFingerprint() << " error = " << syncError ;
        app->sync_auto_resume_result(config, newstate, syncError);

        mSyncTag = std::max(mSyncTag, config.getTag());
    }
}

#endif
// determine next scheduled transfer retry
void MegaClient::nexttransferretry(direction_t d, dstime* dsmin)
{
    if (!xferpaused[d])   // avoid setting the timer's next=1 if it won't be processed
    {
        transferRetryBackoffs[d].update(dsmin, true);
    }
}

// disconnect all HTTP connections (slows down operations, but is semantically neutral)
void MegaClient::disconnect()
{
    if (pendingcs)
    {
        app->request_response_progress(-1, -1);
        pendingcs->disconnect();
    }

    if (pendingsc)
    {
        pendingsc->disconnect();
    }

    if (pendingscUserAlerts)
    {
        pendingscUserAlerts->disconnect();
    }

    abortlockrequest();

    for (pendinghttp_map::iterator it = pendinghttp.begin(); it != pendinghttp.end(); it++)
    {
        it->second->disconnect();
    }

    for (transferslot_list::iterator it = tslots.begin(); it != tslots.end(); it++)
    {
        (*it)->disconnect();
    }

    for (handledrn_map::iterator it = hdrns.begin(); it != hdrns.end();)
    {
        (it++)->second->retry(API_OK);
    }

    for (putfa_list::iterator it = activefa.begin(); it != activefa.end(); it++)
    {
        (*it)->disconnect();
    }

    for (fafc_map::iterator it = fafcs.begin(); it != fafcs.end(); it++)
    {
        it->second->req.disconnect();
    }

    for (transferslot_list::iterator it = tslots.begin(); it != tslots.end(); it++)
    {
        (*it)->errorcount = 0;
    }

    if (badhostcs)
    {
        badhostcs->disconnect();
    }

    httpio->lastdata = NEVER;
    httpio->disconnect();

    app->notify_disconnect();
}

// force retrieval of pending actionpackets immediately
// by closing pending sc, reset backoff and clear waitd URL
void MegaClient::catchup()
{
    if (pendingsc)
    {
        pendingsc->disconnect();

        pendingsc.reset();
    }
    btsc.reset();
    scnotifyurl.clear();
}

void MegaClient::abortlockrequest()
{
    delete workinglockcs;
    workinglockcs = NULL;
    btworkinglock.reset();
    requestLock = false;
    disconnecttimestamp = NEVER;
}

void MegaClient::logout()
{
    if (loggedin() != FULLACCOUNT)
    {
        locallogout(true);

        restag = reqtag;
        app->logout_result(API_OK);
        return;
    }

    loggingout++;
    reqs.add(new CommandLogout(this));
}

void MegaClient::locallogout(bool removecaches)
{
    mAsyncQueue.clearDiscardable();

    if (removecaches)
    {
        removeCaches();
    }

    delete sctable;
    sctable = NULL;
    pendingsccommit = false;

    me = UNDEF;
    uid.clear();
    unshareablekey.clear();
    publichandle = UNDEF;
    cachedscsn = UNDEF;
    achievements_enabled = false;
    isNewSession = false;
    tsLogin = 0;
    versions_disabled = false;
    accountsince = 0;
    gmfa_enabled = false;
    ssrs_enabled = false;
    nsr_enabled = false;
    aplvp_enabled = false;
    mNewLinkFormat = false;
    mSmsVerificationState = SMS_STATE_UNKNOWN;
    mSmsVerifiedPhone.clear();
    loggingout = 0;
    loggedout = false;
    cachedug = false;
    minstreamingrate = -1;
    ephemeralSession = false;
#ifdef USE_MEDIAINFO
    mediaFileInfo = MediaFileInfo();
#endif

    // remove any cached transfers older than two days that have not been resumed (updates transfer list)
    purgeOrphanTransfers();

    // delete all remaining transfers (optimized not to remove from transfer list one by one) 
    // transfer destructors update the transfer in the cache database
    freeq(GET);
    freeq(PUT);

    // close the transfer cache database.
    disconnect();
    closetc();

    freeq(GET);  // freeq after closetc due to optimizations
    freeq(PUT);

    purgenodesusersabortsc(false);

    reqs.clear();

    delete pendingcs;
    pendingcs = NULL;
    stopsc = false;
    mBlocked = false;
    mBlockedSet = false;

    for (putfa_list::iterator it = queuedfa.begin(); it != queuedfa.end(); it++)
    {
        delete *it;
    }

    for (putfa_list::iterator it = activefa.begin(); it != activefa.end(); it++)
    {
        delete *it;
    }

    for (pendinghttp_map::iterator it = pendinghttp.begin(); it != pendinghttp.end(); it++)
    {
        delete it->second;
    }

    for (vector<TimerWithBackoff *>::iterator it = bttimers.begin(); it != bttimers.end();  it++)
    {
        delete *it;
    }

    queuedfa.clear();
    activefa.clear();
    pendinghttp.clear();
    bttimers.clear();
    xferpaused[PUT] = false;
    xferpaused[GET] = false;
    putmbpscap = 0;
    fetchingnodes = false;
    fetchnodestag = 0;
    ststatus = STORAGE_UNKNOWN;
    overquotauntil = 0;
    mOverquotaDeadlineTs = 0;
    mOverquotaWarningTs.clear();
    mBizGracePeriodTs = 0;
    mBizExpirationTs = 0;
    mBizMode = BIZ_MODE_UNKNOWN;
    mBizStatus = BIZ_STATUS_UNKNOWN;
    mBizStatusLoadedFromCache = false;
    mBizMasters.clear();
    mPublicLinks.clear();
    scpaused = false;

    for (fafc_map::iterator cit = fafcs.begin(); cit != fafcs.end(); cit++)
    {
        for (int i = 2; i--; )
        {
    	    for (faf_map::iterator it = cit->second->fafs[i].begin(); it != cit->second->fafs[i].end(); it++)
    	    {
                delete it->second;
    	    }
        }

        delete cit->second;
    }

    fafcs.clear();

    pendingfa.clear();

    // erase keys & session ID
    resetKeyring();

    key.setkey(SymmCipher::zeroiv);
    tckey.setkey(SymmCipher::zeroiv);
    asymkey.resetkey();
    mPrivKey.clear();
    pubk.resetkey();
    resetKeyring();
    memset((char*)auth.c_str(), 0, auth.size());
    auth.clear();
    sessionkey.clear();
    accountversion = 0;
    accountsalt.clear();
    sid.clear();
    k.clear();

    mAuthRings.clear();
    mAuthRingsTemp.clear();
    mFetchingAuthrings = false;

    init();

    if (dbaccess)
    {
        dbaccess->currentDbVersion = DbAccess::LEGACY_DB_VERSION;
    }

#ifdef ENABLE_SYNC
    syncadding = 0;
    totalLocalNodes = 0;
#endif

    fetchingkeys = false;
}

void MegaClient::removeCaches()
{
    if (sctable)
    {
        sctable->remove();
        delete sctable;
        sctable = NULL;
        pendingsccommit = false;
    }

#ifdef ENABLE_SYNC
    for (sync_list::iterator it = syncs.begin(); it != syncs.end(); it++)
    {
        if ((*it)->statecachetable)
        {
            (*it)->statecachetable->remove();
            delete (*it)->statecachetable;
            (*it)->statecachetable = NULL;
        }
    }
    if (syncConfigs)
    {
        syncConfigs->clear();
    }
#endif

    disabletransferresumption();
}

const char *MegaClient::version()
{
    return TOSTRING(MEGA_MAJOR_VERSION)
            "." TOSTRING(MEGA_MINOR_VERSION)
            "." TOSTRING(MEGA_MICRO_VERSION);
}

void MegaClient::getlastversion(const char *appKey)
{
    reqs.add(new CommandGetVersion(this, appKey));
}

void MegaClient::getlocalsslcertificate()
{
    reqs.add(new CommandGetLocalSSLCertificate(this));
}

void MegaClient::dnsrequest(const char *hostname)
{
    GenericHttpReq *req = new GenericHttpReq(rng);
    req->tag = reqtag;
    req->maxretries = 0;
    pendinghttp[reqtag] = req;
    req->posturl = (usehttps ? string("https://") : string("http://")) + hostname;
    req->dns(this);
}

void MegaClient::gelbrequest(const char *service, int timeoutds, int retries)
{
    GenericHttpReq *req = new GenericHttpReq(rng);
    req->tag = reqtag;
    req->maxretries = retries;
    if (timeoutds > 0)
    {
        req->maxbt.backoff(timeoutds);
    }
    pendinghttp[reqtag] = req;
    req->posturl = GELBURL;
    req->posturl.append("?service=");
    req->posturl.append(service);
    req->protect = true;
    req->get(this);
}

void MegaClient::sendchatstats(const char *json, int port)
{
    GenericHttpReq *req = new GenericHttpReq(rng);
    req->tag = reqtag;
    req->maxretries = 0;
    pendinghttp[reqtag] = req;
    req->posturl = CHATSTATSURL;
    if (port > 0)
    {
        req->posturl.append(":");
        char stringPort[6];
        sprintf(stringPort, "%d", port);
        req->posturl.append(stringPort);
    }
    req->posturl.append("/stats");
    req->protect = true;
    req->out->assign(json);
    req->post(this);
}

void MegaClient::sendchatlogs(const char *json, const char *aid, int port)
{
    GenericHttpReq *req = new GenericHttpReq(rng);
    req->tag = reqtag;
    req->maxretries = 0;
    pendinghttp[reqtag] = req;
    req->posturl = CHATSTATSURL;
    if (port > 0)
    {
        req->posturl.append(":");
        char stringPort[6];
        sprintf(stringPort, "%d", port);
        req->posturl.append(stringPort);
    }
    req->posturl.append("/msglog?aid=");
    req->posturl.append(aid);
    req->posturl.append("&t=e");
    req->protect = true;
    req->out->assign(json);
    req->post(this);
}

void MegaClient::httprequest(const char *url, int method, bool binary, const char *json, int retries)
{
    GenericHttpReq *req = new GenericHttpReq(rng, binary);
    req->tag = reqtag;
    req->maxretries = retries;
    pendinghttp[reqtag] = req;
    if (method == METHOD_GET)
    {
        req->posturl = url;
        req->get(this);
    }
    else
    {
        req->posturl = url;
        if (json)
        {
            req->out->assign(json);
        }
        req->post(this);
    }
}

// process server-client request
bool MegaClient::procsc()
{
    CodeCounter::ScopeTimer ccst(performanceStats.scProcessingTime);

    nameid name;

#ifdef ENABLE_SYNC
    char test[] = "},{\"a\":\"t\",\"i\":\"";
    char test2[32] = "\",\"t\":{\"f\":[{\"h\":\"";
    bool stop = false;
    bool newnodes = false;
#endif
    Node* dn = NULL;

    for (;;)
    {
        if (!insca)
        {
            switch (jsonsc.getnameid())
            {
                case 'w':
                    jsonsc.storeobject(&scnotifyurl);
                    break;

                case MAKENAMEID2('i', 'r'):
                    // when spoonfeeding is in action, there may still be more actionpackets to be delivered.
                    insca_notlast = jsonsc.getint() == 1;
                    break;

                case MAKENAMEID2('s', 'n'):
                    // the sn element is guaranteed to be the last in sequence (except for notification requests (c=50))
                    setscsn(&jsonsc);
                    notifypurge();
                    if (sctable)
                    {
                        if (!pendingcs && !csretrying && !reqs.cmdspending())
                        {
                            sctable->commit();
                            sctable->begin();
                            app->notify_dbcommit();
                            pendingsccommit = false;
                        }
                        else
                        {
                            LOG_debug << "Postponing DB commit until cs requests finish";
                            pendingsccommit = true;
                        }
                    }
                    break;
                    
                case EOO:
                    LOG_debug << "Processing of action packets finished.  More to follow: " << insca_notlast;
                    mergenewshares(1);
                    applykeys();

                    if (!statecurrent && !insca_notlast)   // with actionpacket spoonfeeding, just finishing a batch does not mean we are up to date yet - keep going while "ir":1
                    {
                        if (fetchingnodes)
                        {
                            notifypurge();
                            if (sctable)
                            {
                                sctable->commit();
                                sctable->begin();
                                pendingsccommit = false;
                            }

                            WAIT_CLASS::bumpds();
                            fnstats.timeToResult = Waiter::ds - fnstats.startTime;
                            fnstats.timeToCurrent = fnstats.timeToResult;

                            fetchingnodes = false;
                            restag = fetchnodestag;
                            fetchnodestag = 0;

                            using CType = CacheableStatus::Type;
                            auto cachedBlockedState = mCachedStatus[CType::STATUS_BLOCKED];
                            if (!mBlockedSet && cachedBlockedState && cachedBlockedState->value()) //block state not received in this execution, and cached says we were blocked last time
                            {
                                LOG_debug << "cached blocked states reports blocked, and no block state has been received before, issuing whyamiblocked";
                                whyamiblocked();// lets query again, to trigger transition and restoreSyncs
                            }


#ifdef ENABLE_SYNC
#ifndef __ANDROID__
                            //TODO: remove android control after android gives green light to this.
                            enabletransferresumption();
#endif
                            resumeResumableSyncs();
#endif

                            app->fetchnodes_result(API_OK);
                            app->notify_dbcommit();

                            WAIT_CLASS::bumpds();
                            fnstats.timeToSyncsResumed = Waiter::ds - fnstats.startTime;
                        }
                        else
                        {
                            WAIT_CLASS::bumpds();
                            fnstats.timeToCurrent = Waiter::ds - fnstats.startTime;
                        }
                        fnstats.nodesCurrent = nodes.size();

                        statecurrent = true;
                        app->nodes_current();
                        LOG_debug << "Local filesystem up to date";

                        if (notifyStorageChangeOnStateCurrent)
                        {
                            app->notify_storage(STORAGE_CHANGE);
                            notifyStorageChangeOnStateCurrent = false;
                        }

                        if (tctable && cachedfiles.size())
                        {
                            DBTableTransactionCommitter committer(tctable);
                            for (unsigned int i = 0; i < cachedfiles.size(); i++)
                            {
                                direction_t type = NONE;
                                File *file = app->file_resume(&cachedfiles.at(i), &type);
                                if (!file || (type != GET && type != PUT))
                                {
                                    tctable->del(cachedfilesdbids.at(i));
                                    continue;
                                }
                                nextreqtag();
                                file->dbid = cachedfilesdbids.at(i);
                                if (!startxfer(type, file, committer))
                                {
                                    tctable->del(cachedfilesdbids.at(i));
                                    continue;
                                }
                            }
                            cachedfiles.clear();
                            cachedfilesdbids.clear();
                        }

                        WAIT_CLASS::bumpds();
                        fnstats.timeToTransfersResumed = Waiter::ds - fnstats.startTime;

                        string report;
                        fnstats.toJsonArray(&report);

                        sendevent(99426, report.c_str(), 0);    // Treeproc performance log

                        // NULL vector: "notify all elements"
                        app->nodes_updated(NULL, int(nodes.size()));
                        app->users_updated(NULL, int(users.size()));
                        app->pcrs_updated(NULL, int(pcrindex.size()));
#ifdef ENABLE_CHAT
                        app->chats_updated(NULL, int(chats.size()));
#endif
                        for (node_map::iterator it = nodes.begin(); it != nodes.end(); it++)
                        {
                            memset(&(it->second->changed), 0, sizeof it->second->changed);
                        }

                        if (!loggedinfolderlink())
                        {
                            // historic user alerts are not supported for public folders
                            // now that we have loaded cached state, and caught up actionpackets since that state
                            // (or just fetched everything if there was no cache), our next sc request can be for useralerts
                            useralerts.begincatchup = true;
                        }
                    }

                    if (!insca_notlast)
                    {
                        app->catchup_result();
                    }
                    return true;

                case 'a':
                    if (jsonsc.enterarray())
                    {
                        LOG_debug << "Processing action packets";
                        insca = true;
                        break;
                    }
                    // fall through
                default:
                    if (!jsonsc.storeobject())
                    {
                        LOG_err << "Error parsing sc request";
                        return true;
                    }
            }
        }

        if (insca)
        {
            if (jsonsc.enterobject())
            {
                // the "a" attribute is guaranteed to be the first in the object
                if (jsonsc.getnameid() == 'a')
                {
                    if (!statecurrent)
                    {
                        fnstats.actionPackets++;
                    }

                    name = jsonsc.getnameid();

                    // only process server-client request if not marked as
                    // self-originating ("i" marker element guaranteed to be following
                    // "a" element if present)
                    if (fetchingnodes || memcmp(jsonsc.pos, "\"i\":\"", 5)
                     || memcmp(jsonsc.pos + 5, sessionid, sizeof sessionid)
                     || jsonsc.pos[5 + sizeof sessionid] != '"')
                    {
#ifdef ENABLE_CHAT
                        bool readingPublicChat = false;
#endif
                        switch (name)
                        {
                            case 'u':
                                // node update
                                sc_updatenode();
#ifdef ENABLE_SYNC
                                if (!fetchingnodes)
                                {
                                    // run syncdown() before continuing
                                    applykeys();
                                    return false;
                                }
#endif
                                break;

                            case 't':
#ifdef ENABLE_SYNC
                                if (!fetchingnodes && !stop)
                                {
                                    for (int i=4; jsonsc.pos[i] && jsonsc.pos[i] != ']'; i++)
                                    {
                                        if (!memcmp(&jsonsc.pos[i-4], "\"t\":1", 5))
                                        {
                                            stop = true;
                                            break;
                                        }
                                    }
                                }
#endif

                                // node addition
                                {
                                    useralerts.beginNotingSharedNodes();
                                    handle originatingUser = sc_newnodes();
                                    mergenewshares(1);
                                    useralerts.convertNotedSharedNodes(true, originatingUser);
                                }

#ifdef ENABLE_SYNC
                                if (!fetchingnodes)
                                {
                                    if (stop)
                                    {
                                        // run syncdown() before continuing
                                        applykeys();
                                        return false;
                                    }
                                    else
                                    {
                                        newnodes = true;
                                    }
                                }
#endif
                                break;

                            case 'd':
                                // node deletion
                                dn = sc_deltree();

#ifdef ENABLE_SYNC
                                if (fetchingnodes)
                                {
                                    break;
                                }

                                if (dn && !memcmp(jsonsc.pos, test, 16))
                                {
                                    Base64::btoa((byte *)&dn->nodehandle, sizeof(dn->nodehandle), &test2[18]);
                                    if (!memcmp(&jsonsc.pos[26], test2, 26))
                                    {
                                        // it's a move operation, stop parsing after completing it
                                        stop = true;
                                        break;
                                    }
                                }

                                // run syncdown() to process the deletion before continuing
                                applykeys();
                                return false;
#endif
                                break;

                            case 's':
                            case MAKENAMEID2('s', '2'):
                                // share addition/update/revocation
                                if (sc_shares())
                                {
                                    int creqtag = reqtag;
                                    reqtag = 0;
                                    mergenewshares(1);
                                    reqtag = creqtag;
                                }
                                break;

                            case 'c':
                                // contact addition/update
                                sc_contacts();
                                break;

                            case 'k':
                                // crypto key request
                                sc_keys();
                                break;

                            case MAKENAMEID2('f', 'a'):
                                // file attribute update
                                sc_fileattr();
                                break;

                            case MAKENAMEID2('u', 'a'):
                                // user attribute update
                                sc_userattr();
                                break;

                            case MAKENAMEID4('p', 's', 't', 's'):
                                if (sc_upgrade())
                                {
                                    app->account_updated();
                                    abortbackoff(true);
                                }
                                break;

                            case MAKENAMEID4('p', 's', 'e', 's'):
                                sc_paymentreminder();
                                break;

                            case MAKENAMEID3('i', 'p', 'c'):
                                // incoming pending contact request (to us)
                                sc_ipc();
                                break;

                            case MAKENAMEID3('o', 'p', 'c'):
                                // outgoing pending contact request (from us)
                                sc_opc();
                                break;

                            case MAKENAMEID4('u', 'p', 'c', 'i'):
                                // incoming pending contact request update (accept/deny/ignore)
                                sc_upc(true);
                                break;

                            case MAKENAMEID4('u', 'p', 'c', 'o'):
                                // outgoing pending contact request update (from them, accept/deny/ignore)
                                sc_upc(false);
                                break;

                            case MAKENAMEID2('p','h'):
                                // public links handles
                                sc_ph();
                                break;

                            case MAKENAMEID2('s','e'):
                                // set email
                                sc_se();
                                break;
#ifdef ENABLE_CHAT
                            case MAKENAMEID4('m', 'c', 'p', 'c'):      // fall-through
                            {
                                readingPublicChat = true;
                            }
                            case MAKENAMEID3('m', 'c', 'c'):
                                // chat creation / peer's invitation / peer's removal
                                sc_chatupdate(readingPublicChat);
                                break;

                            case MAKENAMEID5('m', 'c', 'f', 'p', 'c'):      // fall-through
                            case MAKENAMEID4('m', 'c', 'f', 'c'):
                                // chat flags update
                                sc_chatflags();
                                break;

                            case MAKENAMEID5('m', 'c', 'p', 'n', 'a'):      // fall-through
                            case MAKENAMEID4('m', 'c', 'n', 'a'):
                                // granted / revoked access to a node
                                sc_chatnode();
                                break;
#endif
                            case MAKENAMEID3('u', 'a', 'c'):
                                sc_uac();
                                break;

                            case MAKENAMEID2('l', 'a'):
                                // last acknowledged
                                sc_la();
                                break;

                            case MAKENAMEID2('u', 'b'):
                                // business account update
                                sc_ub();
                                break;
                        }
                    }
                }

                jsonsc.leaveobject();
            }
            else
            {
                jsonsc.leavearray();
                insca = false;

#ifdef ENABLE_SYNC
                if (!fetchingnodes && newnodes)
                {
                    applykeys();
                    return false;
                }
#endif
            }
        }
    }
}

// update the user's local state cache
// (note that if immediate-completion commands have been issued in the
// meantime, the state of the affected nodes
// may be ahead of the recorded scsn - their consistency will be checked by
// subsequent server-client commands.)
// initsc() is called after all initial decryption has been performed, so we
// are tolerant towards incomplete/faulty nodes.
void MegaClient::initsc()
{
    if (sctable)
    {
        bool complete;

        sctable->begin();
        sctable->truncate();

        // 1. write current scsn
        handle tscsn;
        Base64::atob(scsn, (byte*)&tscsn, sizeof tscsn);
        complete = sctable->put(CACHEDSCSN, (char*)&tscsn, sizeof tscsn);

        if (complete)
        {
            // 2. write all users
            for (user_map::iterator it = users.begin(); it != users.end(); it++)
            {
                if (!(complete = sctable->put(CACHEDUSER, &it->second, &key)))
                {
                    break;
                }
            }
        }

        if (complete)
        {
            // 3. write new or modified nodes, purge deleted nodes
            for (node_map::iterator it = nodes.begin(); it != nodes.end(); it++)
            {
                if (!(complete = sctable->put(CACHEDNODE, it->second, &key)))
                {
                    break;
                }
            }
        }

        if (complete)
        {
            // 4. write new or modified pcrs, purge deleted pcrs
            for (handlepcr_map::iterator it = pcrindex.begin(); it != pcrindex.end(); it++)
            {
                if (!(complete = sctable->put(CACHEDPCR, it->second, &key)))
                {
                    break;
                }
            }
        }

#ifdef ENABLE_CHAT
        if (complete)
        {
            // 5. write new or modified chats
            for (textchat_map::iterator it = chats.begin(); it != chats.end(); it++)
            {
                if (!(complete = sctable->put(CACHEDCHAT, it->second, &key)))
                {
                    break;
                }
            }
        }
        LOG_debug << "Saving SCSN " << scsn << " with " << nodes.size() << " nodes, " << users.size() << " users, " << pcrindex.size() << " pcrs and " << chats.size() << " chats to local cache (" << complete << ")";
#else

        LOG_debug << "Saving SCSN " << scsn << " with " << nodes.size() << " nodes and " << users.size() << " users and " << pcrindex.size() << " pcrs to local cache (" << complete << ")";
 #endif
        finalizesc(complete);
    }
}

// erase and and fill user's local state cache
void MegaClient::updatesc()
{
    if (sctable)
    {
        string t;

        sctable->get(CACHEDSCSN, &t);

        if (t.size() != sizeof cachedscsn)
        {
            if (t.size())
            {
                LOG_err << "Invalid scsn size";
            }
            return;
        }

        bool complete;

        // 1. update associated scsn
        handle tscsn;
        Base64::atob(scsn, (byte*)&tscsn, sizeof tscsn);
        complete = sctable->put(CACHEDSCSN, (char*)&tscsn, sizeof tscsn);

        if (complete)
        {
            // 2. write new or update modified users
            for (user_vector::iterator it = usernotify.begin(); it != usernotify.end(); it++)
            {
                char base64[12];
                if ((*it)->show == INACTIVE && (*it)->userhandle != me)
                {
                    if ((*it)->dbid)
                    {
                        LOG_verbose << "Removing inactive user from database: " << (Base64::btoa((byte*)&((*it)->userhandle),MegaClient::USERHANDLE,base64) ? base64 : "");
                        if (!(complete = sctable->del((*it)->dbid)))
                        {
                            break;
                        }
                    }
                }
                else
                {
                    LOG_verbose << "Adding/updating user to database: " << (Base64::btoa((byte*)&((*it)->userhandle),MegaClient::USERHANDLE,base64) ? base64 : "");
                    if (!(complete = sctable->put(CACHEDUSER, *it, &key)))
                    {
                        break;
                    }
                }
            }
        }

        if (complete)
        {
            // 3. write new or modified nodes, purge deleted nodes
            for (node_vector::iterator it = nodenotify.begin(); it != nodenotify.end(); it++)
            {
                char base64[12];
                if ((*it)->changed.removed)
                {
                    if ((*it)->dbid)
                    {
                        LOG_verbose << "Removing node from database: " << (Base64::btoa((byte*)&((*it)->nodehandle),MegaClient::NODEHANDLE,base64) ? base64 : "");
                        if (!(complete = sctable->del((*it)->dbid)))
                        {
                            break;
                        }
                    }
                }
                else
                {
                    LOG_verbose << "Adding node to database: " << (Base64::btoa((byte*)&((*it)->nodehandle),MegaClient::NODEHANDLE,base64) ? base64 : "");
                    if (!(complete = sctable->put(CACHEDNODE, *it, &key)))
                    {
                        break;
                    }
                }
            }
        }

        if (complete)
        {
            // 4. write new or modified pcrs, purge deleted pcrs
            for (pcr_vector::iterator it = pcrnotify.begin(); it != pcrnotify.end(); it++)
            {
                char base64[12];
                if ((*it)->removed())
                {
                    if ((*it)->dbid)
                    {
                        LOG_verbose << "Removing pcr from database: " << (Base64::btoa((byte*)&((*it)->id),MegaClient::PCRHANDLE,base64) ? base64 : "");
                        if (!(complete = sctable->del((*it)->dbid)))
                        {
                            break;
                        }
                    }
                }
                else if (!(*it)->removed())
                {
                    LOG_verbose << "Adding pcr to database: " << (Base64::btoa((byte*)&((*it)->id),MegaClient::PCRHANDLE,base64) ? base64 : "");
                    if (!(complete = sctable->put(CACHEDPCR, *it, &key)))
                    {
                        break;
                    }
                }
            }
        }

#ifdef ENABLE_CHAT
        if (complete)
        {
            // 5. write new or modified chats
            for (textchat_map::iterator it = chatnotify.begin(); it != chatnotify.end(); it++)
            {
                char base64[12];
                LOG_verbose << "Adding chat to database: " << (Base64::btoa((byte*)&(it->second->id),MegaClient::CHATHANDLE,base64) ? base64 : "");
                if (!(complete = sctable->put(CACHEDCHAT, it->second, &key)))
                {
                    break;
                }
            }
        }
        LOG_debug << "Saving SCSN " << scsn << " with " << nodenotify.size() << " modified nodes, " << usernotify.size() << " users, " << pcrnotify.size() << " pcrs and " << chatnotify.size() << " chats to local cache (" << complete << ")";
#else
        LOG_debug << "Saving SCSN " << scsn << " with " << nodenotify.size() << " modified nodes, " << usernotify.size() << " users and " << pcrnotify.size() << " pcrs to local cache (" << complete << ")";
#endif
        finalizesc(complete);
    }
}

// commit or purge local state cache
void MegaClient::finalizesc(bool complete)
{
    if (complete)
    {
        Base64::atob(scsn, (byte*)&cachedscsn, sizeof cachedscsn);
    }
    else
    {
        sctable->remove();

        LOG_err << "Cache update DB write error - disabling caching";

        delete sctable;
        sctable = NULL;
        pendingsccommit = false;
    }
}

// queue node file attribute for retrieval or cancel retrieval
error MegaClient::getfa(handle h, string *fileattrstring, const string &nodekey, fatype t, int cancel)
{
    // locate this file attribute type in the nodes's attribute string
    handle fah;
    int p, pp;

    // find position of file attribute or 0 if not present
    if (!(p = Node::hasfileattribute(fileattrstring, t)))
    {
        return API_ENOENT;
    }

    pp = p - 1;

    while (pp && fileattrstring->at(pp - 1) >= '0' && fileattrstring->at(pp - 1) <= '9')
    {
        pp--;
    }

    if (p == pp)
    {
        return API_ENOENT;
    }

    if (Base64::atob(strchr(fileattrstring->c_str() + p, '*') + 1, (byte*)&fah, sizeof(fah)) != sizeof(fah))
    {
        return API_ENOENT;
    }

    int c = atoi(fileattrstring->c_str() + pp);

    if (cancel)
    {
        // cancel pending request
        fafc_map::iterator cit;

        if ((cit = fafcs.find(c)) != fafcs.end())
        {
            faf_map::iterator it;

            for (int i = 2; i--; )
            {
                if ((it = cit->second->fafs[i].find(fah)) != cit->second->fafs[i].end())
                {
                    delete it->second;
                    cit->second->fafs[i].erase(it);

                    // none left: tear down connection
                    if (!cit->second->fafs[1].size() && cit->second->req.status == REQ_INFLIGHT)
                    {
                        cit->second->req.disconnect();
                    }

                    return API_OK;
                }
            }
        }

        return API_ENOENT;
    }
    else
    {
        // add file attribute cluster channel and set cluster reference node handle
        FileAttributeFetchChannel** fafcp = &fafcs[c];

        if (!*fafcp)
        {
            *fafcp = new FileAttributeFetchChannel(this);
        }

        if (!(*fafcp)->fafs[1].count(fah))
        {
            (*fafcp)->fahref = fah;

            // map returned handle to type/node upon retrieval response
            FileAttributeFetch** fafp = &(*fafcp)->fafs[0][fah];

            if (!*fafp)
            {
                *fafp = new FileAttributeFetch(h, nodekey, t, reqtag);
            }
            else
            {
                restag = (*fafp)->tag;
                return API_EEXIST;
            }
        }
        else
        {
            FileAttributeFetch** fafp = &(*fafcp)->fafs[1][fah];
            restag = (*fafp)->tag;
            return API_EEXIST;
        }

        return API_OK;
    }
}

// build pending attribute string for this handle and remove
void MegaClient::pendingattrstring(handle h, string* fa)
{
    char buf[128];

    for (fa_map::iterator it = pendingfa.lower_bound(pair<handle, fatype>(h, fatype(0)));
         it != pendingfa.end() && it->first.first == h; )
    {
        if (it->first.second != fa_media)
        {
            sprintf(buf, "/%u*", (unsigned)it->first.second);
            Base64::btoa((byte*)&it->second.first, sizeof(it->second.first), strchr(buf + 3, 0));
            fa->append(buf + !fa->size());
            LOG_debug << "Added file attribute to putnodes. Remaining: " << pendingfa.size()-1;
        }
        pendingfa.erase(it++);
    }
}

// attach file attribute to a file (th can be upload or node handle)
// FIXME: to avoid unnecessary roundtrips to the attribute servers, also cache locally
void MegaClient::putfa(handle th, fatype t, SymmCipher* key, std::unique_ptr<string> data, bool checkAccess)
{
    // CBC-encrypt attribute data (padded to next multiple of BLOCKSIZE)
    data->resize((data->size() + SymmCipher::BLOCKSIZE - 1) & -SymmCipher::BLOCKSIZE);
    key->cbc_encrypt((byte*)data->data(), data->size());

    queuedfa.push_back(new HttpReqCommandPutFA(this, th, t, std::move(data), checkAccess));
    LOG_debug << "File attribute added to queue - " << th << " : " << queuedfa.size() << " queued, " << activefa.size() << " active";

    // no other file attribute storage request currently in progress? POST this one.
    while (activefa.size() < MAXPUTFA && queuedfa.size())
    {
        putfa_list::iterator curfa = queuedfa.begin();
        HttpReqCommandPutFA *fa = *curfa;
        queuedfa.erase(curfa);
        activefa.push_back(fa);
        fa->status = REQ_INFLIGHT;
        reqs.add(fa);
    }
}

// has the limit of concurrent transfer tslots been reached?
bool MegaClient::slotavail() const
{
    return !mBlocked && tslots.size() < MAXTOTALTRANSFERS;
}

bool MegaClient::setstoragestatus(storagestatus_t status)
{
    // transition from paywall to red should not happen
    assert(status != STORAGE_RED || ststatus != STORAGE_PAYWALL);

    if (ststatus != status && (status != STORAGE_RED || ststatus != STORAGE_PAYWALL))
    {
        storagestatus_t previousStatus = ststatus;
        ststatus = status;

        using CS = CacheableStatus;
        using CType = CacheableStatus::Type;
        auto statusInCache = mCachedStatus[CType::STATUS_STORAGE];
        if (!statusInCache)
        {
            statusInCache = mCachedStatus[CType::STATUS_STORAGE] = std::make_shared<CS>(CType::STATUS_STORAGE, ststatus);
        }
        else
        {
            mCachedStatus[CacheableStatus::Type::STATUS_STORAGE]->setValue(ststatus);
        }

        //persist change:
        if (sctable)
        {
            LOG_verbose << "Adding/updating status to database: "
                        << statusInCache->type() << " = " << statusInCache->value();
            if (!(sctable->put(CACHEDSTATUS, statusInCache.get(), &key)))
            {
                LOG_err << "Failed to add/update status to db: "
                            << statusInCache->type() << " = " << statusInCache->value();
            }
        }

        app->notify_storage(ststatus);

#ifdef ENABLE_SYNC
        if (previousStatus == STORAGE_PAYWALL)
        {
            mOverquotaDeadlineTs = 0;
            mOverquotaWarningTs.clear();
        }
        app->notify_storage(ststatus);
        if (status == STORAGE_RED || status == STORAGE_PAYWALL) //transitioning to OQ
        {
            disableSyncs(STORAGE_OVERQUOTA);
        }
#endif

        if (previousStatus == STORAGE_RED || previousStatus == STORAGE_PAYWALL) //transition from OQ
        {
#ifdef ENABLE_SYNC
            restoreSyncs(); //STORAGE_OVERQUOTA
#endif
            abortbackoff(true);
        }
        return true;
    }
    return false;
}

void MegaClient::getpubliclinkinfo(handle h)
{
    reqs.add(new CommandFolderLinkInfo(this, h));
}

error MegaClient::smsverificationsend(const string& phoneNumber, bool reVerifyingWhitelisted)
{
    if (!CommandSMSVerificationSend::isPhoneNumber(phoneNumber))
    {
        return API_EARGS;
    }

    reqs.add(new CommandSMSVerificationSend(this, phoneNumber, reVerifyingWhitelisted));
    if (reVerifyingWhitelisted)
    {
        reqs.add(new CommandGetUserData(this));
    }

    return API_OK;
}

error MegaClient::smsverificationcheck(const std::string &verificationCode)
{
    if (!CommandSMSVerificationCheck::isVerificationCode(verificationCode))
    {
        return API_EARGS;
    }

    reqs.add(new CommandSMSVerificationCheck(this, verificationCode));

    return API_OK;
}

// server-client node update processing
void MegaClient::sc_updatenode()
{
    handle h = UNDEF;
    handle u = 0;
    const char* a = NULL;
    m_time_t ts = -1;

    for (;;)
    {
        switch (jsonsc.getnameid())
        {
            case 'n':
                h = jsonsc.gethandle();
                break;

            case 'u':
                u = jsonsc.gethandle(USERHANDLE);
                break;

            case MAKENAMEID2('a', 't'):
                a = jsonsc.getvalue();
                break;

            case MAKENAMEID2('t', 's'):
                ts = jsonsc.getint();
                break;

            case EOO:
                if (!ISUNDEF(h))
                {
                    Node* n;
                    bool notify = false;

                    if ((n = nodebyhandle(h)))
                    {
                        if (u && n->owner != u)
                        {
                            n->owner = u;
                            n->changed.owner = true;
                            notify = true;
                        }

                        if (a && ((n->attrstring && strcmp(n->attrstring->c_str(), a)) || !n->attrstring))
                        {
                            if (!n->attrstring)
                            {
                                n->attrstring.reset(new string);
                            }
                            Node::copystring(n->attrstring.get(), a);
                            n->changed.attrs = true;
                            notify = true;
                        }

                        if (ts != -1 && n->ctime != ts)
                        {
                            n->ctime = ts;
                            n->changed.ctime = true;
                            notify = true;
                        }

                        n->applykey();
                        n->setattr();

                        if (notify)
                        {
                            notifynode(n);
                        }
                    }
                }
                return;

            default:
                if (!jsonsc.storeobject())
                {
                    return;
                }
        }
    }
}

void MegaClient::loadCacheableStatus(std::shared_ptr<CacheableStatus> status)
{
    mCachedStatus[status->type()] = status;

    LOG_verbose << "Loaded status from cache: " << status->type() << " = " << status->value();

    switch(status->type())
    {
        case CacheableStatus::Type::STATUS_STORAGE:
        {
            ststatus = static_cast<storagestatus_t>(status->value());
            break;
        }
        case CacheableStatus::Type::STATUS_BUSINESS:
        {
            mBizStatus = static_cast<BizStatus>(status->value());
            mBizStatusLoadedFromCache = true;
            break;
        }
    }
}

// read tree object (nodes and users)
void MegaClient::readtree(JSON* j)
{
    if (j->enterobject())
    {
        for (;;)
        {
            switch (jsonsc.getnameid())
            {
                case 'f':
                    readnodes(j, 1);
                    break;

                case MAKENAMEID2('f', '2'):
                    readnodes(j, 1);
                    break;

                case 'u':
                    readusers(j, true);
                    break;

                case EOO:
                    j->leaveobject();
                    return;

                default:
                    if (!jsonsc.storeobject())
                    {
                        return;
                    }
            }
        }
    }
}

// server-client newnodes processing
handle MegaClient::sc_newnodes()
{
    handle originatingUser = UNDEF;
    for (;;)
    {
        switch (jsonsc.getnameid())
        {
            case 't':
                readtree(&jsonsc);
                break;

            case 'u':
                readusers(&jsonsc, true);
                break;

            case MAKENAMEID2('o', 'u'):
                originatingUser = jsonsc.gethandle(USERHANDLE);
                break;

            case EOO:
                return originatingUser;

            default:
                if (!jsonsc.storeobject())
                {
                    return originatingUser;
                }
        }
    }
}

// share requests come in the following flavours:
// - n/k (set share key) (always symmetric)
// - n/o/u[/okd] (share deletion)
// - n/o/u/k/r/ts[/ok][/ha] (share addition) (k can be asymmetric)
// returns 0 in case of a share addition or error, 1 otherwise
bool MegaClient::sc_shares()
{
    handle h = UNDEF;
    handle oh = UNDEF;
    handle uh = UNDEF;
    handle p = UNDEF;
    handle ou = UNDEF;
    bool upgrade_pending_to_full = false;
    const char* k = NULL;
    const char* ok = NULL;
    bool okremoved = false;
    byte ha[SymmCipher::BLOCKSIZE];
    byte sharekey[SymmCipher::BLOCKSIZE];
    int have_ha = 0;
    accesslevel_t r = ACCESS_UNKNOWN;
    m_time_t ts = 0;
    int outbound;

    for (;;)
    {
        switch (jsonsc.getnameid())
        {
            case 'p':  // Pending contact request handle for an s2 packet
                p = jsonsc.gethandle(PCRHANDLE);
                break;

            case MAKENAMEID2('o', 'p'):
                upgrade_pending_to_full = true;
                break;

            case 'n':   // share node
                h = jsonsc.gethandle();
                break;

            case 'o':   // owner user
                oh = jsonsc.gethandle(USERHANDLE);
                break;

            case 'u':   // target user
                uh = jsonsc.is(EXPORTEDLINK) ? 0 : jsonsc.gethandle(USERHANDLE);
                break;

            case MAKENAMEID2('o', 'u'):
                ou = jsonsc.gethandle(USERHANDLE);
                break;

            case MAKENAMEID2('o', 'k'):  // owner key
                ok = jsonsc.getvalue();
                break;

            case MAKENAMEID3('o', 'k', 'd'):
                okremoved = (jsonsc.getint() == 1); // owner key removed
                break;

            case MAKENAMEID2('h', 'a'):  // outgoing share signature
                have_ha = Base64::atob(jsonsc.getvalue(), ha, sizeof ha) == sizeof ha;
                break;

            case 'r':   // share access level
                r = (accesslevel_t)jsonsc.getint();
                break;

            case MAKENAMEID2('t', 's'):  // share timestamp
                ts = jsonsc.getint();
                break;

            case 'k':   // share key
                k = jsonsc.getvalue();
                break;

            case EOO:
                // we do not process share commands unless logged into a full
                // account
                if (loggedin() < FULLACCOUNT)
                {
                    return false;
                }

                // need a share node
                if (ISUNDEF(h))
                {
                    return false;
                }

                // ignore unrelated share packets (should never be triggered)
                outbound = (oh == me);
                if (!ISUNDEF(oh) && !outbound && (uh != me))
                {
                    return false;
                }

                // am I the owner of the share? use ok, otherwise k.
                if (ok && oh == me)
                {
                    k = ok;
                }

                if (k)
                {
                    if (!decryptkey(k, sharekey, sizeof sharekey, &key, 1, h))
                    {
                        return false;
                    }

                    if (ISUNDEF(oh) && ISUNDEF(uh))
                    {
                        // share key update on inbound share
                        newshares.push_back(new NewShare(h, 0, UNDEF, ACCESS_UNKNOWN, 0, sharekey));
                        return true;
                    }

                    if (!ISUNDEF(oh) && (!ISUNDEF(uh) || !ISUNDEF(p)))
                    {
                        if (!outbound && statecurrent)
                        {
                            User* u = finduser(oh);
                            // only new shares should be notified (skip permissions changes)
                            bool newShare = u && u->sharing.find(h) == u->sharing.end();
                            if (newShare)
                            {
                                useralerts.add(new UserAlert::NewShare(h, oh, u->email, ts, useralerts.nextId()));
                                useralerts.ignoreNextSharedNodesUnder(h);  // no need to alert on nodes already in the new share, which are delivered next
                            }
                        }

                        // new share - can be inbound or outbound
                        newshares.push_back(new NewShare(h, outbound,
                                                         outbound ? uh : oh,
                                                         r, ts, sharekey,
                                                         have_ha ? ha : NULL,
                                                         p, upgrade_pending_to_full));

                        //Returns false because as this is a new share, the node
                        //could not have been received yet
                        return false;
                    }
                }
                else
                {
                    if (!ISUNDEF(oh) && (!ISUNDEF(uh) || !ISUNDEF(p)))
                    {
                        handle peer = outbound ? uh : oh;
                        if (peer != me && peer && !ISUNDEF(peer) && statecurrent && ou != me)
                        {
                            User* u = finduser(peer);
                            useralerts.add(new UserAlert::DeletedShare(peer, u ? u->email : "", oh, h, ts == 0 ? m_time() : ts, useralerts.nextId()));
                        }

                        // share revocation or share without key
                        newshares.push_back(new NewShare(h, outbound,
                                                         peer, r, 0, NULL, NULL, p, false, okremoved));
                        return r == ACCESS_UNKNOWN;
                    }
                }

                return false;

            default:
                if (!jsonsc.storeobject())
                {
                    return false;
                }
        }
    }
}

bool MegaClient::sc_upgrade()
{
    string result;
    bool success = false;
    int proNumber = 0;
    int itemclass = 0;

    for (;;)
    {
        switch (jsonsc.getnameid())
        {
            case MAKENAMEID2('i', 't'):
                itemclass = int(jsonsc.getint()); // itemclass. For now, it's always 0.
                break;

            case 'p':
                proNumber = int(jsonsc.getint()); //pro type
                break;

            case 'r':
                jsonsc.storeobject(&result);
                if (result == "s")
                {
                   success = true;
                }
                break;

            case EOO:
                if (itemclass == 0 && statecurrent)
                {
                    useralerts.add(new UserAlert::Payment(success, proNumber, m_time(), useralerts.nextId()));
                }
                return success;

            default:
                if (!jsonsc.storeobject())
                {
                    return false;
                }
        }
    }
}

void MegaClient::sc_paymentreminder()
{
    m_time_t expiryts = 0;

    for (;;)
    {
        switch (jsonsc.getnameid())
        {
        case MAKENAMEID2('t', 's'):
            expiryts = int(jsonsc.getint()); // timestamp
            break;

        case EOO:
            if (statecurrent)
            {
                useralerts.add(new UserAlert::PaymentReminder(expiryts ? expiryts : m_time(), useralerts.nextId()));
            }
            return;

        default:
            if (!jsonsc.storeobject())
            {
                return;
            }
        }
    }
}

// user/contact updates come in the following format:
// u:[{c/m/ts}*] - Add/modify user/contact
void MegaClient::sc_contacts()
{
    handle ou = UNDEF;

    for (;;)
    {
        switch (jsonsc.getnameid())
        {
            case 'u':
                useralerts.startprovisional();
                readusers(&jsonsc, true);
                break;

            case MAKENAMEID2('o', 'u'):
                ou = jsonsc.gethandle(MegaClient::USERHANDLE);
                break;

            case EOO:
                useralerts.evalprovisional(ou);
                return;

            default:
                if (!jsonsc.storeobject())
                {
                    return;
                }
        }
    }
}

// server-client key requests/responses
void MegaClient::sc_keys()
{
    handle h;
    Node* n = NULL;
    node_vector kshares;
    node_vector knodes;

    for (;;)
    {
        switch (jsonsc.getnameid())
        {
            case MAKENAMEID2('s', 'r'):
                procsr(&jsonsc);
                break;

            case 'h':
                if (!ISUNDEF(h = jsonsc.gethandle()) && (n = nodebyhandle(h)) && n->sharekey)
                {
                    kshares.push_back(n);   // n->inshare is checked in cr_response
                }
                break;

            case 'n':
                if (jsonsc.enterarray())
                {
                    while (!ISUNDEF(h = jsonsc.gethandle()) && (n = nodebyhandle(h)))
                    {
                        knodes.push_back(n);
                    }

                    jsonsc.leavearray();
                }
                break;

            case MAKENAMEID2('c', 'r'):
                proccr(&jsonsc);
                break;

            case EOO:
                cr_response(&kshares, &knodes, NULL);
                return;

            default:
                if (!jsonsc.storeobject())
                {
                    return;
                }
        }
    }
}

// server-client file attribute update
void MegaClient::sc_fileattr()
{
    Node* n = NULL;
    const char* fa = NULL;

    for (;;)
    {
        switch (jsonsc.getnameid())
        {
            case MAKENAMEID2('f', 'a'):
                fa = jsonsc.getvalue();
                break;

            case 'n':
                handle h;
                if (!ISUNDEF(h = jsonsc.gethandle()))
                {
                    n = nodebyhandle(h);
                }
                break;

            case EOO:
                if (fa && n)
                {
                    Node::copystring(&n->fileattrstring, fa);
                    n->changed.fileattrstring = true;
                    notifynode(n);
                }
                return;

            default:
                if (!jsonsc.storeobject())
                {
                    return;
                }
        }
    }
}

// server-client user attribute update notification
void MegaClient::sc_userattr()
{
    handle uh = UNDEF;
    User *u = NULL;

    string ua, uav;
    string_vector ualist;    // stores attribute names
    string_vector uavlist;   // stores attribute versions
    string_vector::const_iterator itua, ituav;

    for (;;)
    {
        switch (jsonsc.getnameid())
        {
            case 'u':
                uh = jsonsc.gethandle(USERHANDLE);
                break;

            case MAKENAMEID2('u', 'a'):
                if (jsonsc.enterarray())
                {
                    while (jsonsc.storeobject(&ua))
                    {
                        ualist.push_back(ua);
                    }
                    jsonsc.leavearray();
                }
                break;

            case 'v':
                if (jsonsc.enterarray())
                {
                    while (jsonsc.storeobject(&uav))
                    {
                        uavlist.push_back(uav);
                    }
                    jsonsc.leavearray();
                }
                break;

            case EOO:
                if (ISUNDEF(uh))
                {
                    LOG_err << "Failed to parse the user :" << uh;
                }
                else if (!(u = finduser(uh)))
                {
                    LOG_debug << "User attributes update for non-existing user";
                }
                else if (ualist.size() == uavlist.size())
                {
                    assert(ualist.size() && uavlist.size());

                    // invalidate only out-of-date attributes
                    for (itua = ualist.begin(), ituav = uavlist.begin();
                         itua != ualist.end();
                         itua++, ituav++)
                    {
                        attr_t type = User::string2attr(itua->c_str());
                        const string *cacheduav = u->getattrversion(type);
                        if (cacheduav)
                        {
                            if (*cacheduav != *ituav)
                            {
                                u->invalidateattr(type);
                                switch(type)
                                {
                                    case ATTR_KEYRING:
                                    {
                                        resetKeyring();
                                        break;
                                    }
                                    case ATTR_AUTHRING:     // fall-through
                                    case ATTR_AUTHCU255:    // fall-through
                                    case ATTR_AUTHRSA:
                                    {
                                        LOG_debug << User::attr2string(type) << " has changed externally. Fetching...";
                                        mAuthRings.erase(type);
                                        getua(u, type, 0);
                                        break;
                                    }
                                    default:
                                        break;
                                }
                            }
                            else
                            {
                                LOG_info << "User attribute already up to date";
                                return;
                            }
                        }
                        else
                        {
                            u->setChanged(type);

                            // if this attr was just created, add it to cache with empty value and set it as invalid
                            // (it will allow to detect if the attr exists upon resumption from cache, in case the value wasn't received yet)
                            if (type == ATTR_DISABLE_VERSIONS && !u->getattr(type))
                            {
                                string emptyStr;
                                u->setattr(type, &emptyStr, &emptyStr);
                                u->invalidateattr(type);
                            }
                        }

                        if (!fetchingnodes)
                        {
                            // silently fetch-upon-update these critical attributes
                            if (type == ATTR_DISABLE_VERSIONS || type == ATTR_PUSH_SETTINGS)
                            {
                                getua(u, type, 0);
                            }
                            else if (type == ATTR_STORAGE_STATE)
                            {
                                if (!statecurrent)
                                {
                                    notifyStorageChangeOnStateCurrent = true;
                                }
                                else
                                {
                                    LOG_debug << "Possible storage status change";
                                    app->notify_storage(STORAGE_CHANGE);
                                }
                            }
                        }
                    }
                    u->setTag(0);
                    notifyuser(u);
                }
                else    // different number of attributes than versions --> error
                {
                    LOG_err << "Unpaired user attributes and versions";
                }
                return;

            default:
                if (!jsonsc.storeobject())
                {
                    return;
                }
        }
    }
}

// Incoming pending contact additions or updates, always triggered by the creator (reminders, deletes, etc)
void MegaClient::sc_ipc()
{
    // fields: m, ts, uts, rts, dts, msg, p, ps
    m_time_t ts = 0;
    m_time_t uts = 0;
    m_time_t rts = 0;
    m_time_t dts = 0;
    m_off_t clv = 0;
    const char *m = NULL;
    const char *msg = NULL;
    handle p = UNDEF;
    PendingContactRequest *pcr;

    bool done = false;
    while (!done)
    {
        switch (jsonsc.getnameid())
        {
            case 'm':
                m = jsonsc.getvalue();
                break;
            case MAKENAMEID2('t', 's'):
                ts = jsonsc.getint();
                break;
            case MAKENAMEID3('u', 't', 's'):
                uts = jsonsc.getint();
                break;
            case MAKENAMEID3('r', 't', 's'):
                rts = jsonsc.getint();
                break;
            case MAKENAMEID3('d', 't', 's'):
                dts = jsonsc.getint();
                break;
            case MAKENAMEID3('m', 's', 'g'):
                msg = jsonsc.getvalue();
                break;
            case MAKENAMEID3('c', 'l', 'v'):
                clv = jsonsc.getint();
                break;
            case 'p':
                p = jsonsc.gethandle(MegaClient::PCRHANDLE);
                break;
            case EOO:
                done = true;
                if (ISUNDEF(p))
                {
                    LOG_err << "p element not provided";
                    break;
                }

                if (m && statecurrent)
                {
                    string email;
                    Node::copystring(&email, m);
                    useralerts.add(new UserAlert::IncomingPendingContact(dts, rts, p, email, ts, useralerts.nextId()));
                }

                pcr = pcrindex.count(p) ? pcrindex[p] : (PendingContactRequest *) NULL;

                if (dts != 0)
                {
                    //Trying to remove an ignored request
                    if (pcr)
                    {
                        // this is a delete, find the existing object in state
                        pcr->uts = dts;
                        pcr->changed.deleted = true;
                    }
                }
                else if (pcr && rts != 0)
                {
                    // reminder
                    if (uts == 0)
                    {
                        LOG_err << "uts element not provided";
                        break;
                    }

                    pcr->uts = uts;
                    pcr->changed.reminded = true;
                }
                else
                {
                    // new
                    if (!m)
                    {
                        LOG_err << "m element not provided";
                        break;
                    }
                    if (ts == 0)
                    {
                        LOG_err << "ts element not provided";
                        break;
                    }
                    if (uts == 0)
                    {
                        LOG_err << "uts element not provided";
                        break;
                    }

                    pcr = new PendingContactRequest(p, m, NULL, ts, uts, msg, false);
                    mappcr(p, pcr);
                    pcr->autoaccepted = clv;
                }
                notifypcr(pcr);

                break;
            default:
                if (!jsonsc.storeobject())
                {
                    return;
                }
        }
    }
}

// Outgoing pending contact additions or updates, always triggered by the creator (reminders, deletes, etc)
void MegaClient::sc_opc()
{
    // fields: e, m, ts, uts, rts, dts, msg, p
    m_time_t ts = 0;
    m_time_t uts = 0;
    m_time_t rts = 0;
    m_time_t dts = 0;
    const char *e = NULL;
    const char *m = NULL;
    const char *msg = NULL;
    handle p = UNDEF;
    PendingContactRequest *pcr;

    bool done = false;
    while (!done)
    {
        switch (jsonsc.getnameid())
        {
            case 'e':
                e = jsonsc.getvalue();
                break;
            case 'm':
                m = jsonsc.getvalue();
                break;
            case MAKENAMEID2('t', 's'):
                ts = jsonsc.getint();
                break;
            case MAKENAMEID3('u', 't', 's'):
                uts = jsonsc.getint();
                break;
            case MAKENAMEID3('r', 't', 's'):
                rts = jsonsc.getint();
                break;
            case MAKENAMEID3('d', 't', 's'):
                dts = jsonsc.getint();
                break;
            case MAKENAMEID3('m', 's', 'g'):
                msg = jsonsc.getvalue();
                break;
            case 'p':
                p = jsonsc.gethandle(MegaClient::PCRHANDLE);
                break;
            case EOO:
                done = true;
                if (ISUNDEF(p))
                {
                    LOG_err << "p element not provided";
                    break;
                }

                pcr = pcrindex.count(p) ? pcrindex[p] : (PendingContactRequest *) NULL;

                if (dts != 0) // delete PCR
                {
                    // this is a delete, find the existing object in state
                    if (pcr)
                    {
                        pcr->uts = dts;
                        pcr->changed.deleted = true;
                    }
                }
                else if (!e || !m || ts == 0 || uts == 0)
                {
                    LOG_err << "Pending Contact Request is incomplete.";
                    break;
                }
                else if (ts == uts) // add PCR
                {
                    pcr = new PendingContactRequest(p, e, m, ts, uts, msg, true);
                    mappcr(p, pcr);
                }
                else    // remind PCR
                {
                    if (rts == 0)
                    {
                        LOG_err << "Pending Contact Request is incomplete (rts element).";
                        break;
                    }

                    if (pcr)
                    {
                        pcr->uts = rts;
                        pcr->changed.reminded = true;
                    }
                }
                notifypcr(pcr);

                break;
            default:
                if (!jsonsc.storeobject())
                {
                    return;
                }
        }
    }
}

// Incoming pending contact request updates, always triggered by the receiver of the request (accepts, denies, etc)
void MegaClient::sc_upc(bool incoming)
{
    // fields: p, uts, s, m
    m_time_t uts = 0;
    int s = 0;
    const char *m = NULL;
    handle p = UNDEF, ou = UNDEF;
    PendingContactRequest *pcr;

    bool done = false;
    while (!done)
    {
        switch (jsonsc.getnameid())
        {
            case 'm':
                m = jsonsc.getvalue();
                break;
            case MAKENAMEID3('u', 't', 's'):
                uts = jsonsc.getint();
                break; 
            case 's':
                s = int(jsonsc.getint());
                break;
            case 'p':
                p = jsonsc.gethandle(MegaClient::PCRHANDLE);
                break;
            case MAKENAMEID2('o', 'u'):
                ou = jsonsc.gethandle(MegaClient::PCRHANDLE);
                break;
            case EOO:
                done = true;
                if (ISUNDEF(p))
                {
                    LOG_err << "p element not provided";
                    break;
                }

                pcr = pcrindex.count(p) ? pcrindex[p] : (PendingContactRequest *) NULL;

                if (!pcr)
                {
                    // As this was an update triggered by us, on an object we must know about, this is kinda a problem.                    
                    LOG_err << "upci PCR not found, huge massive problem";
                    break;
                }
                else
                {                    
                    if (!m)
                    {
                        LOG_err << "m element not provided";
                        break;
                    }
                    if (s == 0)
                    {
                        LOG_err << "s element not provided";
                        break;
                    }
                    if (uts == 0)
                    {
                        LOG_err << "uts element not provided";
                        break;
                    }

                    switch (s)
                    {
                        case 1:
                            // ignored
                            pcr->changed.ignored = true;
                            break;
                        case 2:
                            // accepted
                            pcr->changed.accepted = true;
                            break;
                        case 3:
                            // denied
                            pcr->changed.denied = true;
                            break;
                    }
                    pcr->uts = uts;
                }

                if (statecurrent && ou != me && (incoming || s != 2))
                {
                    string email;
                    Node::copystring(&email, m);
                    using namespace UserAlert;
                    useralerts.add(incoming ? (Base*) new UpdatedPendingContactIncoming(s, p, email, uts, useralerts.nextId())
                                            : (Base*) new UpdatedPendingContactOutgoing(s, p, email, uts, useralerts.nextId()));
                }

                notifypcr(pcr);

                break;
            default:
                if (!jsonsc.storeobject())
                {
                    return;
                }
        }
    }
}
// Public links updates
void MegaClient::sc_ph()
{
    // fields: h, ph, d, n, ets
    handle h = UNDEF;
    handle ph = UNDEF;
    bool deleted = false;
    bool created = false;
    bool updated = false;
    bool takendown = false;
    bool reinstated = false;
    m_time_t ets = 0;
    m_time_t cts = 0;
    Node *n;

    bool done = false;
    while (!done)
    {
        switch (jsonsc.getnameid())
        {
        case 'h':
            h = jsonsc.gethandle(MegaClient::NODEHANDLE);
            break;
        case MAKENAMEID2('p','h'):
            ph = jsonsc.gethandle(MegaClient::NODEHANDLE);
            break;
        case 'd':
            deleted = (jsonsc.getint() == 1);
            break;
        case 'n':
            created = (jsonsc.getint() == 1);
            break;
        case 'u':
            updated = (jsonsc.getint() == 1);
            break;
        case MAKENAMEID4('d', 'o', 'w', 'n'):
            {
                int down = int(jsonsc.getint());
                takendown = (down == 1);
                reinstated = (down == 0);
            }
            break;
        case MAKENAMEID3('e', 't', 's'):
            ets = jsonsc.getint();
            break;
        case MAKENAMEID2('t', 's'):
            cts = jsonsc.getint();
            break;
        case EOO:
            done = true;
            if (ISUNDEF(h))
            {
                LOG_err << "h element not provided";
                break;
            }
            if (ISUNDEF(ph))
            {
                LOG_err << "ph element not provided";
                break;
            }
            if (!deleted && !created && !updated && !takendown)
            {
                LOG_err << "d/n/u/down element not provided";
                break;
            }
            if (!deleted && !cts)
            {
                LOG_err << "creation timestamp element not provided";
                break;
            }

            n = nodebyhandle(h);
            if (n)
            {
                if ((takendown || reinstated) && !ISUNDEF(h) && statecurrent)
                {
                    useralerts.add(new UserAlert::Takedown(takendown, reinstated, n->type, h, m_time(), useralerts.nextId()));
                }

                if (deleted)        // deletion
                {
                    if (n->plink)
                    {
                        mPublicLinks.erase(n->nodehandle);
                        delete n->plink;
                        n->plink = NULL;
                    }
                }
                else
                {
                    n->setpubliclink(ph, cts, ets, takendown);
                }

                n->changed.publiclink = true;
                notifynode(n);
            }
            else
            {
                LOG_warn << "node for public link not found";
            }

            break;
        default:
            if (!jsonsc.storeobject())
            {
                return;
            }
        }
    }
}

void MegaClient::sc_se()
{
    // fields: e, s
    string email;
    int status = -1;
    handle uh = UNDEF;
    User *u;

    bool done = false;
    while (!done)
    {
        switch (jsonsc.getnameid())
        {
        case 'e':
            jsonsc.storeobject(&email);
            break;
        case 'u':
            uh = jsonsc.gethandle(USERHANDLE);
            break;
        case 's':
            status = int(jsonsc.getint());
            break;
        case EOO:
            done = true;
            if (email.empty())
            {
                LOG_err << "e element not provided";
                break;
            }
            if (uh == UNDEF)
            {
                LOG_err << "u element not provided";
                break;
            }
            if (status == -1)
            {
                LOG_err << "s element not provided";
                break;
            }
            if (status != EMAIL_REMOVED &&
                    status != EMAIL_PENDING_REMOVED &&
                    status != EMAIL_PENDING_ADDED &&
                    status != EMAIL_FULLY_ACCEPTED)
            {
                LOG_err << "unknown value for s element: " << status;
                break;
            }

            u = finduser(uh);
            if (!u)
            {
                LOG_warn << "user for email change not found. Not a contact?";
            }
            else if (status == EMAIL_FULLY_ACCEPTED)
            {
                LOG_debug << "Email changed from `" << u->email << "` to `" << email << "`";

                mapuser(uh, email.c_str()); // update email used as index for user's map
                u->changed.email = true;               
                notifyuser(u);
            }
            // TODO: manage different status once multiple-emails is supported

            break;
        default:
            if (!jsonsc.storeobject())
            {
                return;
            }
        }
    }
}

#ifdef ENABLE_CHAT
void MegaClient::sc_chatupdate(bool readingPublicChat)
{
    // fields: id, u, cs, n, g, ou, ct, ts, m, ck
    handle chatid = UNDEF;
    userpriv_vector *userpriv = NULL;
    int shard = -1;
    userpriv_vector *upnotif = NULL;
    bool group = false;
    handle ou = UNDEF;
    string title;
    m_time_t ts = -1;
    bool publicchat = false;
    string unifiedkey;

    bool done = false;
    while (!done)
    {
        switch (jsonsc.getnameid())
        {
            case MAKENAMEID2('i','d'):
                chatid = jsonsc.gethandle(MegaClient::CHATHANDLE);
                break;

            case 'u':   // list of users participating in the chat (+privileges)
                userpriv = readuserpriv(&jsonsc);
                break;

            case MAKENAMEID2('c','s'):
                shard = int(jsonsc.getint());
                break;

            case 'n':   // the new user, for notification purposes (not used)
                upnotif = readuserpriv(&jsonsc);
                break;

            case 'g':
                group = jsonsc.getint();
                break;

            case MAKENAMEID2('o','u'):
                ou = jsonsc.gethandle(MegaClient::USERHANDLE);
                break;

            case MAKENAMEID2('c','t'):
                jsonsc.storeobject(&title);
                break;

            case MAKENAMEID2('t', 's'):  // actual creation timestamp
                ts = jsonsc.getint();
                break;

            case 'm':
                assert(readingPublicChat);
                publicchat = jsonsc.getint();
                break;

            case MAKENAMEID2('c','k'):
                assert(readingPublicChat);
                jsonsc.storeobject(&unifiedkey);
                break;

            case EOO:
                done = true;

                if (ISUNDEF(chatid))
                {
                    LOG_err << "Cannot read handle of the chat";
                }
                else if (ISUNDEF(ou))
                {
                    LOG_err << "Cannot read originating user of action packet";
                }
                else if (shard == -1)
                {
                    LOG_err << "Cannot read chat shard";
                }
                else
                {
                    bool mustHaveUK = false;
                    privilege_t oldPriv = PRIV_UNKNOWN;
                    if (chats.find(chatid) == chats.end())
                    {
                        chats[chatid] = new TextChat();
                        mustHaveUK = true;
                    }
                    else
                    {
                        oldPriv = chats[chatid]->priv;
                    }

                    TextChat *chat = chats[chatid];
                    chat->id = chatid;
                    chat->shard = shard;
                    chat->group = group;
                    chat->priv = PRIV_UNKNOWN;
                    chat->ou = ou;
                    chat->title = title;
                    // chat->flags = ?; --> flags are received in other AP: mcfc
                    if (ts != -1)
                    {
                        chat->ts = ts;  // only in APs related to chat creation or when you're added to
                    }

                    bool found = false;
                    userpriv_vector::iterator upvit;
                    if (userpriv)
                    {
                        // find 'me' in the list of participants, get my privilege and remove from peer's list
                        for (upvit = userpriv->begin(); upvit != userpriv->end(); upvit++)
                        {
                            if (upvit->first == me)
                            {
                                found = true;
                                mustHaveUK = (oldPriv <= PRIV_RM && upvit->second > PRIV_RM);
                                chat->priv = upvit->second;
                                userpriv->erase(upvit);
                                if (userpriv->empty())
                                {
                                    delete userpriv;
                                    userpriv = NULL;
                                }
                                break;
                            }
                        }
                    }
                    // if `me` is not found among participants list and there's a notification list...
                    if (!found && upnotif)
                    {
                        // ...then `me` may have been removed from the chat: get the privilege level=PRIV_RM
                        for (upvit = upnotif->begin(); upvit != upnotif->end(); upvit++)
                        {
                            if (upvit->first == me)
                            {
                                mustHaveUK = (oldPriv <= PRIV_RM && upvit->second > PRIV_RM);
                                chat->priv = upvit->second;
                                break;
                            }
                        }
                    }

                    if (chat->priv == PRIV_RM)
                    {
                        // clear the list of peers because API still includes peers in the
                        // actionpacket, but not in a fresh fetchnodes
                        delete userpriv;
                        userpriv = NULL;
                    }

                    delete chat->userpriv;  // discard any existing `userpriv`
                    chat->userpriv = userpriv;

                    if (readingPublicChat)
                    {
                        chat->setMode(publicchat);
                        if (!unifiedkey.empty())    // not all actionpackets include it
                        {
                            chat->unifiedKey = unifiedkey;
                        }
                        else if (mustHaveUK)
                        {
                            LOG_err << "Public chat without unified key detected";
                        }
                    }

                    chat->setTag(0);    // external change
                    notifychat(chat);
                }

                delete upnotif;
                break;

            default:
                if (!jsonsc.storeobject())
                {                    
                    delete upnotif;
                    return;
                }
        }
    }
}

void MegaClient::sc_chatnode()
{
    handle chatid = UNDEF;
    handle h = UNDEF;
    handle uh = UNDEF;
    bool r = false;
    bool g = false;

    for (;;)
    {
        switch (jsonsc.getnameid())
        {
            case 'g':
                // access granted
                g = jsonsc.getint();
                break;

            case 'r':
                // access revoked
                r = jsonsc.getint();
                break;

            case MAKENAMEID2('i','d'):
                chatid = jsonsc.gethandle(MegaClient::CHATHANDLE);
                break;

            case 'n':
                h = jsonsc.gethandle(MegaClient::NODEHANDLE);
                break;

            case 'u':
                uh = jsonsc.gethandle(MegaClient::USERHANDLE);
                break;

            case EOO:
                if (chatid != UNDEF && h != UNDEF && uh != UNDEF && (r || g))
                {
                    textchat_map::iterator it = chats.find(chatid);
                    if (it == chats.end())
                    {
                        LOG_err << "Unknown chat for user/node access to attachment";
                        return;
                    }

                    TextChat *chat = it->second;
                    if (r)  // access revoked
                    {
                        if(!chat->setNodeUserAccess(h, uh, true))
                        {
                            LOG_err << "Unknown user/node at revoke access to attachment";
                        }
                    }
                    else    // access granted
                    {
                        chat->setNodeUserAccess(h, uh);
                    }

                    chat->setTag(0);    // external change
                    notifychat(chat);
                }
                else
                {
                    LOG_err << "Failed to parse attached node information";
                }
                return;

            default:
                if (!jsonsc.storeobject())
                {
                    return;
                }
        }
    }
}

void MegaClient::sc_chatflags()
{
    bool done = false;
    handle chatid = UNDEF;
    byte flags = 0;
    while(!done)
    {
        switch (jsonsc.getnameid())
        {
            case MAKENAMEID2('i','d'):
                chatid = jsonsc.gethandle(MegaClient::CHATHANDLE);
                break;

            case 'f':
                flags = byte(jsonsc.getint());
                break;

            case EOO:
            {
                done = true;
                textchat_map::iterator it = chats.find(chatid);
                if (it == chats.end())
                {
                    string chatidB64;
                    string tmp((const char*)&chatid, sizeof(chatid));
                    Base64::btoa(tmp, chatidB64);
                    LOG_err << "Received flags for unknown chatid: " << chatidB64.c_str();
                    break;
                }

                TextChat *chat = chats[chatid];
                chat->setFlags(flags);

                chat->setTag(0);    // external change
                notifychat(chat);
                break;
            }

            default:
                if (!jsonsc.storeobject())
                {
                    return;
                }
                break;
        }
    }
}

#endif

void MegaClient::sc_uac()
{
    string email;
    for (;;)
    {
        switch (jsonsc.getnameid())
        {
            case 'm':
                jsonsc.storeobject(&email);
                break;

            case EOO:
                if (email.empty())
                {
                    LOG_warn << "Missing email address in `uac` action packet";
                }
                app->account_updated();
                app->notify_confirmation(email.c_str());
                return;

            default:
                if (!jsonsc.storeobject())
                {
                    LOG_warn << "Failed to parse `uac` action packet";
                    return;
                }
        }
    }
}

void MegaClient::sc_la()
{
    for (;;)
    {
        switch (jsonsc.getnameid())
        {
        case EOO:
            useralerts.onAcknowledgeReceived();
            return;

        default:
            if (!jsonsc.storeobject())
            {
                LOG_warn << "Failed to parse `la` action packet";
                return;
            }
        }
    }
}

void MegaClient::setBusinessStatus(BizStatus newBizStatus)
{
    BizStatus prevBizStatus = mBizStatus;

    if (newBizStatus != mBizStatus) //has changed
    {
        mBizStatus = newBizStatus;

        using CS = CacheableStatus;
        using CType = CacheableStatus::Type;
        auto status = mCachedStatus[CType::STATUS_BUSINESS];
        if (!status)
        {
            status = mCachedStatus[CType::STATUS_BUSINESS] = std::make_shared<CS>(CType::STATUS_BUSINESS, mBizStatus);
        }
        else
        {
            mCachedStatus[CacheableStatus::Type::STATUS_BUSINESS]->setValue(mBizStatus);
        }

        //persist change:
        if (sctable)
        {
            LOG_verbose << "Adding/updating status to database: "
                        << status->type() << " = " << status->value();
            if (!(sctable->put(CACHEDSTATUS, status.get(), &key)))
            {
                LOG_err << "Failed to add/update status to db: "
                            << status->type() << " = " << status->value();
            }
        }

#ifdef ENABLE_SYNC
        if (mBizStatus == BIZ_STATUS_EXPIRED) //transitioning to expired
        {
            disableSyncs(BUSINESS_EXPIRED);
        }
        if (prevBizStatus == BIZ_STATUS_EXPIRED) //taransitioning to not expired
        {
            restoreSyncs(); //BUSINESS_EXPIRED
        }
#endif
    }

    if (mBizStatusLoadedFromCache || prevBizStatus != mBizStatus) //has changed, or first set
    {
        app->notify_business_status(mBizStatus);
    }
    mBizStatusLoadedFromCache = false;
}

void MegaClient::sc_ub()
{
    BizStatus status = BIZ_STATUS_UNKNOWN;
    BizMode mode = BIZ_MODE_UNKNOWN;
    BizStatus prevBizStatus = mBizStatus;

    for (;;)
    {
        switch (jsonsc.getnameid())
        {
            case 's':
                status = BizStatus(jsonsc.getint());
                break;

            case 'm':
                mode = BizMode(jsonsc.getint());
                break;

            case EOO:
                if ((status < BIZ_STATUS_EXPIRED || status > BIZ_STATUS_GRACE_PERIOD))
                {
                    std::string err = "Missing or invalid status in `ub` action packet";
                    LOG_err << err;
                    sendevent(99449, err.c_str(), 0);
                    return;
                }
                if ( (mode != BIZ_MODE_MASTER && mode != BIZ_MODE_SUBUSER)
                     && (status != BIZ_STATUS_INACTIVE) )   // when inactive, `m` might be missing (unknown/undefined)
                {
                    LOG_err << "Unexpected mode for business account at `ub`. Mode: " << mode;
                    return;
                }

                mBizMode = mode;

                setBusinessStatus(status);
                if (mBizMode != BIZ_MODE_UNKNOWN)
                {
                    LOG_info << "Disable achievements for business account type";
                    achievements_enabled = false;
                }

                // FIXME: if API decides to include the expiration ts, remove the block below
                if (mBizStatus == BIZ_STATUS_ACTIVE)
                {
                    // If new status is active, reset timestamps of transitions
                    mBizGracePeriodTs = 0;
                    mBizExpirationTs = 0;
                }

                if (prevBizStatus == BIZ_STATUS_INACTIVE)
                {
                    app->account_updated();
                    getuserdata();  // update account flags
                }

                return;

            default:
                if (!jsonsc.storeobject())
                {
                    LOG_warn << "Failed to parse `ub` action packet";
                    return;
                }
        }
    }

}

// scan notified nodes for
// - name differences with an existing LocalNode
// - appearance of new folders
// - (re)appearance of files
// - deletions
// purge removed nodes after notification
void MegaClient::notifypurge(void)
{
    int i, t;

    handle tscsn = cachedscsn;

    if (*scsn) Base64::atob(scsn, (byte*)&tscsn, sizeof tscsn);

    if (nodenotify.size() || usernotify.size() || pcrnotify.size()
#ifdef ENABLE_CHAT
            || chatnotify.size()
#endif
            || cachedscsn != tscsn)
    {
        updatesc();

#ifdef ENABLE_SYNC
        // update LocalNode <-> Node associations
        for (sync_list::iterator it = syncs.begin(); it != syncs.end(); it++)
        {
            (*it)->cachenodes();
        }
#endif
    }

    if ((t = int(nodenotify.size())))
    {

        applykeys();

        if (!fetchingnodes)
        {
            app->nodes_updated(&nodenotify[0], t);
        }

#ifdef ENABLE_SYNC
        //update sync root node location and trigger failing cases
        handle rubbishHandle = rootnodes[RUBBISHNODE - ROOTNODE];
        // check for renamed/moved sync root folders
        for (const auto& config : syncConfigs->all())
        {
            Node *n = nodebyhandle(config.getRemoteNode());
            if (n && (n->changed.attrs || n->changed.parent || n->changed.removed))
            {
                bool removed = n->changed.removed;

                // update path in sync configuration
                bool pathChanged = updateSyncRemoteLocation(&config, removed ? nullptr : n);

                // fail active syncs
                for (sync_list::iterator it = syncs.begin(); it != syncs.end(); it++)
                {
                    if ((*it)->tag == config.getTag())
                    {
                        assert(n == (*it)->localroot->node);
                        if(n->changed.parent) //moved
                        {
                            assert(pathChanged);
                            // check if moved to rubbish
                            auto p = n->parent;
                            bool alreadyFailed = false;
                            while (p)
                            {
                                if (p->nodehandle == rubbishHandle)
                                {
                                    failSync(*it, REMOTE_NODE_MOVED_TO_RUBBISH);
                                    alreadyFailed = true;
                                    break;
                                }
                                p = p->parent;
                            }

                            if (!alreadyFailed)
                            {
                                failSync(*it, REMOTE_PATH_HAS_CHANGED);
                            }
                        }
                        else if (removed)
                        {
                            failSync(*it, REMOTE_PATH_DELETED);
                        }
                        else if (pathChanged)
                        {
                            failSync(*it, REMOTE_PATH_HAS_CHANGED);
                        }

                        break;
                    }
                }
            }
        }
#endif

        // check all notified nodes for removed status and purge
        for (i = 0; i < t; i++)
        {
            Node* n = nodenotify[i];
            if (n->attrstring)
            {
                LOG_err << "NO_KEY node: " << n->type << " " << n->size << " " << n->nodehandle << " " << n->nodekeyUnchecked().size();
#ifdef ENABLE_SYNC
                if (n->localnode)
                {
                    LOG_err << "LocalNode: " << n->localnode->name << " " << n->localnode->type << " " << n->localnode->size;
                }
#endif
            }

            if (n->changed.removed)
            {
                // remove inbound share
                if (n->inshare)
                {
                    n->inshare->user->sharing.erase(n->nodehandle);
                    notifyuser(n->inshare->user);
                }

                nodes.erase(n->nodehandle);
                delete n;
            }
            else
            {
                n->notified = false;
                memset(&(n->changed), 0, sizeof(n->changed));
                n->tag = 0;
            }
        }

        nodenotify.clear();
    }

    if ((t = int(pcrnotify.size())))
    {
        if (!fetchingnodes)
        {
            app->pcrs_updated(&pcrnotify[0], t);
        }

        // check all notified nodes for removed status and purge
        for (i = 0; i < t; i++)
        {
            PendingContactRequest* pcr = pcrnotify[i];

            if (pcr->removed())
            {
                pcrindex.erase(pcr->id);
                delete pcr;
            }
            else
            {
                pcr->notified = false;
                memset(&(pcr->changed), 0, sizeof(pcr->changed));
            }
        }

        pcrnotify.clear();
    }

    // users are never deleted (except at account cancellation)
    if ((t = int(usernotify.size())))
    {
        if (!fetchingnodes)
        {
            app->users_updated(&usernotify[0], t);
        }

        for (i = 0; i < t; i++)
        {
            User *u = usernotify[i];

            u->notified = false;
            u->resetTag();
            memset(&(u->changed), 0, sizeof(u->changed));

            if (u->show == INACTIVE && u->userhandle != me)
            {
                // delete any remaining shares with this user
                for (handle_set::iterator it = u->sharing.begin(); it != u->sharing.end(); it++)
                {
                    Node *n = nodebyhandle(*it);
                    if (n && !n->changed.removed)
                    {
                        sendevent(99435, "Orphan incoming share", 0);
                    }
                }
                u->sharing.clear();

                discarduser(u->userhandle, false);
            }
        }

        usernotify.clear();
    }

    if ((t = int(useralerts.useralertnotify.size())))
    {
        LOG_debug << "Notifying " << t << " user alerts";
        app->useralerts_updated(&useralerts.useralertnotify[0], t);

        for (i = 0; i < t; i++)
        {
            UserAlert::Base *ua = useralerts.useralertnotify[i];
            ua->tag = -1;
        }

        useralerts.useralertnotify.clear();
    }

#ifdef ENABLE_CHAT
    if ((t = int(chatnotify.size())))
    {
        if (!fetchingnodes)
        {
            app->chats_updated(&chatnotify, t);
        }

        for (textchat_map::iterator it = chatnotify.begin(); it != chatnotify.end(); it++)
        {
            TextChat *chat = it->second;

            chat->notified = false;
            chat->resetTag();
            memset(&(chat->changed), 0, sizeof(chat->changed));
        }

        chatnotify.clear();
    }
#endif

    totalNodes = nodes.size();
}

// return node pointer derived from node handle
Node* MegaClient::nodebyhandle(handle h)
{
    node_map::iterator it;

    if ((it = nodes.find(h)) != nodes.end())
    {
        return it->second;
    }

    return NULL;
}

// server-client deletion
Node* MegaClient::sc_deltree()
{
    Node* n = NULL;
    handle originatingUser = UNDEF;

    for (;;)
    {
        switch (jsonsc.getnameid())
        {
            case 'n':
                handle h;

                if (!ISUNDEF((h = jsonsc.gethandle())))
                {
                    n = nodebyhandle(h);
                }
                break;

            case MAKENAMEID2('o', 'u'):
                originatingUser = jsonsc.gethandle(USERHANDLE);
                break;

            case EOO:
                if (n)
                {
                    TreeProcDel td;
                    useralerts.beginNotingSharedNodes();

                    int creqtag = reqtag;
                    reqtag = 0;
                    proctree(n, &td);
                    reqtag = creqtag;
                    
                    useralerts.convertNotedSharedNodes(false, originatingUser);
                }
                return n;

            default:
                if (!jsonsc.storeobject())
                {
                    return NULL;
                }
        }
    }
}

// generate handle authentication token
void MegaClient::handleauth(handle h, byte* auth)
{
    Base64::btoa((byte*)&h, NODEHANDLE, (char*)auth);
    memcpy(auth + sizeof h, auth, sizeof h);
    key.ecb_encrypt(auth);
}

// make attribute string; add magic number prefix
void MegaClient::makeattr(SymmCipher* key, string* attrstring, const char* json, int l) const
{
    if (l < 0)
    {
        l = int(strlen(json));
    }
    int ll = (l + 6 + SymmCipher::KEYLENGTH - 1) & - SymmCipher::KEYLENGTH;
    byte* buf = new byte[ll];

    memcpy(buf, "MEGA{", 5); // check for the presence of the magic number "MEGA"
    memcpy(buf + 5, json, l);
    buf[l + 5] = '}';
    memset(buf + 6 + l, 0, ll - l - 6);

    key->cbc_encrypt(buf, ll);

    attrstring->assign((char*)buf, ll);

    delete[] buf;
}

void MegaClient::makeattr(SymmCipher* key, const std::unique_ptr<string>& attrstring, const char* json, int l) const
{
    makeattr(key, attrstring.get(), json, l);
}

// update node attributes
// (with speculative instant completion)
error MegaClient::setattr(Node* n, const char *prevattr)
{
    if (ststatus == STORAGE_PAYWALL)
    {
        return API_EPAYWALL;
    }

    if (!checkaccess(n, FULL))
    {
        return API_EACCESS;
    }

    SymmCipher* cipher;

    if (!(cipher = n->nodecipher()))
    {
        return API_EKEY;
    }

    n->changed.attrs = true;
    n->tag = reqtag;
    notifynode(n);

    reqs.add(new CommandSetAttr(this, n, cipher, prevattr));

    return API_OK;
}

void MegaClient::putnodes_prepareOneFolder(NewNode* newnode, std::string foldername)
{
    string attrstring;
    byte buf[FOLDERNODEKEYLENGTH];

    // set up new node as folder node
    newnode->source = NEW_NODE;
    newnode->type = FOLDERNODE;
    newnode->nodehandle = 0;
    newnode->parenthandle = UNDEF;

    // generate fresh random key for this folder node
    rng.genblock(buf, FOLDERNODEKEYLENGTH);
    newnode->nodekey.assign((char*)buf, FOLDERNODEKEYLENGTH);
    tmpnodecipher.setkey(buf);

    // generate fresh attribute object with the folder name
    AttrMap attrs;

    fsaccess->normalize(&foldername);
    attrs.map['n'] = foldername;

    // JSON-encode object and encrypt attribute string
    attrs.getjson(&attrstring);
    newnode->attrstring.reset(new string);
    makeattr(&tmpnodecipher, newnode->attrstring, attrstring.c_str());
}

// send new nodes to API for processing
void MegaClient::putnodes(handle h, NewNode* newnodes, int numnodes, const char *cauth)
{
    reqs.add(new CommandPutNodes(this, h, NULL, newnodes, numnodes, reqtag, PUTNODES_APP, cauth));
}

// drop nodes into a user's inbox (must have RSA keypair)
void MegaClient::putnodes(const char* user, NewNode* newnodes, int numnodes)
{
    User* u;

    restag = reqtag;

    if (!(u = finduser(user, 0)) && !user)
    {
        return app->putnodes_result(API_EARGS, USER_HANDLE, newnodes);
    }

    queuepubkeyreq(user, ::mega::make_unique<PubKeyActionPutNodes>(newnodes, numnodes, reqtag));
}

// returns 1 if node has accesslevel a or better, 0 otherwise
int MegaClient::checkaccess(Node* n, accesslevel_t a)
{
    // folder link access is always read-only - ignore login status during
    // initial tree fetch
    if ((a < OWNERPRELOGIN) && !loggedin())
    {
        return a == RDONLY;
    }

    // trace back to root node (always full access) or share node
    while (n)
    {
        if (n->inshare)
        {
            return n->inshare->access >= a;
        }

        if (!n->parent)
        {
            return n->type > FOLDERNODE;
        }

        n = n->parent;
    }

    return 0;
}

// returns API_OK if a move operation is permitted, API_EACCESS or
// API_ECIRCULAR otherwise. Also returns API_EPAYWALL if in PAYWALL.
error MegaClient::checkmove(Node* fn, Node* tn)
{
    // precondition #0: not in paywall
    if (ststatus == STORAGE_PAYWALL)
    {
        return API_EPAYWALL;
    }

    // condition #1: cannot move top-level node, must have full access to fn's
    // parent
    if (!fn->parent || !checkaccess(fn->parent, FULL))
    {
        return API_EACCESS;
    }

    // condition #2: target must be folder
    if (tn->type == FILENODE)
    {
        return API_EACCESS;
    }

    // condition #3: must have write access to target
    if (!checkaccess(tn, RDWR))
    {
        return API_EACCESS;
    }

    // condition #4: source can't be a version
    if (fn->parent->type == FILENODE)
    {
        return API_EACCESS;
    }

    // condition #5: tn must not be below fn (would create circular linkage)
    for (;;)
    {
        if (tn == fn)
        {
            return API_ECIRCULAR;
        }

        if (tn->inshare || !tn->parent)
        {
            break;
        }

        tn = tn->parent;
    }

    // condition #6: fn and tn must be in the same tree (same ultimate parent
    // node or shared by the same user)
    for (;;)
    {
        if (fn->inshare || !fn->parent)
        {
            break;
        }

        fn = fn->parent;
    }

    // moves within the same tree or between the user's own trees are permitted
    if (fn == tn || (!fn->inshare && !tn->inshare))
    {
        return API_OK;
    }

    // moves between inbound shares from the same user are permitted
    if (fn->inshare && tn->inshare && fn->inshare->user == tn->inshare->user)
    {
        return API_OK;
    }

    return API_EACCESS;
}

// move node to new parent node (for changing the filename, use setattr and
// modify the 'n' attribute)
error MegaClient::rename(Node* n, Node* p, syncdel_t syncdel, handle prevparent, const char *newName)
{
    error e;

    if ((e = checkmove(n, p)))
    {
        return e;
    }

    Node *prevParent = NULL;
    if (!ISUNDEF(prevparent))
    {
        prevParent = nodebyhandle(prevparent);
    }
    else
    {
        prevParent = n->parent;
    }

    if (n->setparent(p))
    {
        bool updateNodeAttributes = false;
        if (prevParent)
        {
            Node *prevRoot = getrootnode(prevParent);
            Node *newRoot = getrootnode(p);
            handle rubbishHandle = rootnodes[RUBBISHNODE - ROOTNODE];
            nameid rrname = AttrMap::string2nameid("rr");

            if (prevRoot->nodehandle != rubbishHandle
                    && p->nodehandle == rubbishHandle)
            {
                // deleted node
                char base64Handle[12];
                Base64::btoa((byte*)&prevParent->nodehandle, MegaClient::NODEHANDLE, base64Handle);
                if (strcmp(base64Handle, n->attrs.map[rrname].c_str()))
                {
                    LOG_debug << "Adding rr attribute";
                    n->attrs.map[rrname] = base64Handle;
                    updateNodeAttributes = true;
                }
            }
            else if (prevRoot->nodehandle == rubbishHandle
                     && newRoot->nodehandle != rubbishHandle)
            {
                // undeleted node
                attr_map::iterator it = n->attrs.map.find(rrname);
                if (it != n->attrs.map.end())
                {
                    LOG_debug << "Removing rr attribute";
                    n->attrs.map.erase(it);
                    updateNodeAttributes = true;
                }
            }
        }

        if (newName)
        {
            string name(newName);
            fsaccess->normalize(&name);
            n->attrs.map['n'] = name;
            updateNodeAttributes = true;
        }

        n->changed.parent = true;
        n->tag = reqtag;
        notifynode(n);

        // rewrite keys of foreign nodes that are moved out of an outbound share
        rewriteforeignkeys(n);

        reqs.add(new CommandMoveNode(this, n, p, syncdel, prevparent));
        if (updateNodeAttributes)
        {
            setattr(n);
        }
    }

    return API_OK;
}

// delete node tree
error MegaClient::unlink(Node* n, bool keepversions)
{
    if (!n->inshare && !checkaccess(n, FULL))
    {
        return API_EACCESS;
    }

    if (mBizStatus > BIZ_STATUS_INACTIVE
            && mBizMode == BIZ_MODE_SUBUSER && n->inshare
            && mBizMasters.find(n->inshare->user->userhandle) != mBizMasters.end())
    {
        // business subusers cannot leave inshares from master biz users
        return API_EMASTERONLY;
    }

    if (ststatus == STORAGE_PAYWALL)
    {
        return API_EPAYWALL;
    }

    bool kv = (keepversions && n->type == FILENODE);
    reqs.add(new CommandDelNode(this, n->nodehandle, kv));

    mergenewshares(1);

    if (kv)
    {
        Node *newerversion = n->parent;
        if (n->children.size())
        {
            Node *olderversion = n->children.back();
            olderversion->setparent(newerversion);
            olderversion->changed.parent = true;
            olderversion->tag = reqtag;
            notifynode(olderversion);
        }
    }

    TreeProcDel td;
    proctree(n, &td);

    return API_OK;
}

void MegaClient::unlinkversions()
{
    reqs.add(new CommandDelVersions(this));
}

// Converts a string in UTF8 to array of int32 in the same way than Webclient converts a string in UTF16 to array of 32-bit elements
// (returns NULL if the input is invalid UTF-8)
// unfortunately, discards bits 8-31 of multibyte characters for backwards compatibility
char* MegaClient::utf8_to_a32forjs(const char* str, int* len)
{
    if (!str)
    {
        return NULL;
    }

    int t = int(strlen(str));
    int t2 = 4 * ((t + 3) >> 2);
    char* result = new char[t2]();
    uint32_t* a32 = (uint32_t*)result;
    uint32_t unicode;

    int i = 0;
    int j = 0;

    while (i < t)
    {
        char c = str[i++] & 0xff;

        if (!(c & 0x80))
        {
            unicode = c & 0xff;
        }
        else if ((c & 0xe0) == 0xc0)
        {
            if (i >= t || (str[i] & 0xc0) != 0x80)
            {
                delete[] result;
                return NULL;
            }

            unicode = (c & 0x1f) << 6;
            unicode |= str[i++] & 0x3f;
        }
        else if ((c & 0xf0) == 0xe0)
        {
            if (i + 2 > t || (str[i] & 0xc0) != 0x80 || (str[i + 1] & 0xc0) != 0x80)
            {
                delete[] result;
                return NULL;
            }

            unicode = (c & 0x0f) << 12;
            unicode |= (str[i++] & 0x3f) << 6;
            unicode |= str[i++] & 0x3f;
        }
        else if ((c & 0xf8) == 0xf0)
        {
            if (i + 3 > t
            || (str[i] & 0xc0) != 0x80
            || (str[i + 1] & 0xc0) != 0x80
            || (str[i + 2] & 0xc0) != 0x80)
            {
                delete[] result;
                return NULL;
            }

            unicode = (c & 0x07) << 18;
            unicode |= (str[i++] & 0x3f) << 12;
            unicode |= (str[i++] & 0x3f) << 6;
            unicode |= str[i++] & 0x3f;

            // management of surrogate pairs like the JavaScript code
            uint32_t hi = 0xd800 | ((unicode >> 10) & 0x3F) | (((unicode >> 16) - 1) << 6);
            uint32_t low = 0xdc00 | (unicode & 0x3ff);

            a32[j >> 2] |= htonl(hi << (24 - (j & 3) * 8));
            j++;

            unicode = low;
        }
        else
        {
            delete[] result;
            return NULL;
        }

        a32[j >> 2] |= htonl(unicode << (24 - (j & 3) * 8));
        j++;
    }

    *len = j;
    return result;
}

// compute UTF-8 password hash
error MegaClient::pw_key(const char* utf8pw, byte* key) const
{
    int t;
    char* pw;

    if (!(pw = utf8_to_a32forjs(utf8pw, &t)))
    {
        return API_EARGS;
    }

    int n = (t + 15) / 16;
    SymmCipher* keys = new SymmCipher[n];

    for (int i = 0; i < n; i++)
    {
        int valid = (i != (n - 1)) ? SymmCipher::BLOCKSIZE : (t - SymmCipher::BLOCKSIZE * i);
        memcpy(key, pw + i * SymmCipher::BLOCKSIZE, valid);
        memset(key + valid, 0, SymmCipher::BLOCKSIZE - valid);
        keys[i].setkey(key);
    }

    memcpy(key, "\x93\xC4\x67\xE3\x7D\xB0\xC7\xA4\xD1\xBE\x3F\x81\x01\x52\xCB\x56", SymmCipher::BLOCKSIZE);

    for (int r = 65536; r--; )
    {
        for (int i = 0; i < n; i++)
        {
            keys[i].ecb_encrypt(key);
        }
    }

    delete[] keys;
    delete[] pw;

    return API_OK;
}

// compute generic string hash
void MegaClient::stringhash(const char* s, byte* hash, SymmCipher* cipher)
{
    int t;

    t = strlen(s) & - SymmCipher::BLOCKSIZE;

    strncpy((char*)hash, s + t, SymmCipher::BLOCKSIZE);

    while (t)
    {
        t -= SymmCipher::BLOCKSIZE;
        SymmCipher::xorblock((byte*)s + t, hash);
    }

    for (t = 16384; t--; )
    {
        cipher->ecb_encrypt(hash);
    }

    memcpy(hash + 4, hash + 8, 4);
}

// (transforms s to lowercase)
uint64_t MegaClient::stringhash64(string* s, SymmCipher* c)
{
    byte hash[SymmCipher::KEYLENGTH];

    tolower_string(*s);
    stringhash(s->c_str(), hash, c);

    return MemAccess::get<uint64_t>((const char*)hash);
}

// read and add/verify node array
int MegaClient::readnodes(JSON* j, int notify, putsource_t source, NewNode* nn, int nnsize, int tag, bool applykeys)
{
    if (!j->enterarray())
    {
        return 0;
    }

    node_vector dp;
    Node* n;

    while (j->enterobject())
    {
        handle h = UNDEF, ph = UNDEF;
        handle u = 0, su = UNDEF;
        nodetype_t t = TYPE_UNKNOWN;
        const char* a = NULL;
        const char* k = NULL;
        const char* fa = NULL;
        const char *sk = NULL;
        accesslevel_t rl = ACCESS_UNKNOWN;
        m_off_t s = NEVER;
        m_time_t ts = -1, sts = -1;
        nameid name;
        int nni = -1;

        while ((name = j->getnameid()) != EOO)
        {
            switch (name)
            {
                case 'h':   // new node: handle
                    h = j->gethandle();
                    break;

                case 'p':   // parent node
                    ph = j->gethandle();
                    break;

                case 'u':   // owner user
                    u = j->gethandle(USERHANDLE);
                    break;

                case 't':   // type
                    t = (nodetype_t)j->getint();
                    break;

                case 'a':   // attributes
                    a = j->getvalue();
                    break;

                case 'k':   // key(s)
                    k = j->getvalue();
                    break;

                case 's':   // file size
                    s = j->getint();
                    break;

                case 'i':   // related source NewNode index
                    nni = int(j->getint());
                    break;

                case MAKENAMEID2('t', 's'):  // actual creation timestamp
                    ts = j->getint();
                    break;

                case MAKENAMEID2('f', 'a'):  // file attributes
                    fa = j->getvalue();
                    break;

                    // inbound share attributes
                case 'r':   // share access level
                    rl = (accesslevel_t)j->getint();
                    break;

                case MAKENAMEID2('s', 'k'):  // share key
                    sk = j->getvalue();
                    break;

                case MAKENAMEID2('s', 'u'):  // sharing user
                    su = j->gethandle(USERHANDLE);
                    break;

                case MAKENAMEID3('s', 't', 's'):  // share timestamp
                    sts = j->getint();
                    break;

                default:
                    if (!j->storeobject())
                    {
                        return 0;
                    }
            }
        }

        if (ISUNDEF(h))
        {
            warn("Missing node handle");
        }
        else
        {
            if (t == TYPE_UNKNOWN)
            {
                warn("Unknown node type");
            }
            else if (t == FILENODE || t == FOLDERNODE)
            {
                if (ISUNDEF(ph))
                {
                    warn("Missing parent");
                }
                else if (!a)
                {
                    warn("Missing node attributes");
                }
                else if (!k)
                {
                    warn("Missing node key");
                }

                if (t == FILENODE && ISUNDEF(s))
                {
                    warn("File node without file size");
                }
            }
        }

        if (fa && t != FILENODE)
        {
            warn("Spurious file attributes");
        }

        if (!warnlevel())
        {
            if ((n = nodebyhandle(h)))
            {
                Node* p = NULL;
                if (!ISUNDEF(ph))
                {
                    p = nodebyhandle(ph);
                }

                if (n->changed.removed)
                {
                    // node marked for deletion is being resurrected, possibly
                    // with a new parent (server-client move operation)
                    n->changed.removed = false;
                }
                else
                {
                    // node already present - check for race condition
                    if ((n->parent && ph != n->parent->nodehandle && p &&  p->type != FILENODE) || n->type != t)
                    {
                        app->reload("Node inconsistency");

                        static bool reloadnotified = false;
                        if (!reloadnotified)
                        {
                            sendevent(99437, "Node inconsistency", 0);
                            reloadnotified = true;
                        }
                    }
                }

                if (!ISUNDEF(ph))
                {
                    if (p)
                    {
                        n->setparent(p);
                        n->changed.parent = true;
                    }
                    else
                    {
                        n->setparent(NULL);
                        n->parenthandle = ph;
                        dp.push_back(n);
                    }
                }

                if (a && k && n->attrstring)
                {
                    LOG_warn << "Updating the key of a NO_KEY node";
                    Node::copystring(n->attrstring.get(), a);
                    n->setkeyfromjson(k);
                }
            }
            else
            {
                byte buf[SymmCipher::KEYLENGTH];

                if (!ISUNDEF(su))
                {
                    if (t != FOLDERNODE)
                    {
                        warn("Invalid share node type");
                    }

                    if (rl == ACCESS_UNKNOWN)
                    {
                        warn("Missing access level");
                    }

                    if (!sk)
                    {
                        LOG_warn << "Missing share key for inbound share";
                    }

                    if (warnlevel())
                    {
                        su = UNDEF;
                    }
                    else
                    {
                        if (sk)
                        {
                            decryptkey(sk, buf, sizeof buf, &key, 1, h);
                        }
                    }
                }

                string fas;

                Node::copystring(&fas, fa);

                // fallback timestamps
                if (!(ts + 1))
                {
                    ts = m_time();
                }

                if (!(sts + 1))
                {
                    sts = ts;
                }

                n = new Node(this, &dp, h, ph, t, s, u, fas.c_str(), ts);
                n->changed.newnode = true;

                n->tag = tag;

                n->attrstring.reset(new string);
                Node::copystring(n->attrstring.get(), a);
                n->setkeyfromjson(k);

                if (!ISUNDEF(su))
                {
                    newshares.push_back(new NewShare(h, 0, su, rl, sts, sk ? buf : NULL));
                }

                if (u != me && !ISUNDEF(u) && !fetchingnodes)
                {
                    useralerts.noteSharedNode(u, t, ts, n);
                }

                if (nn && nni >= 0 && nni < nnsize)
                {
                    nn[nni].added = true;

#ifdef ENABLE_SYNC
                    if (source == PUTNODES_SYNC)
                    {
                        if (nn[nni].localnode)
                        {
                            // overwrites/updates: associate LocalNode with newly created Node
                            nn[nni].localnode->setnode(n);
                            nn[nni].localnode->treestate(TREESTATE_SYNCED);

                            // updates cache with the new node associated
                            nn[nni].localnode->sync->statecacheadd(nn[nni].localnode);
                            nn[nni].localnode->newnode.reset(); // localnode ptr now null also
                        }
                    }
#endif

                    if (nn[nni].source == NEW_UPLOAD)
                    {
                        handle uh = nn[nni].uploadhandle;

                        // do we have pending file attributes for this upload? set them.
                        for (fa_map::iterator it = pendingfa.lower_bound(pair<handle, fatype>(uh, fatype(0)));
                             it != pendingfa.end() && it->first.first == uh; )
                        {
                            reqs.add(new CommandAttachFA(this, h, it->first.second, it->second.first, it->second.second));
                            pendingfa.erase(it++);
                        }

                        // FIXME: only do this for in-flight FA writes
                        uhnh.insert(pair<handle, handle>(uh, h));
                    }
                }
            }

            if (notify)
            {
                notifynode(n);
            }

            if (applykeys)
            {
                n->applykey();
            }
        }
    }

    // any child nodes that arrived before their parents?
    for (size_t i = dp.size(); i--; )
    {
        if ((n = nodebyhandle(dp[i]->parenthandle)))
        {
            dp[i]->setparent(n);
        }
    }

    return j->leavearray();
}

// decrypt and set encrypted sharekey
void MegaClient::setkey(SymmCipher* c, const char* k)
{
    byte newkey[SymmCipher::KEYLENGTH];

    if (Base64::atob(k, newkey, sizeof newkey) == sizeof newkey)
    {
        key.ecb_decrypt(newkey);
        c->setkey(newkey);
    }
}

// read outbound share keys
void MegaClient::readok(JSON* j)
{
    if (j->enterarray())
    {
        while (j->enterobject())
        {
            readokelement(j);
        }

        j->leavearray();

        mergenewshares(0);
    }
}

// - h/ha/k (outbound sharekeys, always symmetric)
void MegaClient::readokelement(JSON* j)
{
    handle h = UNDEF;
    byte ha[SymmCipher::BLOCKSIZE];
    byte buf[SymmCipher::BLOCKSIZE];
    int have_ha = 0;
    const char* k = NULL;

    for (;;)
    {
        switch (j->getnameid())
        {
            case 'h':
                h = j->gethandle();
                break;

            case MAKENAMEID2('h', 'a'):      // share authentication tag
                have_ha = Base64::atob(j->getvalue(), ha, sizeof ha) == sizeof ha;
                break;

            case 'k':           // share key(s)
                k = j->getvalue();
                break;

            case EOO:
                if (ISUNDEF(h))
                {
                    LOG_warn << "Missing outgoing share handle in ok element";
                    return;
                }

                if (!k)
                {
                    LOG_warn << "Missing outgoing share key in ok element";
                    return;
                }

                if (!have_ha)
                {
                    LOG_warn << "Missing outbound share signature";
                    return;
                }

                if (decryptkey(k, buf, SymmCipher::KEYLENGTH, &key, 1, h))
                {
                    newshares.push_back(new NewShare(h, 1, UNDEF, ACCESS_UNKNOWN, 0, buf, ha));
                }
                return;

            default:
                if (!j->storeobject())
                {
                    return;
                }
        }
    }
}

// read outbound shares and pending shares
void MegaClient::readoutshares(JSON* j)
{
    if (j->enterarray())
    {
        while (j->enterobject())
        {
            readoutshareelement(j);
        }

        j->leavearray();

        mergenewshares(0);
    }
}

// - h/u/r/ts/p (outbound share or pending share)
void MegaClient::readoutshareelement(JSON* j)
{
    handle h = UNDEF;
    handle uh = UNDEF;
    handle p = UNDEF;
    accesslevel_t r = ACCESS_UNKNOWN;
    m_time_t ts = 0;

    for (;;)
    {
        switch (j->getnameid())
        {
            case 'h':
                h = j->gethandle();
                break;

            case 'p':
                p = j->gethandle(PCRHANDLE);
                break;

            case 'u':           // share target user
                uh = j->is(EXPORTEDLINK) ? 0 : j->gethandle(USERHANDLE);
                break;

            case 'r':           // access
                r = (accesslevel_t)j->getint();
                break;

            case MAKENAMEID2('t', 's'):      // timestamp
                ts = j->getint();
                break;

            case EOO:
                if (ISUNDEF(h))
                {
                    LOG_warn << "Missing outgoing share node";
                    return;
                }

                if (ISUNDEF(uh) && ISUNDEF(p))
                {
                    LOG_warn << "Missing outgoing share user";
                    return;
                }

                if (r == ACCESS_UNKNOWN)
                {
                    LOG_warn << "Missing outgoing share access";
                    return;
                }

                newshares.push_back(new NewShare(h, 1, uh, r, ts, NULL, NULL, p));
                return;

            default:
                if (!j->storeobject())
                {
                    return;
                }
        }
    }
}

void MegaClient::readipc(JSON *j)
{
    // fields: ps, m, ts, uts, msg, p
    if (j->enterarray())
    {
        while (j->enterobject())
        {
            m_time_t ts = 0;
            m_time_t uts = 0;
            const char *m = NULL;
            const char *msg = NULL;
            handle p = UNDEF;

            bool done = false;
            while (!done)
            {
                switch (j->getnameid()) {
                    case 'm':
                        m = j->getvalue();
                        break;
                    case MAKENAMEID2('t', 's'):
                        ts = j->getint();
                        break;
                    case MAKENAMEID3('u', 't', 's'):
                        uts = j->getint();
                        break;
                    case MAKENAMEID3('m', 's', 'g'):
                        msg = j->getvalue();
                        break;
                    case 'p':
                        p = j->gethandle(MegaClient::PCRHANDLE);
                        break;
                    case EOO:
                        done = true;
                        if (ISUNDEF(p))
                        {
                            LOG_err << "p element not provided";
                            break;
                        }
                        if (!m)
                        {
                            LOG_err << "m element not provided";
                            break;
                        }
                        if (ts == 0)
                        {
                            LOG_err << "ts element not provided";
                            break;
                        }
                        if (uts == 0)
                        {
                            LOG_err << "uts element not provided";
                            break;
                        }

                        if (pcrindex[p] != NULL)
                        {
                            pcrindex[p]->update(m, NULL, ts, uts, msg, false);                        
                        } 
                        else
                        {
                            pcrindex[p] = new PendingContactRequest(p, m, NULL, ts, uts, msg, false);
                        }                       

                        break;
                    default:
                       if (!j->storeobject())
                       {
                            return;
                       }
                }
            }
        }

        j->leavearray();
    }
}

void MegaClient::readopc(JSON *j)
{
    // fields: e, m, ts, uts, rts, msg, p
    if (j->enterarray())
    {
        while (j->enterobject())
        {
            m_time_t ts = 0;
            m_time_t uts = 0;
            const char *e = NULL;
            const char *m = NULL;
            const char *msg = NULL;
            handle p = UNDEF;

            bool done = false;
            while (!done)
            {
                switch (j->getnameid())
                {
                    case 'e':
                        e = j->getvalue();
                        break;
                    case 'm':
                        m = j->getvalue();
                        break;
                    case MAKENAMEID2('t', 's'):
                        ts = j->getint();
                        break;
                    case MAKENAMEID3('u', 't', 's'):
                        uts = j->getint();
                        break;
                    case MAKENAMEID3('m', 's', 'g'):
                        msg = j->getvalue();
                        break;
                    case 'p':
                        p = j->gethandle(MegaClient::PCRHANDLE);
                        break;
                    case EOO:
                        done = true;
                        if (!e)
                        {
                            LOG_err << "e element not provided";
                            break;
                        }
                        if (!m)
                        {
                            LOG_err << "m element not provided";
                            break;
                        }
                        if (ts == 0)
                        {
                            LOG_err << "ts element not provided";
                            break;
                        }
                        if (uts == 0)
                        {
                            LOG_err << "uts element not provided";
                            break;
                        }

                        if (pcrindex[p] != NULL)
                        {
                            pcrindex[p]->update(e, m, ts, uts, msg, true);                        
                        } 
                        else
                        {
                            pcrindex[p] = new PendingContactRequest(p, e, m, ts, uts, msg, true);
                        }

                        break;
                    default:
                       if (!j->storeobject())
                       {
                            return;
                       }
                }
            }
        }

        j->leavearray();
    }
}

error MegaClient::readmiscflags(JSON *json)
{
    while (1)
    {
        switch (json->getnameid())
        {
        // mcs:1 --> MegaChat enabled
        case MAKENAMEID3('a', 'c', 'h'):
            achievements_enabled = bool(json->getint());    //  Mega Achievements enabled
            break;
        case MAKENAMEID4('m', 'f', 'a', 'e'):   // multi-factor authentication enabled
            gmfa_enabled = bool(json->getint());
            break;
        case MAKENAMEID4('s', 's', 'r', 's'):   // server-side rubish-bin scheduler (only available when logged in)
            ssrs_enabled = bool(json->getint());
            break;
        case MAKENAMEID4('n', 's', 'r', 'e'):   // new secure registration enabled
            nsr_enabled = bool(json->getint());
            break;
        case MAKENAMEID5('a', 'p', 'l', 'v', 'p'):   // apple VOIP push enabled (only available when logged in)
            aplvp_enabled = bool(json->getint());
            break;
        case MAKENAMEID5('s', 'm', 's', 'v', 'e'):   // 2 = Opt-in and unblock SMS allowed 1 = Only unblock SMS allowed 0 = No SMS allowed
            mSmsVerificationState = static_cast<SmsVerificationState>(json->getint());
            break;
        case MAKENAMEID4('n', 'l', 'f', 'e'):   // new link format enabled
            mNewLinkFormat = static_cast<bool>(json->getint());
            break;
        case EOO:
            return API_OK;
        default:
            if (!json->storeobject())
            {
                return API_EINTERNAL;
            }
        }
    }
}

void MegaClient::procph(JSON *j)
{
    // fields: h, ph, ets
    if (j->enterarray())
    {
        while (j->enterobject())
        {
            handle h = UNDEF;
            handle ph = UNDEF;
            m_time_t ets = 0;
            m_time_t cts = 0;
            Node *n = NULL;
            bool takendown = false;

            bool done = false;
            while (!done)
            {
                switch (j->getnameid())
                {
                    case 'h':
                        h = j->gethandle(MegaClient::NODEHANDLE);
                        break;
                    case MAKENAMEID2('p','h'):
                        ph = j->gethandle(MegaClient::NODEHANDLE);
                        break;
                    case MAKENAMEID3('e', 't', 's'):
                        ets = j->getint();
                        break;
                    case MAKENAMEID2('t', 's'):
                        cts = j->getint();
                        break;
                    case MAKENAMEID4('d','o','w','n'):
                        takendown = (j->getint() == 1);
                        break;
                    case EOO:
                        done = true;
                        if (ISUNDEF(h))
                        {
                            LOG_err << "h element not provided";
                            break;
                        }
                        if (ISUNDEF(ph))
                        {
                            LOG_err << "ph element not provided";
                            break;
                        }
                        if (!cts)
                        {
                            LOG_err << "creation timestamp element not provided";
                            break;
                        }

                        n = nodebyhandle(h);
                        if (n)
                        {
                            n->setpubliclink(ph, cts, ets, takendown);
                        }
                        else
                        {
                            LOG_warn << "node for public link not found";
                        }

                        break;
                    default:
                       if (!j->storeobject())
                       {
                            return;
                       }
                }
            }
        }

        j->leavearray();
    }
}

void MegaClient::applykeys()
{
    CodeCounter::ScopeTimer ccst(performanceStats.applyKeys);

    int noKeyExpected = (rootnodes[0] != UNDEF) + (rootnodes[1] != UNDEF) + (rootnodes[2] != UNDEF);

    if (nodes.size() > size_t(mAppliedKeyNodeCount + noKeyExpected))
    {
        for (auto& it : nodes)
        {
            it.second->applykey();
        }
    }

    sendkeyrewrites();
}

void MegaClient::sendkeyrewrites()
{
    if (sharekeyrewrite.size())
    {
        reqs.add(new CommandShareKeyUpdate(this, &sharekeyrewrite));
        sharekeyrewrite.clear();
    }

    if (nodekeyrewrite.size())
    {
        reqs.add(new CommandNodeKeyUpdate(this, &nodekeyrewrite));
        nodekeyrewrite.clear();
    }
}

// user/contact list
bool MegaClient::readusers(JSON* j, bool actionpackets)
{
    if (!j->enterarray())
    {
        return 0;
    }

    while (j->enterobject())
    {
        handle uh = 0;
        visibility_t v = VISIBILITY_UNKNOWN;    // new share objects do not override existing visibility
        m_time_t ts = 0;
        const char* m = NULL;
        nameid name;
        BizMode bizMode = BIZ_MODE_UNKNOWN;

        while ((name = j->getnameid()) != EOO)
        {
            switch (name)
            {
                case 'u':   // new node: handle
                    uh = j->gethandle(USERHANDLE);
                    break;

                case 'c':   // visibility
                    v = (visibility_t)j->getint();
                    break;

                case 'm':   // email
                    m = j->getvalue();
                    break;

                case MAKENAMEID2('t', 's'):
                    ts = j->getint();
                    break;

                case 'b':
                {
                    if (j->enterobject())
                    {
                        nameid businessName;
                        while ((businessName = j->getnameid()) != EOO)
                        {
                            switch (businessName)
                            {
                                case 'm':
                                    bizMode = static_cast<BizMode>(j->getint());
                                    break;
                                default:
                                    if (!j->storeobject())
                                        return false;
                                    break;
                            }
                        }

                        j->leaveobject();
                    }

                    break;
                }

                default:
                    if (!j->storeobject())
                    {
                        return false;
                    }
            }
        }

        if (ISUNDEF(uh))
        {
            warn("Missing contact user handle");
        }

        if (!m)
        {
            warn("Unknown contact user e-mail address");
        }

        if (!warnlevel())
        {
            if (actionpackets && v >= 0 && v <= 3 && statecurrent)
            {
                string email;
                Node::copystring(&email, m);
                useralerts.add(new UserAlert::ContactChange(v, uh, email, ts, useralerts.nextId()));
            }
            User* u = finduser(uh, 0);
            bool notify = !u;
            if (u || (u = finduser(uh, 1)))
            {
                const string oldEmail = u->email;
                mapuser(uh, m);

                u->mBizMode = bizMode;

                if (v != VISIBILITY_UNKNOWN)
                {
                    if (u->show != v || u->ctime != ts)
                    {
                        if (u->show == HIDDEN && v == VISIBLE)
                        {
                            u->invalidateattr(ATTR_FIRSTNAME);
                            u->invalidateattr(ATTR_LASTNAME);
                            if (oldEmail != u->email)
                            {
                                u->changed.email = true;
                            }
                        }
                        else if (u->show == VISIBILITY_UNKNOWN && v == VISIBLE
                                 && uh != me
                                 && !fetchingnodes)
                        {
                            // new user --> fetch keys
                            fetchContactKeys(u);
                        }

                        u->set(v, ts);
                        notify = true;
                    }
                }

                if (notify)
                {
                    notifyuser(u);
                }
            }
        }
    }

    return j->leavearray();
}

// Supported formats:
//   - file links:      #!<ph>[!<key>]
//                      <ph>[!<key>]
//                      /file/<ph>[<params>][#<key>]
//
//   - folder links:    #F!<ph>[!<key>]
//                      /folder/<ph>[<params>][#<key>]
error MegaClient::parsepubliclink(const char* link, handle& ph, byte* key, bool isFolderLink)
{
    bool isFolder;
    const char* ptr = nullptr;
    if ((ptr = strstr(link, "#F!")))
    {
        ptr += 3;
        isFolder = true;
    }
    else if ((ptr = strstr(link, "folder/")))
    {
        ptr += 7;
        isFolder = true;
    }
    else if ((ptr = strstr(link, "#!")))
    {
        ptr += 2;
        isFolder = false;
    }
    else if ((ptr = strstr(link, "file/")))
    {
        ptr += 5;
        isFolder = false;
    }
    else    // legacy file link format without '#'
    {
        ptr = link;
        isFolder = false;
    }

    if (isFolder != isFolderLink)
    {
        return API_EARGS;   // type of link mismatch
    }

    if (strlen(ptr) < 8)  // no public handle in the link
    {
        return API_EARGS;
    }

    ph = 0; //otherwise atob will give an unexpected result
    if (Base64::atob(ptr, (byte*)&ph, NODEHANDLE) == NODEHANDLE)
    {
        ptr += 8;

        // skip any tracking parameter introduced by third-party websites
        while(*ptr && *ptr != '!' && *ptr != '#')
        {
            ptr++;
        }

        if (!*ptr || ((*ptr == '#' || *ptr == '!') && *(ptr + 1) == '\0'))   // no key provided
        {
            return API_EINCOMPLETE;
        }

        if (*ptr == '!' || *ptr == '#')
        {
            const char *k = ptr + 1;    // skip '!' or '#' separator
            int keylen = isFolderLink ? FOLDERNODEKEYLENGTH : FILENODEKEYLENGTH;
            if (Base64::atob(k, key, keylen) == keylen)
            {
                return API_OK;
            }
        }
    }

    return API_EARGS;
}

error MegaClient::folderaccess(const char *folderlink)
{
    handle h = UNDEF;
    byte folderkey[FOLDERNODEKEYLENGTH];

    error e;
    if ((e = parsepubliclink(folderlink, h, folderkey, true)) == API_OK)
    {
        setrootnode(h);
        key.setkey(folderkey);
    }

    return e;
}

void MegaClient::prelogin(const char *email)
{
    reqs.add(new CommandPrelogin(this, email));
}

// create new session
void MegaClient::login(const char* email, const byte* pwkey, const char* pin)
{
    string lcemail(email);

    key.setkey((byte*)pwkey);

    uint64_t emailhash = stringhash64(&lcemail, &key);

    byte sek[SymmCipher::KEYLENGTH];
    rng.genblock(sek, sizeof sek);

    reqs.add(new CommandLogin(this, email, (byte*)&emailhash, sizeof(emailhash), sek, 0, pin));
}

// create new session (v2)
void MegaClient::login2(const char *email, const char *password, string *salt, const char *pin)
{
    string bsalt;
    Base64::atob(*salt, bsalt);

    byte derivedKey[2 * SymmCipher::KEYLENGTH];
    CryptoPP::PKCS5_PBKDF2_HMAC<CryptoPP::SHA512> pbkdf2;
    pbkdf2.DeriveKey(derivedKey, sizeof(derivedKey), 0, (byte *)password, strlen(password),
                     (const byte *)bsalt.data(), bsalt.size(), 100000);

    login2(email, derivedKey, pin);
}

void MegaClient::login2(const char *email, const byte *derivedKey, const char* pin)
{
    key.setkey((byte*)derivedKey);
    const byte *authKey = derivedKey + SymmCipher::KEYLENGTH;

    byte sek[SymmCipher::KEYLENGTH];
    rng.genblock(sek, sizeof sek);

    reqs.add(new CommandLogin(this, email, authKey, SymmCipher::KEYLENGTH, sek, 0, pin));
}

void MegaClient::fastlogin(const char* email, const byte* pwkey, uint64_t emailhash)
{
    key.setkey((byte*)pwkey);

    byte sek[SymmCipher::KEYLENGTH];
    rng.genblock(sek, sizeof sek);

    reqs.add(new CommandLogin(this, email, (byte*)&emailhash, sizeof(emailhash), sek));
}

void MegaClient::getuserdata()
{
    cachedug = false;
    reqs.add(new CommandGetUserData(this));
}

void MegaClient::getmiscflags()
{
    reqs.add(new CommandGetMiscFlags(this));
}

void MegaClient::getpubkey(const char *user)
{
    queuepubkeyreq(user, ::mega::make_unique<PubKeyActionNotifyApp>(reqtag));
}

// resume session - load state from local cache, if available
void MegaClient::login(const byte* session, int size)
{   
    int sessionversion = 0;
    if (size == sizeof key.key + SIDLEN + 1)
    {
        sessionversion = session[0];

        if (sessionversion != 1)
        {
            restag = reqtag;
            app->login_result(API_EARGS);
            return;
        }

        session++;
        size--;
    }

    if (size == sizeof key.key + SIDLEN)
    {
        string t;

        key.setkey(session);
        setsid(session + sizeof key.key, size - sizeof key.key);

        opensctable();

        if (sctable && sctable->get(CACHEDSCSN, &t) && t.size() == sizeof cachedscsn)
        {
            cachedscsn = MemAccess::get<handle>(t.data());
        }

        byte sek[SymmCipher::KEYLENGTH];
        rng.genblock(sek, sizeof sek);

        reqs.add(new CommandLogin(this, NULL, NULL, 0, sek, sessionversion));
        getuserdata();
        fetchtimezone();
    }
    else
    {
        restag = reqtag;
        app->login_result(API_EARGS);
    }
}

// check password's integrity
error MegaClient::validatepwd(const byte *pwkey)
{
    User *u = finduser(me);
    if (!u)
    {
        return API_EACCESS;
    }

    SymmCipher pwcipher(pwkey);
    pwcipher.setkey((byte*)pwkey);

    string lcemail(u->email.c_str());
    uint64_t emailhash = stringhash64(&lcemail, &pwcipher);

    reqs.add(new CommandValidatePassword(this, lcemail.c_str(), emailhash));

    return API_OK;
}

int MegaClient::dumpsession(byte* session, size_t size)
{
    if (loggedin() == NOTLOGGEDIN)
    {
        return 0;
    }

    if (size < sid.size() + sizeof key.key)
    {
        return API_ERANGE;
    }

    if (sessionkey.size())
    {
        if (size < sid.size() + sizeof key.key + 1)
        {
            return API_ERANGE;
        }

        size = sid.size() + sizeof key.key + 1;

        session[0] = 1;
        session++;

        byte k[SymmCipher::KEYLENGTH];
        SymmCipher cipher;
        cipher.setkey((const byte *)sessionkey.data(), int(sessionkey.size()));
        cipher.ecb_encrypt(key.key, k);
        memcpy(session, k, sizeof k);
    }
    else
    {
        size = sid.size() + sizeof key.key;
        memcpy(session, key.key, sizeof key.key);
    }

    memcpy(session + sizeof key.key, sid.data(), sid.size());
    
    return int(size);
}

void MegaClient::resendverificationemail()
{
    reqs.add(new CommandResendVerificationEmail(this));
}

void MegaClient::resetSmsVerifiedPhoneNumber()
{
    reqs.add(new CommandResetSmsVerifiedPhoneNumber(this));
}

void MegaClient::copysession()
{
    reqs.add(new CommandCopySession(this));
}

string *MegaClient::sessiontransferdata(const char *url, string *session)
{
    if (!session && loggedin() != FULLACCOUNT)
    {
        return NULL;
    }

    std::stringstream ss;

    // open array
    ss << "[";

    // add AES key
    string aeskey;
    key.serializekeyforjs(&aeskey);
    ss << aeskey << ",\"";

    // add session ID
    if (session)
    {
        ss << *session;
    }
    else
    {
        string sids;
        sids.resize(sid.size() * 4 / 3 + 4);
        sids.resize(Base64::btoa((byte *)sid.data(), int(sid.size()), (char *)sids.data()));
        ss << sids;
    }
    ss << "\",\"";

    // add URL
    if (url)
    {
        ss << url;
    }
    ss << "\",false]";

    // standard Base64 encoding
    string json = ss.str();
    string *base64 = new string;
    base64->resize(json.size() * 4 / 3 + 4);
    base64->resize(Base64::btoa((byte *)json.data(), int(json.size()), (char *)base64->data()));
    std::replace(base64->begin(), base64->end(), '-', '+');
    std::replace(base64->begin(), base64->end(), '_', '/');
    return base64;
}

void MegaClient::killsession(handle session)
{
    reqs.add(new CommandKillSessions(this, session));
}

// Kill all sessions (except current)
void MegaClient::killallsessions()
{
    reqs.add(new CommandKillSessions(this));
}

void MegaClient::opensctable()
{
    if (dbaccess && !sctable)
    {
        string dbname;

        if (sid.size() >= SIDLEN)
        {
            dbname.resize((SIDLEN - sizeof key.key) * 4 / 3 + 3);
            dbname.resize(Base64::btoa((const byte*)sid.data() + sizeof key.key, SIDLEN - sizeof key.key, (char*)dbname.c_str()));
        }
        else if (loggedinfolderlink())
        {
            dbname.resize(NODEHANDLE * 4 / 3 + 3);
            dbname.resize(Base64::btoa((const byte*)&publichandle, NODEHANDLE, (char*)dbname.c_str()));
        }

        if (dbname.size())
        {
            sctable = dbaccess->open(rng, fsaccess, &dbname, false, false);
            pendingsccommit = false;
        }
    }
}

// verify a static symmetric password challenge
int MegaClient::checktsid(byte* sidbuf, unsigned len)
{
    if (len != SIDLEN)
    {
        return 0;
    }

    key.ecb_encrypt(sidbuf);

    return !memcmp(sidbuf, sidbuf + SIDLEN - SymmCipher::KEYLENGTH, SymmCipher::KEYLENGTH);
}

// locate user by e-mail address or ASCII handle
User* MegaClient::finduser(const char* uid, int add)
{
    // null user for folder links?
    if (!uid || !*uid)
    {
        return NULL;
    }

    if (!strchr(uid, '@'))
    {
        // not an e-mail address: must be ASCII handle
        handle uh;

        if (Base64::atob(uid, (byte*)&uh, sizeof uh) == sizeof uh)
        {
            return finduser(uh, add);
        }

        return NULL;
    }

    string nuid;
    User* u;

    // convert e-mail address to lowercase (ASCII only)
    Node::copystring(&nuid, uid);
    tolower_string(nuid);

    um_map::iterator it = umindex.find(nuid);

    if (it == umindex.end())
    {
        if (!add)
        {
            return NULL;
        }

        // add user by lowercase e-mail address
        u = &users[++userid];
        u->uid = nuid;
        Node::copystring(&u->email, nuid.c_str());
        umindex[nuid] = userid;

        return u;
    }
    else
    {
        return &users[it->second];
    }
}

// locate user by binary handle
User* MegaClient::finduser(handle uh, int add)
{
    if (!uh)
    {
        return NULL;
    }

    User* u;
    uh_map::iterator it = uhindex.find(uh);

    if (it == uhindex.end())
    {
        if (!add)
        {
            return NULL;
        }

        // add user by binary handle
        u = &users[++userid];

        char uid[12];
        Base64::btoa((byte*)&uh, MegaClient::USERHANDLE, uid);
        u->uid.assign(uid, 11);

        uhindex[uh] = userid;
        u->userhandle = uh;

        return u;
    }
    else
    {
        return &users[it->second];
    }
}

User *MegaClient::ownuser()
{
    return finduser(me);
}

// add missing mapping (handle or email)
// reduce uid to ASCII uh if only known by email
void MegaClient::mapuser(handle uh, const char* email)
{
    if (!email || !*email)
    {
        return;
    }

    User* u;
    string nuid;

    Node::copystring(&nuid, email);
    tolower_string(nuid);

    // does user uh exist?
    uh_map::iterator hit = uhindex.find(uh);

    if (hit != uhindex.end())
    {
        // yes: add email reference
        u = &users[hit->second];

        um_map::iterator mit = umindex.find(nuid);
        if (mit != umindex.end() && mit->second != hit->second && (users[mit->second].show != INACTIVE || users[mit->second].userhandle == me))
        {
            // duplicated user: one by email, one by handle
            discardnotifieduser(&users[mit->second]);
            assert(!users[mit->second].sharing.size());
            users.erase(mit->second);
        }

        // if mapping a different email, remove old index
        if (strcmp(u->email.c_str(), nuid.c_str()))
        {
            if (u->email.size())
            {
                umindex.erase(u->email);
            }

            Node::copystring(&u->email, nuid.c_str());
        }

        umindex[nuid] = hit->second;

        return;
    }

    // does user email exist?
    um_map::iterator mit = umindex.find(nuid);

    if (mit != umindex.end())
    {
        // yes: add uh reference
        u = &users[mit->second];

        uhindex[uh] = mit->second;
        u->userhandle = uh;

        char uid[12];
        Base64::btoa((byte*)&uh, MegaClient::USERHANDLE, uid);
        u->uid.assign(uid, 11);
    }
}

void MegaClient::discarduser(handle uh, bool discardnotified)
{
    User *u = finduser(uh);
    if (!u)
    {
        return;
    }

    while (u->pkrs.size())  // protect any pending pubKey request
    {
        auto& pka = u->pkrs.front();
        if(pka->cmd)
        {
            pka->cmd->invalidateUser();
        }
        pka->proc(this, u);
        u->pkrs.pop_front();
    }

    if (discardnotified)
    {
        discardnotifieduser(u);
    }

    umindex.erase(u->email);
    users.erase(uhindex[uh]);
    uhindex.erase(uh);
}

void MegaClient::discarduser(const char *email)
{
    User *u = finduser(email);
    if (!u)
    {
        return;
    }

    while (u->pkrs.size())  // protect any pending pubKey request
    {
        auto& pka = u->pkrs.front();
        if(pka->cmd)
        {
            pka->cmd->invalidateUser();
        }
        pka->proc(this, u);
        u->pkrs.pop_front();
    }

    discardnotifieduser(u);

    uhindex.erase(u->userhandle);
    users.erase(umindex[email]);
    umindex.erase(email);
}

PendingContactRequest* MegaClient::findpcr(handle p)
{
    if (ISUNDEF(p))
    {
        return NULL;
    }

    PendingContactRequest* pcr = pcrindex[p];
    if (!pcr)
    {
        pcr = new PendingContactRequest(p);
        pcrindex[p] = pcr;
        assert(fetchingnodes);
        // while fetchingnodes, outgoing shares reference an "empty" PCR that is completed when `opc` is parsed
    }

    return pcrindex[p];
}

void MegaClient::mappcr(handle id, PendingContactRequest *pcr)
{
    delete pcrindex[id];
    pcrindex[id] = pcr;
}

bool MegaClient::discardnotifieduser(User *u)
{
    for (user_vector::iterator it = usernotify.begin(); it != usernotify.end(); it++)
    {
        if (*it == u)
        {
            usernotify.erase(it);
            return true;  // no duplicated users in the notify vector
        }
    }
    return false;
}

// sharekey distribution request - walk array consisting of {node,user+}+ handle tuples
// and submit public key requests
void MegaClient::procsr(JSON* j)
{
    User* u;
    handle sh, uh;

    if (!j->enterarray())
    {
        return;
    }

    while (j->ishandle() && (sh = j->gethandle()))
    {
        if (nodebyhandle(sh))
        {
            // process pending requests
            while (j->ishandle(USERHANDLE) && (uh = j->gethandle(USERHANDLE)))
            {
                if ((u = finduser(uh)))
                {
                    queuepubkeyreq(u, ::mega::make_unique<PubKeyActionSendShareKey>(sh));
                }
            }
        }
        else
        {
            // unknown node: skip
            while (j->ishandle(USERHANDLE) && (uh = j->gethandle(USERHANDLE)));
        }
    }

    j->leavearray();
}

void MegaClient::clearKeys()
{
    User *u = finduser(me);

    u->invalidateattr(ATTR_KEYRING);
    u->invalidateattr(ATTR_ED25519_PUBK);
    u->invalidateattr(ATTR_CU25519_PUBK);
    u->invalidateattr(ATTR_SIG_RSA_PUBK);
    u->invalidateattr(ATTR_SIG_CU255_PUBK);

    fetchingkeys = false;
}

void MegaClient::resetKeyring()
{
    delete signkey;
    signkey = NULL;

    delete chatkey;
    chatkey = NULL;
}

// process node tree (bottom up)
void MegaClient::proctree(Node* n, TreeProc* tp, bool skipinshares, bool skipversions)
{
    if (!skipversions || n->type != FILENODE)
    {
        for (node_list::iterator it = n->children.begin(); it != n->children.end(); )
        {
            Node *child = *it++;
            if (!(skipinshares && child->inshare))
            {
                proctree(child, tp, skipinshares);
            }
        }
    }

    tp->proc(this, n);
}

// queue PubKeyAction request to be triggered upon availability of the user's
// public key
void MegaClient::queuepubkeyreq(User* u, std::unique_ptr<PubKeyAction> pka)
{
    if (!u || u->pubk.isvalid())
    {
        restag = pka->tag;
        pka->proc(this, u);
    }
    else
    {
        u->pkrs.push_back(std::move(pka));

        if (!u->pubkrequested)
        {
            u->pkrs.back()->cmd = new CommandPubKeyRequest(this, u);
            reqs.add(u->pkrs.back()->cmd);
            u->pubkrequested = true;
        }
    }
}

void MegaClient::queuepubkeyreq(const char *uid, std::unique_ptr<PubKeyAction> pka)
{
    User *u = finduser(uid, 0);
    if (!u && uid)
    {
        if (strchr(uid, '@'))   // uid is an e-mail address
        {
            string nuid;
            Node::copystring(&nuid, uid);
            tolower_string(nuid);

            u = new User(nuid.c_str());
            u->uid = nuid;
            u->isTemporary = true;
        }
        else    // not an e-mail address: must be ASCII handle
        {
            handle uh;
            if (Base64::atob(uid, (byte*)&uh, sizeof uh) == sizeof uh)
            {
                u = new User(NULL);
                u->userhandle = uh;
                u->uid = uid;
                u->isTemporary = true;
            }
        }
    }

    queuepubkeyreq(u, std::move(pka));
}

// rewrite keys of foreign nodes due to loss of underlying shareufskey
void MegaClient::rewriteforeignkeys(Node* n)
{
    TreeProcForeignKeys rewrite;
    proctree(n, &rewrite);

    if (nodekeyrewrite.size())
    {
        reqs.add(new CommandNodeKeyUpdate(this, &nodekeyrewrite));
        nodekeyrewrite.clear();
    }
}

// if user has a known public key, complete instantly
// otherwise, queue and request public key if not already pending
void MegaClient::setshare(Node* n, const char* user, accesslevel_t a, const char* personal_representation)
{
    size_t total = n->outshares ? n->outshares->size() : 0;
    total += n->pendingshares ? n->pendingshares->size() : 0;
    if (a == ACCESS_UNKNOWN && total == 1)
    {
        // rewrite keys of foreign nodes located in the outbound share that is getting canceled
        // FIXME: verify that it is really getting canceled to prevent benign premature rewrite
        rewriteforeignkeys(n);
    }

    queuepubkeyreq(user, ::mega::make_unique<PubKeyActionCreateShare>(n->nodehandle, a, reqtag, personal_representation));
}

// Add/delete/remind outgoing pending contact request
void MegaClient::setpcr(const char* temail, opcactions_t action, const char* msg, const char* oemail, handle contactLink)
{
    reqs.add(new CommandSetPendingContact(this, temail, action, msg, oemail, contactLink));
}

void MegaClient::updatepcr(handle p, ipcactions_t action)
{
    reqs.add(new CommandUpdatePendingContact(this, p, action));
}

// enumerate Pro account purchase options (not fully implemented)
void MegaClient::purchase_enumeratequotaitems()
{
    reqs.add(new CommandEnumerateQuotaItems(this));
}

// begin a new purchase (FIXME: not fully implemented)
void MegaClient::purchase_begin()
{
    purchase_basket.clear();
}

// submit purchased product for payment
void MegaClient::purchase_additem(int itemclass, handle item, unsigned price,
                                  const char* currency, unsigned tax, const char* country,
                                  handle lastPublicHandle, int phtype, int64_t ts)
{
    reqs.add(new CommandPurchaseAddItem(this, itemclass, item, price, currency, tax, country, lastPublicHandle, phtype, ts));
}

// obtain payment URL for given provider
void MegaClient::purchase_checkout(int gateway)
{
    reqs.add(new CommandPurchaseCheckout(this, gateway));
}

void MegaClient::submitpurchasereceipt(int type, const char *receipt, handle lph, int phtype, int64_t ts)
{
    reqs.add(new CommandSubmitPurchaseReceipt(this, type, receipt, lph, phtype, ts));
}

error MegaClient::creditcardstore(const char *ccplain)
{
    if (!ccplain)
    {
        return API_EARGS;
    }

    string ccnumber, expm, expy, cv2, ccode;
    if (!JSON::extractstringvalue(ccplain, "card_number", &ccnumber)
        || (ccnumber.size() < 10)
        || !JSON::extractstringvalue(ccplain, "expiry_date_month", &expm)
        || (expm.size() != 2)
        || !JSON::extractstringvalue(ccplain, "expiry_date_year", &expy)
        || (expy.size() != 4)
        || !JSON::extractstringvalue(ccplain, "cv2", &cv2)
        || (cv2.size() != 3)
        || !JSON::extractstringvalue(ccplain, "country_code", &ccode)
        || (ccode.size() != 2))
    {
        return API_EARGS;
    }

    string::iterator it = find_if(ccnumber.begin(), ccnumber.end(), char_is_not_digit);
    if (it != ccnumber.end())
    {
        return API_EARGS;
    }

    it = find_if(expm.begin(), expm.end(), char_is_not_digit);
    if (it != expm.end() || atol(expm.c_str()) > 12)
    {
        return API_EARGS;
    }

    it = find_if(expy.begin(), expy.end(), char_is_not_digit);
    if (it != expy.end() || atol(expy.c_str()) < 2015)
    {
        return API_EARGS;
    }

    it = find_if(cv2.begin(), cv2.end(), char_is_not_digit);
    if (it != cv2.end())
    {
        return API_EARGS;
    }


    //Luhn algorithm
    int odd = 1, sum = 0;
    for (size_t i = ccnumber.size(); i--; odd = !odd)
    {
        int digit = ccnumber[i] - '0';
        sum += odd ? digit : ((digit < 5) ? 2 * digit : 2 * (digit - 5) + 1);
    }

    if (sum % 10)
    {
        return API_EARGS;
    }

    byte pubkdata[sizeof(PAYMENT_PUBKEY) * 3 / 4 + 3];
    int pubkdatalen = Base64::atob(PAYMENT_PUBKEY, (byte *)pubkdata, sizeof(pubkdata));

    string ccenc;
    string ccplain1 = ccplain;
    PayCrypter payCrypter(rng);
    if (!payCrypter.hybridEncrypt(&ccplain1, pubkdata, pubkdatalen, &ccenc))
    {
        return API_EARGS;
    }

    string last4 = ccnumber.substr(ccnumber.size() - 4);

    char hashstring[256];
    int ret = snprintf(hashstring, sizeof(hashstring), "{\"card_number\":\"%s\","
            "\"expiry_date_month\":\"%s\","
            "\"expiry_date_year\":\"%s\","
            "\"cv2\":\"%s\"}", ccnumber.c_str(), expm.c_str(), expy.c_str(), cv2.c_str());

    if (ret < 0 || ret >= (int)sizeof(hashstring))
    {
        return API_EARGS;
    }

    HashSHA256 hash;
    string binaryhash;
    hash.add((byte *)hashstring, int(strlen(hashstring)));
    hash.get(&binaryhash);

    static const char hexchars[] = "0123456789abcdef";
    ostringstream oss;
    string hexHash;
    for (size_t i=0;i<binaryhash.size();++i)
    {
        oss.put(hexchars[(binaryhash[i] >> 4) & 0x0F]);
        oss.put(hexchars[binaryhash[i] & 0x0F]);
    }
    hexHash = oss.str();

    string base64cc;
    base64cc.resize(ccenc.size()*4/3+4);
    base64cc.resize(Base64::btoa((byte *)ccenc.data(), int(ccenc.size()), (char *)base64cc.data()));
    std::replace( base64cc.begin(), base64cc.end(), '-', '+');
    std::replace( base64cc.begin(), base64cc.end(), '_', '/');

    reqs.add(new CommandCreditCardStore(this, base64cc.data(), last4.c_str(), expm.c_str(), expy.c_str(), hexHash.data()));
    return API_OK;
}

void MegaClient::creditcardquerysubscriptions()
{
    reqs.add(new CommandCreditCardQuerySubscriptions(this));
}

void MegaClient::creditcardcancelsubscriptions(const char* reason)
{
    reqs.add(new CommandCreditCardCancelSubscriptions(this, reason));
}

void MegaClient::getpaymentmethods()
{
    reqs.add(new CommandGetPaymentMethods(this));
}

// delete or block an existing contact
error MegaClient::removecontact(const char* email, visibility_t show)
{
    if (!strchr(email, '@') || (show != HIDDEN && show != BLOCKED))
    {
        return API_EARGS;
    }

    reqs.add(new CommandRemoveContact(this, email, show));

    return API_OK;
}

/**
 * @brief Attach/update/delete a user attribute.
 *
 * Attributes are stored as base64-encoded binary blobs. They use internal
 * attribute name prefixes:
 *
 * "*" - Private and encrypted. Use a TLV container (key-value)
 * "#" - Protected and plain text, accessible only by contacts.
 * "+" - Public and plain text, accessible by anyone knowing userhandle
 * "^" - Private and non-encrypted.
 *
 * @param at Attribute type.
 * @param av Attribute value.
 * @param avl Attribute value length.
 * @param ctag Tag to identify the request at intermediate layer

 */
void MegaClient::putua(attr_t at, const byte* av, unsigned avl, int ctag, handle lastPublicHandle, int phtype, int64_t ts)
{
    string data;

    if (!av)
    {
        if (at == ATTR_AVATAR)  // remove avatar
        {
            data = "none";
        }

        av = (const byte*) data.data();
        avl = unsigned(data.size());
    }

    int tag = (ctag != -1) ? ctag : reqtag;
    User *u = ownuser();
    assert(u);
    if (!u)
    {
        LOG_err << "Own user not found when attempting to set user attributes";
        restag = tag;
        app->putua_result(API_EACCESS);
        return;
    }
    int needversion = u->needversioning(at);
    if (needversion == -1)
    {
        restag = tag;
        app->putua_result(API_EARGS);   // attribute not recognized
        return;
    }

    if (!needversion)
    {
        reqs.add(new CommandPutUA(this, at, av, avl, tag, lastPublicHandle, phtype, ts));
    }
    else
    {
        // if the cached value is outdated, first need to fetch the latest version
        if (u->getattr(at) && !u->isattrvalid(at))
        {
            restag = tag;
            app->putua_result(API_EEXPIRED);
            return;
        }
        reqs.add(new CommandPutUAVer(this, at, av, avl, tag));
    }
}

void MegaClient::putua(userattr_map *attrs, int ctag)
{
    int tag = (ctag != -1) ? ctag : reqtag;
    User *u = ownuser();

    if (!u || !attrs || !attrs->size())
    {
        restag = tag;
        return app->putua_result(API_EARGS);
    }

    for (userattr_map::iterator it = attrs->begin(); it != attrs->end(); it++)
    {
        attr_t type = it->first;

        if (User::needversioning(type) != 1)
        {
            restag = tag;
            return app->putua_result(API_EARGS);
        }

        // if the cached value is outdated, first need to fetch the latest version
        if (u->getattr(type) && !u->isattrvalid(type))
        {
            restag = tag;
            return app->putua_result(API_EEXPIRED);
        }
    }

    reqs.add(new CommandPutMultipleUAVer(this, attrs, tag));
}

/**
 * @brief Queue a user attribute retrieval.
 *
 * @param u User.
 * @param at Attribute type.
 * @param ctag Tag to identify the request at intermediate layer
 */
void MegaClient::getua(User* u, const attr_t at, int ctag)
{
    if (at != ATTR_UNKNOWN)
    {
        // if we can solve those requests locally (cached values)...
        const string *cachedav = u->getattr(at);
        int tag = (ctag != -1) ? ctag : reqtag;

        if (!fetchingkeys && cachedav && u->isattrvalid(at))
        {
            if (User::scope(at) == '*') // private attribute, TLV encoding
            {
                TLVstore *tlv = TLVstore::containerToTLVrecords(cachedav, &key);
                restag = tag;
                app->getua_result(tlv, at);
                delete tlv;
                return;
            }
            else
            {
                restag = tag;
                app->getua_result((byte*) cachedav->data(), unsigned(cachedav->size()), at);
                return;
            }
        }
        else
        {
            reqs.add(new CommandGetUA(this, u->uid.c_str(), at, NULL, tag));
        }
    }
}

void MegaClient::getua(const char *email_handle, const attr_t at, const char *ph, int ctag)
{
    if (email_handle && at != ATTR_UNKNOWN)
    {
        reqs.add(new CommandGetUA(this, email_handle, at, ph,(ctag != -1) ? ctag : reqtag));
    }
}

void MegaClient::getUserEmail(const char *uid)
{
    reqs.add(new CommandGetUserEmail(this, uid));
}

#ifdef DEBUG
void MegaClient::delua(const char *an)
{
    if (an)
    {
        reqs.add(new CommandDelUA(this, an));
    }
}

void MegaClient::senddevcommand(const char *command, const char *email)
{
    reqs.add(new CommandSendDevCommand(this, command, email));
}
#endif

// queue node for notification
void MegaClient::notifynode(Node* n)
{
    n->applykey();

    if (!fetchingnodes)
    {
        if (n->tag && !n->changed.removed && n->attrstring)
        {
            // report a "NO_KEY" event

            char* buf = new char[n->nodekey().size() * 4 / 3 + 4];
            Base64::btoa((byte *)n->nodekey().data(), int(n->nodekey().size()), buf);

            int changed = 0;
            changed |= (int)n->changed.removed;
            changed |= n->changed.attrs << 1;
            changed |= n->changed.owner << 2;
            changed |= n->changed.ctime << 3;
            changed |= n->changed.fileattrstring << 4;
            changed |= n->changed.inshare << 5;
            changed |= n->changed.outshares << 6;
            changed |= n->changed.pendingshares << 7;
            changed |= n->changed.parent << 8;
            changed |= n->changed.publiclink << 9;
            changed |= n->changed.newnode << 10;

            int attrlen = int(n->attrstring->size());
            string base64attrstring;
            base64attrstring.resize(attrlen * 4 / 3 + 4);
            base64attrstring.resize(Base64::btoa((byte *)n->attrstring->data(), int(n->attrstring->size()), (char *)base64attrstring.data()));

            char report[512];
            Base64::btoa((const byte *)&n->nodehandle, MegaClient::NODEHANDLE, report);
            sprintf(report + 8, " %d %" PRIu64 " %d %X %.200s %.200s", n->type, n->size, attrlen, changed, buf, base64attrstring.c_str());

            reportevent("NK", report, 0);
            sendevent(99400, report, 0);

            delete [] buf;
        }

#ifdef ENABLE_SYNC
        // is this a synced node that was moved to a non-synced location? queue for
        // deletion from LocalNodes.
        if (n->localnode && n->localnode->parent && n->parent && !n->parent->localnode)
        {
            if (n->changed.removed || n->changed.parent)
            {
                if (n->type == FOLDERNODE)
                {
                    app->syncupdate_remote_folder_deletion(n->localnode->sync, n);
                }
                else
                {
                    app->syncupdate_remote_file_deletion(n->localnode->sync, n);
                }
            }

            n->localnode->deleted = true;
            n->localnode->node = NULL;
            n->localnode = NULL;
        }
        else
        {
            // is this a synced node that is not a sync root, or a new node in a
            // synced folder?
            // FIXME: aggregate subtrees!
            if (n->localnode && n->localnode->parent)
            {
                n->localnode->deleted = n->changed.removed;
            }

            if (n->parent && n->parent->localnode && (!n->localnode || (n->localnode->parent != n->parent->localnode)))
            {
                if (n->localnode)
                {
                    n->localnode->deleted = n->changed.removed;
                }

                if (!n->changed.removed && (n->changed.newnode || n->changed.parent))
                {
                    if (!n->localnode)
                    {
                        if (n->type == FOLDERNODE)
                        {
                            app->syncupdate_remote_folder_addition(n->parent->localnode->sync, n);
                        }
                        else
                        {
                            app->syncupdate_remote_file_addition(n->parent->localnode->sync, n);
                        }
                    }
                    else
                    {
                        app->syncupdate_remote_move(n->localnode->sync, n,
                            n->localnode->parent ? n->localnode->parent->node : NULL);
                    }
                }
            }
            else if (!n->changed.removed && n->changed.attrs && n->localnode && n->localnode->name.compare(n->displayname()))
            {
                app->syncupdate_remote_rename(n->localnode->sync, n, n->localnode->name.c_str());
            }
        }
#endif
    }

    if (!n->notified)
    {
        n->notified = true;
        nodenotify.push_back(n);
    }
}

void MegaClient::transfercacheadd(Transfer *transfer, DBTableTransactionCommitter* committer)
{
    if (tctable && !transfer->skipserialization)
    {
        LOG_debug << "Caching transfer";
        tctable->checkCommitter(committer);
        tctable->put(MegaClient::CACHEDTRANSFER, transfer, &tckey);
    }
}

void MegaClient::transfercachedel(Transfer *transfer, DBTableTransactionCommitter* committer)
{
    if (tctable && transfer->dbid)
    {
        LOG_debug << "Removing cached transfer";
        tctable->checkCommitter(committer);
        tctable->del(transfer->dbid);
    }
}

void MegaClient::filecacheadd(File *file, DBTableTransactionCommitter& committer)
{
    if (tctable && !file->syncxfer)
    {
        LOG_debug << "Caching file";
        tctable->checkCommitter(&committer);
        tctable->put(MegaClient::CACHEDFILE, file, &tckey);
    }
}

void MegaClient::filecachedel(File *file, DBTableTransactionCommitter* committer)
{
    if (tctable && !file->syncxfer)
    {
        LOG_debug << "Removing cached file";
        tctable->checkCommitter(committer);
        tctable->del(file->dbid);
    }

    if (file->temporaryfile)
    {
        LOG_debug << "Removing temporary file";
        fsaccess->unlinklocal(file->localname);
    }
}

// queue user for notification
void MegaClient::notifyuser(User* u)
{
    if (!u->notified)
    {
        u->notified = true;
        usernotify.push_back(u);
    }
}

// queue pcr for notification
void MegaClient::notifypcr(PendingContactRequest* pcr)
{
    if (pcr && !pcr->notified)
    {
        pcr->notified = true;
        pcrnotify.push_back(pcr);
    }
}

#ifdef ENABLE_CHAT
void MegaClient::notifychat(TextChat *chat)
{
    if (!chat->notified)
    {
        chat->notified = true;
        chatnotify[chat->id] = chat;
    }
}
#endif

// process request for share node keys
// builds & emits k/cr command
// returns 1 in case of a valid response, 0 otherwise
void MegaClient::proccr(JSON* j)
{
    node_vector shares, nodes;
    handle h;

    if (j->enterobject())
    {
        for (;;)
        {
            switch (j->getnameid())
            {
                case MAKENAMEID3('s', 'n', 'k'):
                    procsnk(j);
                    break;

                case MAKENAMEID3('s', 'u', 'k'):
                    procsuk(j);
                    break;

                case EOO:
                    j->leaveobject();
                    return;

                default:
                    if (!j->storeobject())
                    {
                        return;
                    }
            }
        }

        return;
    }

    if (!j->enterarray())
    {
        LOG_err << "Malformed CR - outer array";
        return;
    }

    if (j->enterarray())
    {
        while (!ISUNDEF(h = j->gethandle()))
        {
            shares.push_back(nodebyhandle(h));
        }

        j->leavearray();

        if (j->enterarray())
        {
            while (!ISUNDEF(h = j->gethandle()))
            {
                nodes.push_back(nodebyhandle(h));
            }

            j->leavearray();
        }
        else
        {
            LOG_err << "Malformed SNK CR - nodes part";
            return;
        }

        if (j->enterarray())
        {
            cr_response(&shares, &nodes, j);
            j->leavearray();
        }
        else
        {
            LOG_err << "Malformed CR - linkage part";
            return;
        }
    }

    j->leavearray();
}

// share nodekey delivery
void MegaClient::procsnk(JSON* j)
{
    if (j->enterarray())
    {
        handle sh, nh;

        while (j->enterarray())
        {
            if (ISUNDEF((sh = j->gethandle())))
            {
                return;
            }

            if (ISUNDEF((nh = j->gethandle())))
            {
                return;
            }

            Node* sn = nodebyhandle(sh);

            if (sn && sn->sharekey && checkaccess(sn, OWNER))
            {
                Node* n = nodebyhandle(nh);

                if (n && n->isbelow(sn))
                {
                    byte keybuf[FILENODEKEYLENGTH];
                    size_t keysize = n->nodekey().size();
                    sn->sharekey->ecb_encrypt((byte*)n->nodekey().data(), keybuf, keysize);
                    reqs.add(new CommandSingleKeyCR(sh, nh, keybuf, keysize));
                }
            }

            j->leavearray();
        }

        j->leavearray();
    }
}

// share userkey delivery
void MegaClient::procsuk(JSON* j)
{
    if (j->enterarray())
    {
        while (j->enterarray())
        {
            handle sh, uh;

            sh = j->gethandle();

            if (!ISUNDEF(sh))
            {
                uh = j->gethandle();

                if (!ISUNDEF(uh))
                {
                    // FIXME: add support for share user key delivery
                }
            }

            j->leavearray();
        }

        j->leavearray();
    }
}

#ifdef ENABLE_CHAT
void MegaClient::procmcf(JSON *j)
{
    if (j->enterobject())
    {
        bool done = false;
        while (!done)
        {
            bool readingPublicChats = false;
            switch(j->getnameid())
            {
                case MAKENAMEID2('p', 'c'):   // list of public and/or formerly public chatrooms
                {
                    readingPublicChats = true;
                }   // fall-through
                case 'c':   // list of chatrooms
                {
                    j->enterarray();

                    while(j->enterobject())   // while there are more chats to read...
                    {
                        handle chatid = UNDEF;
                        privilege_t priv = PRIV_UNKNOWN;
                        int shard = -1;
                        userpriv_vector *userpriv = NULL;
                        bool group = false;
                        string title;
                        string unifiedKey;
                        m_time_t ts = -1;
                        bool publicchat = false;

                        bool readingChat = true;
                        while(readingChat) // read the chat information
                        {
                            switch (j->getnameid())
                            {
                            case MAKENAMEID2('i','d'):
                                chatid = j->gethandle(MegaClient::CHATHANDLE);
                                break;

                            case 'p':
                                priv = (privilege_t) j->getint();
                                break;

                            case MAKENAMEID2('c','s'):
                                shard = int(j->getint());
                                break;

                            case 'u':   // list of users participating in the chat (+privileges)
                                userpriv = readuserpriv(j);
                                break;

                            case 'g':
                                group = j->getint();
                                break;

                            case MAKENAMEID2('c','t'):
                                j->storeobject(&title);
                                break;

                            case MAKENAMEID2('c', 'k'):  // store unified key for public chats
                                assert(readingPublicChats);
                                j->storeobject(&unifiedKey);
                                break;

                            case MAKENAMEID2('t', 's'):  // actual creation timestamp
                                ts = j->getint();
                                break;

                            case 'm':   // operation mode: 1 -> public chat; 0 -> private chat
                                assert(readingPublicChats);
                                publicchat = j->getint();
                                break;

                            case EOO:
                                if (chatid != UNDEF && priv != PRIV_UNKNOWN && shard != -1)
                                {
                                    if (chats.find(chatid) == chats.end())
                                    {
                                        chats[chatid] = new TextChat();
                                    }

                                    TextChat *chat = chats[chatid];
                                    chat->id = chatid;
                                    chat->priv = priv;
                                    chat->shard = shard;
                                    chat->group = group;
                                    chat->title = title;
                                    chat->ts = (ts != -1) ? ts : 0;

                                    if (readingPublicChats)
                                    {
                                        chat->publicchat = publicchat;  // true or false (formerly public, now private)
                                        chat->unifiedKey = unifiedKey;

                                        if (unifiedKey.empty())
                                        {
                                            LOG_err << "Received public (or formerly public) chat without unified key";
                                        }
                                    }

                                    // remove yourself from the list of users (only peers matter)
                                    if (userpriv)
                                    {
                                        if (chat->priv == PRIV_RM)
                                        {
                                            // clear the list of peers because API still includes peers in the
                                            // actionpacket, but not in a fresh fetchnodes
                                            delete userpriv;
                                            userpriv = NULL;
                                        }
                                        else
                                        {
                                            userpriv_vector::iterator upvit;
                                            for (upvit = userpriv->begin(); upvit != userpriv->end(); upvit++)
                                            {
                                                if (upvit->first == me)
                                                {
                                                    userpriv->erase(upvit);
                                                    if (userpriv->empty())
                                                    {
                                                        delete userpriv;
                                                        userpriv = NULL;
                                                    }
                                                    break;
                                                }
                                            }
                                        }
                                    }
                                    delete chat->userpriv;  // discard any existing `userpriv`
                                    chat->userpriv = userpriv;
                                }
                                else
                                {
                                    LOG_err << "Failed to parse chat information";
                                }
                                readingChat = false;
                                break;

                            default:
                                if (!j->storeobject())
                                {
                                    LOG_err << "Failed to parse chat information";
                                    readingChat = false;
                                    delete userpriv;
                                    userpriv = NULL;
                                }
                                break;
                            }
                        }
                        j->leaveobject();
                    }

                    j->leavearray();
                    break;
                }

                case MAKENAMEID3('p', 'c', 'f'):    // list of flags for public and/or formerly public chatrooms
                {
                    readingPublicChats = true;
                }   // fall-through
                case MAKENAMEID2('c', 'f'):
                {
                    j->enterarray();

                    while(j->enterobject()) // while there are more chatid/flag tuples to read...
                    {
                        handle chatid = UNDEF;
                        byte flags = 0xFF;

                        bool readingFlags = true;
                        while (readingFlags)
                        {
                            switch (j->getnameid())
                            {

                            case MAKENAMEID2('i','d'):
                                chatid = j->gethandle(MegaClient::CHATHANDLE);
                                break;

                            case 'f':
                                flags = byte(j->getint());
                                break;

                            case EOO:
                                if (chatid != UNDEF && flags != 0xFF)
                                {
                                    textchat_map::iterator it = chats.find(chatid);
                                    if (it == chats.end())
                                    {
                                        string chatidB64;
                                        string tmp((const char*)&chatid, sizeof(chatid));
                                        Base64::btoa(tmp, chatidB64);
                                        LOG_err << "Received flags for unknown chatid: " << chatidB64.c_str();
                                    }
                                    else
                                    {
                                        it->second->setFlags(flags);
                                        assert(!readingPublicChats || !it->second->unifiedKey.empty());
                                    }
                                }
                                else
                                {
                                    LOG_err << "Failed to parse chat flags";
                                }
                                readingFlags = false;
                                break;

                            default:
                                if (!j->storeobject())
                                {
                                    LOG_err << "Failed to parse chat flags";
                                    readingFlags = false;
                                }
                                break;
                            }
                        }

                        j->leaveobject();
                    }

                    j->leavearray();
                    break;
                }

                case EOO:
                    done = true;
                    j->leaveobject();
                    break;

                default:
                    if (!j->storeobject())
                    {
                        return;
                    }
            }
        }
    }
}

void MegaClient::procmcna(JSON *j)
{
    if (j->enterarray())
    {
        while(j->enterobject())   // while there are more nodes to read...
        {
            handle chatid = UNDEF;
            handle h = UNDEF;
            handle uh = UNDEF;

            bool readingNode = true;
            while(readingNode) // read the attached node information
            {
                switch (j->getnameid())
                {
                case MAKENAMEID2('i','d'):
                    chatid = j->gethandle(MegaClient::CHATHANDLE);
                    break;

                case 'n':
                    h = j->gethandle(MegaClient::NODEHANDLE);
                    break;

                case 'u':
                    uh = j->gethandle(MegaClient::USERHANDLE);
                    break;

                case EOO:
                    if (chatid != UNDEF && h != UNDEF && uh != UNDEF)
                    {
                        textchat_map::iterator it = chats.find(chatid);
                        if (it == chats.end())
                        {
                            LOG_err << "Unknown chat for user/node access to attachment";
                        }
                        else
                        {
                            it->second->setNodeUserAccess(h, uh);
                        }
                    }
                    else
                    {
                        LOG_err << "Failed to parse attached node information";
                    }
                    readingNode = false;
                    break;

                default:
                    if (!j->storeobject())
                    {
                        LOG_err << "Failed to parse attached node information";
                        readingNode = false;
                    }
                    break;
                }
            }
            j->leaveobject();
        }        
        j->leavearray();
    }
}
#endif

// add node to vector, return position, deduplicate
unsigned MegaClient::addnode(node_vector* v, Node* n) const
{
    // linear search not particularly scalable, but fine for the relatively
    // small real-world requests
    for (unsigned i = unsigned(v->size()); i--; )
    {
        if ((*v)[i] == n)
        {
            return i;
        }
    }

    v->push_back(n);
    return unsigned(v->size() - 1);
}

// generate crypto key response
// if !selector, generate all shares*nodes tuples
void MegaClient::cr_response(node_vector* shares, node_vector* nodes, JSON* selector)
{
    node_vector rshares, rnodes;
    unsigned si, ni = unsigned(-1);
    Node* sn;
    Node* n;
    string crkeys;
    byte keybuf[FILENODEKEYLENGTH];
    char buf[128];
    int setkey = -1;

    // for security reasons, we only respond to key requests affecting our own
    // shares
    for (si = unsigned(shares->size()); si--; )
    {
        if ((*shares)[si] && ((*shares)[si]->inshare || !(*shares)[si]->sharekey))
        {
            // security feature: we only distribute node keys for our own outgoing shares.  
            LOG_warn << "Attempt to obtain node key for invalid/third-party share foiled";
            (*shares)[si] = NULL;
            sendevent(99445, "Inshare key request rejected", 0);
        }
    }

    if (!selector)
    {
        si = 0;
        ni = unsigned(-1);
        if (shares->empty() || nodes->empty())
        {
            return;
        }
    }

    // estimate required size for requested keys
    // for each node: ",<index>,<index>,"<nodekey>
    crkeys.reserve(nodes->size() * ((5 + 4 * 2) + (FILENODEKEYLENGTH * 4 / 3 + 4)) + 1);
    // we reserve for indexes up to 4 digits per index

    for (;;)
    {
        if (selector)
        {
            if (!selector->isnumeric())
            {
                break;
            }

            si = (unsigned)selector->getint();
            ni = (unsigned)selector->getint();

            if (si >= shares->size())
            {
                LOG_err << "Share index out of range";
                return;
            }

            if (ni >= nodes->size())
            {
                LOG_err << "Node index out of range";
                return;
            }

            if (selector->pos[1] == '"')
            {
                setkey = selector->storebinary(keybuf, sizeof keybuf);
            }
            else
            {
                setkey = -1;
            }
        }
        else
        {
            // no selector supplied
            ni++;

            if (ni >= nodes->size())
            {
                ni = 0;
                if (++si >= shares->size())
                {
                    break;
                }
            }
        }

        if ((sn = (*shares)[si]) && (n = (*nodes)[ni]))
        {
            if (n->isbelow(sn))
            {
                if (setkey >= 0)
                {
                    if (setkey == (int)n->nodekey().size())
                    {
                        sn->sharekey->ecb_decrypt(keybuf, n->nodekey().size());
                        n->setkey(keybuf);
                        setkey = -1;
                    }
                }
                else
                {
                    n->applykey();
                    int keysize = int(n->nodekey().size());
                    if (sn->sharekey && keysize == (n->type == FILENODE ? FILENODEKEYLENGTH : FOLDERNODEKEYLENGTH))
                    {
                        unsigned nsi, nni;

                        nsi = addnode(&rshares, sn);
                        nni = addnode(&rnodes, n);

                        sprintf(buf, "\",%u,%u,\"", nsi, nni);

                        // generate & queue share nodekey
                        sn->sharekey->ecb_encrypt((byte*)n->nodekey().data(), keybuf, size_t(keysize));
                        Base64::btoa(keybuf, keysize, strchr(buf + 7, 0));
                        crkeys.append(buf);
                    }
                    else
                    {
                        LOG_warn << "Skipping node due to an unavailable key";
                    }
                }
            }
            else
            {
                LOG_warn << "Attempt to obtain key of node outside share foiled";
            }
        }
    }

    if (crkeys.size())
    {
        crkeys.append("\"");
        reqs.add(new CommandKeyCR(this, &rshares, &rnodes, crkeys.c_str() + 2));
    }
}

void MegaClient::getaccountdetails(AccountDetails* ad, bool storage,
                                   bool transfer, bool pro, bool transactions,
                                   bool purchases, bool sessions, int source)
{
    if (storage || transfer || pro)
    {
        reqs.add(new CommandGetUserQuota(this, ad, storage, transfer, pro, source));
    }

    if (transactions)
    {
        reqs.add(new CommandGetUserTransactions(this, ad));
    }

    if (purchases)
    {
        reqs.add(new CommandGetUserPurchases(this, ad));
    }

    if (sessions)
    {
        reqs.add(new CommandGetUserSessions(this, ad));
    }
}

void MegaClient::querytransferquota(m_off_t size)
{
    reqs.add(new CommandQueryTransferQuota(this, size));
}

// export node link
error MegaClient::exportnode(Node* n, int del, m_time_t ets)
{
    if (n->plink && !del && !n->plink->takendown
            && (ets == n->plink->ets) && !n->plink->isExpired())
    {
        restag = reqtag;
        app->exportnode_result(n->nodehandle, n->plink->ph);
        return API_OK;
    }

    if (!checkaccess(n, OWNER))
    {
        return API_EACCESS;
    }

    // export node
    switch (n->type)
    {
    case FILENODE:
        getpubliclink(n, del, ets);
        break;

    case FOLDERNODE:
        if (del)
        {
            // deletion of outgoing share also deletes the link automatically
            // need to first remove the link and then the share
            getpubliclink(n, del, ets);
            setshare(n, NULL, ACCESS_UNKNOWN);
        }
        else
        {
            // exporting folder - need to create share first
            setshare(n, NULL, RDONLY);
            // getpubliclink() is called as _result() of the share
        }

        break;

    default:
        return API_EACCESS;
    }

    return API_OK;
}

void MegaClient::getpubliclink(Node* n, int del, m_time_t ets)
{
    reqs.add(new CommandSetPH(this, n, del, ets));
}

// open exported file link
// formats supported: ...#!publichandle!key, publichandle!key or file/<ph>[<params>][#<key>]
void MegaClient::openfilelink(handle ph, const byte *key, int op)
{
    if (op)
    {
        reqs.add(new CommandGetPH(this, ph, key, op));
    }
    else
    {
        assert(key);
        reqs.add(new CommandGetFile(this, NULL, key, ph, false));
    }
}

/* Format of password-protected links
 *
 * algorithm        = 1 byte - A byte to identify which algorithm was used (for future upgradability), initially is set to 0
 * file/folder      = 1 byte - A byte to identify if the link is a file or folder link (0 = folder, 1 = file)
 * public handle    = 6 bytes - The public folder/file handle
 * salt             = 32 bytes - A 256 bit randomly generated salt
 * encrypted key    = 16 or 32 bytes - The encrypted actual folder or file key
 * MAC tag          = 32 bytes - The MAC of all the previous data to ensure integrity of the link i.e. calculated as:
 *                      HMAC-SHA256(MAC key, (algorithm || file/folder || public handle || salt || encrypted key))
 */
error MegaClient::decryptlink(const char *link, const char *pwd, string* decryptedLink)
{
    if (!pwd || !link)
    {
        LOG_err << "Empty link or empty password to decrypt link";
        return API_EARGS;
    }

    const char* ptr = NULL;
    const char* end = NULL;
    if (!(ptr = strstr(link, "#P!")))
    {
        LOG_err << "This link is not password protected";
        return API_EARGS;
    }
    ptr += 3;

    // Decode the link
    int linkLen = 1 + 1 + 6 + 32 + 32 + 32;   // maximum size in binary, for file links
    string linkBin;
    linkBin.resize(linkLen);
    linkLen = Base64::atob(ptr, (byte*)linkBin.data(), linkLen);

    ptr = (char *)linkBin.data();
    end = ptr + linkLen;

    if ((ptr + 2) >= end)
    {
        LOG_err << "This link is too short";
        return API_EINCOMPLETE;
    }

    int algorithm = *ptr++;
    if (algorithm != 1 && algorithm != 2)
    {
        LOG_err << "The algorithm used to encrypt this link is not supported";
        return API_EINTERNAL;
    }

    int isFolder = !(*ptr++);
    if (isFolder > 1)
    {
        LOG_err << "This link doesn't reference any folder or file";
        return API_EARGS;
    }

    size_t encKeyLen = isFolder ? FOLDERNODEKEYLENGTH : FILENODEKEYLENGTH;
    if ((ptr + 38 + encKeyLen + 32) > end)
    {
        LOG_err << "This link is too short";
        return API_EINCOMPLETE;
    }

    handle ph = MemAccess::get<handle>(ptr);
    ptr += 6;

    byte salt[32];
    memcpy((char*)salt, ptr, 32);
    ptr += sizeof salt;

    string encKey;
    encKey.resize(encKeyLen);
    memcpy((byte *)encKey.data(), ptr, encKeyLen);
    ptr += encKeyLen;

    byte hmac[32];
    memcpy((char*)&hmac, ptr, 32);
    ptr += 32;

    // Derive MAC key with salt+pwd
    byte derivedKey[64];
    unsigned int iterations = 100000;
    PBKDF2_HMAC_SHA512 pbkdf2;
    pbkdf2.deriveKey(derivedKey, sizeof derivedKey,
                     (byte*) pwd, strlen(pwd),
                     salt, sizeof salt,
                     iterations);

    byte hmacComputed[32];
    if (algorithm == 1)
    {
        // verify HMAC with macKey(alg, f/F, ph, salt, encKey)
        HMACSHA256 hmacsha256((byte *)linkBin.data(), 40 + encKeyLen);
        hmacsha256.add(derivedKey + 32, 32);
        hmacsha256.get(hmacComputed);
    }
    else // algorithm == 2 (fix legacy Webclient bug: swap data and key)
    {
        // verify HMAC with macKey(alg, f/F, ph, salt, encKey)
        HMACSHA256 hmacsha256(derivedKey + 32, 32);
        hmacsha256.add((byte *)linkBin.data(), unsigned(40 + encKeyLen));
        hmacsha256.get(hmacComputed);
    }
    if (memcmp(hmac, hmacComputed, 32))
    {
        LOG_err << "HMAC verification failed. Possible tampered or corrupted link";
        return API_EKEY;
    }

    if (decryptedLink)
    {
        // Decrypt encKey using X-OR with first 16/32 bytes of derivedKey
        byte key[FILENODEKEYLENGTH];
        for (unsigned int i = 0; i < encKeyLen; i++)
        {
            key[i] = encKey[i] ^ derivedKey[i];
        }

        Base64Str<FILENODEKEYLENGTH> keyStr(key);
        decryptedLink->assign(MegaClient::getPublicLink(mNewLinkFormat, isFolder ? FOLDERNODE : FILENODE, ph, keyStr));
    }

    return API_OK;
}

error MegaClient::encryptlink(const char *link, const char *pwd, string *encryptedLink)
{
    if (!pwd || !link || !encryptedLink)
    {
        LOG_err << "Empty link or empty password to encrypt link";
        return API_EARGS;
    }

    bool isFolder = (strstr(link, "#F!") || strstr(link, "folder/"));
    handle ph;
    size_t linkKeySize = isFolder ? FOLDERNODEKEYLENGTH : FILENODEKEYLENGTH;
    std::unique_ptr<byte[]> linkKey(new byte[linkKeySize]);
    error e = parsepubliclink(link, ph, linkKey.get(), isFolder);
    if (e == API_OK)
    {
        // Derive MAC key with salt+pwd
        byte derivedKey[64];
        byte salt[32];
        rng.genblock(salt, 32);
        unsigned int iterations = 100000;
        PBKDF2_HMAC_SHA512 pbkdf2;
        pbkdf2.deriveKey(derivedKey, sizeof derivedKey,
                         (byte*) pwd, strlen(pwd),
                         salt, sizeof salt,
                         iterations);

        // Prepare encryption key
        string encKey;
        encKey.resize(linkKeySize);
        for (unsigned int i = 0; i < linkKeySize; i++)
        {
            encKey[i] = derivedKey[i] ^ linkKey[i];
        }

        // Preapare payload to derive encryption key
        byte algorithm = 2;
        byte type = isFolder ? 0 : 1;
        string payload;
        payload.append((char*) &algorithm, sizeof algorithm);
        payload.append((char*) &type, sizeof type);
        payload.append((char*) &ph, NODEHANDLE);
        payload.append((char*) salt, sizeof salt);
        payload.append(encKey);


        // Prepare HMAC
        byte hmac[32];
        if (algorithm == 1)
        {
            HMACSHA256 hmacsha256((byte *)payload.data(), payload.size());
            hmacsha256.add(derivedKey + 32, 32);
            hmacsha256.get(hmac);
        }
        else if (algorithm == 2) // fix legacy Webclient bug: swap data and key
        {
            HMACSHA256 hmacsha256(derivedKey + 32, 32);
            hmacsha256.add((byte *)payload.data(), unsigned(payload.size()));
            hmacsha256.get(hmac);
        }
        else
        {
            LOG_err << "Invalid algorithm to encrypt link";
            return API_EINTERNAL;
        }

        // Prepare encrypted link
        string encLinkBytes;
        encLinkBytes.append((char*) &algorithm, sizeof algorithm);
        encLinkBytes.append((char*) &type, sizeof type);
        encLinkBytes.append((char*) &ph, NODEHANDLE);
        encLinkBytes.append((char*) salt, sizeof salt);
        encLinkBytes.append(encKey);
        encLinkBytes.append((char*) hmac, sizeof hmac);

        string encLink;
        Base64::btoa(encLinkBytes, encLink);

        encryptedLink->clear();
        encryptedLink->append("https://mega.nz/#P!");
        encryptedLink->append(encLink);
    }

    return e;
}

bool MegaClient::loggedinfolderlink()
{
    return !ISUNDEF(publichandle);
}

sessiontype_t MegaClient::loggedin()
{
    if (ISUNDEF(me))
    {
        return NOTLOGGEDIN;
    }

    if (ephemeralSession)
    {
        return EPHEMERALACCOUNT;
    }

    if (!asymkey.isvalid())
    {
        return CONFIRMEDACCOUNT;
    }

    return FULLACCOUNT;
}

void MegaClient::whyamiblocked()
{
    // make sure the smsve flag is up to date when we get the response
    getmiscflags();

    // queue the actual request
    reqs.add(new CommandWhyAmIblocked(this));
}

void MegaClient::setBlocked(bool value)
{
    mBlocked = value;
    mBlockedSet = true;

    using CS = CacheableStatus;
    using CType = CacheableStatus::Type;
    auto status = mCachedStatus[CType::STATUS_BLOCKED];
    if (!status)
    {
        status = mCachedStatus[CType::STATUS_BLOCKED] = std::make_shared<CS>(CType::STATUS_BLOCKED, mBlocked);
    }
    else
    {
        mCachedStatus[CacheableStatus::Type::STATUS_BLOCKED]->setValue(mBlocked);
    }

    //persist change:
    if (sctable)
    {
        LOG_verbose << "Adding/updating status to database: "
                    << status->type() << " = " << status->value();
        if (!(sctable->put(CACHEDSTATUS, status.get(), &key)))
        {
            LOG_err << "Failed to add/update status to db: "
                        << status->type() << " = " << status->value();
        }
    }
}

void MegaClient::block(bool fromServerClientResponse)
{
    LOG_verbose << "Blocking MegaClient, fromServerClientResponse: " << fromServerClientResponse;
    setBlocked(true);
#ifdef ENABLE_SYNC
    disableSyncs(ACCOUNT_BLOCKED);
#endif
}

void MegaClient::unblock()
{
    LOG_verbose << "Unblocking MegaClient";
    setBlocked(false);
#ifdef ENABLE_SYNC
    restoreSyncs();
#endif
}

error MegaClient::changepw(const char* password, const char *pin)
{
    User* u;

    if (!loggedin() || !(u = finduser(me)))
    {
        return API_EACCESS;
    }

    if (accountversion == 1)
    {
        error e;
        byte newpwkey[SymmCipher::KEYLENGTH];
        if ((e = pw_key(password, newpwkey)))
        {
            return e;
        }

        byte newkey[SymmCipher::KEYLENGTH];
        SymmCipher pwcipher;
        memcpy(newkey, key.key,  sizeof newkey);
        pwcipher.setkey(newpwkey);
        pwcipher.ecb_encrypt(newkey);

        string email = u->email;
        uint64_t stringhash = stringhash64(&email, &pwcipher);
        reqs.add(new CommandSetMasterKey(this, newkey, (const byte *)&stringhash, sizeof(stringhash), NULL, pin));
        return API_OK;
    }

    byte clientRandomValue[SymmCipher::KEYLENGTH];
    rng.genblock(clientRandomValue, sizeof(clientRandomValue));

    string salt;
    HashSHA256 hasher;
    string buffer = "mega.nz";
    buffer.resize(200, 'P');
    buffer.append((char *)clientRandomValue, sizeof(clientRandomValue));
    hasher.add((const byte*)buffer.data(), unsigned(buffer.size()));
    hasher.get(&salt);

    byte derivedKey[2 * SymmCipher::KEYLENGTH];
    CryptoPP::PKCS5_PBKDF2_HMAC<CryptoPP::SHA512> pbkdf2;
    pbkdf2.DeriveKey(derivedKey, sizeof(derivedKey), 0, (byte *)password, strlen(password),
                     (const byte *)salt.data(), salt.size(), 100000);

    byte encmasterkey[SymmCipher::KEYLENGTH];
    SymmCipher cipher;
    cipher.setkey(derivedKey);
    cipher.ecb_encrypt(key.key, encmasterkey);

    string hashedauthkey;
    byte *authkey = derivedKey + SymmCipher::KEYLENGTH;
    hasher.add(authkey, SymmCipher::KEYLENGTH);
    hasher.get(&hashedauthkey);
    hashedauthkey.resize(SymmCipher::KEYLENGTH);

    // Pass the salt and apply to this->accountsalt if the command succeed to allow posterior checks of the password without getting it from the server
    reqs.add(new CommandSetMasterKey(this, encmasterkey, (byte*)hashedauthkey.data(), SymmCipher::KEYLENGTH, clientRandomValue, pin, &salt));
    return API_OK;
}

// create ephemeral session
void MegaClient::createephemeral()
{
    ephemeralSession = true;
    byte keybuf[SymmCipher::KEYLENGTH];
    byte pwbuf[SymmCipher::KEYLENGTH];
    byte sscbuf[2 * SymmCipher::KEYLENGTH];

    rng.genblock(keybuf, sizeof keybuf);
    rng.genblock(pwbuf, sizeof pwbuf);
    rng.genblock(sscbuf, sizeof sscbuf);

    key.setkey(keybuf);
    key.ecb_encrypt(sscbuf, sscbuf + SymmCipher::KEYLENGTH, SymmCipher::KEYLENGTH);

    key.setkey(pwbuf);
    key.ecb_encrypt(keybuf);

    reqs.add(new CommandCreateEphemeralSession(this, keybuf, pwbuf, sscbuf));
}

void MegaClient::resumeephemeral(handle uh, const byte* pw, int ctag)
{
    ephemeralSession = true;
    reqs.add(new CommandResumeEphemeralSession(this, uh, pw, ctag ? ctag : reqtag));
}

void MegaClient::cancelsignup()
{
    reqs.add(new CommandCancelSignup(this));
}

void MegaClient::sendsignuplink(const char* email, const char* name, const byte* pwhash)
{
    SymmCipher pwcipher(pwhash);
    byte c[2 * SymmCipher::KEYLENGTH];

    memcpy(c, key.key, sizeof key.key);
    rng.genblock(c + SymmCipher::KEYLENGTH, SymmCipher::KEYLENGTH / 4);
    memset(c + SymmCipher::KEYLENGTH + SymmCipher::KEYLENGTH / 4, 0, SymmCipher::KEYLENGTH / 2);
    rng.genblock(c + 2 * SymmCipher::KEYLENGTH - SymmCipher::KEYLENGTH / 4, SymmCipher::KEYLENGTH / 4);

    pwcipher.ecb_encrypt(c, c, sizeof c);

    reqs.add(new CommandSendSignupLink(this, email, name, c));
}

string MegaClient::sendsignuplink2(const char *email, const char *password, const char* name)
{
    byte clientrandomvalue[SymmCipher::KEYLENGTH];
    rng.genblock(clientrandomvalue, sizeof(clientrandomvalue));

    string salt;
    HashSHA256 hasher;
    string buffer = "mega.nz";
    buffer.resize(200, 'P');
    buffer.append((char *)clientrandomvalue, sizeof(clientrandomvalue));
    hasher.add((const byte*)buffer.data(), unsigned(buffer.size()));
    hasher.get(&salt);

    byte derivedKey[2 * SymmCipher::KEYLENGTH];
    CryptoPP::PKCS5_PBKDF2_HMAC<CryptoPP::SHA512> pbkdf2;
    pbkdf2.DeriveKey(derivedKey, sizeof(derivedKey), 0, (byte *)password, strlen(password),
                     (const byte *)salt.data(), salt.size(), 100000);

    byte encmasterkey[SymmCipher::KEYLENGTH];
    SymmCipher cipher;
    cipher.setkey(derivedKey);
    cipher.ecb_encrypt(key.key, encmasterkey);

    string hashedauthkey;
    byte *authkey = derivedKey + SymmCipher::KEYLENGTH;
    hasher.add(authkey, SymmCipher::KEYLENGTH);
    hasher.get(&hashedauthkey);
    hashedauthkey.resize(SymmCipher::KEYLENGTH);

    accountversion = 2;
    accountsalt = salt;
    reqs.add(new CommandSendSignupLink2(this, email, name, clientrandomvalue, encmasterkey, (byte*)hashedauthkey.data()));
    return string((const char*)derivedKey, 2 * SymmCipher::KEYLENGTH);
}

void MegaClient::resendsignuplink2(const char *email, const char *name)
{
    reqs.add(new CommandSendSignupLink2(this, email, name));
}

// if query is 0, actually confirm account; just decode/query signup link
// details otherwise
void MegaClient::querysignuplink(const byte* code, unsigned len)
{
    reqs.add(new CommandQuerySignupLink(this, code, len));
}

void MegaClient::confirmsignuplink(const byte* code, unsigned len, uint64_t emailhash)
{
    reqs.add(new CommandConfirmSignupLink(this, code, len, emailhash));
}

void MegaClient::confirmsignuplink2(const byte *code, unsigned len)
{
    reqs.add(new CommandConfirmSignupLink2(this, code, len));
}

// generate and configure encrypted private key, plaintext public key
void MegaClient::setkeypair()
{
    CryptoPP::Integer pubk[AsymmCipher::PUBKEY];

    string privks, pubks;

    asymkey.genkeypair(rng, asymkey.key, pubk, 2048);

    AsymmCipher::serializeintarray(pubk, AsymmCipher::PUBKEY, &pubks);
    AsymmCipher::serializeintarray(asymkey.key, AsymmCipher::PRIVKEY, &privks);

    // add random padding and ECB-encrypt with master key
    unsigned t = unsigned(privks.size());

    privks.resize((t + SymmCipher::BLOCKSIZE - 1) & - SymmCipher::BLOCKSIZE);
    rng.genblock((byte*)(privks.data() + t), privks.size() - t);

    key.ecb_encrypt((byte*)privks.data(), (byte*)privks.data(), privks.size());

    reqs.add(new CommandSetKeyPair(this,
                                      (const byte*)privks.data(),
                                      unsigned(privks.size()),
                                      (const byte*)pubks.data(),
                                      unsigned(pubks.size())));
}

bool MegaClient::fetchsc(DbTable* sctable)
{
    uint32_t id;
    string data;
    Node* n;
    User* u;
    PendingContactRequest* pcr;
    node_vector dp;

    LOG_info << "Loading session from local cache";

    sctable->rewind();

    bool hasNext = sctable->next(&id, &data, &key);
    WAIT_CLASS::bumpds();
    fnstats.timeToFirstByte = Waiter::ds - fnstats.startTime;

    while (hasNext)
    {
        switch (id & 15)
        {
            case CACHEDSCSN:
                if (data.size() != sizeof cachedscsn)
                {
                    return false;
                }
                break;

            case CACHEDNODE:
                if ((n = Node::unserialize(this, &data, &dp)))
                {
                    n->dbid = id;
                }
                else
                {
                    LOG_err << "Failed - node record read error";
                    return false;
                }
                break;

            case CACHEDPCR:
                if ((pcr = PendingContactRequest::unserialize(&data)))
                {
                    mappcr(pcr->id, pcr);
                    pcr->dbid = id;
                }
                else
                {
                    LOG_err << "Failed - pcr record read error";
                    return false;
                }
                break;

            case CACHEDUSER:
                if ((u = User::unserialize(this, &data)))
                {
                    u->dbid = id;
                }
                else
                {
                    LOG_err << "Failed - user record read error";
                    return false;
                }
                break;

            case CACHEDCHAT:
#ifdef ENABLE_CHAT
                {
                    TextChat *chat;
                    if ((chat = TextChat::unserialize(this, &data)))
                    {
                        chat->dbid = id;
                    }
                    else
                    {
                        LOG_err << "Failed - chat record read error";
                        return false;
                    }
                }
#endif
                break;
            case CACHEDSTATUS:
            {
                auto status = CacheableStatus::unserialize(this, data);
                if (status)
                {
                    status->dbid = id;
                }
                else
                {
                    LOG_err << "Failed - status record read error";
                    return false;
                }
                break;
            }

        }
        hasNext = sctable->next(&id, &data, &key);
    }

    WAIT_CLASS::bumpds();
    fnstats.timeToLastByte = Waiter::ds - fnstats.startTime;

    // any child nodes arrived before their parents?
    for (size_t i = dp.size(); i--; )
    {
        if ((n = nodebyhandle(dp[i]->parenthandle)))
        {
            dp[i]->setparent(n);
        }
    }

    mergenewshares(0);

    return true;
}

void MegaClient::purgeOrphanTransfers(bool remove)
{
    bool purgeOrphanTransfers = statecurrent;

#ifdef ENABLE_SYNC
    if (purgeOrphanTransfers && !remove)
    {
        if (!syncsup)
        {
            purgeOrphanTransfers = false;
        }
        else
        {
            for (sync_list::iterator it = syncs.begin(); it != syncs.end(); it++)
            {
                if ((*it)->state != SYNC_ACTIVE)
                {
                    purgeOrphanTransfers = false;
                    break;
                }
            }
        }
    }
#endif

    for (int d = GET; d == GET || d == PUT; d += PUT - GET)
    {
        DBTableTransactionCommitter committer(tctable);
        while (cachedtransfers[d].size())
        {
            transfer_map::iterator it = cachedtransfers[d].begin();
            Transfer *transfer = it->second;
            if (remove || (purgeOrphanTransfers && (m_time() - transfer->lastaccesstime) >= 172500))
            {
                LOG_warn << "Purging orphan transfer";
                transfer->finished = true;
            }

            delete transfer;
            cachedtransfers[d].erase(it);
        }
    }
}

void MegaClient::closetc(bool remove)
{
    pendingtcids.clear();
    cachedfiles.clear();
    cachedfilesdbids.clear();

    if (remove && tctable)
    {
        tctable->remove();
    }
    delete tctable;
    tctable = NULL;
}

void MegaClient::enabletransferresumption(const char *loggedoutid)
{
    if (!dbaccess || tctable)
    {
        return;
    }

    string dbname;
    if (sid.size() >= SIDLEN)
    {
        dbname.resize((SIDLEN - sizeof key.key) * 4 / 3 + 3);
        dbname.resize(Base64::btoa((const byte*)sid.data() + sizeof key.key, SIDLEN - sizeof key.key, (char*)dbname.c_str()));
        tckey = key;
    }
    else if (loggedinfolderlink())
    {
        dbname.resize(NODEHANDLE * 4 / 3 + 3);
        dbname.resize(Base64::btoa((const byte*)&publichandle, NODEHANDLE, (char*)dbname.c_str()));
        tckey = key;
    }
    else
    {
        dbname = loggedoutid ? loggedoutid : "default";

        string lok;
        Hash hash;
        hash.add((const byte *)dbname.c_str(), unsigned(dbname.size() + 1));
        hash.get(&lok);
        tckey.setkey((const byte*)lok.data());
    }

    dbname.insert(0, "transfers_");

    tctable = dbaccess->open(rng, fsaccess, &dbname, true, true);
    if (!tctable)
    {
        return;
    }

    uint32_t id;
    string data;
    Transfer* t;

    LOG_info << "Loading transfers from local cache";
    tctable->rewind();
    while (tctable->next(&id, &data, &tckey))
    {
        switch (id & 15)
        {
            case CACHEDTRANSFER:
                if ((t = Transfer::unserialize(this, &data, cachedtransfers)))
                {
                    t->dbid = id;
                    if (t->priority > transferlist.currentpriority)
                    {
                        transferlist.currentpriority = t->priority;
                    }
                    LOG_debug << "Cached transfer loaded";
                }
                else
                {
                    tctable->del(id);
                    LOG_err << "Failed - transfer record read error";
                }
                break;
            case CACHEDFILE:
                cachedfiles.push_back(data);
                cachedfilesdbids.push_back(id);
                LOG_debug << "Cached file loaded";
                break;
        }
    }

    // if we are logged in but the filesystem is not current yet
    // postpone the resumption until the filesystem is updated
    if ((!sid.size() && !loggedinfolderlink()) || statecurrent)
    {
        DBTableTransactionCommitter committer(tctable);
        for (unsigned int i = 0; i < cachedfiles.size(); i++)
        {
            direction_t type = NONE;
            File *file = app->file_resume(&cachedfiles.at(i), &type);
            if (!file || (type != GET && type != PUT))
            {
                tctable->del(cachedfilesdbids.at(i));
                continue;
            }
            nextreqtag();
            file->dbid = cachedfilesdbids.at(i);
            if (!startxfer(type, file, committer))
            {
                tctable->del(cachedfilesdbids.at(i));
                continue;
            }
        }
        cachedfiles.clear();
        cachedfilesdbids.clear();
    }
}

void MegaClient::disabletransferresumption(const char *loggedoutid)
{
    if (!dbaccess)
    {
        return;
    }
    purgeOrphanTransfers(true);
    closetc(true);

    string dbname;
    if (sid.size() >= SIDLEN)
    {
        dbname.resize((SIDLEN - sizeof key.key) * 4 / 3 + 3);
        dbname.resize(Base64::btoa((const byte*)sid.data() + sizeof key.key, SIDLEN - sizeof key.key, (char*)dbname.c_str()));

    }
    else if (loggedinfolderlink())
    {
        dbname.resize(NODEHANDLE * 4 / 3 + 3);
        dbname.resize(Base64::btoa((const byte*)&publichandle, NODEHANDLE, (char*)dbname.c_str()));
    }
    else
    {
        dbname = loggedoutid ? loggedoutid : "default";
    }
    dbname.insert(0, "transfers_");

    tctable = dbaccess->open(rng, fsaccess, &dbname, true, true);
    if (!tctable)
    {
        return;
    }

    purgeOrphanTransfers(true);
    closetc(true);
}

void MegaClient::fetchnodes(bool nocache)
{
    if (fetchingnodes)
    {
        return;
    }

    WAIT_CLASS::bumpds();
    fnstats.init();
    if (sid.size() >= SIDLEN)
    {
        fnstats.type = FetchNodesStats::TYPE_ACCOUNT;
    }
    else if (loggedinfolderlink())
    {
        fnstats.type = FetchNodesStats::TYPE_FOLDER;
    }

    opensctable();

    if (sctable && cachedscsn == UNDEF)
    {
        sctable->truncate();
    }

    // only initial load from local cache
    if (loggedin() == FULLACCOUNT && !nodes.size() && sctable && !ISUNDEF(cachedscsn) && fetchsc(sctable))
    {
        WAIT_CLASS::bumpds();
        fnstats.mode = FetchNodesStats::MODE_DB;
        fnstats.cache = FetchNodesStats::API_NO_CACHE;
        fnstats.nodesCached = nodes.size();
        fnstats.timeToCached = Waiter::ds - fnstats.startTime;
        fnstats.timeToResult = fnstats.timeToCached;

        restag = reqtag;
        statecurrent = false;

        sctable->begin();
        pendingsccommit = false;

        Base64::btoa((byte*)&cachedscsn, sizeof cachedscsn, scsn);
        LOG_info << "Session loaded from local cache. SCSN: " << scsn;

#ifdef ENABLE_SYNC
#ifndef __ANDROID__
        //TODO: remove android control after android gives green light to this.
        enabletransferresumption();
#endif
        resumeResumableSyncs();
#endif
        app->fetchnodes_result(API_OK);

        loadAuthrings();

        WAIT_CLASS::bumpds();
        fnstats.timeToSyncsResumed = Waiter::ds - fnstats.startTime;
    }
    else if (!fetchingnodes)
    {
        fnstats.mode = FetchNodesStats::MODE_API;
        fnstats.cache = nocache ? FetchNodesStats::API_NO_CACHE : FetchNodesStats::API_CACHE;
        fetchingnodes = true;
        pendingsccommit = false;

        // prevent the processing of previous sc requests
        pendingsc.reset();
        pendingscUserAlerts.reset();
        jsonsc.pos = NULL;
        scnotifyurl.clear();
        insca = false;
        insca_notlast = false;
        btsc.reset();

        // don't allow to start new sc requests yet
        *scsn = 0;

#ifdef ENABLE_SYNC
        // lets remove the active syncs. There could be some when enforcing fetchnodes(true)
        // after API_ETOOMANY (too many action packets)
        for (sync_list::iterator it = syncs.begin(); it != syncs.end(); it++)
        {
            (*it)->changestate(SYNC_CANCELED);//we set it as cancelled. It will be removed from active sync latter on
            // Note: this does not cause the sync to be removed from syncMap.
            // However, after processing the new FetchNodes, they will be resumed, overriding the existing ones in the map.
        }
#endif

        if (!loggedinfolderlink())
        {
            getuserdata();

            if (loggedin() == FULLACCOUNT)
            {
                fetchkeys();
                loadAuthrings();
            }

            fetchtimezone();
        }

        reqs.add(new CommandFetchNodes(this, nocache));
    }
}

void MegaClient::fetchkeys()
{
    fetchingkeys = true;

    resetKeyring();
    discarduser(me);
    User *u = finduser(me, 1);

    // RSA public key is retrieved by getuserdata

    getua(u, ATTR_KEYRING, 0);        // private Cu25519 & private Ed25519
    getua(u, ATTR_ED25519_PUBK, 0);
    getua(u, ATTR_CU25519_PUBK, 0);
    getua(u, ATTR_SIG_CU255_PUBK, 0);
    getua(u, ATTR_SIG_RSA_PUBK, 0);   // it triggers MegaClient::initializekeys() --> must be the latest
}

void MegaClient::initializekeys()
{
    User *u = finduser(me);

    // Initialize private keys
    const string *av = (u->isattrvalid(ATTR_KEYRING)) ? u->getattr(ATTR_KEYRING) : NULL;
    if (av)
    {
        TLVstore *tlvRecords = TLVstore::containerToTLVrecords(av, &key);
        if (tlvRecords)
        {

            if (tlvRecords->find(EdDSA::TLV_KEY))
            {
                string prEd255 = tlvRecords->get(EdDSA::TLV_KEY);
                if (prEd255.size() == EdDSA::SEED_KEY_LENGTH)
                {
                    signkey = new EdDSA(rng, (unsigned char *) prEd255.data());
                    if (!signkey->initializationOK)
                    {
                        delete signkey;
                        signkey = NULL;
                        clearKeys();
                        return;
                    }
                }
            }

            if (tlvRecords->find(ECDH::TLV_KEY))
            {
                string prCu255 = tlvRecords->get(ECDH::TLV_KEY);
                if (prCu255.size() == ECDH::PRIVATE_KEY_LENGTH)
                {
                    chatkey = new ECDH((unsigned char *) prCu255.data());
                    if (!chatkey->initializationOK)
                    {
                        delete chatkey;
                        chatkey = NULL;
                        clearKeys();
                        return;
                    }
                }
            }
            delete tlvRecords;
        }
        else
        {
            LOG_warn << "Failed to decrypt keyring while initialization";
        }
    }

    string puEd255 = (u->isattrvalid(ATTR_ED25519_PUBK)) ? *u->getattr(ATTR_ED25519_PUBK) : "";
    string puCu255 = (u->isattrvalid(ATTR_CU25519_PUBK)) ? *u->getattr(ATTR_CU25519_PUBK) : "";
    string sigCu255 = (u->isattrvalid(ATTR_SIG_CU255_PUBK)) ? *u->getattr(ATTR_SIG_CU255_PUBK) : "";
    string sigPubk = (u->isattrvalid(ATTR_SIG_RSA_PUBK)) ? *u->getattr(ATTR_SIG_RSA_PUBK) : "";

    if (chatkey && signkey)    // THERE ARE KEYS
    {
        // Check Ed25519 public key against derived version
        if ((puEd255.size() != EdDSA::PUBLIC_KEY_LENGTH) || memcmp(puEd255.data(), signkey->pubKey, EdDSA::PUBLIC_KEY_LENGTH))
        {
            LOG_warn << "Public key for Ed25519 mismatch.";

            sendevent(99417, "Ed25519 public key mismatch", 0);

            clearKeys();
            resetKeyring();
            return;
        }

        // Check Cu25519 public key against derive version
        if ((puCu255.size() != ECDH::PUBLIC_KEY_LENGTH) || memcmp(puCu255.data(), chatkey->pubKey, ECDH::PUBLIC_KEY_LENGTH))
        {
            LOG_warn << "Public key for Cu25519 mismatch.";

            sendevent(99412, "Cu25519 public key mismatch", 0);

            clearKeys();
            resetKeyring();
            return;
        }

        // Verify signatures for Cu25519
        if (!sigCu255.size() ||
                !EdDSA::verifyKey((unsigned char*) puCu255.data(),
                                    puCu255.size(),
                                    &sigCu255,
                                    (unsigned char*) puEd255.data()))
        {
            LOG_warn << "Signature of public key for Cu25519 not found or mismatch";

            sendevent(99413, "Signature of Cu25519 public key mismatch", 0);

            clearKeys();
            resetKeyring();
            return;
        }

        // Verify signature for RSA public key
        string sigPubk = (u->isattrvalid(ATTR_SIG_RSA_PUBK)) ? *u->getattr(ATTR_SIG_RSA_PUBK) : "";
        string pubkstr;
        if (pubk.isvalid())
        {
            pubk.serializekeyforjs(pubkstr);
        }
        if (!pubkstr.size() || !sigPubk.size())
        {
            if (!pubkstr.size())
            {
                LOG_warn << "Error serializing RSA public key";
                sendevent(99421, "Error serializing RSA public key", 0);
            }
            if (!sigPubk.size())
            {
                LOG_warn << "Signature of public key for RSA not found";
                sendevent(99422, "Signature of public key for RSA not found", 0);
            }

            clearKeys();
            resetKeyring();
            return;
        }
        if (!EdDSA::verifyKey((unsigned char*) pubkstr.data(),
                                    pubkstr.size(),
                                    &sigPubk,
                                    (unsigned char*) puEd255.data()))
        {
            LOG_warn << "Verification of signature of public key for RSA failed";

            sendevent(99414, "Verification of signature of public key for RSA failed", 0);

            clearKeys();
            resetKeyring();
            return;
        }

        // if we reached this point, everything is OK
        LOG_info << "Keypairs and signatures loaded successfully";
        fetchingkeys = false;
        return;
    }
    else if (!signkey && !chatkey)       // THERE ARE NO KEYS
    {
        // Check completeness of keypairs
        if (!pubk.isvalid() || puEd255.size() || puCu255.size() || sigCu255.size() || sigPubk.size())
        {
            LOG_warn << "Public keys and/or signatures found without their respective private key.";

            sendevent(99415, "Incomplete keypair detected", 0);

            clearKeys();
            return;
        }
        else    // No keys were set --> generate keypairs and related attributes
        {
            // generate keypairs
            EdDSA *signkey = new EdDSA(rng);
            ECDH *chatkey = new ECDH();

            if (!chatkey->initializationOK || !signkey->initializationOK)
            {
                LOG_err << "Initialization of keys Cu25519 and/or Ed25519 failed";
                clearKeys();
                delete signkey;
                delete chatkey;
                return;
            }

            // prepare the TLV for private keys
            TLVstore tlvRecords;
            tlvRecords.set(EdDSA::TLV_KEY, string((const char*)signkey->keySeed, EdDSA::SEED_KEY_LENGTH));
            tlvRecords.set(ECDH::TLV_KEY, string((const char*)chatkey->privKey, ECDH::PRIVATE_KEY_LENGTH));
            string *tlvContainer = tlvRecords.tlvRecordsToContainer(rng, &key);

            // prepare signatures
            string pubkStr;
            pubk.serializekeyforjs(pubkStr);
            signkey->signKey((unsigned char*)pubkStr.data(), pubkStr.size(), &sigPubk);
            signkey->signKey(chatkey->pubKey, ECDH::PUBLIC_KEY_LENGTH, &sigCu255);

            // store keys into user attributes (skipping the procresult() <-- reqtag=0)
            userattr_map attrs;
            string buf;

            buf.assign(tlvContainer->data(), tlvContainer->size());
            attrs[ATTR_KEYRING] = buf;

            buf.assign((const char *) signkey->pubKey, EdDSA::PUBLIC_KEY_LENGTH);
            attrs[ATTR_ED25519_PUBK] = buf;

            buf.assign((const char *) chatkey->pubKey, ECDH::PUBLIC_KEY_LENGTH);
            attrs[ATTR_CU25519_PUBK] = buf;

            buf.assign(sigPubk.data(), sigPubk.size());
            attrs[ATTR_SIG_RSA_PUBK] = buf;

            buf.assign(sigCu255.data(), sigCu255.size());
            attrs[ATTR_SIG_CU255_PUBK] = buf;

            putua(&attrs, 0);

            delete tlvContainer;
            delete chatkey;
            delete signkey; // MegaClient::signkey & chatkey are created on putua::procresult()

            LOG_info << "Creating new keypairs and signatures";
            fetchingkeys = false;
            return;
        }
    }
    else    // there is chatkey but no signing key, or viceversa
    {
        LOG_warn << "Keyring exists, but it's incomplete.";

        if (!chatkey)
        {
            sendevent(99416, "Incomplete keyring detected: private key for Cu25519 not found.", 0);
        }
        else // !signkey
        {
            sendevent(99423, "Incomplete keyring detected: private key for Ed25519 not found.", 0);
        }

        resetKeyring();
        clearKeys();
        return;
    }
}

void MegaClient::loadAuthrings()
{
    mFetchingAuthrings = true;

    std::set<attr_t> attrs { ATTR_AUTHRING, ATTR_AUTHCU255, ATTR_AUTHRSA };
    for (auto at : attrs)
    {
        User *ownUser = finduser(me);
        const string *av = ownUser->getattr(at);
        if (av)
        {
            if (ownUser->isattrvalid(at))
            {
                std::unique_ptr<TLVstore> tlvRecords(TLVstore::containerToTLVrecords(av, &key));
                if (tlvRecords)
                {
                    mAuthRings.emplace(at, AuthRing(at, *tlvRecords));
                    LOG_info << "Authring succesfully loaded from cache: " << User::attr2string(at);
                }
                else
                {
                    LOG_err << "Failed to decrypt " << User::attr2string(at) << " from cached attribute";
                }

                continue;
            }
            else
            {
                LOG_warn << User::attr2string(at) << "  found in cache, but out of date. Fetching...";
            }
        }
        else
        {
            LOG_warn << User::attr2string(at) << " not found in cache. Fetching...";
        }

        getua(ownUser, at, 0);
    }

    // if all authrings were loaded from cache...
    if (mAuthRings.size() == attrs.size())
    {
        mFetchingAuthrings = false;
        fetchContactsKeys();
    }
}

void MegaClient::fetchContactsKeys()
{
    assert(mAuthRings.size() == 3);
    mAuthRingsTemp = mAuthRings;

    for (auto &it : users)
    {
        User *user = &it.second;
        if (user->userhandle != me)
        {
            fetchContactKeys(user);
        }
    }
}

void MegaClient::fetchContactKeys(User *user)
{
    getua(user, ATTR_ED25519_PUBK, 0);
    getua(user, ATTR_CU25519_PUBK, 0);

    int creqtag = reqtag;
    reqtag = 0;
    getpubkey(user->uid.c_str());
    reqtag = creqtag;
}

error MegaClient::trackKey(attr_t keyType, handle uh, const std::string &pubKey)
{
    User *user = finduser(uh);
    if (!user)
    {
        LOG_err << "Attempt to track a key for an unknown user " << Base64Str<MegaClient::USERHANDLE>(uh) << ": " << User::attr2string(keyType);
        assert(false);
        return API_EARGS;
    }
    const char *uid = user->uid.c_str();
    attr_t authringType = AuthRing::keyTypeToAuthringType(keyType);
    if (authringType == ATTR_UNKNOWN)
    {
        LOG_err << "Attempt to track an unknown type of key for user " << uid << ": " << User::attr2string(keyType);
        assert(false);
        return API_EARGS;
    }

    // If checking authrings for all contacts (new session), accumulate updates for all contacts first
    // in temporal authrings to put them all at once. Otherwise, update authring immediately
    AuthRing *authring = nullptr;
    unique_ptr<AuthRing> aux;
    auto it = mAuthRingsTemp.find(authringType);
    bool temporalAuthring = it != mAuthRingsTemp.end();
    if (temporalAuthring)
    {
        authring = &it->second;  // modify the temporal authring directly
    }
    else
    {
        it = mAuthRings.find(authringType);
        if (it == mAuthRings.end())
        {
            LOG_warn << "Failed to track public key in " << User::attr2string(authringType) << " for user " << uid << ": authring not available";
            assert(false);
            return API_ETEMPUNAVAIL;
        }
        aux = make_unique<AuthRing>(it->second);    // make a copy, once saved in API, it is updated
        authring = aux.get();
    }

    // compute key's fingerprint
    string keyFingerprint = AuthRing::fingerprint(pubKey);
    bool fingerprintMatch = false;

    // check if user's key is already being tracked in the authring
    bool keyTracked = authring->isTracked(uh);
    if (keyTracked)
    {
        fingerprintMatch = (keyFingerprint == authring->getFingerprint(uh));
        if (!fingerprintMatch)
        {
            if (!authring->isSignedKey())
            {
                LOG_err << "Failed to track public key in " << User::attr2string(authringType) << " for user " << uid << ": fingerprint mismatch";

                app->key_modified(uh, keyType);
                sendevent(99451, "Key modification detected");

                return API_EKEY;
            }
            //else --> verify signature, despite fingerprint does not match (it will be checked again later)
        }
        else
        {
            LOG_debug << "Authentication of public key in " << User::attr2string(authringType) << " for user " << uid << " was successful. Auth method: " << AuthRing::authMethodToStr(authring->getAuthMethod(uh));
        }
    }

    if (authring->isSignedKey())
    {
        if (authring->getAuthMethod(uh) != AUTH_METHOD_SIGNATURE || !fingerprintMatch)
        {
            // load public signing key and key signature
            getua(user, ATTR_ED25519_PUBK, 0);

            attr_t attrType = AuthRing::authringTypeToSignatureType(authringType);
            getua(user, attrType, 0); // in getua_result(), we check signature actually matches
        }
    }
    else if (!keyTracked)
    {
        LOG_debug << "Adding public key to " << User::attr2string(authringType) << " as seen for user " << uid;

        // tracking has changed --> persist authring
        authring->add(uh, keyFingerprint, AUTH_METHOD_SEEN);

        // if checking authrings for all contacts, accumulate updates for all contacts first
        bool finished = true;
        if (temporalAuthring)
        {
            for (auto &it : users)
            {
                User *user = &it.second;
                if (user->userhandle != me && !authring->isTracked(user->userhandle))
                {
                    // if only a current user is not tracked yet, update temporal authring
                    finished = false;
                    break;
                }
            }
        }
        if (finished)
        {
            std::unique_ptr<string> newAuthring(authring->serialize(rng, key));
            putua(authringType, reinterpret_cast<const byte *>(newAuthring->data()), static_cast<unsigned>(newAuthring->size()), 0);
            mAuthRingsTemp.erase(authringType); // if(temporalAuthring) --> do nothing
        }
    }

    return API_OK;
}

error MegaClient::trackSignature(attr_t signatureType, handle uh, const std::string &signature)
{
    User *user = finduser(uh);
    if (!user)
    {
        LOG_err << "Attempt to track a key for an unknown user " << Base64Str<MegaClient::USERHANDLE>(uh) << ": " << User::attr2string(signatureType);
        assert(false);
        return API_EARGS;
    }
    const char *uid = user->uid.c_str();
    attr_t authringType = AuthRing::signatureTypeToAuthringType(signatureType);
    if (authringType == ATTR_UNKNOWN)
    {
        LOG_err << "Attempt to track an unknown type of signature for user " << uid << ": " << User::attr2string(signatureType);
        assert(false);
        return API_EARGS;
    }

    // If checking authrings for all contacts (new session), accumulate updates for all contacts first
    // in temporal authrings to put them all at once. Otherwise, send the update immediately
    AuthRing *authring = nullptr;
    unique_ptr<AuthRing> aux;
    auto it = mAuthRingsTemp.find(authringType);
    bool temporalAuthring = it != mAuthRingsTemp.end();
    if (temporalAuthring)
    {
        authring = &it->second;  // modify the temporal authring directly
    }
    else
    {
        it = mAuthRings.find(authringType);
        if (it == mAuthRings.end())
        {
            LOG_warn << "Failed to track signature of public key in " << User::attr2string(authringType) << " for user " << uid << ": authring not available";
            assert(false);
            return API_ETEMPUNAVAIL;
        }
        aux = make_unique<AuthRing>(it->second);    // make a copy, once saved in API, it is updated
        authring = aux.get();
    }

    const string *pubKey;
    string pubKeyBuf;   // for RSA, need to serialize the key
    if (signatureType == ATTR_SIG_CU255_PUBK)
    {
        // retrieve public key whose signature wants to be verified, from cache
        if (!user || !user->isattrvalid(ATTR_CU25519_PUBK))
        {
            LOG_warn << "Failed to verify signature " << User::attr2string(signatureType) << " for user " << uid << ": CU25519 public key is not available";
            assert(false);
            return API_EINTERNAL;
        }
        pubKey = user->getattr(ATTR_CU25519_PUBK);
    }
    else if (signatureType == ATTR_SIG_RSA_PUBK)
    {
        if (!user->pubk.isvalid())
        {
            LOG_warn << "Failed to verify signature " << User::attr2string(signatureType) << " for user " << uid << ": RSA public key is not available";
            assert(false);
            return API_EINTERNAL;
        }
        user->pubk.serializekeyforjs(pubKeyBuf);
        pubKey = &pubKeyBuf;
    }
    else
    {
        LOG_err << "Attempt to track an unknown type of signature: " <<  User::attr2string(signatureType);
        assert(false);
        return API_EINTERNAL;
    }

    // retrieve signing key from cache
    if (!user->isattrvalid(ATTR_ED25519_PUBK))
    {
        LOG_warn << "Failed to verify signature " << User::attr2string(signatureType) << " for user " << uid << ": signing public key is not available";
        assert(false);
        return API_ETEMPUNAVAIL;
    }
    const string *signingPubKey = user->getattr(ATTR_ED25519_PUBK);

    // compute key's fingerprint
    string keyFingerprint = AuthRing::fingerprint(*pubKey);
    bool fingerprintMatch = false;
    bool keyTracked = authring->isTracked(uh);

    // check signature for the public key
    bool signatureVerified = EdDSA::verifyKey((unsigned char*) pubKey->data(), pubKey->size(), (string*)&signature, (unsigned char*) signingPubKey->data());
    if (signatureVerified)
    {
        LOG_debug << "Signature " << User::attr2string(signatureType) << " succesfully verified for user " << user->uid;

        // check if user's key is already being tracked in the authring
        if (keyTracked)
        {
            fingerprintMatch = (keyFingerprint == authring->getFingerprint(uh));
            if (!fingerprintMatch)
            {
                LOG_err << "Failed to track signature of public key in " << User::attr2string(authringType) << " for user " << uid << ": fingerprint mismatch";

                if (authring->isSignedKey()) // for unsigned keys, already notified in trackKey()
                {
                    app->key_modified(uh, signatureType == ATTR_SIG_CU255_PUBK ? ATTR_CU25519_PUBK : ATTR_UNKNOWN);
                    sendevent(99451, "Key modification detected");
                }

                return API_EKEY;
            }
            else
            {
                assert(authring->getAuthMethod(uh) != AUTH_METHOD_SIGNATURE);
                LOG_warn << "Updating authentication method for user " << uid << " to signature verified, currently authenticated as seen";

                authring->update(uh, AUTH_METHOD_SIGNATURE);
            }
        }
        else
        {
            LOG_debug << "Adding public key to " << User::attr2string(authringType) << " as signature verified for user " << uid;

            authring->add(uh, keyFingerprint, AUTH_METHOD_SIGNATURE);
        }

        // if checking authrings for all contacts, accumulate updates for all contacts first
        bool finished = true;
        if (temporalAuthring)
        {
            for (auto &it : users)
            {
                User *user = &it.second;
                if (user->userhandle != me && !authring->isTracked(user->userhandle))
                {
                    // if only a current user is not tracked yet, update temporal authring
                    finished = false;
                    break;
                }
            }
        }
        if (finished)
        {
            std::unique_ptr<string> newAuthring(authring->serialize(rng, key));
            putua(authringType, reinterpret_cast<const byte *>(newAuthring->data()), static_cast<unsigned>(newAuthring->size()), 0);
            mAuthRingsTemp.erase(authringType);
        }
    }
    else
    {
        LOG_err << "Failed to verify signature of public key in " << User::attr2string(authringType) << " for user " << uid << ": signature mismatch";

        app->key_modified(uh, signatureType);
        sendevent(99452, "Signature mismatch for public key");

        return API_EKEY;
    }

    return API_OK;
}

error MegaClient::verifyCredentials(handle uh)
{
    Base64Str<MegaClient::USERHANDLE> uid(uh);
    auto it = mAuthRings.find(ATTR_AUTHRING);
    if (it == mAuthRings.end())
    {
        LOG_warn << "Failed to track public key for user " << uid << ": authring not available";
        assert(false);
        return API_ETEMPUNAVAIL;
    }

    AuthRing authring = it->second; // copy, do not modify yet the cached authring
    AuthMethod authMethod = authring.getAuthMethod(uh);
    switch (authMethod)
    {
    case AUTH_METHOD_SEEN:
        LOG_debug << "Updating authentication method of Ed25519 public key for user " << uid << " from seen to signature verified";
        authring.update(uh, AUTH_METHOD_FINGERPRINT);
        break;

    case AUTH_METHOD_FINGERPRINT:
        LOG_err << "Failed to verify credentials for user " << uid << ": already verified";
        return API_EEXIST;

    case AUTH_METHOD_SIGNATURE:
        LOG_err << "Failed to verify credentials for user " << uid << ": invalid authentication method";
        return API_EINTERNAL;

    case AUTH_METHOD_UNKNOWN:
    {
        User *user = finduser(uh);
        const string *pubKey = user ? user->getattr(ATTR_ED25519_PUBK) : nullptr;
        if (pubKey)
        {
            string keyFingerprint = AuthRing::fingerprint(*pubKey);
            LOG_warn << "Adding authentication method of Ed25519 public key for user " << uid << ": key is not tracked yet";
            authring.add(uh, keyFingerprint, AUTH_METHOD_FINGERPRINT);
        }
        else
        {
            LOG_err << "Failed to verify credentials for user " << uid << ": key not tracked and not available";
            return API_ETEMPUNAVAIL;
        }
        break;
    }
    }

    std::unique_ptr<string> newAuthring(authring.serialize(rng, key));
    putua(ATTR_AUTHRING, reinterpret_cast<const byte *>(newAuthring->data()), static_cast<unsigned>(newAuthring->size()));

    return API_OK;
}

error MegaClient::resetCredentials(handle uh)
{
    Base64Str<MegaClient::USERHANDLE> uid(uh);
    if (mAuthRings.size() != 3)
    {
        LOG_warn << "Failed to reset credentials for user " << uid << ": authring/s not available";
        // TODO: after testing, if not hit, remove assertion below
        assert(false);
        return API_ETEMPUNAVAIL;
    }

    // store all required changes into user attributes
    userattr_map attrs;
    for (auto &it : mAuthRings)
    {
        AuthRing authring = it.second; // copy, do not update cached authring yet
        if (authring.remove(uh))
        {
            attrs[it.first] = *authring.serialize(rng, key);
        }
    }

    if (attrs.size())
    {
        LOG_debug << "Removing credentials for user " << uid << "...";
        putua(&attrs);
    }
    else
    {
        LOG_warn << "Failed to reset credentials for user " << uid << ": keys not tracked yet";
        return API_ENOENT;
    }

    return API_OK;
}

bool MegaClient::areCredentialsVerified(handle uh)
{
    AuthRingsMap::const_iterator it = mAuthRings.find(ATTR_AUTHRING);
    if (it != mAuthRings.end())
    {
        return it->second.areCredentialsVerified(uh);
    }
    return false;
}

void MegaClient::purgenodesusersabortsc(bool keepOwnUser)
{
    app->clearing();

    while (!hdrns.empty())
    {
        delete hdrns.begin()->second;
    }

#ifdef ENABLE_SYNC
    for (sync_list::iterator it = syncs.begin(); it != syncs.end(); )
    {
        (*it)->changestate(SYNC_CANCELED);
        delete *(it++);
    }

    syncs.clear();
#endif

    mOptimizePurgeNodes = true;
    mFingerprints.clear();
    mNodeCounters.clear();
    for (node_map::iterator it = nodes.begin(); it != nodes.end(); it++)
    {
        delete it->second;
    }
    nodes.clear();
    mOptimizePurgeNodes = false;

#ifdef ENABLE_SYNC
    todebris.clear();
    tounlink.clear();
    mFingerprints.clear();
#endif

    for (fafc_map::iterator cit = fafcs.begin(); cit != fafcs.end(); cit++)
    {
        for (int i = 2; i--; )
        {
            for (faf_map::iterator it = cit->second->fafs[i].begin(); it != cit->second->fafs[i].end(); it++)
            {
                delete it->second;
            }

            cit->second->fafs[i].clear();
        }
    }

    for (newshare_list::iterator it = newshares.begin(); it != newshares.end(); it++)
    {
        delete *it;
    }

    newshares.clear();
    nodenotify.clear();
    usernotify.clear();
    pcrnotify.clear();
    useralerts.clear();

#ifdef ENABLE_CHAT
    for (textchat_map::iterator it = chats.begin(); it != chats.end();)
    {
        delete it->second;
        chats.erase(it++);
    }
    chatnotify.clear();
#endif

    for (user_map::iterator it = users.begin(); it != users.end(); )
    {
        User *u = &(it->second);
        if ((!keepOwnUser || u->userhandle != me) || u->userhandle == UNDEF)
        {
            umindex.erase(u->email);
            uhindex.erase(u->userhandle);
            users.erase(it++);
        }
        else
        {
            // if there are changes to notify, restore the notification in the queue
            if (u->notified)
            {
                usernotify.push_back(u);
            }

            u->dbid = 0;
            it++;
        }
    }
    assert(users.size() <= 1 && uhindex.size() <= 1 && umindex.size() <= 1);

    for (handlepcr_map::iterator it = pcrindex.begin(); it != pcrindex.end(); it++)
    {
        delete it->second;
    }

    pcrindex.clear();

    *scsn = 0;

    if (pendingsc)
    {
        app->request_response_progress(-1, -1);
        pendingsc->disconnect();
    }

    if (pendingscUserAlerts)
    {
        pendingscUserAlerts->disconnect();
    }

    init();
}

// request direct read by node pointer
void MegaClient::pread(Node* n, m_off_t count, m_off_t offset, void* appdata)
{
    queueread(n->nodehandle, true, n->nodecipher(), MemAccess::get<int64_t>((const char*)n->nodekey().data() + SymmCipher::KEYLENGTH), count, offset, appdata);
}

// request direct read by exported handle / key
void MegaClient::pread(handle ph, SymmCipher* key, int64_t ctriv, m_off_t count, m_off_t offset, void* appdata, bool isforeign, const char *privauth, const char *pubauth, const char *cauth)
{
    queueread(ph, isforeign, key, ctriv, count, offset, appdata, privauth, pubauth, cauth);
}

// since only the first six bytes of a handle are in use, we use the seventh to encode its type
void MegaClient::encodehandletype(handle* hp, bool p)
{
    if (p)
    {
        ((char*)hp)[NODEHANDLE] = 1;
    }
}

bool MegaClient::isprivatehandle(handle* hp)
{
    return ((char*)hp)[NODEHANDLE] != 0;
}

void MegaClient::queueread(handle h, bool p, SymmCipher* key, int64_t ctriv, m_off_t offset, m_off_t count, void* appdata, const char* privauth, const char *pubauth, const char *cauth)
{
    handledrn_map::iterator it;

    encodehandletype(&h, p);

    it = hdrns.find(h);

    if (it == hdrns.end())
    {
        // this handle is not being accessed yet: insert
        it = hdrns.insert(hdrns.end(), pair<handle, DirectReadNode*>(h, new DirectReadNode(this, h, p, key, ctriv, privauth, pubauth, cauth)));
        it->second->hdrn_it = it;
        it->second->enqueue(offset, count, reqtag, appdata);

        if (overquotauntil && overquotauntil > Waiter::ds)
        {
            dstime timeleft = dstime(overquotauntil - Waiter::ds);
            app->pread_failure(API_EOVERQUOTA, 0, appdata, timeleft);
            it->second->schedule(timeleft);
        }
        else
        {
            it->second->dispatch();
        }
    }
    else
    {
        it->second->enqueue(offset, count, reqtag, appdata);
        if (overquotauntil && overquotauntil > Waiter::ds)
        {
            dstime timeleft = dstime(overquotauntil - Waiter::ds);
            app->pread_failure(API_EOVERQUOTA, 0, appdata, timeleft);
            it->second->schedule(timeleft);
        }
    }
}

// cancel direct read by node pointer / count / count
void MegaClient::preadabort(Node* n, m_off_t offset, m_off_t count)
{
    abortreads(n->nodehandle, true, offset, count);
}

// cancel direct read by exported handle / offset / count
void MegaClient::preadabort(handle ph, m_off_t offset, m_off_t count)
{
    abortreads(ph, false, offset, count);
}

void MegaClient::abortreads(handle h, bool p, m_off_t offset, m_off_t count)
{
    handledrn_map::iterator it;
    DirectReadNode* drn;

    encodehandletype(&h, p);
    
    if ((it = hdrns.find(h)) != hdrns.end())
    {
        drn = it->second;

        for (dr_list::iterator it = drn->reads.begin(); it != drn->reads.end(); )
        {
            if ((offset < 0 || offset == (*it)->offset) && (count < 0 || count == (*it)->count))
            {
                app->pread_failure(API_EINCOMPLETE, (*it)->drn->retries, (*it)->appdata, 0);

                delete *(it++);
            }
            else it++;
        }
    }
}

// execute pending directreads
bool MegaClient::execdirectreads()
{
    CodeCounter::ScopeTimer ccst(performanceStats.execdirectreads);

    bool r = false;
    DirectReadSlot* drs;

    if (drq.size() < MAXDRSLOTS)
    {
        // fill slots
        for (dr_list::iterator it = drq.begin(); it != drq.end(); it++)
        {
            if (!(*it)->drs)
            {
                drs = new DirectReadSlot(*it);
                (*it)->drs = drs;
                r = true;

                if (drq.size() >= MAXDRSLOTS) break;
            }
        }
    }

    // perform slot I/O
    for (drs_list::iterator it = drss.begin(); it != drss.end(); )
    {
        if ((*(it++))->doio())
        {
            r = true;
            break;
        }
    }

    while (!dsdrns.empty() && dsdrns.begin()->first <= Waiter::ds)
    {
        if (dsdrns.begin()->second->reads.size() && (dsdrns.begin()->second->tempurls.size() || dsdrns.begin()->second->pendingcmd))
        {
            LOG_warn << "DirectRead scheduled retry";
            dsdrns.begin()->second->retry(API_EAGAIN);
        }
        else
        {
            LOG_debug << "Dispatching scheduled streaming";
            dsdrns.begin()->second->dispatch();
        }
    }

    return r;
}

// recreate filenames of active PUT transfers
void MegaClient::updateputs()
{
    for (transferslot_list::iterator it = tslots.begin(); it != tslots.end(); it++)
    {
        if ((*it)->transfer->type == PUT && (*it)->transfer->files.size())
        {
            (*it)->transfer->files.front()->prepare();
        }
    }
}

error MegaClient::addtimer(TimerWithBackoff *twb)
{
    bttimers.push_back(twb);
    return API_OK;
}

#ifdef ENABLE_SYNC

error MegaClient::isnodesyncable(Node *remotenode, bool *isinshare, SyncError *syncError)
{
#ifdef ENABLE_SYNC
    // cannot sync files, rubbish bins or inboxes
    if (remotenode->type != FOLDERNODE && remotenode->type != ROOTNODE)
    {
        if(syncError)
        {
            *syncError = INVALID_REMOTE_TYPE;
        }
        return API_EACCESS;
    }

    Node* n;
    bool inshare;

    // any active syncs below?
    for (sync_list::iterator it = syncs.begin(); it != syncs.end(); it++)
    {
        if ((*it)->state == SYNC_ACTIVE || (*it)->state == SYNC_INITIALSCAN)
        {
            n = (*it)->localroot->node;

            do {
                if (n == remotenode)
                {
                    if(syncError) *syncError = ACTIVE_SYNC_BELOW_PATH;
                    return API_EEXIST;
                }
            } while ((n = n->parent));
        }
    }

    // any active syncs above? or node within //bin or inside non full access inshare
    n = remotenode;
    inshare = false;

    handle rubbishHandle = rootnodes[RUBBISHNODE - ROOTNODE];

    do {
        for (sync_list::iterator it = syncs.begin(); it != syncs.end(); it++)
        {
            if (((*it)->state == SYNC_ACTIVE || (*it)->state == SYNC_INITIALSCAN)
             && n == (*it)->localroot->node)
            {
                if(syncError)
                {
                    *syncError = ACTIVE_SYNC_BELOW_PATH;
                }
                return API_EEXIST;
            }
        }

        if (n->inshare && !inshare)
        {
            // we need FULL access to sync
            // FIXME: allow downsyncing from RDONLY and limited syncing to RDWR shares
            if (n->inshare->access != FULL)
            {
                if(syncError)
                {
                    *syncError = SHARE_NON_FULL_ACCESS;
                }
                return API_EACCESS;
            }

            inshare = true;
        }

        if (n->nodehandle == rubbishHandle)
        {
            if(syncError)
            {
                *syncError = REMOTE_NODE_INSIDE_RUBBISH;
            }
            return API_EACCESS;
        }
    } while ((n = n->parent));

    if (inshare)
    {
        // this sync is located in an inbound share - make sure that there
        // are no access restrictions in place anywhere in the sync's tree
        for (user_map::iterator uit = users.begin(); uit != users.end(); uit++)
        {
            User* u = &uit->second;

            if (u->sharing.size())
            {
                for (handle_set::iterator sit = u->sharing.begin(); sit != u->sharing.end(); sit++)
                {
                    if ((n = nodebyhandle(*sit)) && n->inshare && n->inshare->access != FULL)
                    {
                        do {
                            if (n == remotenode)
                            {
                                if(syncError)
                                {
                                    *syncError = SHARE_NON_FULL_ACCESS;
                                }
                                return API_EACCESS;
                            }
                        } while ((n = n->parent));
                    }
                }
            }
        }
    }

    if (isinshare)
    {
        *isinshare = inshare;
    }
    return API_OK;
#else
    return API_EINCOMPLETE;
#endif
}

error MegaClient::isLocalPathSyncable(string newPath, int newSyncTag, SyncError *syncError)
{
    if (!newPath.size())
    {
        if (syncError)
        {
            *syncError = LOCAL_PATH_UNAVAILABLE;
        }
        return API_EARGS;
    }

    string newLocallyEncodedPath;
    string newLocallyEncodedAbsolutePath;

    fsaccess->path2local(&newPath, &newLocallyEncodedPath);

    fsaccess->expanselocalpath(&newLocallyEncodedPath, &newLocallyEncodedAbsolutePath);

    for (const auto& config : syncConfigs->all())
    {
        if (config.getTag() == newSyncTag)
        {
            continue;
        }
        string otherPath = config.getLocalPath();
        string otherLocallyEncodedPath;
        string otherLocallyEncodedAbsolutePath;

        fsaccess->path2local(&otherPath, &otherLocallyEncodedPath);

        fsaccess->expanselocalpath(&otherLocallyEncodedPath, &otherLocallyEncodedAbsolutePath);

        if (config.getEnabled() && !isAnError(config.getError()) &&
                ( fsaccess->contains(newLocallyEncodedAbsolutePath, otherLocallyEncodedAbsolutePath)
                || fsaccess->contains(otherLocallyEncodedAbsolutePath, newLocallyEncodedAbsolutePath)
                ) )
        {

            if (syncError)
            {
                *syncError = LOCAL_PATH_SYNC_COLLISION;
            }
            return API_EARGS;
        }
    }

    return API_OK;
}

// check sync path, add sync if folder
// disallow nested syncs (there is only one LocalNode pointer per node)
// (FIXME: perform the same check for local paths!)
error MegaClient::addsync(SyncConfig syncConfig, const char* debris, string* localdebris, SyncError &syncError, bool delayInitialScan, void *appData)
{
#ifdef ENABLE_SYNC
    syncError = NO_SYNC_ERROR;

    Node* remotenode = nodebyhandle(syncConfig.getRemoteNode());
    bool inshare = false;
    if (!remotenode)
    {
        syncError = REMOTE_NODE_NOT_FOUND;
        return API_ENOENT;
    }

    error e = isnodesyncable(remotenode, &inshare, &syncError);
    if (e)
    {
        return e;
    }

    string localPath = syncConfig.getLocalPath();
    auto rootpath = LocalPath::fromPath(localPath, *fsaccess);
    rootpath.trimNonDriveTrailingSeparator(*fsaccess);
    
    bool isnetwork = false;
<<<<<<< HEAD
    if (!fsaccess->issyncsupported(&rootpath, &isnetwork, &syncError))
=======
    if (!fsaccess->issyncsupported(rootpath, &isnetwork))
>>>>>>> 0d487488
    {
        LOG_warn << "Unsupported filesystem";
        if (!syncError)
        {
            syncError = UNSUPPORTED_FILE_SYSTEM;
        }
        return API_EFAILED;
    }

    auto fa = fsaccess->newfileaccess();
    if (fa->fopen(rootpath, true, false))
    {
        if (fa->type == FOLDERNODE)
        {
<<<<<<< HEAD
            LOG_debug << "Adding sync: " << syncConfig.getLocalPath();
            int tag = syncConfig.getTag();

            // Note localpath is stored as utf8 in syncconfig as passed from the apps!
            // Note: we might want to have it expansed to store the full canonical path.
            // so that the app does not need to carry that burden.
            // Although it might not be required given the following test does expands the configured
            // paths to use canonical paths when checking for path collisions:
            e = isLocalPathSyncable(syncConfig.getLocalPath(), tag, &syncError);
            if (e)
            {
                LOG_warn << "Local path not syncable: ";
                if (!syncError)
                {
                    syncError = LOCAL_PATH_UNAVAILABLE;
                }
                return API_EFAILED;
            }


            //check we are not in any blocking situation
            using CType = CacheableStatus::Type;
            bool overStorage = mCachedStatus[CType::STATUS_STORAGE] ? (mCachedStatus[CType::STATUS_STORAGE]->value() >= STORAGE_RED) : false;
            bool businessExpired = mCachedStatus[CType::STATUS_BUSINESS] ? (mCachedStatus[CType::STATUS_BUSINESS]->value() == BIZ_STATUS_EXPIRED) : false;
            bool blocked = mCachedStatus[CType::STATUS_BLOCKED] ? (mCachedStatus[CType::STATUS_BLOCKED]->value()) : false;

            // the order is important here: a user needs to resolve blocked in order to resolve storage
            if (overStorage)
            {
                syncError = STORAGE_OVERQUOTA;
            }
            else if (businessExpired)
            {
                syncError = BUSINESS_EXPIRED;
            }
            else if (blocked)
            {
                syncError = ACCOUNT_BLOCKED;
            }

            if (syncError)
            {
                // save configuration but avoid creating active sync, and set as temporary disabled:
                saveAndUpdateSyncConfig(&syncConfig, SYNC_DISABLED, static_cast<SyncError>(syncError) );
                return API_EFAILED;
            }


            auto prevFingerprint = syncConfig.getLocalFingerprint();
            Sync* sync = new Sync(this, syncConfig, debris, localdebris, remotenode, inshare, tag, appData);

            if (prevFingerprint && prevFingerprint != syncConfig.getLocalFingerprint())
            {
                LOG_err << "New sync local fingerprint mismatch. Previous: " << prevFingerprint
                        << "  Current: " << syncConfig.getLocalFingerprint();
                sync->changestate(SYNC_FAILED, LOCAL_FINGERPRINT_MISMATCH); //note, this only causes fireOnSyncXXX if there's a MegaSync object in the map already
                syncError = LOCAL_FINGERPRINT_MISMATCH;
                delete sync;
                return API_EFAILED;
            }
=======
            LOG_debug << "Adding sync: " << syncConfig.getLocalPath() << " vs " << remotenode->displaypath();
>>>>>>> 0d487488

            sync->isnetwork = isnetwork;

            if (!sync->fsstableids)
            {
                if (sync->assignfsids())
                {
                    LOG_info << "Successfully assigned fs IDs for filesystem with unstable IDs";
                }
                else
                {
                    LOG_warn << "Failed to assign some fs IDs for filesystem with unstable IDs";
                }
            }

            if (delayInitialScan)
            {
                e = API_OK;
                saveAndUpdateSyncConfig(&syncConfig, sync->state, static_cast<SyncError>(syncError) );
            }
            else
            {
                LOG_debug << "Initial scan sync: " << syncConfig.getLocalPath();

                if (sync->scan(&rootpath, fa.get()))
                {
                    syncsup = false;
                    e = API_OK;
                    sync->initializing = false;
                    LOG_debug << "Initial scan finished. New / modified files: " << sync->dirnotify->notifyq[DirNotify::DIREVENTS].size();

                    // Sync constructor now receives the syncConfig as reference, to be able to write -at least- fingerprints for new syncs
                    saveAndUpdateSyncConfig(&syncConfig, sync->state, static_cast<SyncError>(syncError) );
                }
                else
                {
                    LOG_err << "Initial scan failed";
                    sync->changestate(SYNC_FAILED, INITIAL_SCAN_FAILED); //note, this only causes fireOnSyncXXX if there's a MegaSync object in the map already
                    syncError = INITIAL_SCAN_FAILED;
                    delete sync;
                    e = API_EFAILED;
                }
            }
            syncactivity = true;
        }
        else
        {
            syncError = INVALID_LOCAL_TYPE;
            e = API_EACCESS;    // cannot sync individual files
        }
    }
    else
    {
        e = fa->retry ? API_ETEMPUNAVAIL : API_ENOENT;
        syncError = fa->retry ? LOCAL_PATH_TEMPORARY_UNAVAILABLE : LOCAL_PATH_UNAVAILABLE;
    }

    return e;
#else
    return API_EINCOMPLETE;
#endif
}

// syncids are usable to indicate putnodes()-local parent linkage
handle MegaClient::nextsyncid()
{
    byte* ptr = (byte*)&currsyncid;

    while (!++*ptr && ptr < (byte*)&currsyncid + NODEHANDLE)
    {
        ptr++;
    }

    return currsyncid;
}

// recursively stop all transfers
void MegaClient::stopxfers(LocalNode* l, DBTableTransactionCommitter& committer)
{
    if (l->type != FILENODE)
    {
        for (localnode_map::iterator it = l->children.begin(); it != l->children.end(); it++)
        {
            stopxfers(it->second, committer);
        }
    }
  
    stopxfer(l, &committer);
}

// add child to nchildren hash (deterministically prefer newer/larger versions
// of identical names to avoid flapping)
// apply standard unescaping, if necessary (use *strings as ephemeral storage
// space)
void MegaClient::addchild(remotenode_map* nchildren, string* name, Node* n, list<string>* strings, FileSystemType fsType) const
{
    Node** npp;

    if (name->find('%') + 1)
    {
        string tmplocalname;

        // perform one round of unescaping to ensure that the resulting local
        // filename matches
        fsaccess->path2local(name, &tmplocalname);
        fsaccess->local2name(&tmplocalname, fsType);

        strings->push_back(tmplocalname);
        name = &strings->back();
    }

    npp = &(*nchildren)[name];

    if (!*npp
     || n->mtime > (*npp)->mtime
     || (n->mtime == (*npp)->mtime && n->size > (*npp)->size)
     || (n->mtime == (*npp)->mtime && n->size == (*npp)->size && memcmp(n->crc.data(), (*npp)->crc.data(), sizeof n->crc) > 0))
    {
        *npp = n;
    }
}

// downward sync - recursively scan for tree differences and execute them locally
// this is first called after the local node tree is complete
// actions taken:
// * create missing local folders
// * initiate GET transfers to missing local files (but only if the target
// folder was created successfully)
// * attempt to execute renames, moves and deletions (deletions require the
// rubbish flag to be set)
// returns false if any local fs op failed transiently
bool MegaClient::syncdown(LocalNode* l, LocalPath& localpath, bool rubbish)
{
    // only use for LocalNodes with a corresponding and properly linked Node
    if (l->type != FOLDERNODE || !l->node || (l->parent && l->node->parent->localnode != l->parent))
    {
        return true;
    }

    list<string> strings;
    remotenode_map nchildren;
    remotenode_map::iterator rit;

    bool success = true;

    // build array of sync-relevant (in case of clashes, the newest alias wins)
    // remote children by name
    string localname;

    // build child hash - nameclash resolution: use newest/largest version
    for (node_list::iterator it = l->node->children.begin(); it != l->node->children.end(); it++)
    {
        attr_map::iterator ait;        

        // node must be syncable, alive, decrypted and have its name defined to
        // be considered - also, prevent clashes with the local debris folder
        if (((*it)->syncdeleted == SYNCDEL_NONE
             && !(*it)->attrstring
             && (ait = (*it)->attrs.map.find('n')) != (*it)->attrs.map.end()
             && ait->second.size())
         && (l->parent || l->sync->debris != ait->second))
        {
            ScopedLengthRestore restoreLen(localpath);
            localpath.appendWithSeparator(LocalPath::fromName(ait->second, *fsaccess, l->sync->mFilesystemType), true, fsaccess->localseparator);

            if (app->sync_syncable(l->sync, ait->second.c_str(), localpath, *it))
            {
                addchild(&nchildren, &ait->second, *it, &strings, l->sync->mFilesystemType);
            }
            else
            {
                LOG_debug << "Node excluded " << LOG_NODEHANDLE((*it)->nodehandle) << "  Name: " << (*it)->displayname();
            }
        }
        else
        {
            LOG_debug << "Node skipped " << LOG_NODEHANDLE((*it)->nodehandle) << "  Name: " << (*it)->displayname();
        }
    }

    // remove remote items that exist locally from hash, recurse into existing folders
    for (localnode_map::iterator lit = l->children.begin(); lit != l->children.end(); )
    {
        LocalNode* ll = lit->second;

        rit = nchildren.find(&ll->name);

        ScopedLengthRestore restoreLen(localpath);
        localpath.appendWithSeparator(ll->localname, true, fsaccess->localseparator);

        // do we have a corresponding remote child?
        if (rit != nchildren.end())
        {
            // corresponding remote node exists
            // local: folder, remote: file - ignore
            // local: file, remote: folder - ignore
            // local: folder, remote: folder - recurse
            // local: file, remote: file - overwrite if newer
            if (ll->type != rit->second->type)
            {
                // folder/file clash: do nothing (rather than attempting to
                // second-guess the user)
                LOG_warn << "Type changed: " << ll->name << " LNtype: " << ll->type << " Ntype: " << rit->second->type;
                nchildren.erase(rit);
            }
            else if (ll->type == FILENODE)
            {
                if (ll->node != rit->second)
                {
                    ll->sync->statecacheadd(ll);
                }

                ll->setnode(rit->second);

                if (*ll == *(FileFingerprint*)rit->second)
                {
                    // both files are identical
                    nchildren.erase(rit);
                }
                // file exists on both sides - do not overwrite if local version newer or same
                else if (ll->mtime > rit->second->mtime)
                {
                    // local version is newer
                    LOG_debug << "LocalNode is newer: " << ll->name << " LNmtime: " << ll->mtime << " Nmtime: " << rit->second->mtime;
                    nchildren.erase(rit);
                }
                else if (ll->mtime == rit->second->mtime
                         && (ll->size > rit->second->size
                             || (ll->size == rit->second->size && memcmp(ll->crc.data(), rit->second->crc.data(), sizeof ll->crc) > 0)))

                {
                    if (ll->size < rit->second->size)
                    {
                        LOG_warn << "Syncdown. Same mtime but lower size: " << ll->name
                                 << " mtime: " << ll->mtime << " LNsize: " << ll->size << " Nsize: " << rit->second->size
                                 << " Nhandle: " << LOG_NODEHANDLE(rit->second->nodehandle);
                    }
                    else
                    {
                        LOG_warn << "Syncdown. Same mtime and size, but bigger CRC: " << ll->name
                                 << " mtime: " << ll->mtime << " size: " << ll->size << " Nhandle: " << LOG_NODEHANDLE(rit->second->nodehandle);
                    }

                    nchildren.erase(rit);
                }
                else
                {
                    // means that the localnode is going to be overwritten
                    if (rit->second->localnode && rit->second->localnode->transfer)
                    {
                        LOG_debug << "Stopping an unneeded upload";
                        DBTableTransactionCommitter committer(tctable);
                        stopxfer(rit->second->localnode, &committer);  // TODO: can we have one transaction for recursing through syncdown() ?
                    }

                    rit->second->localnode = (LocalNode*)~0;
                }
            }
            else
            {
                if (ll->node != rit->second)
                {
                    ll->setnode(rit->second);
                    ll->sync->statecacheadd(ll);
                }

                // recurse into directories of equal name
                if (!syncdown(ll, localpath, rubbish) && success)
                {
                    success = false;
                }

                nchildren.erase(rit);
            }

            lit++;
        }
        else if (rubbish && ll->deleted)    // no corresponding remote node: delete local item
        {
            if (ll->type == FILENODE)
            {
                // only delete the file if it is unchanged
                LocalPath tmplocalpath = ll->getLocalPath();

                auto fa = fsaccess->newfileaccess(false);
                if (fa->fopen(tmplocalpath, true, false))
                {
                    FileFingerprint fp;
                    fp.genfingerprint(fa.get());

                    if (!(fp == *(FileFingerprint*)ll))
                    {
                        ll->deleted = false;
                    }
                }
            }

            if (ll->deleted)
            {
                // attempt deletion and re-queue for retry in case of a transient failure
                ll->treestate(TREESTATE_SYNCING);

                if (l->sync->movetolocaldebris(localpath) || !fsaccess->transient_error)
                {
                    DBTableTransactionCommitter committer(tctable);
                    delete lit++->second;
                }
                else
                {
                    blockedfile = localpath;
                    LOG_warn << "Transient error deleting " << blockedfile.toPath(*fsaccess);
                    success = false;
                    lit++;
                }
            }
        }
        else
        {
            lit++;
        }
    }

    // create/move missing local folders / FolderNodes, initiate downloads of
    // missing local files
    for (rit = nchildren.begin(); rit != nchildren.end(); rit++)
    {

        localname = rit->second->attrs.map.find('n')->second;

        ScopedLengthRestore restoreLen(localpath);
        localpath.appendWithSeparator(LocalPath::fromName(localname, *fsaccess, l->sync->mFilesystemType), true, fsaccess->localseparator);

        LOG_debug << "Unsynced remote node in syncdown: " << localpath.toPath(*fsaccess) << " Nsize: " << rit->second->size
                  << " Nmtime: " << rit->second->mtime << " Nhandle: " << LOG_NODEHANDLE(rit->second->nodehandle);

        // does this node already have a corresponding LocalNode under
        // a different name or elsewhere in the filesystem?
        if (rit->second->localnode && rit->second->localnode != (LocalNode*)~0)
        {
            LOG_debug << "has a previous localnode: " << rit->second->localnode->name;
            if (rit->second->localnode->parent)
            {
                LOG_debug << "with a previous parent: " << rit->second->localnode->parent->name;
                
                LocalPath curpath = rit->second->localnode->getLocalPath();
                rit->second->localnode->treestate(TREESTATE_SYNCING);

                LOG_debug << "Renaming/moving from the previous location to the new one";
                if (fsaccess->renamelocal(curpath, localpath))
                {
                    app->syncupdate_local_move(rit->second->localnode->sync,
                                               rit->second->localnode, localpath.toPath(*fsaccess).c_str());

                    // update LocalNode tree to reflect the move/rename
                    rit->second->localnode->setnameparent(l, &localpath, fsaccess->fsShortname(localpath));

                    rit->second->localnode->sync->statecacheadd(rit->second->localnode);

                    // update filenames so that PUT transfers can continue seamlessly
                    updateputs();
                    syncactivity = true;

                    rit->second->localnode->treestate(TREESTATE_SYNCED);
                }
                else if (success && fsaccess->transient_error)
                {
                    // schedule retry
                    blockedfile = curpath;
                    LOG_debug << "Transient error moving localnode " << blockedfile.toPath(*fsaccess);
                    success = false;
                }
            }
            else
            {
                LOG_debug << "without a previous parent. Skipping";
            }
        }
        else
        {
            LOG_debug << "doesn't have a previous localnode";
            // missing node is not associated with an existing LocalNode
            if (rit->second->type == FILENODE)
            {
                if (!rit->second->syncget)
                {
                    bool download = true;
                    auto f = fsaccess->newfileaccess(false);
                    if (rit->second->localnode != (LocalNode*)~0
                            && (f->fopen(localpath) || f->type == FOLDERNODE))
                    {
                        if (f->mIsSymLink && l->sync->movetolocaldebris(localpath))
                        {
                            LOG_debug << "Found a link in localpath " << localpath.toPath(*fsaccess);
                        }
                        else
                        {
                            LOG_debug << "Skipping download over an unscanned file/folder, or the file/folder is not to be synced (special attributes)";
                            download = false;
                        }
                    }
                    f.reset();
                    rit->second->localnode = NULL;

                    // start fetching this node, unless fetch is already in progress
                    // FIXME: to cover renames that occur during the
                    // download, reconstruct localname in complete()
                    if (download)
                    {
                        LOG_debug << "Start fetching file node";
                        app->syncupdate_get(l->sync, rit->second, localpath.toPath(*fsaccess).c_str());

                        rit->second->syncget = new SyncFileGet(l->sync, rit->second, localpath);
                        nextreqtag();
                        DBTableTransactionCommitter committer(tctable); // TODO: use one committer for all files in the loop, without calling syncdown() recursively
                        startxfer(GET, rit->second->syncget, committer);
                        syncactivity = true;
                    }
                }
            }
            else
            {
                LOG_debug << "Creating local folder";
                auto f = fsaccess->newfileaccess(false);
                if (f->fopen(localpath) || f->type == FOLDERNODE)
                {
                    LOG_debug << "Skipping folder creation over an unscanned file/folder, or the file/folder is not to be synced (special attributes)";
                }
                // create local path, add to LocalNodes and recurse
                else if (fsaccess->mkdirlocal(localpath))
                {
                    LocalNode* ll = l->sync->checkpath(l, &localpath, &localname, NULL, true, nullptr);

                    if (ll && ll != (LocalNode*)~0)
                    {
                        LOG_debug << "Local folder created, continuing syncdown";

                        ll->setnode(rit->second);
                        ll->sync->statecacheadd(ll);

                        if (!syncdown(ll, localpath, rubbish) && success)
                        {
                            LOG_debug << "Syncdown not finished";
                            success = false;
                        }
                    }
                    else
                    {
                        LOG_debug << "Checkpath() failed " << (ll == NULL);
                    }
                }
                else if (success && fsaccess->transient_error)
                {
                    blockedfile = localpath;
                    LOG_debug << "Transient error creating folder " << blockedfile.toPath(*fsaccess);
                    success = false;
                }
                else if (!fsaccess->transient_error)
                {
                    LOG_debug << "Non transient error creating folder";
                }
            }
        }
    }

    return success;
}

// recursively traverse tree of LocalNodes and match with remote Nodes
// mark nodes to be rubbished in deleted. with their nodehandle
// mark additional nodes to to rubbished (those overwritten) by accumulating
// their nodehandles in rubbish.
// nodes to be added are stored in synccreate. - with nodehandle set to parent
// if attached to an existing node
// l and n are assumed to be folders and existing on both sides or scheduled
// for creation
bool MegaClient::syncup(LocalNode* l, dstime* nds)
{
    bool insync = true;

    list<string> strings;
    remotenode_map nchildren;
    remotenode_map::iterator rit;

    // build array of sync-relevant (newest alias wins) remote children by name
    attr_map::iterator ait;

    if (l->node)
    {
        // corresponding remote node present: build child hash - nameclash
        // resolution: use newest version
        for (node_list::iterator it = l->node->children.begin(); it != l->node->children.end(); it++)
        {
            // node must be alive
            if ((*it)->syncdeleted == SYNCDEL_NONE)
            {
                // check if there is a crypto key missing...
                if ((*it)->attrstring)
                {
                    if (!l->reported)
                    {
                        char* buf = new char[(*it)->nodekey().size() * 4 / 3 + 4];
                        Base64::btoa((byte *)(*it)->nodekey().data(), int((*it)->nodekey().size()), buf);

                        LOG_warn << "Sync: Undecryptable child node. " << buf;

                        l->reported = true;

                        char report[256];

                        Base64::btoa((const byte *)&(*it)->nodehandle, MegaClient::NODEHANDLE, report);
                        
                        sprintf(report + 8, " %d %.200s", (*it)->type, buf);

                        // report an "undecrypted child" event
                        reportevent("CU", report, 0);

                        delete [] buf;
                    }

                    continue;
                }

                // ...or a node name attribute missing
                if ((ait = (*it)->attrs.map.find('n')) == (*it)->attrs.map.end())
                {
                    LOG_warn << "Node name missing, not syncing subtree: " << l->name.c_str();

                    if (!l->reported)
                    {
                        l->reported = true;

                        // report a "no-name child" event
                        reportevent("CN", NULL, 0);
                    }

                    continue;
                }

                addchild(&nchildren, &ait->second, *it, &strings, l->sync->mFilesystemType);
            }
        }
    }

    // check for elements that need to be created, deleted or updated on the
    // remote side
    for (localnode_map::iterator lit = l->children.begin(); lit != l->children.end(); lit++)
    {
        LocalNode* ll = lit->second;

        if (ll->deleted)
        {
            LOG_debug << "LocalNode deleted " << ll->name;
            continue;
        }

        // UTF-8 converted local name
        string localname = ll->localname.toName(*fsaccess, l->sync->mFilesystemType);
        if (!localname.size() || !ll->name.size())
        {
            if (!ll->reported)
            {
                ll->reported = true;

                char report[256];
                sprintf(report, "%d %d %d %d", (int)lit->first->editStringDirect()->size(), (int)localname.size(), (int)ll->name.size(), (int)ll->type);

                // report a "no-name localnode" event
                reportevent("LN", report, 0);
            }
            continue;
        }

        rit = nchildren.find(&localname);

        bool isSymLink = false;
#ifndef WIN32
        if (PosixFileAccess::mFoundASymlink)
        {
            unique_ptr<FileAccess> fa(fsaccess->newfileaccess(false));
            LocalPath localpath = ll->getLocalPath();

            fa->fopen(localpath);
            isSymLink = fa->mIsSymLink;
        }
#endif
        // do we have a corresponding remote child?
        if (rit != nchildren.end())
        {
            // corresponding remote node exists
            // local: folder, remote: file - overwrite
            // local: file, remote: folder - overwrite
            // local: folder, remote: folder - recurse
            // local: file, remote: file - overwrite if newer
            if (ll->type != rit->second->type || isSymLink)
            {
                insync = false;
                LOG_warn << "Type changed: " << localname << " LNtype: " << ll->type << " Ntype: " << rit->second->type << " isSymLink = " << isSymLink;
                movetosyncdebris(rit->second, l->sync->inshare);
            }
            else
            {
                // file on both sides - do not overwrite if local version older or identical
                if (ll->type == FILENODE)
                {
                    if (ll->node != rit->second)
                    {
                        ll->sync->statecacheadd(ll);
                    }
                    ll->setnode(rit->second);

                    // check if file is likely to be identical
                    if (*ll == *(FileFingerprint*)rit->second)
                    {
                        // files have the same size and the same mtime (or the
                        // same fingerprint, if available): no action needed
                        if (!ll->checked)
                        {
                            if (!gfxdisabled && gfx && gfx->isgfx(ll->localname.editStringDirect()))
                            {
                                int missingattr = 0;

                                // check for missing imagery
                                if (!ll->node->hasfileattribute(GfxProc::THUMBNAIL))
                                {
                                    missingattr |= 1 << GfxProc::THUMBNAIL;
                                }

                                if (!ll->node->hasfileattribute(GfxProc::PREVIEW))
                                {
                                    missingattr |= 1 << GfxProc::PREVIEW;
                                }

                                if (missingattr && checkaccess(ll->node, OWNER)
                                        && !gfx->isvideo(ll->localname.editStringDirect()))
                                {
                                    char me64[12];
                                    Base64::btoa((const byte*)&me, MegaClient::USERHANDLE, me64);
                                    if (ll->node->attrs.map.find('f') == ll->node->attrs.map.end() || ll->node->attrs.map['f'] != me64)
                                    {
                                        LOG_debug << "Restoring missing attributes: " << ll->name;
                                        SymmCipher *symmcipher = ll->node->nodecipher();
                                        auto llpath = ll->getLocalPath();
                                        gfx->gendimensionsputfa(NULL, llpath.editStringDirect(), ll->node->nodehandle, symmcipher, missingattr);
                                    }
                                }
                            }

                            ll->checked = true;
                        }

                        // if this node is being fetched, but it's already synced
                        if (rit->second->syncget)
                        {
                            LOG_debug << "Stopping unneeded download";
                            delete rit->second->syncget;
                            rit->second->syncget = NULL;
                        }

                        // if this localnode is being uploaded, but it's already synced
                        if (ll->transfer)
                        {
                            LOG_debug << "Stopping unneeded upload";
                            DBTableTransactionCommitter committer(tctable);
                            stopxfer(ll, &committer);  // todo:  can we use just one commiter for all of the recursive syncup() calls?
                        }

                        ll->treestate(TREESTATE_SYNCED);
                        continue;
                    }

                    // skip if remote file is newer
                    if (ll->mtime < rit->second->mtime)
                    {
                        LOG_debug << "LocalNode is older: " << ll->name << " LNmtime: " << ll->mtime << " Nmtime: " << rit->second->mtime;
                        continue;
                    }                           

                    if (ll->mtime == rit->second->mtime)
                    {
                        if (ll->size < rit->second->size)
                        {
                            LOG_warn << "Syncup. Same mtime but lower size: " << ll->name
                                     << " LNmtime: " << ll->mtime << " LNsize: " << ll->size << " Nsize: " << rit->second->size
                                     << " Nhandle: " << LOG_NODEHANDLE(rit->second->nodehandle) ;

                            continue;
                        }

                        if (ll->size == rit->second->size && memcmp(ll->crc.data(), rit->second->crc.data(), sizeof ll->crc) < 0)
                        {
                            LOG_warn << "Syncup. Same mtime and size, but lower CRC: " << ll->name
                                     << " mtime: " << ll->mtime << " size: " << ll->size << " Nhandle: " << LOG_NODEHANDLE(rit->second->nodehandle);

                            continue;
                        }
                    }

                    LOG_debug << "LocalNode change detected on syncupload: " << ll->name << " LNsize: " << ll->size << " LNmtime: " << ll->mtime
                              << " NSize: " << rit->second->size << " Nmtime: " << rit->second->mtime << " Nhandle: " << LOG_NODEHANDLE(rit->second->nodehandle);

#ifdef WIN32
                    if(ll->size == ll->node->size && !memcmp(ll->crc.data(), ll->node->crc.data(), sizeof(ll->crc)))
                    {
                        LOG_debug << "Modification time changed only";
                        auto f = fsaccess->newfileaccess();
                        auto lpath = ll->getLocalPath(true);
                        LocalPath stream = lpath;
                        stream.append(LocalPath::fromLocalname(string((const char *)(const wchar_t*)L":$CmdTcID:$DATA", 30)));
                        if (f->fopen(stream))
                        {
                            LOG_warn << "COMODO detected";
                            HKEY hKey;
                            if (RegOpenKeyEx(HKEY_LOCAL_MACHINE,
                                            L"SYSTEM\\CurrentControlSet\\Services\\CmdAgent\\CisConfigs\\0\\HIPS\\SBSettings",
                                            0,
                                            KEY_QUERY_VALUE,
                                            &hKey ) == ERROR_SUCCESS)
                            {
                                DWORD value = 0;
                                DWORD size = sizeof(value);
                                if (RegQueryValueEx(hKey, L"EnableSourceTracking", NULL, NULL, (LPBYTE)&value, &size) == ERROR_SUCCESS)
                                {
                                    if (value == 1 && fsaccess->setmtimelocal(lpath, ll->node->mtime))
                                    {
                                        LOG_warn << "Fixed modification time probably changed by COMODO";
                                        ll->mtime = ll->node->mtime;
                                        ll->treestate(TREESTATE_SYNCED);
                                        RegCloseKey(hKey);
                                        continue;
                                    }
                                }
                                RegCloseKey(hKey);
                            }
                        }

                        lpath.append(LocalPath::fromLocalname(string((const char *)(const wchar_t*)L":OECustomProperty", 34)));
                        if (f->fopen(lpath))
                        {
                            LOG_warn << "Windows Search detected";
                            continue;
                        }
                    }
#endif

                    // if this node is being fetched, but has to be upsynced
                    if (rit->second->syncget)
                    {
                        LOG_debug << "Stopping unneeded download";
                        delete rit->second->syncget;
                        rit->second->syncget = NULL;
                    }
                }
                else
                {
                    insync = false;

                    if (ll->node != rit->second)
                    {
                        ll->setnode(rit->second);
                        ll->sync->statecacheadd(ll);
                    }

                    // recurse into directories of equal name
                    if (!syncup(ll, nds))
                    {
                        return false;
                    }
                    continue;
                }
            }
        }

        if (isSymLink)
        {
            continue; //Do nothing for the moment
        }
        else if (ll->type == FILENODE)
        {
            // do not begin transfer until the file size / mtime has stabilized
            insync = false;

            if (ll->transfer)
            {
                continue;
            }

            LOG_verbose << "Unsynced LocalNode (file): " << ll->name << " " << ll << " " << (ll->transfer != 0);
            ll->treestate(TREESTATE_PENDING);

            if (Waiter::ds < ll->nagleds)
            {
                LOG_debug << "Waiting for the upload delay: " << ll->name << " " << ll->nagleds;
                if (ll->nagleds < *nds)
                {
                    *nds = ll->nagleds;
                }

                continue;
            }
            else
            {
                Node *currentVersion = ll->node;
                if (currentVersion)
                {
                    m_time_t delay = 0;
                    m_time_t currentTime = m_time();
                    if (currentVersion->ctime > currentTime + 30)
                    {
                        // with more than 30 seconds of detected clock drift,
                        // we don't apply any version rate control for now
                        LOG_err << "Incorrect local time detected";
                    }
                    else
                    {
                        int recentVersions = 0;
                        m_time_t startInterval = currentTime - Sync::RECENT_VERSION_INTERVAL_SECS;
                        Node *version = currentVersion;
                        while (true)
                        {
                            if (version->ctime < startInterval)
                            {
                                break;
                            }

                            recentVersions++;
                            if (!version->children.size())
                            {
                                break;
                            }

                            version = version->children.back();
                        }

                        if (recentVersions > 10)
                        {
                            // version rate control starts with more than 10 recent versions
                            delay = 7 * (recentVersions / 10) * (recentVersions - 10);
                        }

                        LOG_debug << "Number of recent versions: " << recentVersions << " delay: " << delay
                                  << " prev: " << currentVersion->ctime << " current: " << currentTime;
                    }

                    if (delay)
                    {
                        m_time_t next = currentVersion->ctime + delay;
                        if (next > currentTime)
                        {
                            dstime backoffds = dstime((next - currentTime) * 10);
                            ll->nagleds = waiter->ds + backoffds;
                            LOG_debug << "Waiting for the version rate limit delay during " << backoffds << " ds";

                            if (ll->nagleds < *nds)
                            {
                                *nds = ll->nagleds;
                            }
                            continue;
                        }
                        else
                        {
                            LOG_debug << "Version rate limit delay already expired";
                        }
                    }
                }

                LocalPath localpath = ll->getLocalPath();
                bool t;
                auto fa = fsaccess->newfileaccess(false);

                if (!(t = fa->fopen(localpath, true, false))
                 || fa->size != ll->size
                 || fa->mtime != ll->mtime)
                {
                    if (t)
                    {
                        ll->sync->localbytes -= ll->size;
                        ll->genfingerprint(fa.get());
                        ll->sync->localbytes += ll->size;                        

                        ll->sync->statecacheadd(ll);
                    }

                    ll->bumpnagleds();

                    LOG_debug << "Localnode not stable yet: " << ll->name << " " << t << " " << fa->size << " " << ll->size
                              << " " << fa->mtime << " " << ll->mtime << " " << ll->nagleds;

                    if (ll->nagleds < *nds)
                    {
                        *nds = ll->nagleds;
                    }

                    continue;
                }
                
                ll->created = false;
            }
        }
        else
        {
            LOG_verbose << "Unsynced LocalNode (folder): " << ll->name;
        }

        if (ll->created)
        {
            if (!ll->reported)
            {
                ll->reported = true;

                // FIXME: remove created flag and associated safeguards after
                // positively verifying the absence of a related repetitive node creation bug
                LOG_err << "Internal error: Duplicate node creation: " << ll->name.c_str();

                char report[256];

                // always report LocalNode's type, name length, mtime, file size
                sprintf(report, "[%u %u %d %d %d] %d %d %d %d %d %" PRIi64,
                    (int)nchildren.size(),
                    (int)l->children.size(),
                    l->node ? (int)l->node->children.size() : -1,
                    (int)synccreate.size(),
                    syncadding,
                    ll->type,
                    (int)ll->name.size(),
                    (int)ll->mtime,
                    (int)ll->sync->state,
                    (int)ll->sync->inshare,
                    ll->size);

                if (ll->node)
                {
                    int namelen;

                    if ((ait = ll->node->attrs.map.find('n')) != ll->node->attrs.map.end())
                    {
                        namelen = int(ait->second.size());
                    }
                    else
                    {
                        namelen = -1;
                    }

                    // additionally, report corresponding Node's type, name length, mtime, file size and handle
                    sprintf(strchr(report, 0), " %d %d %d %" PRIi64 " %d ", ll->node->type, namelen, (int)ll->node->mtime, ll->node->size, ll->node->syncdeleted);
                    Base64::btoa((const byte *)&ll->node->nodehandle, MegaClient::NODEHANDLE, strchr(report, 0));
                }

                // report a "dupe" event
                reportevent("D2", report, 0);
            }
            else
            {
                LOG_err << "LocalNode created and reported " << ll->name;
            }
        }
        else
        {
            ll->created = true;

            assert (!isSymLink);
            // create remote folder or send file
            LOG_debug << "Adding local file to synccreate: " << ll->name << " " << synccreate.size();
            synccreate.push_back(ll);
            syncactivity = true;

            if (synccreate.size() >= MAX_NEWNODES)
            {
                LOG_warn << "Stopping syncup due to MAX_NEWNODES";
                return false;
            }
        }

        if (ll->type == FOLDERNODE)
        {
            if (!syncup(ll, nds))
            {
                return false;
            }
        }
    }

    if (insync && l->node)
    {
        l->treestate(TREESTATE_SYNCED);
    }

    return true;
}

// execute updates stored in synccreate[]
// must not be invoked while the previous creation operation is still in progress
void MegaClient::syncupdate()
{
    // split synccreate[] in separate subtrees and send off to putnodes() for
    // creation on the server
    unsigned i, start, end;
    SymmCipher tkey;
    string tattrstring;
    AttrMap tattrs;
    Node* n;
    NewNode* nn;
    NewNode* nnp;
    LocalNode* l;

    for (start = 0; start < synccreate.size(); start = end)
    {
        // determine length of distinct subtree beneath existing node
        for (end = start; end < synccreate.size(); end++)
        {
            if ((end > start) && synccreate[end]->parent->node)
            {
                break;
            }
        }

        // add nodes that can be created immediately: folders & existing files;
        // start uploads of new files
        nn = nnp = new NewNode[end - start];

        DBTableTransactionCommitter committer(tctable);
        for (i = start; i < end; i++)
        {
            n = NULL;
            l = synccreate[i];

            if (l->type == FILENODE && l->parent->node)
            {
                l->h = l->parent->node->nodehandle;
            }

            if (l->type == FOLDERNODE || (n = nodebyfingerprint(l)))
            {
                // create remote folder or copy file if it already exists
                nnp->source = NEW_NODE;
                nnp->type = l->type;
                nnp->syncid = l->syncid;
                nnp->localnode.crossref(l, nnp);  // also sets l->newnode to nnp
                nnp->nodehandle = n ? n->nodehandle : l->syncid;
                nnp->parenthandle = i > start ? l->parent->syncid : UNDEF;

                if (n)
                {
                    // overwriting an existing remote node? tag it as the previous version or move to SyncDebris
                    if (l->node && l->node->parent && l->node->parent->localnode)
                    {
                        if (versions_disabled)
                        {
                            movetosyncdebris(l->node, l->sync->inshare);
                        }
                        else
                        {
                            nnp->ovhandle = l->node->nodehandle;
                        }
                    }

                    // this is a file - copy, use original key & attributes
                    // FIXME: move instead of creating a copy if it is in
                    // rubbish to reduce node creation load
                    nnp->nodekey = n->nodekey();
                    tattrs.map = n->attrs.map;

                    nameid rrname = AttrMap::string2nameid("rr");
                    attr_map::iterator it = tattrs.map.find(rrname);
                    if (it != tattrs.map.end())
                    {
                        LOG_debug << "Removing rr attribute";
                        tattrs.map.erase(it);
                    }

                    app->syncupdate_remote_copy(l->sync, l->name.c_str());
                }
                else
                {
                    // this is a folder - create, use fresh key & attributes
                    nnp->nodekey.resize(FOLDERNODEKEYLENGTH);
                    rng.genblock((byte*)nnp->nodekey.data(), FOLDERNODEKEYLENGTH);
                    tattrs.map.clear();
                }

                // set new name, encrypt and attach attributes
                tattrs.map['n'] = l->name;
                tattrs.getjson(&tattrstring);
                tkey.setkey((const byte*)nnp->nodekey.data(), nnp->type);
                nnp->attrstring.reset(new string);
                makeattr(&tkey, nnp->attrstring, tattrstring.c_str());

                l->treestate(TREESTATE_SYNCING);
                nnp++;
            }
            else if (l->type == FILENODE)
            {
                l->treestate(TREESTATE_PENDING);

                // the overwrite will happen upon PUT completion
                string tmppath;

                nextreqtag();
                startxfer(PUT, l, committer);

                tmppath = l->getLocalPath(true).toPath(*fsaccess);
                app->syncupdate_put(l->sync, l, tmppath.c_str());
            }
        }

        if (nnp == nn)
        {
            delete[] nn;
        }
        else
        {
            // add nodes unless parent node has been deleted
            LocalNode *localNode = synccreate[start];
            if (localNode->parent->node)
            {
                syncadding++;

                // this assert fails for the case of two different files uploaded to the same path, and both putnodes occurring in the same exec()
                assert(localNode->type == FOLDERNODE
                       || localNode->h == localNode->parent->node->nodehandle); // if it's a file, it should match
                reqs.add(new CommandPutNodes(this,
                                                localNode->parent->node->nodehandle,
                                                NULL, nn, int(nnp - nn),
                                                localNode->sync->tag,
                                                PUTNODES_SYNC));

                syncactivity = true;
            }
        }
    }

    synccreate.clear();
}

void MegaClient::putnodes_sync_result(const Error &e, NewNode* nn, int nni)
{
    // check for file nodes that failed to copy and remove them from fingerprints
    // FIXME: retrigger sync decision upload them immediately
    while (nni--)
    {
        Node* n;
        if (nn[nni].type == FILENODE && !nn[nni].added)
        {
            if ((n = nodebyhandle(nn[nni].nodehandle)))
            {
                mFingerprints.remove(n);
            }
        }
        else if (nn[nni].localnode && (n = nn[nni].localnode->node))
        {
            if (n->type == FOLDERNODE)
            {
                app->syncupdate_remote_folder_addition(nn[nni].localnode->sync, n);
            }
            else
            {
                app->syncupdate_remote_file_addition(nn[nni].localnode->sync, n);
            }
        }

        if (e && e != API_EEXPIRED && nn[nni].localnode && nn[nni].localnode->sync)
        {
            nn[nni].localnode->sync->apiErrorCode = e;
            nn[nni].localnode->sync->changestate(SYNC_FAILED, PUT_NODES_ERROR);
        }
    }

    delete[] nn;

    syncadding--;
    syncactivity = true;
}

// move node to //bin, then on to the SyncDebris folder of the day (to prevent
// dupes)
void MegaClient::movetosyncdebris(Node* dn, bool unlink)
{
    dn->syncdeleted = SYNCDEL_DELETED;

    // detach node from LocalNode
    if (dn->localnode)
    {
        dn->tag = dn->localnode->sync->tag;
        dn->localnode->node = NULL;
        dn->localnode = NULL;
    }

    Node* n = dn;

    // at least one parent node already on the way to SyncDebris?
    while ((n = n->parent) && n->syncdeleted == SYNCDEL_NONE);

    // no: enqueue this one
    if (!n)
    {
        if (unlink)
        {
            dn->tounlink_it = tounlink.insert(dn).first;
        }
        else
        {
            dn->todebris_it = todebris.insert(dn).first;        
        }
    }
}

void MegaClient::execsyncdeletions()
{                
    if (todebris.size())
    {
        execmovetosyncdebris();
    }

    if (tounlink.size())
    {
        execsyncunlink();
    }
}

void MegaClient::proclocaltree(LocalNode* n, LocalTreeProc* tp)
{
    if (n->type != FILENODE)
    {
        for (localnode_map::iterator it = n->children.begin(); it != n->children.end(); )
        {
            LocalNode *child = it->second;
            it++;
            proclocaltree(child, tp);
        }
    }

    tp->proc(this, n);
}

void MegaClient::unlinkifexists(LocalNode *l, FileAccess *fa, LocalPath& reuseBuffer)
{
    // sdisable = true for this call.  In the case where we are doing a full scan due to fs notifications failing,
    // and a file was renamed but retains the same shortname, we would check the presence of the wrong file.
    // Also shortnames are slowly being deprecated by Microsoft, so using full names is now the normal case anyway.
    l->getlocalpath(reuseBuffer, true);
    if (fa->fopen(reuseBuffer) || fa->type == FOLDERNODE)
    {
        LOG_warn << "Deletion of existing file avoided";
        static bool reported99446 = false;
        if (!reported99446)
        {
            sendevent(99446, "Deletion of existing file avoided", 0);
            reported99446 = true;
        }

        // The local file or folder seems to be still there, but invisible
        // for the sync engine, so we just stop syncing it
        LocalTreeProcUnlinkNodes tpunlink;
        proclocaltree(l, &tpunlink);
    }
#ifdef _WIN32
    else if (fa->errorcode != ERROR_FILE_NOT_FOUND && fa->errorcode != ERROR_PATH_NOT_FOUND)
    {
        LOG_warn << "Unexpected error code for deleted file: " << fa->errorcode;
        static bool reported99447 = false;
        if (!reported99447)
        {
            ostringstream oss;
            oss << fa->errorcode;
            string message = oss.str();
            sendevent(99447, message.c_str(), 0);
            reported99447 = true;
        }
    }
#endif
}

void MegaClient::execsyncunlink()
{
    Node* n;
    Node* tn;

    // delete tounlink nodes
    do {
        n = tn = *tounlink.begin();

        while ((n = n->parent) && n->syncdeleted == SYNCDEL_NONE);

        if (!n)
        {
            int creqtag = reqtag;
            reqtag = tn->tag;
            unlink(tn);
            reqtag = creqtag;
        }

        tn->tounlink_it = tounlink.end();
        tounlink.erase(tounlink.begin());
    } while (tounlink.size());
}

// immediately moves pending todebris items to //bin
// also deletes tounlink items directly
void MegaClient::execmovetosyncdebris()
{
    Node* n;
    Node* tn;
    node_set::iterator it;

    m_time_t ts;
    struct tm tms;
    char buf[32];
    syncdel_t target;

    // attempt to move the nodes in node_set todebris to the following
    // locations (in falling order):
    // - //bin/SyncDebris/yyyy-mm-dd
    // - //bin/SyncDebris
    // - //bin

    // (if no rubbish bin is found, we should probably reload...)
    if (!(tn = nodebyhandle(rootnodes[RUBBISHNODE - ROOTNODE])))
    {
        return;
    }

    target = SYNCDEL_BIN;

    ts = m_time();
    struct tm* ptm = m_localtime(ts, &tms);
    sprintf(buf, "%04d-%02d-%02d", ptm->tm_year + 1900, ptm->tm_mon + 1, ptm->tm_mday);
    m_time_t currentminute = ts / 60;

    // locate //bin/SyncDebris
    if ((n = childnodebyname(tn, SYNCDEBRISFOLDERNAME)) && n->type == FOLDERNODE)
    {
        tn = n;
        target = SYNCDEL_DEBRIS;

        // locate //bin/SyncDebris/yyyy-mm-dd
        if ((n = childnodebyname(tn, buf)) && n->type == FOLDERNODE)
        {
            tn = n;
            target = SYNCDEL_DEBRISDAY;
        }
    }

    // in order to reduce the API load, we move
    // - SYNCDEL_DELETED nodes to any available target
    // - SYNCDEL_BIN/SYNCDEL_DEBRIS nodes to SYNCDEL_DEBRISDAY
    // (move top-level nodes only)
    for (it = todebris.begin(); it != todebris.end(); )
    {
        n = *it;

        if (n->syncdeleted == SYNCDEL_DELETED
         || n->syncdeleted == SYNCDEL_BIN
         || n->syncdeleted == SYNCDEL_DEBRIS)
        {
            while ((n = n->parent) && n->syncdeleted == SYNCDEL_NONE);

            if (!n)
            {
                n = *it;

                if (n->syncdeleted == SYNCDEL_DELETED
                 || ((n->syncdeleted == SYNCDEL_BIN
                   || n->syncdeleted == SYNCDEL_DEBRIS)
                      && target == SYNCDEL_DEBRISDAY))
                {
                    n->syncdeleted = SYNCDEL_INFLIGHT;
                    int creqtag = reqtag;
                    reqtag = n->tag;
                    LOG_debug << "Moving to Syncdebris: " << n->displayname() << " in " << tn->displayname() << " Nhandle: " << LOG_NODEHANDLE(n->nodehandle);
                    rename(n, tn, target, n->parent ? n->parent->nodehandle : UNDEF);
                    reqtag = creqtag;
                    it++;
                }
                else
                {
                    LOG_debug << "SyncDebris daily folder not created. Final target: " << n->syncdeleted;
                    n->syncdeleted = SYNCDEL_NONE;
                    n->todebris_it = todebris.end();
                    todebris.erase(it++);
                }
            }
            else
            {
                it++;
            }
        }
        else if (n->syncdeleted == SYNCDEL_DEBRISDAY
                 || n->syncdeleted == SYNCDEL_FAILED)
        {
            LOG_debug << "Move to SyncDebris finished. Final target: " << n->syncdeleted;
            n->syncdeleted = SYNCDEL_NONE;
            n->todebris_it = todebris.end();
            todebris.erase(it++);
        }
        else
        {
            it++;
        }
    }

    if (target != SYNCDEL_DEBRISDAY && todebris.size() && !syncdebrisadding
            && (target == SYNCDEL_BIN || syncdebrisminute != currentminute))
    {
        syncdebrisadding = true;
        syncdebrisminute = currentminute;
        LOG_debug << "Creating daily SyncDebris folder: " << buf << " Target: " << target;

        // create missing component(s) of the sync debris folder of the day
        NewNode* nn;
        SymmCipher tkey;
        string tattrstring;
        AttrMap tattrs;
        int i = (target == SYNCDEL_DEBRIS) ? 1 : 2;

        nn = new NewNode[i] + i;

        while (i--)
        {
            nn--;

            nn->source = NEW_NODE;
            nn->type = FOLDERNODE;
            nn->nodehandle = i;
            nn->parenthandle = i ? 0 : UNDEF;

            nn->nodekey.resize(FOLDERNODEKEYLENGTH);
            rng.genblock((byte*)nn->nodekey.data(), FOLDERNODEKEYLENGTH);

            // set new name, encrypt and attach attributes
            tattrs.map['n'] = (i || target == SYNCDEL_DEBRIS) ? buf : SYNCDEBRISFOLDERNAME;
            tattrs.getjson(&tattrstring);
            tkey.setkey((const byte*)nn->nodekey.data(), FOLDERNODE);
            nn->attrstring.reset(new string);
            makeattr(&tkey, nn->attrstring, tattrstring.c_str());
        }

        reqs.add(new CommandPutNodes(this, tn->nodehandle, NULL, nn,
                                        (target == SYNCDEL_DEBRIS) ? 1 : 2, -reqtag,
                                        PUTNODES_SYNCDEBRIS));
    }
}

// we cannot delete the Sync object directly, as it might have pending
// operations on it
void MegaClient::delsync(Sync* sync)
{
    sync->changestate(SYNC_CANCELED);

    if (sync->statecachetable)
    {
        sync->statecachetable->remove();
        delete sync->statecachetable;
        sync->statecachetable = NULL;
    }

    removeSyncConfig(sync->tag);
    sync->appData = nullptr;
    syncactivity = true;
}

error MegaClient::removeSyncConfig(int tag)
{
    error e = API_OK;

    if (!syncConfigs || !syncConfigs->removeByTag(tag))
    {
        LOG_err << "Found no config for tag " << tag << " upon sync removal";
        return API_ENOENT;
    }

    app->sync_removed(tag);
    return e;
}

error MegaClient::removeSyncConfigByNodeHandle(mega::handle nodeHandle)
{
    if (!syncConfigs)
    {
        LOG_err << "no SyncConfig upon removeSyncConfigByNodeHandle";
        return API_ENOENT;
    }

    auto config = syncConfigs ? syncConfigs->getByNodeHandle(nodeHandle) : nullptr;
    if (config)
    {
        return removeSyncConfig(config->getTag());
    }

    LOG_err << "Found no config for handle " << nodeHandle << " upon sync removal";
    return API_ENOENT;
}

error MegaClient::saveAndUpdateSyncConfig(const SyncConfig *config, syncstate_t newstate, SyncError newSyncError)
{
    if (syncConfigs)
    {
        assert(config);
        auto newConfig = *config;

        newConfig.setEnabled(SyncConfig::isEnabled(newstate, newSyncError));
        newConfig.setError(newSyncError);

        syncConfigs->insert(newConfig);
        return API_OK;
    }
    return API_ENOENT;
}


bool MegaClient::updateSyncRemoteLocation(const SyncConfig *config, Node *n)
{
    if (!config)
    {
        LOG_err << "no config upon updateSyncRemotePath";
        return API_ENOENT;
    }
    assert(syncConfigs);

    bool changed = false;
    auto newconfig = *config;
    if (n)
    {
        auto newpath = n->displaypath();
        if (newpath != config->getRemotePath())
        {
            newconfig.setRemotePath(newpath);
            changed = true;
        }

        if (config->getRemoteNode() != n->nodehandle)
        {
            newconfig.setRemoteNode(n->nodehandle);
            changed = true;
        }
    }
    else //unset remote node: failed!
    {
        if (config->getRemoteNode() != UNDEF)
        {
            newconfig.setRemoteNode(UNDEF);
            changed = true;
        }
    }

    if (changed)
    {
        app->syncupdate_remote_root_changed(newconfig);
    }

    //persist
    if (syncConfigs)
    {
        syncConfigs->insert(newconfig);
    }

    return changed;
}

error MegaClient::changeSyncState(const SyncConfig *config, syncstate_t newstate, SyncError newSyncError, bool fireDisableEvent)
{
    error e = API_OK;
    assert(config);
    if (config)
    {
        if ( (config->getError() != newSyncError) || (config->getEnabled() != SyncConfig::isEnabled(newstate, newSyncError)) ) //has changed
        {
            e = saveAndUpdateSyncConfig(config, newstate, newSyncError);
        }
    }
    else
    {
        return API_ENOENT;
    }

    if (!e)
    {
        app->syncupdate_state(config->getTag(), newstate, newSyncError, fireDisableEvent);
    }

    abortbackoff(false);
    return e;
}

error MegaClient::changeSyncState(int tag, syncstate_t newstate, SyncError newSyncError, bool fireDisableEvent)
{
    error e = API_OK;

    if (!syncConfigs)
    {
        LOG_err << "no SyncConfig upon changeSyncState";
        return API_ENOENT;
    }
    auto config = syncConfigs ? syncConfigs->get(tag) : nullptr;
    assert(config);
    e = changeSyncState(config, newstate, newSyncError, fireDisableEvent);
    return e;
}

error MegaClient::changeSyncStateByNodeHandle(mega::handle nodeHandle, syncstate_t newstate, SyncError newSyncError, bool fireDisableEvent)
{
    error e = API_OK;

    if (!syncConfigs)
    {
        LOG_err << "no SyncConfig upon changeSyncStateByNodeHandle";
        return API_ENOENT;
    }

    auto config = syncConfigs?syncConfigs->getByNodeHandle(nodeHandle):nullptr;
    assert(config);
    e = changeSyncState(config, newstate, newSyncError, fireDisableEvent);

    return e;
}

void MegaClient::failSync(Sync* sync, SyncError syncerror)
{
    LOG_err << "Failing sync: " << sync->getConfig().getLocalPath() << " error = " << syncerror;

    sync->changestate(SYNC_FAILED, syncerror); //This will cause the later deletion of Sync (not MegaSyncPrivate) object

    syncactivity = true;
}

void MegaClient::disableSync(Sync* sync, SyncError syncError)
{
    sync->errorCode = syncError;
    sync->changestate(SYNC_DISABLED, syncError); //This will cause the later deletion of Sync (not MegaSyncPrivate) object

    syncactivity = true;
}

bool MegaClient::disableSyncContainingNode(mega::handle nodeHandle, SyncError syncError)
{
    auto sync = getSyncContainingNodeHandle(nodeHandle);
    if (sync)
    {
        disableSync(sync, syncError);
        return true;
    }
    return false;
}

Sync * MegaClient::getSyncContainingNodeHandle(mega::handle nodeHandle)
{
    while(!ISUNDEF(nodeHandle))
    {
        for (sync_list::iterator it = syncs.begin(); it != syncs.end(); it++)
        {
            Sync *sync = (*it);
            if (sync->localroot && sync->localroot->node && sync->localroot->node->nodehandle == nodeHandle)
            {
                return sync;  // no nested synched folders is allowed, so if found, there's no more active syncssyncs
            }
        }

        Node *n = nodebyhandle(nodeHandle);
        nodeHandle = n ? n->parenthandle : UNDEF;
    }
    return nullptr;
}

void MegaClient::failSyncs(SyncError syncError)
{
    for (sync_list::iterator it = syncs.begin(); it != syncs.end(); it++)
    {
        (*it)->changestate(SYNC_FAILED, syncError); //This will cause the later deletion of Sync (not MegaSyncPrivate) object
    }
    syncactivity = true;
}

void MegaClient::disableSyncs(SyncError syncError)
{
    bool anySyncDisabled = false;
    for (sync_list::iterator it = syncs.begin(); it != syncs.end(); it++) //Note: we are not disabling inactive syncs!
    {
        (*it)->changestate(SYNC_DISABLED, syncError);//This will cause the later deletion of Sync (not MegaSyncPrivate) object
        anySyncDisabled = true;
    }

    if (anySyncDisabled)
    {
        LOG_info << "Disabled syncs. error = " << syncError;
        app->syncs_disabled(syncError);
    }

    syncactivity = true;
}

error MegaClient::enableSync(const SyncConfig *syncConfig, SyncError &syncError, bool resetFingerprint, handle newRemoteNode)
{
    syncError = NO_SYNC_ERROR;

    auto newConfig = *syncConfig;
    if (resetFingerprint)
    {
        newConfig.setLocalFingerprint(0); //This will cause the local filesystem fingerprint to be recalculated
    }

    bool remoteNodeUpdated = false;
    if (newRemoteNode != UNDEF)
    {
        newConfig.setRemoteNode(newRemoteNode);
        remoteNodeUpdated = true;
    }

    const auto e = addsync(newConfig, DEBRISFOLDER, nullptr, syncError, resetFingerprint);

    syncstate_t newstate = isSyncErrorPermanent(syncError) ? SYNC_FAILED : SYNC_DISABLED;
    if (!e) //enabled fine
    {
        Sync *s = syncs.back();
        newstate = s->state; //override state with the actual one from the sync

        // note, we only update the remote node handle if successfully added
        // thus we avoid pairing to a new node if the sync failed.
        if (remoteNodeUpdated)
        {
            updateSyncRemoteLocation(syncConfig, nodebyhandle(newConfig.getRemoteNode())); //updates cache & notice app of this change
        }
    }

    // change, so that cache is updated & the app gets noticed
    // we don't fire onDisable in this case (it was not enabled in the first place).
    auto change_error = changeSyncState(syncConfig, newstate, static_cast<SyncError>(syncError), false);

    if (change_error != API_OK)
    {
        LOG_err << "error chaning sync state: " << newConfig.getLocalPath() << ": " << change_error;
    }

    return e;
}

error MegaClient::enableSync(int tag, SyncError &syncError, bool resetFingerprint, handle newRemoteNode)
{
    if (!syncConfigs)
    {
        return API_ENOENT;
    }

    auto syncConfig = syncConfigs->get(tag);

    if (!syncConfig)
    {
        return API_ENOENT;
    }

    return enableSync(syncConfig, syncError, resetFingerprint, newRemoteNode);
}

void MegaClient::restoreSyncs()
{
    for (const auto& config : syncConfigs->all())
    {
        SyncError syncError = static_cast<SyncError>(config.getError());

        if (config.isResumable())
        {
            LOG_verbose << "Restoring sync: " << config.getLocalPath();
            const auto e = enableSync(&config, syncError);
        }
        else
        {
            LOG_verbose << "Skipping restoring sync: " << config.getLocalPath()
                        << " enabled=" << config.getEnabled() << " error=" << syncError;
        }
    }

    app->syncs_restored();
    syncactivity = true;
}

void MegaClient::putnodes_syncdebris_result(error, NewNode* nn)
{
    delete[] nn;

    syncdebrisadding = false;
}
#endif

// inject file into transfer subsystem
// if file's fingerprint is not valid, it will be obtained from the local file
// (PUT) or the file's key (GET)
bool MegaClient::startxfer(direction_t d, File* f, DBTableTransactionCommitter& committer, bool skipdupes, bool startfirst, bool donotpersist)
{
    if (!f->transfer)
    {
        if (d == PUT)
        {
            if (!f->isvalid)    // (sync LocalNodes always have this set)
            {
                // missing FileFingerprint for local file - generate
                auto fa = fsaccess->newfileaccess();

                if (fa->fopen(f->localname, d == PUT, d == GET))
                {
                    f->genfingerprint(fa.get());
                }
            }

            // if we are unable to obtain a valid file FileFingerprint, don't proceed
            if (!f->isvalid)
            {
                LOG_err << "Unable to get a fingerprint " << f->name;
                return false;
            }

#ifdef USE_MEDIAINFO
            mediaFileInfo.requestCodecMappingsOneTime(this, &f->localname);  
#endif
        }
        else
        {
            if (!f->isvalid)
            {
                // no valid fingerprint: use filekey as its replacement
                memcpy(f->crc.data(), f->filekey, sizeof f->crc);
            }
        }

        Transfer* t = NULL;
        transfer_map::iterator it = transfers[d].find(f);

        if (it != transfers[d].end())
        {
            t = it->second;
            if (skipdupes)
            {
                for (file_list::iterator fi = t->files.begin(); fi != t->files.end(); fi++)
                {
                    if ((d == GET && f->localname == (*fi)->localname)
                            || (d == PUT && f->h != UNDEF
                                && f->h == (*fi)->h
                                && !f->targetuser.size()
                                && !(*fi)->targetuser.size()
                                && f->name == (*fi)->name))
                    {
                        LOG_warn << "Skipping duplicated transfer";
                        return false;
                    }
                }
            }
            f->file_it = t->files.insert(t->files.end(), f);
            f->transfer = t;
            f->tag = reqtag;
            if (!f->dbid && !donotpersist)
            {
                filecacheadd(f, committer);
            }
            app->file_added(f);

            if (startfirst)
            {
                transferlist.movetofirst(t, committer);
            }

            if (overquotauntil && overquotauntil > Waiter::ds && d != PUT)
            {
                dstime timeleft = dstime(overquotauntil - Waiter::ds);
                t->failed(API_EOVERQUOTA, committer, timeleft);
            }
            else if (d == PUT && ststatus == STORAGE_RED)
            {
                t->failed(API_EOVERQUOTA, committer);
            }
            else if (ststatus == STORAGE_PAYWALL)
            {
                t->failed(API_EPAYWALL, committer);
            }
        }
        else
        {
            it = cachedtransfers[d].find(f);
            if (it != cachedtransfers[d].end())
            {
                LOG_debug << "Resumable transfer detected";
                t = it->second;
                bool hadAnyData = t->pos > 0;
                if ((d == GET && !t->pos) || ((m_time() - t->lastaccesstime) >= 172500))
                {
                    LOG_warn << "Discarding temporary URL (" << t->pos << ", " << t->lastaccesstime << ")";
                    t->tempurls.clear();

                    if (d == PUT)
                    {
                        t->chunkmacs.clear();
                        t->progresscompleted = 0;
                        delete [] t->ultoken;
                        t->ultoken = NULL;
                        t->pos = 0;
                    }
                }

                auto fa = fsaccess->newfileaccess();
                if (!fa->fopen(t->localfilename))
                {
                    if (d == PUT)
                    {
                        LOG_warn << "Local file not found";
                        // the transfer will be retried to ensure that the file
                        // is not just just temporarily blocked
                    }
                    else
                    {
                        if (hadAnyData)
                        {
                            LOG_warn << "Temporary file not found";
                        }
                        t->localfilename.clear();
                        t->chunkmacs.clear();
                        t->progresscompleted = 0;
                        t->pos = 0;
                    }
                }
                else
                {
                    if (d == PUT)
                    {
                        if (f->genfingerprint(fa.get()))
                        {
                            LOG_warn << "The local file has been modified";
                            t->tempurls.clear();
                            t->chunkmacs.clear();
                            t->progresscompleted = 0;
                            delete [] t->ultoken;
                            t->ultoken = NULL;
                            t->pos = 0;
                        }
                    }
                    else
                    {
                        if (t->progresscompleted > fa->size)
                        {
                            LOG_warn << "Truncated temporary file";
                            t->chunkmacs.clear();
                            t->progresscompleted = 0;
                            t->pos = 0;
                        }
                    }
                }
                cachedtransfers[d].erase(it);
                LOG_debug << "Transfer resumed";
            }

            if (!t)
            {
                t = new Transfer(this, d);
                *(FileFingerprint*)t = *(FileFingerprint*)f;
            }

            t->skipserialization = donotpersist;

            t->lastaccesstime = m_time();
            t->tag = reqtag;
            f->tag = reqtag;
            t->transfers_it = transfers[d].insert(pair<FileFingerprint*, Transfer*>((FileFingerprint*)t, t)).first;

            f->file_it = t->files.insert(t->files.end(), f);
            f->transfer = t;
            if (!f->dbid && !donotpersist)
            {
                filecacheadd(f, committer);
            }

            transferlist.addtransfer(t, committer, startfirst);
            app->transfer_added(t);
            app->file_added(f);
            looprequested = true;

            if (overquotauntil && overquotauntil > Waiter::ds && d != PUT)
            {
                dstime timeleft = dstime(overquotauntil - Waiter::ds);
                t->failed(API_EOVERQUOTA, committer, timeleft);
            }
            else if (d == PUT && ststatus == STORAGE_RED)
            {
                t->failed(API_EOVERQUOTA, committer);
            }
            else if (ststatus == STORAGE_PAYWALL)
            {
                t->failed(API_EPAYWALL, committer);
            }
        }

        assert( (ISUNDEF(f->h) && f->targetuser.size() && (f->targetuser.size() == 11 || f->targetuser.find("@")!=string::npos) ) // <- uploading to inbox
                || (!ISUNDEF(f->h) && (nodebyhandle(f->h) || d == GET) )); // target handle for the upload should be known at this time (except for inbox uploads)
    }

    return true;
}

// remove file from transfer subsystem
void MegaClient::stopxfer(File* f, DBTableTransactionCommitter* committer)
{
    if (f->transfer)
    {
        LOG_debug << "Stopping transfer: " << f->name;

        Transfer *transfer = f->transfer;
        transfer->removeTransferFile(API_EINCOMPLETE, f, committer);

        // last file for this transfer removed? shut down transfer.
        if (!transfer->files.size())
        {
            looprequested = true;
            transfer->finished = true;
            transfer->state = TRANSFERSTATE_CANCELLED;
            app->transfer_removed(transfer);
            delete transfer;
        }
        else
        {
            if (transfer->type == PUT && !transfer->localfilename.empty())
            {
                LOG_debug << "Updating transfer path";
                transfer->files.front()->prepare();
            }
        }
    }
}

// pause/unpause transfers
void MegaClient::pausexfers(direction_t d, bool pause, bool hard, DBTableTransactionCommitter& committer)
{
    xferpaused[d] = pause;

    if (!pause || hard)
    {
        WAIT_CLASS::bumpds();

        for (transferslot_list::iterator it = tslots.begin(); it != tslots.end(); )
        {
            if ((*it)->transfer->type == d)
            {
                if (pause)
                {
                    if (hard)
                    {
                        (*it++)->disconnect();
                    }
                }
                else
                {
                    (*it)->lastdata = Waiter::ds;
                    (*it++)->doio(this, committer);
                }
            }
            else
            {
                it++;
            }
        }
    }
}

void MegaClient::setmaxconnections(direction_t d, int num)
{
    if (num > 0)
    {
         if ((unsigned int) num > MegaClient::MAX_NUM_CONNECTIONS)
        {
            num = MegaClient::MAX_NUM_CONNECTIONS;
        }

        if (connections[d] != num)
        {
            connections[d] = (unsigned char)num;
            for (transferslot_list::iterator it = tslots.begin(); it != tslots.end(); )
            {
                TransferSlot *slot = *it++;
                if (slot->transfer->type == d)
                {
                    slot->transfer->state = TRANSFERSTATE_QUEUED;
                    if (slot->transfer->client->ststatus != STORAGE_RED || slot->transfer->type == GET)
                    {
                        slot->transfer->bt.arm();
                    }
                    delete slot;
                }
            }
        }
    }
}

Node* MegaClient::nodebyfingerprint(FileFingerprint* fingerprint)
{
    return mFingerprints.nodebyfingerprint(fingerprint);
}

#ifdef ENABLE_SYNC
Node* MegaClient::nodebyfingerprint(LocalNode* localNode)
{
    std::unique_ptr<const node_vector>
      remoteNodes(mFingerprints.nodesbyfingerprint(localNode));

    if (remoteNodes->empty())
        return nullptr;

    std::string localName = localNode->localname.toName(*fsaccess);
    
    // Only compare metamac if the node doesn't already exist.
    node_vector::const_iterator remoteNode =
      std::find_if(remoteNodes->begin(),
                   remoteNodes->end(),
                   [&](const Node *remoteNode) -> bool
                   {
                       return localName == remoteNode->displayname();
                   });

    if (remoteNode != remoteNodes->end())
        return *remoteNode;

    remoteNode = remoteNodes->begin();

    // Compare the local file's metamac against a random candidate.
    // 
    // If we're unable to generate the metamac, fail in such a way that
    // guarantees safe behavior.
    // 
    // That is, treat both nodes as distinct until we're absolutely certain
    // they are identical.
    auto ifAccess = fsaccess->newfileaccess();

    auto localPath = localNode->getLocalPath(true);

    if (!ifAccess->fopen(localPath, true, false))
        return nullptr;

    std::string remoteKey = (*remoteNode)->nodekey();
    const char *iva = &remoteKey[SymmCipher::KEYLENGTH];

    SymmCipher cipher;
    cipher.setkey((byte*)&remoteKey[0], (*remoteNode)->type);

    int64_t remoteIv = MemAccess::get<int64_t>(iva);
    int64_t remoteMac = MemAccess::get<int64_t>(iva + sizeof(int64_t));

    auto result = generateMetaMac(cipher, *ifAccess, remoteIv);
    if (!result.first || result.second != remoteMac)
        return nullptr;

    return *remoteNode;
}
#endif /* ENABLE_SYNC */

node_vector *MegaClient::nodesbyfingerprint(FileFingerprint* fingerprint)
{
    return mFingerprints.nodesbyfingerprint(fingerprint);
}

static bool nodes_ctime_less(const Node* a, const Node* b)
{
    // heaps return the largest element
    return a->ctime < b->ctime;
}

static bool nodes_ctime_greater(const Node* a, const Node* b)
{
    return a->ctime > b->ctime;
}

node_vector MegaClient::getRecentNodes(unsigned maxcount, m_time_t since, bool includerubbishbin)
{
    // 1. Get nodes added/modified not older than `since`
    node_vector v;
    v.reserve(nodes.size());
    for (node_map::iterator i = nodes.begin(); i != nodes.end(); ++i)
    {
        if (i->second->type == FILENODE && i->second->ctime >= since &&  // recent files only 
            (!i->second->parent || i->second->parent->type != FILENODE)) // excluding versions
        {
            v.push_back(i->second);
        }
    }

    // heaps use a 'less' function, and pop_heap returns the largest item stored.
    std::make_heap(v.begin(), v.end(), nodes_ctime_less);

    // 2. Order them chronologically and restrict them to a maximum of `maxcount`
    node_vector v2;
    unsigned maxItems = std::min(maxcount, unsigned(v.size()));
    v2.reserve(maxItems);
    while (v2.size() < maxItems && !v.empty())
    {
        std::pop_heap(v.begin(), v.end(), nodes_ctime_less);
        Node* n = v.back();
        v.pop_back();
        if (includerubbishbin || n->firstancestor()->type != RUBBISHNODE)
        {
            v2.push_back(n);
        }
    }
    return v2;
}


namespace action_bucket_compare
{
    // these lists of file extensions (and the logic to use them) all come from the webclient - if updating here, please make sure the webclient is updated too, preferably webclient first.
    const static string webclient_is_image_def = ".jpg.jpeg.gif.bmp.png.";
    const static string webclient_is_image_raw = ".3fr.arw.cr2.crw.ciff.cs1.dcr.dng.erf.iiq.k25.kdc.mef.mos.mrw.nef.nrw.orf.pef.raf.raw.rw2.rwl.sr2.srf.srw.x3f.";
    const static string webclient_is_image_thumb = "psd.svg.tif.tiff.webp";  // leaving out .pdf
    const static string webclient_mime_photo_extensions = ".3ds.bmp.btif.cgm.cmx.djv.djvu.dwg.dxf.fbs.fh.fh4.fh5.fh7.fhc.fpx.fst.g3.gif.heic.heif.ico.ief.jpe.jpeg.jpg.ktx.mdi.mmr.npx.pbm.pct.pcx.pgm.pic.png.pnm.ppm.psd.ras.rgb.rlc.sgi.sid.svg.svgz.tga.tif.tiff.uvg.uvi.uvvg.uvvi.wbmp.wdp.webp.xbm.xif.xpm.xwd.";
    const static string webclient_mime_video_extensions = ".3g2.3gp.asf.asx.avi.dvb.f4v.fli.flv.fvt.h261.h263.h264.jpgm.jpgv.jpm.m1v.m2v.m4u.m4v.mj2.mjp2.mk3d.mks.mkv.mng.mov.movie.mp4.mp4v.mpe.mpeg.mpg.mpg4.mxu.ogv.pyv.qt.smv.uvh.uvm.uvp.uvs.uvu.uvv.uvvh.uvvm.uvvp.uvvs.uvvu.uvvv.viv.vob.webm.wm.wmv.wmx.wvx.";

    bool nodeIsVideo(const Node* n, char ext[12], const MegaClient& mc)
    {
        if (n->hasfileattribute(fa_media) && n->nodekey().size() == FILENODEKEYLENGTH)
        {
#ifdef USE_MEDIAINFO
            if (mc.mediaFileInfo.mediaCodecsReceived)
            {
                MediaProperties mp = MediaProperties::decodeMediaPropertiesAttributes(n->fileattrstring, (uint32_t*)(n->nodekey().data() + FILENODEKEYLENGTH / 2));
                unsigned videocodec = mp.videocodecid;
                if (!videocodec && mp.shortformat)
                {
                    auto& v = mc.mediaFileInfo.mediaCodecs.shortformats;
                    if (mp.shortformat < v.size())
                    {
                        videocodec = v[mp.shortformat].videocodecid;
                    }
                }
                // approximation: the webclient has a lot of logic to determine if a particular codec is playable in that browser.  We'll just base our decision on the presence of a video codec.
                if (!videocodec)
                {
                    return false; // otherwise double-check by extension
                }
            }
#endif  
        }
        return action_bucket_compare::webclient_mime_video_extensions.find(ext) != string::npos;
    }

    bool nodeIsPhoto(const Node* n, char ext[12])
    {
        // evaluate according to the webclient rules, so that we get exactly the same bucketing.
        return action_bucket_compare::webclient_is_image_def.find(ext) != string::npos ||
            action_bucket_compare::webclient_is_image_raw.find(ext) != string::npos ||
            (action_bucket_compare::webclient_mime_photo_extensions.find(ext) != string::npos && n->hasfileattribute(GfxProc::PREVIEW));
    }

    static bool compare(const Node* a, const Node* b, MegaClient* mc)
    {
        if (a->owner != b->owner) return a->owner > b->owner;
        if (a->parent != b->parent) return a->parent > b->parent;

        // added/updated - distinguish by versioning
        if (a->children.size() != b->children.size()) return a->children.size() > b->children.size();

        // media/nonmedia
        bool a_media = mc->nodeIsMedia(a, nullptr, nullptr);
        bool b_media = mc->nodeIsMedia(b, nullptr, nullptr);
        if (a_media != b_media) return a_media && !b_media;

        return false;
    }

    static bool comparetime(const recentaction& a, const recentaction& b)
    {
        return a.time > b.time;
    }

    bool getExtensionDotted(const Node* n, char ext[12], const MegaClient& mc)
    {
        auto localname = LocalPath::fromPath(n->displayname(), *mc.fsaccess);
        if (mc.fsaccess->getextension(localname, ext, 8))  // plenty of buffer space left to append a '.'
        {
            strcat(ext, ".");
            return true;
        }
        return false;
    }

}   // end namespace action_bucket_compare


bool MegaClient::nodeIsMedia(const Node* n, bool* isphoto, bool* isvideo) const
{
    char ext[12];
    if (n->type == FILENODE && action_bucket_compare::getExtensionDotted(n, ext, *this))
    {
        bool a = action_bucket_compare::nodeIsPhoto(n, ext);
        if (isphoto)
        {
            *isphoto = a;
        }
        if (a && !isvideo)
        {
            return true;
        }
        bool b = action_bucket_compare::nodeIsVideo(n, ext, *this);
        if (isvideo)
        {
            *isvideo = b;
        }
        return a || b;
    }
    return false;
}

recentactions_vector MegaClient::getRecentActions(unsigned maxcount, m_time_t since)
{
    recentactions_vector rav;
    node_vector v = getRecentNodes(maxcount, since, false);

    for (node_vector::iterator i = v.begin(); i != v.end(); )
    {
        // find the oldest node, maximum 6h
        node_vector::iterator bucketend = i + 1;
        while (bucketend != v.end() && (*bucketend)->ctime > (*i)->ctime - 6 * 3600)
        {
            ++bucketend;
        }

        // sort the defined bucket by owner, parent folder, added/updated and ismedia
        std::sort(i, bucketend, [this](const Node* n1, const Node* n2) { return action_bucket_compare::compare(n1, n2, this); });

        // split the 6h-bucket in different buckets according to their content
        for (node_vector::iterator j = i; j != bucketend; ++j)
        {
            if (i == j || action_bucket_compare::compare(*i, *j, this))
            {
                // add a new bucket
                recentaction ra;
                ra.time = (*j)->ctime;
                ra.user = (*j)->owner;
                ra.parent = (*j)->parent ? (*j)->parent->nodehandle : UNDEF;
                ra.updated = !(*j)->children.empty();   // children of files represent previous versions
                ra.media = nodeIsMedia(*j, nullptr, nullptr);
                rav.push_back(ra);
            }
            // add the node to the bucket
            rav.back().nodes.push_back(*j);
            i = j;
        }
        i = bucketend;
    }
    // sort nodes inside each bucket
    for (recentactions_vector::iterator i = rav.begin(); i != rav.end(); ++i)
    {
        // for the bucket vector, most recent (larger ctime) first
        std::sort(i->nodes.begin(), i->nodes.end(), nodes_ctime_greater);
        i->time = i->nodes.front()->ctime;
    }
    // sort buckets in the vector
    std::sort(rav.begin(), rav.end(), action_bucket_compare::comparetime);
    return rav;
}


void MegaClient::nodesbyoriginalfingerprint(const char* originalfingerprint, Node* parent, node_vector *nv)
{
    if (parent)
    {
        for (node_list::iterator i = parent->children.begin(); i != parent->children.end(); ++i)
        {
            if ((*i)->type == FILENODE)
            {
                attr_map::const_iterator a = (*i)->attrs.map.find(MAKENAMEID2('c', '0'));
                if (a != (*i)->attrs.map.end() && !a->second.compare(originalfingerprint))
                {
                    nv->push_back(*i);
                }
            }
            else
            {
                nodesbyoriginalfingerprint(originalfingerprint, *i, nv);
            }
        }
    }
    else
    {
        for (node_map::const_iterator i = nodes.begin(); i != nodes.end(); ++i)
        {
            if (i->second->type == FILENODE)
            {
                attr_map::const_iterator a = i->second->attrs.map.find(MAKENAMEID2('c', '0'));
                if (a != i->second->attrs.map.end() && !a->second.compare(originalfingerprint))
                {
                    nv->push_back(i->second);
                }
            }
        }
    }
}

// a chunk transfer request failed: record failed protocol & host
void MegaClient::setchunkfailed(string* url)
{
    if (!chunkfailed && url->size() > 19)
    {
        LOG_debug << "Adding badhost report for URL " << *url;
        chunkfailed = true;
        httpio->success = false;

        // record protocol and hostname
        if (badhosts.size())
        {
            badhosts.append(",");
        }

        const char* ptr = url->c_str()+4;

        if (*ptr == 's')
        {
            badhosts.append("S");
            ptr++;
        }
        
        badhosts.append(ptr+6,7);
        btbadhost.reset();
    }
}

bool MegaClient::toggledebug()
{
     SimpleLogger::setLogLevel((SimpleLogger::logCurrentLevel >= logDebug) ? logWarning : logDebug);
     return debugstate();
}

bool MegaClient::debugstate()
{
    return SimpleLogger::logCurrentLevel >= logDebug;
}

void MegaClient::reportevent(const char* event, const char* details)
{
    LOG_err << "SERVER REPORT: " << event << " DETAILS: " << details;
    reqs.add(new CommandReportEvent(this, event, details));
}

void MegaClient::reportevent(const char* event, const char* details, int tag)
{
    int creqtag = reqtag;
    reqtag = tag;
    reportevent(event, details);
    reqtag = creqtag;
}

bool MegaClient::setmaxdownloadspeed(m_off_t bpslimit)
{
    return httpio->setmaxdownloadspeed(bpslimit >= 0 ? bpslimit : 0);
}

bool MegaClient::setmaxuploadspeed(m_off_t bpslimit)
{
    return httpio->setmaxuploadspeed(bpslimit >= 0 ? bpslimit : 0);
}

m_off_t MegaClient::getmaxdownloadspeed()
{
    return httpio->getmaxdownloadspeed();
}

m_off_t MegaClient::getmaxuploadspeed()
{
    return httpio->getmaxuploadspeed();
}

handle MegaClient::getovhandle(Node *parent, string *name)
{
    handle ovhandle = UNDEF;
    if (parent && name)
    {
        Node *ovn = childnodebyname(parent, name->c_str(), true);
        if (ovn)
        {
            ovhandle = ovn->nodehandle;
        }
    }
    return ovhandle;
}

void MegaClient::userfeedbackstore(const char *message)
{
    string type = "feedback.";
    type.append(&(appkey[4]));
    type.append(".");

    string base64userAgent;
    base64userAgent.resize(useragent.size() * 4 / 3 + 4);
    Base64::btoa((byte *)useragent.data(), int(useragent.size()), (char *)base64userAgent.data());
    type.append(base64userAgent);

    reqs.add(new CommandUserFeedbackStore(this, type.c_str(), message, NULL));
}

void MegaClient::sendevent(int event, const char *desc)
{
    LOG_warn << clientname << "Event " << event << ": " << desc;
    reqs.add(new CommandSendEvent(this, event, desc));
}

void MegaClient::sendevent(int event, const char *message, int tag)
{
    int creqtag = reqtag;
    reqtag = tag;
    sendevent(event, message);
    reqtag = creqtag;
}

void MegaClient::supportticket(const char *message, int type)
{
    reqs.add(new CommandSupportTicket(this, message, type));
}

void MegaClient::cleanrubbishbin()
{
    reqs.add(new CommandCleanRubbishBin(this));
}

#ifdef ENABLE_CHAT
void MegaClient::createChat(bool group, bool publicchat, const userpriv_vector *userpriv, const string_map *userkeymap, const char *title)
{
    reqs.add(new CommandChatCreate(this, group, publicchat, userpriv, userkeymap, title));
}

void MegaClient::inviteToChat(handle chatid, handle uh, int priv, const char *unifiedkey, const char *title)
{
    reqs.add(new CommandChatInvite(this, chatid, uh, (privilege_t) priv, unifiedkey, title));
}

void MegaClient::removeFromChat(handle chatid, handle uh)
{
    reqs.add(new CommandChatRemove(this, chatid, uh));
}

void MegaClient::getUrlChat(handle chatid)
{
    reqs.add(new CommandChatURL(this, chatid));
}

userpriv_vector *MegaClient::readuserpriv(JSON *j)
{
    userpriv_vector *userpriv = NULL;

    if (j->enterarray())
    {
        while(j->enterobject())
        {
            handle uh = UNDEF;
            privilege_t priv = PRIV_UNKNOWN;

            bool readingUsers = true;
            while(readingUsers)
            {
                switch (j->getnameid())
                {
                    case 'u':
                        uh = j->gethandle(MegaClient::USERHANDLE);
                        break;

                    case 'p':
                        priv = (privilege_t) j->getint();
                        break;

                    case EOO:
                        if(uh == UNDEF || priv == PRIV_UNKNOWN)
                        {
                            delete userpriv;
                            return NULL;
                        }

                        if (!userpriv)
                        {
                            userpriv = new userpriv_vector;
                        }

                        userpriv->push_back(userpriv_pair(uh, priv));
                        readingUsers = false;
                        break;

                    default:
                        if (!j->storeobject())
                        {
                            delete userpriv;
                            return NULL;
                        }
                        break;
                    }
            }
            j->leaveobject();
        }
        j->leavearray();
    }

    return userpriv;
}

void MegaClient::grantAccessInChat(handle chatid, handle h, const char *uid)
{
    reqs.add(new CommandChatGrantAccess(this, chatid, h, uid));
}

void MegaClient::removeAccessInChat(handle chatid, handle h, const char *uid)
{
    reqs.add(new CommandChatRemoveAccess(this, chatid, h, uid));
}

void MegaClient::updateChatPermissions(handle chatid, handle uh, int priv)
{
    reqs.add(new CommandChatUpdatePermissions(this, chatid, uh, (privilege_t) priv));
}

void MegaClient::truncateChat(handle chatid, handle messageid)
{
    reqs.add(new CommandChatTruncate(this, chatid, messageid));
}

void MegaClient::setChatTitle(handle chatid, const char *title)
{
    reqs.add(new CommandChatSetTitle(this, chatid, title));
}

void MegaClient::getChatPresenceUrl()
{
    reqs.add(new CommandChatPresenceURL(this));
}

void MegaClient::registerPushNotification(int deviceType, const char *token)
{
    reqs.add(new CommandRegisterPushNotification(this, deviceType, token));
}

void MegaClient::archiveChat(handle chatid, bool archived)
{
    reqs.add(new CommandArchiveChat(this, chatid, archived));
}

void MegaClient::richlinkrequest(const char *url)
{
    reqs.add(new CommandRichLink(this, url));
}

void MegaClient::chatlink(handle chatid, bool del, bool createifmissing)
{
    reqs.add(new CommandChatLink(this, chatid, del, createifmissing));
}

void MegaClient::chatlinkurl(handle publichandle)
{
    reqs.add(new CommandChatLinkURL(this, publichandle));
}

void MegaClient::chatlinkclose(handle chatid, const char *title)
{
    reqs.add(new CommandChatLinkClose(this, chatid, title));
}

void MegaClient::chatlinkjoin(handle publichandle, const char *unifiedkey)
{
    reqs.add(new CommandChatLinkJoin(this, publichandle, unifiedkey));
}

void MegaClient::setchatretentiontime(handle chatid, int period)
{
    reqs.add(new CommandSetChatRetentionTime(this, chatid, period));
}
#endif

void MegaClient::getaccountachievements(AchievementsDetails *details)
{
    reqs.add(new CommandGetMegaAchievements(this, details));
}

void MegaClient::getmegaachievements(AchievementsDetails *details)
{
    reqs.add(new CommandGetMegaAchievements(this, details, false));
}

void MegaClient::getwelcomepdf()
{
    reqs.add(new CommandGetWelcomePDF(this));
}

#ifdef MEGA_MEASURE_CODE
std::string MegaClient::PerformanceStats::report(bool reset, HttpIO* httpio, Waiter* waiter, const RequestDispatcher& reqs)
{
    std::ostringstream s;
    s << prepareWait.report(reset) << "\n"
        << doWait.report(reset) << "\n"
        << checkEvents.report(reset) << "\n"
        << execFunction.report(reset) << "\n"
        << transferslotDoio.report(reset) << "\n"
        << execdirectreads.report(reset) << "\n"
        << transferComplete.report(reset) << "\n"
        << dispatchTransfers.report(reset) << "\n"
        << applyKeys.report(reset) << "\n"
        << scProcessingTime.report(reset) << "\n"
        << csResponseProcessingTime.report(reset) << "\n"
        << " cs Request waiting time: " << csRequestWaitTime.report(reset) << "\n"
        << " cs requests sent/received: " << reqs.csRequestsSent << "/" << reqs.csRequestsCompleted << " batches: " << reqs.csBatchesSent << "/" << reqs.csBatchesReceived << "\n"
        << " transfers active time: " << transfersActiveTime.report(reset) << "\n"
        << " transfer starts/finishes: " << transferStarts << " " << transferFinishes << "\n"
        << " transfer temperror/fails: " << transferTempErrors << " " << transferFails << "\n"
        << " nowait reason: immedate: " << prepwaitImmediate << " zero: " << prepwaitZero << " httpio: " << prepwaitHttpio << " fsaccess: " << prepwaitFsaccess << " nonzero waits: " << nonzeroWait << "\n";
#ifdef USE_CURL
    if (auto curlhttpio = dynamic_cast<CurlHttpIO*>(httpio))
    {
        s << curlhttpio->countCurlHttpIOAddevents.report(reset) << "\n"
            << curlhttpio->countAddAresEventsCode.report(reset) << "\n"
            << curlhttpio->countAddCurlEventsCode.report(reset) << "\n"
            << curlhttpio->countProcessAresEventsCode.report(reset) << "\n"
            << curlhttpio->countProcessCurlEventsCode.report(reset) << "\n";
    }
#endif
#ifdef WIN32
    s << " waiter nonzero timeout: " << static_cast<WinWaiter*>(waiter)->performanceStats.waitTimedoutNonzero 
      << " zero timeout: " << static_cast<WinWaiter*>(waiter)->performanceStats.waitTimedoutZero
      << " io trigger: " << static_cast<WinWaiter*>(waiter)->performanceStats.waitIOCompleted 
      << " event trigger: "  << static_cast<WinWaiter*>(waiter)->performanceStats.waitSignalled << "\n";
#endif
    if (reset)
    {
        transferStarts = transferFinishes = transferTempErrors = transferFails = 0;
        prepwaitImmediate = prepwaitZero = prepwaitHttpio = prepwaitFsaccess = nonzeroWait = 0;
    }
    return s.str();
}
#endif

FetchNodesStats::FetchNodesStats()
{
    init();
}

void FetchNodesStats::init()
{
    mode = MODE_NONE;
    type = TYPE_NONE;
    cache = API_NONE;
    nodesCached = 0;
    nodesCurrent = 0;
    actionPackets = 0;

    eAgainCount = 0;
    e500Count = 0;
    eOthersCount = 0;

    startTime = Waiter::ds;
    timeToFirstByte = NEVER;
    timeToLastByte = NEVER;
    timeToCached = NEVER;
    timeToResult = NEVER;
    timeToSyncsResumed = NEVER;
    timeToCurrent = NEVER;
    timeToTransfersResumed = NEVER;
}

void FetchNodesStats::toJsonArray(string *json)
{
    if (!json)
    {
        return;
    }

    ostringstream oss;
    oss << "[" << mode << "," << type << ","
        << nodesCached << "," << nodesCurrent << "," << actionPackets << ","
        << eAgainCount << "," << e500Count << "," << eOthersCount << ","
        << timeToFirstByte << "," << timeToLastByte << ","
        << timeToCached << "," << timeToResult << ","
        << timeToSyncsResumed << "," << timeToCurrent << ","
        << timeToTransfersResumed << "," << cache << "]";
    json->append(oss.str());
}

} // namespace<|MERGE_RESOLUTION|>--- conflicted
+++ resolved
@@ -2353,18 +2353,16 @@
             if (sync->initializing && sync->state == SYNC_INITIALSCAN)
             {
                 const auto &syncConfig = sync->getConfig();
-                string localPath = sync->getConfig().getLocalPath();
-                string rootpath;
-                fsaccess->path2local(&localPath, &rootpath);
+                LocalPath localPath = LocalPath::fromPath(sync->getConfig().getLocalPath(), *fsaccess);
                 auto fa = fsaccess->newfileaccess();
 
-                if (fa->fopen(&rootpath, true, false))
+                if (fa->fopen(localPath, true, false))
                 {
                     if (fa->type == FOLDERNODE)
                     {
                         LOG_debug << "Initial delayed scan: " << syncConfig.getLocalPath();
 
-                        if (sync->scan(&rootpath, fa.get()))
+                        if (sync->scan(&localPath, fa.get()))
                         {
                             //syncsup = false; These syncs should not delay action packets
                             sync->initializing = false;
@@ -12675,12 +12673,9 @@
         return API_EARGS;
     }
 
-    string newLocallyEncodedPath;
-    string newLocallyEncodedAbsolutePath;
-
-    fsaccess->path2local(&newPath, &newLocallyEncodedPath);
-
-    fsaccess->expanselocalpath(&newLocallyEncodedPath, &newLocallyEncodedAbsolutePath);
+    LocalPath newLocallyEncodedPath = LocalPath::fromPath(newPath, *fsaccess);
+    LocalPath newLocallyEncodedAbsolutePath;
+    fsaccess->expanselocalpath(newLocallyEncodedPath, newLocallyEncodedAbsolutePath);
 
     for (const auto& config : syncConfigs->all())
     {
@@ -12688,17 +12683,13 @@
         {
             continue;
         }
-        string otherPath = config.getLocalPath();
-        string otherLocallyEncodedPath;
-        string otherLocallyEncodedAbsolutePath;
-
-        fsaccess->path2local(&otherPath, &otherLocallyEncodedPath);
-
-        fsaccess->expanselocalpath(&otherLocallyEncodedPath, &otherLocallyEncodedAbsolutePath);
+        LocalPath otherLocallyEncodedPath = LocalPath::fromPath(config.getLocalPath(), *fsaccess);
+        LocalPath otherLocallyEncodedAbsolutePath;
+        fsaccess->expanselocalpath(otherLocallyEncodedPath, otherLocallyEncodedAbsolutePath);
 
         if (config.getEnabled() && !isAnError(config.getError()) &&
-                ( fsaccess->contains(newLocallyEncodedAbsolutePath, otherLocallyEncodedAbsolutePath)
-                || fsaccess->contains(otherLocallyEncodedAbsolutePath, newLocallyEncodedAbsolutePath)
+                ( fsaccess->contains(*newLocallyEncodedAbsolutePath.editStringDirect(), *otherLocallyEncodedAbsolutePath.editStringDirect())
+                || fsaccess->contains(*otherLocallyEncodedAbsolutePath.editStringDirect(), *newLocallyEncodedAbsolutePath.editStringDirect())
                 ) )
         {
 
@@ -12740,11 +12731,7 @@
     rootpath.trimNonDriveTrailingSeparator(*fsaccess);
     
     bool isnetwork = false;
-<<<<<<< HEAD
-    if (!fsaccess->issyncsupported(&rootpath, &isnetwork, &syncError))
-=======
-    if (!fsaccess->issyncsupported(rootpath, &isnetwork))
->>>>>>> 0d487488
+    if (!fsaccess->issyncsupported(rootpath, &isnetwork, &syncError))
     {
         LOG_warn << "Unsupported filesystem";
         if (!syncError)
@@ -12759,8 +12746,7 @@
     {
         if (fa->type == FOLDERNODE)
         {
-<<<<<<< HEAD
-            LOG_debug << "Adding sync: " << syncConfig.getLocalPath();
+            LOG_debug << "Adding sync: " << syncConfig.getLocalPath() << " vs " << remotenode->displaypath();;
             int tag = syncConfig.getTag();
 
             // Note localpath is stored as utf8 in syncconfig as passed from the apps!
@@ -12820,9 +12806,6 @@
                 delete sync;
                 return API_EFAILED;
             }
-=======
-            LOG_debug << "Adding sync: " << syncConfig.getLocalPath() << " vs " << remotenode->displaypath();
->>>>>>> 0d487488
 
             sync->isnetwork = isnetwork;
 
