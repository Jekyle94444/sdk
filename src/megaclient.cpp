--- conflicted
+++ resolved
@@ -12978,42 +12978,6 @@
     return nodes;
 }
 
-<<<<<<< HEAD
-void MegaClient::nodesbyoriginalfingerprint(const char* originalfingerprint, Node* parent, node_vector *nv)
-{
-    if (parent)
-    {
-        for (node_list::iterator i = parent->children.begin(); i != parent->children.end(); ++i)
-        {
-            if ((*i)->type == FILENODE)
-            {
-                attr_map::const_iterator a = (*i)->attrs.map.find(MAKENAMEID2('c', '0'));
-                if (a != (*i)->attrs.map.end() && !a->second.compare(originalfingerprint))
-                {
-                    nv->push_back(*i);
-                }
-            }
-            else
-            {
-                nodesbyoriginalfingerprint(originalfingerprint, *i, nv);
-            }
-        }
-    }
-    else
-    {
-        for (node_map::const_iterator i = nodes.begin(); i != nodes.end(); ++i)
-        {
-            if (i->second->type == FILENODE)
-            {
-                attr_map::const_iterator a = i->second->attrs.map.find(MAKENAMEID2('c', '0'));
-                if (a != i->second->attrs.map.end() && !a->second.compare(originalfingerprint))
-                {
-                    nv->push_back(i->second);
-                }
-            }
-        }
-    }
-=======
 static bool nodes_ctime_less(const Node* a, const Node* b)
 {
     // heaps return the largest element
@@ -13192,7 +13156,43 @@
     // sort buckets in the vector
     std::sort(rav.begin(), rav.end(), action_bucket_compare::comparetime);
     return rav;
->>>>>>> bbc5eec4
+}
+
+
+void MegaClient::nodesbyoriginalfingerprint(const char* originalfingerprint, Node* parent, node_vector *nv)
+{
+    if (parent)
+    {
+        for (node_list::iterator i = parent->children.begin(); i != parent->children.end(); ++i)
+        {
+            if ((*i)->type == FILENODE)
+            {
+                attr_map::const_iterator a = (*i)->attrs.map.find(MAKENAMEID2('c', '0'));
+                if (a != (*i)->attrs.map.end() && !a->second.compare(originalfingerprint))
+                {
+                    nv->push_back(*i);
+                }
+            }
+            else
+            {
+                nodesbyoriginalfingerprint(originalfingerprint, *i, nv);
+            }
+        }
+    }
+    else
+    {
+        for (node_map::const_iterator i = nodes.begin(); i != nodes.end(); ++i)
+        {
+            if (i->second->type == FILENODE)
+            {
+                attr_map::const_iterator a = i->second->attrs.map.find(MAKENAMEID2('c', '0'));
+                if (a != i->second->attrs.map.end() && !a->second.compare(originalfingerprint))
+                {
+                    nv->push_back(i->second);
+                }
+            }
+        }
+    }
 }
 
 // a chunk transfer request failed: record failed protocol & host
