/**
 * @file megaclient.cpp
 * @brief Client access engine core logic
 *
 * (c) 2013-2014 by Mega Limited, Auckland, New Zealand
 *
 * This file is part of the MEGA SDK - Client Access Engine.
 *
 * Applications using the MEGA API must present a valid application key
 * and comply with the the rules set forth in the Terms of Service.
 *
 * The MEGA SDK is distributed in the hope that it will be useful,
 * but WITHOUT ANY WARRANTY; without even the implied warranty of
 * MERCHANTABILITY or FITNESS FOR A PARTICULAR PURPOSE.
 *
 * @copyright Simplified (2-clause) BSD License.
 *
 * You should have received a copy of the license along with this
 * program.
 */

#include "mega.h"
#include "mega/mediafileattribute.h"
#include <cctype>
#include <algorithm>
#include <future>

#undef min // avoid issues with std::min and std::max
#undef max

namespace mega {

// FIXME: generate cr element for file imports
// FIXME: support invite links (including responding to sharekey requests)
// FIXME: instead of copying nodes, move if the source is in the rubbish to reduce node creation load on the servers
// FIXME: prevent synced folder from being moved into another synced folder


bool MegaClient::disablepkp = false;

// root URL for API access
string MegaClient::APIURL = "https://g.api.mega.co.nz/";

// root URL for GeLB requests
string MegaClient::GELBURL = "https://gelb.karere.mega.nz/";

// root URL for chat stats
string MegaClient::CHATSTATSURL = "https://stats.karere.mega.nz";

// maximum number of concurrent transfers (uploads + downloads)
const unsigned MegaClient::MAXTOTALTRANSFERS = 48;

// maximum number of concurrent transfers (uploads or downloads)
const unsigned MegaClient::MAXTRANSFERS = 32;

// maximum number of queued putfa before halting the upload queue
const int MegaClient::MAXQUEUEDFA = 30;

// maximum number of concurrent putfa
const int MegaClient::MAXPUTFA = 10;

#ifdef ENABLE_SYNC
// //bin/SyncDebris/yyyy-mm-dd base folder name
const char* const MegaClient::SYNCDEBRISFOLDERNAME = "SyncDebris";
#endif

// exported link marker
const char* const MegaClient::EXPORTEDLINK = "EXP";

// public key to send payment details
const char MegaClient::PAYMENT_PUBKEY[] =
        "CADB-9t4WSMCs6we8CNcAmq97_bP-eXa9pn7SwGPxXpTuScijDrLf_ooneCQnnRBDvE"
        "MNqTK3ULj1Q3bt757SQKDZ0snjbwlU2_D-rkBBbjWCs-S61R0Vlg8AI5q6oizH0pjpD"
        "eOhpsv2DUlvCa4Hjgy_bRpX8v9fJvbKI2bT3GXJWE7tu8nlKHgz8Q7NE3Ycj5XuUfCW"
        "GgOvPGBC-8qPOyg98Vloy53vja2mBjw4ycodx-ZFCt8i8b9Z8KongRMROmvoB4jY8ge"
        "ym1mA5iSSsMroGLypv9PueOTfZlG3UTpD83v6F3w8uGHY9phFZ-k2JbCd_-s-7gyfBE"
        "TpPvuz-oZABEBAAE";

// default number of seconds to wait after a bandwidth overquota
dstime MegaClient::DEFAULT_BW_OVERQUOTA_BACKOFF_SECS = 3600;

// default number of seconds to wait after a bandwidth overquota
dstime MegaClient::USER_DATA_EXPIRATION_BACKOFF_SECS = 86400; // 1 day

// stats id
std::string MegaClient::statsid;

// decrypt key (symmetric or asymmetric), rewrite asymmetric to symmetric key
bool MegaClient::decryptkey(const char* sk, byte* tk, int tl, SymmCipher* sc, int type, handle node)
{
    int sl;
    const char* ptr = sk;

    // measure key length
    while (*ptr && *ptr != '"' && *ptr != '/')
    {
        ptr++;
    }

    sl = int(ptr - sk);

    if (sl > 4 * FILENODEKEYLENGTH / 3 + 1)
    {
        // RSA-encrypted key - decrypt and update on the server to save space & client CPU time
        sl = sl / 4 * 3 + 3;

        if (sl > 4096)
        {
            return false;
        }

        byte* buf = new byte[sl];

        sl = Base64::atob(sk, buf, sl);

        // decrypt and set session ID for subsequent API communication
        if (!asymkey.decrypt(buf, sl, tk, tl))
        {
            delete[] buf;
            LOG_warn << "Corrupt or invalid RSA node key";
            return false;
        }

        delete[] buf;

        if (!ISUNDEF(node))
        {
            if (type)
            {
                sharekeyrewrite.push_back(node);
            }
            else
            {
                nodekeyrewrite.push_back(node);
            }
        }
    }
    else
    {
        if (Base64::atob(sk, tk, tl) != tl)
        {
            LOG_warn << "Corrupt or invalid symmetric node key";
            return false;
        }

        sc->ecb_decrypt(tk, tl);
    }

    return true;
}

// apply queued new shares
void MegaClient::mergenewshares(bool notify)
{
    newshare_list::iterator it;

    for (it = newshares.begin(); it != newshares.end(); )
    {
        NewShare* s = *it;

        mergenewshare(s, notify);

        delete s;
        newshares.erase(it++);
    }
}

void MegaClient::mergenewshare(NewShare *s, bool notify)
{
    bool skreceived = false;
    Node* n;

    if ((n = nodebyhandle(s->h)))
    {
        if (s->have_key && (!n->sharekey || memcmp(s->key, n->sharekey->key, SymmCipher::KEYLENGTH)))
        {
            // setting an outbound sharekey requires node authentication
            // unless coming from a trusted source (the local cache)
            bool auth = true;

            if (s->outgoing > 0)
            {
                if (!checkaccess(n, OWNERPRELOGIN))
                {
                    LOG_warn << "Attempt to create dislocated outbound share foiled";
                    auth = false;
                }
                else
                {
                    byte buf[SymmCipher::KEYLENGTH];

                    handleauth(s->h, buf);

                    if (memcmp(buf, s->auth, sizeof buf))
                    {
                        LOG_warn << "Attempt to create forged outbound share foiled";
                        auth = false;
                    }
                }
            }

            if (auth)
            {
                if (n->sharekey)
                {
                    if (!fetchingnodes)
                    {
                        sendevent(99428,"Replacing share key", 0);
                    }
                    delete n->sharekey;
                }
                n->sharekey = new SymmCipher(s->key);
                skreceived = true;
            }
        }

        if (s->access == ACCESS_UNKNOWN && !s->have_key)
        {
            // share was deleted
            if (s->outgoing)
            {
                bool found = false;
                if (n->outshares)
                {
                    // outgoing share to user u deleted
                    share_map::iterator shareit = n->outshares->find(s->peer);
                    if (shareit != n->outshares->end())
                    {
                        Share *delshare = shareit->second;
                        n->outshares->erase(shareit);
                        found = true;
                        if (notify)
                        {
                            n->changed.outshares = true;
                            notifynode(n);
                        }
                        delete delshare;
                    }

                    if (!n->outshares->size())
                    {
                        delete n->outshares;
                        n->outshares = NULL;
                    }
                }
                if (n->pendingshares && !found && s->pending)
                {
                    // delete the pending share
                    share_map::iterator shareit = n->pendingshares->find(s->pending);
                    if (shareit != n->pendingshares->end())
                    {
                        Share *delshare = shareit->second;
                        n->pendingshares->erase(shareit);
                        found = true;
                        if (notify)
                        {
                            n->changed.pendingshares = true;
                            notifynode(n);
                        }
                        delete delshare;
                    }

                    if (!n->pendingshares->size())
                    {
                        delete n->pendingshares;
                        n->pendingshares = NULL;
                    }
                }

                // Erase sharekey if no outgoing shares (incl pending) exist
                if (s->remove_key && !n->outshares && !n->pendingshares)
                {
                    rewriteforeignkeys(n);

                    delete n->sharekey;
                    n->sharekey = NULL;
                }
            }
            else
            {
                // incoming share deleted - remove tree
                if (!n->parent)
                {
                    TreeProcDel td;
                    proctree(n, &td, true);
                }
                else
                {
                    if (n->inshare)
                    {
                        n->inshare->user->sharing.erase(n->nodehandle);
                        notifyuser(n->inshare->user);
                        n->inshare = NULL;
                    }
                }
            }
        }
        else
        {
            if (s->outgoing)
            {
                if ((!s->upgrade_pending_to_full && (!ISUNDEF(s->peer) || !ISUNDEF(s->pending)))
                    || (s->upgrade_pending_to_full && !ISUNDEF(s->peer) && !ISUNDEF(s->pending)))
                {
                    // perform mandatory verification of outgoing shares:
                    // only on own nodes and signed unless read from cache
                    if (checkaccess(n, OWNERPRELOGIN))
                    {
                        Share** sharep;
                        if (!ISUNDEF(s->pending))
                        {
                            // Pending share
                            if (!n->pendingshares)
                            {
                                n->pendingshares = new share_map();
                            }

                            if (s->upgrade_pending_to_full)
                            {
                                share_map::iterator shareit = n->pendingshares->find(s->pending);
                                if (shareit != n->pendingshares->end())
                                {
                                    // This is currently a pending share that needs to be upgraded to a full share
                                    // erase from pending shares & delete the pending share list if needed
                                    Share *delshare = shareit->second;
                                    n->pendingshares->erase(shareit);
                                    if (notify)
                                    {
                                        n->changed.pendingshares = true;
                                        notifynode(n);
                                    }
                                    delete delshare;
                                }

                                if (!n->pendingshares->size())
                                {
                                    delete n->pendingshares;
                                    n->pendingshares = NULL;
                                }

                                // clear this so we can fall through to below and have it re-create the share in
                                // the outshares list
                                s->pending = UNDEF;

                                // create the outshares list if needed
                                if (!n->outshares)
                                {
                                    n->outshares = new share_map();
                                }

                                sharep = &((*n->outshares)[s->peer]);
                            }
                            else
                            {
                                sharep = &((*n->pendingshares)[s->pending]);
                            }
                        }
                        else
                        {
                            // Normal outshare
                            if (!n->outshares)
                            {
                                n->outshares = new share_map();
                            }

                            sharep = &((*n->outshares)[s->peer]);
                        }

                        // modification of existing share or new share
                        if (*sharep)
                        {
                            (*sharep)->update(s->access, s->ts, findpcr(s->pending));
                        }
                        else
                        {
                            *sharep = new Share(ISUNDEF(s->peer) ? NULL : finduser(s->peer, 1), s->access, s->ts, findpcr(s->pending));
                        }

                        if (notify)
                        {
                            if (!ISUNDEF(s->pending))
                            {
                                n->changed.pendingshares = true;
                            }
                            else
                            {
                                n->changed.outshares = true;
                            }
                            notifynode(n);
                        }
                    }
                }
                else
                {
                    LOG_debug << "Merging share without peer information.";
                    // Outgoing shares received during fetchnodes are merged in two steps:
                    // 1. From readok(), a NewShare is created with the 'sharekey'
                    // 2. From readoutshares(), a NewShare is created with the 'peer' information
                }
            }
            else
            {
                if (!ISUNDEF(s->peer))
                {
                    if (s->peer)
                    {
                        if (!checkaccess(n, OWNERPRELOGIN))
                        {
                            // modification of existing share or new share
                            if (n->inshare)
                            {
                                n->inshare->update(s->access, s->ts);
                            }
                            else
                            {
                                n->inshare = new Share(finduser(s->peer, 1), s->access, s->ts, NULL);
                                n->inshare->user->sharing.insert(n->nodehandle);
                                mNodeCounters[n->nodehandle] = n->subnodeCounts();
                            }

                            if (notify)
                            {
                                n->changed.inshare = true;
                                notifynode(n);
                            }
                        }
                        else
                        {
                            LOG_warn << "Invalid inbound share location";
                        }
                    }
                    else
                    {
                        LOG_warn << "Invalid null peer on inbound share";
                    }
                }
                else
                {
                    if (skreceived && notify)
                    {
                        TreeProcApplyKey td;
                        proctree(n, &td);
                    }
                }
            }
        }
#ifdef ENABLE_SYNC
        if (n->inshare && s->access != FULL)
        {
            // check if the low(ered) access level is affecting any syncs
            // a) have we just cut off full access to a subtree of a sync?
            do {
                if (n->localnode && (n->localnode->sync->state == SYNC_ACTIVE || n->localnode->sync->state == SYNC_INITIALSCAN))
                {
                    LOG_warn << "Existing inbound share sync or part thereof lost full access";
                    n->localnode->sync->errorcode = API_EACCESS;
                    n->localnode->sync->changestate(SYNC_FAILED);
                }
            } while ((n = n->parent));

            // b) have we just lost full access to the subtree a sync is in?
            for (sync_list::iterator it = syncs.begin(); it != syncs.end(); it++)
            {
                if ((*it)->inshare && ((*it)->state == SYNC_ACTIVE || (*it)->state == SYNC_INITIALSCAN) && !checkaccess((*it)->localroot->node, FULL))
                {
                    LOG_warn << "Existing inbound share sync lost full access";
                    (*it)->errorcode = API_EACCESS;
                    (*it)->changestate(SYNC_FAILED);
                }
            }

        }
#endif
    }
}

// configure for full account session access
void MegaClient::setsid(const byte* newsid, unsigned len)
{
    auth = "&sid=";

    size_t t = auth.size();
    auth.resize(t + len * 4 / 3 + 4);
    auth.resize(t + Base64::btoa(newsid, len, (char*)(auth.c_str() + t)));
    
    sid.assign((const char*)newsid, len);
}

// configure for exported folder links access
void MegaClient::setrootnode(handle h)
{
    char buf[12];

    Base64::btoa((byte*)&h, NODEHANDLE, buf);

    auth = "&n=";
    auth.append(buf);
    publichandle = h;

    if (accountauth.size())
    {
        auth.append("&sid=");
        auth.append(accountauth);
    }
}

bool MegaClient::setlang(string *code)
{
    if (code && code->size() == 2)
    {
        lang = "&lang=";
        lang.append(*code);
        return true;
    }

    lang.clear();
    LOG_err << "Invalid language code: " << (code ? *code : "(null)");
    return false;
}

handle MegaClient::getrootpublicfolder()
{
    // if we logged into a folder...
    if (auth.find("&n=") != auth.npos)
    {
        return rootnodes[0];
    }
    else
    {
        return UNDEF;
    }
}

handle MegaClient::getpublicfolderhandle()
{
    return publichandle;
}

Node *MegaClient::getrootnode(Node *node)
{
    if (!node)
    {
        return NULL;
    }

    Node *n = node;
    while (n->parent)
    {
        n = n->parent;
    }
    return n;
}

bool MegaClient::isPrivateNode(handle h)
{
    Node *node = nodebyhandle(h);
    if (!node)
    {
        return false;
    }

    handle rootnode = getrootnode(node)->nodehandle;
    return (rootnode == rootnodes[0] || rootnode == rootnodes[1] || rootnode == rootnodes[2]);
}

bool MegaClient::isForeignNode(handle h)
{
    Node *node = nodebyhandle(h);
    if (!node)
    {
        return false;
    }

    handle rootnode = getrootnode(node)->nodehandle;
    return (rootnode != rootnodes[0] && rootnode != rootnodes[1] && rootnode != rootnodes[2]);
}

SCSN::SCSN()
{
    clear();
}

void SCSN::clear() 
{
    memset(scsn, 0, sizeof(scsn));
    stopsc = false;
}

// set server-client sequence number
bool SCSN::setScsn(JSON* j)
{
    handle t;

    if (j->storebinary((byte*)&t, sizeof t) != sizeof t)
    {
        return false;
    }

    setScsn(t);

    return true;
}

void SCSN::setScsn(handle h)
{
    Base64::btoa((byte*)&h, sizeof h, scsn);
}

void SCSN::stopScsn()
{
    memset(scsn, 0, sizeof(scsn));
    stopsc = true;
}

bool SCSN::ready() const
{
    return !stopsc && *scsn;
}

bool SCSN::stopped() const
{
    return stopsc;
}

const char* SCSN::text() const
{
    assert(ready());
    return scsn;
}

handle SCSN::getHandle() const
{
    assert(ready());
    handle t;
    Base64::atob(scsn, (byte*)&t, sizeof t);

    return t;
}

std::ostream& operator<<(std::ostream &os, const SCSN &scsn)
{
    os << scsn.text();
    return os;
}


int MegaClient::nextreqtag()
{
    return ++reqtag;
}

int MegaClient::hexval(char c)
{
    return c > '9' ? c - 'a' + 10 : c - '0';
}

void MegaClient::exportDatabase(string filename)
{
    FILE *fp = NULL;
    fp = fopen(filename.c_str(), "w");
    if (!fp)
    {
        LOG_warn << "Cannot export DB to file \"" << filename << "\"";
        return;
    }

    LOG_info << "Exporting database...";

    sctable->rewind();

    uint32_t id;
    string data;

    std::map<uint32_t, string> entries;
    while (sctable->next(&id, &data, &key))
    {
        entries.insert(std::pair<uint32_t, string>(id,data));
    }

    for (map<uint32_t, string>::iterator it = entries.begin(); it != entries.end(); it++)
    {
        fprintf(fp, "%8." PRIu32 "\t%s\n", it->first, it->second.c_str());
    }

    fclose(fp);

    LOG_info << "Database exported successfully to \"" << filename << "\"";
}

bool MegaClient::compareDatabases(string filename1, string filename2)
{
    LOG_info << "Comparing databases: \"" << filename1 << "\" and \"" << filename2 << "\"";
    FILE *fp1 = fopen(filename1.data(), "r");
    if (!fp1)
    {
        LOG_info << "Cannot open " << filename1;
        return false;
    }

    FILE *fp2 = fopen(filename2.data(), "r");
    if (!fp2)
    {
        fclose(fp1);

        LOG_info << "Cannot open " << filename2;
        return false;
    }

    const int N = 8192;
    char buf1[N];
    char buf2[N];

    do
    {
        size_t r1 = fread(buf1, 1, N, fp1);
        size_t r2 = fread(buf2, 1, N, fp2);

        if (r1 != r2 || memcmp(buf1, buf2, r1))
        {
            fclose(fp1);
            fclose(fp2);

            LOG_info << "Databases are different";
            return false;
        }
    }
    while (!feof(fp1) || !feof(fp2));

    fclose(fp1);
    fclose(fp2);

    LOG_info << "Databases are equal";
    return true;
}

void MegaClient::getrecoverylink(const char *email, bool hasMasterkey)
{
    reqs.add(new CommandGetRecoveryLink(this, email,
                hasMasterkey ? RECOVER_WITH_MASTERKEY : RECOVER_WITHOUT_MASTERKEY));
}

void MegaClient::queryrecoverylink(const char *code)
{
    reqs.add(new CommandQueryRecoveryLink(this, code));
}

void MegaClient::getprivatekey(const char *code)
{
    reqs.add(new CommandGetPrivateKey(this, code));
}

void MegaClient::confirmrecoverylink(const char *code, const char *email, const char *password, const byte *masterkeyptr, int accountversion)
{
    if (accountversion == 1)
    {
        byte pwkey[SymmCipher::KEYLENGTH];
        pw_key(password, pwkey);
        SymmCipher pwcipher(pwkey);

        string emailstr = email;
        uint64_t loginHash = stringhash64(&emailstr, &pwcipher);

        if (masterkeyptr)
        {
            // encrypt provided masterkey using the new password
            byte encryptedMasterKey[SymmCipher::KEYLENGTH];
            memcpy(encryptedMasterKey, masterkeyptr, sizeof encryptedMasterKey);
            pwcipher.ecb_encrypt(encryptedMasterKey);

            reqs.add(new CommandConfirmRecoveryLink(this, code, (byte*)&loginHash, sizeof(loginHash), NULL, encryptedMasterKey, NULL));
        }
        else
        {
            // create a new masterkey
            byte newmasterkey[SymmCipher::KEYLENGTH];
            rng.genblock(newmasterkey, sizeof newmasterkey);

            // generate a new session
            byte initialSession[2 * SymmCipher::KEYLENGTH];
            rng.genblock(initialSession, sizeof initialSession);
            key.setkey(newmasterkey);
            key.ecb_encrypt(initialSession, initialSession + SymmCipher::KEYLENGTH, SymmCipher::KEYLENGTH);

            // and encrypt the master key to the new password
            pwcipher.ecb_encrypt(newmasterkey);

            reqs.add(new CommandConfirmRecoveryLink(this, code, (byte*)&loginHash, sizeof(loginHash), NULL, newmasterkey, initialSession));
        }
    }
    else
    {
        byte clientkey[SymmCipher::KEYLENGTH];
        rng.genblock(clientkey, sizeof(clientkey));

        string salt;
        HashSHA256 hasher;
        string buffer = "mega.nz";
        buffer.resize(200, 'P');
        buffer.append((char *)clientkey, sizeof(clientkey));
        hasher.add((const byte*)buffer.data(), unsigned(buffer.size()));
        hasher.get(&salt);

        byte derivedKey[2 * SymmCipher::KEYLENGTH];
        CryptoPP::PKCS5_PBKDF2_HMAC<CryptoPP::SHA512> pbkdf2;
        pbkdf2.DeriveKey(derivedKey, sizeof(derivedKey), 0, (byte *)password, strlen(password),
                         (const byte *)salt.data(), salt.size(), 100000);

        string hashedauthkey;
        byte *authkey = derivedKey + SymmCipher::KEYLENGTH;
        hasher.add(authkey, SymmCipher::KEYLENGTH);
        hasher.get(&hashedauthkey);
        hashedauthkey.resize(SymmCipher::KEYLENGTH);

        SymmCipher cipher;
        cipher.setkey(derivedKey);

        if (masterkeyptr)
        {
            // encrypt provided masterkey using the new password
            byte encryptedMasterKey[SymmCipher::KEYLENGTH];
            memcpy(encryptedMasterKey, masterkeyptr, sizeof encryptedMasterKey);
            cipher.ecb_encrypt(encryptedMasterKey);
            reqs.add(new CommandConfirmRecoveryLink(this, code, (byte*)hashedauthkey.data(), SymmCipher::KEYLENGTH, clientkey, encryptedMasterKey, NULL));
        }
        else
        {
            // create a new masterkey
            byte newmasterkey[SymmCipher::KEYLENGTH];
            rng.genblock(newmasterkey, sizeof newmasterkey);

            // generate a new session
            byte initialSession[2 * SymmCipher::KEYLENGTH];
            rng.genblock(initialSession, sizeof initialSession);
            key.setkey(newmasterkey);
            key.ecb_encrypt(initialSession, initialSession + SymmCipher::KEYLENGTH, SymmCipher::KEYLENGTH);

            // and encrypt the master key to the new password
            cipher.ecb_encrypt(newmasterkey);
            reqs.add(new CommandConfirmRecoveryLink(this, code, (byte*)hashedauthkey.data(), SymmCipher::KEYLENGTH, clientkey, newmasterkey, initialSession));
        }
    }
}

void MegaClient::getcancellink(const char *email, const char *pin)
{
    reqs.add(new CommandGetRecoveryLink(this, email, CANCEL_ACCOUNT, pin));
}

void MegaClient::confirmcancellink(const char *code)
{
    reqs.add(new CommandConfirmCancelLink(this, code));
}

void MegaClient::getemaillink(const char *email, const char *pin)
{
    reqs.add(new CommandGetEmailLink(this, email, 1, pin));
}

void MegaClient::confirmemaillink(const char *code, const char *email, const byte *pwkey)
{
    if (pwkey)
    {
        SymmCipher pwcipher(pwkey);
        string emailstr = email;
        uint64_t loginHash = stringhash64(&emailstr, &pwcipher);
        reqs.add(new CommandConfirmEmailLink(this, code, email, (const byte*)&loginHash, true));
    }
    else
    {
        reqs.add(new CommandConfirmEmailLink(this, code, email, NULL, true));
    }
}

void MegaClient::contactlinkcreate(bool renew)
{
    reqs.add(new CommandContactLinkCreate(this, renew));
}

void MegaClient::contactlinkquery(handle h)
{
    reqs.add(new CommandContactLinkQuery(this, h));
}

void MegaClient::contactlinkdelete(handle h)
{
    reqs.add(new CommandContactLinkDelete(this, h));
}

void MegaClient::multifactorauthsetup(const char *pin)
{
    reqs.add(new CommandMultiFactorAuthSetup(this, pin));
}

void MegaClient::multifactorauthcheck(const char *email)
{
    reqs.add(new CommandMultiFactorAuthCheck(this, email));
}

void MegaClient::multifactorauthdisable(const char *pin)
{
    reqs.add(new CommandMultiFactorAuthDisable(this, pin));
}

void MegaClient::fetchtimezone()
{
    string timeoffset;
    m_time_t rawtime = m_time(NULL);
    if (rawtime != -1)
    {
        struct tm lt, ut, it;
        memset(&lt, 0, sizeof(struct tm));
        memset(&ut, 0, sizeof(struct tm));
        memset(&it, 0, sizeof(struct tm));
        m_localtime(rawtime, &lt);
        m_gmtime(rawtime, &ut);
        if (memcmp(&ut, &it, sizeof(struct tm)) && memcmp(&lt, &it, sizeof(struct tm)))
        {
            m_time_t local_time = m_mktime(&lt);
            m_time_t utc_time = m_mktime(&ut);
            if (local_time != -1 && utc_time != -1)
            {
                double foffset = difftime(local_time, utc_time);
                int offset = int(fabs(foffset));
                if (offset <= 43200)
                {
                    ostringstream oss;
                    oss << ((foffset >= 0) ? "+" : "-");
                    oss << (offset / 3600) << ":";
                    int minutes = ((offset % 3600) / 60);
                    if (minutes < 10)
                    {
                        oss << "0";
                    }
                    oss << minutes;
                    timeoffset = oss.str();
                }
            }
        }
    }

    reqs.add(new CommandFetchTimeZone(this, "", timeoffset.c_str()));
}

void MegaClient::keepmealive(int type, bool enable)
{
    reqs.add(new CommandKeepMeAlive(this, type, enable));
}

void MegaClient::getpsa()
{
    reqs.add(new CommandGetPSA(this));
}

void MegaClient::acknowledgeuseralerts()
{
    useralerts.acknowledgeAll();
}

void MegaClient::activateoverquota(dstime timeleft, bool isPaywall)
{
    if (timeleft)
    {
        assert(!isPaywall);
        LOG_warn << "Bandwidth overquota for " << timeleft << " seconds";
        overquotauntil = Waiter::ds + timeleft;

        for (transfer_map::iterator it = transfers[GET].begin(); it != transfers[GET].end(); it++)
        {
            Transfer *t = it->second;
            t->bt.backoff(timeleft);
            if (t->slot && (t->state != TRANSFERSTATE_RETRYING
                            || !t->slot->retrying
                            || t->slot->retrybt.nextset() != overquotauntil))
            {
                t->state = TRANSFERSTATE_RETRYING;
                t->slot->retrybt.backoff(timeleft);
                t->slot->retrying = true;
                app->transfer_failed(t, API_EOVERQUOTA, timeleft);
                ++performanceStats.transferTempErrors;
            }
        }
    }
    else if (setstoragestatus(isPaywall ? STORAGE_PAYWALL : STORAGE_RED))
    {
        LOG_warn << "Storage overquota";
        int start = (isPaywall) ? GET : PUT;  // in Paywall state, none DLs/UPs can progress
        for (int d = start; d <= PUT; d += PUT - GET)
        {
            for (transfer_map::iterator it = transfers[d].begin(); it != transfers[d].end(); it++)
            {
                Transfer *t = it->second;
                t->bt.backoff(NEVER);
                if (t->slot)
                {
                    t->state = TRANSFERSTATE_RETRYING;
                    t->slot->retrybt.backoff(NEVER);
                    t->slot->retrying = true;
                    app->transfer_failed(t, isPaywall ? API_EPAYWALL : API_EOVERQUOTA, 0);
                    ++performanceStats.transferTempErrors;
                }
            }
        }
    }
    looprequested = true;
}

std::string MegaClient::getDeviceid() const
{
    if (MegaClient::statsid.empty())
    {
        fsaccess->statsid(&MegaClient::statsid);
    }

    return MegaClient::statsid;
}

// set warn level
void MegaClient::warn(const char* msg)
{
    LOG_warn << msg;
    warned = true;
}

// reset and return warnlevel
bool MegaClient::warnlevel()
{
    return warned ? (warned = false) | true : false;
}

// returns a matching child node by UTF-8 name (does not resolve name clashes)
// folder nodes take precedence over file nodes
Node* MegaClient::childnodebyname(Node* p, const char* name, bool skipfolders)
{
    string nname = name;
    Node *found = NULL;

    if (!p || p->type == FILENODE)
    {
        return NULL;
    }

    fsaccess->normalize(&nname);

    for (node_list::iterator it = p->children.begin(); it != p->children.end(); it++)
    {
        if (!strcmp(nname.c_str(), (*it)->displayname()))
        {
            if ((*it)->type != FILENODE && !skipfolders)
            {
                return *it;
            }

            found = *it;
            if (skipfolders)
            {
                return found;
            }
        }
    }

    return found;
}

// returns all the matching child nodes by UTF-8 name
vector<Node*> MegaClient::childnodesbyname(Node* p, const char* name, bool skipfolders)
{
    string nname = name;
    vector<Node*> found;

    if (!p || p->type == FILENODE)
    {
        return found;
    }

    fsaccess->normalize(&nname);

    for (node_list::iterator it = p->children.begin(); it != p->children.end(); it++)
    {
        if (nname == (*it)->displayname())
        {
            if ((*it)->type == FILENODE || !skipfolders)
            {
                found.push_back(*it);
            }
        }
    }

    return found;
}

void MegaClient::init()
{
    warned = false;
    csretrying = false;
    chunkfailed = false;
    statecurrent = false;
    totalNodes = 0;
    mAppliedKeyNodeCount = 0;
    faretrying = false;

#ifdef ENABLE_SYNC
    syncactivity = false;
    syncops = false;
    syncdebrisadding = false;
    syncdebrisminute = 0;
    syncscanfailed = false;
    syncfslockretry = false;
    syncfsopsfailed = false;
    syncdownretry = false;
    syncnagleretry = false;
    syncextraretry = false;
    syncsup = true;
    syncdownrequired = false;
    syncuprequired = false;

    if (syncscanstate)
    {
        app->syncupdate_scanning(false);
        syncscanstate = false;
    }

    resetSyncConfigs();
#endif

    for (int i = sizeof rootnodes / sizeof *rootnodes; i--; )
    {
        rootnodes[i] = UNDEF;
    }

    pendingsc.reset();
    pendingscUserAlerts.reset();
    mBlocked = false;

    btcs.reset();
    btsc.reset();
    btpfa.reset();
    btbadhost.reset();

    abortlockrequest();

    jsonsc.pos = NULL;
    insca = false;
    insca_notlast = false;
    scnotifyurl.clear();
    scsn.clear();

    notifyStorageChangeOnStateCurrent = false;
    mNotifiedSumSize = 0;
    mNodeCounters = NodeCounterMap();
    mOptimizePurgeNodes = false;
}

MegaClient::MegaClient(MegaApp* a, Waiter* w, HttpIO* h, FileSystemAccess* f, DbAccess* d, GfxProc* g, const char* k, const char* u, unsigned workerThreadCount)
    : useralerts(*this), btugexpiration(rng), btcs(rng), btbadhost(rng), btworkinglock(rng), btsc(rng), btpfa(rng)
#ifdef ENABLE_SYNC
    ,syncfslockretrybt(rng), syncdownbt(rng), syncnaglebt(rng), syncextrabt(rng), syncscanbt(rng)
#endif
    , mAsyncQueue(*w, workerThreadCount)
{
    sctable = NULL;
    pendingsccommit = false;
    tctable = NULL;
    me = UNDEF;
    publichandle = UNDEF;
    followsymlinks = false;
    usealtdownport = false;
    usealtupport = false;
    retryessl = false;
    workinglockcs = NULL;
    scpaused = false;
    asyncfopens = 0;
    achievements_enabled = false;
    isNewSession = false;
    tsLogin = 0;
    versions_disabled = false;
    accountsince = 0;
    accountversion = 0;
    gmfa_enabled = false;
    gfxdisabled = false;
    ssrs_enabled = false;
    nsr_enabled = false;
    aplvp_enabled = false;
    mSmsVerificationState = SMS_STATE_UNKNOWN;
    loggingout = 0;
    loggedout = false;
    cachedug = false;
    minstreamingrate = -1;
    ephemeralSession = false;

#ifndef EMSCRIPTEN
    autodownport = true;
    autoupport = true;
    usehttps = false;
    orderdownloadedchunks = false;
#else
    autodownport = false;
    autoupport = false;
    usehttps = true;
    orderdownloadedchunks = true;
#endif
    
    fetchingnodes = false;
    fetchnodestag = 0;

#ifdef ENABLE_SYNC
    syncscanstate = false;
    syncadding = 0;
    currsyncid = 0;
    totalLocalNodes = 0;
#endif

    pendingcs = NULL;

    xferpaused[PUT] = false;
    xferpaused[GET] = false;
    putmbpscap = 0;
    mBizGracePeriodTs = 0;
    mBizExpirationTs = 0;
    mBizMode = BIZ_MODE_UNKNOWN;
    mBizStatus = BIZ_STATUS_UNKNOWN;

    overquotauntil = 0;
    ststatus = STORAGE_UNKNOWN;
    mOverquotaDeadlineTs = 0;
    looprequested = false;

    mFetchingAuthrings = false;
    fetchingkeys = false;
    signkey = NULL;
    chatkey = NULL;

    init();

    f->client = this;
    f->waiter = w;
    transferlist.client = this;

    if ((app = a))
    {
        a->client = this;
    }

    waiter = w;
    httpio = h;
    fsaccess = f;
    dbaccess = d;

    if ((gfx = g))
    {
        g->client = this;
    }

    slotit = tslots.end();

    userid = 0;

    connections[PUT] = 3;
    connections[GET] = 4;

    int i;

    // initialize random client application instance ID (for detecting own
    // actions in server-client stream)
    for (i = sizeof sessionid; i--; )
    {
        sessionid[i] = static_cast<char>('a' + rng.genuint32(26));
    }

    // initialize random API request sequence ID (server API is idempotent)
    for (i = sizeof reqid; i--; )
    {
        reqid[i] = static_cast<char>('a' + rng.genuint32(26));
    }

    nextuh = 0;  
    reqtag = 0;

    badhostcs = NULL;

    scsn.clear();
    cachedscsn = UNDEF;

    snprintf(appkey, sizeof appkey, "&ak=%s", k);

    // initialize useragent
    useragent = u;

    useragent.append(" (");
    fsaccess->osversion(&useragent, true);

    useragent.append(") MegaClient/" TOSTRING(MEGA_MAJOR_VERSION)
                     "." TOSTRING(MEGA_MINOR_VERSION)
                     "." TOSTRING(MEGA_MICRO_VERSION));
    useragent += sizeof(char*) == 8 ? "/64" : (sizeof(char*) == 4 ? "/32" : "");

    LOG_debug << "User-Agent: " << useragent;
    LOG_debug << "Cryptopp version: " << CRYPTOPP_VERSION;

    h->setuseragent(&useragent);
    h->setmaxdownloadspeed(0);
    h->setmaxuploadspeed(0);
}

MegaClient::~MegaClient()
{
    destructorRunning = true;
    locallogout(false);

    delete pendingcs;
    delete badhostcs;
    delete workinglockcs;
    delete sctable;
    delete tctable;
    delete dbaccess;
}

#ifdef ENABLE_SYNC
void MegaClient::resetSyncConfigs()
{
    syncConfigs.reset();
    if (dbaccess && !uid.empty())
    {
        syncConfigs.reset(new SyncConfigBag{*dbaccess, *fsaccess, rng, uid});
    }
}
#endif

std::string MegaClient::getPublicLink(bool newLinkFormat, nodetype_t type, handle ph, const char *key)
{
    string strlink = "https://mega.nz/";
    string nodeType;
    if (newLinkFormat)
    {
        nodeType = (type == FOLDERNODE ?  "folder/" : "file/");
    }
    else
    {
        nodeType = (type == FOLDERNODE ? "#F!" : "#!");
    }

    strlink += nodeType;

    Base64Str<MegaClient::NODEHANDLE> base64ph(ph);
    strlink += base64ph;
    strlink += (newLinkFormat ? "#" : "");

    if (key)
    {
        strlink += (newLinkFormat ? "" : "!");
        strlink += key;
    }

    return strlink;
}

// nonblocking state machine executing all operations currently in progress
void MegaClient::exec()
{
    CodeCounter::ScopeTimer ccst(performanceStats.execFunction);

    WAIT_CLASS::bumpds();

    if (overquotauntil && overquotauntil < Waiter::ds)
    {
        overquotauntil = 0;
    }

    if (httpio->inetisback())
    {
        LOG_info << "Internet connectivity returned - resetting all backoff timers";
        abortbackoff(overquotauntil <= Waiter::ds);
    }

    if (EVER(httpio->lastdata) && Waiter::ds >= httpio->lastdata + HttpIO::NETWORKTIMEOUT
            && !pendingcs)
    {
        LOG_debug << "Network timeout. Reconnecting";
        disconnect();
    }
    else if (EVER(disconnecttimestamp))
    {
        if (disconnecttimestamp <= Waiter::ds)
        {
            sendevent(99427, "Timeout (server idle)", 0);

            disconnect();
        }
    }
    else if (pendingcs && EVER(pendingcs->lastdata) && !requestLock && !fetchingnodes
            &&  Waiter::ds >= pendingcs->lastdata + HttpIO::REQUESTTIMEOUT)
    {
        LOG_debug << "Request timeout. Triggering a lock request";
        requestLock = true;
    }

    // successful network operation with a failed transfer chunk: increment error count
    // and continue transfers
    if (httpio->success && chunkfailed)
    {
        chunkfailed = false;

        for (transferslot_list::iterator it = tslots.begin(); it != tslots.end(); it++)
        {
            if ((*it)->failure)
            {
                (*it)->lasterror = API_EFAILED;
                (*it)->errorcount++;
                (*it)->failure = false;
                (*it)->lastdata = Waiter::ds;
                LOG_warn << "Transfer error count raised: " << (*it)->errorcount;
            }
        }
    }

    bool first = true;
    do
    {
        if (!first)
        {
            WAIT_CLASS::bumpds();
        }
        first = false;

        looprequested = false;

        if (cachedug && btugexpiration.armed())
        {
            LOG_debug << "Cached user data expired";
            getuserdata();
            fetchtimezone();
        }

        if (pendinghttp.size())
        {
            pendinghttp_map::iterator it = pendinghttp.begin();
            while (it != pendinghttp.end())
            {
                GenericHttpReq *req = it->second;
                switch (static_cast<reqstatus_t>(req->status))
                {
                case REQ_FAILURE:
                    if (!req->httpstatus && (!req->maxretries || (req->numretry + 1) < req->maxretries))
                    {
                        req->numretry++;
                        req->status = REQ_PREPARED;
                        req->bt.backoff();
                        req->isbtactive = true;
                        LOG_warn << "Request failed (" << req->posturl << ") retrying ("
                                 << (req->numretry + 1) << " of " << req->maxretries << ")";
                        it++;
                        break;
                    }
                    // no retry -> fall through
                case REQ_SUCCESS:
                    restag = it->first;
                    app->http_result(req->httpstatus ? API_OK : API_EFAILED,
                                     req->httpstatus,
                                     req->buf ? (byte *)req->buf : (byte *)req->in.data(),
                                     int(req->buf ? req->bufpos : req->in.size()));
                    delete req;
                    pendinghttp.erase(it++);
                    break;
                case REQ_PREPARED:
                    if (req->bt.armed())
                    {
                        req->isbtactive = false;
                        LOG_debug << "Sending retry for " << req->posturl;
                        switch (req->method)
                        {
                            case METHOD_GET:
                                req->get(this);
                                break;
                            case METHOD_POST:
                                req->post(this);
                                break;
                            case METHOD_NONE:
                                req->dns(this);
                                break;
                        }
                        it++;
                        break;
                    }
                    // no retry -> fall through
                case REQ_INFLIGHT:
                    if (req->maxbt.nextset() && req->maxbt.armed())
                    {
                        LOG_debug << "Max total time exceeded for request: " << req->posturl;
                        restag = it->first;
                        app->http_result(API_EFAILED, 0, NULL, 0);
                        delete req;
                        pendinghttp.erase(it++);
                        break;
                    }
                default:
                    it++;
                }
            }
        }

        // file attribute puts (handled sequentially as a FIFO)
        if (activefa.size())
        {
            putfa_list::iterator curfa = activefa.begin();
            while (curfa != activefa.end())
            {
                HttpReqCommandPutFA* fa = *curfa;
                m_off_t p = fa->transferred(this);
                if (fa->progressreported < p)
                {
                    httpio->updateuploadspeed(p - fa->progressreported);
                    fa->progressreported = p;
                }

                switch (static_cast<reqstatus_t>(fa->status))
                {
                    case REQ_SUCCESS:
                        if (fa->in.size() == sizeof(handle))
                        {
                            LOG_debug << "File attribute uploaded OK - " << fa->th;

                            // successfully wrote file attribute - store handle &
                            // remove from list
                            handle fah = MemAccess::get<handle>(fa->in.data());

                            if (fa->th == UNDEF)
                            {
                                // client app requested the upload without a node yet, and it will use the fa handle
                                app->putfa_result(fah, fa->type, nullptr);
                            }
                            else
                            {
                                Node* n;
                                handle h;
                                handlepair_set::iterator it;

                                // do we have a valid upload handle?
                                h = fa->th;

                                it = uhnh.lower_bound(pair<handle, handle>(h, 0));

                                if (it != uhnh.end() && it->first == h)
                                {
                                    h = it->second;
                                }

                                // are we updating a live node? issue command directly.
                                // otherwise, queue for processing upon upload
                                // completion.
                                if ((n = nodebyhandle(h)) || (n = nodebyhandle(fa->th)))
                                {
                                    LOG_debug << "Attaching file attribute";
                                    reqs.add(new CommandAttachFA(this, n->nodehandle, fa->type, fah, fa->tag));
                                }
                                else
                                {
                                    pendingfa[pair<handle, fatype>(fa->th, fa->type)] = pair<handle, int>(fah, fa->tag);
                                    LOG_debug << "Queueing pending file attribute. Total: " << pendingfa.size();
                                    checkfacompletion(fa->th);
                                }
                            }
                        }
                        else
                        {
                            LOG_warn << "Error attaching attribute";
                            Transfer *transfer = NULL;
                            handletransfer_map::iterator htit = faputcompletion.find(fa->th);
                            if (htit != faputcompletion.end())
                            {
                                // the failed attribute belongs to a pending upload
                                transfer = htit->second;
                            }
                            else
                            {
                                // check if the failed attribute belongs to an active upload
                                for (transfer_map::iterator it = transfers[PUT].begin(); it != transfers[PUT].end(); it++)
                                {
                                    if (it->second->uploadhandle == fa->th)
                                    {
                                        transfer = it->second;
                                        break;
                                    }
                                }
                            }

                            if (transfer)
                            {
                                // reduce the number of required attributes to let the upload continue
                                transfer->minfa--;
                                checkfacompletion(fa->th);
                                sendevent(99407,"Attribute attach failed during active upload", 0);
                            }
                            else
                            {
                                LOG_debug << "Transfer related to failed attribute not found: " << fa->th;
                            }
                        }

                        delete fa;
                        curfa = activefa.erase(curfa);
                        LOG_debug << "Remaining file attributes: " << activefa.size() << " active, " << queuedfa.size() << " queued";
                        btpfa.reset();
                        faretrying = false;
                        break;

                    case REQ_FAILURE:
                        // repeat request with exponential backoff
                        LOG_warn << "Error setting file attribute";
                        curfa = activefa.erase(curfa);
                        fa->status = REQ_READY;
                        queuedfa.push_back(fa);
                        btpfa.backoff();
                        faretrying = true;
                        break;

                    default:
                        curfa++;
                }
            }
        }

        if (btpfa.armed())
        {
            faretrying = false;
            while (queuedfa.size() && activefa.size() < MAXPUTFA)
            {
                // dispatch most recent file attribute put
                putfa_list::iterator curfa = queuedfa.begin();
                HttpReqCommandPutFA* fa = *curfa;
                queuedfa.erase(curfa);
                activefa.push_back(fa);

                LOG_debug << "Adding file attribute to the request queue";
                fa->status = REQ_INFLIGHT;
                reqs.add(fa);
            }
        }

        if (fafcs.size())
        {
            // file attribute fetching (handled in parallel on a per-cluster basis)
            // cluster channels are never purged
            fafc_map::iterator cit;
            FileAttributeFetchChannel* fc;

            for (cit = fafcs.begin(); cit != fafcs.end(); cit++)
            {
                fc = cit->second;

                // is this request currently in flight?
                switch (static_cast<reqstatus_t>(fc->req.status))
                {
                    case REQ_SUCCESS:
                        if (fc->req.contenttype.find("text/html") != string::npos
                            && !memcmp(fc->req.posturl.c_str(), "http:", 5))
                        {
                            LOG_warn << "Invalid Content-Type detected downloading file attr: " << fc->req.contenttype;
                            fc->urltime = 0;
                            usehttps = true;
                            app->notify_change_to_https();

                            sendevent(99436, "Automatic change to HTTPS", 0);
                        }
                        else
                        {
                            fc->parse(cit->first, true);
                        }

                        // notify app in case some attributes were not returned, then redispatch
                        fc->failed();
                        fc->req.disconnect();
                        fc->req.status = REQ_PREPARED;
                        fc->timeout.reset();
                        fc->bt.reset();
                        break;

                    case REQ_INFLIGHT:
                        if (!fc->req.httpio)
                        {
                            break;
                        }

                        if (fc->inbytes != fc->req.in.size())
                        {
                            httpio->lock();
                            fc->parse(cit->first, false);
                            httpio->unlock();

                            fc->timeout.backoff(100);

                            fc->inbytes = fc->req.in.size();
                        }

                        if (!fc->timeout.armed()) break;

                        LOG_warn << "Timeout getting file attr";
                        // timeout! fall through...
                    case REQ_FAILURE:
                        LOG_warn << "Error getting file attr";

                        if (fc->req.httpstatus && fc->req.contenttype.find("text/html") != string::npos
                                && !memcmp(fc->req.posturl.c_str(), "http:", 5))
                        {
                            LOG_warn << "Invalid Content-Type detected on failed file attr: " << fc->req.contenttype;
                            usehttps = true;
                            app->notify_change_to_https();

                            sendevent(99436, "Automatic change to HTTPS", 0);
                        }

                        fc->failed();
                        fc->timeout.reset();
                        fc->bt.backoff();
                        fc->urltime = 0;
                        fc->req.disconnect();
                        fc->req.status = REQ_PREPARED;
                    default:
                        ;
                }

                if (fc->req.status != REQ_INFLIGHT && fc->bt.armed() && (fc->fafs[1].size() || fc->fafs[0].size()))
                {
                    fc->req.in.clear();

                    if (!fc->urltime || (Waiter::ds - fc->urltime) > 600)
                    {
                        // fetches pending for this unconnected channel - dispatch fresh connection
                        LOG_debug << "Getting fresh download URL";
                        fc->timeout.reset();
                        reqs.add(new CommandGetFA(this, cit->first, fc->fahref));
                        fc->req.status = REQ_INFLIGHT;
                    }
                    else
                    {
                        // redispatch cached URL if not older than one minute
                        LOG_debug << "Using cached download URL";
                        fc->dispatch();
                    }
                }
            }
        }

        // handle API client-server requests
        for (;;)
        {
            // do we have an API request outstanding?
            if (pendingcs)
            {
                // handle retry reason for requests
                retryreason_t reason = RETRY_NONE;

                if (pendingcs->status == REQ_SUCCESS || pendingcs->status == REQ_FAILURE)
                {
                    performanceStats.csRequestWaitTime.stop();
                }

                switch (static_cast<reqstatus_t>(pendingcs->status))
                {
                    case REQ_READY:
                        break;

                    case REQ_INFLIGHT:
                        if (pendingcs->contentlength > 0)
                        {
                            if (fetchingnodes && fnstats.timeToFirstByte == NEVER
                                    && pendingcs->bufpos > 10)
                            {
								WAIT_CLASS::bumpds();
                                fnstats.timeToFirstByte = WAIT_CLASS::ds - fnstats.startTime;
                            }

                            if (pendingcs->bufpos > pendingcs->notifiedbufpos)
                            {
                                abortlockrequest();
                                app->request_response_progress(pendingcs->bufpos, pendingcs->contentlength);
                                pendingcs->notifiedbufpos = pendingcs->bufpos;
                            }
                        }
                        break;

                    case REQ_SUCCESS:
                        abortlockrequest();
                        app->request_response_progress(pendingcs->bufpos, -1);

                        if (pendingcs->in != "-3" && pendingcs->in != "-4")
                        {
                            if (*pendingcs->in.c_str() == '[')
                            {
                                if (fetchingnodes && fnstats.timeToFirstByte == NEVER)
                                {
									WAIT_CLASS::bumpds();
                                    fnstats.timeToFirstByte = WAIT_CLASS::ds - fnstats.startTime;
                                }

                                if (csretrying)
                                {
                                    app->notify_retry(0, RETRY_NONE);
                                    csretrying = false;
                                }

                                // request succeeded, process result array
                                reqs.serverresponse(std::move(pendingcs->in), this);

                                WAIT_CLASS::bumpds();

                                delete pendingcs;
                                pendingcs = NULL;

                                notifypurge();
                                if (sctable && pendingsccommit && !reqs.cmdspending())
                                {
                                    LOG_debug << "Executing postponed DB commit";
                                    sctable->commit();
                                    sctable->begin();
                                    app->notify_dbcommit();
                                    pendingsccommit = false;
                                }

                                // increment unique request ID
                                for (int i = sizeof reqid; i--; )
                                {
                                    if (reqid[i]++ < 'z')
                                    {
                                        break;
                                    }
                                    else
                                    {
                                        reqid[i] = 'a';
                                    }
                                }

                                if (loggedout)
                                {
                                    locallogout(true);
                                    app->logout_result(API_OK);
                                }
                            }
                            else
                            {
                                // request failed
                                JSON json;
                                json.pos = pendingcs->in.c_str();
                                std::string requestError;
                                error e;
                                bool valid = json.storeobject(&requestError);
                                if (valid)
                                {
                                    if (strncmp(requestError.c_str(), "{\"err\":", 7) == 0)
                                    {
                                        e = (error)atoi(requestError.c_str() + 7);
                                    }
                                    else
                                    {
                                        e = (error)atoi(requestError.c_str());
                                    }
                                }
                                else
                                {
                                    e = API_EINTERNAL;
                                    requestError = std::to_string(e);
                                }

                                if (!e)
                                {
                                    e = API_EINTERNAL;
                                    requestError = std::to_string(e);
                                }

                                if (e == API_EBLOCKED && sid.size())
                                {
                                    block();
                                }

                                app->request_error(e);
                                delete pendingcs;
                                pendingcs = NULL;
                                csretrying = false;

                                reqs.servererror(requestError, this);
                                break;
                            }

                            btcs.reset();
                            break;
                        }
                        else
                        {
                            if (pendingcs->in == "-3")
                            {
                                reason = RETRY_API_LOCK;
                            }
                            else
                            {
                                reason = RETRY_RATE_LIMIT;
                            }
                            if (fetchingnodes)
                            {
                                fnstats.eAgainCount++;
                            }
                        }

                    // fall through
                    case REQ_FAILURE:
                        if (!reason && pendingcs->httpstatus != 200)
                        {
                            if (pendingcs->httpstatus == 500)
                            {
                                reason = RETRY_SERVERS_BUSY;
                            }
                            else if (pendingcs->httpstatus == 0)
                            {
                                reason = RETRY_CONNECTIVITY;
                            }
                            else
                            {
                                reason = RETRY_UNKNOWN;
                            }
                        }

                        if (fetchingnodes && pendingcs->httpstatus != 200)
                        {
                            if (pendingcs->httpstatus == 500)
                            {
                                fnstats.e500Count++;
                            }
                            else
                            {
                                fnstats.eOthersCount++;
                            }
                        }

                        abortlockrequest();
                        if (pendingcs->sslcheckfailed)
                        {
                            sendevent(99453, "Invalid public key");
                            sslfakeissuer = pendingcs->sslfakeissuer;
                            app->request_error(API_ESSL);
                            sslfakeissuer.clear();

                            if (!retryessl)
                            {
                                delete pendingcs;
                                pendingcs = NULL;
                                csretrying = false;

                                reqs.servererror(std::to_string(API_ESSL), this);
                                break;
                            }
                        }

                        // failure, repeat with capped exponential backoff
                        app->request_response_progress(pendingcs->bufpos, -1);

                        delete pendingcs;
                        pendingcs = NULL;

                        btcs.backoff();
                        app->notify_retry(btcs.retryin(), reason);
                        csretrying = true;

                        reqs.requeuerequest();

                    default:
                        ;
                }

                if (pendingcs)
                {
                    break;
                }
            }

            if (btcs.armed())
            {
                if (reqs.cmdspending())
                {
                    pendingcs = new HttpReq();
                    pendingcs->protect = true;
                    pendingcs->logname = clientname + "cs ";

                    bool suppressSID = true;
                    reqs.serverrequest(pendingcs->out, suppressSID, pendingcs->includesFetchingNodes);

                    pendingcs->posturl = APIURL;

                    pendingcs->posturl.append("cs?id=");
                    pendingcs->posturl.append(reqid, sizeof reqid);
                    if (!suppressSID)
                    {
                        pendingcs->posturl.append(auth);
                    }
                    pendingcs->posturl.append(appkey);

                    string version = "v=2";
                    pendingcs->posturl.append("&" + version);
                    if (lang.size())
                    {
                        pendingcs->posturl.append("&");
                        pendingcs->posturl.append(lang);
                    }
                    pendingcs->type = REQ_JSON;

                    performanceStats.csRequestWaitTime.start();
                    pendingcs->post(this);
                    continue;
                }
                else
                {
                    btcs.reset();
                }
            }
            break;
        }

        // handle the request for the last 50 UserAlerts
        if (pendingscUserAlerts)
        {
            switch (static_cast<reqstatus_t>(pendingscUserAlerts->status))
            {
            case REQ_SUCCESS:
                if (*pendingscUserAlerts->in.c_str() == '{')
                {
                    JSON json;
                    json.begin(pendingscUserAlerts->in.c_str());
                    json.enterobject();
                    if (useralerts.procsc_useralert(json))
                    {
                        // NULL vector: "notify all elements"
                        app->useralerts_updated(NULL, int(useralerts.alerts.size()));
                    }
                    pendingscUserAlerts.reset();
                    break;
                }

                // fall through
            case REQ_FAILURE:
                if (pendingscUserAlerts->httpstatus == 200)
                {
                    error e = (error)atoi(pendingscUserAlerts->in.c_str());  
                    if (e == API_EAGAIN || e == API_ERATELIMIT)
                    {
                        btsc.backoff();
                        pendingscUserAlerts.reset();
                        LOG_warn << "Backing off before retrying useralerts request: " << btsc.retryin();
                        break;
                    }
                    LOG_err << "Unexpected sc response: " << pendingscUserAlerts->in;
                }
                LOG_err << "Useralerts request failed, continuing without them";
                if (useralerts.begincatchup)
                {
                    useralerts.begincatchup = false;
                    useralerts.catchupdone = true;
                }
                pendingscUserAlerts.reset();
                break;

            default:
                break;
            }
        }

        // handle API server-client requests
        if (!jsonsc.pos && !pendingscUserAlerts && pendingsc && !loggingout)
        {
            switch (static_cast<reqstatus_t>(pendingsc->status))
            {
            case REQ_SUCCESS:
                pendingscTimedOut = false;
                if (pendingsc->contentlength == 1
                        && pendingsc->in.size()
                        && pendingsc->in[0] == '0')
                {
                    LOG_debug << "SC keep-alive received";
                    pendingsc.reset();
                    btsc.reset();
                    break;
                }

                if (*pendingsc->in.c_str() == '{')
                {
                    insca = false;
                    insca_notlast = false;
                    jsonsc.begin(pendingsc->in.c_str());
                    jsonsc.enterobject();
                    break;
                }
                else
                {
                    error e = (error)atoi(pendingsc->in.c_str());
                    if (e == API_ESID)
                    {
                        app->request_error(API_ESID);
                        scsn.stopScsn();
                    }
                    else if (e == API_ETOOMANY)
                    {
                        LOG_warn << "Too many pending updates - reloading local state";
                        int creqtag = reqtag;
                        reqtag = fetchnodestag; // associate with ongoing request, if any
                        fetchingnodes = false;
                        fetchnodestag = 0;
                        fetchnodes(true);
                        reqtag = creqtag;
                    }
                    else if (e == API_EAGAIN || e == API_ERATELIMIT)
                    {
                        if (!statecurrent)
                        {
                            fnstats.eAgainCount++;
                        }
                    }
                    else if (e == API_EBLOCKED)
                    {
                        app->request_error(API_EBLOCKED);
                        block(true);
                    }
                    else
                    {
                        LOG_err << "Unexpected sc response: " << pendingsc->in;
                        scsn.stopScsn();
                    }
                }

                // fall through
            case REQ_FAILURE:
                pendingscTimedOut = false;
                if (pendingsc)
                {
                    if (!statecurrent && pendingsc->httpstatus != 200)
                    {
                        if (pendingsc->httpstatus == 500)
                        {
                            fnstats.e500Count++;
                        }
                        else
                        {
                            fnstats.eOthersCount++;
                        }
                    }

                    if (pendingsc->sslcheckfailed)
                    {
                        sendevent(99453, "Invalid public key");
                        sslfakeissuer = pendingsc->sslfakeissuer;
                        app->request_error(API_ESSL);
                        sslfakeissuer.clear();

                        if (!retryessl)
                        {
                            scsn.stopScsn();
                        }
                    }

                    pendingsc.reset();
                }

                if (scsn.stopped())
                {
                    btsc.backoff(NEVER);
                }
                else
                {
                    // failure, repeat with capped exponential backoff
                    btsc.backoff();
                }
                break;

            case REQ_INFLIGHT:
                if (!pendingscTimedOut && Waiter::ds >= (pendingsc->lastdata + HttpIO::SCREQUESTTIMEOUT))
                {
                    LOG_debug << "sc timeout expired";
                    // In almost all cases the server won't take more than SCREQUESTTIMEOUT seconds.  But if it does, break the cycle of endless requests for the same thing
                    pendingscTimedOut = true;
                    pendingsc.reset();
                    btsc.reset();
                }
                break;
            default:
                break;
            }
        }

#ifdef ENABLE_SYNC
        if (syncactivity)
        {
            syncops = true;
        }
        syncactivity = false;

        if (scsn.stopped() || mBlocked || scpaused || !statecurrent || !syncsup)
        {
            LOG_verbose << " Megaclient exec is pending resolutions."
                        << " scpaused=" << scpaused
                        << " stopsc=" << scsn.stopped()
                        << " mBlocked=" << mBlocked
                        << " jsonsc.pos=" << jsonsc.pos
                        << " syncsup=" << syncsup
                        << " statecurrent=" << statecurrent
                        << " syncadding=" << syncadding
                        << " syncactivity=" << syncactivity
                        << " syncdownrequired=" << syncdownrequired
                        << " syncdownretry=" << syncdownretry;
        }

        // do not process the SC result until all preconfigured syncs are up and running
        // except if SC packets are required to complete a fetchnodes
        if (!scpaused && jsonsc.pos && (syncsup || !statecurrent) && !syncdownrequired && !syncdownretry)
#else
        if (!scpaused && jsonsc.pos)
#endif
        {
            // FIXME: reload in case of bad JSON
            bool r = procsc();

            if (r)
            {
                // completed - initiate next SC request
                pendingsc.reset();
                btsc.reset();
            }
#ifdef ENABLE_SYNC
            else
            {
                // remote changes require immediate attention of syncdown()
                syncdownrequired = true;
                syncactivity = true;
            }
#endif
        }

        if (!pendingsc && !pendingscUserAlerts && scsn.ready() && btsc.armed() && !mBlocked)
        {
            if (useralerts.begincatchup)
            {
                assert(!fetchingnodes);
                pendingscUserAlerts.reset(new HttpReq());
                pendingscUserAlerts->logname = clientname + "sc50 ";
                pendingscUserAlerts->protect = true;
                pendingscUserAlerts->posturl = APIURL;
                pendingscUserAlerts->posturl.append("sc");  // notifications/useralerts on sc rather than wsc, no timeout
                pendingscUserAlerts->posturl.append("?c=50");
                pendingscUserAlerts->posturl.append(auth);
                pendingscUserAlerts->type = REQ_JSON;
                pendingscUserAlerts->post(this);
            }
            else
            {
                pendingsc.reset(new HttpReq());
                pendingsc->logname = clientname + "sc ";
                if (scnotifyurl.size())
                {
                    pendingsc->posturl = scnotifyurl;
                }
                else
                {
                    pendingsc->posturl = APIURL;
                    pendingsc->posturl.append("wsc");
                }

                pendingsc->protect = true;
                pendingsc->posturl.append("?sn=");
                pendingsc->posturl.append(scsn.text());

                pendingsc->posturl.append(auth);

                pendingsc->type = REQ_JSON;
                pendingsc->post(this);
            }
            jsonsc.pos = NULL;
        }

        if (badhostcs)
        {
            if (badhostcs->status == REQ_SUCCESS)
            {
                LOG_debug << "Successful badhost report";
                btbadhost.reset();
                delete badhostcs;
                badhostcs = NULL;
            }
            else if(badhostcs->status == REQ_FAILURE
                    || (badhostcs->status == REQ_INFLIGHT && Waiter::ds >= (badhostcs->lastdata + HttpIO::REQUESTTIMEOUT)))
            {
                LOG_debug << "Failed badhost report. Retrying...";
                btbadhost.backoff();
                badhosts = badhostcs->outbuf;
                delete badhostcs;
                badhostcs = NULL;
            }
        }

        if (workinglockcs)
        {
            if (workinglockcs->status == REQ_SUCCESS)
            {
                LOG_debug << "Successful lock request";
                btworkinglock.reset();

                if (workinglockcs->in == "1")
                {
                    LOG_warn << "Timeout (server idle)";
                    disconnecttimestamp = Waiter::ds + HttpIO::CONNECTTIMEOUT;
                }
                else if (workinglockcs->in == "0")
                {
                    sendevent(99425, "Timeout (server busy)", 0);
                    pendingcs->lastdata = Waiter::ds;
                }
                else
                {
                    LOG_err << "Error in lock request: " << workinglockcs->in;
                    disconnecttimestamp = Waiter::ds + HttpIO::CONNECTTIMEOUT;
                }

                delete workinglockcs;
                workinglockcs = NULL;
                requestLock = false;
            }
            else if (workinglockcs->status == REQ_FAILURE
                     || (workinglockcs->status == REQ_INFLIGHT && Waiter::ds >= (workinglockcs->lastdata + HttpIO::REQUESTTIMEOUT)))
            {
                LOG_warn << "Failed lock request. Retrying...";
                btworkinglock.backoff();
                delete workinglockcs;
                workinglockcs = NULL;
            }
        }

        // fill transfer slots from the queue
        if (lastDispatchTransfersDs != Waiter::ds)
        {
            // don't run this too often or it may use a lot of cpu without starting new transfers, if the list is long
            lastDispatchTransfersDs = Waiter::ds;

            size_t lastCount = 0;
            size_t transferCount = transfers[GET].size() + transfers[PUT].size();
            do
            {
                lastCount = transferCount;
                
                // Check the list of transfers and start a few big files, and many small, up to configured limits.
                dispatchTransfers();
                
                // if we are cancelling a lot of transfers (eg. nodes to download were deleted), keep going. Avoid stalling when no transfers are active and all queued fail
                transferCount = transfers[GET].size() + transfers[PUT].size();
            } while (transferCount < lastCount);
        }

#ifndef EMSCRIPTEN
        assert(!asyncfopens);
#endif

        slotit = tslots.begin();


        if (!mBlocked) // handle active unpaused transfers
        {
            DBTableTransactionCommitter committer(tctable);

            while (slotit != tslots.end())
            {
                transferslot_list::iterator it = slotit;

                slotit++;

                if (!xferpaused[(*it)->transfer->type] && (!(*it)->retrying || (*it)->retrybt.armed()))
                {
                    (*it)->doio(this, committer);
                }
            }
        }
        else
        {
            LOG_debug << "skipping slots doio while blocked";
        }

#ifdef ENABLE_SYNC
        // verify filesystem fingerprints, disable deviating syncs
        // (this covers mountovers, some device removals and some failures)
        sync_list::iterator it;
        for (it = syncs.begin(); it != syncs.end(); it++)
        {
            if ((*it)->fsfp)
            {
                fsfp_t current = (*it)->dirnotify->fsfingerprint();
                if ((*it)->fsfp != current)
                {
                    LOG_err << "Local fingerprint mismatch. Previous: " << (*it)->fsfp
                            << "  Current: " << current;
                    (*it)->errorcode = API_EFAILED;
                    (*it)->changestate(SYNC_FAILED);
                }
            }
        }

        if (!syncsup)
        {
            // set syncsup if there are no initializing syncs
            // this will allow incoming server-client commands to trigger the filesystem
            // actions that have occurred while the sync app was not running
            for (it = syncs.begin(); it != syncs.end(); it++)
            {
                if ((*it)->state == SYNC_INITIALSCAN)
                {
                    break;
                }
            }

            if (it == syncs.end())
            {
                syncsup = true;
                syncactivity = true;
                syncdownrequired = true;
            }
        }

        // process active syncs
        // sync timer: full rescan in case of filesystem notification failures
        if (syncscanfailed && syncscanbt.armed())
        {
            syncscanfailed = false;
            syncops = true;
        }

        // sync timer: file change upload delay timeouts (Nagle algorithm)
        if (syncnagleretry && syncnaglebt.armed())
        {
            syncnagleretry = false;
            syncops = true;
        }

        if (syncextraretry && syncextrabt.armed())
        {
            syncextraretry = false;
            syncops = true;
        }

        // sync timer: read lock retry
        if (syncfslockretry && syncfslockretrybt.armed())
        {
            syncfslockretrybt.backoff(Sync::SCANNING_DELAY_DS);
        }

        // halt all syncing while the local filesystem is pending a lock-blocked operation
        // or while we are fetching nodes
        // FIXME: indicate by callback
        if (!syncdownretry && !syncadding && statecurrent && !syncdownrequired && !fetchingnodes)
        {
            // process active syncs, stop doing so while transient local fs ops are pending
            if (syncs.size() || syncactivity)
            {
                bool prevpending = false;
                for (int q = syncfslockretry ? DirNotify::RETRY : DirNotify::DIREVENTS; q >= DirNotify::DIREVENTS; q--)
                {
                    for (it = syncs.begin(); it != syncs.end(); )
                    {
                        Sync* sync = *it++;
                        prevpending = prevpending || sync->dirnotify->notifyq[q].size();
                        if (prevpending)
                        {
                            break;
                        }
                    }
                    if (prevpending)
                    {
                        break;
                    }
                }

                dstime nds = NEVER;
                dstime mindelay = NEVER;
                for (it = syncs.begin(); it != syncs.end(); )
                {
                    Sync* sync = *it++;
                    if (sync->isnetwork && (sync->state == SYNC_ACTIVE || sync->state == SYNC_INITIALSCAN))
                    {
                        Notification notification;
                        while (sync->dirnotify->notifyq[DirNotify::EXTRA].popFront(notification))
                        {
                            dstime dsmin = Waiter::ds - Sync::EXTRA_SCANNING_DELAY_DS;
                            if (notification.timestamp <= dsmin)
                            {
                                LOG_debug << "Processing extra fs notification: " << notification.path.toPath(*fsaccess);
                                sync->dirnotify->notify(DirNotify::DIREVENTS, notification.localnode, std::move(notification.path));
                            }
                            else
                            {
                                sync->dirnotify->notifyq[DirNotify::EXTRA].unpopFront(notification);
                                dstime delay = (notification.timestamp - dsmin) + 1;
                                if (delay < mindelay)
                                {
                                    mindelay = delay;
                                }
                                break;
                            }
                        }
                    }
                }
                if (EVER(mindelay))
                {
                    syncextrabt.backoff(mindelay);
                    syncextraretry = true;
                }
                else
                {
                    syncextraretry = false;
                }

                for (int q = syncfslockretry ? DirNotify::RETRY : DirNotify::DIREVENTS; q >= DirNotify::DIREVENTS; q--)
                {
                    if (!syncfsopsfailed)
                    {
                        syncfslockretry = false;

                        // not retrying local operations: process pending notifyqs
                        for (it = syncs.begin(); it != syncs.end(); )
                        {
                            Sync* sync = *it++;

                            if (sync->state == SYNC_CANCELED || sync->state == SYNC_FAILED)
                            {
                                delete sync;
                                continue;
                            }
                            else if (sync->state == SYNC_ACTIVE || sync->state == SYNC_INITIALSCAN)
                            {
                                // process items from the notifyq until depleted
                                if (sync->dirnotify->notifyq[q].size())
                                {
                                    dstime dsretry;

                                    syncops = true;

                                    if ((dsretry = sync->procscanq(q)))
                                    {
                                        // we resume processing after dsretry has elapsed
                                        // (to avoid open-after-creation races with e.g. MS Office)
                                        if (EVER(dsretry))
                                        {
                                            if (!syncnagleretry || (dsretry + 1) < syncnaglebt.backoffdelta())
                                            {
                                                syncnaglebt.backoff(dsretry + 1);
                                            }

                                            syncnagleretry = true;
                                        }
                                        else
                                        {
                                            if (syncnagleretry)
                                            {
                                                syncnaglebt.arm();
                                            }
                                            syncactivity = true;
                                        }

                                        if (syncadding)
                                        {
                                            break;
                                        }
                                    }
                                    else
                                    {
                                        LOG_debug << "Pending MEGA nodes: " << synccreate.size();
                                        if (!syncadding)
                                        {
                                            LOG_debug << "Running syncup to create missing folders";
                                            syncup(sync->localroot.get(), &nds);
                                            sync->cachenodes();
                                        }

                                        // we interrupt processing the notifyq if the completion
                                        // of a node creation is required to continue
                                        break;
                                    }
                                }

                                if (sync->state == SYNC_INITIALSCAN && q == DirNotify::DIREVENTS && !sync->dirnotify->notifyq[q].size())
                                {
                                    sync->changestate(SYNC_ACTIVE);

                                    // scan for items that were deleted while the sync was stopped
                                    // FIXME: defer this until RETRY queue is processed
                                    sync->scanseqno++;
                                    sync->deletemissing(sync->localroot.get());
                                }
                            }
                        }

                        if (syncadding)
                        {
                            break;
                        }
                    }
                }

                size_t totalpending = 0;
                size_t scanningpending = 0;
                for (int q = DirNotify::RETRY; q >= DirNotify::DIREVENTS; q--)
                {
                    for (it = syncs.begin(); it != syncs.end(); )
                    {
                        Sync* sync = *it++;
                        sync->cachenodes();

                        totalpending += sync->dirnotify->notifyq[q].size();
                        Notification notification;
                        if (q == DirNotify::DIREVENTS)
                        {
                            scanningpending += sync->dirnotify->notifyq[q].size();
                        }
                        else if (!syncfslockretry && sync->dirnotify->notifyq[DirNotify::RETRY].peekFront(notification))
                        {
                            syncfslockretrybt.backoff(Sync::SCANNING_DELAY_DS);
                            blockedfile = notification.path;
                            syncfslockretry = true;
                        }
                    }
                }

                if (!syncfslockretry && !syncfsopsfailed)
                {
                    blockedfile.clear();
                }

                if (syncadding)
                {
                    // do not continue processing syncs while adding nodes
                    // just go to evaluate the main do-while loop
                    notifypurge();
                    continue;
                }

                // delete files that were overwritten by folders in checkpath()
                execsyncdeletions();  

                if (synccreate.size())
                {
                    syncupdate();
                }

                // notify the app of the length of the pending scan queue
                if (scanningpending < 4)
                {
                    if (syncscanstate)
                    {
                        LOG_debug << "Scanning finished";
                        app->syncupdate_scanning(false);
                        syncscanstate = false;
                    }
                }
                else if (scanningpending > 10)
                {
                    if (!syncscanstate)
                    {
                        LOG_debug << "Scanning started";
                        app->syncupdate_scanning(true);
                        syncscanstate = true;
                    }
                }

                if (prevpending && !totalpending)
                {
                    LOG_debug << "Scan queue processed, triggering a scan";
                    syncdownrequired = true;
                }

                notifypurge();

                if (!syncadding && (syncactivity || syncops))
                {
                    for (it = syncs.begin(); it != syncs.end(); it++)
                    {
                        // make sure that the remote synced folder still exists
                        if (!(*it)->localroot->node)
                        {
                            LOG_err << "The remote root node doesn't exist";
                            (*it)->errorcode = API_ENOENT;
                            (*it)->changestate(SYNC_FAILED);
                        }
                    }

                    // perform aggregate ops that require all scanqs to be fully processed
                    for (it = syncs.begin(); it != syncs.end(); it++)
                    {
                        if ((*it)->dirnotify->notifyq[DirNotify::DIREVENTS].size()
                          || (*it)->dirnotify->notifyq[DirNotify::RETRY].size())
                        {
                            if (!syncnagleretry && !syncfslockretry)
                            {
                                syncactivity = true;
                            }

                            break;
                        }
                    }

                    if (it == syncs.end())
                    {
                        // execution of notified deletions - these are held in localsyncnotseen and
                        // kept pending until all creations (that might reference them for the purpose of
                        // copying) have completed and all notification queues have run empty (to ensure
                        // that moves are not executed as deletions+additions.
                        if (localsyncnotseen.size() && !synccreate.size())
                        {
                            // ... execute all pending deletions
                            LocalPath path;
                            auto fa = fsaccess->newfileaccess();
                            while (localsyncnotseen.size())
                            {
                                LocalNode* l = *localsyncnotseen.begin();
                                unlinkifexists(l, fa.get(), path);
                                delete l;
                            }
                        }

                        // process filesystem notifications for active syncs unless we
                        // are retrying local fs writes
                        if (!syncfsopsfailed)
                        {
                            LOG_verbose << "syncops: " << syncactivity << syncnagleretry
                                        << syncfslockretry << synccreate.size();
                            syncops = false;

                            // FIXME: only syncup for subtrees that were actually
                            // updated to reduce CPU load
                            bool repeatsyncup = false;
                            bool syncupdone = false;
                            for (it = syncs.begin(); it != syncs.end(); it++)
                            {
                                if (((*it)->state == SYNC_ACTIVE || (*it)->state == SYNC_INITIALSCAN)
                                 && !syncadding && syncuprequired && !syncnagleretry)
                                {
                                    LOG_debug << "Running syncup on demand";
                                    repeatsyncup |= !syncup((*it)->localroot.get(), &nds);
                                    syncupdone = true;
                                    (*it)->cachenodes();
                                }
                            }
                            syncuprequired = !syncupdone || repeatsyncup;

                            if (EVER(nds))
                            {
                                if (!syncnagleretry || (nds - Waiter::ds) < syncnaglebt.backoffdelta())
                                {
                                    syncnaglebt.backoff(nds - Waiter::ds);
                                }

                                syncnagleretry = true;
                                syncuprequired = true;
                            }

                            // delete files that were overwritten by folders in syncup()
                            execsyncdeletions();  

                            if (synccreate.size())
                            {
                                syncupdate();
                            }

                            unsigned totalnodes = 0;

                            // we have no sync-related operations pending - trigger processing if at least one
                            // filesystem item is notified or initiate a full rescan if there has been
                            // an event notification failure (or event notification is unavailable)
                            bool scanfailed = false;
                            for (it = syncs.begin(); it != syncs.end(); it++)
                            {
                                Sync* sync = *it;

                                totalnodes += sync->localnodes[FILENODE] + sync->localnodes[FOLDERNODE];

                                if (sync->state == SYNC_ACTIVE || sync->state == SYNC_INITIALSCAN)
                                {
                                    if (sync->dirnotify->notifyq[DirNotify::DIREVENTS].size()
                                     || sync->dirnotify->notifyq[DirNotify::RETRY].size())
                                    {
                                        break;
                                    }
                                    else
                                    {
                                        if (sync->fullscan)
                                        {
                                            // recursively delete all LocalNodes that were deleted (not moved or renamed!)
                                            sync->deletemissing(sync->localroot.get());
                                            sync->cachenodes();
                                        }

                                        // if the directory events notification subsystem is permanently unavailable or
                                        // has signaled a temporary error, initiate a full rescan
                                        if (sync->state == SYNC_ACTIVE)
                                        {
                                            sync->fullscan = false;

                                            string failedReason;
                                            auto failed = sync->dirnotify->getFailed(failedReason);

                                            if (syncscanbt.armed()
                                                    && (failed || fsaccess->notifyfailed
                                                        || sync->dirnotify->mErrorCount.load() || fsaccess->notifyerr))
                                            {
                                                LOG_warn << "Sync scan failed " << failed
                                                         << " " << fsaccess->notifyfailed
                                                         << " " << sync->dirnotify->mErrorCount.load()
                                                         << " " << fsaccess->notifyerr;
                                                if (failed)
                                                {
                                                    LOG_warn << "The cause was: " << failedReason;
                                                }
                                                scanfailed = true;

                                                sync->scan(&sync->localroot->localname, NULL);
                                                sync->dirnotify->mErrorCount = 0;
                                                sync->fullscan = true;
                                                sync->scanseqno++;
                                            }
                                        }
                                    }
                                }
                            }

                            if (scanfailed)
                            {
                                fsaccess->notifyerr = false;
                                dstime backoff = 300 + totalnodes / 128;
                                syncscanbt.backoff(backoff);
                                syncscanfailed = true;
                                LOG_warn << "Next full scan in " << backoff << " ds";
                            }

                            // clear pending global notification error flag if all syncs were marked
                            // to be rescanned
                            if (fsaccess->notifyerr && it == syncs.end())
                            {
                                fsaccess->notifyerr = false;
                            }

                            execsyncdeletions();  
                        }
                    }
                }
            }
        }
        else
        {
            notifypurge();

            // sync timer: retry syncdown() ops in case of local filesystem lock clashes
            if (syncdownretry && syncdownbt.armed())
            {
                syncdownretry = false;
                syncdownrequired = true;
            }

            if (syncdownrequired)
            {
                syncdownrequired = false;
                if (!fetchingnodes)
                {
                    LOG_verbose << "Running syncdown";
                    bool success = true;
                    for (it = syncs.begin(); it != syncs.end(); it++)
                    {
                        // make sure that the remote synced folder still exists
                        if (!(*it)->localroot->node)
                        {
                            LOG_err << "The remote root node doesn't exist";
                            (*it)->errorcode = API_ENOENT;
                            (*it)->changestate(SYNC_FAILED);
                        }
                        else
                        {
                            LocalPath localpath = (*it)->localroot->localname;
                            if ((*it)->state == SYNC_ACTIVE || (*it)->state == SYNC_INITIALSCAN)
                            {
                                LOG_debug << "Running syncdown on demand";
                                if (!syncdown((*it)->localroot.get(), localpath, true))
                                {
                                    // a local filesystem item was locked - schedule periodic retry
                                    // and force a full rescan afterwards as the local item may
                                    // be subject to changes that are notified with obsolete paths
                                    success = false;
                                    (*it)->dirnotify->mErrorCount = true;
                                }

                                (*it)->cachenodes();
                            }
                        }
                    }

                    // notify the app if a lock is being retried
                    if (success)
                    {
                        syncuprequired = true;
                        syncdownretry = false;
                        syncactivity = true;

                        if (syncfsopsfailed)
                        {
                            syncfsopsfailed = false;
                            app->syncupdate_local_lockretry(false);
                        }
                    }
                    else
                    {
                        if (!syncfsopsfailed)
                        {
                            syncfsopsfailed = true;
                            app->syncupdate_local_lockretry(true);
                        }

                        syncdownretry = true;
                        syncdownbt.backoff(50);
                    }
                }
                else
                {
                    LOG_err << "Syncdown requested while fetchingnodes is set";
                }
            }
        }
#endif

        notifypurge();

        if (!badhostcs && badhosts.size() && btbadhost.armed())
        {
            // report hosts affected by failed requests
            LOG_debug << "Sending badhost report: " << badhosts;
            badhostcs = new HttpReq();
            badhostcs->posturl = APIURL;
            badhostcs->posturl.append("pf?h");
            badhostcs->outbuf = badhosts;
            badhostcs->type = REQ_JSON;
            badhostcs->post(this);
            badhosts.clear();
        }

        if (!workinglockcs && requestLock && btworkinglock.armed())
        {
            LOG_debug << "Sending lock request";
            workinglockcs = new HttpReq();
            workinglockcs->posturl = APIURL;
            workinglockcs->posturl.append("cs?");
            workinglockcs->posturl.append(auth);
            workinglockcs->posturl.append("&wlt=1");
            workinglockcs->type = REQ_JSON;
            workinglockcs->post(this);
        }


        for (vector<TimerWithBackoff *>::iterator it = bttimers.begin(); it != bttimers.end(); )
        {
            TimerWithBackoff *bttimer = *it;
            if (bttimer->armed())
            {
                restag = bttimer->tag;
                app->timer_result(API_OK);
                delete bttimer;
                it = bttimers.erase(it);
            }
            else
            {
                ++it;
            }
        }

        httpio->updatedownloadspeed();
        httpio->updateuploadspeed();
    } while (httpio->doio() || execdirectreads() || (!pendingcs && reqs.cmdspending() && btcs.armed()) || looprequested);


    NodeCounter storagesum;
    for (auto& nc : mNodeCounters)
    {
        if (nc.first == rootnodes[0] || nc.first == rootnodes[1] || nc.first == rootnodes[2])
        {
            storagesum += nc.second;
        }
    }
    if (mNotifiedSumSize != storagesum.storage)
    {
        mNotifiedSumSize = storagesum.storage;
        app->storagesum_changed(mNotifiedSumSize);
    }

#ifdef MEGA_MEASURE_CODE
    performanceStats.transfersActiveTime.start(!tslots.empty() && !performanceStats.transfersActiveTime.inprogress());
    performanceStats.transfersActiveTime.stop(tslots.empty() && performanceStats.transfersActiveTime.inprogress());

    static auto lasttime = Waiter::ds;
    if (Waiter::ds > lasttime + 1200)
    {
        lasttime = Waiter::ds;
        LOG_info << performanceStats.report(false, httpio, waiter, reqs);
    }
#endif
}

// get next event time from all subsystems, then invoke the waiter if needed
// returns true if an engine-relevant event has occurred, false otherwise
int MegaClient::wait()
{
    int r = preparewait();
    if (r)
    {
        return r;
    }
    r |= dowait();
    r |= checkevents();
    return r;
}

int MegaClient::preparewait()
{
    CodeCounter::ScopeTimer ccst(performanceStats.prepareWait);

    dstime nds;

    // get current dstime and clear wait events
    WAIT_CLASS::bumpds();

#ifdef ENABLE_SYNC
    // sync directory scans in progress or still processing sc packet without having
    // encountered a locally locked item? don't wait.
    if (syncactivity || syncdownrequired || (!scpaused && jsonsc.pos && (syncsup || !statecurrent) && !syncdownretry))
    {
        nds = Waiter::ds;
    }
    else
#endif
    {
        // next retry of a failed transfer
        nds = NEVER;

        if (httpio->success && chunkfailed)
        {
            // there is a pending transfer retry, don't wait
            nds = Waiter::ds;
        }

        nexttransferretry(PUT, &nds);
        nexttransferretry(GET, &nds);

        // retry transferslots
        transferSlotsBackoff.update(&nds, false);

        for (pendinghttp_map::iterator it = pendinghttp.begin(); it != pendinghttp.end(); it++)
        {
            if (it->second->isbtactive)
            {
                it->second->bt.update(&nds);
            }

            if (it->second->maxbt.nextset())
            {
                it->second->maxbt.update(&nds);
            }
        }

        // retry failed client-server requests
        if (!pendingcs)
        {
            btcs.update(&nds);
        }

        // retry failed server-client requests
        if (!pendingsc && !pendingscUserAlerts && scsn.ready() && !mBlocked)
        {
            btsc.update(&nds);
        }

        // retry failed badhost requests
        if (!badhostcs && badhosts.size())
        {
            btbadhost.update(&nds);
        }

        if (!workinglockcs && requestLock)
        {
            btworkinglock.update(&nds);
        }

        for (vector<TimerWithBackoff *>::iterator cit = bttimers.begin(); cit != bttimers.end(); cit++)
        {
            (*cit)->update(&nds);
        }

        // retry failed file attribute puts
        if (faretrying)
        {
            btpfa.update(&nds);
        }

        // retry failed file attribute gets
        for (fafc_map::iterator cit = fafcs.begin(); cit != fafcs.end(); cit++)
        {
            if (cit->second->req.status == REQ_INFLIGHT)
            {
                cit->second->timeout.update(&nds);
            }
            else if (cit->second->fafs[1].size() || cit->second->fafs[0].size())
            {
                cit->second->bt.update(&nds);
            }
        }

        // next pending pread event
        if (!dsdrns.empty())
        {
            if (dsdrns.begin()->first < nds)
            {
                if (dsdrns.begin()->first <= Waiter::ds)
                {
                    nds = Waiter::ds;
                }
                else
                {
                    nds = dsdrns.begin()->first;
                }
            }
        }

        if (cachedug)
        {
            btugexpiration.update(&nds);
        }

#ifdef ENABLE_SYNC
        // sync rescan
        if (syncscanfailed)
        {
            syncscanbt.update(&nds);
        }

        // retrying of transient failed read ops
        if (syncfslockretry && !syncdownretry && !syncadding
                && statecurrent && !syncdownrequired && !syncfsopsfailed)
        {
            LOG_debug << "Waiting for a temporary error checking filesystem notification";
            syncfslockretrybt.update(&nds);
        }

        // retrying of transiently failed syncdown() updates
        if (syncdownretry)
        {
            syncdownbt.update(&nds);
        }

        // triggering of Nagle-delayed sync PUTs
        if (syncnagleretry)
        {
            syncnaglebt.update(&nds);
        }

        if (syncextraretry)
        {
            syncextrabt.update(&nds);
        }
#endif

        // detect stuck network
        if (EVER(httpio->lastdata) && !pendingcs)
        {
            dstime timeout = httpio->lastdata + HttpIO::NETWORKTIMEOUT;

            if (timeout > Waiter::ds && timeout < nds)
            {
                nds = timeout;
            }
            else if (timeout <= Waiter::ds)
            {
                nds = 0;
            }
        }

        if (pendingcs && EVER(pendingcs->lastdata))
        {
            if (EVER(disconnecttimestamp))
            {
                if (disconnecttimestamp > Waiter::ds && disconnecttimestamp < nds)
                {
                    nds = disconnecttimestamp;
                }
                else if (disconnecttimestamp <= Waiter::ds)
                {
                    nds = 0;
                }
            }
            else if (!requestLock && !fetchingnodes)
            {
                dstime timeout = pendingcs->lastdata + HttpIO::REQUESTTIMEOUT;
                if (timeout > Waiter::ds && timeout < nds)
                {
                    nds = timeout;
                }
                else if (timeout <= Waiter::ds)
                {
                    nds = 0;
                }
            }
            else if (workinglockcs && EVER(workinglockcs->lastdata)
                     && workinglockcs->status == REQ_INFLIGHT)
            {
                dstime timeout = workinglockcs->lastdata + HttpIO::REQUESTTIMEOUT;
                if (timeout > Waiter::ds && timeout < nds)
                {
                    nds = timeout;
                }
                else if (timeout <= Waiter::ds)
                {
                    nds = 0;
                }
            }
        }


        if (badhostcs && EVER(badhostcs->lastdata)
                && badhostcs->status == REQ_INFLIGHT)
        {
            dstime timeout = badhostcs->lastdata + HttpIO::REQUESTTIMEOUT;
            if (timeout > Waiter::ds && timeout < nds)
            {
                nds = timeout;
            }
            else if (timeout <= Waiter::ds)
            {
                nds = 0;
            }
        }

        if (!pendingscTimedOut && !jsonsc.pos && pendingsc && pendingsc->status == REQ_INFLIGHT)
        {
            dstime timeout = pendingsc->lastdata + HttpIO::SCREQUESTTIMEOUT;
            if (timeout > Waiter::ds && timeout < nds)
            {
                nds = timeout;
            }
            else if (timeout <= Waiter::ds)
            {
                nds = 0;
            }
        }
    }

    // immediate action required?
    if (!nds)
    {
        ++performanceStats.prepwaitImmediate;
        return Waiter::NEEDEXEC;
    }

    // nds is either MAX_INT (== no pending events) or > Waiter::ds
    if (EVER(nds))
    {
        nds -= Waiter::ds;
    }

#ifdef MEGA_MEASURE_CODE
    bool reasonGiven = false;
    if (nds == 0)
    {
        ++performanceStats.prepwaitZero;
        reasonGiven = true;
    }
#endif

    waiter->init(nds);

    // set subsystem wakeup criteria (WinWaiter assumes httpio to be set first!)
    waiter->wakeupby(httpio, Waiter::NEEDEXEC);

#ifdef MEGA_MEASURE_CODE
    if (waiter->maxds == 0 && !reasonGiven)
    {
        ++performanceStats.prepwaitHttpio;
        reasonGiven = true;
    }
#endif

    waiter->wakeupby(fsaccess, Waiter::NEEDEXEC);

#ifdef MEGA_MEASURE_CODE
    if (waiter->maxds == 0 && !reasonGiven)
    {
        ++performanceStats.prepwaitFsaccess;
        reasonGiven = true;
    }
    if (!reasonGiven)
    {
        ++performanceStats.nonzeroWait;
    }
#endif

    return 0;
}

int MegaClient::dowait()
{
    CodeCounter::ScopeTimer ccst(performanceStats.doWait);

    return waiter->wait();
}

int MegaClient::checkevents()
{
    CodeCounter::ScopeTimer ccst(performanceStats.checkEvents);

    int r =  httpio->checkevents(waiter);
    r |= fsaccess->checkevents(waiter);
    if (gfx)
    {
        r |= gfx->checkevents(waiter);
    }
    return r;
}

// reset all backoff timers and transfer retry counters
bool MegaClient::abortbackoff(bool includexfers)
{
    bool r = false;

    WAIT_CLASS::bumpds();

    if (includexfers)
    {
        overquotauntil = 0;
        if (ststatus != STORAGE_PAYWALL)    // in ODQ Paywall, ULs/DLs are not allowed
        {
            // in ODQ Red, only ULs are disallowed
            int end = (ststatus != STORAGE_RED) ? PUT : GET;
            for (int d = GET; d <= end; d += PUT - GET)
            {
                for (transfer_map::iterator it = transfers[d].begin(); it != transfers[d].end(); it++)
                {
                    if (it->second->bt.arm())
                    {
                        r = true;
                    }

                    if (it->second->slot && it->second->slot->retrying)
                    {
                        if (it->second->slot->retrybt.arm())
                        {
                            r = true;
                        }
                    }
                }
            }

            for (handledrn_map::iterator it = hdrns.begin(); it != hdrns.end();)
            {
                (it++)->second->retry(API_OK);
            }
        }
    }

    for (pendinghttp_map::iterator it = pendinghttp.begin(); it != pendinghttp.end(); it++)
    {
        if (it->second->bt.arm())
        {
            r = true;
        }
    }

    if (btcs.arm())
    {
        r = true;
    }

    if (btbadhost.arm())
    {
        r = true;
    }

    if (btworkinglock.arm())
    {
        r = true;
    }

    if (!pendingsc && !pendingscUserAlerts && btsc.arm())
    {
        r = true;
    }

    if (activefa.size() < MAXPUTFA && btpfa.arm())
    {
        r = true;
    }

    for (fafc_map::iterator it = fafcs.begin(); it != fafcs.end(); it++)
    {
        if (it->second->req.status != REQ_INFLIGHT && it->second->bt.arm())
        {
            r = true;
        }
    }

    return r;
}

// activate enough queued transfers as necessary to keep the system busy - but not too busy
void MegaClient::dispatchTransfers()
{
    // do we have any transfer slots available?
    if (!slotavail())
    {
        LOG_verbose << "No slots available";
        return;
    }

    CodeCounter::ScopeTimer ccst(performanceStats.dispatchTransfers);

    struct counter 
    { 
        m_off_t remainingsum = 0; 
        unsigned total = 0; 
        unsigned added = 0;
        bool hasVeryBig = false;

        void addexisting(m_off_t size, m_off_t progressed)
        {
            remainingsum += size - progressed;
            total += 1;
            if (size > 100 * 1024 * 1024 && (size - progressed) > 5 * 1024 * 1024)
            {
                hasVeryBig = true;
            }
        }
        void addnew(m_off_t size)
        {
            addexisting(size, 0);
            added += 1;
        }
    };
    std::array<counter, 6> counters;

    // Determine average speed and total amount of data remaining for the given direction/size-category
    // We prepare data for put/get in index 0..1, and the put/get/big/small combinations in index 2..5
    for (TransferSlot* ts : tslots)
    {
        assert(ts->transfer->type == PUT || ts->transfer->type == GET);
        TransferCategory tc(ts->transfer);
        counters[tc.index()].addexisting(ts->transfer->size, ts->progressreported);
        counters[tc.directionIndex()].addexisting(ts->transfer->size,  ts->progressreported);
    }

    std::function<bool(Transfer*)> testAddTransferFunction = [&counters, this](Transfer* t) 
        { 
            TransferCategory tc(t);

            // hard limit on puts/gets
            if (counters[tc.directionIndex()].total >= MAXTRANSFERS)
            {
                return false;
            }

            // only request half the max at most, to get a quicker response from the API and get overlap with transfers going
            if (counters[tc.directionIndex()].added >= MAXTRANSFERS/2)
            {
                return false;
            }

            // If we have one very big file, that is enough to max out the bandwidth by itself; get that one done quickly (without preventing more small files).
            if (counters[tc.index()].hasVeryBig)
            {
                return false;
            }

            // queue up enough transfers that we can expect to keep busy for at least the next 30 seconds in this category
            m_off_t speed = (tc.direction == GET) ? httpio->downloadSpeed : httpio->uploadSpeed;
            m_off_t targetOutstanding = 30 * speed;
            targetOutstanding = std::max<m_off_t>(targetOutstanding, 2 * 1024 * 1024);
            targetOutstanding = std::min<m_off_t>(targetOutstanding, 100 * 1024 * 1024);

            if (counters[tc.index()].remainingsum >= targetOutstanding)
            {
                return false;
            }

            counters[tc.index()].addnew(t->size);
            counters[tc.directionIndex()].addnew(t->size);

            return true; 
        };

    std::array<vector<Transfer*>, 6> nextInCategory = transferlist.nexttransfers(testAddTransferFunction);

    // Iterate the 4 combinations in this order:
    static const TransferCategory categoryOrder[] = {
        TransferCategory(PUT, LARGEFILE),
        TransferCategory(GET, LARGEFILE),
        TransferCategory(PUT, SMALLFILE),
        TransferCategory(GET, SMALLFILE),
    };

    DBTableTransactionCommitter committer(tctable);

    for (auto category : categoryOrder)
    {
        for (Transfer *nexttransfer : nextInCategory[category.index()])
        {
            if (!slotavail())
            {
                return;
            }

            if (category.direction == PUT && queuedfa.size() > MAXQUEUEDFA)
            {
                // file attribute jam? halt uploads.
                LOG_warn << "Attribute queue full: " << queuedfa.size();
                break;
            }

            if (nexttransfer->localfilename.empty())
            {
                // this is a fresh transfer rather than the resumption of a partly
                // completed and deferred one
                if (nexttransfer->type == PUT)
                {
                    // generate fresh random encryption key/CTR IV for this file
                    byte keyctriv[SymmCipher::KEYLENGTH + sizeof(int64_t)];
                    rng.genblock(keyctriv, sizeof keyctriv);
                    memcpy(nexttransfer->transferkey.data(), keyctriv, SymmCipher::KEYLENGTH);
                    nexttransfer->ctriv = MemAccess::get<uint64_t>((const char*)keyctriv + SymmCipher::KEYLENGTH);
                }
                else
                {
                    // set up keys for the decryption of this file (k == NULL => private node)
                    const byte* k = NULL;
                    bool missingPrivateNode = false;

                    // locate suitable template file
                    for (file_list::iterator it = nexttransfer->files.begin(); it != nexttransfer->files.end(); it++)
                    {
                        if ((*it)->hprivate && !(*it)->hforeign)
                        {
                            // Make sure we have the size field
                            Node* n = nodebyhandle((*it)->h);
                            if (!n)
                            {
                                missingPrivateNode = true;
                            }
                            else if (n->type == FILENODE)
                            {
                                k = (const byte*)n->nodekey().data();
                                nexttransfer->size = n->size;
                            }
                        }
                        else
                        {
                            k = (*it)->filekey;
                            nexttransfer->size = (*it)->size;
                        }

                        if (k)
                        {
                            memcpy(nexttransfer->transferkey.data(), k, SymmCipher::KEYLENGTH);
                            SymmCipher::xorblock(k + SymmCipher::KEYLENGTH, nexttransfer->transferkey.data());
                            nexttransfer->ctriv = MemAccess::get<int64_t>((const char*)k + SymmCipher::KEYLENGTH);
                            nexttransfer->metamac = MemAccess::get<int64_t>((const char*)k + SymmCipher::KEYLENGTH + sizeof(int64_t));
                            break;
                        }
                    }

                    if (!k)
                    {
                        // there are no keys to decrypt this download - if it's because the node to download doesn't exist anymore, fail the transfer (otherwise wait for keys to become available)
                        if (missingPrivateNode)
                        {
                            nexttransfer->failed(API_EARGS, committer);
                        }
                        continue;
                    }
                }

                nexttransfer->localfilename.clear();

                // set file localnames (ultimate target) and one transfer-wide temp
                // localname
                for (file_list::iterator it = nexttransfer->files.begin();
                    nexttransfer->localfilename.empty() && it != nexttransfer->files.end(); it++)
                {
                    (*it)->prepare();
                }

                // app-side transfer preparations (populate localname, create thumbnail...)
                app->transfer_prepare(nexttransfer);
            }

            bool openok = false;
            bool openfinished = false;

            // verify that a local path was given and start/resume transfer
            if (!nexttransfer->localfilename.empty())
            {
                TransferSlot *ts = nullptr;

                if (!nexttransfer->slot)
                {
                    // allocate transfer slot
                    ts = new TransferSlot(nexttransfer);
                }
                else
                {
                    ts = nexttransfer->slot;
                }

                if (ts->fa->asyncavailable())
                {
                    if (!nexttransfer->asyncopencontext)
                    {
                        LOG_debug << "Starting async open";

                        // try to open file (PUT transfers: open in nonblocking mode)
                        nexttransfer->asyncopencontext = (nexttransfer->type == PUT)
                            ? ts->fa->asyncfopen(nexttransfer->localfilename)
                            : ts->fa->asyncfopen(nexttransfer->localfilename, false, true, nexttransfer->size);
                        asyncfopens++;
                    }

                    if (nexttransfer->asyncopencontext->finished)
                    {
                        LOG_debug << "Async open finished";
                        openok = !nexttransfer->asyncopencontext->failed;
                        openfinished = true;
                        delete nexttransfer->asyncopencontext;
                        nexttransfer->asyncopencontext = NULL;
                        asyncfopens--;
                    }

                    assert(!asyncfopens);
                    //FIXME: Improve the management of asynchronous fopen when they can
                    //be really asynchronous. All transfers could open its file in this
                    //stage (not good) and, if we limit it, the transfer queue could hang because
                    //it's full of transfers in that state. Transfer moves also complicates
                    //the management because transfers that haven't been opened could be
                    //placed over transfers that are already being opened.
                    //Probably, the best approach is to add the slot of these transfers to
                    //the queue and ensure that all operations (transfer moves, pauses)
                    //are correctly cancelled when needed
                }
                else
                {
                    // try to open file (PUT transfers: open in nonblocking mode)
                    openok = (nexttransfer->type == PUT)
                        ? ts->fa->fopen(nexttransfer->localfilename)
                        : ts->fa->fopen(nexttransfer->localfilename, false, true);
                    openfinished = true;
                }

                if (openfinished && openok)
                {
                    handle h = UNDEF;
                    bool hprivate = true;
                    const char *privauth = NULL;
                    const char *pubauth = NULL;
                    const char *chatauth = NULL;

                    nexttransfer->pos = 0;
                    nexttransfer->progresscompleted = 0;

                    if (nexttransfer->type == GET || nexttransfer->tempurls.size())
                    {
                        m_off_t p = 0;

                        // resume at the end of the last contiguous completed block
                        nexttransfer->chunkmacs.calcprogress(nexttransfer->size, nexttransfer->pos, nexttransfer->progresscompleted, &p);

                        if (nexttransfer->progresscompleted > nexttransfer->size)
                        {
                            LOG_err << "Invalid transfer progress!";
                            nexttransfer->pos = nexttransfer->size;
                            nexttransfer->progresscompleted = nexttransfer->size;
                        }

                        ts->updatecontiguousprogress();
                        LOG_debug << "Resuming transfer at " << nexttransfer->pos
                            << " Completed: " << nexttransfer->progresscompleted
                            << " Contiguous: " << ts->progresscontiguous
                            << " Partial: " << p << " Size: " << nexttransfer->size
                            << " ultoken: " << (nexttransfer->ultoken != NULL);
                    }
                    else
                    {
                        nexttransfer->chunkmacs.clear();
                    }

                    ts->progressreported = nexttransfer->progresscompleted;

                    if (nexttransfer->type == PUT)
                    {
                        if (ts->fa->mtime != nexttransfer->mtime || ts->fa->size != nexttransfer->size)
                        {
                            LOG_warn << "Modification detected starting upload.   Size: " << nexttransfer->size << "  Mtime: " << nexttransfer->mtime
                                << "    FaSize: " << ts->fa->size << "  FaMtime: " << ts->fa->mtime;
                            nexttransfer->failed(API_EREAD, committer);
                            continue;
                        }

                        // create thumbnail/preview imagery, if applicable (FIXME: do not re-create upon restart)
                        if (!nexttransfer->localfilename.empty() && !nexttransfer->uploadhandle)
                        {
                            nexttransfer->uploadhandle = getuploadhandle();

                            if (!gfxdisabled && gfx && gfx->isgfx(nexttransfer->localfilename.editStringDirect()))
                            {
                                // we want all imagery to be safely tucked away before completing the upload, so we bump minfa
                                nexttransfer->minfa += gfx->gendimensionsputfa(ts->fa, nexttransfer->localfilename.editStringDirect(), nexttransfer->uploadhandle, nexttransfer->transfercipher(), -1, false);
                            }
                        }
                    }
                    else
                    {
                        for (file_list::iterator it = nexttransfer->files.begin();
                            it != nexttransfer->files.end(); it++)
                        {
                            if (!(*it)->hprivate || (*it)->hforeign || nodebyhandle((*it)->h))
                            {
                                h = (*it)->h;
                                hprivate = (*it)->hprivate;
                                privauth = (*it)->privauth.size() ? (*it)->privauth.c_str() : NULL;
                                pubauth = (*it)->pubauth.size() ? (*it)->pubauth.c_str() : NULL;
                                chatauth = (*it)->chatauth;
                                break;
                            }
                            else
                            {
                                LOG_err << "Unexpected node ownership";
                            }
                        }
                    }

                    // dispatch request for temporary source/target URL
                    if (nexttransfer->tempurls.size())
                    {
                        ts->transferbuf.setIsRaid(nexttransfer, nexttransfer->tempurls, nexttransfer->pos, ts->maxRequestSize);
                        app->transfer_prepare(nexttransfer);
                    }
                    else
                    {
                        reqs.add((ts->pendingcmd = (nexttransfer->type == PUT)
                            ? (Command*)new CommandPutFile(this, ts, putmbpscap)
                            : (Command*)new CommandGetFile(this, ts, NULL, h, hprivate, privauth, pubauth, chatauth)));
                    }

                    LOG_debug << "Activating transfer";
                    ts->slots_it = tslots.insert(tslots.begin(), ts);

                    // notify the app about the starting transfer
                    for (file_list::iterator it = nexttransfer->files.begin();
                        it != nexttransfer->files.end(); it++)
                    {
                        (*it)->start();
                    }
                    app->transfer_update(nexttransfer);

                    performanceStats.transferStarts += 1;
                }
                else if (openfinished)
                {
                    string utf8path = nexttransfer->localfilename.toPath(*fsaccess);
                    if (nexttransfer->type == GET)
                    {
                        LOG_err << "Error dispatching transfer. Temporary file not writable: " << utf8path;
                        nexttransfer->failed(API_EWRITE, committer);
                    }
                    else if (!ts->fa->retry)
                    {
                        LOG_err << "Error dispatching transfer. Local file permanently unavailable: " << utf8path;
                        nexttransfer->failed(API_EREAD, committer);
                    }
                    else
                    {
                        LOG_warn << "Error dispatching transfer. Local file temporarily unavailable: " << utf8path;
                        nexttransfer->failed(API_EREAD, committer);
                    }
                }
            }
            else
            {
                LOG_err << "Error preparing transfer. No localfilename";
                nexttransfer->failed(API_EREAD, committer);
            }
        }
    }
}

// generate upload handle for this upload
// (after 65536 uploads, a node handle clash is possible, but far too unlikely
// to be of real-world concern)
handle MegaClient::getuploadhandle()
{
    byte* ptr = (byte*)(&nextuh + 1);

    while (!++*--ptr);

    return nextuh;
}

// do we have an upload that is still waiting for file attributes before being completed?
void MegaClient::checkfacompletion(handle th, Transfer* t)
{
    if (th)
    {
        bool delayedcompletion;
        handletransfer_map::iterator htit;

        if ((delayedcompletion = !t))
        {
            // abort if upload still running
            if ((htit = faputcompletion.find(th)) == faputcompletion.end())
            {
                LOG_debug << "Upload still running checking a file attribute - " << th;
                return;
            }

            t = htit->second;
        }

        int facount = 0;

        // do we have the pre-set threshold number of file attributes available? complete upload.
        for (fa_map::iterator it = pendingfa.lower_bound(pair<handle, fatype>(th, fatype(0)));
             it != pendingfa.end() && it->first.first == th; it++)
        {
            facount++;
        }

        if (facount < t->minfa)
        {
            LOG_debug << "Pending file attributes for upload - " << th <<  " : " << (t->minfa < facount);
            if (!delayedcompletion)
            {
                // we have insufficient file attributes available: remove transfer and put on hold
                t->faputcompletion_it = faputcompletion.insert(pair<handle, Transfer*>(th, t)).first;

                transfers[t->type].erase(t->transfers_it);
                t->transfers_it = transfers[t->type].end();

                delete t->slot;
                t->slot = NULL;

                LOG_debug << "Transfer put on hold. Total: " << faputcompletion.size();
            }

            return;
        }
    }
    else
    {
        LOG_warn << "NULL file attribute handle";
    }

    LOG_debug << "Transfer finished, sending callbacks - " << th;    
    t->state = TRANSFERSTATE_COMPLETED;
    t->completefiles();
    looprequested = true;
    app->transfer_complete(t);
    delete t;
}

// clear transfer queue
void MegaClient::freeq(direction_t d)
{
    DBTableTransactionCommitter committer(tctable);
    for (auto transferPtr : transfers[d])
    {
        transferPtr.second->mOptimizedDelete = true;  // so it doesn't remove itself from this list while deleting
        app->transfer_removed(transferPtr.second);
        delete transferPtr.second;
    }
    transfers[d].clear();
    transferlist.transfers[GET].clear();
    transferlist.transfers[PUT].clear();
}

bool MegaClient::isFetchingNodesPendingCS()
{
    return pendingcs && pendingcs->includesFetchingNodes;
}

#ifdef ENABLE_SYNC
void MegaClient::resumeResumableSyncs()
{

    if (!syncConfigs || !allowAutoResumeSyncs)
    {
        return;
    }
    for (const auto& config : syncConfigs->all())
    {
        if (!config.isResumable())
        {
            continue;
        }
        const auto e = addsync(config, DEBRISFOLDER, nullptr);
        if (e == 0)
        {
            app->sync_auto_resumed(config.getLocalPath(), config.getRemoteNode(),
                                   static_cast<long long>(config.getLocalFingerprint()),
                                   config.getRegExps());
        }
    }
}
#endif
// determine next scheduled transfer retry
void MegaClient::nexttransferretry(direction_t d, dstime* dsmin)
{
    if (!xferpaused[d])   // avoid setting the timer's next=1 if it won't be processed
    {
        transferRetryBackoffs[d].update(dsmin, true);
    }
}

// disconnect all HTTP connections (slows down operations, but is semantically neutral)
void MegaClient::disconnect()
{
    if (pendingcs)
    {
        app->request_response_progress(-1, -1);
        pendingcs->disconnect();
    }

    if (pendingsc)
    {
        pendingsc->disconnect();
    }

    if (pendingscUserAlerts)
    {
        pendingscUserAlerts->disconnect();
    }

    abortlockrequest();

    for (pendinghttp_map::iterator it = pendinghttp.begin(); it != pendinghttp.end(); it++)
    {
        it->second->disconnect();
    }

    for (transferslot_list::iterator it = tslots.begin(); it != tslots.end(); it++)
    {
        (*it)->disconnect();
    }

    for (handledrn_map::iterator it = hdrns.begin(); it != hdrns.end();)
    {
        (it++)->second->retry(API_OK);
    }

    for (putfa_list::iterator it = activefa.begin(); it != activefa.end(); it++)
    {
        (*it)->disconnect();
    }

    for (fafc_map::iterator it = fafcs.begin(); it != fafcs.end(); it++)
    {
        it->second->req.disconnect();
    }

    for (transferslot_list::iterator it = tslots.begin(); it != tslots.end(); it++)
    {
        (*it)->errorcount = 0;
    }

    if (badhostcs)
    {
        badhostcs->disconnect();
    }

    httpio->lastdata = NEVER;
    httpio->disconnect();

    app->notify_disconnect();
}

// force retrieval of pending actionpackets immediately
// by closing pending sc, reset backoff and clear waitd URL
void MegaClient::catchup()
{
    if (pendingsc)
    {
        pendingsc->disconnect();

        pendingsc.reset();
    }
    btsc.reset();
    scnotifyurl.clear();
}

void MegaClient::abortlockrequest()
{
    delete workinglockcs;
    workinglockcs = NULL;
    btworkinglock.reset();
    requestLock = false;
    disconnecttimestamp = NEVER;
}

void MegaClient::logout()
{
    if (loggedin() != FULLACCOUNT)
    {
        locallogout(true);

        restag = reqtag;
        app->logout_result(API_OK);
        return;
    }

    loggingout++;
    reqs.add(new CommandLogout(this));
}

void MegaClient::locallogout(bool removecaches)
{
    mAsyncQueue.clearDiscardable();

    if (removecaches)
    {
        removeCaches();
    }

    delete sctable;
    sctable = NULL;
    pendingsccommit = false;

    me = UNDEF;
    uid.clear();
    unshareablekey.clear();
    publichandle = UNDEF;
    cachedscsn = UNDEF;
    achievements_enabled = false;
    isNewSession = false;
    tsLogin = 0;
    versions_disabled = false;
    accountsince = 0;
    gmfa_enabled = false;
    ssrs_enabled = false;
    nsr_enabled = false;
    aplvp_enabled = false;
    mNewLinkFormat = false;
    mSmsVerificationState = SMS_STATE_UNKNOWN;
    mSmsVerifiedPhone.clear();
    loggingout = 0;
    loggedout = false;
    cachedug = false;
    minstreamingrate = -1;
    ephemeralSession = false;
#ifdef USE_MEDIAINFO
    mediaFileInfo = MediaFileInfo();
#endif

    // remove any cached transfers older than two days that have not been resumed (updates transfer list)
    purgeOrphanTransfers();

    // delete all remaining transfers (optimized not to remove from transfer list one by one) 
    // transfer destructors update the transfer in the cache database
    freeq(GET);
    freeq(PUT);

    // close the transfer cache database.
    disconnect();
    closetc();

    freeq(GET);  // freeq after closetc due to optimizations
    freeq(PUT);

    purgenodesusersabortsc(false);

    reqs.clear();

    delete pendingcs;
    pendingcs = NULL;
    scsn.clear();
    mBlocked = false;

    for (putfa_list::iterator it = queuedfa.begin(); it != queuedfa.end(); it++)
    {
        delete *it;
    }

    for (putfa_list::iterator it = activefa.begin(); it != activefa.end(); it++)
    {
        delete *it;
    }

    for (pendinghttp_map::iterator it = pendinghttp.begin(); it != pendinghttp.end(); it++)
    {
        delete it->second;
    }

    for (vector<TimerWithBackoff *>::iterator it = bttimers.begin(); it != bttimers.end();  it++)
    {
        delete *it;
    }

    queuedfa.clear();
    activefa.clear();
    pendinghttp.clear();
    bttimers.clear();
    xferpaused[PUT] = false;
    xferpaused[GET] = false;
    putmbpscap = 0;
    fetchingnodes = false;
    fetchnodestag = 0;
    ststatus = STORAGE_UNKNOWN;
    overquotauntil = 0;
    mOverquotaDeadlineTs = 0;
    mOverquotaWarningTs.clear();
    mBizGracePeriodTs = 0;
    mBizExpirationTs = 0;
    mBizMode = BIZ_MODE_UNKNOWN;
    mBizStatus = BIZ_STATUS_UNKNOWN;
    mBizMasters.clear();
    mPublicLinks.clear();
    scpaused = false;

    for (fafc_map::iterator cit = fafcs.begin(); cit != fafcs.end(); cit++)
    {
        for (int i = 2; i--; )
        {
    	    for (faf_map::iterator it = cit->second->fafs[i].begin(); it != cit->second->fafs[i].end(); it++)
    	    {
                delete it->second;
    	    }
        }

        delete cit->second;
    }

    fafcs.clear();

    pendingfa.clear();

    // erase keys & session ID
    resetKeyring();

    key.setkey(SymmCipher::zeroiv);
    tckey.setkey(SymmCipher::zeroiv);
    asymkey.resetkey();
    mPrivKey.clear();
    pubk.resetkey();
    resetKeyring();
    memset((char*)auth.c_str(), 0, auth.size());
    auth.clear();
    sessionkey.clear();
    accountversion = 0;
    accountsalt.clear();
    sid.clear();
    k.clear();

    mAuthRings.clear();
    mAuthRingsTemp.clear();
    mFetchingAuthrings = false;

    init();

    if (dbaccess)
    {
        dbaccess->currentDbVersion = DbAccess::LEGACY_DB_VERSION;
    }

#ifdef ENABLE_SYNC
    syncadding = 0;
    totalLocalNodes = 0;
#endif

    fetchingkeys = false;
}

void MegaClient::removeCaches()
{
    if (sctable)
    {
        sctable->remove();
        delete sctable;
        sctable = NULL;
        pendingsccommit = false;
    }

#ifdef ENABLE_SYNC
    for (sync_list::iterator it = syncs.begin(); it != syncs.end(); it++)
    {
        if ((*it)->statecachetable)
        {
            (*it)->statecachetable->remove();
            delete (*it)->statecachetable;
            (*it)->statecachetable = NULL;
        }
    }
    if (syncConfigs)
    {
        syncConfigs->clear();
    }
#endif

    disabletransferresumption();
}

const char *MegaClient::version()
{
    return TOSTRING(MEGA_MAJOR_VERSION)
            "." TOSTRING(MEGA_MINOR_VERSION)
            "." TOSTRING(MEGA_MICRO_VERSION);
}

void MegaClient::getlastversion(const char *appKey)
{
    reqs.add(new CommandGetVersion(this, appKey));
}

void MegaClient::getlocalsslcertificate()
{
    reqs.add(new CommandGetLocalSSLCertificate(this));
}

void MegaClient::dnsrequest(const char *hostname)
{
    GenericHttpReq *req = new GenericHttpReq(rng);
    req->tag = reqtag;
    req->maxretries = 0;
    pendinghttp[reqtag] = req;
    req->posturl = (usehttps ? string("https://") : string("http://")) + hostname;
    req->dns(this);
}

void MegaClient::gelbrequest(const char *service, int timeoutds, int retries)
{
    GenericHttpReq *req = new GenericHttpReq(rng);
    req->tag = reqtag;
    req->maxretries = retries;
    if (timeoutds > 0)
    {
        req->maxbt.backoff(timeoutds);
    }
    pendinghttp[reqtag] = req;
    req->posturl = GELBURL;
    req->posturl.append("?service=");
    req->posturl.append(service);
    req->protect = true;
    req->get(this);
}

void MegaClient::sendchatstats(const char *json, int port)
{
    GenericHttpReq *req = new GenericHttpReq(rng);
    req->tag = reqtag;
    req->maxretries = 0;
    pendinghttp[reqtag] = req;
    req->posturl = CHATSTATSURL;
    if (port > 0)
    {
        req->posturl.append(":");
        char stringPort[6];
        sprintf(stringPort, "%d", port);
        req->posturl.append(stringPort);
    }
    req->posturl.append("/stats");
    req->protect = true;
    req->out->assign(json);
    req->post(this);
}

void MegaClient::sendchatlogs(const char *json, const char *aid, int port)
{
    GenericHttpReq *req = new GenericHttpReq(rng);
    req->tag = reqtag;
    req->maxretries = 0;
    pendinghttp[reqtag] = req;
    req->posturl = CHATSTATSURL;
    if (port > 0)
    {
        req->posturl.append(":");
        char stringPort[6];
        sprintf(stringPort, "%d", port);
        req->posturl.append(stringPort);
    }
    req->posturl.append("/msglog?aid=");
    req->posturl.append(aid);
    req->posturl.append("&t=e");
    req->protect = true;
    req->out->assign(json);
    req->post(this);
}

void MegaClient::httprequest(const char *url, int method, bool binary, const char *json, int retries)
{
    GenericHttpReq *req = new GenericHttpReq(rng, binary);
    req->tag = reqtag;
    req->maxretries = retries;
    pendinghttp[reqtag] = req;
    if (method == METHOD_GET)
    {
        req->posturl = url;
        req->get(this);
    }
    else
    {
        req->posturl = url;
        if (json)
        {
            req->out->assign(json);
        }
        req->post(this);
    }
}

// process server-client request
bool MegaClient::procsc()
{
    CodeCounter::ScopeTimer ccst(performanceStats.scProcessingTime);

    nameid name;

#ifdef ENABLE_SYNC
    char test[] = "},{\"a\":\"t\",\"i\":\"";
    char test2[32] = "\",\"t\":{\"f\":[{\"h\":\"";
    bool stop = false;
    bool newnodes = false;
#endif
    Node* dn = NULL;

    for (;;)
    {
        if (!insca)
        {
            switch (jsonsc.getnameid())
            {
                case 'w':
                    jsonsc.storeobject(&scnotifyurl);
                    break;

                case MAKENAMEID2('i', 'r'):
                    // when spoonfeeding is in action, there may still be more actionpackets to be delivered.
                    insca_notlast = jsonsc.getint() == 1;
                    break;

                case MAKENAMEID2('s', 'n'):
                    // the sn element is guaranteed to be the last in sequence (except for notification requests (c=50))
                    scsn.setScsn(&jsonsc);
                    notifypurge();
                    if (sctable)
                    {
                        if (!pendingcs && !csretrying && !reqs.cmdspending())
                        {
                            sctable->commit();
                            sctable->begin();
                            app->notify_dbcommit();
                            pendingsccommit = false;
                        }
                        else
                        {
                            LOG_debug << "Postponing DB commit until cs requests finish";
                            pendingsccommit = true;
                        }
                    }
                    break;
                    
                case EOO:
                    LOG_debug << "Processing of action packets finished.  More to follow: " << insca_notlast;
                    mergenewshares(1);
                    applykeys();

                    if (!statecurrent && !insca_notlast)   // with actionpacket spoonfeeding, just finishing a batch does not mean we are up to date yet - keep going while "ir":1
                    {
                        if (fetchingnodes)
                        {
                            notifypurge();
                            if (sctable)
                            {
                                sctable->commit();
                                sctable->begin();
                                pendingsccommit = false;
                            }

                            WAIT_CLASS::bumpds();
                            fnstats.timeToResult = Waiter::ds - fnstats.startTime;
                            fnstats.timeToCurrent = fnstats.timeToResult;

                            fetchingnodes = false;
                            restag = fetchnodestag;
                            fetchnodestag = 0;
#ifdef ENABLE_SYNC
                            resumeResumableSyncs();
#endif

                            app->fetchnodes_result(API_OK);
                            app->notify_dbcommit();

                            WAIT_CLASS::bumpds();
                            fnstats.timeToSyncsResumed = Waiter::ds - fnstats.startTime;
                        }
                        else
                        {
                            WAIT_CLASS::bumpds();
                            fnstats.timeToCurrent = Waiter::ds - fnstats.startTime;
                        }
                        fnstats.nodesCurrent = nodes.size();

                        statecurrent = true;
                        app->nodes_current();
                        LOG_debug << "Local filesystem up to date";

                        if (notifyStorageChangeOnStateCurrent)
                        {
                            app->notify_storage(STORAGE_CHANGE);
                            notifyStorageChangeOnStateCurrent = false;
                        }

                        if (tctable && cachedfiles.size())
                        {
                            DBTableTransactionCommitter committer(tctable);
                            for (unsigned int i = 0; i < cachedfiles.size(); i++)
                            {
                                direction_t type = NONE;
                                File *file = app->file_resume(&cachedfiles.at(i), &type);
                                if (!file || (type != GET && type != PUT))
                                {
                                    tctable->del(cachedfilesdbids.at(i));
                                    continue;
                                }
                                nextreqtag();
                                file->dbid = cachedfilesdbids.at(i);
                                if (!startxfer(type, file, committer))
                                {
                                    tctable->del(cachedfilesdbids.at(i));
                                    continue;
                                }
                            }
                            cachedfiles.clear();
                            cachedfilesdbids.clear();
                        }

                        WAIT_CLASS::bumpds();
                        fnstats.timeToTransfersResumed = Waiter::ds - fnstats.startTime;

                        string report;
                        fnstats.toJsonArray(&report);

                        sendevent(99426, report.c_str(), 0);    // Treeproc performance log

                        // NULL vector: "notify all elements"
                        app->nodes_updated(NULL, int(nodes.size()));
                        app->users_updated(NULL, int(users.size()));
                        app->pcrs_updated(NULL, int(pcrindex.size()));
#ifdef ENABLE_CHAT
                        app->chats_updated(NULL, int(chats.size()));
#endif
                        for (node_map::iterator it = nodes.begin(); it != nodes.end(); it++)
                        {
                            memset(&(it->second->changed), 0, sizeof it->second->changed);
                        }

                        if (!loggedinfolderlink())
                        {
                            // historic user alerts are not supported for public folders
                            // now that we have loaded cached state, and caught up actionpackets since that state
                            // (or just fetched everything if there was no cache), our next sc request can be for useralerts
                            useralerts.begincatchup = true;
                        }
                    }

                    if (!insca_notlast)
                    {
                        app->catchup_result();
                    }
                    return true;

                case 'a':
                    if (jsonsc.enterarray())
                    {
                        LOG_debug << "Processing action packets";
                        insca = true;
                        break;
                    }
                    // fall through
                default:
                    if (!jsonsc.storeobject())
                    {
                        LOG_err << "Error parsing sc request";
                        return true;
                    }
            }
        }

        if (insca)
        {
            if (jsonsc.enterobject())
            {
                // the "a" attribute is guaranteed to be the first in the object
                if (jsonsc.getnameid() == 'a')
                {
                    if (!statecurrent)
                    {
                        fnstats.actionPackets++;
                    }

                    name = jsonsc.getnameid();

                    // only process server-client request if not marked as
                    // self-originating ("i" marker element guaranteed to be following
                    // "a" element if present)
                    if (fetchingnodes || memcmp(jsonsc.pos, "\"i\":\"", 5)
                     || memcmp(jsonsc.pos + 5, sessionid, sizeof sessionid)
                     || jsonsc.pos[5 + sizeof sessionid] != '"')
                    {
#ifdef ENABLE_CHAT
                        bool readingPublicChat = false;
#endif
                        switch (name)
                        {
                            case 'u':
                                // node update
                                sc_updatenode();
#ifdef ENABLE_SYNC
                                if (!fetchingnodes)
                                {
                                    // run syncdown() before continuing
                                    applykeys();
                                    return false;
                                }
#endif
                                break;

                            case 't':
#ifdef ENABLE_SYNC
                                if (!fetchingnodes && !stop)
                                {
                                    for (int i=4; jsonsc.pos[i] && jsonsc.pos[i] != ']'; i++)
                                    {
                                        if (!memcmp(&jsonsc.pos[i-4], "\"t\":1", 5))
                                        {
                                            stop = true;
                                            break;
                                        }
                                    }
                                }
#endif

                                // node addition
                                {
                                    useralerts.beginNotingSharedNodes();
                                    handle originatingUser = sc_newnodes();
                                    mergenewshares(1);
                                    useralerts.convertNotedSharedNodes(true, originatingUser);
                                }

#ifdef ENABLE_SYNC
                                if (!fetchingnodes)
                                {
                                    if (stop)
                                    {
                                        // run syncdown() before continuing
                                        applykeys();
                                        return false;
                                    }
                                    else
                                    {
                                        newnodes = true;
                                    }
                                }
#endif
                                break;

                            case 'd':
                                // node deletion
                                dn = sc_deltree();

#ifdef ENABLE_SYNC
                                if (fetchingnodes)
                                {
                                    break;
                                }

                                if (dn && !memcmp(jsonsc.pos, test, 16))
                                {
                                    Base64::btoa((byte *)&dn->nodehandle, sizeof(dn->nodehandle), &test2[18]);
                                    if (!memcmp(&jsonsc.pos[26], test2, 26))
                                    {
                                        // it's a move operation, stop parsing after completing it
                                        stop = true;
                                        break;
                                    }
                                }

                                // run syncdown() to process the deletion before continuing
                                applykeys();
                                return false;
#endif
                                break;

                            case 's':
                            case MAKENAMEID2('s', '2'):
                                // share addition/update/revocation
                                if (sc_shares())
                                {
                                    int creqtag = reqtag;
                                    reqtag = 0;
                                    mergenewshares(1);
                                    reqtag = creqtag;
                                }
                                break;

                            case 'c':
                                // contact addition/update
                                sc_contacts();
                                break;

                            case 'k':
                                // crypto key request
                                sc_keys();
                                break;

                            case MAKENAMEID2('f', 'a'):
                                // file attribute update
                                sc_fileattr();
                                break;

                            case MAKENAMEID2('u', 'a'):
                                // user attribute update
                                sc_userattr();
                                break;

                            case MAKENAMEID4('p', 's', 't', 's'):
                                if (sc_upgrade())
                                {
                                    app->account_updated();
                                    abortbackoff(true);
                                }
                                break;

                            case MAKENAMEID4('p', 's', 'e', 's'):
                                sc_paymentreminder();
                                break;

                            case MAKENAMEID3('i', 'p', 'c'):
                                // incoming pending contact request (to us)
                                sc_ipc();
                                break;

                            case MAKENAMEID3('o', 'p', 'c'):
                                // outgoing pending contact request (from us)
                                sc_opc();
                                break;

                            case MAKENAMEID4('u', 'p', 'c', 'i'):
                                // incoming pending contact request update (accept/deny/ignore)
                                sc_upc(true);
                                break;

                            case MAKENAMEID4('u', 'p', 'c', 'o'):
                                // outgoing pending contact request update (from them, accept/deny/ignore)
                                sc_upc(false);
                                break;

                            case MAKENAMEID2('p','h'):
                                // public links handles
                                sc_ph();
                                break;

                            case MAKENAMEID2('s','e'):
                                // set email
                                sc_se();
                                break;
#ifdef ENABLE_CHAT
                            case MAKENAMEID4('m', 'c', 'p', 'c'):      // fall-through
                            {
                                readingPublicChat = true;
                            }
                            case MAKENAMEID3('m', 'c', 'c'):
                                // chat creation / peer's invitation / peer's removal
                                sc_chatupdate(readingPublicChat);
                                break;

                            case MAKENAMEID5('m', 'c', 'f', 'p', 'c'):      // fall-through
                            case MAKENAMEID4('m', 'c', 'f', 'c'):
                                // chat flags update
                                sc_chatflags();
                                break;

                            case MAKENAMEID5('m', 'c', 'p', 'n', 'a'):      // fall-through
                            case MAKENAMEID4('m', 'c', 'n', 'a'):
                                // granted / revoked access to a node
                                sc_chatnode();
                                break;
#endif
                            case MAKENAMEID3('u', 'a', 'c'):
                                sc_uac();
                                break;

                            case MAKENAMEID2('l', 'a'):
                                // last acknowledged
                                sc_la();
                                break;

                            case MAKENAMEID2('u', 'b'):
                                // business account update
                                sc_ub();
                                break;
                        }
                    }
                }

                jsonsc.leaveobject();
            }
            else
            {
                jsonsc.leavearray();
                insca = false;

#ifdef ENABLE_SYNC
                if (!fetchingnodes && newnodes)
                {
                    applykeys();
                    return false;
                }
#endif
            }
        }
    }
}

// update the user's local state cache, on completion of the fetchnodes command
// (note that if immediate-completion commands have been issued in the
// meantime, the state of the affected nodes
// may be ahead of the recorded scsn - their consistency will be checked by
// subsequent server-client commands.)
// initsc() is called after all initial decryption has been performed, so we
// are tolerant towards incomplete/faulty nodes.
void MegaClient::initsc()
{
    if (sctable)
    {
        bool complete;

        sctable->begin();
        sctable->truncate();

        // 1. write current scsn
        handle tscsn = scsn.getHandle();
        complete = sctable->put(CACHEDSCSN, (char*)&tscsn, sizeof tscsn);

        if (complete)
        {
            // 2. write all users
            for (user_map::iterator it = users.begin(); it != users.end(); it++)
            {
                if (!(complete = sctable->put(CACHEDUSER, &it->second, &key)))
                {
                    break;
                }
            }
        }

        if (complete)
        {
            // 3. write new or modified nodes, purge deleted nodes
            for (node_map::iterator it = nodes.begin(); it != nodes.end(); it++)
            {
                if (!(complete = sctable->put(CACHEDNODE, it->second, &key)))
                {
                    break;
                }
            }
        }

        if (complete)
        {
            // 4. write new or modified pcrs, purge deleted pcrs
            for (handlepcr_map::iterator it = pcrindex.begin(); it != pcrindex.end(); it++)
            {
                if (!(complete = sctable->put(CACHEDPCR, it->second, &key)))
                {
                    break;
                }
            }
        }

#ifdef ENABLE_CHAT
        if (complete)
        {
            // 5. write new or modified chats
            for (textchat_map::iterator it = chats.begin(); it != chats.end(); it++)
            {
                if (!(complete = sctable->put(CACHEDCHAT, it->second, &key)))
                {
                    break;
                }
            }
        }
        LOG_debug << "Saving SCSN " << scsn.text() << " with " << nodes.size() << " nodes, " << users.size() << " users, " << pcrindex.size() << " pcrs and " << chats.size() << " chats to local cache (" << complete << ")";
#else

        LOG_debug << "Saving SCSN " << scsn.text() << " with " << nodes.size() << " nodes and " << users.size() << " users and " << pcrindex.size() << " pcrs to local cache (" << complete << ")";
 #endif
        finalizesc(complete);
    }
}

// erase and and fill user's local state cache
void MegaClient::updatesc()
{
    if (sctable)
    {
        string t;

        sctable->get(CACHEDSCSN, &t);

        if (t.size() != sizeof cachedscsn)
        {
            if (t.size())
            {
                LOG_err << "Invalid scsn size";
            }
            return;
        }

        if (!scsn.ready())
        {
            LOG_err << "scsn not known, not updating database";
            return;
        }

        bool complete;

        // 1. update associated scsn
        handle tscsn = scsn.getHandle();
        complete = sctable->put(CACHEDSCSN, (char*)&tscsn, sizeof tscsn);

        if (complete)
        {
            // 2. write new or update modified users
            for (user_vector::iterator it = usernotify.begin(); it != usernotify.end(); it++)
            {
                char base64[12];
                if ((*it)->show == INACTIVE && (*it)->userhandle != me)
                {
                    if ((*it)->dbid)
                    {
                        LOG_verbose << "Removing inactive user from database: " << (Base64::btoa((byte*)&((*it)->userhandle),MegaClient::USERHANDLE,base64) ? base64 : "");
                        if (!(complete = sctable->del((*it)->dbid)))
                        {
                            break;
                        }
                    }
                }
                else
                {
                    LOG_verbose << "Adding/updating user to database: " << (Base64::btoa((byte*)&((*it)->userhandle),MegaClient::USERHANDLE,base64) ? base64 : "");
                    if (!(complete = sctable->put(CACHEDUSER, *it, &key)))
                    {
                        break;
                    }
                }
            }
        }

        if (complete)
        {
            // 3. write new or modified nodes, purge deleted nodes
            for (node_vector::iterator it = nodenotify.begin(); it != nodenotify.end(); it++)
            {
                char base64[12];
                if ((*it)->changed.removed)
                {
                    if ((*it)->dbid)
                    {
                        LOG_verbose << "Removing node from database: " << (Base64::btoa((byte*)&((*it)->nodehandle),MegaClient::NODEHANDLE,base64) ? base64 : "");
                        if (!(complete = sctable->del((*it)->dbid)))
                        {
                            break;
                        }
                    }
                }
                else
                {
                    LOG_verbose << "Adding node to database: " << (Base64::btoa((byte*)&((*it)->nodehandle),MegaClient::NODEHANDLE,base64) ? base64 : "");
                    if (!(complete = sctable->put(CACHEDNODE, *it, &key)))
                    {
                        break;
                    }
                }
            }
        }

        if (complete)
        {
            // 4. write new or modified pcrs, purge deleted pcrs
            for (pcr_vector::iterator it = pcrnotify.begin(); it != pcrnotify.end(); it++)
            {
                char base64[12];
                if ((*it)->removed())
                {
                    if ((*it)->dbid)
                    {
                        LOG_verbose << "Removing pcr from database: " << (Base64::btoa((byte*)&((*it)->id),MegaClient::PCRHANDLE,base64) ? base64 : "");
                        if (!(complete = sctable->del((*it)->dbid)))
                        {
                            break;
                        }
                    }
                }
                else if (!(*it)->removed())
                {
                    LOG_verbose << "Adding pcr to database: " << (Base64::btoa((byte*)&((*it)->id),MegaClient::PCRHANDLE,base64) ? base64 : "");
                    if (!(complete = sctable->put(CACHEDPCR, *it, &key)))
                    {
                        break;
                    }
                }
            }
        }

#ifdef ENABLE_CHAT
        if (complete)
        {
            // 5. write new or modified chats
            for (textchat_map::iterator it = chatnotify.begin(); it != chatnotify.end(); it++)
            {
                char base64[12];
                LOG_verbose << "Adding chat to database: " << (Base64::btoa((byte*)&(it->second->id),MegaClient::CHATHANDLE,base64) ? base64 : "");
                if (!(complete = sctable->put(CACHEDCHAT, it->second, &key)))
                {
                    break;
                }
            }
        }
        LOG_debug << "Saving SCSN " << scsn.text() << " with " << nodenotify.size() << " modified nodes, " << usernotify.size() << " users, " << pcrnotify.size() << " pcrs and " << chatnotify.size() << " chats to local cache (" << complete << ")";
#else
        LOG_debug << "Saving SCSN " << scsn.text() << " with " << nodenotify.size() << " modified nodes, " << usernotify.size() << " users and " << pcrnotify.size() << " pcrs to local cache (" << complete << ")";
#endif
        finalizesc(complete);
    }
}

// commit or purge local state cache
void MegaClient::finalizesc(bool complete)
{
    if (complete)
    {
        cachedscsn = scsn.getHandle();
    }
    else
    {
        sctable->remove();

        LOG_err << "Cache update DB write error - disabling caching";

        delete sctable;
        sctable = NULL;
        pendingsccommit = false;
    }
}

// queue node file attribute for retrieval or cancel retrieval
error MegaClient::getfa(handle h, string *fileattrstring, const string &nodekey, fatype t, int cancel)
{
    // locate this file attribute type in the nodes's attribute string
    handle fah;
    int p, pp;

    // find position of file attribute or 0 if not present
    if (!(p = Node::hasfileattribute(fileattrstring, t)))
    {
        return API_ENOENT;
    }

    pp = p - 1;

    while (pp && fileattrstring->at(pp - 1) >= '0' && fileattrstring->at(pp - 1) <= '9')
    {
        pp--;
    }

    if (p == pp)
    {
        return API_ENOENT;
    }

    if (Base64::atob(strchr(fileattrstring->c_str() + p, '*') + 1, (byte*)&fah, sizeof(fah)) != sizeof(fah))
    {
        return API_ENOENT;
    }

    int c = atoi(fileattrstring->c_str() + pp);

    if (cancel)
    {
        // cancel pending request
        fafc_map::iterator cit;

        if ((cit = fafcs.find(c)) != fafcs.end())
        {
            faf_map::iterator it;

            for (int i = 2; i--; )
            {
                if ((it = cit->second->fafs[i].find(fah)) != cit->second->fafs[i].end())
                {
                    delete it->second;
                    cit->second->fafs[i].erase(it);

                    // none left: tear down connection
                    if (!cit->second->fafs[1].size() && cit->second->req.status == REQ_INFLIGHT)
                    {
                        cit->second->req.disconnect();
                    }

                    return API_OK;
                }
            }
        }

        return API_ENOENT;
    }
    else
    {
        // add file attribute cluster channel and set cluster reference node handle
        FileAttributeFetchChannel** fafcp = &fafcs[c];

        if (!*fafcp)
        {
            *fafcp = new FileAttributeFetchChannel(this);
        }

        if (!(*fafcp)->fafs[1].count(fah))
        {
            (*fafcp)->fahref = fah;

            // map returned handle to type/node upon retrieval response
            FileAttributeFetch** fafp = &(*fafcp)->fafs[0][fah];

            if (!*fafp)
            {
                *fafp = new FileAttributeFetch(h, nodekey, t, reqtag);
            }
            else
            {
                restag = (*fafp)->tag;
                return API_EEXIST;
            }
        }
        else
        {
            FileAttributeFetch** fafp = &(*fafcp)->fafs[1][fah];
            restag = (*fafp)->tag;
            return API_EEXIST;
        }

        return API_OK;
    }
}

// build pending attribute string for this handle and remove
void MegaClient::pendingattrstring(handle h, string* fa)
{
    char buf[128];

    for (fa_map::iterator it = pendingfa.lower_bound(pair<handle, fatype>(h, fatype(0)));
         it != pendingfa.end() && it->first.first == h; )
    {
        if (it->first.second != fa_media)
        {
            sprintf(buf, "/%u*", (unsigned)it->first.second);
            Base64::btoa((byte*)&it->second.first, sizeof(it->second.first), strchr(buf + 3, 0));
            fa->append(buf + !fa->size());
            LOG_debug << "Added file attribute to putnodes. Remaining: " << pendingfa.size()-1;
        }
        pendingfa.erase(it++);
    }
}

// attach file attribute to a file (th can be upload or node handle)
// FIXME: to avoid unnecessary roundtrips to the attribute servers, also cache locally
void MegaClient::putfa(handle th, fatype t, SymmCipher* key, std::unique_ptr<string> data, bool checkAccess)
{
    // CBC-encrypt attribute data (padded to next multiple of BLOCKSIZE)
    data->resize((data->size() + SymmCipher::BLOCKSIZE - 1) & -SymmCipher::BLOCKSIZE);
    key->cbc_encrypt((byte*)data->data(), data->size());

    queuedfa.push_back(new HttpReqCommandPutFA(this, th, t, std::move(data), checkAccess));
    LOG_debug << "File attribute added to queue - " << th << " : " << queuedfa.size() << " queued, " << activefa.size() << " active";

    // no other file attribute storage request currently in progress? POST this one.
    while (activefa.size() < MAXPUTFA && queuedfa.size())
    {
        putfa_list::iterator curfa = queuedfa.begin();
        HttpReqCommandPutFA *fa = *curfa;
        queuedfa.erase(curfa);
        activefa.push_back(fa);
        fa->status = REQ_INFLIGHT;
        reqs.add(fa);
    }
}

// has the limit of concurrent transfer tslots been reached?
bool MegaClient::slotavail() const
{
    return !mBlocked && tslots.size() < MAXTOTALTRANSFERS;
}

bool MegaClient::setstoragestatus(storagestatus_t status)
{
    // transition from paywall to red should not happen
    assert(status != STORAGE_RED || ststatus != STORAGE_PAYWALL);

    if (ststatus != status && (status != STORAGE_RED || ststatus != STORAGE_PAYWALL))
    {
        storagestatus_t pststatus = ststatus;
        ststatus = status;
        if (pststatus == STORAGE_PAYWALL)
        {
            mOverquotaDeadlineTs = 0;
            mOverquotaWarningTs.clear();
        }
        app->notify_storage(ststatus);
        if (pststatus == STORAGE_RED || pststatus == STORAGE_PAYWALL)
        {
            abortbackoff(true);
        }
        return true;
    }
    return false;
}

void MegaClient::getpubliclinkinfo(handle h)
{
    reqs.add(new CommandFolderLinkInfo(this, h));
}

error MegaClient::smsverificationsend(const string& phoneNumber, bool reVerifyingWhitelisted)
{
    if (!CommandSMSVerificationSend::isPhoneNumber(phoneNumber))
    {
        return API_EARGS;
    }

    reqs.add(new CommandSMSVerificationSend(this, phoneNumber, reVerifyingWhitelisted));
    if (reVerifyingWhitelisted)
    {
        reqs.add(new CommandGetUserData(this));
    }

    return API_OK;
}

error MegaClient::smsverificationcheck(const std::string &verificationCode)
{
    if (!CommandSMSVerificationCheck::isVerificationCode(verificationCode))
    {
        return API_EARGS;
    }

    reqs.add(new CommandSMSVerificationCheck(this, verificationCode));

    return API_OK;
}

// server-client node update processing
void MegaClient::sc_updatenode()
{
    handle h = UNDEF;
    handle u = 0;
    const char* a = NULL;
    m_time_t ts = -1;

    for (;;)
    {
        switch (jsonsc.getnameid())
        {
            case 'n':
                h = jsonsc.gethandle();
                break;

            case 'u':
                u = jsonsc.gethandle(USERHANDLE);
                break;

            case MAKENAMEID2('a', 't'):
                a = jsonsc.getvalue();
                break;

            case MAKENAMEID2('t', 's'):
                ts = jsonsc.getint();
                break;

            case EOO:
                if (!ISUNDEF(h))
                {
                    Node* n;
                    bool notify = false;

                    if ((n = nodebyhandle(h)))
                    {
                        if (u && n->owner != u)
                        {
                            n->owner = u;
                            n->changed.owner = true;
                            notify = true;
                        }

                        if (a && ((n->attrstring && strcmp(n->attrstring->c_str(), a)) || !n->attrstring))
                        {
                            if (!n->attrstring)
                            {
                                n->attrstring.reset(new string);
                            }
                            Node::copystring(n->attrstring.get(), a);
                            n->changed.attrs = true;
                            notify = true;
                        }

                        if (ts != -1 && n->ctime != ts)
                        {
                            n->ctime = ts;
                            n->changed.ctime = true;
                            notify = true;
                        }

                        n->applykey();
                        n->setattr();

                        if (notify)
                        {
                            notifynode(n);
                        }
                    }
                }
                return;

            default:
                if (!jsonsc.storeobject())
                {
                    return;
                }
        }
    }
}

// read tree object (nodes and users)
void MegaClient::readtree(JSON* j)
{
    if (j->enterobject())
    {
        for (;;)
        {
            switch (jsonsc.getnameid())
            {
                case 'f':
                    readnodes(j, 1);
                    break;

                case MAKENAMEID2('f', '2'):
                    readnodes(j, 1);
                    break;

                case 'u':
                    readusers(j, true);
                    break;

                case EOO:
                    j->leaveobject();
                    return;

                default:
                    if (!jsonsc.storeobject())
                    {
                        return;
                    }
            }
        }
    }
}

// server-client newnodes processing
handle MegaClient::sc_newnodes()
{
    handle originatingUser = UNDEF;
    for (;;)
    {
        switch (jsonsc.getnameid())
        {
            case 't':
                readtree(&jsonsc);
                break;

            case 'u':
                readusers(&jsonsc, true);
                break;

            case MAKENAMEID2('o', 'u'):
                originatingUser = jsonsc.gethandle(USERHANDLE);
                break;

            case EOO:
                return originatingUser;

            default:
                if (!jsonsc.storeobject())
                {
                    return originatingUser;
                }
        }
    }
}

// share requests come in the following flavours:
// - n/k (set share key) (always symmetric)
// - n/o/u[/okd] (share deletion)
// - n/o/u/k/r/ts[/ok][/ha] (share addition) (k can be asymmetric)
// returns 0 in case of a share addition or error, 1 otherwise
bool MegaClient::sc_shares()
{
    handle h = UNDEF;
    handle oh = UNDEF;
    handle uh = UNDEF;
    handle p = UNDEF;
    handle ou = UNDEF;
    bool upgrade_pending_to_full = false;
    const char* k = NULL;
    const char* ok = NULL;
    bool okremoved = false;
    byte ha[SymmCipher::BLOCKSIZE];
    byte sharekey[SymmCipher::BLOCKSIZE];
    int have_ha = 0;
    accesslevel_t r = ACCESS_UNKNOWN;
    m_time_t ts = 0;
    int outbound;

    for (;;)
    {
        switch (jsonsc.getnameid())
        {
            case 'p':  // Pending contact request handle for an s2 packet
                p = jsonsc.gethandle(PCRHANDLE);
                break;

            case MAKENAMEID2('o', 'p'):
                upgrade_pending_to_full = true;
                break;

            case 'n':   // share node
                h = jsonsc.gethandle();
                break;

            case 'o':   // owner user
                oh = jsonsc.gethandle(USERHANDLE);
                break;

            case 'u':   // target user
                uh = jsonsc.is(EXPORTEDLINK) ? 0 : jsonsc.gethandle(USERHANDLE);
                break;

            case MAKENAMEID2('o', 'u'):
                ou = jsonsc.gethandle(USERHANDLE);
                break;

            case MAKENAMEID2('o', 'k'):  // owner key
                ok = jsonsc.getvalue();
                break;

            case MAKENAMEID3('o', 'k', 'd'):
                okremoved = (jsonsc.getint() == 1); // owner key removed
                break;

            case MAKENAMEID2('h', 'a'):  // outgoing share signature
                have_ha = Base64::atob(jsonsc.getvalue(), ha, sizeof ha) == sizeof ha;
                break;

            case 'r':   // share access level
                r = (accesslevel_t)jsonsc.getint();
                break;

            case MAKENAMEID2('t', 's'):  // share timestamp
                ts = jsonsc.getint();
                break;

            case 'k':   // share key
                k = jsonsc.getvalue();
                break;

            case EOO:
                // we do not process share commands unless logged into a full
                // account
                if (loggedin() < FULLACCOUNT)
                {
                    return false;
                }

                // need a share node
                if (ISUNDEF(h))
                {
                    return false;
                }

                // ignore unrelated share packets (should never be triggered)
                outbound = (oh == me);
                if (!ISUNDEF(oh) && !outbound && (uh != me))
                {
                    return false;
                }

                // am I the owner of the share? use ok, otherwise k.
                if (ok && oh == me)
                {
                    k = ok;
                }

                if (k)
                {
                    if (!decryptkey(k, sharekey, sizeof sharekey, &key, 1, h))
                    {
                        return false;
                    }

                    if (ISUNDEF(oh) && ISUNDEF(uh))
                    {
                        // share key update on inbound share
                        newshares.push_back(new NewShare(h, 0, UNDEF, ACCESS_UNKNOWN, 0, sharekey));
                        return true;
                    }

                    if (!ISUNDEF(oh) && (!ISUNDEF(uh) || !ISUNDEF(p)))
                    {
                        if (!outbound && statecurrent)
                        {
                            User* u = finduser(oh);
                            // only new shares should be notified (skip permissions changes)
                            bool newShare = u && u->sharing.find(h) == u->sharing.end();
                            if (newShare)
                            {
                                useralerts.add(new UserAlert::NewShare(h, oh, u->email, ts, useralerts.nextId()));
                                useralerts.ignoreNextSharedNodesUnder(h);  // no need to alert on nodes already in the new share, which are delivered next
                            }
                        }

                        // new share - can be inbound or outbound
                        newshares.push_back(new NewShare(h, outbound,
                                                         outbound ? uh : oh,
                                                         r, ts, sharekey,
                                                         have_ha ? ha : NULL,
                                                         p, upgrade_pending_to_full));

                        //Returns false because as this is a new share, the node
                        //could not have been received yet
                        return false;
                    }
                }
                else
                {
                    if (!ISUNDEF(oh) && (!ISUNDEF(uh) || !ISUNDEF(p)))
                    {
                        handle peer = outbound ? uh : oh;
                        if (peer != me && peer && !ISUNDEF(peer) && statecurrent && ou != me)
                        {
                            User* u = finduser(peer);
                            useralerts.add(new UserAlert::DeletedShare(peer, u ? u->email : "", oh, h, ts == 0 ? m_time() : ts, useralerts.nextId()));
                        }

                        // share revocation or share without key
                        newshares.push_back(new NewShare(h, outbound,
                                                         peer, r, 0, NULL, NULL, p, false, okremoved));
                        return r == ACCESS_UNKNOWN;
                    }
                }

                return false;

            default:
                if (!jsonsc.storeobject())
                {
                    return false;
                }
        }
    }
}

bool MegaClient::sc_upgrade()
{
    string result;
    bool success = false;
    int proNumber = 0;
    int itemclass = 0;

    for (;;)
    {
        switch (jsonsc.getnameid())
        {
            case MAKENAMEID2('i', 't'):
                itemclass = int(jsonsc.getint()); // itemclass. For now, it's always 0.
                break;

            case 'p':
                proNumber = int(jsonsc.getint()); //pro type
                break;

            case 'r':
                jsonsc.storeobject(&result);
                if (result == "s")
                {
                   success = true;
                }
                break;

            case EOO:
                if (itemclass == 0 && statecurrent)
                {
                    useralerts.add(new UserAlert::Payment(success, proNumber, m_time(), useralerts.nextId()));
                }
                return success;

            default:
                if (!jsonsc.storeobject())
                {
                    return false;
                }
        }
    }
}

void MegaClient::sc_paymentreminder()
{
    m_time_t expiryts = 0;

    for (;;)
    {
        switch (jsonsc.getnameid())
        {
        case MAKENAMEID2('t', 's'):
            expiryts = int(jsonsc.getint()); // timestamp
            break;

        case EOO:
            if (statecurrent)
            {
                useralerts.add(new UserAlert::PaymentReminder(expiryts ? expiryts : m_time(), useralerts.nextId()));
            }
            return;

        default:
            if (!jsonsc.storeobject())
            {
                return;
            }
        }
    }
}

// user/contact updates come in the following format:
// u:[{c/m/ts}*] - Add/modify user/contact
void MegaClient::sc_contacts()
{
    handle ou = UNDEF;

    for (;;)
    {
        switch (jsonsc.getnameid())
        {
            case 'u':
                useralerts.startprovisional();
                readusers(&jsonsc, true);
                break;

            case MAKENAMEID2('o', 'u'):
                ou = jsonsc.gethandle(MegaClient::USERHANDLE);
                break;

            case EOO:
                useralerts.evalprovisional(ou);
                return;

            default:
                if (!jsonsc.storeobject())
                {
                    return;
                }
        }
    }
}

// server-client key requests/responses
void MegaClient::sc_keys()
{
    handle h;
    Node* n = NULL;
    node_vector kshares;
    node_vector knodes;

    for (;;)
    {
        switch (jsonsc.getnameid())
        {
            case MAKENAMEID2('s', 'r'):
                procsr(&jsonsc);
                break;

            case 'h':
                if (!ISUNDEF(h = jsonsc.gethandle()) && (n = nodebyhandle(h)) && n->sharekey)
                {
                    kshares.push_back(n);   // n->inshare is checked in cr_response
                }
                break;

            case 'n':
                if (jsonsc.enterarray())
                {
                    while (!ISUNDEF(h = jsonsc.gethandle()) && (n = nodebyhandle(h)))
                    {
                        knodes.push_back(n);
                    }

                    jsonsc.leavearray();
                }
                break;

            case MAKENAMEID2('c', 'r'):
                proccr(&jsonsc);
                break;

            case EOO:
                cr_response(&kshares, &knodes, NULL);
                return;

            default:
                if (!jsonsc.storeobject())
                {
                    return;
                }
        }
    }
}

// server-client file attribute update
void MegaClient::sc_fileattr()
{
    Node* n = NULL;
    const char* fa = NULL;

    for (;;)
    {
        switch (jsonsc.getnameid())
        {
            case MAKENAMEID2('f', 'a'):
                fa = jsonsc.getvalue();
                break;

            case 'n':
                handle h;
                if (!ISUNDEF(h = jsonsc.gethandle()))
                {
                    n = nodebyhandle(h);
                }
                break;

            case EOO:
                if (fa && n)
                {
                    Node::copystring(&n->fileattrstring, fa);
                    n->changed.fileattrstring = true;
                    notifynode(n);
                }
                return;

            default:
                if (!jsonsc.storeobject())
                {
                    return;
                }
        }
    }
}

// server-client user attribute update notification
void MegaClient::sc_userattr()
{
    handle uh = UNDEF;
    User *u = NULL;

    string ua, uav;
    string_vector ualist;    // stores attribute names
    string_vector uavlist;   // stores attribute versions
    string_vector::const_iterator itua, ituav;

    for (;;)
    {
        switch (jsonsc.getnameid())
        {
            case 'u':
                uh = jsonsc.gethandle(USERHANDLE);
                break;

            case MAKENAMEID2('u', 'a'):
                if (jsonsc.enterarray())
                {
                    while (jsonsc.storeobject(&ua))
                    {
                        ualist.push_back(ua);
                    }
                    jsonsc.leavearray();
                }
                break;

            case 'v':
                if (jsonsc.enterarray())
                {
                    while (jsonsc.storeobject(&uav))
                    {
                        uavlist.push_back(uav);
                    }
                    jsonsc.leavearray();
                }
                break;

            case EOO:
                if (ISUNDEF(uh))
                {
                    LOG_err << "Failed to parse the user :" << uh;
                }
                else if (!(u = finduser(uh)))
                {
                    LOG_debug << "User attributes update for non-existing user";
                }
                else if (ualist.size() == uavlist.size())
                {
                    assert(ualist.size() && uavlist.size());

                    // invalidate only out-of-date attributes
                    for (itua = ualist.begin(), ituav = uavlist.begin();
                         itua != ualist.end();
                         itua++, ituav++)
                    {
                        attr_t type = User::string2attr(itua->c_str());
                        const string *cacheduav = u->getattrversion(type);
                        if (cacheduav)
                        {
                            if (*cacheduav != *ituav)
                            {
                                u->invalidateattr(type);
                                switch(type)
                                {
                                    case ATTR_KEYRING:
                                    {
                                        resetKeyring();
                                        break;
                                    }
                                    case ATTR_AUTHRING:     // fall-through
                                    case ATTR_AUTHCU255:    // fall-through
                                    case ATTR_AUTHRSA:
                                    {
                                        LOG_debug << User::attr2string(type) << " has changed externally. Fetching...";
                                        mAuthRings.erase(type);
                                        getua(u, type, 0);
                                        break;
                                    }
                                    default:
                                        break;
                                }
                            }
                            else
                            {
                                LOG_info << "User attribute already up to date";
                                return;
                            }
                        }
                        else
                        {
                            u->setChanged(type);

                            // if this attr was just created, add it to cache with empty value and set it as invalid
                            // (it will allow to detect if the attr exists upon resumption from cache, in case the value wasn't received yet)
                            if (type == ATTR_DISABLE_VERSIONS && !u->getattr(type))
                            {
                                string emptyStr;
                                u->setattr(type, &emptyStr, &emptyStr);
                                u->invalidateattr(type);
                            }
                        }

                        if (!fetchingnodes)
                        {
                            // silently fetch-upon-update these critical attributes
                            if (type == ATTR_DISABLE_VERSIONS || type == ATTR_PUSH_SETTINGS)
                            {
                                getua(u, type, 0);
                            }
                            else if (type == ATTR_STORAGE_STATE)
                            {
                                if (!statecurrent)
                                {
                                    notifyStorageChangeOnStateCurrent = true;
                                }
                                else
                                {
                                    LOG_debug << "Possible storage status change";
                                    app->notify_storage(STORAGE_CHANGE);
                                }
                            }
                        }
                    }
                    u->setTag(0);
                    notifyuser(u);
                }
                else    // different number of attributes than versions --> error
                {
                    LOG_err << "Unpaired user attributes and versions";
                }
                return;

            default:
                if (!jsonsc.storeobject())
                {
                    return;
                }
        }
    }
}

// Incoming pending contact additions or updates, always triggered by the creator (reminders, deletes, etc)
void MegaClient::sc_ipc()
{
    // fields: m, ts, uts, rts, dts, msg, p, ps
    m_time_t ts = 0;
    m_time_t uts = 0;
    m_time_t rts = 0;
    m_time_t dts = 0;
    m_off_t clv = 0;
    const char *m = NULL;
    const char *msg = NULL;
    handle p = UNDEF;
    PendingContactRequest *pcr;

    bool done = false;
    while (!done)
    {
        switch (jsonsc.getnameid())
        {
            case 'm':
                m = jsonsc.getvalue();
                break;
            case MAKENAMEID2('t', 's'):
                ts = jsonsc.getint();
                break;
            case MAKENAMEID3('u', 't', 's'):
                uts = jsonsc.getint();
                break;
            case MAKENAMEID3('r', 't', 's'):
                rts = jsonsc.getint();
                break;
            case MAKENAMEID3('d', 't', 's'):
                dts = jsonsc.getint();
                break;
            case MAKENAMEID3('m', 's', 'g'):
                msg = jsonsc.getvalue();
                break;
            case MAKENAMEID3('c', 'l', 'v'):
                clv = jsonsc.getint();
                break;
            case 'p':
                p = jsonsc.gethandle(MegaClient::PCRHANDLE);
                break;
            case EOO:
                done = true;
                if (ISUNDEF(p))
                {
                    LOG_err << "p element not provided";
                    break;
                }

                if (m && statecurrent)
                {
                    string email;
                    Node::copystring(&email, m);
                    useralerts.add(new UserAlert::IncomingPendingContact(dts, rts, p, email, ts, useralerts.nextId()));
                }

                pcr = pcrindex.count(p) ? pcrindex[p] : (PendingContactRequest *) NULL;

                if (dts != 0)
                {
                    //Trying to remove an ignored request
                    if (pcr)
                    {
                        // this is a delete, find the existing object in state
                        pcr->uts = dts;
                        pcr->changed.deleted = true;
                    }
                }
                else if (pcr && rts != 0)
                {
                    // reminder
                    if (uts == 0)
                    {
                        LOG_err << "uts element not provided";
                        break;
                    }

                    pcr->uts = uts;
                    pcr->changed.reminded = true;
                }
                else
                {
                    // new
                    if (!m)
                    {
                        LOG_err << "m element not provided";
                        break;
                    }
                    if (ts == 0)
                    {
                        LOG_err << "ts element not provided";
                        break;
                    }
                    if (uts == 0)
                    {
                        LOG_err << "uts element not provided";
                        break;
                    }

                    pcr = new PendingContactRequest(p, m, NULL, ts, uts, msg, false);
                    mappcr(p, pcr);
                    pcr->autoaccepted = clv;
                }
                notifypcr(pcr);

                break;
            default:
                if (!jsonsc.storeobject())
                {
                    return;
                }
        }
    }
}

// Outgoing pending contact additions or updates, always triggered by the creator (reminders, deletes, etc)
void MegaClient::sc_opc()
{
    // fields: e, m, ts, uts, rts, dts, msg, p
    m_time_t ts = 0;
    m_time_t uts = 0;
    m_time_t rts = 0;
    m_time_t dts = 0;
    const char *e = NULL;
    const char *m = NULL;
    const char *msg = NULL;
    handle p = UNDEF;
    PendingContactRequest *pcr;

    bool done = false;
    while (!done)
    {
        switch (jsonsc.getnameid())
        {
            case 'e':
                e = jsonsc.getvalue();
                break;
            case 'm':
                m = jsonsc.getvalue();
                break;
            case MAKENAMEID2('t', 's'):
                ts = jsonsc.getint();
                break;
            case MAKENAMEID3('u', 't', 's'):
                uts = jsonsc.getint();
                break;
            case MAKENAMEID3('r', 't', 's'):
                rts = jsonsc.getint();
                break;
            case MAKENAMEID3('d', 't', 's'):
                dts = jsonsc.getint();
                break;
            case MAKENAMEID3('m', 's', 'g'):
                msg = jsonsc.getvalue();
                break;
            case 'p':
                p = jsonsc.gethandle(MegaClient::PCRHANDLE);
                break;
            case EOO:
                done = true;
                if (ISUNDEF(p))
                {
                    LOG_err << "p element not provided";
                    break;
                }

                pcr = pcrindex.count(p) ? pcrindex[p] : (PendingContactRequest *) NULL;

                if (dts != 0) // delete PCR
                {
                    // this is a delete, find the existing object in state
                    if (pcr)
                    {
                        pcr->uts = dts;
                        pcr->changed.deleted = true;
                    }
                }
                else if (!e || !m || ts == 0 || uts == 0)
                {
                    LOG_err << "Pending Contact Request is incomplete.";
                    break;
                }
                else if (ts == uts) // add PCR
                {
                    pcr = new PendingContactRequest(p, e, m, ts, uts, msg, true);
                    mappcr(p, pcr);
                }
                else    // remind PCR
                {
                    if (rts == 0)
                    {
                        LOG_err << "Pending Contact Request is incomplete (rts element).";
                        break;
                    }

                    if (pcr)
                    {
                        pcr->uts = rts;
                        pcr->changed.reminded = true;
                    }
                }
                notifypcr(pcr);

                break;
            default:
                if (!jsonsc.storeobject())
                {
                    return;
                }
        }
    }
}

// Incoming pending contact request updates, always triggered by the receiver of the request (accepts, denies, etc)
void MegaClient::sc_upc(bool incoming)
{
    // fields: p, uts, s, m
    m_time_t uts = 0;
    int s = 0;
    const char *m = NULL;
    handle p = UNDEF, ou = UNDEF;
    PendingContactRequest *pcr;

    bool done = false;
    while (!done)
    {
        switch (jsonsc.getnameid())
        {
            case 'm':
                m = jsonsc.getvalue();
                break;
            case MAKENAMEID3('u', 't', 's'):
                uts = jsonsc.getint();
                break; 
            case 's':
                s = int(jsonsc.getint());
                break;
            case 'p':
                p = jsonsc.gethandle(MegaClient::PCRHANDLE);
                break;
            case MAKENAMEID2('o', 'u'):
                ou = jsonsc.gethandle(MegaClient::PCRHANDLE);
                break;
            case EOO:
                done = true;
                if (ISUNDEF(p))
                {
                    LOG_err << "p element not provided";
                    break;
                }

                pcr = pcrindex.count(p) ? pcrindex[p] : (PendingContactRequest *) NULL;

                if (!pcr)
                {
                    // As this was an update triggered by us, on an object we must know about, this is kinda a problem.                    
                    LOG_err << "upci PCR not found, huge massive problem";
                    break;
                }
                else
                {                    
                    if (!m)
                    {
                        LOG_err << "m element not provided";
                        break;
                    }
                    if (s == 0)
                    {
                        LOG_err << "s element not provided";
                        break;
                    }
                    if (uts == 0)
                    {
                        LOG_err << "uts element not provided";
                        break;
                    }

                    switch (s)
                    {
                        case 1:
                            // ignored
                            pcr->changed.ignored = true;
                            break;
                        case 2:
                            // accepted
                            pcr->changed.accepted = true;
                            break;
                        case 3:
                            // denied
                            pcr->changed.denied = true;
                            break;
                    }
                    pcr->uts = uts;
                }

                if (statecurrent && ou != me && (incoming || s != 2))
                {
                    string email;
                    Node::copystring(&email, m);
                    using namespace UserAlert;
                    useralerts.add(incoming ? (Base*) new UpdatedPendingContactIncoming(s, p, email, uts, useralerts.nextId())
                                            : (Base*) new UpdatedPendingContactOutgoing(s, p, email, uts, useralerts.nextId()));
                }

                notifypcr(pcr);

                break;
            default:
                if (!jsonsc.storeobject())
                {
                    return;
                }
        }
    }
}
// Public links updates
void MegaClient::sc_ph()
{
    // fields: h, ph, d, n, ets
    handle h = UNDEF;
    handle ph = UNDEF;
    bool deleted = false;
    bool created = false;
    bool updated = false;
    bool takendown = false;
    bool reinstated = false;
    m_time_t ets = 0;
    m_time_t cts = 0;
    Node *n;

    bool done = false;
    while (!done)
    {
        switch (jsonsc.getnameid())
        {
        case 'h':
            h = jsonsc.gethandle(MegaClient::NODEHANDLE);
            break;
        case MAKENAMEID2('p','h'):
            ph = jsonsc.gethandle(MegaClient::NODEHANDLE);
            break;
        case 'd':
            deleted = (jsonsc.getint() == 1);
            break;
        case 'n':
            created = (jsonsc.getint() == 1);
            break;
        case 'u':
            updated = (jsonsc.getint() == 1);
            break;
        case MAKENAMEID4('d', 'o', 'w', 'n'):
            {
                int down = int(jsonsc.getint());
                takendown = (down == 1);
                reinstated = (down == 0);
            }
            break;
        case MAKENAMEID3('e', 't', 's'):
            ets = jsonsc.getint();
            break;
        case MAKENAMEID2('t', 's'):
            cts = jsonsc.getint();
            break;
        case EOO:
            done = true;
            if (ISUNDEF(h))
            {
                LOG_err << "h element not provided";
                break;
            }
            if (ISUNDEF(ph))
            {
                LOG_err << "ph element not provided";
                break;
            }
            if (!deleted && !created && !updated && !takendown)
            {
                LOG_err << "d/n/u/down element not provided";
                break;
            }
            if (!deleted && !cts)
            {
                LOG_err << "creation timestamp element not provided";
                break;
            }

            n = nodebyhandle(h);
            if (n)
            {
                if ((takendown || reinstated) && !ISUNDEF(h) && statecurrent)
                {
                    useralerts.add(new UserAlert::Takedown(takendown, reinstated, n->type, h, m_time(), useralerts.nextId()));
                }

                if (deleted)        // deletion
                {
                    if (n->plink)
                    {
                        mPublicLinks.erase(n->nodehandle);
                        delete n->plink;
                        n->plink = NULL;
                    }
                }
                else
                {
                    n->setpubliclink(ph, cts, ets, takendown);
                }

                n->changed.publiclink = true;
                notifynode(n);
            }
            else
            {
                LOG_warn << "node for public link not found";
            }

            break;
        default:
            if (!jsonsc.storeobject())
            {
                return;
            }
        }
    }
}

void MegaClient::sc_se()
{
    // fields: e, s
    string email;
    int status = -1;
    handle uh = UNDEF;
    User *u;

    bool done = false;
    while (!done)
    {
        switch (jsonsc.getnameid())
        {
        case 'e':
            jsonsc.storeobject(&email);
            break;
        case 'u':
            uh = jsonsc.gethandle(USERHANDLE);
            break;
        case 's':
            status = int(jsonsc.getint());
            break;
        case EOO:
            done = true;
            if (email.empty())
            {
                LOG_err << "e element not provided";
                break;
            }
            if (uh == UNDEF)
            {
                LOG_err << "u element not provided";
                break;
            }
            if (status == -1)
            {
                LOG_err << "s element not provided";
                break;
            }
            if (status != EMAIL_REMOVED &&
                    status != EMAIL_PENDING_REMOVED &&
                    status != EMAIL_PENDING_ADDED &&
                    status != EMAIL_FULLY_ACCEPTED)
            {
                LOG_err << "unknown value for s element: " << status;
                break;
            }

            u = finduser(uh);
            if (!u)
            {
                LOG_warn << "user for email change not found. Not a contact?";
            }
            else if (status == EMAIL_FULLY_ACCEPTED)
            {
                LOG_debug << "Email changed from `" << u->email << "` to `" << email << "`";

                mapuser(uh, email.c_str()); // update email used as index for user's map
                u->changed.email = true;               
                notifyuser(u);
            }
            // TODO: manage different status once multiple-emails is supported

            break;
        default:
            if (!jsonsc.storeobject())
            {
                return;
            }
        }
    }
}

#ifdef ENABLE_CHAT
void MegaClient::sc_chatupdate(bool readingPublicChat)
{
    // fields: id, u, cs, n, g, ou, ct, ts, m, ck
    handle chatid = UNDEF;
    userpriv_vector *userpriv = NULL;
    int shard = -1;
    userpriv_vector *upnotif = NULL;
    bool group = false;
    handle ou = UNDEF;
    string title;
    m_time_t ts = -1;
    bool publicchat = false;
    string unifiedkey;

    bool done = false;
    while (!done)
    {
        switch (jsonsc.getnameid())
        {
            case MAKENAMEID2('i','d'):
                chatid = jsonsc.gethandle(MegaClient::CHATHANDLE);
                break;

            case 'u':   // list of users participating in the chat (+privileges)
                userpriv = readuserpriv(&jsonsc);
                break;

            case MAKENAMEID2('c','s'):
                shard = int(jsonsc.getint());
                break;

            case 'n':   // the new user, for notification purposes (not used)
                upnotif = readuserpriv(&jsonsc);
                break;

            case 'g':
                group = jsonsc.getint();
                break;

            case MAKENAMEID2('o','u'):
                ou = jsonsc.gethandle(MegaClient::USERHANDLE);
                break;

            case MAKENAMEID2('c','t'):
                jsonsc.storeobject(&title);
                break;

            case MAKENAMEID2('t', 's'):  // actual creation timestamp
                ts = jsonsc.getint();
                break;

            case 'm':
                assert(readingPublicChat);
                publicchat = jsonsc.getint();
                break;

            case MAKENAMEID2('c','k'):
                assert(readingPublicChat);
                jsonsc.storeobject(&unifiedkey);
                break;

            case EOO:
                done = true;

                if (ISUNDEF(chatid))
                {
                    LOG_err << "Cannot read handle of the chat";
                }
                else if (ISUNDEF(ou))
                {
                    LOG_err << "Cannot read originating user of action packet";
                }
                else if (shard == -1)
                {
                    LOG_err << "Cannot read chat shard";
                }
                else
                {
                    bool mustHaveUK = false;
                    privilege_t oldPriv = PRIV_UNKNOWN;
                    if (chats.find(chatid) == chats.end())
                    {
                        chats[chatid] = new TextChat();
                        mustHaveUK = true;
                    }
                    else
                    {
                        oldPriv = chats[chatid]->priv;
                    }

                    TextChat *chat = chats[chatid];
                    chat->id = chatid;
                    chat->shard = shard;
                    chat->group = group;
                    chat->priv = PRIV_UNKNOWN;
                    chat->ou = ou;
                    chat->title = title;
                    // chat->flags = ?; --> flags are received in other AP: mcfc
                    if (ts != -1)
                    {
                        chat->ts = ts;  // only in APs related to chat creation or when you're added to
                    }

                    bool found = false;
                    userpriv_vector::iterator upvit;
                    if (userpriv)
                    {
                        // find 'me' in the list of participants, get my privilege and remove from peer's list
                        for (upvit = userpriv->begin(); upvit != userpriv->end(); upvit++)
                        {
                            if (upvit->first == me)
                            {
                                found = true;
                                mustHaveUK = (oldPriv <= PRIV_RM && upvit->second > PRIV_RM);
                                chat->priv = upvit->second;
                                userpriv->erase(upvit);
                                if (userpriv->empty())
                                {
                                    delete userpriv;
                                    userpriv = NULL;
                                }
                                break;
                            }
                        }
                    }
                    // if `me` is not found among participants list and there's a notification list...
                    if (!found && upnotif)
                    {
                        // ...then `me` may have been removed from the chat: get the privilege level=PRIV_RM
                        for (upvit = upnotif->begin(); upvit != upnotif->end(); upvit++)
                        {
                            if (upvit->first == me)
                            {
                                mustHaveUK = (oldPriv <= PRIV_RM && upvit->second > PRIV_RM);
                                chat->priv = upvit->second;
                                break;
                            }
                        }
                    }

                    if (chat->priv == PRIV_RM)
                    {
                        // clear the list of peers because API still includes peers in the
                        // actionpacket, but not in a fresh fetchnodes
                        delete userpriv;
                        userpriv = NULL;
                    }

                    delete chat->userpriv;  // discard any existing `userpriv`
                    chat->userpriv = userpriv;

                    if (readingPublicChat)
                    {
                        chat->setMode(publicchat);
                        if (!unifiedkey.empty())    // not all actionpackets include it
                        {
                            chat->unifiedKey = unifiedkey;
                        }
                        else if (mustHaveUK)
                        {
                            LOG_err << "Public chat without unified key detected";
                        }
                    }

                    chat->setTag(0);    // external change
                    notifychat(chat);
                }

                delete upnotif;
                break;

            default:
                if (!jsonsc.storeobject())
                {                    
                    delete upnotif;
                    return;
                }
        }
    }
}

void MegaClient::sc_chatnode()
{
    handle chatid = UNDEF;
    handle h = UNDEF;
    handle uh = UNDEF;
    bool r = false;
    bool g = false;

    for (;;)
    {
        switch (jsonsc.getnameid())
        {
            case 'g':
                // access granted
                g = jsonsc.getint();
                break;

            case 'r':
                // access revoked
                r = jsonsc.getint();
                break;

            case MAKENAMEID2('i','d'):
                chatid = jsonsc.gethandle(MegaClient::CHATHANDLE);
                break;

            case 'n':
                h = jsonsc.gethandle(MegaClient::NODEHANDLE);
                break;

            case 'u':
                uh = jsonsc.gethandle(MegaClient::USERHANDLE);
                break;

            case EOO:
                if (chatid != UNDEF && h != UNDEF && uh != UNDEF && (r || g))
                {
                    textchat_map::iterator it = chats.find(chatid);
                    if (it == chats.end())
                    {
                        LOG_err << "Unknown chat for user/node access to attachment";
                        return;
                    }

                    TextChat *chat = it->second;
                    if (r)  // access revoked
                    {
                        if(!chat->setNodeUserAccess(h, uh, true))
                        {
                            LOG_err << "Unknown user/node at revoke access to attachment";
                        }
                    }
                    else    // access granted
                    {
                        chat->setNodeUserAccess(h, uh);
                    }

                    chat->setTag(0);    // external change
                    notifychat(chat);
                }
                else
                {
                    LOG_err << "Failed to parse attached node information";
                }
                return;

            default:
                if (!jsonsc.storeobject())
                {
                    return;
                }
        }
    }
}

void MegaClient::sc_chatflags()
{
    bool done = false;
    handle chatid = UNDEF;
    byte flags = 0;
    while(!done)
    {
        switch (jsonsc.getnameid())
        {
            case MAKENAMEID2('i','d'):
                chatid = jsonsc.gethandle(MegaClient::CHATHANDLE);
                break;

            case 'f':
                flags = byte(jsonsc.getint());
                break;

            case EOO:
            {
                done = true;
                textchat_map::iterator it = chats.find(chatid);
                if (it == chats.end())
                {
                    string chatidB64;
                    string tmp((const char*)&chatid, sizeof(chatid));
                    Base64::btoa(tmp, chatidB64);
                    LOG_err << "Received flags for unknown chatid: " << chatidB64.c_str();
                    break;
                }

                TextChat *chat = chats[chatid];
                chat->setFlags(flags);

                chat->setTag(0);    // external change
                notifychat(chat);
                break;
            }

            default:
                if (!jsonsc.storeobject())
                {
                    return;
                }
                break;
        }
    }
}

#endif

void MegaClient::sc_uac()
{
    string email;
    for (;;)
    {
        switch (jsonsc.getnameid())
        {
            case 'm':
                jsonsc.storeobject(&email);
                break;

            case EOO:
                if (email.empty())
                {
                    LOG_warn << "Missing email address in `uac` action packet";
                }
                app->account_updated();
                app->notify_confirmation(email.c_str());
                return;

            default:
                if (!jsonsc.storeobject())
                {
                    LOG_warn << "Failed to parse `uac` action packet";
                    return;
                }
        }
    }
}

void MegaClient::sc_la()
{
    for (;;)
    {
        switch (jsonsc.getnameid())
        {
        case EOO:
            useralerts.onAcknowledgeReceived();
            return;

        default:
            if (!jsonsc.storeobject())
            {
                LOG_warn << "Failed to parse `la` action packet";
                return;
            }
        }
    }
}

void MegaClient::sc_ub()
{
    BizStatus status = BIZ_STATUS_UNKNOWN;
    BizMode mode = BIZ_MODE_UNKNOWN;
    BizStatus prevBizStatus = mBizStatus;
    for (;;)
    {
        switch (jsonsc.getnameid())
        {
            case 's':
                status = BizStatus(jsonsc.getint());
                break;

            case 'm':
                mode = BizMode(jsonsc.getint());
                break;

            case EOO:
                if ((status < BIZ_STATUS_EXPIRED || status > BIZ_STATUS_GRACE_PERIOD))
                {
                    std::string err = "Missing or invalid status in `ub` action packet";
                    LOG_err << err;
                    sendevent(99449, err.c_str(), 0);
                    return;
                }
                if ( (mode != BIZ_MODE_MASTER && mode != BIZ_MODE_SUBUSER)
                     && (status != BIZ_STATUS_INACTIVE) )   // when inactive, `m` might be missing (unknown/undefined)
                {
                    LOG_err << "Unexpected mode for business account at `ub`. Mode: " << mode;
                    return;
                }

                mBizStatus = status;
                mBizMode = mode;

                if (mBizMode != BIZ_MODE_UNKNOWN)
                {
                    LOG_info << "Disable achievements for business account type";
                    achievements_enabled = false;
                }

                // FIXME: if API decides to include the expiration ts, remove the block below
                if (mBizStatus == BIZ_STATUS_ACTIVE)
                {
                    // If new status is active, reset timestamps of transitions
                    mBizGracePeriodTs = 0;
                    mBizExpirationTs = 0;
                }

                app->notify_business_status(mBizStatus);
                if (prevBizStatus == BIZ_STATUS_INACTIVE)
                {
                    app->account_updated();
                    getuserdata();  // update account flags
                }

                return;

            default:
                if (!jsonsc.storeobject())
                {
                    LOG_warn << "Failed to parse `ub` action packet";
                    return;
                }
        }
    }

}

// scan notified nodes for
// - name differences with an existing LocalNode
// - appearance of new folders
// - (re)appearance of files
// - deletions
// purge removed nodes after notification
void MegaClient::notifypurge(void)
{
    int i, t;

    handle tscsn = cachedscsn;

    if (scsn.ready()) tscsn = scsn.getHandle();

    if (nodenotify.size() || usernotify.size() || pcrnotify.size()
#ifdef ENABLE_CHAT
            || chatnotify.size()
#endif
            || cachedscsn != tscsn)
    {
        updatesc();

#ifdef ENABLE_SYNC
        // update LocalNode <-> Node associations
        for (sync_list::iterator it = syncs.begin(); it != syncs.end(); it++)
        {
            (*it)->cachenodes();
        }
#endif
    }

    if ((t = int(nodenotify.size())))
    {
#ifdef ENABLE_SYNC
        // check for deleted syncs
        for (sync_list::iterator it = syncs.begin(); it != syncs.end(); it++)
        {
            if (((*it)->state == SYNC_ACTIVE || (*it)->state == SYNC_INITIALSCAN)
             && (*it)->localroot->node->changed.removed)
            {
                delsync(*it);
            }
        }
#endif
        applykeys();

        if (!fetchingnodes)
        {
            app->nodes_updated(&nodenotify[0], t);
        }

        // check all notified nodes for removed status and purge
        for (i = 0; i < t; i++)
        {
            Node* n = nodenotify[i];
            if (n->attrstring)
            {
                LOG_err << "NO_KEY node: " << n->type << " " << n->size << " " << n->nodehandle << " " << n->nodekeyUnchecked().size();
#ifdef ENABLE_SYNC
                if (n->localnode)
                {
                    LOG_err << "LocalNode: " << n->localnode->name << " " << n->localnode->type << " " << n->localnode->size;
                }
#endif
            }

            if (n->changed.removed)
            {
                // remove inbound share
                if (n->inshare)
                {
                    n->inshare->user->sharing.erase(n->nodehandle);
                    notifyuser(n->inshare->user);
                }

                nodes.erase(n->nodehandle);
                delete n;
            }
            else
            {
                n->notified = false;
                memset(&(n->changed), 0, sizeof(n->changed));
                n->tag = 0;
            }
        }

        nodenotify.clear();
    }

    if ((t = int(pcrnotify.size())))
    {
        if (!fetchingnodes)
        {
            app->pcrs_updated(&pcrnotify[0], t);
        }

        // check all notified nodes for removed status and purge
        for (i = 0; i < t; i++)
        {
            PendingContactRequest* pcr = pcrnotify[i];

            if (pcr->removed())
            {
                pcrindex.erase(pcr->id);
                delete pcr;
            }
            else
            {
                pcr->notified = false;
                memset(&(pcr->changed), 0, sizeof(pcr->changed));
            }
        }

        pcrnotify.clear();
    }

    // users are never deleted (except at account cancellation)
    if ((t = int(usernotify.size())))
    {
        if (!fetchingnodes)
        {
            app->users_updated(&usernotify[0], t);
        }

        for (i = 0; i < t; i++)
        {
            User *u = usernotify[i];

            u->notified = false;
            u->resetTag();
            memset(&(u->changed), 0, sizeof(u->changed));

            if (u->show == INACTIVE && u->userhandle != me)
            {
                // delete any remaining shares with this user
                for (handle_set::iterator it = u->sharing.begin(); it != u->sharing.end(); it++)
                {
                    Node *n = nodebyhandle(*it);
                    if (n && !n->changed.removed)
                    {
                        sendevent(99435, "Orphan incoming share", 0);
                    }
                }
                u->sharing.clear();

                discarduser(u->userhandle, false);
            }
        }

        usernotify.clear();
    }

    if ((t = int(useralerts.useralertnotify.size())))
    {
        LOG_debug << "Notifying " << t << " user alerts";
        app->useralerts_updated(&useralerts.useralertnotify[0], t);

        for (i = 0; i < t; i++)
        {
            UserAlert::Base *ua = useralerts.useralertnotify[i];
            ua->tag = -1;
        }

        useralerts.useralertnotify.clear();
    }

#ifdef ENABLE_CHAT
    if ((t = int(chatnotify.size())))
    {
        if (!fetchingnodes)
        {
            app->chats_updated(&chatnotify, t);
        }

        for (textchat_map::iterator it = chatnotify.begin(); it != chatnotify.end(); it++)
        {
            TextChat *chat = it->second;

            chat->notified = false;
            chat->resetTag();
            memset(&(chat->changed), 0, sizeof(chat->changed));
        }

        chatnotify.clear();
    }
#endif

    totalNodes = nodes.size();
}

// return node pointer derived from node handle
Node* MegaClient::nodebyhandle(handle h)
{
    node_map::iterator it;

    if ((it = nodes.find(h)) != nodes.end())
    {
        return it->second;
    }

    return NULL;
}

// server-client deletion
Node* MegaClient::sc_deltree()
{
    Node* n = NULL;
    handle originatingUser = UNDEF;

    for (;;)
    {
        switch (jsonsc.getnameid())
        {
            case 'n':
                handle h;

                if (!ISUNDEF((h = jsonsc.gethandle())))
                {
                    n = nodebyhandle(h);
                }
                break;

            case MAKENAMEID2('o', 'u'):
                originatingUser = jsonsc.gethandle(USERHANDLE);
                break;

            case EOO:
                if (n)
                {
                    TreeProcDel td;
                    useralerts.beginNotingSharedNodes();

                    int creqtag = reqtag;
                    reqtag = 0;
                    proctree(n, &td);
                    reqtag = creqtag;
                    
                    useralerts.convertNotedSharedNodes(false, originatingUser);
                }
                return n;

            default:
                if (!jsonsc.storeobject())
                {
                    return NULL;
                }
        }
    }
}

// generate handle authentication token
void MegaClient::handleauth(handle h, byte* auth)
{
    Base64::btoa((byte*)&h, NODEHANDLE, (char*)auth);
    memcpy(auth + sizeof h, auth, sizeof h);
    key.ecb_encrypt(auth);
}

// make attribute string; add magic number prefix
void MegaClient::makeattr(SymmCipher* key, string* attrstring, const char* json, int l) const
{
    if (l < 0)
    {
        l = int(strlen(json));
    }
    int ll = (l + 6 + SymmCipher::KEYLENGTH - 1) & - SymmCipher::KEYLENGTH;
    byte* buf = new byte[ll];

    memcpy(buf, "MEGA{", 5); // check for the presence of the magic number "MEGA"
    memcpy(buf + 5, json, l);
    buf[l + 5] = '}';
    memset(buf + 6 + l, 0, ll - l - 6);

    key->cbc_encrypt(buf, ll);

    attrstring->assign((char*)buf, ll);

    delete[] buf;
}

void MegaClient::makeattr(SymmCipher* key, const std::unique_ptr<string>& attrstring, const char* json, int l) const
{
    makeattr(key, attrstring.get(), json, l);
}

// update node attributes
// (with speculative instant completion)
error MegaClient::setattr(Node* n, const char *prevattr)
{
    if (ststatus == STORAGE_PAYWALL)
    {
        return API_EPAYWALL;
    }

    if (!checkaccess(n, FULL))
    {
        return API_EACCESS;
    }

    SymmCipher* cipher;

    if (!(cipher = n->nodecipher()))
    {
        return API_EKEY;
    }

    n->changed.attrs = true;
    n->tag = reqtag;
    notifynode(n);

    reqs.add(new CommandSetAttr(this, n, cipher, prevattr));

    return API_OK;
}

void MegaClient::putnodes_prepareOneFolder(NewNode* newnode, std::string foldername)
{
    string attrstring;
    byte buf[FOLDERNODEKEYLENGTH];

    // set up new node as folder node
    newnode->source = NEW_NODE;
    newnode->type = FOLDERNODE;
    newnode->nodehandle = 0;
    newnode->parenthandle = UNDEF;

    // generate fresh random key for this folder node
    rng.genblock(buf, FOLDERNODEKEYLENGTH);
    newnode->nodekey.assign((char*)buf, FOLDERNODEKEYLENGTH);
    tmpnodecipher.setkey(buf);

    // generate fresh attribute object with the folder name
    AttrMap attrs;

    fsaccess->normalize(&foldername);
    attrs.map['n'] = foldername;

    // JSON-encode object and encrypt attribute string
    attrs.getjson(&attrstring);
    newnode->attrstring.reset(new string);
    makeattr(&tmpnodecipher, newnode->attrstring, attrstring.c_str());
}

// send new nodes to API for processing
void MegaClient::putnodes(handle h, NewNode* newnodes, int numnodes, const char *cauth)
{
    reqs.add(new CommandPutNodes(this, h, NULL, newnodes, numnodes, reqtag, PUTNODES_APP, cauth));
}

// drop nodes into a user's inbox (must have RSA keypair)
void MegaClient::putnodes(const char* user, NewNode* newnodes, int numnodes)
{
    User* u;

    restag = reqtag;

    if (!(u = finduser(user, 0)) && !user)
    {
        return app->putnodes_result(API_EARGS, USER_HANDLE, newnodes);
    }

    queuepubkeyreq(user, ::mega::make_unique<PubKeyActionPutNodes>(newnodes, numnodes, reqtag));
}

// returns 1 if node has accesslevel a or better, 0 otherwise
int MegaClient::checkaccess(Node* n, accesslevel_t a)
{
    // folder link access is always read-only - ignore login status during
    // initial tree fetch
    if ((a < OWNERPRELOGIN) && !loggedin())
    {
        return a == RDONLY;
    }

    // trace back to root node (always full access) or share node
    while (n)
    {
        if (n->inshare)
        {
            return n->inshare->access >= a;
        }

        if (!n->parent)
        {
            return n->type > FOLDERNODE;
        }

        n = n->parent;
    }

    return 0;
}

// returns API_OK if a move operation is permitted, API_EACCESS or
// API_ECIRCULAR otherwise. Also returns API_EPAYWALL if in PAYWALL.
error MegaClient::checkmove(Node* fn, Node* tn)
{
    // precondition #0: not in paywall
    if (ststatus == STORAGE_PAYWALL)
    {
        return API_EPAYWALL;
    }

    // condition #1: cannot move top-level node, must have full access to fn's
    // parent
    if (!fn->parent || !checkaccess(fn->parent, FULL))
    {
        return API_EACCESS;
    }

    // condition #2: target must be folder
    if (tn->type == FILENODE)
    {
        return API_EACCESS;
    }

    // condition #3: must have write access to target
    if (!checkaccess(tn, RDWR))
    {
        return API_EACCESS;
    }

    // condition #4: source can't be a version
    if (fn->parent->type == FILENODE)
    {
        return API_EACCESS;
    }

    // condition #5: tn must not be below fn (would create circular linkage)
    for (;;)
    {
        if (tn == fn)
        {
            return API_ECIRCULAR;
        }

        if (tn->inshare || !tn->parent)
        {
            break;
        }

        tn = tn->parent;
    }

    // condition #6: fn and tn must be in the same tree (same ultimate parent
    // node or shared by the same user)
    for (;;)
    {
        if (fn->inshare || !fn->parent)
        {
            break;
        }

        fn = fn->parent;
    }

    // moves within the same tree or between the user's own trees are permitted
    if (fn == tn || (!fn->inshare && !tn->inshare))
    {
        return API_OK;
    }

    // moves between inbound shares from the same user are permitted
    if (fn->inshare && tn->inshare && fn->inshare->user == tn->inshare->user)
    {
        return API_OK;
    }

    return API_EACCESS;
}

// move node to new parent node (for changing the filename, use setattr and
// modify the 'n' attribute)
error MegaClient::rename(Node* n, Node* p, syncdel_t syncdel, handle prevparent, const char *newName)
{
    error e;

    if ((e = checkmove(n, p)))
    {
        return e;
    }

    Node *prevParent = NULL;
    if (!ISUNDEF(prevparent))
    {
        prevParent = nodebyhandle(prevparent);
    }
    else
    {
        prevParent = n->parent;
    }

    if (n->setparent(p))
    {
        bool updateNodeAttributes = false;
        if (prevParent)
        {
            Node *prevRoot = getrootnode(prevParent);
            Node *newRoot = getrootnode(p);
            handle rubbishHandle = rootnodes[RUBBISHNODE - ROOTNODE];
            nameid rrname = AttrMap::string2nameid("rr");

            if (prevRoot->nodehandle != rubbishHandle
                    && p->nodehandle == rubbishHandle)
            {
                // deleted node
                char base64Handle[12];
                Base64::btoa((byte*)&prevParent->nodehandle, MegaClient::NODEHANDLE, base64Handle);
                if (strcmp(base64Handle, n->attrs.map[rrname].c_str()))
                {
                    LOG_debug << "Adding rr attribute";
                    n->attrs.map[rrname] = base64Handle;
                    updateNodeAttributes = true;
                }
            }
            else if (prevRoot->nodehandle == rubbishHandle
                     && newRoot->nodehandle != rubbishHandle)
            {
                // undeleted node
                attr_map::iterator it = n->attrs.map.find(rrname);
                if (it != n->attrs.map.end())
                {
                    LOG_debug << "Removing rr attribute";
                    n->attrs.map.erase(it);
                    updateNodeAttributes = true;
                }
            }
        }

        if (newName)
        {
            string name(newName);
            fsaccess->normalize(&name);
            n->attrs.map['n'] = name;
            updateNodeAttributes = true;
        }

        n->changed.parent = true;
        n->tag = reqtag;
        notifynode(n);

        // rewrite keys of foreign nodes that are moved out of an outbound share
        rewriteforeignkeys(n);

        reqs.add(new CommandMoveNode(this, n, p, syncdel, prevparent));
        if (updateNodeAttributes)
        {
            setattr(n);
        }
    }

    return API_OK;
}

// delete node tree
error MegaClient::unlink(Node* n, bool keepversions)
{
    if (!n->inshare && !checkaccess(n, FULL))
    {
        return API_EACCESS;
    }

    if (mBizStatus > BIZ_STATUS_INACTIVE
            && mBizMode == BIZ_MODE_SUBUSER && n->inshare
            && mBizMasters.find(n->inshare->user->userhandle) != mBizMasters.end())
    {
        // business subusers cannot leave inshares from master biz users
        return API_EMASTERONLY;
    }

    if (ststatus == STORAGE_PAYWALL)
    {
        return API_EPAYWALL;
    }

    bool kv = (keepversions && n->type == FILENODE);
    reqs.add(new CommandDelNode(this, n->nodehandle, kv));

    mergenewshares(1);

    if (kv)
    {
        Node *newerversion = n->parent;
        if (n->children.size())
        {
            Node *olderversion = n->children.back();
            olderversion->setparent(newerversion);
            olderversion->changed.parent = true;
            olderversion->tag = reqtag;
            notifynode(olderversion);
        }
    }

    TreeProcDel td;
    proctree(n, &td);

    return API_OK;
}

void MegaClient::unlinkversions()
{
    reqs.add(new CommandDelVersions(this));
}

// Converts a string in UTF8 to array of int32 in the same way than Webclient converts a string in UTF16 to array of 32-bit elements
// (returns NULL if the input is invalid UTF-8)
// unfortunately, discards bits 8-31 of multibyte characters for backwards compatibility
char* MegaClient::utf8_to_a32forjs(const char* str, int* len)
{
    if (!str)
    {
        return NULL;
    }

    int t = int(strlen(str));
    int t2 = 4 * ((t + 3) >> 2);
    char* result = new char[t2]();
    uint32_t* a32 = (uint32_t*)result;
    uint32_t unicode;

    int i = 0;
    int j = 0;

    while (i < t)
    {
        char c = str[i++] & 0xff;

        if (!(c & 0x80))
        {
            unicode = c & 0xff;
        }
        else if ((c & 0xe0) == 0xc0)
        {
            if (i >= t || (str[i] & 0xc0) != 0x80)
            {
                delete[] result;
                return NULL;
            }

            unicode = (c & 0x1f) << 6;
            unicode |= str[i++] & 0x3f;
        }
        else if ((c & 0xf0) == 0xe0)
        {
            if (i + 2 > t || (str[i] & 0xc0) != 0x80 || (str[i + 1] & 0xc0) != 0x80)
            {
                delete[] result;
                return NULL;
            }

            unicode = (c & 0x0f) << 12;
            unicode |= (str[i++] & 0x3f) << 6;
            unicode |= str[i++] & 0x3f;
        }
        else if ((c & 0xf8) == 0xf0)
        {
            if (i + 3 > t
            || (str[i] & 0xc0) != 0x80
            || (str[i + 1] & 0xc0) != 0x80
            || (str[i + 2] & 0xc0) != 0x80)
            {
                delete[] result;
                return NULL;
            }

            unicode = (c & 0x07) << 18;
            unicode |= (str[i++] & 0x3f) << 12;
            unicode |= (str[i++] & 0x3f) << 6;
            unicode |= str[i++] & 0x3f;

            // management of surrogate pairs like the JavaScript code
            uint32_t hi = 0xd800 | ((unicode >> 10) & 0x3F) | (((unicode >> 16) - 1) << 6);
            uint32_t low = 0xdc00 | (unicode & 0x3ff);

            a32[j >> 2] |= htonl(hi << (24 - (j & 3) * 8));
            j++;

            unicode = low;
        }
        else
        {
            delete[] result;
            return NULL;
        }

        a32[j >> 2] |= htonl(unicode << (24 - (j & 3) * 8));
        j++;
    }

    *len = j;
    return result;
}

// compute UTF-8 password hash
error MegaClient::pw_key(const char* utf8pw, byte* key) const
{
    int t;
    char* pw;

    if (!(pw = utf8_to_a32forjs(utf8pw, &t)))
    {
        return API_EARGS;
    }

    int n = (t + 15) / 16;
    SymmCipher* keys = new SymmCipher[n];

    for (int i = 0; i < n; i++)
    {
        int valid = (i != (n - 1)) ? SymmCipher::BLOCKSIZE : (t - SymmCipher::BLOCKSIZE * i);
        memcpy(key, pw + i * SymmCipher::BLOCKSIZE, valid);
        memset(key + valid, 0, SymmCipher::BLOCKSIZE - valid);
        keys[i].setkey(key);
    }

    memcpy(key, "\x93\xC4\x67\xE3\x7D\xB0\xC7\xA4\xD1\xBE\x3F\x81\x01\x52\xCB\x56", SymmCipher::BLOCKSIZE);

    for (int r = 65536; r--; )
    {
        for (int i = 0; i < n; i++)
        {
            keys[i].ecb_encrypt(key);
        }
    }

    delete[] keys;
    delete[] pw;

    return API_OK;
}

// compute generic string hash
void MegaClient::stringhash(const char* s, byte* hash, SymmCipher* cipher)
{
    int t;

    t = strlen(s) & - SymmCipher::BLOCKSIZE;

    strncpy((char*)hash, s + t, SymmCipher::BLOCKSIZE);

    while (t)
    {
        t -= SymmCipher::BLOCKSIZE;
        SymmCipher::xorblock((byte*)s + t, hash);
    }

    for (t = 16384; t--; )
    {
        cipher->ecb_encrypt(hash);
    }

    memcpy(hash + 4, hash + 8, 4);
}

// (transforms s to lowercase)
uint64_t MegaClient::stringhash64(string* s, SymmCipher* c)
{
    byte hash[SymmCipher::KEYLENGTH];

    tolower_string(*s);
    stringhash(s->c_str(), hash, c);

    return MemAccess::get<uint64_t>((const char*)hash);
}

// read and add/verify node array
int MegaClient::readnodes(JSON* j, int notify, putsource_t source, NewNode* nn, int nnsize, int tag, bool applykeys)
{
    if (!j->enterarray())
    {
        return 0;
    }

    node_vector dp;
    Node* n;

    while (j->enterobject())
    {
        handle h = UNDEF, ph = UNDEF;
        handle u = 0, su = UNDEF;
        nodetype_t t = TYPE_UNKNOWN;
        const char* a = NULL;
        const char* k = NULL;
        const char* fa = NULL;
        const char *sk = NULL;
        accesslevel_t rl = ACCESS_UNKNOWN;
        m_off_t s = NEVER;
        m_time_t ts = -1, sts = -1;
        nameid name;
        int nni = -1;

        while ((name = j->getnameid()) != EOO)
        {
            switch (name)
            {
                case 'h':   // new node: handle
                    h = j->gethandle();
                    break;

                case 'p':   // parent node
                    ph = j->gethandle();
                    break;

                case 'u':   // owner user
                    u = j->gethandle(USERHANDLE);
                    break;

                case 't':   // type
                    t = (nodetype_t)j->getint();
                    break;

                case 'a':   // attributes
                    a = j->getvalue();
                    break;

                case 'k':   // key(s)
                    k = j->getvalue();
                    break;

                case 's':   // file size
                    s = j->getint();
                    break;

                case 'i':   // related source NewNode index
                    nni = int(j->getint());
                    break;

                case MAKENAMEID2('t', 's'):  // actual creation timestamp
                    ts = j->getint();
                    break;

                case MAKENAMEID2('f', 'a'):  // file attributes
                    fa = j->getvalue();
                    break;

                    // inbound share attributes
                case 'r':   // share access level
                    rl = (accesslevel_t)j->getint();
                    break;

                case MAKENAMEID2('s', 'k'):  // share key
                    sk = j->getvalue();
                    break;

                case MAKENAMEID2('s', 'u'):  // sharing user
                    su = j->gethandle(USERHANDLE);
                    break;

                case MAKENAMEID3('s', 't', 's'):  // share timestamp
                    sts = j->getint();
                    break;

                default:
                    if (!j->storeobject())
                    {
                        return 0;
                    }
            }
        }

        if (ISUNDEF(h))
        {
            warn("Missing node handle");
        }
        else
        {
            if (t == TYPE_UNKNOWN)
            {
                warn("Unknown node type");
            }
            else if (t == FILENODE || t == FOLDERNODE)
            {
                if (ISUNDEF(ph))
                {
                    warn("Missing parent");
                }
                else if (!a)
                {
                    warn("Missing node attributes");
                }
                else if (!k)
                {
                    warn("Missing node key");
                }

                if (t == FILENODE && ISUNDEF(s))
                {
                    warn("File node without file size");
                }
            }
        }

        if (fa && t != FILENODE)
        {
            warn("Spurious file attributes");
        }

        if (!warnlevel())
        {
            if ((n = nodebyhandle(h)))
            {
                Node* p = NULL;
                if (!ISUNDEF(ph))
                {
                    p = nodebyhandle(ph);
                }

                if (n->changed.removed)
                {
                    // node marked for deletion is being resurrected, possibly
                    // with a new parent (server-client move operation)
                    n->changed.removed = false;
                }
                else
                {
                    // node already present - check for race condition
                    if ((n->parent && ph != n->parent->nodehandle && p &&  p->type != FILENODE) || n->type != t)
                    {
                        app->reload("Node inconsistency");

                        static bool reloadnotified = false;
                        if (!reloadnotified)
                        {
                            sendevent(99437, "Node inconsistency", 0);
                            reloadnotified = true;
                        }
                    }
                }

                if (!ISUNDEF(ph))
                {
                    if (p)
                    {
                        n->setparent(p);
                        n->changed.parent = true;
                    }
                    else
                    {
                        n->setparent(NULL);
                        n->parenthandle = ph;
                        dp.push_back(n);
                    }
                }

                if (a && k && n->attrstring)
                {
                    LOG_warn << "Updating the key of a NO_KEY node";
                    Node::copystring(n->attrstring.get(), a);
                    n->setkeyfromjson(k);
                }
            }
            else
            {
                byte buf[SymmCipher::KEYLENGTH];

                if (!ISUNDEF(su))
                {
                    if (t != FOLDERNODE)
                    {
                        warn("Invalid share node type");
                    }

                    if (rl == ACCESS_UNKNOWN)
                    {
                        warn("Missing access level");
                    }

                    if (!sk)
                    {
                        LOG_warn << "Missing share key for inbound share";
                    }

                    if (warnlevel())
                    {
                        su = UNDEF;
                    }
                    else
                    {
                        if (sk)
                        {
                            decryptkey(sk, buf, sizeof buf, &key, 1, h);
                        }
                    }
                }

                string fas;

                Node::copystring(&fas, fa);

                // fallback timestamps
                if (!(ts + 1))
                {
                    ts = m_time();
                }

                if (!(sts + 1))
                {
                    sts = ts;
                }

                n = new Node(this, &dp, h, ph, t, s, u, fas.c_str(), ts);
                n->changed.newnode = true;

                n->tag = tag;

                n->attrstring.reset(new string);
                Node::copystring(n->attrstring.get(), a);
                n->setkeyfromjson(k);

                if (!ISUNDEF(su))
                {
                    newshares.push_back(new NewShare(h, 0, su, rl, sts, sk ? buf : NULL));
                }

                if (u != me && !ISUNDEF(u) && !fetchingnodes)
                {
                    useralerts.noteSharedNode(u, t, ts, n);
                }

                if (nn && nni >= 0 && nni < nnsize)
                {
                    nn[nni].added = true;

#ifdef ENABLE_SYNC
                    if (source == PUTNODES_SYNC)
                    {
                        if (nn[nni].localnode)
                        {
                            // overwrites/updates: associate LocalNode with newly created Node
                            nn[nni].localnode->setnode(n);
                            nn[nni].localnode->treestate(TREESTATE_SYNCED);

                            // updates cache with the new node associated
                            nn[nni].localnode->sync->statecacheadd(nn[nni].localnode);
                            nn[nni].localnode->newnode.reset(); // localnode ptr now null also
                        }
                    }
#endif

                    if (nn[nni].source == NEW_UPLOAD)
                    {
                        handle uh = nn[nni].uploadhandle;

                        // do we have pending file attributes for this upload? set them.
                        for (fa_map::iterator it = pendingfa.lower_bound(pair<handle, fatype>(uh, fatype(0)));
                             it != pendingfa.end() && it->first.first == uh; )
                        {
                            reqs.add(new CommandAttachFA(this, h, it->first.second, it->second.first, it->second.second));
                            pendingfa.erase(it++);
                        }

                        // FIXME: only do this for in-flight FA writes
                        uhnh.insert(pair<handle, handle>(uh, h));
                    }
                }
            }

            if (notify)
            {
                notifynode(n);
            }

            if (applykeys)
            {
                n->applykey();
            }
        }
    }

    // any child nodes that arrived before their parents?
    for (size_t i = dp.size(); i--; )
    {
        if ((n = nodebyhandle(dp[i]->parenthandle)))
        {
            dp[i]->setparent(n);
        }
    }

    return j->leavearray();
}

// decrypt and set encrypted sharekey
void MegaClient::setkey(SymmCipher* c, const char* k)
{
    byte newkey[SymmCipher::KEYLENGTH];

    if (Base64::atob(k, newkey, sizeof newkey) == sizeof newkey)
    {
        key.ecb_decrypt(newkey);
        c->setkey(newkey);
    }
}

// read outbound share keys
void MegaClient::readok(JSON* j)
{
    if (j->enterarray())
    {
        while (j->enterobject())
        {
            readokelement(j);
        }

        j->leavearray();

        mergenewshares(0);
    }
}

// - h/ha/k (outbound sharekeys, always symmetric)
void MegaClient::readokelement(JSON* j)
{
    handle h = UNDEF;
    byte ha[SymmCipher::BLOCKSIZE];
    byte buf[SymmCipher::BLOCKSIZE];
    int have_ha = 0;
    const char* k = NULL;

    for (;;)
    {
        switch (j->getnameid())
        {
            case 'h':
                h = j->gethandle();
                break;

            case MAKENAMEID2('h', 'a'):      // share authentication tag
                have_ha = Base64::atob(j->getvalue(), ha, sizeof ha) == sizeof ha;
                break;

            case 'k':           // share key(s)
                k = j->getvalue();
                break;

            case EOO:
                if (ISUNDEF(h))
                {
                    LOG_warn << "Missing outgoing share handle in ok element";
                    return;
                }

                if (!k)
                {
                    LOG_warn << "Missing outgoing share key in ok element";
                    return;
                }

                if (!have_ha)
                {
                    LOG_warn << "Missing outbound share signature";
                    return;
                }

                if (decryptkey(k, buf, SymmCipher::KEYLENGTH, &key, 1, h))
                {
                    newshares.push_back(new NewShare(h, 1, UNDEF, ACCESS_UNKNOWN, 0, buf, ha));
                }
                return;

            default:
                if (!j->storeobject())
                {
                    return;
                }
        }
    }
}

// read outbound shares and pending shares
void MegaClient::readoutshares(JSON* j)
{
    if (j->enterarray())
    {
        while (j->enterobject())
        {
            readoutshareelement(j);
        }

        j->leavearray();

        mergenewshares(0);
    }
}

// - h/u/r/ts/p (outbound share or pending share)
void MegaClient::readoutshareelement(JSON* j)
{
    handle h = UNDEF;
    handle uh = UNDEF;
    handle p = UNDEF;
    accesslevel_t r = ACCESS_UNKNOWN;
    m_time_t ts = 0;

    for (;;)
    {
        switch (j->getnameid())
        {
            case 'h':
                h = j->gethandle();
                break;

            case 'p':
                p = j->gethandle(PCRHANDLE);
                break;

            case 'u':           // share target user
                uh = j->is(EXPORTEDLINK) ? 0 : j->gethandle(USERHANDLE);
                break;

            case 'r':           // access
                r = (accesslevel_t)j->getint();
                break;

            case MAKENAMEID2('t', 's'):      // timestamp
                ts = j->getint();
                break;

            case EOO:
                if (ISUNDEF(h))
                {
                    LOG_warn << "Missing outgoing share node";
                    return;
                }

                if (ISUNDEF(uh) && ISUNDEF(p))
                {
                    LOG_warn << "Missing outgoing share user";
                    return;
                }

                if (r == ACCESS_UNKNOWN)
                {
                    LOG_warn << "Missing outgoing share access";
                    return;
                }

                newshares.push_back(new NewShare(h, 1, uh, r, ts, NULL, NULL, p));
                return;

            default:
                if (!j->storeobject())
                {
                    return;
                }
        }
    }
}

void MegaClient::readipc(JSON *j)
{
    // fields: ps, m, ts, uts, msg, p
    if (j->enterarray())
    {
        while (j->enterobject())
        {
            m_time_t ts = 0;
            m_time_t uts = 0;
            const char *m = NULL;
            const char *msg = NULL;
            handle p = UNDEF;

            bool done = false;
            while (!done)
            {
                switch (j->getnameid()) {
                    case 'm':
                        m = j->getvalue();
                        break;
                    case MAKENAMEID2('t', 's'):
                        ts = j->getint();
                        break;
                    case MAKENAMEID3('u', 't', 's'):
                        uts = j->getint();
                        break;
                    case MAKENAMEID3('m', 's', 'g'):
                        msg = j->getvalue();
                        break;
                    case 'p':
                        p = j->gethandle(MegaClient::PCRHANDLE);
                        break;
                    case EOO:
                        done = true;
                        if (ISUNDEF(p))
                        {
                            LOG_err << "p element not provided";
                            break;
                        }
                        if (!m)
                        {
                            LOG_err << "m element not provided";
                            break;
                        }
                        if (ts == 0)
                        {
                            LOG_err << "ts element not provided";
                            break;
                        }
                        if (uts == 0)
                        {
                            LOG_err << "uts element not provided";
                            break;
                        }

                        if (pcrindex[p] != NULL)
                        {
                            pcrindex[p]->update(m, NULL, ts, uts, msg, false);                        
                        } 
                        else
                        {
                            pcrindex[p] = new PendingContactRequest(p, m, NULL, ts, uts, msg, false);
                        }                       

                        break;
                    default:
                       if (!j->storeobject())
                       {
                            return;
                       }
                }
            }
        }

        j->leavearray();
    }
}

void MegaClient::readopc(JSON *j)
{
    // fields: e, m, ts, uts, rts, msg, p
    if (j->enterarray())
    {
        while (j->enterobject())
        {
            m_time_t ts = 0;
            m_time_t uts = 0;
            const char *e = NULL;
            const char *m = NULL;
            const char *msg = NULL;
            handle p = UNDEF;

            bool done = false;
            while (!done)
            {
                switch (j->getnameid())
                {
                    case 'e':
                        e = j->getvalue();
                        break;
                    case 'm':
                        m = j->getvalue();
                        break;
                    case MAKENAMEID2('t', 's'):
                        ts = j->getint();
                        break;
                    case MAKENAMEID3('u', 't', 's'):
                        uts = j->getint();
                        break;
                    case MAKENAMEID3('m', 's', 'g'):
                        msg = j->getvalue();
                        break;
                    case 'p':
                        p = j->gethandle(MegaClient::PCRHANDLE);
                        break;
                    case EOO:
                        done = true;
                        if (!e)
                        {
                            LOG_err << "e element not provided";
                            break;
                        }
                        if (!m)
                        {
                            LOG_err << "m element not provided";
                            break;
                        }
                        if (ts == 0)
                        {
                            LOG_err << "ts element not provided";
                            break;
                        }
                        if (uts == 0)
                        {
                            LOG_err << "uts element not provided";
                            break;
                        }

                        if (pcrindex[p] != NULL)
                        {
                            pcrindex[p]->update(e, m, ts, uts, msg, true);                        
                        } 
                        else
                        {
                            pcrindex[p] = new PendingContactRequest(p, e, m, ts, uts, msg, true);
                        }

                        break;
                    default:
                       if (!j->storeobject())
                       {
                            return;
                       }
                }
            }
        }

        j->leavearray();
    }
}

error MegaClient::readmiscflags(JSON *json)
{
    while (1)
    {
        switch (json->getnameid())
        {
        // mcs:1 --> MegaChat enabled
        case MAKENAMEID3('a', 'c', 'h'):
            achievements_enabled = bool(json->getint());    //  Mega Achievements enabled
            break;
        case MAKENAMEID4('m', 'f', 'a', 'e'):   // multi-factor authentication enabled
            gmfa_enabled = bool(json->getint());
            break;
        case MAKENAMEID4('s', 's', 'r', 's'):   // server-side rubish-bin scheduler (only available when logged in)
            ssrs_enabled = bool(json->getint());
            break;
        case MAKENAMEID4('n', 's', 'r', 'e'):   // new secure registration enabled
            nsr_enabled = bool(json->getint());
            break;
        case MAKENAMEID5('a', 'p', 'l', 'v', 'p'):   // apple VOIP push enabled (only available when logged in)
            aplvp_enabled = bool(json->getint());
            break;
        case MAKENAMEID5('s', 'm', 's', 'v', 'e'):   // 2 = Opt-in and unblock SMS allowed 1 = Only unblock SMS allowed 0 = No SMS allowed
            mSmsVerificationState = static_cast<SmsVerificationState>(json->getint());
            break;
        case MAKENAMEID4('n', 'l', 'f', 'e'):   // new link format enabled
            mNewLinkFormat = static_cast<bool>(json->getint());
            break;
        case EOO:
            return API_OK;
        default:
            if (!json->storeobject())
            {
                return API_EINTERNAL;
            }
        }
    }
}

void MegaClient::procph(JSON *j)
{
    // fields: h, ph, ets
    if (j->enterarray())
    {
        while (j->enterobject())
        {
            handle h = UNDEF;
            handle ph = UNDEF;
            m_time_t ets = 0;
            m_time_t cts = 0;
            Node *n = NULL;
            bool takendown = false;

            bool done = false;
            while (!done)
            {
                switch (j->getnameid())
                {
                    case 'h':
                        h = j->gethandle(MegaClient::NODEHANDLE);
                        break;
                    case MAKENAMEID2('p','h'):
                        ph = j->gethandle(MegaClient::NODEHANDLE);
                        break;
                    case MAKENAMEID3('e', 't', 's'):
                        ets = j->getint();
                        break;
                    case MAKENAMEID2('t', 's'):
                        cts = j->getint();
                        break;
                    case MAKENAMEID4('d','o','w','n'):
                        takendown = (j->getint() == 1);
                        break;
                    case EOO:
                        done = true;
                        if (ISUNDEF(h))
                        {
                            LOG_err << "h element not provided";
                            break;
                        }
                        if (ISUNDEF(ph))
                        {
                            LOG_err << "ph element not provided";
                            break;
                        }
                        if (!cts)
                        {
                            LOG_err << "creation timestamp element not provided";
                            break;
                        }

                        n = nodebyhandle(h);
                        if (n)
                        {
                            n->setpubliclink(ph, cts, ets, takendown);
                        }
                        else
                        {
                            LOG_warn << "node for public link not found";
                        }

                        break;
                    default:
                       if (!j->storeobject())
                       {
                            return;
                       }
                }
            }
        }

        j->leavearray();
    }
}

void MegaClient::applykeys()
{
    CodeCounter::ScopeTimer ccst(performanceStats.applyKeys);

    int noKeyExpected = (rootnodes[0] != UNDEF) + (rootnodes[1] != UNDEF) + (rootnodes[2] != UNDEF);

    if (nodes.size() > size_t(mAppliedKeyNodeCount + noKeyExpected))
    {
        for (auto& it : nodes)
        {
            it.second->applykey();
        }
    }

    sendkeyrewrites();
}

void MegaClient::sendkeyrewrites()
{
    if (sharekeyrewrite.size())
    {
        reqs.add(new CommandShareKeyUpdate(this, &sharekeyrewrite));
        sharekeyrewrite.clear();
    }

    if (nodekeyrewrite.size())
    {
        reqs.add(new CommandNodeKeyUpdate(this, &nodekeyrewrite));
        nodekeyrewrite.clear();
    }
}

// user/contact list
bool MegaClient::readusers(JSON* j, bool actionpackets)
{
    if (!j->enterarray())
    {
        return 0;
    }

    while (j->enterobject())
    {
        handle uh = 0;
        visibility_t v = VISIBILITY_UNKNOWN;    // new share objects do not override existing visibility
        m_time_t ts = 0;
        const char* m = NULL;
        nameid name;
        BizMode bizMode = BIZ_MODE_UNKNOWN;

        while ((name = j->getnameid()) != EOO)
        {
            switch (name)
            {
                case 'u':   // new node: handle
                    uh = j->gethandle(USERHANDLE);
                    break;

                case 'c':   // visibility
                    v = (visibility_t)j->getint();
                    break;

                case 'm':   // email
                    m = j->getvalue();
                    break;

                case MAKENAMEID2('t', 's'):
                    ts = j->getint();
                    break;

                case 'b':
                {
                    if (j->enterobject())
                    {
                        nameid businessName;
                        while ((businessName = j->getnameid()) != EOO)
                        {
                            switch (businessName)
                            {
                                case 'm':
                                    bizMode = static_cast<BizMode>(j->getint());
                                    break;
                                default:
                                    if (!j->storeobject())
                                        return false;
                                    break;
                            }
                        }

                        j->leaveobject();
                    }

                    break;
                }

                default:
                    if (!j->storeobject())
                    {
                        return false;
                    }
            }
        }

        if (ISUNDEF(uh))
        {
            warn("Missing contact user handle");
        }

        if (!m)
        {
            warn("Unknown contact user e-mail address");
        }

        if (!warnlevel())
        {
            if (actionpackets && v >= 0 && v <= 3 && statecurrent)
            {
                string email;
                Node::copystring(&email, m);
                useralerts.add(new UserAlert::ContactChange(v, uh, email, ts, useralerts.nextId()));
            }
            User* u = finduser(uh, 0);
            bool notify = !u;
            if (u || (u = finduser(uh, 1)))
            {
                const string oldEmail = u->email;
                mapuser(uh, m);

                u->mBizMode = bizMode;

                if (v != VISIBILITY_UNKNOWN)
                {
                    if (u->show != v || u->ctime != ts)
                    {
                        if (u->show == HIDDEN && v == VISIBLE)
                        {
                            u->invalidateattr(ATTR_FIRSTNAME);
                            u->invalidateattr(ATTR_LASTNAME);
                            if (oldEmail != u->email)
                            {
                                u->changed.email = true;
                            }
                        }
                        else if (u->show == VISIBILITY_UNKNOWN && v == VISIBLE
                                 && uh != me
                                 && !fetchingnodes)
                        {
                            // new user --> fetch keys
                            fetchContactKeys(u);
                        }

                        u->set(v, ts);
                        notify = true;
                    }
                }

                if (notify)
                {
                    notifyuser(u);
                }
            }
        }
    }

    return j->leavearray();
}

// Supported formats:
//   - file links:      #!<ph>[!<key>]
//                      <ph>[!<key>]
//                      /file/<ph>[<params>][#<key>]
//
//   - folder links:    #F!<ph>[!<key>]
//                      /folder/<ph>[<params>][#<key>]
error MegaClient::parsepubliclink(const char* link, handle& ph, byte* key, bool isFolderLink)
{
    bool isFolder;
    const char* ptr = nullptr;
    if ((ptr = strstr(link, "#F!")))
    {
        ptr += 3;
        isFolder = true;
    }
    else if ((ptr = strstr(link, "folder/")))
    {
        ptr += 7;
        isFolder = true;
    }
    else if ((ptr = strstr(link, "#!")))
    {
        ptr += 2;
        isFolder = false;
    }
    else if ((ptr = strstr(link, "file/")))
    {
        ptr += 5;
        isFolder = false;
    }
    else    // legacy file link format without '#'
    {
        ptr = link;
        isFolder = false;
    }

    if (isFolder != isFolderLink)
    {
        return API_EARGS;   // type of link mismatch
    }

    if (strlen(ptr) < 8)  // no public handle in the link
    {
        return API_EARGS;
    }

    ph = 0; //otherwise atob will give an unexpected result
    if (Base64::atob(ptr, (byte*)&ph, NODEHANDLE) == NODEHANDLE)
    {
        ptr += 8;

        // skip any tracking parameter introduced by third-party websites
        while(*ptr && *ptr != '!' && *ptr != '#')
        {
            ptr++;
        }

        if (!*ptr || ((*ptr == '#' || *ptr == '!') && *(ptr + 1) == '\0'))   // no key provided
        {
            return API_EINCOMPLETE;
        }

        if (*ptr == '!' || *ptr == '#')
        {
            const char *k = ptr + 1;    // skip '!' or '#' separator
            int keylen = isFolderLink ? FOLDERNODEKEYLENGTH : FILENODEKEYLENGTH;
            if (Base64::atob(k, key, keylen) == keylen)
            {
                return API_OK;
            }
        }
    }

    return API_EARGS;
}

error MegaClient::folderaccess(const char *folderlink)
{
    handle h = UNDEF;
    byte folderkey[FOLDERNODEKEYLENGTH];

    error e;
    if ((e = parsepubliclink(folderlink, h, folderkey, true)) == API_OK)
    {
        setrootnode(h);
        key.setkey(folderkey);
    }

    return e;
}

void MegaClient::prelogin(const char *email)
{
    reqs.add(new CommandPrelogin(this, email));
}

// create new session
void MegaClient::login(const char* email, const byte* pwkey, const char* pin)
{
    string lcemail(email);

    key.setkey((byte*)pwkey);

    uint64_t emailhash = stringhash64(&lcemail, &key);

    byte sek[SymmCipher::KEYLENGTH];
    rng.genblock(sek, sizeof sek);

    reqs.add(new CommandLogin(this, email, (byte*)&emailhash, sizeof(emailhash), sek, 0, pin));
}

// create new session (v2)
void MegaClient::login2(const char *email, const char *password, string *salt, const char *pin)
{
    string bsalt;
    Base64::atob(*salt, bsalt);

    byte derivedKey[2 * SymmCipher::KEYLENGTH];
    CryptoPP::PKCS5_PBKDF2_HMAC<CryptoPP::SHA512> pbkdf2;
    pbkdf2.DeriveKey(derivedKey, sizeof(derivedKey), 0, (byte *)password, strlen(password),
                     (const byte *)bsalt.data(), bsalt.size(), 100000);

    login2(email, derivedKey, pin);
}

void MegaClient::login2(const char *email, const byte *derivedKey, const char* pin)
{
    key.setkey((byte*)derivedKey);
    const byte *authKey = derivedKey + SymmCipher::KEYLENGTH;

    byte sek[SymmCipher::KEYLENGTH];
    rng.genblock(sek, sizeof sek);

    reqs.add(new CommandLogin(this, email, authKey, SymmCipher::KEYLENGTH, sek, 0, pin));
}

void MegaClient::fastlogin(const char* email, const byte* pwkey, uint64_t emailhash)
{
    key.setkey((byte*)pwkey);

    byte sek[SymmCipher::KEYLENGTH];
    rng.genblock(sek, sizeof sek);

    reqs.add(new CommandLogin(this, email, (byte*)&emailhash, sizeof(emailhash), sek));
}

void MegaClient::getuserdata()
{
    cachedug = false;
    reqs.add(new CommandGetUserData(this));
}

void MegaClient::getmiscflags()
{
    reqs.add(new CommandGetMiscFlags(this));
}

void MegaClient::getpubkey(const char *user)
{
    queuepubkeyreq(user, ::mega::make_unique<PubKeyActionNotifyApp>(reqtag));
}

// resume session - load state from local cache, if available
void MegaClient::login(const byte* session, int size)
{   
    int sessionversion = 0;
    if (size == sizeof key.key + SIDLEN + 1)
    {
        sessionversion = session[0];

        if (sessionversion != 1)
        {
            restag = reqtag;
            app->login_result(API_EARGS);
            return;
        }

        session++;
        size--;
    }

    if (size == sizeof key.key + SIDLEN)
    {
        string t;

        key.setkey(session);
        setsid(session + sizeof key.key, size - sizeof key.key);

        opensctable();

        if (sctable && sctable->get(CACHEDSCSN, &t) && t.size() == sizeof cachedscsn)
        {
            cachedscsn = MemAccess::get<handle>(t.data());
        }

        byte sek[SymmCipher::KEYLENGTH];
        rng.genblock(sek, sizeof sek);

        reqs.add(new CommandLogin(this, NULL, NULL, 0, sek, sessionversion));
        getuserdata();
        fetchtimezone();
    }
    else
    {
        restag = reqtag;
        app->login_result(API_EARGS);
    }
}

// check password's integrity
error MegaClient::validatepwd(const byte *pwkey)
{
    User *u = finduser(me);
    if (!u)
    {
        return API_EACCESS;
    }

    SymmCipher pwcipher(pwkey);
    pwcipher.setkey((byte*)pwkey);

    string lcemail(u->email.c_str());
    uint64_t emailhash = stringhash64(&lcemail, &pwcipher);

    reqs.add(new CommandValidatePassword(this, lcemail.c_str(), emailhash));

    return API_OK;
}

int MegaClient::dumpsession(byte* session, size_t size)
{
    if (loggedin() == NOTLOGGEDIN)
    {
        return 0;
    }

    if (size < sid.size() + sizeof key.key)
    {
        return API_ERANGE;
    }

    if (sessionkey.size())
    {
        if (size < sid.size() + sizeof key.key + 1)
        {
            return API_ERANGE;
        }

        size = sid.size() + sizeof key.key + 1;

        session[0] = 1;
        session++;

        byte k[SymmCipher::KEYLENGTH];
        SymmCipher cipher;
        cipher.setkey((const byte *)sessionkey.data(), int(sessionkey.size()));
        cipher.ecb_encrypt(key.key, k);
        memcpy(session, k, sizeof k);
    }
    else
    {
        size = sid.size() + sizeof key.key;
        memcpy(session, key.key, sizeof key.key);
    }

    memcpy(session + sizeof key.key, sid.data(), sid.size());
    
    return int(size);
}

void MegaClient::resendverificationemail()
{
    reqs.add(new CommandResendVerificationEmail(this));
}

void MegaClient::resetSmsVerifiedPhoneNumber()
{
    reqs.add(new CommandResetSmsVerifiedPhoneNumber(this));
}

void MegaClient::copysession()
{
    reqs.add(new CommandCopySession(this));
}

string *MegaClient::sessiontransferdata(const char *url, string *session)
{
    if (!session && loggedin() != FULLACCOUNT)
    {
        return NULL;
    }

    std::stringstream ss;

    // open array
    ss << "[";

    // add AES key
    string aeskey;
    key.serializekeyforjs(&aeskey);
    ss << aeskey << ",\"";

    // add session ID
    if (session)
    {
        ss << *session;
    }
    else
    {
        string sids;
        sids.resize(sid.size() * 4 / 3 + 4);
        sids.resize(Base64::btoa((byte *)sid.data(), int(sid.size()), (char *)sids.data()));
        ss << sids;
    }
    ss << "\",\"";

    // add URL
    if (url)
    {
        ss << url;
    }
    ss << "\",false]";

    // standard Base64 encoding
    string json = ss.str();
    string *base64 = new string;
    base64->resize(json.size() * 4 / 3 + 4);
    base64->resize(Base64::btoa((byte *)json.data(), int(json.size()), (char *)base64->data()));
    std::replace(base64->begin(), base64->end(), '-', '+');
    std::replace(base64->begin(), base64->end(), '_', '/');
    return base64;
}

void MegaClient::killsession(handle session)
{
    reqs.add(new CommandKillSessions(this, session));
}

// Kill all sessions (except current)
void MegaClient::killallsessions()
{
    reqs.add(new CommandKillSessions(this));
}

void MegaClient::opensctable()
{
    if (dbaccess && !sctable)
    {
        string dbname;

        if (sid.size() >= SIDLEN)
        {
            dbname.resize((SIDLEN - sizeof key.key) * 4 / 3 + 3);
            dbname.resize(Base64::btoa((const byte*)sid.data() + sizeof key.key, SIDLEN - sizeof key.key, (char*)dbname.c_str()));
        }
        else if (loggedinfolderlink())
        {
            dbname.resize(NODEHANDLE * 4 / 3 + 3);
            dbname.resize(Base64::btoa((const byte*)&publichandle, NODEHANDLE, (char*)dbname.c_str()));
        }

        if (dbname.size())
        {
            sctable = dbaccess->open(rng, fsaccess, &dbname, false, false);
            pendingsccommit = false;
        }
    }
}

// verify a static symmetric password challenge
int MegaClient::checktsid(byte* sidbuf, unsigned len)
{
    if (len != SIDLEN)
    {
        return 0;
    }

    key.ecb_encrypt(sidbuf);

    return !memcmp(sidbuf, sidbuf + SIDLEN - SymmCipher::KEYLENGTH, SymmCipher::KEYLENGTH);
}

// locate user by e-mail address or ASCII handle
User* MegaClient::finduser(const char* uid, int add)
{
    // null user for folder links?
    if (!uid || !*uid)
    {
        return NULL;
    }

    if (!strchr(uid, '@'))
    {
        // not an e-mail address: must be ASCII handle
        handle uh;

        if (Base64::atob(uid, (byte*)&uh, sizeof uh) == sizeof uh)
        {
            return finduser(uh, add);
        }

        return NULL;
    }

    string nuid;
    User* u;

    // convert e-mail address to lowercase (ASCII only)
    Node::copystring(&nuid, uid);
    tolower_string(nuid);

    um_map::iterator it = umindex.find(nuid);

    if (it == umindex.end())
    {
        if (!add)
        {
            return NULL;
        }

        // add user by lowercase e-mail address
        u = &users[++userid];
        u->uid = nuid;
        Node::copystring(&u->email, nuid.c_str());
        umindex[nuid] = userid;

        return u;
    }
    else
    {
        return &users[it->second];
    }
}

// locate user by binary handle
User* MegaClient::finduser(handle uh, int add)
{
    if (!uh)
    {
        return NULL;
    }

    User* u;
    uh_map::iterator it = uhindex.find(uh);

    if (it == uhindex.end())
    {
        if (!add)
        {
            return NULL;
        }

        // add user by binary handle
        u = &users[++userid];

        char uid[12];
        Base64::btoa((byte*)&uh, MegaClient::USERHANDLE, uid);
        u->uid.assign(uid, 11);

        uhindex[uh] = userid;
        u->userhandle = uh;

        return u;
    }
    else
    {
        return &users[it->second];
    }
}

User *MegaClient::ownuser()
{
    return finduser(me);
}

// add missing mapping (handle or email)
// reduce uid to ASCII uh if only known by email
void MegaClient::mapuser(handle uh, const char* email)
{
    if (!email || !*email)
    {
        return;
    }

    User* u;
    string nuid;

    Node::copystring(&nuid, email);
    tolower_string(nuid);

    // does user uh exist?
    uh_map::iterator hit = uhindex.find(uh);

    if (hit != uhindex.end())
    {
        // yes: add email reference
        u = &users[hit->second];

        um_map::iterator mit = umindex.find(nuid);
        if (mit != umindex.end() && mit->second != hit->second && (users[mit->second].show != INACTIVE || users[mit->second].userhandle == me))
        {
            // duplicated user: one by email, one by handle
            discardnotifieduser(&users[mit->second]);
            assert(!users[mit->second].sharing.size());
            users.erase(mit->second);
        }

        // if mapping a different email, remove old index
        if (strcmp(u->email.c_str(), nuid.c_str()))
        {
            if (u->email.size())
            {
                umindex.erase(u->email);
            }

            Node::copystring(&u->email, nuid.c_str());
        }

        umindex[nuid] = hit->second;

        return;
    }

    // does user email exist?
    um_map::iterator mit = umindex.find(nuid);

    if (mit != umindex.end())
    {
        // yes: add uh reference
        u = &users[mit->second];

        uhindex[uh] = mit->second;
        u->userhandle = uh;

        char uid[12];
        Base64::btoa((byte*)&uh, MegaClient::USERHANDLE, uid);
        u->uid.assign(uid, 11);
    }
}

void MegaClient::discarduser(handle uh, bool discardnotified)
{
    User *u = finduser(uh);
    if (!u)
    {
        return;
    }

    while (u->pkrs.size())  // protect any pending pubKey request
    {
        auto& pka = u->pkrs.front();
        if(pka->cmd)
        {
            pka->cmd->invalidateUser();
        }
        pka->proc(this, u);
        u->pkrs.pop_front();
    }

    if (discardnotified)
    {
        discardnotifieduser(u);
    }

    umindex.erase(u->email);
    users.erase(uhindex[uh]);
    uhindex.erase(uh);
}

void MegaClient::discarduser(const char *email)
{
    User *u = finduser(email);
    if (!u)
    {
        return;
    }

    while (u->pkrs.size())  // protect any pending pubKey request
    {
        auto& pka = u->pkrs.front();
        if(pka->cmd)
        {
            pka->cmd->invalidateUser();
        }
        pka->proc(this, u);
        u->pkrs.pop_front();
    }

    discardnotifieduser(u);

    uhindex.erase(u->userhandle);
    users.erase(umindex[email]);
    umindex.erase(email);
}

PendingContactRequest* MegaClient::findpcr(handle p)
{
    if (ISUNDEF(p))
    {
        return NULL;
    }

    PendingContactRequest* pcr = pcrindex[p];
    if (!pcr)
    {
        pcr = new PendingContactRequest(p);
        pcrindex[p] = pcr;
        assert(fetchingnodes);
        // while fetchingnodes, outgoing shares reference an "empty" PCR that is completed when `opc` is parsed
    }

    return pcrindex[p];
}

void MegaClient::mappcr(handle id, PendingContactRequest *pcr)
{
    delete pcrindex[id];
    pcrindex[id] = pcr;
}

bool MegaClient::discardnotifieduser(User *u)
{
    for (user_vector::iterator it = usernotify.begin(); it != usernotify.end(); it++)
    {
        if (*it == u)
        {
            usernotify.erase(it);
            return true;  // no duplicated users in the notify vector
        }
    }
    return false;
}

// sharekey distribution request - walk array consisting of {node,user+}+ handle tuples
// and submit public key requests
void MegaClient::procsr(JSON* j)
{
    User* u;
    handle sh, uh;

    if (!j->enterarray())
    {
        return;
    }

    while (j->ishandle() && (sh = j->gethandle()))
    {
        if (nodebyhandle(sh))
        {
            // process pending requests
            while (j->ishandle(USERHANDLE) && (uh = j->gethandle(USERHANDLE)))
            {
                if ((u = finduser(uh)))
                {
                    queuepubkeyreq(u, ::mega::make_unique<PubKeyActionSendShareKey>(sh));
                }
            }
        }
        else
        {
            // unknown node: skip
            while (j->ishandle(USERHANDLE) && (uh = j->gethandle(USERHANDLE)));
        }
    }

    j->leavearray();
}

void MegaClient::clearKeys()
{
    User *u = finduser(me);

    u->invalidateattr(ATTR_KEYRING);
    u->invalidateattr(ATTR_ED25519_PUBK);
    u->invalidateattr(ATTR_CU25519_PUBK);
    u->invalidateattr(ATTR_SIG_RSA_PUBK);
    u->invalidateattr(ATTR_SIG_CU255_PUBK);

    fetchingkeys = false;
}

void MegaClient::resetKeyring()
{
    delete signkey;
    signkey = NULL;

    delete chatkey;
    chatkey = NULL;
}

// process node tree (bottom up)
void MegaClient::proctree(Node* n, TreeProc* tp, bool skipinshares, bool skipversions)
{
    if (!skipversions || n->type != FILENODE)
    {
        for (node_list::iterator it = n->children.begin(); it != n->children.end(); )
        {
            Node *child = *it++;
            if (!(skipinshares && child->inshare))
            {
                proctree(child, tp, skipinshares);
            }
        }
    }

    tp->proc(this, n);
}

// queue PubKeyAction request to be triggered upon availability of the user's
// public key
void MegaClient::queuepubkeyreq(User* u, std::unique_ptr<PubKeyAction> pka)
{
    if (!u || u->pubk.isvalid())
    {
        restag = pka->tag;
        pka->proc(this, u);
    }
    else
    {
        u->pkrs.push_back(std::move(pka));

        if (!u->pubkrequested)
        {
            u->pkrs.back()->cmd = new CommandPubKeyRequest(this, u);
            reqs.add(u->pkrs.back()->cmd);
            u->pubkrequested = true;
        }
    }
}

void MegaClient::queuepubkeyreq(const char *uid, std::unique_ptr<PubKeyAction> pka)
{
    User *u = finduser(uid, 0);
    if (!u && uid)
    {
        if (strchr(uid, '@'))   // uid is an e-mail address
        {
            string nuid;
            Node::copystring(&nuid, uid);
            tolower_string(nuid);

            u = new User(nuid.c_str());
            u->uid = nuid;
            u->isTemporary = true;
        }
        else    // not an e-mail address: must be ASCII handle
        {
            handle uh;
            if (Base64::atob(uid, (byte*)&uh, sizeof uh) == sizeof uh)
            {
                u = new User(NULL);
                u->userhandle = uh;
                u->uid = uid;
                u->isTemporary = true;
            }
        }
    }

    queuepubkeyreq(u, std::move(pka));
}

// rewrite keys of foreign nodes due to loss of underlying shareufskey
void MegaClient::rewriteforeignkeys(Node* n)
{
    TreeProcForeignKeys rewrite;
    proctree(n, &rewrite);

    if (nodekeyrewrite.size())
    {
        reqs.add(new CommandNodeKeyUpdate(this, &nodekeyrewrite));
        nodekeyrewrite.clear();
    }
}

// if user has a known public key, complete instantly
// otherwise, queue and request public key if not already pending
void MegaClient::setshare(Node* n, const char* user, accesslevel_t a, const char* personal_representation)
{
    size_t total = n->outshares ? n->outshares->size() : 0;
    total += n->pendingshares ? n->pendingshares->size() : 0;
    if (a == ACCESS_UNKNOWN && total == 1)
    {
        // rewrite keys of foreign nodes located in the outbound share that is getting canceled
        // FIXME: verify that it is really getting canceled to prevent benign premature rewrite
        rewriteforeignkeys(n);
    }

    queuepubkeyreq(user, ::mega::make_unique<PubKeyActionCreateShare>(n->nodehandle, a, reqtag, personal_representation));
}

// Add/delete/remind outgoing pending contact request
void MegaClient::setpcr(const char* temail, opcactions_t action, const char* msg, const char* oemail, handle contactLink)
{
    reqs.add(new CommandSetPendingContact(this, temail, action, msg, oemail, contactLink));
}

void MegaClient::updatepcr(handle p, ipcactions_t action)
{
    reqs.add(new CommandUpdatePendingContact(this, p, action));
}

// enumerate Pro account purchase options (not fully implemented)
void MegaClient::purchase_enumeratequotaitems()
{
    reqs.add(new CommandEnumerateQuotaItems(this));
}

// begin a new purchase (FIXME: not fully implemented)
void MegaClient::purchase_begin()
{
    purchase_basket.clear();
}

// submit purchased product for payment
void MegaClient::purchase_additem(int itemclass, handle item, unsigned price,
                                  const char* currency, unsigned tax, const char* country,
                                  handle lastPublicHandle, int phtype, int64_t ts)
{
    reqs.add(new CommandPurchaseAddItem(this, itemclass, item, price, currency, tax, country, lastPublicHandle, phtype, ts));
}

// obtain payment URL for given provider
void MegaClient::purchase_checkout(int gateway)
{
    reqs.add(new CommandPurchaseCheckout(this, gateway));
}

void MegaClient::submitpurchasereceipt(int type, const char *receipt, handle lph, int phtype, int64_t ts)
{
    reqs.add(new CommandSubmitPurchaseReceipt(this, type, receipt, lph, phtype, ts));
}

error MegaClient::creditcardstore(const char *ccplain)
{
    if (!ccplain)
    {
        return API_EARGS;
    }

    string ccnumber, expm, expy, cv2, ccode;
    if (!JSON::extractstringvalue(ccplain, "card_number", &ccnumber)
        || (ccnumber.size() < 10)
        || !JSON::extractstringvalue(ccplain, "expiry_date_month", &expm)
        || (expm.size() != 2)
        || !JSON::extractstringvalue(ccplain, "expiry_date_year", &expy)
        || (expy.size() != 4)
        || !JSON::extractstringvalue(ccplain, "cv2", &cv2)
        || (cv2.size() != 3)
        || !JSON::extractstringvalue(ccplain, "country_code", &ccode)
        || (ccode.size() != 2))
    {
        return API_EARGS;
    }

    string::iterator it = find_if(ccnumber.begin(), ccnumber.end(), char_is_not_digit);
    if (it != ccnumber.end())
    {
        return API_EARGS;
    }

    it = find_if(expm.begin(), expm.end(), char_is_not_digit);
    if (it != expm.end() || atol(expm.c_str()) > 12)
    {
        return API_EARGS;
    }

    it = find_if(expy.begin(), expy.end(), char_is_not_digit);
    if (it != expy.end() || atol(expy.c_str()) < 2015)
    {
        return API_EARGS;
    }

    it = find_if(cv2.begin(), cv2.end(), char_is_not_digit);
    if (it != cv2.end())
    {
        return API_EARGS;
    }


    //Luhn algorithm
    int odd = 1, sum = 0;
    for (size_t i = ccnumber.size(); i--; odd = !odd)
    {
        int digit = ccnumber[i] - '0';
        sum += odd ? digit : ((digit < 5) ? 2 * digit : 2 * (digit - 5) + 1);
    }

    if (sum % 10)
    {
        return API_EARGS;
    }

    byte pubkdata[sizeof(PAYMENT_PUBKEY) * 3 / 4 + 3];
    int pubkdatalen = Base64::atob(PAYMENT_PUBKEY, (byte *)pubkdata, sizeof(pubkdata));

    string ccenc;
    string ccplain1 = ccplain;
    PayCrypter payCrypter(rng);
    if (!payCrypter.hybridEncrypt(&ccplain1, pubkdata, pubkdatalen, &ccenc))
    {
        return API_EARGS;
    }

    string last4 = ccnumber.substr(ccnumber.size() - 4);

    char hashstring[256];
    int ret = snprintf(hashstring, sizeof(hashstring), "{\"card_number\":\"%s\","
            "\"expiry_date_month\":\"%s\","
            "\"expiry_date_year\":\"%s\","
            "\"cv2\":\"%s\"}", ccnumber.c_str(), expm.c_str(), expy.c_str(), cv2.c_str());

    if (ret < 0 || ret >= (int)sizeof(hashstring))
    {
        return API_EARGS;
    }

    HashSHA256 hash;
    string binaryhash;
    hash.add((byte *)hashstring, int(strlen(hashstring)));
    hash.get(&binaryhash);

    static const char hexchars[] = "0123456789abcdef";
    ostringstream oss;
    string hexHash;
    for (size_t i=0;i<binaryhash.size();++i)
    {
        oss.put(hexchars[(binaryhash[i] >> 4) & 0x0F]);
        oss.put(hexchars[binaryhash[i] & 0x0F]);
    }
    hexHash = oss.str();

    string base64cc;
    base64cc.resize(ccenc.size()*4/3+4);
    base64cc.resize(Base64::btoa((byte *)ccenc.data(), int(ccenc.size()), (char *)base64cc.data()));
    std::replace( base64cc.begin(), base64cc.end(), '-', '+');
    std::replace( base64cc.begin(), base64cc.end(), '_', '/');

    reqs.add(new CommandCreditCardStore(this, base64cc.data(), last4.c_str(), expm.c_str(), expy.c_str(), hexHash.data()));
    return API_OK;
}

void MegaClient::creditcardquerysubscriptions()
{
    reqs.add(new CommandCreditCardQuerySubscriptions(this));
}

void MegaClient::creditcardcancelsubscriptions(const char* reason)
{
    reqs.add(new CommandCreditCardCancelSubscriptions(this, reason));
}

void MegaClient::getpaymentmethods()
{
    reqs.add(new CommandGetPaymentMethods(this));
}

// delete or block an existing contact
error MegaClient::removecontact(const char* email, visibility_t show)
{
    if (!strchr(email, '@') || (show != HIDDEN && show != BLOCKED))
    {
        return API_EARGS;
    }

    reqs.add(new CommandRemoveContact(this, email, show));

    return API_OK;
}

/**
 * @brief Attach/update/delete a user attribute.
 *
 * Attributes are stored as base64-encoded binary blobs. They use internal
 * attribute name prefixes:
 *
 * "*" - Private and encrypted. Use a TLV container (key-value)
 * "#" - Protected and plain text, accessible only by contacts.
 * "+" - Public and plain text, accessible by anyone knowing userhandle
 * "^" - Private and non-encrypted.
 *
 * @param at Attribute type.
 * @param av Attribute value.
 * @param avl Attribute value length.
 * @param ctag Tag to identify the request at intermediate layer

 */
void MegaClient::putua(attr_t at, const byte* av, unsigned avl, int ctag, handle lastPublicHandle, int phtype, int64_t ts)
{
    string data;

    if (!av)
    {
        if (at == ATTR_AVATAR)  // remove avatar
        {
            data = "none";
        }

        av = (const byte*) data.data();
        avl = unsigned(data.size());
    }

    int tag = (ctag != -1) ? ctag : reqtag;
    User *u = ownuser();
    assert(u);
    if (!u)
    {
        LOG_err << "Own user not found when attempting to set user attributes";
        restag = tag;
        app->putua_result(API_EACCESS);
        return;
    }
    int needversion = u->needversioning(at);
    if (needversion == -1)
    {
        restag = tag;
        app->putua_result(API_EARGS);   // attribute not recognized
        return;
    }

    if (!needversion)
    {
        reqs.add(new CommandPutUA(this, at, av, avl, tag, lastPublicHandle, phtype, ts));
    }
    else
    {
        // if the cached value is outdated, first need to fetch the latest version
        if (u->getattr(at) && !u->isattrvalid(at))
        {
            restag = tag;
            app->putua_result(API_EEXPIRED);
            return;
        }
        reqs.add(new CommandPutUAVer(this, at, av, avl, tag));
    }
}

void MegaClient::putua(userattr_map *attrs, int ctag)
{
    int tag = (ctag != -1) ? ctag : reqtag;
    User *u = ownuser();

    if (!u || !attrs || !attrs->size())
    {
        restag = tag;
        return app->putua_result(API_EARGS);
    }

    for (userattr_map::iterator it = attrs->begin(); it != attrs->end(); it++)
    {
        attr_t type = it->first;

        if (User::needversioning(type) != 1)
        {
            restag = tag;
            return app->putua_result(API_EARGS);
        }

        // if the cached value is outdated, first need to fetch the latest version
        if (u->getattr(type) && !u->isattrvalid(type))
        {
            restag = tag;
            return app->putua_result(API_EEXPIRED);
        }
    }

    reqs.add(new CommandPutMultipleUAVer(this, attrs, tag));
}

/**
 * @brief Queue a user attribute retrieval.
 *
 * @param u User.
 * @param at Attribute type.
 * @param ctag Tag to identify the request at intermediate layer
 */
void MegaClient::getua(User* u, const attr_t at, int ctag)
{
    if (at != ATTR_UNKNOWN)
    {
        // if we can solve those requests locally (cached values)...
        const string *cachedav = u->getattr(at);
        int tag = (ctag != -1) ? ctag : reqtag;

        if (!fetchingkeys && cachedav && u->isattrvalid(at))
        {
            if (User::scope(at) == '*') // private attribute, TLV encoding
            {
                TLVstore *tlv = TLVstore::containerToTLVrecords(cachedav, &key);
                restag = tag;
                app->getua_result(tlv, at);
                delete tlv;
                return;
            }
            else
            {
                restag = tag;
                app->getua_result((byte*) cachedav->data(), unsigned(cachedav->size()), at);
                return;
            }
        }
        else
        {
            reqs.add(new CommandGetUA(this, u->uid.c_str(), at, NULL, tag));
        }
    }
}

void MegaClient::getua(const char *email_handle, const attr_t at, const char *ph, int ctag)
{
    if (email_handle && at != ATTR_UNKNOWN)
    {
        reqs.add(new CommandGetUA(this, email_handle, at, ph,(ctag != -1) ? ctag : reqtag));
    }
}

void MegaClient::getUserEmail(const char *uid)
{
    reqs.add(new CommandGetUserEmail(this, uid));
}

#ifdef DEBUG
void MegaClient::delua(const char *an)
{
    if (an)
    {
        reqs.add(new CommandDelUA(this, an));
    }
}

void MegaClient::senddevcommand(const char *command, const char *email)
{
    reqs.add(new CommandSendDevCommand(this, command, email));
}
#endif

// queue node for notification
void MegaClient::notifynode(Node* n)
{
    n->applykey();

    if (!fetchingnodes)
    {
        if (n->tag && !n->changed.removed && n->attrstring)
        {
            // report a "NO_KEY" event

            char* buf = new char[n->nodekey().size() * 4 / 3 + 4];
            Base64::btoa((byte *)n->nodekey().data(), int(n->nodekey().size()), buf);

            int changed = 0;
            changed |= (int)n->changed.removed;
            changed |= n->changed.attrs << 1;
            changed |= n->changed.owner << 2;
            changed |= n->changed.ctime << 3;
            changed |= n->changed.fileattrstring << 4;
            changed |= n->changed.inshare << 5;
            changed |= n->changed.outshares << 6;
            changed |= n->changed.pendingshares << 7;
            changed |= n->changed.parent << 8;
            changed |= n->changed.publiclink << 9;
            changed |= n->changed.newnode << 10;

            int attrlen = int(n->attrstring->size());
            string base64attrstring;
            base64attrstring.resize(attrlen * 4 / 3 + 4);
            base64attrstring.resize(Base64::btoa((byte *)n->attrstring->data(), int(n->attrstring->size()), (char *)base64attrstring.data()));

            char report[512];
            Base64::btoa((const byte *)&n->nodehandle, MegaClient::NODEHANDLE, report);
            sprintf(report + 8, " %d %" PRIu64 " %d %X %.200s %.200s", n->type, n->size, attrlen, changed, buf, base64attrstring.c_str());

            reportevent("NK", report, 0);
            sendevent(99400, report, 0);

            delete [] buf;
        }

#ifdef ENABLE_SYNC
        // is this a synced node that was moved to a non-synced location? queue for
        // deletion from LocalNodes.
        if (n->localnode && n->localnode->parent && n->parent && !n->parent->localnode)
        {
            if (n->changed.removed || n->changed.parent)
            {
                if (n->type == FOLDERNODE)
                {
                    app->syncupdate_remote_folder_deletion(n->localnode->sync, n);
                }
                else
                {
                    app->syncupdate_remote_file_deletion(n->localnode->sync, n);
                }
            }

            n->localnode->deleted = true;
            n->localnode->node = NULL;
            n->localnode = NULL;
        }
        else
        {
            // is this a synced node that is not a sync root, or a new node in a
            // synced folder?
            // FIXME: aggregate subtrees!
            if (n->localnode && n->localnode->parent)
            {
                n->localnode->deleted = n->changed.removed;
            }

            if (n->parent && n->parent->localnode && (!n->localnode || (n->localnode->parent != n->parent->localnode)))
            {
                if (n->localnode)
                {
                    n->localnode->deleted = n->changed.removed;
                }

                if (!n->changed.removed && (n->changed.newnode || n->changed.parent))
                {
                    if (!n->localnode)
                    {
                        if (n->type == FOLDERNODE)
                        {
                            app->syncupdate_remote_folder_addition(n->parent->localnode->sync, n);
                        }
                        else
                        {
                            app->syncupdate_remote_file_addition(n->parent->localnode->sync, n);
                        }
                    }
                    else
                    {
                        app->syncupdate_remote_move(n->localnode->sync, n,
                            n->localnode->parent ? n->localnode->parent->node : NULL);
                    }
                }
            }
            else if (!n->changed.removed && n->changed.attrs && n->localnode && n->localnode->name.compare(n->displayname()))
            {
                app->syncupdate_remote_rename(n->localnode->sync, n, n->localnode->name.c_str());
            }
        }
#endif
    }

    if (!n->notified)
    {
        n->notified = true;
        nodenotify.push_back(n);
    }
}

void MegaClient::transfercacheadd(Transfer *transfer, DBTableTransactionCommitter* committer)
{
    if (tctable && !transfer->skipserialization)
    {
        LOG_debug << "Caching transfer";
        tctable->checkCommitter(committer);
        tctable->put(MegaClient::CACHEDTRANSFER, transfer, &tckey);
    }
}

void MegaClient::transfercachedel(Transfer *transfer, DBTableTransactionCommitter* committer)
{
    if (tctable && transfer->dbid)
    {
        LOG_debug << "Removing cached transfer";
        tctable->checkCommitter(committer);
        tctable->del(transfer->dbid);
    }
}

void MegaClient::filecacheadd(File *file, DBTableTransactionCommitter& committer)
{
    if (tctable && !file->syncxfer)
    {
        LOG_debug << "Caching file";
        tctable->checkCommitter(&committer);
        tctable->put(MegaClient::CACHEDFILE, file, &tckey);
    }
}

void MegaClient::filecachedel(File *file, DBTableTransactionCommitter* committer)
{
    if (tctable && !file->syncxfer)
    {
        LOG_debug << "Removing cached file";
        tctable->checkCommitter(committer);
        tctable->del(file->dbid);
    }

    if (file->temporaryfile)
    {
        LOG_debug << "Removing temporary file";
        fsaccess->unlinklocal(file->localname);
    }
}

// queue user for notification
void MegaClient::notifyuser(User* u)
{
    if (!u->notified)
    {
        u->notified = true;
        usernotify.push_back(u);
    }
}

// queue pcr for notification
void MegaClient::notifypcr(PendingContactRequest* pcr)
{
    if (pcr && !pcr->notified)
    {
        pcr->notified = true;
        pcrnotify.push_back(pcr);
    }
}

#ifdef ENABLE_CHAT
void MegaClient::notifychat(TextChat *chat)
{
    if (!chat->notified)
    {
        chat->notified = true;
        chatnotify[chat->id] = chat;
    }
}
#endif

// process request for share node keys
// builds & emits k/cr command
// returns 1 in case of a valid response, 0 otherwise
void MegaClient::proccr(JSON* j)
{
    node_vector shares, nodes;
    handle h;

    if (j->enterobject())
    {
        for (;;)
        {
            switch (j->getnameid())
            {
                case MAKENAMEID3('s', 'n', 'k'):
                    procsnk(j);
                    break;

                case MAKENAMEID3('s', 'u', 'k'):
                    procsuk(j);
                    break;

                case EOO:
                    j->leaveobject();
                    return;

                default:
                    if (!j->storeobject())
                    {
                        return;
                    }
            }
        }

        return;
    }

    if (!j->enterarray())
    {
        LOG_err << "Malformed CR - outer array";
        return;
    }

    if (j->enterarray())
    {
        while (!ISUNDEF(h = j->gethandle()))
        {
            shares.push_back(nodebyhandle(h));
        }

        j->leavearray();

        if (j->enterarray())
        {
            while (!ISUNDEF(h = j->gethandle()))
            {
                nodes.push_back(nodebyhandle(h));
            }

            j->leavearray();
        }
        else
        {
            LOG_err << "Malformed SNK CR - nodes part";
            return;
        }

        if (j->enterarray())
        {
            cr_response(&shares, &nodes, j);
            j->leavearray();
        }
        else
        {
            LOG_err << "Malformed CR - linkage part";
            return;
        }
    }

    j->leavearray();
}

// share nodekey delivery
void MegaClient::procsnk(JSON* j)
{
    if (j->enterarray())
    {
        handle sh, nh;

        while (j->enterarray())
        {
            if (ISUNDEF((sh = j->gethandle())))
            {
                return;
            }

            if (ISUNDEF((nh = j->gethandle())))
            {
                return;
            }

            Node* sn = nodebyhandle(sh);

            if (sn && sn->sharekey && checkaccess(sn, OWNER))
            {
                Node* n = nodebyhandle(nh);

                if (n && n->isbelow(sn))
                {
                    byte keybuf[FILENODEKEYLENGTH];
                    size_t keysize = n->nodekey().size();
                    sn->sharekey->ecb_encrypt((byte*)n->nodekey().data(), keybuf, keysize);
                    reqs.add(new CommandSingleKeyCR(sh, nh, keybuf, keysize));
                }
            }

            j->leavearray();
        }

        j->leavearray();
    }
}

// share userkey delivery
void MegaClient::procsuk(JSON* j)
{
    if (j->enterarray())
    {
        while (j->enterarray())
        {
            handle sh, uh;

            sh = j->gethandle();

            if (!ISUNDEF(sh))
            {
                uh = j->gethandle();

                if (!ISUNDEF(uh))
                {
                    // FIXME: add support for share user key delivery
                }
            }

            j->leavearray();
        }

        j->leavearray();
    }
}

#ifdef ENABLE_CHAT
void MegaClient::procmcf(JSON *j)
{
    if (j->enterobject())
    {
        bool done = false;
        while (!done)
        {
            bool readingPublicChats = false;
            switch(j->getnameid())
            {
                case MAKENAMEID2('p', 'c'):   // list of public and/or formerly public chatrooms
                {
                    readingPublicChats = true;
                }   // fall-through
                case 'c':   // list of chatrooms
                {
                    j->enterarray();

                    while(j->enterobject())   // while there are more chats to read...
                    {
                        handle chatid = UNDEF;
                        privilege_t priv = PRIV_UNKNOWN;
                        int shard = -1;
                        userpriv_vector *userpriv = NULL;
                        bool group = false;
                        string title;
                        string unifiedKey;
                        m_time_t ts = -1;
                        bool publicchat = false;

                        bool readingChat = true;
                        while(readingChat) // read the chat information
                        {
                            switch (j->getnameid())
                            {
                            case MAKENAMEID2('i','d'):
                                chatid = j->gethandle(MegaClient::CHATHANDLE);
                                break;

                            case 'p':
                                priv = (privilege_t) j->getint();
                                break;

                            case MAKENAMEID2('c','s'):
                                shard = int(j->getint());
                                break;

                            case 'u':   // list of users participating in the chat (+privileges)
                                userpriv = readuserpriv(j);
                                break;

                            case 'g':
                                group = j->getint();
                                break;

                            case MAKENAMEID2('c','t'):
                                j->storeobject(&title);
                                break;

                            case MAKENAMEID2('c', 'k'):  // store unified key for public chats
                                assert(readingPublicChats);
                                j->storeobject(&unifiedKey);
                                break;

                            case MAKENAMEID2('t', 's'):  // actual creation timestamp
                                ts = j->getint();
                                break;

                            case 'm':   // operation mode: 1 -> public chat; 0 -> private chat
                                assert(readingPublicChats);
                                publicchat = j->getint();
                                break;

                            case EOO:
                                if (chatid != UNDEF && priv != PRIV_UNKNOWN && shard != -1)
                                {
                                    if (chats.find(chatid) == chats.end())
                                    {
                                        chats[chatid] = new TextChat();
                                    }

                                    TextChat *chat = chats[chatid];
                                    chat->id = chatid;
                                    chat->priv = priv;
                                    chat->shard = shard;
                                    chat->group = group;
                                    chat->title = title;
                                    chat->ts = (ts != -1) ? ts : 0;

                                    if (readingPublicChats)
                                    {
                                        chat->publicchat = publicchat;  // true or false (formerly public, now private)
                                        chat->unifiedKey = unifiedKey;

                                        if (unifiedKey.empty())
                                        {
                                            LOG_err << "Received public (or formerly public) chat without unified key";
                                        }
                                    }

                                    // remove yourself from the list of users (only peers matter)
                                    if (userpriv)
                                    {
                                        if (chat->priv == PRIV_RM)
                                        {
                                            // clear the list of peers because API still includes peers in the
                                            // actionpacket, but not in a fresh fetchnodes
                                            delete userpriv;
                                            userpriv = NULL;
                                        }
                                        else
                                        {
                                            userpriv_vector::iterator upvit;
                                            for (upvit = userpriv->begin(); upvit != userpriv->end(); upvit++)
                                            {
                                                if (upvit->first == me)
                                                {
                                                    userpriv->erase(upvit);
                                                    if (userpriv->empty())
                                                    {
                                                        delete userpriv;
                                                        userpriv = NULL;
                                                    }
                                                    break;
                                                }
                                            }
                                        }
                                    }
                                    delete chat->userpriv;  // discard any existing `userpriv`
                                    chat->userpriv = userpriv;
                                }
                                else
                                {
                                    LOG_err << "Failed to parse chat information";
                                }
                                readingChat = false;
                                break;

                            default:
                                if (!j->storeobject())
                                {
                                    LOG_err << "Failed to parse chat information";
                                    readingChat = false;
                                    delete userpriv;
                                    userpriv = NULL;
                                }
                                break;
                            }
                        }
                        j->leaveobject();
                    }

                    j->leavearray();
                    break;
                }

                case MAKENAMEID3('p', 'c', 'f'):    // list of flags for public and/or formerly public chatrooms
                {
                    readingPublicChats = true;
                }   // fall-through
                case MAKENAMEID2('c', 'f'):
                {
                    j->enterarray();

                    while(j->enterobject()) // while there are more chatid/flag tuples to read...
                    {
                        handle chatid = UNDEF;
                        byte flags = 0xFF;

                        bool readingFlags = true;
                        while (readingFlags)
                        {
                            switch (j->getnameid())
                            {

                            case MAKENAMEID2('i','d'):
                                chatid = j->gethandle(MegaClient::CHATHANDLE);
                                break;

                            case 'f':
                                flags = byte(j->getint());
                                break;

                            case EOO:
                                if (chatid != UNDEF && flags != 0xFF)
                                {
                                    textchat_map::iterator it = chats.find(chatid);
                                    if (it == chats.end())
                                    {
                                        string chatidB64;
                                        string tmp((const char*)&chatid, sizeof(chatid));
                                        Base64::btoa(tmp, chatidB64);
                                        LOG_err << "Received flags for unknown chatid: " << chatidB64.c_str();
                                    }
                                    else
                                    {
                                        it->second->setFlags(flags);
                                        assert(!readingPublicChats || !it->second->unifiedKey.empty());
                                    }
                                }
                                else
                                {
                                    LOG_err << "Failed to parse chat flags";
                                }
                                readingFlags = false;
                                break;

                            default:
                                if (!j->storeobject())
                                {
                                    LOG_err << "Failed to parse chat flags";
                                    readingFlags = false;
                                }
                                break;
                            }
                        }

                        j->leaveobject();
                    }

                    j->leavearray();
                    break;
                }

                case EOO:
                    done = true;
                    j->leaveobject();
                    break;

                default:
                    if (!j->storeobject())
                    {
                        return;
                    }
            }
        }
    }
}

void MegaClient::procmcna(JSON *j)
{
    if (j->enterarray())
    {
        while(j->enterobject())   // while there are more nodes to read...
        {
            handle chatid = UNDEF;
            handle h = UNDEF;
            handle uh = UNDEF;

            bool readingNode = true;
            while(readingNode) // read the attached node information
            {
                switch (j->getnameid())
                {
                case MAKENAMEID2('i','d'):
                    chatid = j->gethandle(MegaClient::CHATHANDLE);
                    break;

                case 'n':
                    h = j->gethandle(MegaClient::NODEHANDLE);
                    break;

                case 'u':
                    uh = j->gethandle(MegaClient::USERHANDLE);
                    break;

                case EOO:
                    if (chatid != UNDEF && h != UNDEF && uh != UNDEF)
                    {
                        textchat_map::iterator it = chats.find(chatid);
                        if (it == chats.end())
                        {
                            LOG_err << "Unknown chat for user/node access to attachment";
                        }
                        else
                        {
                            it->second->setNodeUserAccess(h, uh);
                        }
                    }
                    else
                    {
                        LOG_err << "Failed to parse attached node information";
                    }
                    readingNode = false;
                    break;

                default:
                    if (!j->storeobject())
                    {
                        LOG_err << "Failed to parse attached node information";
                        readingNode = false;
                    }
                    break;
                }
            }
            j->leaveobject();
        }        
        j->leavearray();
    }
}
#endif

// add node to vector, return position, deduplicate
unsigned MegaClient::addnode(node_vector* v, Node* n) const
{
    // linear search not particularly scalable, but fine for the relatively
    // small real-world requests
    for (unsigned i = unsigned(v->size()); i--; )
    {
        if ((*v)[i] == n)
        {
            return i;
        }
    }

    v->push_back(n);
    return unsigned(v->size() - 1);
}

// generate crypto key response
// if !selector, generate all shares*nodes tuples
void MegaClient::cr_response(node_vector* shares, node_vector* nodes, JSON* selector)
{
    node_vector rshares, rnodes;
    unsigned si, ni = unsigned(-1);
    Node* sn;
    Node* n;
    string crkeys;
    byte keybuf[FILENODEKEYLENGTH];
    char buf[128];
    int setkey = -1;

    // for security reasons, we only respond to key requests affecting our own
    // shares
    for (si = unsigned(shares->size()); si--; )
    {
        if ((*shares)[si] && ((*shares)[si]->inshare || !(*shares)[si]->sharekey))
        {
            // security feature: we only distribute node keys for our own outgoing shares.  
            LOG_warn << "Attempt to obtain node key for invalid/third-party share foiled";
            (*shares)[si] = NULL;
            sendevent(99445, "Inshare key request rejected", 0);
        }
    }

    if (!selector)
    {
        si = 0;
        ni = unsigned(-1);
        if (shares->empty() || nodes->empty())
        {
            return;
        }
    }

    // estimate required size for requested keys
    // for each node: ",<index>,<index>,"<nodekey>
    crkeys.reserve(nodes->size() * ((5 + 4 * 2) + (FILENODEKEYLENGTH * 4 / 3 + 4)) + 1);
    // we reserve for indexes up to 4 digits per index

    for (;;)
    {
        if (selector)
        {
            if (!selector->isnumeric())
            {
                break;
            }

            si = (unsigned)selector->getint();
            ni = (unsigned)selector->getint();

            if (si >= shares->size())
            {
                LOG_err << "Share index out of range";
                return;
            }

            if (ni >= nodes->size())
            {
                LOG_err << "Node index out of range";
                return;
            }

            if (selector->pos[1] == '"')
            {
                setkey = selector->storebinary(keybuf, sizeof keybuf);
            }
            else
            {
                setkey = -1;
            }
        }
        else
        {
            // no selector supplied
            ni++;

            if (ni >= nodes->size())
            {
                ni = 0;
                if (++si >= shares->size())
                {
                    break;
                }
            }
        }

        if ((sn = (*shares)[si]) && (n = (*nodes)[ni]))
        {
            if (n->isbelow(sn))
            {
                if (setkey >= 0)
                {
                    if (setkey == (int)n->nodekey().size())
                    {
                        sn->sharekey->ecb_decrypt(keybuf, n->nodekey().size());
                        n->setkey(keybuf);
                        setkey = -1;
                    }
                }
                else
                {
                    n->applykey();
                    int keysize = int(n->nodekey().size());
                    if (sn->sharekey && keysize == (n->type == FILENODE ? FILENODEKEYLENGTH : FOLDERNODEKEYLENGTH))
                    {
                        unsigned nsi, nni;

                        nsi = addnode(&rshares, sn);
                        nni = addnode(&rnodes, n);

                        sprintf(buf, "\",%u,%u,\"", nsi, nni);

                        // generate & queue share nodekey
                        sn->sharekey->ecb_encrypt((byte*)n->nodekey().data(), keybuf, size_t(keysize));
                        Base64::btoa(keybuf, keysize, strchr(buf + 7, 0));
                        crkeys.append(buf);
                    }
                    else
                    {
                        LOG_warn << "Skipping node due to an unavailable key";
                    }
                }
            }
            else
            {
                LOG_warn << "Attempt to obtain key of node outside share foiled";
            }
        }
    }

    if (crkeys.size())
    {
        crkeys.append("\"");
        reqs.add(new CommandKeyCR(this, &rshares, &rnodes, crkeys.c_str() + 2));
    }
}

void MegaClient::getaccountdetails(AccountDetails* ad, bool storage,
                                   bool transfer, bool pro, bool transactions,
                                   bool purchases, bool sessions, int source)
{
    if (storage || transfer || pro)
    {
        reqs.add(new CommandGetUserQuota(this, ad, storage, transfer, pro, source));
    }

    if (transactions)
    {
        reqs.add(new CommandGetUserTransactions(this, ad));
    }

    if (purchases)
    {
        reqs.add(new CommandGetUserPurchases(this, ad));
    }

    if (sessions)
    {
        reqs.add(new CommandGetUserSessions(this, ad));
    }
}

void MegaClient::querytransferquota(m_off_t size)
{
    reqs.add(new CommandQueryTransferQuota(this, size));
}

// export node link
error MegaClient::exportnode(Node* n, int del, m_time_t ets)
{
    if (n->plink && !del && !n->plink->takendown
            && (ets == n->plink->ets) && !n->plink->isExpired())
    {
        restag = reqtag;
        app->exportnode_result(n->nodehandle, n->plink->ph);
        return API_OK;
    }

    if (!checkaccess(n, OWNER))
    {
        return API_EACCESS;
    }

    // export node
    switch (n->type)
    {
    case FILENODE:
        getpubliclink(n, del, ets);
        break;

    case FOLDERNODE:
        if (del)
        {
            // deletion of outgoing share also deletes the link automatically
            // need to first remove the link and then the share
            getpubliclink(n, del, ets);
            setshare(n, NULL, ACCESS_UNKNOWN);
        }
        else
        {
            // exporting folder - need to create share first
            setshare(n, NULL, RDONLY);
            // getpubliclink() is called as _result() of the share
        }

        break;

    default:
        return API_EACCESS;
    }

    return API_OK;
}

void MegaClient::getpubliclink(Node* n, int del, m_time_t ets)
{
    reqs.add(new CommandSetPH(this, n, del, ets));
}

// open exported file link
// formats supported: ...#!publichandle!key, publichandle!key or file/<ph>[<params>][#<key>]
void MegaClient::openfilelink(handle ph, const byte *key, int op)
{
    if (op)
    {
        reqs.add(new CommandGetPH(this, ph, key, op));
    }
    else
    {
        assert(key);
        reqs.add(new CommandGetFile(this, NULL, key, ph, false));
    }
}

/* Format of password-protected links
 *
 * algorithm        = 1 byte - A byte to identify which algorithm was used (for future upgradability), initially is set to 0
 * file/folder      = 1 byte - A byte to identify if the link is a file or folder link (0 = folder, 1 = file)
 * public handle    = 6 bytes - The public folder/file handle
 * salt             = 32 bytes - A 256 bit randomly generated salt
 * encrypted key    = 16 or 32 bytes - The encrypted actual folder or file key
 * MAC tag          = 32 bytes - The MAC of all the previous data to ensure integrity of the link i.e. calculated as:
 *                      HMAC-SHA256(MAC key, (algorithm || file/folder || public handle || salt || encrypted key))
 */
error MegaClient::decryptlink(const char *link, const char *pwd, string* decryptedLink)
{
    if (!pwd || !link)
    {
        LOG_err << "Empty link or empty password to decrypt link";
        return API_EARGS;
    }

    const char* ptr = NULL;
    const char* end = NULL;
    if (!(ptr = strstr(link, "#P!")))
    {
        LOG_err << "This link is not password protected";
        return API_EARGS;
    }
    ptr += 3;

    // Decode the link
    int linkLen = 1 + 1 + 6 + 32 + 32 + 32;   // maximum size in binary, for file links
    string linkBin;
    linkBin.resize(linkLen);
    linkLen = Base64::atob(ptr, (byte*)linkBin.data(), linkLen);

    ptr = (char *)linkBin.data();
    end = ptr + linkLen;

    if ((ptr + 2) >= end)
    {
        LOG_err << "This link is too short";
        return API_EINCOMPLETE;
    }

    int algorithm = *ptr++;
    if (algorithm != 1 && algorithm != 2)
    {
        LOG_err << "The algorithm used to encrypt this link is not supported";
        return API_EINTERNAL;
    }

    int isFolder = !(*ptr++);
    if (isFolder > 1)
    {
        LOG_err << "This link doesn't reference any folder or file";
        return API_EARGS;
    }

    size_t encKeyLen = isFolder ? FOLDERNODEKEYLENGTH : FILENODEKEYLENGTH;
    if ((ptr + 38 + encKeyLen + 32) > end)
    {
        LOG_err << "This link is too short";
        return API_EINCOMPLETE;
    }

    handle ph = MemAccess::get<handle>(ptr);
    ptr += 6;

    byte salt[32];
    memcpy((char*)salt, ptr, 32);
    ptr += sizeof salt;

    string encKey;
    encKey.resize(encKeyLen);
    memcpy((byte *)encKey.data(), ptr, encKeyLen);
    ptr += encKeyLen;

    byte hmac[32];
    memcpy((char*)&hmac, ptr, 32);
    ptr += 32;

    // Derive MAC key with salt+pwd
    byte derivedKey[64];
    unsigned int iterations = 100000;
    PBKDF2_HMAC_SHA512 pbkdf2;
    pbkdf2.deriveKey(derivedKey, sizeof derivedKey,
                     (byte*) pwd, strlen(pwd),
                     salt, sizeof salt,
                     iterations);

    byte hmacComputed[32];
    if (algorithm == 1)
    {
        // verify HMAC with macKey(alg, f/F, ph, salt, encKey)
        HMACSHA256 hmacsha256((byte *)linkBin.data(), 40 + encKeyLen);
        hmacsha256.add(derivedKey + 32, 32);
        hmacsha256.get(hmacComputed);
    }
    else // algorithm == 2 (fix legacy Webclient bug: swap data and key)
    {
        // verify HMAC with macKey(alg, f/F, ph, salt, encKey)
        HMACSHA256 hmacsha256(derivedKey + 32, 32);
        hmacsha256.add((byte *)linkBin.data(), unsigned(40 + encKeyLen));
        hmacsha256.get(hmacComputed);
    }
    if (memcmp(hmac, hmacComputed, 32))
    {
        LOG_err << "HMAC verification failed. Possible tampered or corrupted link";
        return API_EKEY;
    }

    if (decryptedLink)
    {
        // Decrypt encKey using X-OR with first 16/32 bytes of derivedKey
        byte key[FILENODEKEYLENGTH];
        for (unsigned int i = 0; i < encKeyLen; i++)
        {
            key[i] = encKey[i] ^ derivedKey[i];
        }

        Base64Str<FILENODEKEYLENGTH> keyStr(key);
        decryptedLink->assign(MegaClient::getPublicLink(mNewLinkFormat, isFolder ? FOLDERNODE : FILENODE, ph, keyStr));
    }

    return API_OK;
}

error MegaClient::encryptlink(const char *link, const char *pwd, string *encryptedLink)
{
    if (!pwd || !link || !encryptedLink)
    {
        LOG_err << "Empty link or empty password to encrypt link";
        return API_EARGS;
    }

    bool isFolder = (strstr(link, "#F!") || strstr(link, "folder/"));
    handle ph;
    size_t linkKeySize = isFolder ? FOLDERNODEKEYLENGTH : FILENODEKEYLENGTH;
    std::unique_ptr<byte[]> linkKey(new byte[linkKeySize]);
    error e = parsepubliclink(link, ph, linkKey.get(), isFolder);
    if (e == API_OK)
    {
        // Derive MAC key with salt+pwd
        byte derivedKey[64];
        byte salt[32];
        rng.genblock(salt, 32);
        unsigned int iterations = 100000;
        PBKDF2_HMAC_SHA512 pbkdf2;
        pbkdf2.deriveKey(derivedKey, sizeof derivedKey,
                         (byte*) pwd, strlen(pwd),
                         salt, sizeof salt,
                         iterations);

        // Prepare encryption key
        string encKey;
        encKey.resize(linkKeySize);
        for (unsigned int i = 0; i < linkKeySize; i++)
        {
            encKey[i] = derivedKey[i] ^ linkKey[i];
        }

        // Preapare payload to derive encryption key
        byte algorithm = 2;
        byte type = isFolder ? 0 : 1;
        string payload;
        payload.append((char*) &algorithm, sizeof algorithm);
        payload.append((char*) &type, sizeof type);
        payload.append((char*) &ph, NODEHANDLE);
        payload.append((char*) salt, sizeof salt);
        payload.append(encKey);


        // Prepare HMAC
        byte hmac[32];
        if (algorithm == 1)
        {
            HMACSHA256 hmacsha256((byte *)payload.data(), payload.size());
            hmacsha256.add(derivedKey + 32, 32);
            hmacsha256.get(hmac);
        }
        else if (algorithm == 2) // fix legacy Webclient bug: swap data and key
        {
            HMACSHA256 hmacsha256(derivedKey + 32, 32);
            hmacsha256.add((byte *)payload.data(), unsigned(payload.size()));
            hmacsha256.get(hmac);
        }
        else
        {
            LOG_err << "Invalid algorithm to encrypt link";
            return API_EINTERNAL;
        }

        // Prepare encrypted link
        string encLinkBytes;
        encLinkBytes.append((char*) &algorithm, sizeof algorithm);
        encLinkBytes.append((char*) &type, sizeof type);
        encLinkBytes.append((char*) &ph, NODEHANDLE);
        encLinkBytes.append((char*) salt, sizeof salt);
        encLinkBytes.append(encKey);
        encLinkBytes.append((char*) hmac, sizeof hmac);

        string encLink;
        Base64::btoa(encLinkBytes, encLink);

        encryptedLink->clear();
        encryptedLink->append("https://mega.nz/#P!");
        encryptedLink->append(encLink);
    }

    return e;
}

bool MegaClient::loggedinfolderlink()
{
    return !ISUNDEF(publichandle);
}

sessiontype_t MegaClient::loggedin()
{
    if (ISUNDEF(me))
    {
        return NOTLOGGEDIN;
    }

    if (ephemeralSession)
    {
        return EPHEMERALACCOUNT;
    }

    if (!asymkey.isvalid())
    {
        return CONFIRMEDACCOUNT;
    }

    return FULLACCOUNT;
}

void MegaClient::whyamiblocked()
{
    // make sure the smsve flag is up to date when we get the response
    getmiscflags();

    // queue the actual request
    reqs.add(new CommandWhyAmIblocked(this));
}

void MegaClient::block(bool fromServerClientResponse)
{
    LOG_verbose << "Blocking MegaClient, fromServerClientResponse: " << fromServerClientResponse;

    mBlocked = true;
}

void MegaClient::unblock()
{
    LOG_verbose << "Unblocking MegaClient";

    mBlocked = false;
}

error MegaClient::changepw(const char* password, const char *pin)
{
    User* u;

    if (!loggedin() || !(u = finduser(me)))
    {
        return API_EACCESS;
    }

    if (accountversion == 1)
    {
        error e;
        byte newpwkey[SymmCipher::KEYLENGTH];
        if ((e = pw_key(password, newpwkey)))
        {
            return e;
        }

        byte newkey[SymmCipher::KEYLENGTH];
        SymmCipher pwcipher;
        memcpy(newkey, key.key,  sizeof newkey);
        pwcipher.setkey(newpwkey);
        pwcipher.ecb_encrypt(newkey);

        string email = u->email;
        uint64_t stringhash = stringhash64(&email, &pwcipher);
        reqs.add(new CommandSetMasterKey(this, newkey, (const byte *)&stringhash, sizeof(stringhash), NULL, pin));
        return API_OK;
    }

    byte clientRandomValue[SymmCipher::KEYLENGTH];
    rng.genblock(clientRandomValue, sizeof(clientRandomValue));

    string salt;
    HashSHA256 hasher;
    string buffer = "mega.nz";
    buffer.resize(200, 'P');
    buffer.append((char *)clientRandomValue, sizeof(clientRandomValue));
    hasher.add((const byte*)buffer.data(), unsigned(buffer.size()));
    hasher.get(&salt);

    byte derivedKey[2 * SymmCipher::KEYLENGTH];
    CryptoPP::PKCS5_PBKDF2_HMAC<CryptoPP::SHA512> pbkdf2;
    pbkdf2.DeriveKey(derivedKey, sizeof(derivedKey), 0, (byte *)password, strlen(password),
                     (const byte *)salt.data(), salt.size(), 100000);

    byte encmasterkey[SymmCipher::KEYLENGTH];
    SymmCipher cipher;
    cipher.setkey(derivedKey);
    cipher.ecb_encrypt(key.key, encmasterkey);

    string hashedauthkey;
    byte *authkey = derivedKey + SymmCipher::KEYLENGTH;
    hasher.add(authkey, SymmCipher::KEYLENGTH);
    hasher.get(&hashedauthkey);
    hashedauthkey.resize(SymmCipher::KEYLENGTH);

    // Pass the salt and apply to this->accountsalt if the command succeed to allow posterior checks of the password without getting it from the server
    reqs.add(new CommandSetMasterKey(this, encmasterkey, (byte*)hashedauthkey.data(), SymmCipher::KEYLENGTH, clientRandomValue, pin, &salt));
    return API_OK;
}

// create ephemeral session
void MegaClient::createephemeral()
{
    ephemeralSession = true;
    byte keybuf[SymmCipher::KEYLENGTH];
    byte pwbuf[SymmCipher::KEYLENGTH];
    byte sscbuf[2 * SymmCipher::KEYLENGTH];

    rng.genblock(keybuf, sizeof keybuf);
    rng.genblock(pwbuf, sizeof pwbuf);
    rng.genblock(sscbuf, sizeof sscbuf);

    key.setkey(keybuf);
    key.ecb_encrypt(sscbuf, sscbuf + SymmCipher::KEYLENGTH, SymmCipher::KEYLENGTH);

    key.setkey(pwbuf);
    key.ecb_encrypt(keybuf);

    reqs.add(new CommandCreateEphemeralSession(this, keybuf, pwbuf, sscbuf));
}

void MegaClient::resumeephemeral(handle uh, const byte* pw, int ctag)
{
    ephemeralSession = true;
    reqs.add(new CommandResumeEphemeralSession(this, uh, pw, ctag ? ctag : reqtag));
}

void MegaClient::cancelsignup()
{
    reqs.add(new CommandCancelSignup(this));
}

void MegaClient::sendsignuplink(const char* email, const char* name, const byte* pwhash)
{
    SymmCipher pwcipher(pwhash);
    byte c[2 * SymmCipher::KEYLENGTH];

    memcpy(c, key.key, sizeof key.key);
    rng.genblock(c + SymmCipher::KEYLENGTH, SymmCipher::KEYLENGTH / 4);
    memset(c + SymmCipher::KEYLENGTH + SymmCipher::KEYLENGTH / 4, 0, SymmCipher::KEYLENGTH / 2);
    rng.genblock(c + 2 * SymmCipher::KEYLENGTH - SymmCipher::KEYLENGTH / 4, SymmCipher::KEYLENGTH / 4);

    pwcipher.ecb_encrypt(c, c, sizeof c);

    reqs.add(new CommandSendSignupLink(this, email, name, c));
}

string MegaClient::sendsignuplink2(const char *email, const char *password, const char* name)
{
    byte clientrandomvalue[SymmCipher::KEYLENGTH];
    rng.genblock(clientrandomvalue, sizeof(clientrandomvalue));

    string salt;
    HashSHA256 hasher;
    string buffer = "mega.nz";
    buffer.resize(200, 'P');
    buffer.append((char *)clientrandomvalue, sizeof(clientrandomvalue));
    hasher.add((const byte*)buffer.data(), unsigned(buffer.size()));
    hasher.get(&salt);

    byte derivedKey[2 * SymmCipher::KEYLENGTH];
    CryptoPP::PKCS5_PBKDF2_HMAC<CryptoPP::SHA512> pbkdf2;
    pbkdf2.DeriveKey(derivedKey, sizeof(derivedKey), 0, (byte *)password, strlen(password),
                     (const byte *)salt.data(), salt.size(), 100000);

    byte encmasterkey[SymmCipher::KEYLENGTH];
    SymmCipher cipher;
    cipher.setkey(derivedKey);
    cipher.ecb_encrypt(key.key, encmasterkey);

    string hashedauthkey;
    byte *authkey = derivedKey + SymmCipher::KEYLENGTH;
    hasher.add(authkey, SymmCipher::KEYLENGTH);
    hasher.get(&hashedauthkey);
    hashedauthkey.resize(SymmCipher::KEYLENGTH);

    accountversion = 2;
    accountsalt = salt;
    reqs.add(new CommandSendSignupLink2(this, email, name, clientrandomvalue, encmasterkey, (byte*)hashedauthkey.data()));
    return string((const char*)derivedKey, 2 * SymmCipher::KEYLENGTH);
}

void MegaClient::resendsignuplink2(const char *email, const char *name)
{
    reqs.add(new CommandSendSignupLink2(this, email, name));
}

// if query is 0, actually confirm account; just decode/query signup link
// details otherwise
void MegaClient::querysignuplink(const byte* code, unsigned len)
{
    reqs.add(new CommandQuerySignupLink(this, code, len));
}

void MegaClient::confirmsignuplink(const byte* code, unsigned len, uint64_t emailhash)
{
    reqs.add(new CommandConfirmSignupLink(this, code, len, emailhash));
}

void MegaClient::confirmsignuplink2(const byte *code, unsigned len)
{
    reqs.add(new CommandConfirmSignupLink2(this, code, len));
}

// generate and configure encrypted private key, plaintext public key
void MegaClient::setkeypair()
{
    CryptoPP::Integer pubk[AsymmCipher::PUBKEY];

    string privks, pubks;

    asymkey.genkeypair(rng, asymkey.key, pubk, 2048);

    AsymmCipher::serializeintarray(pubk, AsymmCipher::PUBKEY, &pubks);
    AsymmCipher::serializeintarray(asymkey.key, AsymmCipher::PRIVKEY, &privks);

    // add random padding and ECB-encrypt with master key
    unsigned t = unsigned(privks.size());

    privks.resize((t + SymmCipher::BLOCKSIZE - 1) & - SymmCipher::BLOCKSIZE);
    rng.genblock((byte*)(privks.data() + t), privks.size() - t);

    key.ecb_encrypt((byte*)privks.data(), (byte*)privks.data(), privks.size());

    reqs.add(new CommandSetKeyPair(this,
                                      (const byte*)privks.data(),
                                      unsigned(privks.size()),
                                      (const byte*)pubks.data(),
                                      unsigned(pubks.size())));
}

bool MegaClient::fetchsc(DbTable* sctable)
{
    uint32_t id;
    string data;
    Node* n;
    User* u;
    PendingContactRequest* pcr;
    node_vector dp;

    LOG_info << "Loading session from local cache";

    sctable->rewind();

    bool hasNext = sctable->next(&id, &data, &key);
    WAIT_CLASS::bumpds();
    fnstats.timeToFirstByte = Waiter::ds - fnstats.startTime;

    while (hasNext)
    {
        switch (id & 15)
        {
            case CACHEDSCSN:
                if (data.size() != sizeof cachedscsn)
                {
                    return false;
                }
                break;

            case CACHEDNODE:
                if ((n = Node::unserialize(this, &data, &dp)))
                {
                    n->dbid = id;
                }
                else
                {
                    LOG_err << "Failed - node record read error";
                    return false;
                }
                break;

            case CACHEDPCR:
                if ((pcr = PendingContactRequest::unserialize(&data)))
                {
                    mappcr(pcr->id, pcr);
                    pcr->dbid = id;
                }
                else
                {
                    LOG_err << "Failed - pcr record read error";
                    return false;
                }
                break;

            case CACHEDUSER:
                if ((u = User::unserialize(this, &data)))
                {
                    u->dbid = id;
                }
                else
                {
                    LOG_err << "Failed - user record read error";
                    return false;
                }
                break;

            case CACHEDCHAT:
#ifdef ENABLE_CHAT
                {
                    TextChat *chat;
                    if ((chat = TextChat::unserialize(this, &data)))
                    {
                        chat->dbid = id;
                    }
                    else
                    {
                        LOG_err << "Failed - chat record read error";
                        return false;
                    }
                }
#endif
                break;
        }
        hasNext = sctable->next(&id, &data, &key);
    }

    WAIT_CLASS::bumpds();
    fnstats.timeToLastByte = Waiter::ds - fnstats.startTime;

    // any child nodes arrived before their parents?
    for (size_t i = dp.size(); i--; )
    {
        if ((n = nodebyhandle(dp[i]->parenthandle)))
        {
            dp[i]->setparent(n);
        }
    }

    mergenewshares(0);

    return true;
}

void MegaClient::purgeOrphanTransfers(bool remove)
{
    bool purgeOrphanTransfers = statecurrent;

#ifdef ENABLE_SYNC
    if (purgeOrphanTransfers && !remove)
    {
        if (!syncsup)
        {
            purgeOrphanTransfers = false;
        }
        else
        {
            for (sync_list::iterator it = syncs.begin(); it != syncs.end(); it++)
            {
                if ((*it)->state != SYNC_ACTIVE)
                {
                    purgeOrphanTransfers = false;
                    break;
                }
            }
        }
    }
#endif

    for (int d = GET; d == GET || d == PUT; d += PUT - GET)
    {
        DBTableTransactionCommitter committer(tctable);
        while (cachedtransfers[d].size())
        {
            transfer_map::iterator it = cachedtransfers[d].begin();
            Transfer *transfer = it->second;
            if (remove || (purgeOrphanTransfers && (m_time() - transfer->lastaccesstime) >= 172500))
            {
                LOG_warn << "Purging orphan transfer";
                transfer->finished = true;
            }

            app->transfer_removed(transfer);
            delete transfer;
            cachedtransfers[d].erase(it);
        }
    }
}

void MegaClient::closetc(bool remove)
{
    pendingtcids.clear();
    cachedfiles.clear();
    cachedfilesdbids.clear();

    if (remove && tctable)
    {
        tctable->remove();
    }
    delete tctable;
    tctable = NULL;
}

void MegaClient::enabletransferresumption(const char *loggedoutid)
{
    if (!dbaccess || tctable)
    {
        return;
    }

    string dbname;
    if (sid.size() >= SIDLEN)
    {
        dbname.resize((SIDLEN - sizeof key.key) * 4 / 3 + 3);
        dbname.resize(Base64::btoa((const byte*)sid.data() + sizeof key.key, SIDLEN - sizeof key.key, (char*)dbname.c_str()));
        tckey = key;
    }
    else if (loggedinfolderlink())
    {
        dbname.resize(NODEHANDLE * 4 / 3 + 3);
        dbname.resize(Base64::btoa((const byte*)&publichandle, NODEHANDLE, (char*)dbname.c_str()));
        tckey = key;
    }
    else
    {
        dbname = loggedoutid ? loggedoutid : "default";

        string lok;
        Hash hash;
        hash.add((const byte *)dbname.c_str(), unsigned(dbname.size() + 1));
        hash.get(&lok);
        tckey.setkey((const byte*)lok.data());
    }

    dbname.insert(0, "transfers_");

    tctable = dbaccess->open(rng, fsaccess, &dbname, true, true);
    if (!tctable)
    {
        return;
    }

    uint32_t id;
    string data;
    Transfer* t;

    LOG_info << "Loading transfers from local cache";
    tctable->rewind();
    while (tctable->next(&id, &data, &tckey))
    {
        switch (id & 15)
        {
            case CACHEDTRANSFER:
                if ((t = Transfer::unserialize(this, &data, cachedtransfers)))
                {
                    t->dbid = id;
                    if (t->priority > transferlist.currentpriority)
                    {
                        transferlist.currentpriority = t->priority;
                    }
                    LOG_debug << "Cached transfer loaded";
                }
                else
                {
                    tctable->del(id);
                    LOG_err << "Failed - transfer record read error";
                }
                break;
            case CACHEDFILE:
                cachedfiles.push_back(data);
                cachedfilesdbids.push_back(id);
                LOG_debug << "Cached file loaded";
                break;
        }
    }

    // if we are logged in but the filesystem is not current yet
    // postpone the resumption until the filesystem is updated
    if ((!sid.size() && !loggedinfolderlink()) || statecurrent)
    {
        DBTableTransactionCommitter committer(tctable);
        for (unsigned int i = 0; i < cachedfiles.size(); i++)
        {
            direction_t type = NONE;
            File *file = app->file_resume(&cachedfiles.at(i), &type);
            if (!file || (type != GET && type != PUT))
            {
                tctable->del(cachedfilesdbids.at(i));
                continue;
            }
            nextreqtag();
            file->dbid = cachedfilesdbids.at(i);
            if (!startxfer(type, file, committer))
            {
                tctable->del(cachedfilesdbids.at(i));
                continue;
            }
        }
        cachedfiles.clear();
        cachedfilesdbids.clear();
    }
}

void MegaClient::disabletransferresumption(const char *loggedoutid)
{
    if (!dbaccess)
    {
        return;
    }
    purgeOrphanTransfers(true);
    closetc(true);

    string dbname;
    if (sid.size() >= SIDLEN)
    {
        dbname.resize((SIDLEN - sizeof key.key) * 4 / 3 + 3);
        dbname.resize(Base64::btoa((const byte*)sid.data() + sizeof key.key, SIDLEN - sizeof key.key, (char*)dbname.c_str()));

    }
    else if (loggedinfolderlink())
    {
        dbname.resize(NODEHANDLE * 4 / 3 + 3);
        dbname.resize(Base64::btoa((const byte*)&publichandle, NODEHANDLE, (char*)dbname.c_str()));
    }
    else
    {
        dbname = loggedoutid ? loggedoutid : "default";
    }
    dbname.insert(0, "transfers_");

    tctable = dbaccess->open(rng, fsaccess, &dbname, true, true);
    if (!tctable)
    {
        return;
    }

    purgeOrphanTransfers(true);
    closetc(true);
}

void MegaClient::fetchnodes(bool nocache)
{
    if (fetchingnodes)
    {
        return;
    }

    WAIT_CLASS::bumpds();
    fnstats.init();
    if (sid.size() >= SIDLEN)
    {
        fnstats.type = FetchNodesStats::TYPE_ACCOUNT;
    }
    else if (loggedinfolderlink())
    {
        fnstats.type = FetchNodesStats::TYPE_FOLDER;
    }

    opensctable();

    if (sctable && cachedscsn == UNDEF)
    {
        sctable->truncate();
    }

    // only initial load from local cache
    if (loggedin() == FULLACCOUNT && !nodes.size() && sctable && !ISUNDEF(cachedscsn) && fetchsc(sctable))
    {
        WAIT_CLASS::bumpds();
        fnstats.mode = FetchNodesStats::MODE_DB;
        fnstats.cache = FetchNodesStats::API_NO_CACHE;
        fnstats.nodesCached = nodes.size();
        fnstats.timeToCached = Waiter::ds - fnstats.startTime;
        fnstats.timeToResult = fnstats.timeToCached;

        restag = reqtag;
        statecurrent = false;

        sctable->begin();
        pendingsccommit = false;

        // allow sc requests to start 
        scsn.setScsn(cachedscsn);
<<<<<<< HEAD
        LOG_info << "Session loaded from local cache. SCSN: " << scsn.text();
=======
        LOG_info << "Session loaded from local cache. SCSN: " << scsn;
>>>>>>> 5fb484f2

#ifdef ENABLE_SYNC
        resumeResumableSyncs();
#endif
        app->fetchnodes_result(API_OK);

        loadAuthrings();

        WAIT_CLASS::bumpds();
        fnstats.timeToSyncsResumed = Waiter::ds - fnstats.startTime;
    }
    else if (!fetchingnodes)
    {
        fnstats.mode = FetchNodesStats::MODE_API;
        fnstats.cache = nocache ? FetchNodesStats::API_NO_CACHE : FetchNodesStats::API_CACHE;
        fetchingnodes = true;
        pendingsccommit = false;

        // prevent the processing of previous sc requests
        pendingsc.reset();
        pendingscUserAlerts.reset();
        jsonsc.pos = NULL;
        scnotifyurl.clear();
        insca = false;
        insca_notlast = false;
        btsc.reset();

        // don't allow to start new sc requests yet
        scsn.clear();

#ifdef ENABLE_SYNC
        for (sync_list::iterator it = syncs.begin(); it != syncs.end(); it++)
        {
            (*it)->changestate(SYNC_CANCELED);
        }
#endif

        if (!loggedinfolderlink())
        {
            getuserdata();

            if (loggedin() == FULLACCOUNT)
            {
                fetchkeys();
                loadAuthrings();
            }

            fetchtimezone();
        }

        reqs.add(new CommandFetchNodes(this, nocache));
    }
}

void MegaClient::fetchkeys()
{
    fetchingkeys = true;

    resetKeyring();
    discarduser(me);
    User *u = finduser(me, 1);

    // RSA public key is retrieved by getuserdata

    getua(u, ATTR_KEYRING, 0);        // private Cu25519 & private Ed25519
    getua(u, ATTR_ED25519_PUBK, 0);
    getua(u, ATTR_CU25519_PUBK, 0);
    getua(u, ATTR_SIG_CU255_PUBK, 0);
    getua(u, ATTR_SIG_RSA_PUBK, 0);   // it triggers MegaClient::initializekeys() --> must be the latest
}

void MegaClient::initializekeys()
{
    User *u = finduser(me);

    // Initialize private keys
    const string *av = (u->isattrvalid(ATTR_KEYRING)) ? u->getattr(ATTR_KEYRING) : NULL;
    if (av)
    {
        TLVstore *tlvRecords = TLVstore::containerToTLVrecords(av, &key);
        if (tlvRecords)
        {

            if (tlvRecords->find(EdDSA::TLV_KEY))
            {
                string prEd255 = tlvRecords->get(EdDSA::TLV_KEY);
                if (prEd255.size() == EdDSA::SEED_KEY_LENGTH)
                {
                    signkey = new EdDSA(rng, (unsigned char *) prEd255.data());
                    if (!signkey->initializationOK)
                    {
                        delete signkey;
                        signkey = NULL;
                        clearKeys();
                        return;
                    }
                }
            }

            if (tlvRecords->find(ECDH::TLV_KEY))
            {
                string prCu255 = tlvRecords->get(ECDH::TLV_KEY);
                if (prCu255.size() == ECDH::PRIVATE_KEY_LENGTH)
                {
                    chatkey = new ECDH((unsigned char *) prCu255.data());
                    if (!chatkey->initializationOK)
                    {
                        delete chatkey;
                        chatkey = NULL;
                        clearKeys();
                        return;
                    }
                }
            }
            delete tlvRecords;
        }
        else
        {
            LOG_warn << "Failed to decrypt keyring while initialization";
        }
    }

    string puEd255 = (u->isattrvalid(ATTR_ED25519_PUBK)) ? *u->getattr(ATTR_ED25519_PUBK) : "";
    string puCu255 = (u->isattrvalid(ATTR_CU25519_PUBK)) ? *u->getattr(ATTR_CU25519_PUBK) : "";
    string sigCu255 = (u->isattrvalid(ATTR_SIG_CU255_PUBK)) ? *u->getattr(ATTR_SIG_CU255_PUBK) : "";
    string sigPubk = (u->isattrvalid(ATTR_SIG_RSA_PUBK)) ? *u->getattr(ATTR_SIG_RSA_PUBK) : "";

    if (chatkey && signkey)    // THERE ARE KEYS
    {
        // Check Ed25519 public key against derived version
        if ((puEd255.size() != EdDSA::PUBLIC_KEY_LENGTH) || memcmp(puEd255.data(), signkey->pubKey, EdDSA::PUBLIC_KEY_LENGTH))
        {
            LOG_warn << "Public key for Ed25519 mismatch.";

            sendevent(99417, "Ed25519 public key mismatch", 0);

            clearKeys();
            resetKeyring();
            return;
        }

        // Check Cu25519 public key against derive version
        if ((puCu255.size() != ECDH::PUBLIC_KEY_LENGTH) || memcmp(puCu255.data(), chatkey->pubKey, ECDH::PUBLIC_KEY_LENGTH))
        {
            LOG_warn << "Public key for Cu25519 mismatch.";

            sendevent(99412, "Cu25519 public key mismatch", 0);

            clearKeys();
            resetKeyring();
            return;
        }

        // Verify signatures for Cu25519
        if (!sigCu255.size() ||
                !EdDSA::verifyKey((unsigned char*) puCu255.data(),
                                    puCu255.size(),
                                    &sigCu255,
                                    (unsigned char*) puEd255.data()))
        {
            LOG_warn << "Signature of public key for Cu25519 not found or mismatch";

            sendevent(99413, "Signature of Cu25519 public key mismatch", 0);

            clearKeys();
            resetKeyring();
            return;
        }

        // Verify signature for RSA public key
        string sigPubk = (u->isattrvalid(ATTR_SIG_RSA_PUBK)) ? *u->getattr(ATTR_SIG_RSA_PUBK) : "";
        string pubkstr;
        if (pubk.isvalid())
        {
            pubk.serializekeyforjs(pubkstr);
        }
        if (!pubkstr.size() || !sigPubk.size())
        {
            if (!pubkstr.size())
            {
                LOG_warn << "Error serializing RSA public key";
                sendevent(99421, "Error serializing RSA public key", 0);
            }
            if (!sigPubk.size())
            {
                LOG_warn << "Signature of public key for RSA not found";
                sendevent(99422, "Signature of public key for RSA not found", 0);
            }

            clearKeys();
            resetKeyring();
            return;
        }
        if (!EdDSA::verifyKey((unsigned char*) pubkstr.data(),
                                    pubkstr.size(),
                                    &sigPubk,
                                    (unsigned char*) puEd255.data()))
        {
            LOG_warn << "Verification of signature of public key for RSA failed";

            sendevent(99414, "Verification of signature of public key for RSA failed", 0);

            clearKeys();
            resetKeyring();
            return;
        }

        // if we reached this point, everything is OK
        LOG_info << "Keypairs and signatures loaded successfully";
        fetchingkeys = false;
        return;
    }
    else if (!signkey && !chatkey)       // THERE ARE NO KEYS
    {
        // Check completeness of keypairs
        if (!pubk.isvalid() || puEd255.size() || puCu255.size() || sigCu255.size() || sigPubk.size())
        {
            LOG_warn << "Public keys and/or signatures found without their respective private key.";

            sendevent(99415, "Incomplete keypair detected", 0);

            clearKeys();
            return;
        }
        else    // No keys were set --> generate keypairs and related attributes
        {
            // generate keypairs
            EdDSA *signkey = new EdDSA(rng);
            ECDH *chatkey = new ECDH();

            if (!chatkey->initializationOK || !signkey->initializationOK)
            {
                LOG_err << "Initialization of keys Cu25519 and/or Ed25519 failed";
                clearKeys();
                delete signkey;
                delete chatkey;
                return;
            }

            // prepare the TLV for private keys
            TLVstore tlvRecords;
            tlvRecords.set(EdDSA::TLV_KEY, string((const char*)signkey->keySeed, EdDSA::SEED_KEY_LENGTH));
            tlvRecords.set(ECDH::TLV_KEY, string((const char*)chatkey->privKey, ECDH::PRIVATE_KEY_LENGTH));
            string *tlvContainer = tlvRecords.tlvRecordsToContainer(rng, &key);

            // prepare signatures
            string pubkStr;
            pubk.serializekeyforjs(pubkStr);
            signkey->signKey((unsigned char*)pubkStr.data(), pubkStr.size(), &sigPubk);
            signkey->signKey(chatkey->pubKey, ECDH::PUBLIC_KEY_LENGTH, &sigCu255);

            // store keys into user attributes (skipping the procresult() <-- reqtag=0)
            userattr_map attrs;
            string buf;

            buf.assign(tlvContainer->data(), tlvContainer->size());
            attrs[ATTR_KEYRING] = buf;

            buf.assign((const char *) signkey->pubKey, EdDSA::PUBLIC_KEY_LENGTH);
            attrs[ATTR_ED25519_PUBK] = buf;

            buf.assign((const char *) chatkey->pubKey, ECDH::PUBLIC_KEY_LENGTH);
            attrs[ATTR_CU25519_PUBK] = buf;

            buf.assign(sigPubk.data(), sigPubk.size());
            attrs[ATTR_SIG_RSA_PUBK] = buf;

            buf.assign(sigCu255.data(), sigCu255.size());
            attrs[ATTR_SIG_CU255_PUBK] = buf;

            putua(&attrs, 0);

            delete tlvContainer;
            delete chatkey;
            delete signkey; // MegaClient::signkey & chatkey are created on putua::procresult()

            LOG_info << "Creating new keypairs and signatures";
            fetchingkeys = false;
            return;
        }
    }
    else    // there is chatkey but no signing key, or viceversa
    {
        LOG_warn << "Keyring exists, but it's incomplete.";

        if (!chatkey)
        {
            sendevent(99416, "Incomplete keyring detected: private key for Cu25519 not found.", 0);
        }
        else // !signkey
        {
            sendevent(99423, "Incomplete keyring detected: private key for Ed25519 not found.", 0);
        }

        resetKeyring();
        clearKeys();
        return;
    }
}

void MegaClient::loadAuthrings()
{
    mFetchingAuthrings = true;

    std::set<attr_t> attrs { ATTR_AUTHRING, ATTR_AUTHCU255, ATTR_AUTHRSA };
    for (auto at : attrs)
    {
        User *ownUser = finduser(me);
        const string *av = ownUser->getattr(at);
        if (av)
        {
            if (ownUser->isattrvalid(at))
            {
                std::unique_ptr<TLVstore> tlvRecords(TLVstore::containerToTLVrecords(av, &key));
                if (tlvRecords)
                {
                    mAuthRings.emplace(at, AuthRing(at, *tlvRecords));
                    LOG_info << "Authring succesfully loaded from cache: " << User::attr2string(at);
                }
                else
                {
                    LOG_err << "Failed to decrypt " << User::attr2string(at) << " from cached attribute";
                }

                continue;
            }
            else
            {
                LOG_warn << User::attr2string(at) << "  found in cache, but out of date. Fetching...";
            }
        }
        else
        {
            LOG_warn << User::attr2string(at) << " not found in cache. Fetching...";
        }

        getua(ownUser, at, 0);
    }

    // if all authrings were loaded from cache...
    if (mAuthRings.size() == attrs.size())
    {
        mFetchingAuthrings = false;
        fetchContactsKeys();
    }
}

void MegaClient::fetchContactsKeys()
{
    assert(mAuthRings.size() == 3);
    mAuthRingsTemp = mAuthRings;

    for (auto &it : users)
    {
        User *user = &it.second;
        if (user->userhandle != me)
        {
            fetchContactKeys(user);
        }
    }
}

void MegaClient::fetchContactKeys(User *user)
{
    getua(user, ATTR_ED25519_PUBK, 0);
    getua(user, ATTR_CU25519_PUBK, 0);

    int creqtag = reqtag;
    reqtag = 0;
    getpubkey(user->uid.c_str());
    reqtag = creqtag;
}

error MegaClient::trackKey(attr_t keyType, handle uh, const std::string &pubKey)
{
    User *user = finduser(uh);
    if (!user)
    {
        LOG_err << "Attempt to track a key for an unknown user " << Base64Str<MegaClient::USERHANDLE>(uh) << ": " << User::attr2string(keyType);
        assert(false);
        return API_EARGS;
    }
    const char *uid = user->uid.c_str();
    attr_t authringType = AuthRing::keyTypeToAuthringType(keyType);
    if (authringType == ATTR_UNKNOWN)
    {
        LOG_err << "Attempt to track an unknown type of key for user " << uid << ": " << User::attr2string(keyType);
        assert(false);
        return API_EARGS;
    }

    // If checking authrings for all contacts (new session), accumulate updates for all contacts first
    // in temporal authrings to put them all at once. Otherwise, update authring immediately
    AuthRing *authring = nullptr;
    unique_ptr<AuthRing> aux;
    auto it = mAuthRingsTemp.find(authringType);
    bool temporalAuthring = it != mAuthRingsTemp.end();
    if (temporalAuthring)
    {
        authring = &it->second;  // modify the temporal authring directly
    }
    else
    {
        it = mAuthRings.find(authringType);
        if (it == mAuthRings.end())
        {
            LOG_warn << "Failed to track public key in " << User::attr2string(authringType) << " for user " << uid << ": authring not available";
            assert(false);
            return API_ETEMPUNAVAIL;
        }
        aux = make_unique<AuthRing>(it->second);    // make a copy, once saved in API, it is updated
        authring = aux.get();
    }

    // compute key's fingerprint
    string keyFingerprint = AuthRing::fingerprint(pubKey);
    bool fingerprintMatch = false;

    // check if user's key is already being tracked in the authring
    bool keyTracked = authring->isTracked(uh);
    if (keyTracked)
    {
        fingerprintMatch = (keyFingerprint == authring->getFingerprint(uh));
        if (!fingerprintMatch)
        {
            if (!authring->isSignedKey())
            {
                LOG_err << "Failed to track public key in " << User::attr2string(authringType) << " for user " << uid << ": fingerprint mismatch";

                app->key_modified(uh, keyType);
                sendevent(99451, "Key modification detected");

                return API_EKEY;
            }
            //else --> verify signature, despite fingerprint does not match (it will be checked again later)
        }
        else
        {
            LOG_debug << "Authentication of public key in " << User::attr2string(authringType) << " for user " << uid << " was successful. Auth method: " << AuthRing::authMethodToStr(authring->getAuthMethod(uh));
        }
    }

    if (authring->isSignedKey())
    {
        if (authring->getAuthMethod(uh) != AUTH_METHOD_SIGNATURE || !fingerprintMatch)
        {
            // load public signing key and key signature
            getua(user, ATTR_ED25519_PUBK, 0);

            attr_t attrType = AuthRing::authringTypeToSignatureType(authringType);
            getua(user, attrType, 0); // in getua_result(), we check signature actually matches
        }
    }
    else if (!keyTracked)
    {
        LOG_debug << "Adding public key to " << User::attr2string(authringType) << " as seen for user " << uid;

        // tracking has changed --> persist authring
        authring->add(uh, keyFingerprint, AUTH_METHOD_SEEN);

        // if checking authrings for all contacts, accumulate updates for all contacts first
        bool finished = true;
        if (temporalAuthring)
        {
            for (auto &it : users)
            {
                User *user = &it.second;
                if (user->userhandle != me && !authring->isTracked(user->userhandle))
                {
                    // if only a current user is not tracked yet, update temporal authring
                    finished = false;
                    break;
                }
            }
        }
        if (finished)
        {
            std::unique_ptr<string> newAuthring(authring->serialize(rng, key));
            putua(authringType, reinterpret_cast<const byte *>(newAuthring->data()), static_cast<unsigned>(newAuthring->size()), 0);
            mAuthRingsTemp.erase(authringType); // if(temporalAuthring) --> do nothing
        }
    }

    return API_OK;
}

error MegaClient::trackSignature(attr_t signatureType, handle uh, const std::string &signature)
{
    User *user = finduser(uh);
    if (!user)
    {
        LOG_err << "Attempt to track a key for an unknown user " << Base64Str<MegaClient::USERHANDLE>(uh) << ": " << User::attr2string(signatureType);
        assert(false);
        return API_EARGS;
    }
    const char *uid = user->uid.c_str();
    attr_t authringType = AuthRing::signatureTypeToAuthringType(signatureType);
    if (authringType == ATTR_UNKNOWN)
    {
        LOG_err << "Attempt to track an unknown type of signature for user " << uid << ": " << User::attr2string(signatureType);
        assert(false);
        return API_EARGS;
    }

    // If checking authrings for all contacts (new session), accumulate updates for all contacts first
    // in temporal authrings to put them all at once. Otherwise, send the update immediately
    AuthRing *authring = nullptr;
    unique_ptr<AuthRing> aux;
    auto it = mAuthRingsTemp.find(authringType);
    bool temporalAuthring = it != mAuthRingsTemp.end();
    if (temporalAuthring)
    {
        authring = &it->second;  // modify the temporal authring directly
    }
    else
    {
        it = mAuthRings.find(authringType);
        if (it == mAuthRings.end())
        {
            LOG_warn << "Failed to track signature of public key in " << User::attr2string(authringType) << " for user " << uid << ": authring not available";
            assert(false);
            return API_ETEMPUNAVAIL;
        }
        aux = make_unique<AuthRing>(it->second);    // make a copy, once saved in API, it is updated
        authring = aux.get();
    }

    const string *pubKey;
    string pubKeyBuf;   // for RSA, need to serialize the key
    if (signatureType == ATTR_SIG_CU255_PUBK)
    {
        // retrieve public key whose signature wants to be verified, from cache
        if (!user || !user->isattrvalid(ATTR_CU25519_PUBK))
        {
            LOG_warn << "Failed to verify signature " << User::attr2string(signatureType) << " for user " << uid << ": CU25519 public key is not available";
            assert(false);
            return API_EINTERNAL;
        }
        pubKey = user->getattr(ATTR_CU25519_PUBK);
    }
    else if (signatureType == ATTR_SIG_RSA_PUBK)
    {
        if (!user->pubk.isvalid())
        {
            LOG_warn << "Failed to verify signature " << User::attr2string(signatureType) << " for user " << uid << ": RSA public key is not available";
            assert(false);
            return API_EINTERNAL;
        }
        user->pubk.serializekeyforjs(pubKeyBuf);
        pubKey = &pubKeyBuf;
    }
    else
    {
        LOG_err << "Attempt to track an unknown type of signature: " <<  User::attr2string(signatureType);
        assert(false);
        return API_EINTERNAL;
    }

    // retrieve signing key from cache
    if (!user->isattrvalid(ATTR_ED25519_PUBK))
    {
        LOG_warn << "Failed to verify signature " << User::attr2string(signatureType) << " for user " << uid << ": signing public key is not available";
        assert(false);
        return API_ETEMPUNAVAIL;
    }
    const string *signingPubKey = user->getattr(ATTR_ED25519_PUBK);

    // compute key's fingerprint
    string keyFingerprint = AuthRing::fingerprint(*pubKey);
    bool fingerprintMatch = false;
    bool keyTracked = authring->isTracked(uh);

    // check signature for the public key
    bool signatureVerified = EdDSA::verifyKey((unsigned char*) pubKey->data(), pubKey->size(), (string*)&signature, (unsigned char*) signingPubKey->data());
    if (signatureVerified)
    {
        LOG_debug << "Signature " << User::attr2string(signatureType) << " succesfully verified for user " << user->uid;

        // check if user's key is already being tracked in the authring
        if (keyTracked)
        {
            fingerprintMatch = (keyFingerprint == authring->getFingerprint(uh));
            if (!fingerprintMatch)
            {
                LOG_err << "Failed to track signature of public key in " << User::attr2string(authringType) << " for user " << uid << ": fingerprint mismatch";

                if (authring->isSignedKey()) // for unsigned keys, already notified in trackKey()
                {
                    app->key_modified(uh, signatureType == ATTR_SIG_CU255_PUBK ? ATTR_CU25519_PUBK : ATTR_UNKNOWN);
                    sendevent(99451, "Key modification detected");
                }

                return API_EKEY;
            }
            else
            {
                assert(authring->getAuthMethod(uh) != AUTH_METHOD_SIGNATURE);
                LOG_warn << "Updating authentication method for user " << uid << " to signature verified, currently authenticated as seen";

                authring->update(uh, AUTH_METHOD_SIGNATURE);
            }
        }
        else
        {
            LOG_debug << "Adding public key to " << User::attr2string(authringType) << " as signature verified for user " << uid;

            authring->add(uh, keyFingerprint, AUTH_METHOD_SIGNATURE);
        }

        // if checking authrings for all contacts, accumulate updates for all contacts first
        bool finished = true;
        if (temporalAuthring)
        {
            for (auto &it : users)
            {
                User *user = &it.second;
                if (user->userhandle != me && !authring->isTracked(user->userhandle))
                {
                    // if only a current user is not tracked yet, update temporal authring
                    finished = false;
                    break;
                }
            }
        }
        if (finished)
        {
            std::unique_ptr<string> newAuthring(authring->serialize(rng, key));
            putua(authringType, reinterpret_cast<const byte *>(newAuthring->data()), static_cast<unsigned>(newAuthring->size()), 0);
            mAuthRingsTemp.erase(authringType);
        }
    }
    else
    {
        LOG_err << "Failed to verify signature of public key in " << User::attr2string(authringType) << " for user " << uid << ": signature mismatch";

        app->key_modified(uh, signatureType);
        sendevent(99452, "Signature mismatch for public key");

        return API_EKEY;
    }

    return API_OK;
}

error MegaClient::verifyCredentials(handle uh)
{
    Base64Str<MegaClient::USERHANDLE> uid(uh);
    auto it = mAuthRings.find(ATTR_AUTHRING);
    if (it == mAuthRings.end())
    {
        LOG_warn << "Failed to track public key for user " << uid << ": authring not available";
        assert(false);
        return API_ETEMPUNAVAIL;
    }

    AuthRing authring = it->second; // copy, do not modify yet the cached authring
    AuthMethod authMethod = authring.getAuthMethod(uh);
    switch (authMethod)
    {
    case AUTH_METHOD_SEEN:
        LOG_debug << "Updating authentication method of Ed25519 public key for user " << uid << " from seen to signature verified";
        authring.update(uh, AUTH_METHOD_FINGERPRINT);
        break;

    case AUTH_METHOD_FINGERPRINT:
        LOG_err << "Failed to verify credentials for user " << uid << ": already verified";
        return API_EEXIST;

    case AUTH_METHOD_SIGNATURE:
        LOG_err << "Failed to verify credentials for user " << uid << ": invalid authentication method";
        return API_EINTERNAL;

    case AUTH_METHOD_UNKNOWN:
    {
        User *user = finduser(uh);
        const string *pubKey = user ? user->getattr(ATTR_ED25519_PUBK) : nullptr;
        if (pubKey)
        {
            string keyFingerprint = AuthRing::fingerprint(*pubKey);
            LOG_warn << "Adding authentication method of Ed25519 public key for user " << uid << ": key is not tracked yet";
            authring.add(uh, keyFingerprint, AUTH_METHOD_FINGERPRINT);
        }
        else
        {
            LOG_err << "Failed to verify credentials for user " << uid << ": key not tracked and not available";
            return API_ETEMPUNAVAIL;
        }
        break;
    }
    }

    std::unique_ptr<string> newAuthring(authring.serialize(rng, key));
    putua(ATTR_AUTHRING, reinterpret_cast<const byte *>(newAuthring->data()), static_cast<unsigned>(newAuthring->size()));

    return API_OK;
}

error MegaClient::resetCredentials(handle uh)
{
    Base64Str<MegaClient::USERHANDLE> uid(uh);
    if (mAuthRings.size() != 3)
    {
        LOG_warn << "Failed to reset credentials for user " << uid << ": authring/s not available";
        // TODO: after testing, if not hit, remove assertion below
        assert(false);
        return API_ETEMPUNAVAIL;
    }

    // store all required changes into user attributes
    userattr_map attrs;
    for (auto &it : mAuthRings)
    {
        AuthRing authring = it.second; // copy, do not update cached authring yet
        if (authring.remove(uh))
        {
            attrs[it.first] = *authring.serialize(rng, key);
        }
    }

    if (attrs.size())
    {
        LOG_debug << "Removing credentials for user " << uid << "...";
        putua(&attrs);
    }
    else
    {
        LOG_warn << "Failed to reset credentials for user " << uid << ": keys not tracked yet";
        return API_ENOENT;
    }

    return API_OK;
}

bool MegaClient::areCredentialsVerified(handle uh)
{
    AuthRingsMap::const_iterator it = mAuthRings.find(ATTR_AUTHRING);
    if (it != mAuthRings.end())
    {
        return it->second.areCredentialsVerified(uh);
    }
    return false;
}

void MegaClient::purgenodesusersabortsc(bool keepOwnUser)
{
    app->clearing();

    while (!hdrns.empty())
    {
        delete hdrns.begin()->second;
    }

#ifdef ENABLE_SYNC
    for (sync_list::iterator it = syncs.begin(); it != syncs.end(); )
    {
        (*it)->changestate(SYNC_CANCELED);
        delete *(it++);
    }

    syncs.clear();
#endif

    mOptimizePurgeNodes = true;
    mFingerprints.clear();
    mNodeCounters.clear();
    for (node_map::iterator it = nodes.begin(); it != nodes.end(); it++)
    {
        delete it->second;
    }
    nodes.clear();
    mOptimizePurgeNodes = false;

#ifdef ENABLE_SYNC
    todebris.clear();
    tounlink.clear();
    mFingerprints.clear();
#endif

    for (fafc_map::iterator cit = fafcs.begin(); cit != fafcs.end(); cit++)
    {
        for (int i = 2; i--; )
        {
            for (faf_map::iterator it = cit->second->fafs[i].begin(); it != cit->second->fafs[i].end(); it++)
            {
                delete it->second;
            }

            cit->second->fafs[i].clear();
        }
    }

    for (newshare_list::iterator it = newshares.begin(); it != newshares.end(); it++)
    {
        delete *it;
    }

    newshares.clear();
    nodenotify.clear();
    usernotify.clear();
    pcrnotify.clear();
    useralerts.clear();

#ifdef ENABLE_CHAT
    for (textchat_map::iterator it = chats.begin(); it != chats.end();)
    {
        delete it->second;
        chats.erase(it++);
    }
    chatnotify.clear();
#endif

    for (user_map::iterator it = users.begin(); it != users.end(); )
    {
        User *u = &(it->second);
        if ((!keepOwnUser || u->userhandle != me) || u->userhandle == UNDEF)
        {
            umindex.erase(u->email);
            uhindex.erase(u->userhandle);
            users.erase(it++);
        }
        else
        {
            // if there are changes to notify, restore the notification in the queue
            if (u->notified)
            {
                usernotify.push_back(u);
            }

            u->dbid = 0;
            it++;
        }
    }
    assert(users.size() <= 1 && uhindex.size() <= 1 && umindex.size() <= 1);

    for (handlepcr_map::iterator it = pcrindex.begin(); it != pcrindex.end(); it++)
    {
        delete it->second;
    }

    pcrindex.clear();

    scsn.clear();

    if (pendingsc)
    {
        app->request_response_progress(-1, -1);
        pendingsc->disconnect();
    }

    if (pendingscUserAlerts)
    {
        pendingscUserAlerts->disconnect();
    }

    init();
}

// request direct read by node pointer
void MegaClient::pread(Node* n, m_off_t count, m_off_t offset, void* appdata)
{
    queueread(n->nodehandle, true, n->nodecipher(), MemAccess::get<int64_t>((const char*)n->nodekey().data() + SymmCipher::KEYLENGTH), count, offset, appdata);
}

// request direct read by exported handle / key
void MegaClient::pread(handle ph, SymmCipher* key, int64_t ctriv, m_off_t count, m_off_t offset, void* appdata, bool isforeign, const char *privauth, const char *pubauth, const char *cauth)
{
    queueread(ph, isforeign, key, ctriv, count, offset, appdata, privauth, pubauth, cauth);
}

// since only the first six bytes of a handle are in use, we use the seventh to encode its type
void MegaClient::encodehandletype(handle* hp, bool p)
{
    if (p)
    {
        ((char*)hp)[NODEHANDLE] = 1;
    }
}

bool MegaClient::isprivatehandle(handle* hp)
{
    return ((char*)hp)[NODEHANDLE] != 0;
}

void MegaClient::queueread(handle h, bool p, SymmCipher* key, int64_t ctriv, m_off_t offset, m_off_t count, void* appdata, const char* privauth, const char *pubauth, const char *cauth)
{
    handledrn_map::iterator it;

    encodehandletype(&h, p);

    it = hdrns.find(h);

    if (it == hdrns.end())
    {
        // this handle is not being accessed yet: insert
        it = hdrns.insert(hdrns.end(), pair<handle, DirectReadNode*>(h, new DirectReadNode(this, h, p, key, ctriv, privauth, pubauth, cauth)));
        it->second->hdrn_it = it;
        it->second->enqueue(offset, count, reqtag, appdata);

        if (overquotauntil && overquotauntil > Waiter::ds)
        {
            dstime timeleft = dstime(overquotauntil - Waiter::ds);
            app->pread_failure(API_EOVERQUOTA, 0, appdata, timeleft);
            it->second->schedule(timeleft);
        }
        else
        {
            it->second->dispatch();
        }
    }
    else
    {
        it->second->enqueue(offset, count, reqtag, appdata);
        if (overquotauntil && overquotauntil > Waiter::ds)
        {
            dstime timeleft = dstime(overquotauntil - Waiter::ds);
            app->pread_failure(API_EOVERQUOTA, 0, appdata, timeleft);
            it->second->schedule(timeleft);
        }
    }
}

// cancel direct read by node pointer / count / count
void MegaClient::preadabort(Node* n, m_off_t offset, m_off_t count)
{
    abortreads(n->nodehandle, true, offset, count);
}

// cancel direct read by exported handle / offset / count
void MegaClient::preadabort(handle ph, m_off_t offset, m_off_t count)
{
    abortreads(ph, false, offset, count);
}

void MegaClient::abortreads(handle h, bool p, m_off_t offset, m_off_t count)
{
    handledrn_map::iterator it;
    DirectReadNode* drn;

    encodehandletype(&h, p);
    
    if ((it = hdrns.find(h)) != hdrns.end())
    {
        drn = it->second;

        for (dr_list::iterator it = drn->reads.begin(); it != drn->reads.end(); )
        {
            if ((offset < 0 || offset == (*it)->offset) && (count < 0 || count == (*it)->count))
            {
                app->pread_failure(API_EINCOMPLETE, (*it)->drn->retries, (*it)->appdata, 0);

                delete *(it++);
            }
            else it++;
        }
    }
}

// execute pending directreads
bool MegaClient::execdirectreads()
{
    CodeCounter::ScopeTimer ccst(performanceStats.execdirectreads);

    bool r = false;
    DirectReadSlot* drs;

    if (drq.size() < MAXDRSLOTS)
    {
        // fill slots
        for (dr_list::iterator it = drq.begin(); it != drq.end(); it++)
        {
            if (!(*it)->drs)
            {
                drs = new DirectReadSlot(*it);
                (*it)->drs = drs;
                r = true;

                if (drq.size() >= MAXDRSLOTS) break;
            }
        }
    }

    // perform slot I/O
    for (drs_list::iterator it = drss.begin(); it != drss.end(); )
    {
        if ((*(it++))->doio())
        {
            r = true;
            break;
        }
    }

    while (!dsdrns.empty() && dsdrns.begin()->first <= Waiter::ds)
    {
        if (dsdrns.begin()->second->reads.size() && (dsdrns.begin()->second->tempurls.size() || dsdrns.begin()->second->pendingcmd))
        {
            LOG_warn << "DirectRead scheduled retry";
            dsdrns.begin()->second->retry(API_EAGAIN);
        }
        else
        {
            LOG_debug << "Dispatching scheduled streaming";
            dsdrns.begin()->second->dispatch();
        }
    }

    return r;
}

// recreate filenames of active PUT transfers
void MegaClient::updateputs()
{
    for (transferslot_list::iterator it = tslots.begin(); it != tslots.end(); it++)
    {
        if ((*it)->transfer->type == PUT && (*it)->transfer->files.size())
        {
            (*it)->transfer->files.front()->prepare();
        }
    }
}

error MegaClient::isnodesyncable(Node *remotenode, bool *isinshare)
{
#ifdef ENABLE_SYNC
    // cannot sync files, rubbish bins or inboxes
    if (remotenode->type != FOLDERNODE && remotenode->type != ROOTNODE)
    {
        return API_EACCESS;
    }

    Node* n;
    bool inshare;

    // any active syncs below?
    for (sync_list::iterator it = syncs.begin(); it != syncs.end(); it++)
    {
        if ((*it)->state == SYNC_ACTIVE || (*it)->state == SYNC_INITIALSCAN)
        {
            n = (*it)->localroot->node;

            do {
                if (n == remotenode)
                {
                    return API_EEXIST;
                }
            } while ((n = n->parent));
        }
    }

    // any active syncs above?
    n = remotenode;
    inshare = false;

    do {
        for (sync_list::iterator it = syncs.begin(); it != syncs.end(); it++)
        {
            if (((*it)->state == SYNC_ACTIVE || (*it)->state == SYNC_INITIALSCAN)
             && n == (*it)->localroot->node)
            {
                return API_EEXIST;
            }
        }

        if (n->inshare && !inshare)
        {
            // we need FULL access to sync
            // FIXME: allow downsyncing from RDONLY and limited syncing to RDWR shares
            if (n->inshare->access != FULL) return API_EACCESS;

            inshare = true;
        }
    } while ((n = n->parent));

    if (inshare)
    {
        // this sync is located in an inbound share - make sure that there
        // are no access restrictions in place anywhere in the sync's tree
        for (user_map::iterator uit = users.begin(); uit != users.end(); uit++)
        {
            User* u = &uit->second;

            if (u->sharing.size())
            {
                for (handle_set::iterator sit = u->sharing.begin(); sit != u->sharing.end(); sit++)
                {
                    if ((n = nodebyhandle(*sit)) && n->inshare && n->inshare->access != FULL)
                    {
                        do {
                            if (n == remotenode)
                            {
                                return API_EACCESS;
                            }
                        } while ((n = n->parent));
                    }
                }
            }
        }
    }

    if (isinshare)
    {
        *isinshare = inshare;
    }
    return API_OK;
#else
    return API_EINCOMPLETE;
#endif
}

error MegaClient::addtimer(TimerWithBackoff *twb)
{
    bttimers.push_back(twb);
    return API_OK;
}

// check sync path, add sync if folder
// disallow nested syncs (there is only one LocalNode pointer per node)
// (FIXME: perform the same check for local paths!)
error MegaClient::addsync(SyncConfig syncConfig, const char* debris, string* localdebris, int tag, void *appData)
{
#ifdef ENABLE_SYNC
    Node* remotenode = nodebyhandle(syncConfig.getRemoteNode());
    bool inshare = false;
    error e = isnodesyncable(remotenode, &inshare);
    if (e)
    {
        return e;
    }

    string localPath = syncConfig.getLocalPath();
    auto rootpath = LocalPath::fromPath(localPath, *fsaccess);
    rootpath.trimNonDriveTrailingSeparator(*fsaccess);
    
    bool isnetwork = false;
    if (!fsaccess->issyncsupported(rootpath, &isnetwork))
    {
        LOG_warn << "Unsupported filesystem";
        return API_EFAILED;
    }

    auto fa = fsaccess->newfileaccess();
    if (fa->fopen(rootpath, true, false, nullptr, true))
    {
        if (fa->type == FOLDERNODE)
        {
            LOG_debug << "Adding sync: " << syncConfig.getLocalPath() << " vs " << remotenode->displaypath();

            Sync* sync = new Sync(this, std::move(syncConfig), debris, localdebris, remotenode, inshare, tag, appData);
            sync->isnetwork = isnetwork;

            if (!sync->fsstableids)
            {
                if (sync->assignfsids())
                {
                    LOG_info << "Successfully assigned fs IDs for filesystem with unstable IDs";
                }
                else
                {
                    LOG_warn << "Failed to assign some fs IDs for filesystem with unstable IDs";
                }
            }

            if (sync->scan(&rootpath, fa.get()))
            {
                syncsup = false;
                e = API_OK;
                sync->initializing = false;
                LOG_debug << "Initial scan finished. New / modified files: " << sync->dirnotify->notifyq[DirNotify::DIREVENTS].size();
            }
            else
            {
                LOG_err << "Initial scan failed";
                sync->changestate(SYNC_FAILED);
                delete sync;
                e = API_EFAILED;
            }

            syncactivity = true;
        }
        else
        {
            e = API_EACCESS;    // cannot sync individual files
        }
    }
    else
    {
        e = fa->retry ? API_ETEMPUNAVAIL : API_ENOENT;
    }

    return e;
#else
    return API_EINCOMPLETE;
#endif
}

#ifdef ENABLE_SYNC
// syncids are usable to indicate putnodes()-local parent linkage
handle MegaClient::nextsyncid()
{
    byte* ptr = (byte*)&currsyncid;

    while (!++*ptr && ptr < (byte*)&currsyncid + NODEHANDLE)
    {
        ptr++;
    }

    return currsyncid;
}

// recursively stop all transfers
void MegaClient::stopxfers(LocalNode* l, DBTableTransactionCommitter& committer)
{
    if (l->type != FILENODE)
    {
        for (localnode_map::iterator it = l->children.begin(); it != l->children.end(); it++)
        {
            stopxfers(it->second, committer);
        }
    }
  
    stopxfer(l, &committer);
}

// add child to nchildren hash (deterministically prefer newer/larger versions
// of identical names to avoid flapping)
// apply standard unescaping, if necessary (use *strings as ephemeral storage
// space)
void MegaClient::addchild(remotenode_map* nchildren, string* name, Node* n, list<string>* strings, FileSystemType fsType) const
{
    Node** npp;

    if (name->find('%') + 1)
    {
        string tmplocalname;

        // perform one round of unescaping to ensure that the resulting local
        // filename matches
        fsaccess->path2local(name, &tmplocalname);
        fsaccess->local2name(&tmplocalname, fsType);

        strings->push_back(tmplocalname);
        name = &strings->back();
    }

    npp = &(*nchildren)[name];

    if (!*npp
     || n->mtime > (*npp)->mtime
     || (n->mtime == (*npp)->mtime && n->size > (*npp)->size)
     || (n->mtime == (*npp)->mtime && n->size == (*npp)->size && memcmp(n->crc.data(), (*npp)->crc.data(), sizeof n->crc) > 0))
    {
        *npp = n;
    }
}

// downward sync - recursively scan for tree differences and execute them locally
// this is first called after the local node tree is complete
// actions taken:
// * create missing local folders
// * initiate GET transfers to missing local files (but only if the target
// folder was created successfully)
// * attempt to execute renames, moves and deletions (deletions require the
// rubbish flag to be set)
// returns false if any local fs op failed transiently
bool MegaClient::syncdown(LocalNode* l, LocalPath& localpath, bool rubbish)
{
    // only use for LocalNodes with a corresponding and properly linked Node
    if (l->type != FOLDERNODE || !l->node || (l->parent && l->node->parent->localnode != l->parent))
    {
        return true;
    }

    list<string> strings;
    remotenode_map nchildren;
    remotenode_map::iterator rit;

    bool success = true;

    // build array of sync-relevant (in case of clashes, the newest alias wins)
    // remote children by name
    string localname;

    // build child hash - nameclash resolution: use newest/largest version
    for (node_list::iterator it = l->node->children.begin(); it != l->node->children.end(); it++)
    {
        attr_map::iterator ait;        

        // node must be syncable, alive, decrypted and have its name defined to
        // be considered - also, prevent clashes with the local debris folder
        if (((*it)->syncdeleted == SYNCDEL_NONE
             && !(*it)->attrstring
             && (ait = (*it)->attrs.map.find('n')) != (*it)->attrs.map.end()
             && ait->second.size())
         && (l->parent || l->sync->debris != ait->second))
        {
            ScopedLengthRestore restoreLen(localpath);
            localpath.appendWithSeparator(LocalPath::fromName(ait->second, *fsaccess, l->sync->mFilesystemType), true, fsaccess->localseparator);

            if (app->sync_syncable(l->sync, ait->second.c_str(), localpath, *it))
            {
                addchild(&nchildren, &ait->second, *it, &strings, l->sync->mFilesystemType);
            }
            else
            {
                LOG_debug << "Node excluded " << LOG_NODEHANDLE((*it)->nodehandle) << "  Name: " << (*it)->displayname();
            }
        }
        else
        {
            LOG_debug << "Node skipped " << LOG_NODEHANDLE((*it)->nodehandle) << "  Name: " << (*it)->displayname();
        }
    }

    // remove remote items that exist locally from hash, recurse into existing folders
    for (localnode_map::iterator lit = l->children.begin(); lit != l->children.end(); )
    {
        LocalNode* ll = lit->second;

        rit = nchildren.find(&ll->name);

        ScopedLengthRestore restoreLen(localpath);
        localpath.appendWithSeparator(ll->localname, true, fsaccess->localseparator);

        // do we have a corresponding remote child?
        if (rit != nchildren.end())
        {
            // corresponding remote node exists
            // local: folder, remote: file - ignore
            // local: file, remote: folder - ignore
            // local: folder, remote: folder - recurse
            // local: file, remote: file - overwrite if newer
            if (ll->type != rit->second->type)
            {
                // folder/file clash: do nothing (rather than attempting to
                // second-guess the user)
                LOG_warn << "Type changed: " << ll->name << " LNtype: " << ll->type << " Ntype: " << rit->second->type;
                nchildren.erase(rit);
            }
            else if (ll->type == FILENODE)
            {
                if (ll->node != rit->second)
                {
                    ll->sync->statecacheadd(ll);
                }

                ll->setnode(rit->second);

                if (*ll == *(FileFingerprint*)rit->second)
                {
                    // both files are identical
                    nchildren.erase(rit);
                }
                // file exists on both sides - do not overwrite if local version newer or same
                else if (ll->mtime > rit->second->mtime)
                {
                    // local version is newer
                    LOG_debug << "LocalNode is newer: " << ll->name << " LNmtime: " << ll->mtime << " Nmtime: " << rit->second->mtime;
                    nchildren.erase(rit);
                }
                else if (ll->mtime == rit->second->mtime
                         && (ll->size > rit->second->size
                             || (ll->size == rit->second->size && memcmp(ll->crc.data(), rit->second->crc.data(), sizeof ll->crc) > 0)))

                {
                    if (ll->size < rit->second->size)
                    {
                        LOG_warn << "Syncdown. Same mtime but lower size: " << ll->name
                                 << " mtime: " << ll->mtime << " LNsize: " << ll->size << " Nsize: " << rit->second->size
                                 << " Nhandle: " << LOG_NODEHANDLE(rit->second->nodehandle);
                    }
                    else
                    {
                        LOG_warn << "Syncdown. Same mtime and size, but bigger CRC: " << ll->name
                                 << " mtime: " << ll->mtime << " size: " << ll->size << " Nhandle: " << LOG_NODEHANDLE(rit->second->nodehandle);
                    }

                    nchildren.erase(rit);
                }
                else
                {
                    // means that the localnode is going to be overwritten
                    if (rit->second->localnode && rit->second->localnode->transfer)
                    {
                        LOG_debug << "Stopping an unneeded upload";
                        DBTableTransactionCommitter committer(tctable);
                        stopxfer(rit->second->localnode, &committer);  // TODO: can we have one transaction for recursing through syncdown() ?
                    }

                    rit->second->localnode = (LocalNode*)~0;
                }
            }
            else
            {
                if (ll->node != rit->second)
                {
                    ll->setnode(rit->second);
                    ll->sync->statecacheadd(ll);
                }

                // recurse into directories of equal name
                if (!syncdown(ll, localpath, rubbish) && success)
                {
                    success = false;
                }

                nchildren.erase(rit);
            }

            lit++;
        }
        else if (rubbish && ll->deleted)    // no corresponding remote node: delete local item
        {
            if (ll->type == FILENODE)
            {
                // only delete the file if it is unchanged
                LocalPath tmplocalpath = ll->getLocalPath();

                auto fa = fsaccess->newfileaccess(false);
                if (fa->fopen(tmplocalpath, true, false))
                {
                    FileFingerprint fp;
                    fp.genfingerprint(fa.get());

                    if (!(fp == *(FileFingerprint*)ll))
                    {
                        ll->deleted = false;
                    }
                }
            }

            if (ll->deleted)
            {
                // attempt deletion and re-queue for retry in case of a transient failure
                ll->treestate(TREESTATE_SYNCING);

                if (l->sync->movetolocaldebris(localpath) || !fsaccess->transient_error)
                {
                    DBTableTransactionCommitter committer(tctable);
                    delete lit++->second;
                }
                else
                {
                    blockedfile = localpath;
                    LOG_warn << "Transient error deleting " << blockedfile.toPath(*fsaccess);
                    success = false;
                    lit++;
                }
            }
        }
        else
        {
            lit++;
        }
    }

    // create/move missing local folders / FolderNodes, initiate downloads of
    // missing local files
    for (rit = nchildren.begin(); rit != nchildren.end(); rit++)
    {

        localname = rit->second->attrs.map.find('n')->second;

        ScopedLengthRestore restoreLen(localpath);
        localpath.appendWithSeparator(LocalPath::fromName(localname, *fsaccess, l->sync->mFilesystemType), true, fsaccess->localseparator);

        LOG_debug << "Unsynced remote node in syncdown: " << localpath.toPath(*fsaccess) << " Nsize: " << rit->second->size
                  << " Nmtime: " << rit->second->mtime << " Nhandle: " << LOG_NODEHANDLE(rit->second->nodehandle);

        // does this node already have a corresponding LocalNode under
        // a different name or elsewhere in the filesystem?
        if (rit->second->localnode && rit->second->localnode != (LocalNode*)~0)
        {
            LOG_debug << "has a previous localnode: " << rit->second->localnode->name;
            if (rit->second->localnode->parent)
            {
                LOG_debug << "with a previous parent: " << rit->second->localnode->parent->name;
                
                LocalPath curpath = rit->second->localnode->getLocalPath();
                rit->second->localnode->treestate(TREESTATE_SYNCING);

                LOG_debug << "Renaming/moving from the previous location to the new one";
                if (fsaccess->renamelocal(curpath, localpath))
                {
                    app->syncupdate_local_move(rit->second->localnode->sync,
                                               rit->second->localnode, localpath.toPath(*fsaccess).c_str());

                    // update LocalNode tree to reflect the move/rename
                    rit->second->localnode->setnameparent(l, &localpath, fsaccess->fsShortname(localpath));

                    rit->second->localnode->sync->statecacheadd(rit->second->localnode);

                    // update filenames so that PUT transfers can continue seamlessly
                    updateputs();
                    syncactivity = true;

                    rit->second->localnode->treestate(TREESTATE_SYNCED);
                }
                else if (success && fsaccess->transient_error)
                {
                    // schedule retry
                    blockedfile = curpath;
                    LOG_debug << "Transient error moving localnode " << blockedfile.toPath(*fsaccess);
                    success = false;
                }
            }
            else
            {
                LOG_debug << "without a previous parent. Skipping";
            }
        }
        else
        {
            LOG_debug << "doesn't have a previous localnode";
            // missing node is not associated with an existing LocalNode
            if (rit->second->type == FILENODE)
            {
                if (!rit->second->syncget)
                {
                    bool download = true;
                    auto f = fsaccess->newfileaccess(false);
                    if (rit->second->localnode != (LocalNode*)~0
                            && (f->fopen(localpath) || f->type == FOLDERNODE))
                    {
                        if (f->mIsSymLink && l->sync->movetolocaldebris(localpath))
                        {
                            LOG_debug << "Found a link in localpath " << localpath.toPath(*fsaccess);
                        }
                        else
                        {
                            LOG_debug << "Skipping download over an unscanned file/folder, or the file/folder is not to be synced (special attributes)";
                            download = false;
                        }
                    }
                    f.reset();
                    rit->second->localnode = NULL;

                    // start fetching this node, unless fetch is already in progress
                    // FIXME: to cover renames that occur during the
                    // download, reconstruct localname in complete()
                    if (download)
                    {
                        LOG_debug << "Start fetching file node";
                        app->syncupdate_get(l->sync, rit->second, localpath.toPath(*fsaccess).c_str());

                        rit->second->syncget = new SyncFileGet(l->sync, rit->second, localpath);
                        nextreqtag();
                        DBTableTransactionCommitter committer(tctable); // TODO: use one committer for all files in the loop, without calling syncdown() recursively
                        startxfer(GET, rit->second->syncget, committer);
                        syncactivity = true;
                    }
                }
            }
            else
            {
                LOG_debug << "Creating local folder";
                auto f = fsaccess->newfileaccess(false);
                if (f->fopen(localpath) || f->type == FOLDERNODE)
                {
                    LOG_debug << "Skipping folder creation over an unscanned file/folder, or the file/folder is not to be synced (special attributes)";
                }
                // create local path, add to LocalNodes and recurse
                else if (fsaccess->mkdirlocal(localpath))
                {
                    LocalNode* ll = l->sync->checkpath(l, &localpath, &localname, NULL, true, nullptr);

                    if (ll && ll != (LocalNode*)~0)
                    {
                        LOG_debug << "Local folder created, continuing syncdown";

                        ll->setnode(rit->second);
                        ll->sync->statecacheadd(ll);

                        if (!syncdown(ll, localpath, rubbish) && success)
                        {
                            LOG_debug << "Syncdown not finished";
                            success = false;
                        }
                    }
                    else
                    {
                        LOG_debug << "Checkpath() failed " << (ll == NULL);
                    }
                }
                else if (success && fsaccess->transient_error)
                {
                    blockedfile = localpath;
                    LOG_debug << "Transient error creating folder " << blockedfile.toPath(*fsaccess);
                    success = false;
                }
                else if (!fsaccess->transient_error)
                {
                    LOG_debug << "Non transient error creating folder";
                }
            }
        }
    }

    return success;
}

// recursively traverse tree of LocalNodes and match with remote Nodes
// mark nodes to be rubbished in deleted. with their nodehandle
// mark additional nodes to to rubbished (those overwritten) by accumulating
// their nodehandles in rubbish.
// nodes to be added are stored in synccreate. - with nodehandle set to parent
// if attached to an existing node
// l and n are assumed to be folders and existing on both sides or scheduled
// for creation
bool MegaClient::syncup(LocalNode* l, dstime* nds)
{
    bool insync = true;

    list<string> strings;
    remotenode_map nchildren;
    remotenode_map::iterator rit;

    // build array of sync-relevant (newest alias wins) remote children by name
    attr_map::iterator ait;

    if (l->node)
    {
        // corresponding remote node present: build child hash - nameclash
        // resolution: use newest version
        for (node_list::iterator it = l->node->children.begin(); it != l->node->children.end(); it++)
        {
            // node must be alive
            if ((*it)->syncdeleted == SYNCDEL_NONE)
            {
                // check if there is a crypto key missing...
                if ((*it)->attrstring)
                {
                    if (!l->reported)
                    {
                        char* buf = new char[(*it)->nodekey().size() * 4 / 3 + 4];
                        Base64::btoa((byte *)(*it)->nodekey().data(), int((*it)->nodekey().size()), buf);

                        LOG_warn << "Sync: Undecryptable child node. " << buf;

                        l->reported = true;

                        char report[256];

                        Base64::btoa((const byte *)&(*it)->nodehandle, MegaClient::NODEHANDLE, report);
                        
                        sprintf(report + 8, " %d %.200s", (*it)->type, buf);

                        // report an "undecrypted child" event
                        reportevent("CU", report, 0);

                        delete [] buf;
                    }

                    continue;
                }

                // ...or a node name attribute missing
                if ((ait = (*it)->attrs.map.find('n')) == (*it)->attrs.map.end())
                {
                    LOG_warn << "Node name missing, not syncing subtree: " << l->name.c_str();

                    if (!l->reported)
                    {
                        l->reported = true;

                        // report a "no-name child" event
                        reportevent("CN", NULL, 0);
                    }

                    continue;
                }

                addchild(&nchildren, &ait->second, *it, &strings, l->sync->mFilesystemType);
            }
        }
    }

    // check for elements that need to be created, deleted or updated on the
    // remote side
    for (localnode_map::iterator lit = l->children.begin(); lit != l->children.end(); lit++)
    {
        LocalNode* ll = lit->second;

        if (ll->deleted)
        {
            LOG_debug << "LocalNode deleted " << ll->name;
            continue;
        }

        // UTF-8 converted local name
        string localname = ll->localname.toName(*fsaccess, l->sync->mFilesystemType);
        if (!localname.size() || !ll->name.size())
        {
            if (!ll->reported)
            {
                ll->reported = true;

                char report[256];
                sprintf(report, "%d %d %d %d", (int)lit->first->editStringDirect()->size(), (int)localname.size(), (int)ll->name.size(), (int)ll->type);

                // report a "no-name localnode" event
                reportevent("LN", report, 0);
            }
            continue;
        }

        rit = nchildren.find(&localname);

        bool isSymLink = false;
#ifndef WIN32
        if (PosixFileAccess::mFoundASymlink)
        {
            unique_ptr<FileAccess> fa(fsaccess->newfileaccess(false));
            LocalPath localpath = ll->getLocalPath();

            fa->fopen(localpath);
            isSymLink = fa->mIsSymLink;
        }
#endif
        // do we have a corresponding remote child?
        if (rit != nchildren.end())
        {
            // corresponding remote node exists
            // local: folder, remote: file - overwrite
            // local: file, remote: folder - overwrite
            // local: folder, remote: folder - recurse
            // local: file, remote: file - overwrite if newer
            if (ll->type != rit->second->type || isSymLink)
            {
                insync = false;
                LOG_warn << "Type changed: " << localname << " LNtype: " << ll->type << " Ntype: " << rit->second->type << " isSymLink = " << isSymLink;
                movetosyncdebris(rit->second, l->sync->inshare);
            }
            else
            {
                // file on both sides - do not overwrite if local version older or identical
                if (ll->type == FILENODE)
                {
                    if (ll->node != rit->second)
                    {
                        ll->sync->statecacheadd(ll);
                    }
                    ll->setnode(rit->second);

                    // check if file is likely to be identical
                    if (*ll == *(FileFingerprint*)rit->second)
                    {
                        // files have the same size and the same mtime (or the
                        // same fingerprint, if available): no action needed
                        if (!ll->checked)
                        {
                            if (!gfxdisabled && gfx && gfx->isgfx(ll->localname.editStringDirect()))
                            {
                                int missingattr = 0;

                                // check for missing imagery
                                if (!ll->node->hasfileattribute(GfxProc::THUMBNAIL))
                                {
                                    missingattr |= 1 << GfxProc::THUMBNAIL;
                                }

                                if (!ll->node->hasfileattribute(GfxProc::PREVIEW))
                                {
                                    missingattr |= 1 << GfxProc::PREVIEW;
                                }

                                if (missingattr && checkaccess(ll->node, OWNER)
                                        && !gfx->isvideo(ll->localname.editStringDirect()))
                                {
                                    char me64[12];
                                    Base64::btoa((const byte*)&me, MegaClient::USERHANDLE, me64);
                                    if (ll->node->attrs.map.find('f') == ll->node->attrs.map.end() || ll->node->attrs.map['f'] != me64)
                                    {
                                        LOG_debug << "Restoring missing attributes: " << ll->name;
                                        SymmCipher *symmcipher = ll->node->nodecipher();
                                        auto llpath = ll->getLocalPath();
                                        gfx->gendimensionsputfa(NULL, llpath.editStringDirect(), ll->node->nodehandle, symmcipher, missingattr);
                                    }
                                }
                            }

                            ll->checked = true;
                        }

                        // if this node is being fetched, but it's already synced
                        if (rit->second->syncget)
                        {
                            LOG_debug << "Stopping unneeded download";
                            delete rit->second->syncget;
                            rit->second->syncget = NULL;
                        }

                        // if this localnode is being uploaded, but it's already synced
                        if (ll->transfer)
                        {
                            LOG_debug << "Stopping unneeded upload";
                            DBTableTransactionCommitter committer(tctable);
                            stopxfer(ll, &committer);  // todo:  can we use just one commiter for all of the recursive syncup() calls?
                        }

                        ll->treestate(TREESTATE_SYNCED);
                        continue;
                    }

                    // skip if remote file is newer
                    if (ll->mtime < rit->second->mtime)
                    {
                        LOG_debug << "LocalNode is older: " << ll->name << " LNmtime: " << ll->mtime << " Nmtime: " << rit->second->mtime;
                        continue;
                    }                           

                    if (ll->mtime == rit->second->mtime)
                    {
                        if (ll->size < rit->second->size)
                        {
                            LOG_warn << "Syncup. Same mtime but lower size: " << ll->name
                                     << " LNmtime: " << ll->mtime << " LNsize: " << ll->size << " Nsize: " << rit->second->size
                                     << " Nhandle: " << LOG_NODEHANDLE(rit->second->nodehandle) ;

                            continue;
                        }

                        if (ll->size == rit->second->size && memcmp(ll->crc.data(), rit->second->crc.data(), sizeof ll->crc) < 0)
                        {
                            LOG_warn << "Syncup. Same mtime and size, but lower CRC: " << ll->name
                                     << " mtime: " << ll->mtime << " size: " << ll->size << " Nhandle: " << LOG_NODEHANDLE(rit->second->nodehandle);

                            continue;
                        }
                    }

                    LOG_debug << "LocalNode change detected on syncupload: " << ll->name << " LNsize: " << ll->size << " LNmtime: " << ll->mtime
                              << " NSize: " << rit->second->size << " Nmtime: " << rit->second->mtime << " Nhandle: " << LOG_NODEHANDLE(rit->second->nodehandle);

#ifdef WIN32
                    if(ll->size == ll->node->size && !memcmp(ll->crc.data(), ll->node->crc.data(), sizeof(ll->crc)))
                    {
                        LOG_debug << "Modification time changed only";
                        auto f = fsaccess->newfileaccess();
                        auto lpath = ll->getLocalPath(true);
                        LocalPath stream = lpath;
                        stream.append(LocalPath::fromLocalname(string((const char *)(const wchar_t*)L":$CmdTcID:$DATA", 30)));
                        if (f->fopen(stream))
                        {
                            LOG_warn << "COMODO detected";
                            HKEY hKey;
                            if (RegOpenKeyEx(HKEY_LOCAL_MACHINE,
                                            L"SYSTEM\\CurrentControlSet\\Services\\CmdAgent\\CisConfigs\\0\\HIPS\\SBSettings",
                                            0,
                                            KEY_QUERY_VALUE,
                                            &hKey ) == ERROR_SUCCESS)
                            {
                                DWORD value = 0;
                                DWORD size = sizeof(value);
                                if (RegQueryValueEx(hKey, L"EnableSourceTracking", NULL, NULL, (LPBYTE)&value, &size) == ERROR_SUCCESS)
                                {
                                    if (value == 1 && fsaccess->setmtimelocal(lpath, ll->node->mtime))
                                    {
                                        LOG_warn << "Fixed modification time probably changed by COMODO";
                                        ll->mtime = ll->node->mtime;
                                        ll->treestate(TREESTATE_SYNCED);
                                        RegCloseKey(hKey);
                                        continue;
                                    }
                                }
                                RegCloseKey(hKey);
                            }
                        }

                        lpath.append(LocalPath::fromLocalname(string((const char *)(const wchar_t*)L":OECustomProperty", 34)));
                        if (f->fopen(lpath))
                        {
                            LOG_warn << "Windows Search detected";
                            continue;
                        }
                    }
#endif

                    // if this node is being fetched, but has to be upsynced
                    if (rit->second->syncget)
                    {
                        LOG_debug << "Stopping unneeded download";
                        delete rit->second->syncget;
                        rit->second->syncget = NULL;
                    }
                }
                else
                {
                    insync = false;

                    if (ll->node != rit->second)
                    {
                        ll->setnode(rit->second);
                        ll->sync->statecacheadd(ll);
                    }

                    // recurse into directories of equal name
                    if (!syncup(ll, nds))
                    {
                        return false;
                    }
                    continue;
                }
            }
        }

        if (isSymLink)
        {
            continue; //Do nothing for the moment
        }
        else if (ll->type == FILENODE)
        {
            // do not begin transfer until the file size / mtime has stabilized
            insync = false;

            if (ll->transfer)
            {
                continue;
            }

            LOG_verbose << "Unsynced LocalNode (file): " << ll->name << " " << ll << " " << (ll->transfer != 0);
            ll->treestate(TREESTATE_PENDING);

            if (Waiter::ds < ll->nagleds)
            {
                LOG_debug << "Waiting for the upload delay: " << ll->name << " " << ll->nagleds;
                if (ll->nagleds < *nds)
                {
                    *nds = ll->nagleds;
                }

                continue;
            }
            else
            {
                Node *currentVersion = ll->node;
                if (currentVersion)
                {
                    m_time_t delay = 0;
                    m_time_t currentTime = m_time();
                    if (currentVersion->ctime > currentTime + 30)
                    {
                        // with more than 30 seconds of detected clock drift,
                        // we don't apply any version rate control for now
                        LOG_err << "Incorrect local time detected";
                    }
                    else
                    {
                        int recentVersions = 0;
                        m_time_t startInterval = currentTime - Sync::RECENT_VERSION_INTERVAL_SECS;
                        Node *version = currentVersion;
                        while (true)
                        {
                            if (version->ctime < startInterval)
                            {
                                break;
                            }

                            recentVersions++;
                            if (!version->children.size())
                            {
                                break;
                            }

                            version = version->children.back();
                        }

                        if (recentVersions > 10)
                        {
                            // version rate control starts with more than 10 recent versions
                            delay = 7 * (recentVersions / 10) * (recentVersions - 10);
                        }

                        LOG_debug << "Number of recent versions: " << recentVersions << " delay: " << delay
                                  << " prev: " << currentVersion->ctime << " current: " << currentTime;
                    }

                    if (delay)
                    {
                        m_time_t next = currentVersion->ctime + delay;
                        if (next > currentTime)
                        {
                            dstime backoffds = dstime((next - currentTime) * 10);
                            ll->nagleds = waiter->ds + backoffds;
                            LOG_debug << "Waiting for the version rate limit delay during " << backoffds << " ds";

                            if (ll->nagleds < *nds)
                            {
                                *nds = ll->nagleds;
                            }
                            continue;
                        }
                        else
                        {
                            LOG_debug << "Version rate limit delay already expired";
                        }
                    }
                }

                LocalPath localpath = ll->getLocalPath();
                bool t;
                auto fa = fsaccess->newfileaccess(false);

                if (!(t = fa->fopen(localpath, true, false))
                 || fa->size != ll->size
                 || fa->mtime != ll->mtime)
                {
                    if (t)
                    {
                        ll->sync->localbytes -= ll->size;
                        ll->genfingerprint(fa.get());
                        ll->sync->localbytes += ll->size;                        

                        ll->sync->statecacheadd(ll);
                    }

                    ll->bumpnagleds();

                    LOG_debug << "Localnode not stable yet: " << ll->name << " " << t << " " << fa->size << " " << ll->size
                              << " " << fa->mtime << " " << ll->mtime << " " << ll->nagleds;

                    if (ll->nagleds < *nds)
                    {
                        *nds = ll->nagleds;
                    }

                    continue;
                }
                
                ll->created = false;
            }
        }
        else
        {
            LOG_verbose << "Unsynced LocalNode (folder): " << ll->name;
        }

        if (ll->created)
        {
            if (!ll->reported)
            {
                ll->reported = true;

                // FIXME: remove created flag and associated safeguards after
                // positively verifying the absence of a related repetitive node creation bug
                LOG_err << "Internal error: Duplicate node creation: " << ll->name.c_str();

                char report[256];

                // always report LocalNode's type, name length, mtime, file size
                sprintf(report, "[%u %u %d %d %d] %d %d %d %d %d %" PRIi64,
                    (int)nchildren.size(),
                    (int)l->children.size(),
                    l->node ? (int)l->node->children.size() : -1,
                    (int)synccreate.size(),
                    syncadding,
                    ll->type,
                    (int)ll->name.size(),
                    (int)ll->mtime,
                    (int)ll->sync->state,
                    (int)ll->sync->inshare,
                    ll->size);

                if (ll->node)
                {
                    int namelen;

                    if ((ait = ll->node->attrs.map.find('n')) != ll->node->attrs.map.end())
                    {
                        namelen = int(ait->second.size());
                    }
                    else
                    {
                        namelen = -1;
                    }

                    // additionally, report corresponding Node's type, name length, mtime, file size and handle
                    sprintf(strchr(report, 0), " %d %d %d %" PRIi64 " %d ", ll->node->type, namelen, (int)ll->node->mtime, ll->node->size, ll->node->syncdeleted);
                    Base64::btoa((const byte *)&ll->node->nodehandle, MegaClient::NODEHANDLE, strchr(report, 0));
                }

                // report a "dupe" event
                reportevent("D2", report, 0);
            }
            else
            {
                LOG_err << "LocalNode created and reported " << ll->name;
            }
        }
        else
        {
            ll->created = true;

            assert (!isSymLink);
            // create remote folder or send file
            LOG_debug << "Adding local file to synccreate: " << ll->name << " " << synccreate.size();
            synccreate.push_back(ll);
            syncactivity = true;

            if (synccreate.size() >= MAX_NEWNODES)
            {
                LOG_warn << "Stopping syncup due to MAX_NEWNODES";
                return false;
            }
        }

        if (ll->type == FOLDERNODE)
        {
            if (!syncup(ll, nds))
            {
                return false;
            }
        }
    }

    if (insync && l->node)
    {
        l->treestate(TREESTATE_SYNCED);
    }

    return true;
}

// execute updates stored in synccreate[]
// must not be invoked while the previous creation operation is still in progress
void MegaClient::syncupdate()
{
    // split synccreate[] in separate subtrees and send off to putnodes() for
    // creation on the server
    unsigned i, start, end;
    SymmCipher tkey;
    string tattrstring;
    AttrMap tattrs;
    Node* n;
    NewNode* nn;
    NewNode* nnp;
    LocalNode* l;

    for (start = 0; start < synccreate.size(); start = end)
    {
        // determine length of distinct subtree beneath existing node
        for (end = start; end < synccreate.size(); end++)
        {
            if ((end > start) && synccreate[end]->parent->node)
            {
                break;
            }
        }

        // add nodes that can be created immediately: folders & existing files;
        // start uploads of new files
        nn = nnp = new NewNode[end - start];

        DBTableTransactionCommitter committer(tctable);
        for (i = start; i < end; i++)
        {
            n = NULL;
            l = synccreate[i];

            if (l->type == FILENODE && l->parent->node)
            {
                l->h = l->parent->node->nodehandle;
            }

            if (l->type == FOLDERNODE || (n = nodebyfingerprint(l)))
            {
                // create remote folder or copy file if it already exists
                nnp->source = NEW_NODE;
                nnp->type = l->type;
                nnp->syncid = l->syncid;
                nnp->localnode.crossref(l, nnp);  // also sets l->newnode to nnp
                nnp->nodehandle = n ? n->nodehandle : l->syncid;
                nnp->parenthandle = i > start ? l->parent->syncid : UNDEF;

                if (n)
                {
                    // overwriting an existing remote node? tag it as the previous version or move to SyncDebris
                    if (l->node && l->node->parent && l->node->parent->localnode)
                    {
                        if (versions_disabled)
                        {
                            movetosyncdebris(l->node, l->sync->inshare);
                        }
                        else
                        {
                            nnp->ovhandle = l->node->nodehandle;
                        }
                    }

                    // this is a file - copy, use original key & attributes
                    // FIXME: move instead of creating a copy if it is in
                    // rubbish to reduce node creation load
                    nnp->nodekey = n->nodekey();
                    tattrs.map = n->attrs.map;

                    nameid rrname = AttrMap::string2nameid("rr");
                    attr_map::iterator it = tattrs.map.find(rrname);
                    if (it != tattrs.map.end())
                    {
                        LOG_debug << "Removing rr attribute";
                        tattrs.map.erase(it);
                    }

                    app->syncupdate_remote_copy(l->sync, l->name.c_str());
                }
                else
                {
                    // this is a folder - create, use fresh key & attributes
                    nnp->nodekey.resize(FOLDERNODEKEYLENGTH);
                    rng.genblock((byte*)nnp->nodekey.data(), FOLDERNODEKEYLENGTH);
                    tattrs.map.clear();
                }

                // set new name, encrypt and attach attributes
                tattrs.map['n'] = l->name;
                tattrs.getjson(&tattrstring);
                tkey.setkey((const byte*)nnp->nodekey.data(), nnp->type);
                nnp->attrstring.reset(new string);
                makeattr(&tkey, nnp->attrstring, tattrstring.c_str());

                l->treestate(TREESTATE_SYNCING);
                nnp++;
            }
            else if (l->type == FILENODE)
            {
                l->treestate(TREESTATE_PENDING);

                // the overwrite will happen upon PUT completion
                string tmppath;

                nextreqtag();
                startxfer(PUT, l, committer);

                tmppath = l->getLocalPath(true).toPath(*fsaccess);
                app->syncupdate_put(l->sync, l, tmppath.c_str());
            }
        }

        if (nnp == nn)
        {
            delete[] nn;
        }
        else
        {
            // add nodes unless parent node has been deleted
            LocalNode *localNode = synccreate[start];
            if (localNode->parent->node)
            {
                syncadding++;

                // this assert fails for the case of two different files uploaded to the same path, and both putnodes occurring in the same exec()
                assert(localNode->type == FOLDERNODE
                       || localNode->h == localNode->parent->node->nodehandle); // if it's a file, it should match
                reqs.add(new CommandPutNodes(this,
                                                localNode->parent->node->nodehandle,
                                                NULL, nn, int(nnp - nn),
                                                localNode->sync->tag,
                                                PUTNODES_SYNC));

                syncactivity = true;
            }
        }
    }

    synccreate.clear();
}

void MegaClient::putnodes_sync_result(error e, NewNode* nn, int nni)
{
    // check for file nodes that failed to copy and remove them from fingerprints
    // FIXME: retrigger sync decision upload them immediately
    while (nni--)
    {
        Node* n;
        if (nn[nni].type == FILENODE && !nn[nni].added)
        {
            if ((n = nodebyhandle(nn[nni].nodehandle)))
            {
                mFingerprints.remove(n);
            }
        }
        else if (nn[nni].localnode && (n = nn[nni].localnode->node))
        {
            if (n->type == FOLDERNODE)
            {
                app->syncupdate_remote_folder_addition(nn[nni].localnode->sync, n);
            }
            else
            {
                app->syncupdate_remote_file_addition(nn[nni].localnode->sync, n);
            }
        }

        if (e && e != API_EEXPIRED && nn[nni].localnode && nn[nni].localnode->sync)
        {
            nn[nni].localnode->sync->errorcode = e;
            nn[nni].localnode->sync->changestate(SYNC_FAILED);
        }
    }

    delete[] nn;

    syncadding--;
    syncactivity = true;
}

// move node to //bin, then on to the SyncDebris folder of the day (to prevent
// dupes)
void MegaClient::movetosyncdebris(Node* dn, bool unlink)
{
    dn->syncdeleted = SYNCDEL_DELETED;

    // detach node from LocalNode
    if (dn->localnode)
    {
        dn->tag = dn->localnode->sync->tag;
        dn->localnode->node = NULL;
        dn->localnode = NULL;
    }

    Node* n = dn;

    // at least one parent node already on the way to SyncDebris?
    while ((n = n->parent) && n->syncdeleted == SYNCDEL_NONE);

    // no: enqueue this one
    if (!n)
    {
        if (unlink)
        {
            dn->tounlink_it = tounlink.insert(dn).first;
        }
        else
        {
            dn->todebris_it = todebris.insert(dn).first;        
        }
    }
}

void MegaClient::execsyncdeletions()
{                
    if (todebris.size())
    {
        execmovetosyncdebris();
    }

    if (tounlink.size())
    {
        execsyncunlink();
    }
}

void MegaClient::proclocaltree(LocalNode* n, LocalTreeProc* tp)
{
    if (n->type != FILENODE)
    {
        for (localnode_map::iterator it = n->children.begin(); it != n->children.end(); )
        {
            LocalNode *child = it->second;
            it++;
            proclocaltree(child, tp);
        }
    }

    tp->proc(this, n);
}

void MegaClient::unlinkifexists(LocalNode *l, FileAccess *fa, LocalPath& reuseBuffer)
{
    // sdisable = true for this call.  In the case where we are doing a full scan due to fs notifications failing,
    // and a file was renamed but retains the same shortname, we would check the presence of the wrong file.
    // Also shortnames are slowly being deprecated by Microsoft, so using full names is now the normal case anyway.
    l->getlocalpath(reuseBuffer, true);
    if (fa->fopen(reuseBuffer) || fa->type == FOLDERNODE)
    {
        LOG_warn << "Deletion of existing file avoided";
        static bool reported99446 = false;
        if (!reported99446)
        {
            sendevent(99446, "Deletion of existing file avoided", 0);
            reported99446 = true;
        }

        // The local file or folder seems to be still there, but invisible
        // for the sync engine, so we just stop syncing it
        LocalTreeProcUnlinkNodes tpunlink;
        proclocaltree(l, &tpunlink);
    }
#ifdef _WIN32
    else if (fa->errorcode != ERROR_FILE_NOT_FOUND && fa->errorcode != ERROR_PATH_NOT_FOUND)
    {
        LOG_warn << "Unexpected error code for deleted file: " << fa->errorcode;
        static bool reported99447 = false;
        if (!reported99447)
        {
            ostringstream oss;
            oss << fa->errorcode;
            string message = oss.str();
            sendevent(99447, message.c_str(), 0);
            reported99447 = true;
        }
    }
#endif
}

void MegaClient::execsyncunlink()
{
    Node* n;
    Node* tn;

    // delete tounlink nodes
    do {
        n = tn = *tounlink.begin();

        while ((n = n->parent) && n->syncdeleted == SYNCDEL_NONE);

        if (!n)
        {
            int creqtag = reqtag;
            reqtag = tn->tag;
            unlink(tn);
            reqtag = creqtag;
        }

        tn->tounlink_it = tounlink.end();
        tounlink.erase(tounlink.begin());
    } while (tounlink.size());
}

// immediately moves pending todebris items to //bin
// also deletes tounlink items directly
void MegaClient::execmovetosyncdebris()
{
    Node* n;
    Node* tn;
    node_set::iterator it;

    m_time_t ts;
    struct tm tms;
    char buf[32];
    syncdel_t target;

    // attempt to move the nodes in node_set todebris to the following
    // locations (in falling order):
    // - //bin/SyncDebris/yyyy-mm-dd
    // - //bin/SyncDebris
    // - //bin

    // (if no rubbish bin is found, we should probably reload...)
    if (!(tn = nodebyhandle(rootnodes[RUBBISHNODE - ROOTNODE])))
    {
        return;
    }

    target = SYNCDEL_BIN;

    ts = m_time();
    struct tm* ptm = m_localtime(ts, &tms);
    sprintf(buf, "%04d-%02d-%02d", ptm->tm_year + 1900, ptm->tm_mon + 1, ptm->tm_mday);
    m_time_t currentminute = ts / 60;

    // locate //bin/SyncDebris
    if ((n = childnodebyname(tn, SYNCDEBRISFOLDERNAME)) && n->type == FOLDERNODE)
    {
        tn = n;
        target = SYNCDEL_DEBRIS;

        // locate //bin/SyncDebris/yyyy-mm-dd
        if ((n = childnodebyname(tn, buf)) && n->type == FOLDERNODE)
        {
            tn = n;
            target = SYNCDEL_DEBRISDAY;
        }
    }

    // in order to reduce the API load, we move
    // - SYNCDEL_DELETED nodes to any available target
    // - SYNCDEL_BIN/SYNCDEL_DEBRIS nodes to SYNCDEL_DEBRISDAY
    // (move top-level nodes only)
    for (it = todebris.begin(); it != todebris.end(); )
    {
        n = *it;

        if (n->syncdeleted == SYNCDEL_DELETED
         || n->syncdeleted == SYNCDEL_BIN
         || n->syncdeleted == SYNCDEL_DEBRIS)
        {
            while ((n = n->parent) && n->syncdeleted == SYNCDEL_NONE);

            if (!n)
            {
                n = *it;

                if (n->syncdeleted == SYNCDEL_DELETED
                 || ((n->syncdeleted == SYNCDEL_BIN
                   || n->syncdeleted == SYNCDEL_DEBRIS)
                      && target == SYNCDEL_DEBRISDAY))
                {
                    n->syncdeleted = SYNCDEL_INFLIGHT;
                    int creqtag = reqtag;
                    reqtag = n->tag;
                    LOG_debug << "Moving to Syncdebris: " << n->displayname() << " in " << tn->displayname() << " Nhandle: " << LOG_NODEHANDLE(n->nodehandle);
                    rename(n, tn, target, n->parent ? n->parent->nodehandle : UNDEF);
                    reqtag = creqtag;
                    it++;
                }
                else
                {
                    LOG_debug << "SyncDebris daily folder not created. Final target: " << n->syncdeleted;
                    n->syncdeleted = SYNCDEL_NONE;
                    n->todebris_it = todebris.end();
                    todebris.erase(it++);
                }
            }
            else
            {
                it++;
            }
        }
        else if (n->syncdeleted == SYNCDEL_DEBRISDAY
                 || n->syncdeleted == SYNCDEL_FAILED)
        {
            LOG_debug << "Move to SyncDebris finished. Final target: " << n->syncdeleted;
            n->syncdeleted = SYNCDEL_NONE;
            n->todebris_it = todebris.end();
            todebris.erase(it++);
        }
        else
        {
            it++;
        }
    }

    if (target != SYNCDEL_DEBRISDAY && todebris.size() && !syncdebrisadding
            && (target == SYNCDEL_BIN || syncdebrisminute != currentminute))
    {
        syncdebrisadding = true;
        syncdebrisminute = currentminute;
        LOG_debug << "Creating daily SyncDebris folder: " << buf << " Target: " << target;

        // create missing component(s) of the sync debris folder of the day
        NewNode* nn;
        SymmCipher tkey;
        string tattrstring;
        AttrMap tattrs;
        int i = (target == SYNCDEL_DEBRIS) ? 1 : 2;

        nn = new NewNode[i] + i;

        while (i--)
        {
            nn--;

            nn->source = NEW_NODE;
            nn->type = FOLDERNODE;
            nn->nodehandle = i;
            nn->parenthandle = i ? 0 : UNDEF;

            nn->nodekey.resize(FOLDERNODEKEYLENGTH);
            rng.genblock((byte*)nn->nodekey.data(), FOLDERNODEKEYLENGTH);

            // set new name, encrypt and attach attributes
            tattrs.map['n'] = (i || target == SYNCDEL_DEBRIS) ? buf : SYNCDEBRISFOLDERNAME;
            tattrs.getjson(&tattrstring);
            tkey.setkey((const byte*)nn->nodekey.data(), FOLDERNODE);
            nn->attrstring.reset(new string);
            makeattr(&tkey, nn->attrstring, tattrstring.c_str());
        }

        reqs.add(new CommandPutNodes(this, tn->nodehandle, NULL, nn,
                                        (target == SYNCDEL_DEBRIS) ? 1 : 2, -reqtag,
                                        PUTNODES_SYNCDEBRIS));
    }
}

// we cannot delete the Sync object directly, as it might have pending
// operations on it
void MegaClient::delsync(Sync* sync, bool deletecache)
{
    sync->changestate(SYNC_CANCELED);

    sync->setResumable(false);

    if (deletecache && sync->statecachetable)
    {
        sync->statecachetable->remove();
        delete sync->statecachetable;
        sync->statecachetable = NULL;
    }

    syncactivity = true;
}

void MegaClient::putnodes_syncdebris_result(error, NewNode* nn)
{
    delete[] nn;

    syncdebrisadding = false;
}
#endif

// inject file into transfer subsystem
// if file's fingerprint is not valid, it will be obtained from the local file
// (PUT) or the file's key (GET)
bool MegaClient::startxfer(direction_t d, File* f, DBTableTransactionCommitter& committer, bool skipdupes, bool startfirst, bool donotpersist)
{
    if (!f->transfer)
    {
        if (d == PUT)
        {
            if (!f->isvalid)    // (sync LocalNodes always have this set)
            {
                // missing FileFingerprint for local file - generate
                auto fa = fsaccess->newfileaccess();

                if (fa->fopen(f->localname, d == PUT, d == GET))
                {
                    f->genfingerprint(fa.get());
                }
            }

            // if we are unable to obtain a valid file FileFingerprint, don't proceed
            if (!f->isvalid)
            {
                LOG_err << "Unable to get a fingerprint " << f->name;
                return false;
            }

#ifdef USE_MEDIAINFO
            mediaFileInfo.requestCodecMappingsOneTime(this, &f->localname);  
#endif
        }
        else
        {
            if (!f->isvalid)
            {
                // no valid fingerprint: use filekey as its replacement
                memcpy(f->crc.data(), f->filekey, sizeof f->crc);
            }
        }

        Transfer* t = NULL;
        transfer_map::iterator it = transfers[d].find(f);

        if (it != transfers[d].end())
        {
            t = it->second;
            if (skipdupes)
            {
                for (file_list::iterator fi = t->files.begin(); fi != t->files.end(); fi++)
                {
                    if ((d == GET && f->localname == (*fi)->localname)
                            || (d == PUT && f->h != UNDEF
                                && f->h == (*fi)->h
                                && !f->targetuser.size()
                                && !(*fi)->targetuser.size()
                                && f->name == (*fi)->name))
                    {
                        LOG_warn << "Skipping duplicated transfer";
                        return false;
                    }
                }
            }
            f->file_it = t->files.insert(t->files.end(), f);
            f->transfer = t;
            f->tag = reqtag;
            if (!f->dbid && !donotpersist)
            {
                filecacheadd(f, committer);
            }
            app->file_added(f);

            if (startfirst)
            {
                transferlist.movetofirst(t, committer);
            }

            if (overquotauntil && overquotauntil > Waiter::ds && d != PUT)
            {
                dstime timeleft = dstime(overquotauntil - Waiter::ds);
                t->failed(API_EOVERQUOTA, committer, timeleft);
            }
            else if (d == PUT && ststatus == STORAGE_RED)
            {
                t->failed(API_EOVERQUOTA, committer);
            }
            else if (ststatus == STORAGE_PAYWALL)
            {
                t->failed(API_EPAYWALL, committer);
            }
        }
        else
        {
            it = cachedtransfers[d].find(f);
            if (it != cachedtransfers[d].end())
            {
                LOG_debug << "Resumable transfer detected";
                t = it->second;
                bool hadAnyData = t->pos > 0;
                if ((d == GET && !t->pos) || ((m_time() - t->lastaccesstime) >= 172500))
                {
                    LOG_warn << "Discarding temporary URL (" << t->pos << ", " << t->lastaccesstime << ")";
                    t->tempurls.clear();

                    if (d == PUT)
                    {
                        t->chunkmacs.clear();
                        t->progresscompleted = 0;
                        delete [] t->ultoken;
                        t->ultoken = NULL;
                        t->pos = 0;
                    }
                }

                auto fa = fsaccess->newfileaccess();
                if (!fa->fopen(t->localfilename))
                {
                    if (d == PUT)
                    {
                        LOG_warn << "Local file not found";
                        // the transfer will be retried to ensure that the file
                        // is not just just temporarily blocked
                    }
                    else
                    {
                        if (hadAnyData)
                        {
                            LOG_warn << "Temporary file not found";
                        }
                        t->localfilename.clear();
                        t->chunkmacs.clear();
                        t->progresscompleted = 0;
                        t->pos = 0;
                    }
                }
                else
                {
                    if (d == PUT)
                    {
                        if (f->genfingerprint(fa.get()))
                        {
                            LOG_warn << "The local file has been modified";
                            t->tempurls.clear();
                            t->chunkmacs.clear();
                            t->progresscompleted = 0;
                            delete [] t->ultoken;
                            t->ultoken = NULL;
                            t->pos = 0;
                        }
                    }
                    else
                    {
                        if (t->progresscompleted > fa->size)
                        {
                            LOG_warn << "Truncated temporary file";
                            t->chunkmacs.clear();
                            t->progresscompleted = 0;
                            t->pos = 0;
                        }
                    }
                }
                cachedtransfers[d].erase(it);
                LOG_debug << "Transfer resumed";
            }

            if (!t)
            {
                t = new Transfer(this, d);
                *(FileFingerprint*)t = *(FileFingerprint*)f;
            }

            t->skipserialization = donotpersist;

            t->lastaccesstime = m_time();
            t->tag = reqtag;
            f->tag = reqtag;
            t->transfers_it = transfers[d].insert(pair<FileFingerprint*, Transfer*>((FileFingerprint*)t, t)).first;

            f->file_it = t->files.insert(t->files.end(), f);
            f->transfer = t;
            if (!f->dbid && !donotpersist)
            {
                filecacheadd(f, committer);
            }

            transferlist.addtransfer(t, committer, startfirst);
            app->transfer_added(t);
            app->file_added(f);
            looprequested = true;

            if (overquotauntil && overquotauntil > Waiter::ds && d != PUT)
            {
                dstime timeleft = dstime(overquotauntil - Waiter::ds);
                t->failed(API_EOVERQUOTA, committer, timeleft);
            }
            else if (d == PUT && ststatus == STORAGE_RED)
            {
                t->failed(API_EOVERQUOTA, committer);
            }
            else if (ststatus == STORAGE_PAYWALL)
            {
                t->failed(API_EPAYWALL, committer);
            }
        }

        assert( (ISUNDEF(f->h) && f->targetuser.size() && (f->targetuser.size() == 11 || f->targetuser.find("@")!=string::npos) ) // <- uploading to inbox
                || (!ISUNDEF(f->h) && (nodebyhandle(f->h) || d == GET) )); // target handle for the upload should be known at this time (except for inbox uploads)
    }

    return true;
}

// remove file from transfer subsystem
void MegaClient::stopxfer(File* f, DBTableTransactionCommitter* committer)
{
    if (f->transfer)
    {
        LOG_debug << "Stopping transfer: " << f->name;

        Transfer *transfer = f->transfer;
        transfer->removeTransferFile(API_EINCOMPLETE, f, committer);

        // last file for this transfer removed? shut down transfer.
        if (!transfer->files.size())
        {
            looprequested = true;
            transfer->finished = true;
            transfer->state = TRANSFERSTATE_CANCELLED;
            app->transfer_removed(transfer);
            delete transfer;
        }
        else
        {
            if (transfer->type == PUT && !transfer->localfilename.empty())
            {
                LOG_debug << "Updating transfer path";
                transfer->files.front()->prepare();
            }
        }
    }
}

// pause/unpause transfers
void MegaClient::pausexfers(direction_t d, bool pause, bool hard, DBTableTransactionCommitter& committer)
{
    xferpaused[d] = pause;

    if (!pause || hard)
    {
        WAIT_CLASS::bumpds();

        for (transferslot_list::iterator it = tslots.begin(); it != tslots.end(); )
        {
            if ((*it)->transfer->type == d)
            {
                if (pause)
                {
                    if (hard)
                    {
                        (*it++)->disconnect();
                    }
                }
                else
                {
                    (*it)->lastdata = Waiter::ds;
                    (*it++)->doio(this, committer);
                }
            }
            else
            {
                it++;
            }
        }
    }
}

void MegaClient::setmaxconnections(direction_t d, int num)
{
    if (num > 0)
    {
         if ((unsigned int) num > MegaClient::MAX_NUM_CONNECTIONS)
        {
            num = MegaClient::MAX_NUM_CONNECTIONS;
        }

        if (connections[d] != num)
        {
            connections[d] = (unsigned char)num;
            for (transferslot_list::iterator it = tslots.begin(); it != tslots.end(); )
            {
                TransferSlot *slot = *it++;
                if (slot->transfer->type == d)
                {
                    slot->transfer->state = TRANSFERSTATE_QUEUED;
                    if (slot->transfer->client->ststatus != STORAGE_RED || slot->transfer->type == GET)
                    {
                        slot->transfer->bt.arm();
                    }
                    delete slot;
                }
            }
        }
    }
}

Node* MegaClient::nodebyfingerprint(FileFingerprint* fingerprint)
{
    return mFingerprints.nodebyfingerprint(fingerprint);
}

#ifdef ENABLE_SYNC
Node* MegaClient::nodebyfingerprint(LocalNode* localNode)
{
    std::unique_ptr<const node_vector>
      remoteNodes(mFingerprints.nodesbyfingerprint(localNode));

    if (remoteNodes->empty())
        return nullptr;

    std::string localName = localNode->localname.toName(*fsaccess);

    
    // Only compare metamac if the node doesn't already exist.
    node_vector::const_iterator remoteNode =
      std::find_if(remoteNodes->begin(),
                   remoteNodes->end(),
                   [&](const Node *remoteNode) -> bool
                   {
                       return localName == remoteNode->displayname();
                   });

    if (remoteNode != remoteNodes->end())
        return *remoteNode;

    remoteNode = remoteNodes->begin();

    // Compare the local file's metamac against a random candidate.
    // 
    // If we're unable to generate the metamac, fail in such a way that
    // guarantees safe behavior.
    // 
    // That is, treat both nodes as distinct until we're absolutely certain
    // they are identical.
    auto ifAccess = fsaccess->newfileaccess();

    auto localPath = localNode->getLocalPath(true);

    if (!ifAccess->fopen(localPath, true, false))
        return nullptr;

    std::string remoteKey = (*remoteNode)->nodekey();
    const char *iva = &remoteKey[SymmCipher::KEYLENGTH];

    SymmCipher cipher;
    cipher.setkey((byte*)&remoteKey[0], (*remoteNode)->type);

    int64_t remoteIv = MemAccess::get<int64_t>(iva);
    int64_t remoteMac = MemAccess::get<int64_t>(iva + sizeof(int64_t));

    auto result = generateMetaMac(cipher, *ifAccess, remoteIv);
    if (!result.first || result.second != remoteMac)
        return nullptr;

    return *remoteNode;
}
#endif /* ENABLE_SYNC */

node_vector *MegaClient::nodesbyfingerprint(FileFingerprint* fingerprint)
{
    return mFingerprints.nodesbyfingerprint(fingerprint);
}

static bool nodes_ctime_less(const Node* a, const Node* b)
{
    // heaps return the largest element
    return a->ctime < b->ctime;
}

static bool nodes_ctime_greater(const Node* a, const Node* b)
{
    return a->ctime > b->ctime;
}

node_vector MegaClient::getRecentNodes(unsigned maxcount, m_time_t since, bool includerubbishbin)
{
    // 1. Get nodes added/modified not older than `since`
    node_vector v;
    v.reserve(nodes.size());
    for (node_map::iterator i = nodes.begin(); i != nodes.end(); ++i)
    {
        if (i->second->type == FILENODE && i->second->ctime >= since &&  // recent files only 
            (!i->second->parent || i->second->parent->type != FILENODE)) // excluding versions
        {
            v.push_back(i->second);
        }
    }

    // heaps use a 'less' function, and pop_heap returns the largest item stored.
    std::make_heap(v.begin(), v.end(), nodes_ctime_less);

    // 2. Order them chronologically and restrict them to a maximum of `maxcount`
    node_vector v2;
    unsigned maxItems = std::min(maxcount, unsigned(v.size()));
    v2.reserve(maxItems);
    while (v2.size() < maxItems && !v.empty())
    {
        std::pop_heap(v.begin(), v.end(), nodes_ctime_less);
        Node* n = v.back();
        v.pop_back();
        if (includerubbishbin || n->firstancestor()->type != RUBBISHNODE)
        {
            v2.push_back(n);
        }
    }
    return v2;
}


namespace action_bucket_compare
{
    // these lists of file extensions (and the logic to use them) all come from the webclient - if updating here, please make sure the webclient is updated too, preferably webclient first.
    const static string webclient_is_image_def = ".jpg.jpeg.gif.bmp.png.";
    const static string webclient_is_image_raw = ".3fr.arw.cr2.crw.ciff.cs1.dcr.dng.erf.iiq.k25.kdc.mef.mos.mrw.nef.nrw.orf.pef.raf.raw.rw2.rwl.sr2.srf.srw.x3f.";
    const static string webclient_is_image_thumb = "psd.svg.tif.tiff.webp";  // leaving out .pdf
    const static string webclient_mime_photo_extensions = ".3ds.bmp.btif.cgm.cmx.djv.djvu.dwg.dxf.fbs.fh.fh4.fh5.fh7.fhc.fpx.fst.g3.gif.heic.heif.ico.ief.jpe.jpeg.jpg.ktx.mdi.mmr.npx.pbm.pct.pcx.pgm.pic.png.pnm.ppm.psd.ras.rgb.rlc.sgi.sid.svg.svgz.tga.tif.tiff.uvg.uvi.uvvg.uvvi.wbmp.wdp.webp.xbm.xif.xpm.xwd.";
    const static string webclient_mime_video_extensions = ".3g2.3gp.asf.asx.avi.dvb.f4v.fli.flv.fvt.h261.h263.h264.jpgm.jpgv.jpm.m1v.m2v.m4u.m4v.mj2.mjp2.mk3d.mks.mkv.mng.mov.movie.mp4.mp4v.mpe.mpeg.mpg.mpg4.mxu.ogv.pyv.qt.smv.uvh.uvm.uvp.uvs.uvu.uvv.uvvh.uvvm.uvvp.uvvs.uvvu.uvvv.viv.vob.webm.wm.wmv.wmx.wvx.";

    bool nodeIsVideo(const Node* n, char ext[12], const MegaClient& mc)
    {
        if (n->hasfileattribute(fa_media) && n->nodekey().size() == FILENODEKEYLENGTH)
        {
#ifdef USE_MEDIAINFO
            if (mc.mediaFileInfo.mediaCodecsReceived)
            {
                MediaProperties mp = MediaProperties::decodeMediaPropertiesAttributes(n->fileattrstring, (uint32_t*)(n->nodekey().data() + FILENODEKEYLENGTH / 2));
                unsigned videocodec = mp.videocodecid;
                if (!videocodec && mp.shortformat)
                {
                    auto& v = mc.mediaFileInfo.mediaCodecs.shortformats;
                    if (mp.shortformat < v.size())
                    {
                        videocodec = v[mp.shortformat].videocodecid;
                    }
                }
                // approximation: the webclient has a lot of logic to determine if a particular codec is playable in that browser.  We'll just base our decision on the presence of a video codec.
                if (!videocodec)
                {
                    return false; // otherwise double-check by extension
                }
            }
#endif  
        }
        return action_bucket_compare::webclient_mime_video_extensions.find(ext) != string::npos;
    }

    bool nodeIsPhoto(const Node* n, char ext[12])
    {
        // evaluate according to the webclient rules, so that we get exactly the same bucketing.
        return action_bucket_compare::webclient_is_image_def.find(ext) != string::npos ||
            action_bucket_compare::webclient_is_image_raw.find(ext) != string::npos ||
            (action_bucket_compare::webclient_mime_photo_extensions.find(ext) != string::npos && n->hasfileattribute(GfxProc::PREVIEW));
    }

    static bool compare(const Node* a, const Node* b, MegaClient* mc)
    {
        if (a->owner != b->owner) return a->owner > b->owner;
        if (a->parent != b->parent) return a->parent > b->parent;

        // added/updated - distinguish by versioning
        if (a->children.size() != b->children.size()) return a->children.size() > b->children.size();

        // media/nonmedia
        bool a_media = mc->nodeIsMedia(a, nullptr, nullptr);
        bool b_media = mc->nodeIsMedia(b, nullptr, nullptr);
        if (a_media != b_media) return a_media && !b_media;

        return false;
    }

    static bool comparetime(const recentaction& a, const recentaction& b)
    {
        return a.time > b.time;
    }

    bool getExtensionDotted(const Node* n, char ext[12], const MegaClient& mc)
    {
        auto localname = LocalPath::fromPath(n->displayname(), *mc.fsaccess);
        if (mc.fsaccess->getextension(localname, ext, 8))  // plenty of buffer space left to append a '.'
        {
            strcat(ext, ".");
            return true;
        }
        return false;
    }

}   // end namespace action_bucket_compare


bool MegaClient::nodeIsMedia(const Node* n, bool* isphoto, bool* isvideo) const
{
    char ext[12];
    if (n->type == FILENODE && action_bucket_compare::getExtensionDotted(n, ext, *this))
    {
        bool a = action_bucket_compare::nodeIsPhoto(n, ext);
        if (isphoto)
        {
            *isphoto = a;
        }
        if (a && !isvideo)
        {
            return true;
        }
        bool b = action_bucket_compare::nodeIsVideo(n, ext, *this);
        if (isvideo)
        {
            *isvideo = b;
        }
        return a || b;
    }
    return false;
}

recentactions_vector MegaClient::getRecentActions(unsigned maxcount, m_time_t since)
{
    recentactions_vector rav;
    node_vector v = getRecentNodes(maxcount, since, false);

    for (node_vector::iterator i = v.begin(); i != v.end(); )
    {
        // find the oldest node, maximum 6h
        node_vector::iterator bucketend = i + 1;
        while (bucketend != v.end() && (*bucketend)->ctime > (*i)->ctime - 6 * 3600)
        {
            ++bucketend;
        }

        // sort the defined bucket by owner, parent folder, added/updated and ismedia
        std::sort(i, bucketend, [this](const Node* n1, const Node* n2) { return action_bucket_compare::compare(n1, n2, this); });

        // split the 6h-bucket in different buckets according to their content
        for (node_vector::iterator j = i; j != bucketend; ++j)
        {
            if (i == j || action_bucket_compare::compare(*i, *j, this))
            {
                // add a new bucket
                recentaction ra;
                ra.time = (*j)->ctime;
                ra.user = (*j)->owner;
                ra.parent = (*j)->parent ? (*j)->parent->nodehandle : UNDEF;
                ra.updated = !(*j)->children.empty();   // children of files represent previous versions
                ra.media = nodeIsMedia(*j, nullptr, nullptr);
                rav.push_back(ra);
            }
            // add the node to the bucket
            rav.back().nodes.push_back(*j);
            i = j;
        }
        i = bucketend;
    }
    // sort nodes inside each bucket
    for (recentactions_vector::iterator i = rav.begin(); i != rav.end(); ++i)
    {
        // for the bucket vector, most recent (larger ctime) first
        std::sort(i->nodes.begin(), i->nodes.end(), nodes_ctime_greater);
        i->time = i->nodes.front()->ctime;
    }
    // sort buckets in the vector
    std::sort(rav.begin(), rav.end(), action_bucket_compare::comparetime);
    return rav;
}


void MegaClient::nodesbyoriginalfingerprint(const char* originalfingerprint, Node* parent, node_vector *nv)
{
    if (parent)
    {
        for (node_list::iterator i = parent->children.begin(); i != parent->children.end(); ++i)
        {
            if ((*i)->type == FILENODE)
            {
                attr_map::const_iterator a = (*i)->attrs.map.find(MAKENAMEID2('c', '0'));
                if (a != (*i)->attrs.map.end() && !a->second.compare(originalfingerprint))
                {
                    nv->push_back(*i);
                }
            }
            else
            {
                nodesbyoriginalfingerprint(originalfingerprint, *i, nv);
            }
        }
    }
    else
    {
        for (node_map::const_iterator i = nodes.begin(); i != nodes.end(); ++i)
        {
            if (i->second->type == FILENODE)
            {
                attr_map::const_iterator a = i->second->attrs.map.find(MAKENAMEID2('c', '0'));
                if (a != i->second->attrs.map.end() && !a->second.compare(originalfingerprint))
                {
                    nv->push_back(i->second);
                }
            }
        }
    }
}

// a chunk transfer request failed: record failed protocol & host
void MegaClient::setchunkfailed(string* url)
{
    if (!chunkfailed && url->size() > 19)
    {
        LOG_debug << "Adding badhost report for URL " << *url;
        chunkfailed = true;
        httpio->success = false;

        // record protocol and hostname
        if (badhosts.size())
        {
            badhosts.append(",");
        }

        const char* ptr = url->c_str()+4;

        if (*ptr == 's')
        {
            badhosts.append("S");
            ptr++;
        }
        
        badhosts.append(ptr+6,7);
        btbadhost.reset();
    }
}

bool MegaClient::toggledebug()
{
     SimpleLogger::setLogLevel((SimpleLogger::logCurrentLevel >= logDebug) ? logWarning : logDebug);
     return debugstate();
}

bool MegaClient::debugstate()
{
    return SimpleLogger::logCurrentLevel >= logDebug;
}

void MegaClient::reportevent(const char* event, const char* details)
{
    LOG_err << "SERVER REPORT: " << event << " DETAILS: " << details;
    reqs.add(new CommandReportEvent(this, event, details));
}

void MegaClient::reportevent(const char* event, const char* details, int tag)
{
    int creqtag = reqtag;
    reqtag = tag;
    reportevent(event, details);
    reqtag = creqtag;
}

bool MegaClient::setmaxdownloadspeed(m_off_t bpslimit)
{
    return httpio->setmaxdownloadspeed(bpslimit >= 0 ? bpslimit : 0);
}

bool MegaClient::setmaxuploadspeed(m_off_t bpslimit)
{
    return httpio->setmaxuploadspeed(bpslimit >= 0 ? bpslimit : 0);
}

m_off_t MegaClient::getmaxdownloadspeed()
{
    return httpio->getmaxdownloadspeed();
}

m_off_t MegaClient::getmaxuploadspeed()
{
    return httpio->getmaxuploadspeed();
}

handle MegaClient::getovhandle(Node *parent, string *name)
{
    handle ovhandle = UNDEF;
    if (parent && name)
    {
        Node *ovn = childnodebyname(parent, name->c_str(), true);
        if (ovn)
        {
            ovhandle = ovn->nodehandle;
        }
    }
    return ovhandle;
}

void MegaClient::userfeedbackstore(const char *message)
{
    string type = "feedback.";
    type.append(&(appkey[4]));
    type.append(".");

    string base64userAgent;
    base64userAgent.resize(useragent.size() * 4 / 3 + 4);
    Base64::btoa((byte *)useragent.data(), int(useragent.size()), (char *)base64userAgent.data());
    type.append(base64userAgent);

    reqs.add(new CommandUserFeedbackStore(this, type.c_str(), message, NULL));
}

void MegaClient::sendevent(int event, const char *desc)
{
    LOG_warn << clientname << "Event " << event << ": " << desc;
    reqs.add(new CommandSendEvent(this, event, desc));
}

void MegaClient::sendevent(int event, const char *message, int tag)
{
    int creqtag = reqtag;
    reqtag = tag;
    sendevent(event, message);
    reqtag = creqtag;
}

void MegaClient::supportticket(const char *message, int type)
{
    reqs.add(new CommandSupportTicket(this, message, type));
}

void MegaClient::cleanrubbishbin()
{
    reqs.add(new CommandCleanRubbishBin(this));
}

#ifdef ENABLE_CHAT
void MegaClient::createChat(bool group, bool publicchat, const userpriv_vector *userpriv, const string_map *userkeymap, const char *title)
{
    reqs.add(new CommandChatCreate(this, group, publicchat, userpriv, userkeymap, title));
}

void MegaClient::inviteToChat(handle chatid, handle uh, int priv, const char *unifiedkey, const char *title)
{
    reqs.add(new CommandChatInvite(this, chatid, uh, (privilege_t) priv, unifiedkey, title));
}

void MegaClient::removeFromChat(handle chatid, handle uh)
{
    reqs.add(new CommandChatRemove(this, chatid, uh));
}

void MegaClient::getUrlChat(handle chatid)
{
    reqs.add(new CommandChatURL(this, chatid));
}

userpriv_vector *MegaClient::readuserpriv(JSON *j)
{
    userpriv_vector *userpriv = NULL;

    if (j->enterarray())
    {
        while(j->enterobject())
        {
            handle uh = UNDEF;
            privilege_t priv = PRIV_UNKNOWN;

            bool readingUsers = true;
            while(readingUsers)
            {
                switch (j->getnameid())
                {
                    case 'u':
                        uh = j->gethandle(MegaClient::USERHANDLE);
                        break;

                    case 'p':
                        priv = (privilege_t) j->getint();
                        break;

                    case EOO:
                        if(uh == UNDEF || priv == PRIV_UNKNOWN)
                        {
                            delete userpriv;
                            return NULL;
                        }

                        if (!userpriv)
                        {
                            userpriv = new userpriv_vector;
                        }

                        userpriv->push_back(userpriv_pair(uh, priv));
                        readingUsers = false;
                        break;

                    default:
                        if (!j->storeobject())
                        {
                            delete userpriv;
                            return NULL;
                        }
                        break;
                    }
            }
            j->leaveobject();
        }
        j->leavearray();
    }

    return userpriv;
}

void MegaClient::grantAccessInChat(handle chatid, handle h, const char *uid)
{
    reqs.add(new CommandChatGrantAccess(this, chatid, h, uid));
}

void MegaClient::removeAccessInChat(handle chatid, handle h, const char *uid)
{
    reqs.add(new CommandChatRemoveAccess(this, chatid, h, uid));
}

void MegaClient::updateChatPermissions(handle chatid, handle uh, int priv)
{
    reqs.add(new CommandChatUpdatePermissions(this, chatid, uh, (privilege_t) priv));
}

void MegaClient::truncateChat(handle chatid, handle messageid)
{
    reqs.add(new CommandChatTruncate(this, chatid, messageid));
}

void MegaClient::setChatTitle(handle chatid, const char *title)
{
    reqs.add(new CommandChatSetTitle(this, chatid, title));
}

void MegaClient::getChatPresenceUrl()
{
    reqs.add(new CommandChatPresenceURL(this));
}

void MegaClient::registerPushNotification(int deviceType, const char *token)
{
    reqs.add(new CommandRegisterPushNotification(this, deviceType, token));
}

void MegaClient::archiveChat(handle chatid, bool archived)
{
    reqs.add(new CommandArchiveChat(this, chatid, archived));
}

void MegaClient::richlinkrequest(const char *url)
{
    reqs.add(new CommandRichLink(this, url));
}

void MegaClient::chatlink(handle chatid, bool del, bool createifmissing)
{
    reqs.add(new CommandChatLink(this, chatid, del, createifmissing));
}

void MegaClient::chatlinkurl(handle publichandle)
{
    reqs.add(new CommandChatLinkURL(this, publichandle));
}

void MegaClient::chatlinkclose(handle chatid, const char *title)
{
    reqs.add(new CommandChatLinkClose(this, chatid, title));
}

void MegaClient::chatlinkjoin(handle publichandle, const char *unifiedkey)
{
    reqs.add(new CommandChatLinkJoin(this, publichandle, unifiedkey));
}

void MegaClient::setchatretentiontime(handle chatid, int period)
{
    reqs.add(new CommandSetChatRetentionTime(this, chatid, period));
}
#endif

void MegaClient::getaccountachievements(AchievementsDetails *details)
{
    reqs.add(new CommandGetMegaAchievements(this, details));
}

void MegaClient::getmegaachievements(AchievementsDetails *details)
{
    reqs.add(new CommandGetMegaAchievements(this, details, false));
}

void MegaClient::getwelcomepdf()
{
    reqs.add(new CommandGetWelcomePDF(this));
}

#ifdef MEGA_MEASURE_CODE
std::string MegaClient::PerformanceStats::report(bool reset, HttpIO* httpio, Waiter* waiter, const RequestDispatcher& reqs)
{
    std::ostringstream s;
    s << prepareWait.report(reset) << "\n"
        << doWait.report(reset) << "\n"
        << checkEvents.report(reset) << "\n"
        << execFunction.report(reset) << "\n"
        << transferslotDoio.report(reset) << "\n"
        << execdirectreads.report(reset) << "\n"
        << transferComplete.report(reset) << "\n"
        << dispatchTransfers.report(reset) << "\n"
        << applyKeys.report(reset) << "\n"
        << scProcessingTime.report(reset) << "\n"
        << csResponseProcessingTime.report(reset) << "\n"
        << " cs Request waiting time: " << csRequestWaitTime.report(reset) << "\n"
        << " cs requests sent/received: " << reqs.csRequestsSent << "/" << reqs.csRequestsCompleted << " batches: " << reqs.csBatchesSent << "/" << reqs.csBatchesReceived << "\n"
        << " transfers active time: " << transfersActiveTime.report(reset) << "\n"
        << " transfer starts/finishes: " << transferStarts << " " << transferFinishes << "\n"
        << " transfer temperror/fails: " << transferTempErrors << " " << transferFails << "\n"
        << " nowait reason: immedate: " << prepwaitImmediate << " zero: " << prepwaitZero << " httpio: " << prepwaitHttpio << " fsaccess: " << prepwaitFsaccess << " nonzero waits: " << nonzeroWait << "\n";
#ifdef USE_CURL
    if (auto curlhttpio = dynamic_cast<CurlHttpIO*>(httpio))
    {
        s << curlhttpio->countCurlHttpIOAddevents.report(reset) << "\n"
            << curlhttpio->countAddAresEventsCode.report(reset) << "\n"
            << curlhttpio->countAddCurlEventsCode.report(reset) << "\n"
            << curlhttpio->countProcessAresEventsCode.report(reset) << "\n"
            << curlhttpio->countProcessCurlEventsCode.report(reset) << "\n";
    }
#endif
#ifdef WIN32
    s << " waiter nonzero timeout: " << static_cast<WinWaiter*>(waiter)->performanceStats.waitTimedoutNonzero 
      << " zero timeout: " << static_cast<WinWaiter*>(waiter)->performanceStats.waitTimedoutZero
      << " io trigger: " << static_cast<WinWaiter*>(waiter)->performanceStats.waitIOCompleted 
      << " event trigger: "  << static_cast<WinWaiter*>(waiter)->performanceStats.waitSignalled << "\n";
#endif
    if (reset)
    {
        transferStarts = transferFinishes = transferTempErrors = transferFails = 0;
        prepwaitImmediate = prepwaitZero = prepwaitHttpio = prepwaitFsaccess = nonzeroWait = 0;
    }
    return s.str();
}
#endif

FetchNodesStats::FetchNodesStats()
{
    init();
}

void FetchNodesStats::init()
{
    mode = MODE_NONE;
    type = TYPE_NONE;
    cache = API_NONE;
    nodesCached = 0;
    nodesCurrent = 0;
    actionPackets = 0;

    eAgainCount = 0;
    e500Count = 0;
    eOthersCount = 0;

    startTime = Waiter::ds;
    timeToFirstByte = NEVER;
    timeToLastByte = NEVER;
    timeToCached = NEVER;
    timeToResult = NEVER;
    timeToSyncsResumed = NEVER;
    timeToCurrent = NEVER;
    timeToTransfersResumed = NEVER;
}

void FetchNodesStats::toJsonArray(string *json)
{
    if (!json)
    {
        return;
    }

    ostringstream oss;
    oss << "[" << mode << "," << type << ","
        << nodesCached << "," << nodesCurrent << "," << actionPackets << ","
        << eAgainCount << "," << e500Count << "," << eOthersCount << ","
        << timeToFirstByte << "," << timeToLastByte << ","
        << timeToCached << "," << timeToResult << ","
        << timeToSyncsResumed << "," << timeToCurrent << ","
        << timeToTransfersResumed << "," << cache << "]";
    json->append(oss.str());
}

} // namespace<|MERGE_RESOLUTION|>--- conflicted
+++ resolved
@@ -11261,11 +11261,7 @@
 
         // allow sc requests to start 
         scsn.setScsn(cachedscsn);
-<<<<<<< HEAD
-        LOG_info << "Session loaded from local cache. SCSN: " << scsn.text();
-=======
         LOG_info << "Session loaded from local cache. SCSN: " << scsn;
->>>>>>> 5fb484f2
 
 #ifdef ENABLE_SYNC
         resumeResumableSyncs();
