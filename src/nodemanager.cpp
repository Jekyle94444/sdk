/**
 * @file nodemanager.cpp
 * @brief Client access engine core logic
 *
 * (c) 2013-2023 by Mega Limited, Auckland, New Zealand
 *
 * This file is part of the MEGA SDK - Client Access Engine.
 *
 * Applications using the MEGA API must present a valid application key
 * and comply with the rules set forth in the Terms of Service.
 *
 * The MEGA SDK is distributed in the hope that it will be useful,
 * but WITHOUT ANY WARRANTY; without even the implied warranty of
 * MERCHANTABILITY or FITNESS FOR A PARTICULAR PURPOSE.
 *
 * @copyright Simplified (2-clause) BSD License.
 *
 * You should have received a copy of the license along with this
 * program.
 */

#include "mega/nodemanager.h"
#include "mega/megaclient.h"
#include "mega/base64.h"
#include "mega/megaapp.h"
#include "mega/share.h"


namespace mega {


NodeManager::NodeManager(MegaClient& client)
    : mClient(client)
{
}

void NodeManager::setTable(DBTableNodes *table)
{
    LockGuard g(mMutex);
    setTable_internal(table);
}

void NodeManager::setTable_internal(DBTableNodes *table)
{
    assert(mMutex.owns_lock());
    mTable = table;
}

void NodeManager::reset()
{
    LockGuard g(mMutex);
    reset_internal();
}

void NodeManager::reset_internal()
{
    assert(mMutex.owns_lock());
    setTable_internal(nullptr);
    cleanNodes_internal();
}

bool NodeManager::setrootnode(std::shared_ptr<Node> node)
{
    LockGuard g(mMutex);
    return setrootnode_internal(node);
}

bool NodeManager::setrootnode_internal(std::shared_ptr<Node> node)
{
    assert(mMutex.owns_lock());
    switch (node->type)
    {
        case ROOTNODE:
            rootnodes.files = node->nodeHandle();
            rootnodes.mRootNodes[ROOTNODE] = node;
            return true;

        case VAULTNODE:
            rootnodes.vault = node->nodeHandle();
            rootnodes.mRootNodes[VAULTNODE] = node;
            return true;

        case RUBBISHNODE:
            rootnodes.rubbish = node->nodeHandle();
            rootnodes.mRootNodes[RUBBISHNODE] = node;
            return true;

        default:
            if (rootnodes.files == node->nodeHandle()) // Folder link
            {
                rootnodes.mRootNodes[ROOTNODE] = node;
                return true;
            }
            else
            {
                assert(false);
            }

            return false;
    }
}

void NodeManager::notifyNode(std::shared_ptr<Node> n, sharedNode_vector* nodesToReport)
{
    LockGuard g(mMutex);
    notifyNode_internal(n, nodesToReport);
}

void NodeManager::notifyNode_internal(std::shared_ptr<Node> n, sharedNode_vector* nodesToReport)
{
    assert(mMutex.owns_lock());
    n->applykey();

    if (!mClient.fetchingnodes)
    {
        if (n->changed.modifiedByThisClient && !n->changed.removed && n->attrstring)
        {
            // report a "NO_KEY" event

            char* buf = new char[n->nodekey().size() * 4 / 3 + 4];
            Base64::btoa((byte *)n->nodekey().data(), int(n->nodekey().size()), buf);

            int changed = 0;
            changed |= (int)n->changed.removed;
            changed |= n->changed.attrs << 1;
            changed |= n->changed.owner << 2;
            changed |= n->changed.ctime << 3;
            changed |= n->changed.fileattrstring << 4;
            changed |= n->changed.inshare << 5;
            changed |= n->changed.outshares << 6;
            changed |= n->changed.pendingshares << 7;
            changed |= n->changed.parent << 8;
            changed |= n->changed.publiclink << 9;
            changed |= n->changed.newnode << 10;
            changed |= n->changed.name << 11;
            changed |= n->changed.favourite << 12;
            changed |= n->changed.sensitive << 13;

            int attrlen = int(n->attrstring->size());
            string base64attrstring;
            base64attrstring.resize(attrlen * 4 / 3 + 4);
            base64attrstring.resize(Base64::btoa((byte *)n->attrstring->data(), int(n->attrstring->size()), (char *)base64attrstring.data()));

            char report[512];
            Base64::btoa((const byte *)&n->nodehandle, MegaClient::NODEHANDLE, report);
            snprintf(report + 8, sizeof(report)-8, " %d %" PRIu64 " %d %X %.200s %.200s", n->type, n->size, attrlen, changed, buf, base64attrstring.c_str());

            mClient.reportevent("NK", report, 0);
            mClient.sendevent(99400, report, 0);

            delete [] buf;
        }

    }

    if (!n->notified)
    {
        n->notified = true;
        if (nodesToReport)
        {
            nodesToReport->push_back(n);
        }
        else
        {
            mNodeNotify.push_back(n);
        }
    }
}

bool NodeManager::addNode(std::shared_ptr<Node> node, bool notify, bool isFetching, MissingParentNodes& missingParentNodes)
{
    LockGuard g(mMutex);
    return addNode_internal(node, notify, isFetching, missingParentNodes);
}

bool NodeManager::addNode_internal(std::shared_ptr<Node> node, bool notify, bool isFetching, MissingParentNodes& missingParentNodes)
{
    assert(mMutex.owns_lock());
    // ownership of 'node' is taken by NodeManager::mNodes if node is kept in memory,
    // and by NodeManager::mNodeToWriteInDB if node is only written to DB. In the latter,
    // the 'node' is deleted upon saveNodeInDb()

    // 'isFetching' is true only when CommandFetchNodes is in flight and/or it has been received,
    // but it's been complemented with actionpackets. It's false when loaded from DB.

    // 'notify' is false when loading nodes from API or DB. True when node is received from
    // actionpackets and/or from response of CommandPutnodes

    bool rootNode = node->type == ROOTNODE || node->type == RUBBISHNODE || node->type == VAULTNODE;

    // getRootNodeFiles() is always set for folder links before adding any node (upon login)
    bool isFolderLink = rootnodes.files == node->nodeHandle();

    bool keepNodeInMemory = rootNode
            || isFolderLink
            || !isFetching
            || notify
            || node->parentHandle() == rootnodes.files; // first level of children for CloudDrive
    // Note: incoming shares are not kept in ram during fetchnodes from API. Instead, they are loaded
    // upon mergenewshares(), when fetchnodes is completed

    if (keepNodeInMemory)
    {
        saveNodeInRAM(node, rootNode || isFolderLink, missingParentNodes);   // takes ownership
    }
    else
    {
        // still keep it in memory temporary, until saveNodeInDb()
        assert(!mNodeToWriteInDb);
        mNodeToWriteInDb = node;

        // when keepNodeInMemory is true, NodeManager::addChild is called by Node::setParent (from NodeManager::saveNodeInRAM)
        auto pair = mNodes.emplace(node->nodeHandle(), NodeManagerNode(*this, node->nodeHandle()));
        // The NodeManagerNode could have been added by NodeManager::addChild() but, in that case, mNode would be invalid
        auto& nodePosition = pair.first;
        nodePosition->second.mAllChildrenHandleLoaded = true; // Receive a new node, children aren't received yet or they are stored in nodesWithMissingParents
        addChild_internal(node->parentHandle(), node->nodeHandle(), nullptr);
    }

    return true;
}

bool NodeManager::updateNode(Node *node)
{
    LockGuard g(mMutex);
    return updateNode_internal(node);
}

bool NodeManager::updateNode_internal(Node *node)
{
    assert(mMutex.owns_lock());

    if (!mTable)
    {
        assert(false);
        return false;
    }

    putNodeInDb(node);

    return true;
}

std::shared_ptr<Node> NodeManager::getNodeByHandle(NodeHandle handle)
{
    LockGuard g(mMutex);
    return getNodeByHandle_internal(handle);
}

std::shared_ptr<Node> NodeManager::getNodeByHandle_internal(NodeHandle handle)
{
    assert(mMutex.owns_lock());
    if (handle.isUndef()) return nullptr;

    if (mNodes.empty())
    {
        return nullptr;
    }

    std::shared_ptr<Node> node = getNodeInRAM(handle);
    if (!node)
    {
        node = getNodeFromDataBase(handle);
    }

    return node;
}

sharedNode_list NodeManager::getChildren(const Node *parent, CancelToken cancelToken)
{
    LockGuard g(mMutex);
    return getChildren_internal(parent, cancelToken);
}

sharedNode_list NodeManager::getChildren_internal(const Node *parent, CancelToken cancelToken)
{
    assert(mMutex.owns_lock());

    sharedNode_list childrenList;
    if (!parent || !mTable || mNodes.empty())
    {
        return childrenList;
    }

    // if handles of all children are known, load missing child nodes one by one
    if (parent->mNodePosition->second.mAllChildrenHandleLoaded)
    {
        if (!parent->mNodePosition->second.mChildren)
        {
            return childrenList;
        }

        for (const auto &child : *parent->mNodePosition->second.mChildren)
        {
            if (cancelToken.isCancelled())
            {
                childrenList.clear();
                return childrenList;
            }

            if (child.second)
            {
                childrenList.push_back(child.second->getNodeInRam());
            }
            else
            {
                shared_ptr<Node> n = getNodeFromDataBase(child.first);
                assert(n);
                if (n)
                {
                    childrenList.push_back(n);
                }
            }
        }
    }
    else // get all children from DB directly and load missing ones
    {
        if (parent->mNodePosition->second.mChildren)
        {
            for (const auto& child : *parent->mNodePosition->second.mChildren)
            {
                if (child.second)
                {
                    childrenList.push_back(child.second->getNodeInRam());
                }
            }
        }

        std::vector<std::pair<NodeHandle, NodeSerialized>> nodesFromTable;
        mTable->getChildren(parent->nodeHandle(), nodesFromTable, cancelToken);
        if (cancelToken.isCancelled())
        {
            childrenList.clear();
            return  childrenList;
        }

        if (!nodesFromTable.empty() && !parent->mNodePosition->second.mChildren)
        {
            parent->mNodePosition->second.mChildren = ::mega::make_unique<std::map<NodeHandle, NodeManagerNode*>>();
        }

        for (auto &nodeSerializedIt : nodesFromTable)
        {
            if (cancelToken.isCancelled())
            {
                childrenList.clear();
                return  childrenList;
            }

            auto childIt = parent->mNodePosition->second.mChildren->find(nodeSerializedIt.first);
            if (childIt == parent->mNodePosition->second.mChildren->end() || !childIt->second) // handle or node not loaded
            {
                auto itNode = mNodes.find(nodeSerializedIt.first);
                if ( itNode == mNodes.end() || !itNode->second.getNodeInRam())    // not loaded
                {
                    shared_ptr<Node> n(getNodeFromNodeSerialized(nodeSerializedIt.second));
                    if (!n)
                    {
                        childrenList.clear();
                        return childrenList;
                    }

                    childrenList.push_back(n);
                }
                else  // -> node loaded, but it isn't associated to the parent -> the node has been moved but DB isn't already updated
                {
                    assert(getNodeFromNodeManagerNode(itNode->second)->parentHandle() != parent->nodeHandle());
                }
            }
        }

        parent->mNodePosition->second.mAllChildrenHandleLoaded = true;
    }

    return childrenList;
}

sharedNode_vector NodeManager::getChildrenFromType(const Node* parent, nodetype_t type, CancelToken cancelToken)
{
    LockGuard g(mMutex);
    return getChildrenFromType_internal(parent, type, cancelToken);
}

sharedNode_vector NodeManager::getChildrenFromType_internal(const Node* parent, nodetype_t type, CancelToken cancelToken)
{
    assert(mMutex.owns_lock());

    if (!mTable || mNodes.empty())
    {
        return sharedNode_vector();
    }

    std::vector<std::pair<NodeHandle, NodeSerialized>> nodesFromTable;
    mTable->getChildrenFromType(parent->nodeHandle(), type, nodesFromTable, cancelToken);

    if (cancelToken.isCancelled())
    {
        return  sharedNode_vector();
    }

    return processUnserializedNodes(nodesFromTable, NodeHandle(), cancelToken);
}

sharedNode_vector NodeManager::getRecentNodes(unsigned maxcount, m_time_t since)
{
    LockGuard g(mMutex);
    return getRecentNodes_internal(maxcount, since);
}

sharedNode_vector NodeManager::getRecentNodes_internal(unsigned maxcount, m_time_t since)
{
    assert(mMutex.owns_lock());

    if (!mTable || mNodes.empty())
    {
        return sharedNode_vector();
    }

    std::vector<std::pair<NodeHandle, NodeSerialized>> nodesFromTable;
    mTable->getRecentNodes(maxcount, since, nodesFromTable);

    return processUnserializedNodes(nodesFromTable);
}

uint64_t NodeManager::getNodeCount()
{
    LockGuard g(mMutex);
    return getNodeCount_internal();
}

uint64_t NodeManager::getNodeCount_internal()
{
    assert(mMutex.owns_lock());

    if (mNodes.empty())
    {
        return 0;
    }

    uint64_t count = 0;
    sharedNode_vector roots = getRootNodesAndInshares();

    for (auto& node : roots)
    {
        NodeCounter nc = node->getCounter();
        count += nc.files + nc.folders + nc.versions;
    }

    // add roots to the count if logged into account (and fetchnodes is done <- roots are ready)
    if (!mClient.loggedIntoFolder() && roots.size())
    {
        // Root nodes aren't taken into consideration as part of node counters
        count += 3;
        assert(!rootnodes.files.isUndef() && !rootnodes.vault.isUndef() && !rootnodes.rubbish.isUndef());
    }

#ifndef NDEBUG
    if (mNodes.size())
    {
        uint64_t countDb = mTable ? mTable->getNumberOfNodes() : 0;
        if (!(mTable || count == countDb))
        {
            assert(!mTable || count == countDb);
        }
    }
#endif

    return count;
}

sharedNode_vector NodeManager::search(NodeHandle ancestorHandle, const char* searchString, bool recursive, Node::Flags requiredFlags, Node::Flags excludeFlags, Node::Flags excludeRecursiveFlags, CancelToken cancelFlag)
{
    LockGuard g(mMutex);
    return search_internal(ancestorHandle, searchString, recursive, requiredFlags, excludeFlags, excludeRecursiveFlags, cancelFlag);
}

sharedNode_vector NodeManager::search_internal(NodeHandle ancestorHandle, const char* searchString, bool recursive, Node::Flags requiredFlags, Node::Flags excludeFlags, Node::Flags excludeRecursiveFlags, CancelToken cancelFlag)
{
    assert(mMutex.owns_lock());

    sharedNode_vector nodes;
    if (!mTable || mNodes.empty())
    {
        assert(false);
        return nodes;
    }

    std::vector<std::pair<NodeHandle, NodeSerialized>> nodesFromTable;
    if (recursive)
    {
        mTable->searchForNodesByName(searchString, nodesFromTable, cancelFlag);
    }
    else
    {
        assert(!ancestorHandle.isUndef());
        mTable->searchForNodesByNameNoRecursive(searchString, nodesFromTable, ancestorHandle, cancelFlag);
    }

    nodes = processUnserializedNodes(nodesFromTable, ancestorHandle, cancelFlag);
    if (requiredFlags.any() || excludeFlags.any() || excludeRecursiveFlags.any())
    {
        sharedNode_vector isnodes;
        for (auto& node : nodes)
        {
            if (!node->areFlagsValid(requiredFlags, excludeFlags, excludeRecursiveFlags))
                continue;
            isnodes.push_back(node);
        }
        return isnodes;
    }

    return nodes;
}

sharedNode_vector NodeManager::getInSharesWithName(const char* searchString, CancelToken cancelFlag)
{
    LockGuard g(mMutex);
    return getInSharesWithName_internal(searchString, cancelFlag);
}

sharedNode_vector NodeManager::getInSharesWithName_internal(const char* searchString, CancelToken cancelFlag)
{
    assert(mMutex.owns_lock());

    sharedNode_vector nodes;
    if (!mTable || mNodes.empty())
    {
        assert(false);
        return nodes;
    }

    std::vector<std::pair<NodeHandle, NodeSerialized>> nodesFromTable;
    mTable->searchInShareOrOutShareByName(searchString, nodesFromTable, ShareType_t::IN_SHARES, cancelFlag);
    nodes = processUnserializedNodes(nodesFromTable, NodeHandle(), cancelFlag);

    return nodes;
}

sharedNode_vector NodeManager::getOutSharesWithName(const char* searchString, CancelToken cancelFlag)
{
    LockGuard g(mMutex);
    return getOutSharesWithName_internal(searchString, cancelFlag);
}

sharedNode_vector NodeManager::getOutSharesWithName_internal(const char* searchString, CancelToken cancelFlag)
{
    assert(mMutex.owns_lock());

    sharedNode_vector nodes;
    if (!mTable || mNodes.empty())
    {
        assert(false);
        return nodes;
    }

    std::vector<std::pair<NodeHandle, NodeSerialized>> nodesFromTable;
    mTable->searchInShareOrOutShareByName(searchString, nodesFromTable, ShareType_t::OUT_SHARES, cancelFlag);
    nodes = processUnserializedNodes(nodesFromTable, NodeHandle(), cancelFlag);

    return nodes;
}

sharedNode_vector NodeManager::getPublicLinksWithName(const char* searchString, CancelToken cancelFlag)
{
    LockGuard g(mMutex);
    return getPublicLinksWithName_internal(searchString, cancelFlag);
}

sharedNode_vector NodeManager::getPublicLinksWithName_internal(const char* searchString, CancelToken cancelFlag)
{
    assert(mMutex.owns_lock());

    sharedNode_vector nodes;
    if (!mTable || mNodes.empty())
    {
        assert(false);
        return nodes;
    }

    std::vector<std::pair<NodeHandle, NodeSerialized>> nodesFromTable;
    mTable->searchInShareOrOutShareByName(searchString, nodesFromTable, ShareType_t::LINK, cancelFlag);
    nodes = processUnserializedNodes(nodesFromTable, NodeHandle(), cancelFlag);

    return nodes;
}

sharedNode_vector NodeManager::getNodesByFingerprint(FileFingerprint &fingerprint)
{
    LockGuard g(mMutex);
    return getNodesByFingerprint_internal(fingerprint);
}

sharedNode_vector NodeManager::getNodesByFingerprint_internal(FileFingerprint &fingerprint)
{
    assert(mMutex.owns_lock());

    sharedNode_vector nodes;
    if (!mTable || mNodes.empty())
    {
        assert(false);
        return nodes;
    }

    // Take first nodes in RAM
    std::set<NodeHandle> fpLoaded;
    auto p = mFingerPrints.equal_range(&fingerprint);
    for (auto it = p.first; it != p.second; ++it)
    {
        Node* node = static_cast<Node*>(*it);
        fpLoaded.emplace(node->nodeHandle());
        std::shared_ptr<Node> sharedNode = node->mNodePosition->second.getNodeInRam();
        assert(sharedNode);
        nodes.push_back(sharedNode);
    }

    // If all fingerprints are loaded at DB, it isn't necessary search in DB
    if (mFingerPrints.allFingerprintsAreLoaded(&fingerprint))
    {
        return nodes;
    }

    // Look for nodes at DB
    std::vector<std::pair<NodeHandle, NodeSerialized>> nodesFromTable;
    std::string fingerprintString;
    fingerprint.FileFingerprint::serialize(&fingerprintString);
    mTable->getNodesByFingerprint(fingerprintString, nodesFromTable);
    if (nodesFromTable.size())
    {
        for (const auto& nodeIt : nodesFromTable)
        {
            // avoid to load already loaded nodes (found at mFingerPrints)
            if (fpLoaded.find(nodeIt.first) == fpLoaded.end())
            {
                std::shared_ptr<Node> node = getNodeFromNodeSerialized(nodeIt.second);

                if (!node)
                {
                    nodes.clear();
                    return nodes;
                }

                nodes.push_back(node);
            }
        }
    }

    mFingerPrints.setAllFingerprintLoaded(&fingerprint);

    return nodes;
}

sharedNode_vector NodeManager::getNodesByOrigFingerprint(const std::string &fingerprint, Node *parent)
{
    LockGuard g(mMutex);
    return getNodesByOrigFingerprint_internal(fingerprint, parent);
}

sharedNode_vector NodeManager::getNodesByOrigFingerprint_internal(const std::string &fingerprint, Node *parent)
{
    assert(mMutex.owns_lock());

    sharedNode_vector nodes;
    if (!mTable || mNodes.empty())
    {
        assert(false);
        return nodes;
    }

    std::vector<std::pair<NodeHandle, NodeSerialized>> nodesFromTable;
    mTable->getNodesByOrigFingerprint(fingerprint, nodesFromTable);

    nodes = processUnserializedNodes(nodesFromTable, parent ? parent->nodeHandle() : NodeHandle(), CancelToken());
    return nodes;
}

std::shared_ptr<Node> NodeManager::getNodeByFingerprint(FileFingerprint &fingerprint)
{
    LockGuard g(mMutex);
    return getNodeByFingerprint_internal(fingerprint);
}

std::shared_ptr<Node> NodeManager::getNodeByFingerprint_internal(FileFingerprint &fingerprint)
{
    assert(mMutex.owns_lock());

    if (!mTable || mNodes.empty())
    {
        assert(false);
        return nullptr;
    }

    auto it = mFingerPrints.find(&fingerprint);
    if (it != mFingerPrints.end())
    {
        Node *n = static_cast<Node*>(*it);
        assert(n);
        return n->mNodePosition->second.getNodeInRam();
    }

    NodeSerialized nodeSerialized;
    std::string fingerprintString;
    fingerprint.FileFingerprint::serialize(&fingerprintString);
    NodeHandle handle;
    mTable->getNodeByFingerprint(fingerprintString, nodeSerialized, handle);
    std::shared_ptr<Node> node;
    if (nodeSerialized.mNode.size()) // nodes with that fingerprint found in DB
    {
        node = getNodeFromNodeSerialized(nodeSerialized);
    }

    return node;
}

std::shared_ptr<Node> NodeManager::childNodeByNameType(const Node* parent, const std::string &name, nodetype_t nodeType)
{
    LockGuard g(mMutex);
    return childNodeByNameType_internal(parent, name, nodeType);
}

std::shared_ptr<Node> NodeManager::childNodeByNameType_internal(const Node* parent, const std::string &name, nodetype_t nodeType)
{
    assert(mMutex.owns_lock());

    if (!mTable || mNodes.empty())
    {
        assert(false);
        return nullptr;
    }

    // mAllChildrenHandleLoaded = false -> if not found, need check DB
    // mAllChildrenHandleLoaded = true  -> if all children have a pointer, no need to check DB
    bool allChildrenLoaded = parent->mNodePosition->second.mAllChildrenHandleLoaded;

    if (allChildrenLoaded && !parent->mNodePosition->second.mChildren)
    {
        return nullptr; // valid case
    }

    if (parent->mNodePosition->second.mChildren)
    {
        for (const auto& itNode : *parent->mNodePosition->second.mChildren)
        {
            if (itNode.second)
            {
                shared_ptr<Node> node = itNode.second->getNodeInRam();
                if (node && node->type == nodeType && name == node->displayname())
                {
                    return node;
                }
                else if (!node)
                {
                    // If not all child nodes have been loaded, check the DB
                    allChildrenLoaded = false;
                }
            }
            else
            {
                allChildrenLoaded = false;
            }
        }
    }

    if (allChildrenLoaded)
    {
        return nullptr; // There is no match
    }

    std::pair<NodeHandle, NodeSerialized> nodeSerialized;
    if (!mTable->childNodeByNameType(parent->nodeHandle(), name, nodeType, nodeSerialized))
    {
        return nullptr;  // Not found at DB either
    }

    assert(!getNodeInRAM(nodeSerialized.first));  // not loaded yet
    return getNodeFromNodeSerialized(nodeSerialized.second);
}

sharedNode_vector NodeManager::getRootNodes()
{
    LockGuard g(mMutex);
    return getRootNodes_internal();
}

sharedNode_vector NodeManager::getRootNodes_internal()
{
    assert(mMutex.owns_lock());

    sharedNode_vector nodes;
    if (!mTable)
    {
        assert(false);
        return nodes;
    }

    if (mNodes.size()) // nodes already loaded from DB
    {
        std::shared_ptr<Node> rootNode = rootnodes.mRootNodes[ROOTNODE];
        assert(rootNode);
        nodes.push_back(rootNode);

        if (!mClient.loggedIntoFolder())
        {
            std::shared_ptr<Node> inBox = rootnodes.mRootNodes[VAULTNODE];
            assert(inBox);
            nodes.push_back(inBox);

            std::shared_ptr<Node> rubbish = rootnodes.mRootNodes[RUBBISHNODE];
            assert(rubbish);
            nodes.push_back(rubbish);
        }
    }
    else    // nodes not loaded yet
    {
        if (mClient.loggedIntoFolder())
        {
            NodeSerialized nodeSerialized;
            mTable->getNode(rootnodes.files, nodeSerialized);
            std::shared_ptr<Node> n = getNodeFromNodeSerialized(nodeSerialized);
            if (!n)
            {
                return nodes;
            }

            nodes.push_back(n);
            setrootnode_internal(n);
        }
        else
        {
            std::vector<std::pair<NodeHandle, NodeSerialized>> nodesFromTable;
            mTable->getRootNodes(nodesFromTable);

            for (const auto& nHandleSerialized : nodesFromTable)
            {
                assert(!getNodeInRAM(nHandleSerialized.first));
                std::shared_ptr<Node> n = getNodeFromNodeSerialized(nHandleSerialized.second);
                if (!n)
                {
                    nodes.clear();
                    return nodes;
                }

                nodes.push_back(n);

                setrootnode_internal(n);
            }
        }
    }

    return nodes;
}

sharedNode_vector NodeManager::getNodesWithInShares()
{
    LockGuard g(mMutex);
    return getNodesWithInShares_internal();
}

sharedNode_vector NodeManager::getNodesWithInShares_internal()
{
    assert(mMutex.owns_lock());
    return getNodesWithSharesOrLink_internal(ShareType_t::IN_SHARES);
}

sharedNode_vector NodeManager::getNodesWithOutShares()
{
    LockGuard g(mMutex);
    return getNodesWithSharesOrLink_internal(ShareType_t::OUT_SHARES);
}

sharedNode_vector NodeManager::getNodesWithPendingOutShares()
{
    LockGuard g(mMutex);
    return getNodesWithSharesOrLink_internal(ShareType_t::PENDING_OUTSHARES);
}

sharedNode_vector NodeManager::getNodesWithLinks()
{
    LockGuard g(mMutex);
    return getNodesWithSharesOrLink_internal(ShareType_t::LINK);
}

sharedNode_vector NodeManager::getNodesByMimeType(MimeType_t mimeType, NodeHandle ancestorHandle, Node::Flags requiredFlags, Node::Flags excludeFlags, Node::Flags excludeRecursiveFlags, CancelToken cancelFlag)
{
    LockGuard g(mMutex);
    return getNodesByMimeType_internal(mimeType, ancestorHandle, requiredFlags, excludeFlags, excludeRecursiveFlags, cancelFlag);
}

sharedNode_vector NodeManager::getNodesByMimeType_internal(MimeType_t mimeType, NodeHandle ancestorHandle, Node::Flags requiredFlags, Node::Flags excludeFlags, Node::Flags excludeRecursiveFlags, CancelToken cancelFlag)
{
    assert(mMutex.owns_lock());

    if (!mTable || mNodes.empty())
    {
        assert(false);
        return sharedNode_vector();
    }

    std::vector<std::pair<NodeHandle, NodeSerialized>> nodesFromTable;
    if (excludeRecursiveFlags.none())
    {
        mTable->getNodesByMimetype(mimeType, nodesFromTable, requiredFlags, excludeFlags, cancelFlag);
    }
    else
    {
        mTable->getNodesByMimetypeExclusiveRecursive(mimeType, nodesFromTable, requiredFlags, excludeFlags, excludeRecursiveFlags, ancestorHandle, cancelFlag);
    }

    return processUnserializedNodes(nodesFromTable, ancestorHandle, cancelFlag);
}

sharedNode_vector NodeManager::getNodesWithSharesOrLink_internal(ShareType_t shareType)
{
    assert(mMutex.owns_lock());

    if (!mTable || mNodes.empty())
    {
        //assert(false);
        return sharedNode_vector();
    }

    std::vector<std::pair<NodeHandle, NodeSerialized>> nodesFromTable;
    mTable->getNodesWithSharesOrLink(nodesFromTable, shareType);

    return processUnserializedNodes(nodesFromTable);
}

shared_ptr<Node> NodeManager::getNodeFromNodeSerialized(const NodeSerialized &nodeSerialized)
{
    assert(mMutex.owns_lock());

    shared_ptr<Node> node = unserializeNode(&nodeSerialized.mNode, false);
    if (!node)
    {
        assert(false);
        LOG_err << "Failed to unserialize node. Notifying the error to user";

        mClient.fatalError(ErrorReason::REASON_ERROR_UNSERIALIZE_NODE);

        return nullptr;
    }

    setNodeCounter(node, NodeCounter(nodeSerialized.mNodeCounter), false, nullptr);

    // do not automatically try to reload the account if we can't unserialize.
    // (1) we might go around in circles downloading the account over and over, DDOSing MEGA, because we get the same data back each time
    // (2) this function has no idea what is going on in the rest of the program.
    //     Reloading Nodes may be a terrible idea depending on what operations are in progress and calling this function.
    // (3) Reloading nodes will take a long time, and in the meantime we will be operating without this node anyway.  So, the damage is already done (eg, with syncs) and reloading is adding extra complications to diagnosis
    // (4) There should be an event issued here, so we can gather statistics on whether this happens or not, or how often
    // (5) Likely, reloading from here is completely untested.
    return node;
}

void NodeManager::setNodeCounter(std::shared_ptr<Node> n, const NodeCounter &counter, bool notify, sharedNode_vector* nodesToReport)
{
    assert(mMutex.owns_lock());

    n->setCounter(counter);

    if (notify)
    {
        n->changed.counter = true;
        notifyNode_internal(n, nodesToReport);
    }
}

void NodeManager::updateTreeCounter(std::shared_ptr<Node> origin, NodeCounter nc, OperationType operation, sharedNode_vector* nodesToReport)
{
    assert(mMutex.owns_lock());

    while (origin)
    {
        NodeCounter ancestorCounter = origin->getCounter();
        switch (operation)
        {
        case INCREASE:
            ancestorCounter += nc;
            break;

        case DECREASE:
            ancestorCounter -= nc;
            break;
        }

        setNodeCounter(origin, ancestorCounter, true, nodesToReport);
        origin = origin->parent;
    }
}

NodeCounter NodeManager::calculateNodeCounter(const NodeHandle& nodehandle, nodetype_t parentType, std::shared_ptr<Node> node, bool isInRubbish)
{
    assert(mMutex.owns_lock());

    NodeCounter nc;
    if (!mTable)
    {
        assert(false);
        return nc;
    }

    m_off_t nodeSize = 0u;
    uint64_t flags = 0;
    nodetype_t nodeType = TYPE_UNKNOWN;
    if (node)
    {
        nodeType = node->type;
        nodeSize = node->size;
        flags = node->getDBFlags();
    }
    else
    {
        if (!mTable->getNodeSizeTypeAndFlags(nodehandle, nodeSize, nodeType, flags))
        {
            assert(false);
            return nc;
        }
        std::bitset<Node::FLAGS_SIZE> bitset(flags);
        flags = Node::getDBFlags(flags, isInRubbish, parentType == FILENODE, bitset.test(Node::FLAGS_IS_MARKED_SENSTIVE));
    }

    std::map<NodeHandle, NodeManagerNode*>* children = nullptr;
    auto it = mNodes.find(nodehandle);
    if (it != mNodes.end())
    {
        children = it->second.mChildren.get();
    }

    if (children)
    {
        for (auto& itNode : *children)
        {
            shared_ptr<Node> child = itNode.second ? itNode.second->getNodeInRam() : nullptr;
            nc += calculateNodeCounter(itNode.first, nodeType, child, isInRubbish);
        }
    }

    if (nodeType == FILENODE)
    {
        bool isVersion = parentType == FILENODE;
        if (isVersion)
        {
            nc.versions++;
            nc.versionStorage += nodeSize;
        }
        else
        {
            nc.files++;
            nc.storage += nodeSize;
        }
    }
    else if (nodeType == FOLDERNODE)
    {
        nc.folders++;
    }

    if (node)
    {
        setNodeCounter(node, nc, false, nullptr);
    }

    mTable->updateCounterAndFlags(nodehandle, flags, nc.serialize());

    return nc;
}


std::vector<NodeHandle> NodeManager::getFavouritesNodeHandles(NodeHandle node, uint32_t count)
{
    LockGuard g(mMutex);
    return getFavouritesNodeHandles_internal(node, count);
}

std::vector<NodeHandle> NodeManager::getFavouritesNodeHandles_internal(NodeHandle node, uint32_t count)
{
    assert(mMutex.owns_lock());

    std::vector<NodeHandle> nodeHandles;
    if (!mTable || mNodes.empty())
    {
        assert(false);
        return nodeHandles;
    }

    mTable->getFavouritesHandles(node, count, nodeHandles);
    return nodeHandles;
}

size_t NodeManager::getNumberOfChildrenFromNode(NodeHandle parentHandle)
{
    LockGuard g(mMutex);
    return getNumberOfChildrenFromNode_internal(parentHandle);
}

size_t NodeManager::getNumberOfChildrenFromNode_internal(NodeHandle parentHandle)
{
    assert(mMutex.owns_lock());

    if (!mTable || mNodes.empty())
    {
        assert(false);
        return 0;
    }

    auto parentIt = mNodes.find(parentHandle);
    if (parentIt != mNodes.end() && parentIt->second.mAllChildrenHandleLoaded)
    {
        return parentIt->second.mChildren ? parentIt->second.mChildren->size() : 0;
    }

    return mTable->getNumberOfChildren(parentHandle);
}

size_t NodeManager::getNumberOfChildrenByType(NodeHandle parentHandle, nodetype_t nodeType)
{
    LockGuard g(mMutex);
    return getNumberOfChildrenByType_internal(parentHandle, nodeType);
}

size_t NodeManager::getNumberOfChildrenByType_internal(NodeHandle parentHandle, nodetype_t nodeType)
{
    assert(mMutex.owns_lock());

    if (!mTable || mNodes.empty())
    {
        assert(false);
        return 0;
    }

    assert(nodeType == FILENODE || nodeType == FOLDERNODE);

    return mTable->getNumberOfChildrenByType(parentHandle, nodeType);
}

bool NodeManager::isAncestor(NodeHandle nodehandle, NodeHandle ancestor, CancelToken cancelFlag)
{
    LockGuard g(mMutex);
    return isAncestor_internal(nodehandle, ancestor, cancelFlag);
}

bool NodeManager::isAncestor_internal(NodeHandle nodehandle, NodeHandle ancestor, CancelToken cancelFlag)
{
    assert(mMutex.owns_lock());

    if (!mTable)
    {
        assert(false);
        return false;
    }

    return mTable->isAncestor(nodehandle, ancestor, cancelFlag);
}

void NodeManager::removeChanges()
{
    LockGuard g(mMutex);
    removeChanges_internal();
}

void NodeManager::removeChanges_internal()
{
    assert(mMutex.owns_lock());

    for (auto& it : mNodes)
    {
        std::shared_ptr<Node> node = it.second.getNodeInRam();
        if (node)
        {
            memset(&(node->changed), 0, sizeof node->changed);
        }
    }
}

void NodeManager::cleanNodes()
{
    LockGuard g(mMutex);
    cleanNodes_internal();
}

void NodeManager::cleanNodes_internal()
{
    assert(mMutex.owns_lock());

    mFingerPrints.clear();
    mNodes.clear();
    mNodesInRam = 0;
    mNodeToWriteInDb.reset();
    mNodeNotify.clear();

    rootnodes.clear();

    if (mTable) mTable->removeNodes();

    mInitialized = false;
}

std::shared_ptr<Node> NodeManager::getNodeFromBlob(const std::string* nodeSerialized)
{
    LockGuard g(mMutex);
    return getNodeFromBlob_internal(nodeSerialized);
}

std::shared_ptr<Node> NodeManager::getNodeFromBlob_internal(const std::string* nodeSerialized)
{
    assert(mMutex.owns_lock());
    return unserializeNode(nodeSerialized, true);
}

// parse serialized node and return Node object - updates nodes hash and parent
// mismatch vector
shared_ptr<Node> NodeManager::unserializeNode(const std::string *d, bool fromOldCache)
{
    assert(mMutex.owns_lock());

    std::list<std::unique_ptr<NewShare>> ownNewshares;

    if (shared_ptr<Node> n = Node::unserialize(mClient, d, fromOldCache, ownNewshares))
    {

        auto pair = mNodes.emplace(n->nodeHandle(), NodeManagerNode(*this, n->nodeHandle()));
        // The NodeManagerNode could have been added in the initial fetch nodes (without session)
        // Now, the node is loaded from DB, NodeManagerNode is updated with correct values
        mNodesInRam++;
        auto& nodePosition = pair.first;
        nodePosition->second.setNode(n);
        n->mNodePosition = nodePosition;

        // setparent() skiping update of node counters, since they are already calculated in DB
        // In DB migration we have to calculate them as they aren't calculated previously
        n->setparent(getNodeByHandle_internal(n->parentHandle()), fromOldCache);

        // recreate node members related to shares (no need to write to DB,
        // since we just loaded the node from DB and has no changes)
        for (auto& share : ownNewshares)
        {
            mClient.mergenewshare(share.get(), false, true);
        }

        return n;
    }
    return nullptr;
}

void NodeManager::applyKeys(uint32_t appliedKeys)
{
    LockGuard g(mMutex);
    applyKeys_internal(appliedKeys);
}

void NodeManager::applyKeys_internal(uint32_t appliedKeys)
{
    assert(mMutex.owns_lock());

    if (mNodes.size() > appliedKeys)
    {
        for (auto& it : mNodes)
        {
            if (shared_ptr<Node> node = it.second.getNodeInRam())
            {
               node->applykey();
            }
        }
    }
}

void NodeManager::notifyPurge()
{
    // only lock to get the nodes to report
    sharedNode_vector nodesToReport;
    {
        LockGuard g(mMutex);
        nodesToReport.swap(mNodeNotify);
    }

    // we do our reporting outside the lock, as it involves callbacks to the client

    if (!nodesToReport.empty())
    {
        mClient.applykeys();

        if (!mClient.fetchingnodes)
        {
<<<<<<< HEAD
            assert(!mMutex.locked());
            mClient.app->nodes_updated(&nodesToReport, static_cast<int>(nodesToReport.size()));
=======
            assert(!mMutex.owns_lock());
            mClient.app->nodes_updated(&nodesToReport.data()[0], static_cast<int>(nodesToReport.size()));
>>>>>>> 419c3faf
        }

        LockGuard g(mMutex);
        TransferDbCommitter committer(mClient.tctable);

        unsigned removed = 0;
        unsigned added = 0;

        // check all notified nodes for removed status and purge
        for (size_t i = 0; i < nodesToReport.size(); i++)
        {
            std::shared_ptr<Node> n = nodesToReport[i];

            if (n->attrstring)
            {
                // make this just a warning to avoid auto test failure
                // this can happen if another client adds a folder in our share and the key for us is not available yet
                LOG_warn << "NO_KEY node: " << n->type << " " << n->size << " " << toNodeHandle(n->nodehandle) << " " << n->nodekeyUnchecked().size();
            }

            if (n->changed.removed)
            {
                // remove inbound share
                if (n->inshare)
                {
                    n->inshare->user->sharing.erase(n->nodehandle);
                    mClient.notifyuser(n->inshare->user);
                }
            }
            else
            {
                n->notified = false;
                memset(&(n->changed), 0, sizeof(n->changed));
                n->changed.modifiedByThisClient = false;
            }

            if (!mTable)
            {
                assert(false);
                return;
            }

            if (n->changed.removed)
            {
                NodeHandle h = n->nodeHandle();

                // This will also require notifying/updating parents back to the root.  Report and
                // update them in this same operation, to ensure consistency in case of commit
                updateTreeCounter(n->parent, n->getCounter(), DECREASE, &nodesToReport);

                if (n->parent)
                {
                    // optimization: if the parent has already been deleted, the relationship
                    // of children with their parent has been removed by the parent already
                    // so we can avoid lookups for non existing parent handle.
                    removeChild(n->parent.get(), h);
                }
                sharedNode_list children = getChildren(n.get());
                for (auto& child : children)
                {
                    child->parent = nullptr;
                }

                removeFingerprint(n.get());

                mNodesInRam--;
                mNodes.erase(n->mNodePosition);
                n->mNodePosition = mNodes.end();

                mTable->remove(h);

                removed += 1;
            }
            else
            {
                putNodeInDb(n.get());

                added += 1;
            }
        }

        if (removed)
        {
            LOG_verbose << mClient.clientname << "Removed " << removed << " nodes from database";
        }
        if (added)
        {
            LOG_verbose << mClient.clientname << "Added " << added << " nodes to database";
        }
    }
}

bool NodeManager::hasCacheLoaded()
{
    LockGuard g(mMutex);
    return mNodes.size();
}

bool NodeManager::loadNodes()
{
    LockGuard g(mMutex);
    return loadNodes_internal();
}

bool NodeManager::loadNodes_internal()
{
    assert(mMutex.owns_lock());

    if (!mTable)
    {
        assert(false);
        return false;
    }

    sharedNode_vector rootnodes = getRootNodes_internal();
    // We can't base in `user.sharing` because it's set yet. We have to get from DB
    sharedNode_vector inshares = getNodesWithInShares_internal();  // it includes nested inshares

    for (auto &node : rootnodes)
    {
        getChildren_internal(node.get());
    }

    mInitialized = true;
    return true;
}

shared_ptr<Node> NodeManager::getNodeInRAM(NodeHandle handle)
{
    assert(mMutex.owns_lock());

    auto itNode = mNodes.find(handle);

    if (itNode != mNodes.end())
    {
        std::shared_ptr<Node> node = itNode->second.getNodeInRam();
        return node;
    }

    return nullptr;
}

void NodeManager::saveNodeInRAM(std::shared_ptr<Node> node, bool isRootnode, MissingParentNodes& missingParentNodes)
{
    assert(mMutex.owns_lock());

    auto pair = mNodes.emplace(node->nodeHandle(), NodeManagerNode(*this, node->nodeHandle()));
    // The NodeManagerNode could have been added by NodeManager::addChild() but, in that case, mNode would be invalid
    mNodesInRam++;
    auto& nodePosition = pair.first;
    nodePosition->second.setNode(node);
    nodePosition->second.mAllChildrenHandleLoaded = true; // Receive a new node, children aren't received yet or they are stored a mNodesWithMissingParents
    node->mNodePosition = nodePosition;

    // In case of rootnode, no need to add to missingParentNodes
    if (!isRootnode)
    {
        std::shared_ptr<Node> parent;
        if ((parent = getNodeByHandle_internal(node->parentHandle())))
        {
            node->setparent(parent);
        }
        else
        {
            missingParentNodes[node->parentHandle()].insert(node);
        }
    }
    else
    {
        setrootnode_internal(node);
    }

    auto it = missingParentNodes.find(node->nodeHandle());
    if (it != missingParentNodes.end())
    {
        for (auto& n : it->second)
        {
            n->setparent(node);
        }

        missingParentNodes.erase(it);
    }
}

bool NodeManager::isRootNode(NodeHandle h) const
{
    LockGuard g(mMutex);

    return rootnodes.isRootNode(h);
}

int NodeManager::getNumVersions(NodeHandle nodeHandle)
{
    LockGuard g(mMutex);

    Node *node = getNodeByHandle_internal(nodeHandle).get();
    if (!node || node->type != FILENODE)
    {
        return 0;
    }

    return static_cast<int>(node->getCounter().versions) + 1;
}

NodeHandle NodeManager::getRootNodeFiles() const
{
    LockGuard g(mMutex);
    return rootnodes.files;
}
NodeHandle NodeManager::getRootNodeVault() const
{
    LockGuard g(mMutex);
    return rootnodes.vault;
}
NodeHandle NodeManager::getRootNodeRubbish() const
{
    LockGuard g(mMutex);
    return rootnodes.rubbish;
}
void NodeManager::setRootNodeFiles(NodeHandle h)
{
    LockGuard g(mMutex);
    rootnodes.files = h;
}
void NodeManager::setRootNodeVault(NodeHandle h)
{
    LockGuard g(mMutex);
    rootnodes.vault = h;
}
void NodeManager::setRootNodeRubbish(NodeHandle h)
{
    LockGuard g(mMutex);
    rootnodes.rubbish = h;
}


void NodeManager::checkOrphanNodes(MissingParentNodes& nodesWithMissingParent)
{
    // we don't actually use any members here, so no need to lock.  (well, just mClient, not part of our data structure)
    assert(!mMutex.owns_lock());

    // detect if there's any orphan node and report to API
    for (const auto& it : nodesWithMissingParent)
    {
        for (const auto& orphan : it.second)
        {
            // For inshares, we get sent the inshare node including its parent handle
            // even though we will never actually get that parent node (unless the share is nested)
            // So, don't complain about those ones.  Just about really un-attached subtrees.
            if (!orphan->inshare)
            {
                // At this point, all nodes have been already parsed, so the parent should never arrive.
                // The orphan node won't be reachable anymore, and could have a whole tree inside.
                // This can happen if the local instance of the SDK deletes a folder, receives the response
                // from the server via the cs channel, and after that it receives action packets related to
                // things that happened inside the deleted folder.
                // This race condition should disappear when the local cache is exclusively driven via
                // action packets and Speculative Instant Completion (SIC) is gone.
                TreeProcDel td;
                mClient.proctree(orphan, &td);

                // TODO: Change this warning to an error when Speculative Instant Completion (SIC) is gone
               LOG_warn << "Detected orphan node: " << toNodeHandle(orphan->nodehandle)
                        << " Parent: " << toNodeHandle(orphan->parentHandle());

               mClient.sendevent(99455, "Orphan node(s) detected");

                // If we didn't get all the parents of all the (not inshare) nodes,
                // then the API is sending us inconsistent data,
                // or we have a bug processing it.  Please investigate
                assert(false);
            }
        }
    }
}

void NodeManager::initCompleted()
{
    LockGuard g(mMutex);
    initCompleted_internal();
}

std::shared_ptr<Node> NodeManager::getNodeFromNodeManagerNode(NodeManagerNode& nodeManagerNode)
{
    LockGuard g(mMutex);
    shared_ptr<Node> node = nodeManagerNode.getNodeInRam();
    assert(!node);

    return node;
}

void NodeManager::initCompleted_internal()
{
    assert(mMutex.owns_lock());

    if (!mTable)
    {
        assert(false);
        return;
    }

    sharedNode_vector rootNodes = getRootNodesAndInshares();
    for (auto& node : rootNodes)
    {
        calculateNodeCounter(node->nodeHandle(), TYPE_UNKNOWN, node, node->type == RUBBISHNODE);
    }

    mTable->createIndexes();
    mInitialized = true;
}

bool NodeManager::ready()
{
    return mInitialized;
}

NodeCounter NodeManager::getCounterOfRootNodes()
{
    LockGuard g(mMutex);
    return getCounterOfRootNodes_internal();
}

NodeCounter NodeManager::getCounterOfRootNodes_internal()
{
    assert(mMutex.owns_lock());

    NodeCounter c;

    // if not logged in yet, node counters are not available
    if (mNodes.empty())
    {
        assert((rootnodes.files.isUndef()
                && rootnodes.vault.isUndef()
                && rootnodes.rubbish.isUndef())
               || (mClient.loggedIntoFolder()));

        return c;
    }

    sharedNode_vector rootNodes = getRootNodes_internal();
    for (auto& node : rootNodes)
    {
        c += node->getCounter();
    }

    return c;
}

void NodeManager::updateCounter(std::shared_ptr<Node> n, std::shared_ptr<Node> oldParent)
{
    LockGuard g(mMutex);
    updateCounter_internal(n, oldParent);
}

void NodeManager::updateCounter_internal(std::shared_ptr<Node> n, std::shared_ptr<Node> oldParent)
{
    assert(mMutex.owns_lock());

    NodeCounter nc = n->getCounter();
    updateTreeCounter(oldParent, nc, DECREASE, nullptr);

    // if node is a new version
    if (n->parent && n->parent->type == FILENODE)
    {
        if (nc.files > 0)
        {
            assert(nc.files == 1);
            // discount the old version, previously counted as file
            nc.files--;
            nc.storage -= n->size;
            nc.versions++;
            nc.versionStorage += n->size;
            setNodeCounter(n, nc, true, nullptr);
        }
    }
    // newest element at chain versions has been removed, the second one element is the newest now. Update node counter properly
    else if (oldParent && oldParent->type == FILENODE && n->parent && n->parent->type != FILENODE)
    {
        nc.files++;
        nc.storage += n->size;
        nc.versions--;
        nc.versionStorage -= n->size;
        setNodeCounter(n, nc, true, nullptr);
    }

    updateTreeCounter(n->parent, nc, INCREASE, nullptr);
}

FingerprintPosition NodeManager::insertFingerprint(Node *node)
{
    LockGuard g(mMutex);
    return insertFingerprint_internal(node);
}

FingerprintPosition NodeManager::insertFingerprint_internal(Node *node)
{
    assert(mMutex.owns_lock());

    // if node is not to be kept in memory, don't save the pointer in the set
    // since it will be invalid once node is written to DB
    if (node->type == FILENODE && mNodeToWriteInDb.get() != node)
    {
        return mFingerPrints.insert(node);
    }

    return mFingerPrints.end();
}

void NodeManager::removeFingerprint(Node *node, bool unloadNode)
{
    LockGuard g(mMutex);
    removeFingerprint_internal(node, unloadNode);
}

void NodeManager::removeFingerprint_internal(Node *node, bool unloadNode)
{
    assert(mMutex.owns_lock());

    if (node->type == FILENODE && node->mFingerPrintPosition != mFingerPrints.end())  // remove from mFingerPrints
    {
        mFingerPrints.erase(node->mFingerPrintPosition);
        node->mFingerPrintPosition = mFingerPrints.end();

        if (unloadNode)
        {
            FileFingerprint fingerPrint = *node;
            mFingerPrints.removeAllFingerprintLoaded(&fingerPrint);
        }
    }
}

FingerprintPosition NodeManager::invalidFingerprintPos()
{
    // no locking for this one, it returns a constant
    return mFingerPrints.end();
}

void NodeManager::dumpNodes()
{
    LockGuard g(mMutex);
    dumpNodes_internal();
}

void NodeManager::dumpNodes_internal()
{
    assert(mMutex.owns_lock());

    if (!mTable)
    {
        assert(false);
        return;
    }

    for (auto &it : mNodes)
    {
        shared_ptr<Node> node = getNodeFromNodeManagerNode(it.second);
        if (node)
        {
            putNodeInDb(node.get());
        }
    }

    mTable->createIndexes();
    mInitialized = true;
}

void NodeManager::saveNodeInDb(Node *node)
{
    LockGuard g(mMutex);
    saveNodeInDb_internal(node);
}

void NodeManager::saveNodeInDb_internal(Node *node)
{
    assert(mMutex.owns_lock());

    if (!mTable)
    {
        assert(false);
        return;
    }

    putNodeInDb(node);

    if (mNodeToWriteInDb)   // not to be kept in memory
    {
        assert(mNodeToWriteInDb.get() == node);
        assert(mNodeToWriteInDb.use_count() == 2);
        mNodeToWriteInDb.reset();
    }
}

uint64_t NodeManager::getNumberNodesInRam() const
{
    LockGuard g(mMutex);
    return mNodesInRam;
}

void NodeManager::addChild(NodeHandle parent, NodeHandle child, Node* node)
{
    LockGuard g(mMutex);
    addChild_internal(parent, child, node);
}

void NodeManager::addChild_internal(NodeHandle parent, NodeHandle child, Node* node)
{
    assert(mMutex.owns_lock());

    auto pair = mNodes.emplace(parent, NodeManagerNode(*this, parent));
    // The NodeManagerNode could have been added in add node, only update the child
    if (!pair.first->second.mChildren)
    {
        pair.first->second.mChildren = ::mega::make_unique<std::map<NodeHandle,  NodeManagerNode*>>();
    }

    NodeManagerNode *nodeManagerNode = nullptr;
    if (node)
    {
        assert(node->mNodePosition != mNodes.end());
        nodeManagerNode = &node->mNodePosition->second;
    }

    (*pair.first->second.mChildren)[child] = nodeManagerNode;
}

void NodeManager::removeChild(Node* parent, NodeHandle child)
{
    LockGuard g(mMutex);
    removeChild_internal(parent, child);
}

void NodeManager::removeChild_internal(Node* parent, NodeHandle child)
{
    assert(mMutex.owns_lock());

    assert(parent->mNodePosition->second.mChildren);
    if (parent->mNodePosition->second.mChildren)
    {
        parent->mNodePosition->second.mChildren->erase(child);
    }
}

shared_ptr<Node> NodeManager::getNodeFromDataBase(NodeHandle handle)
{
    assert(mMutex.owns_lock());

    if (!mTable)
    {
        assert(!mClient.loggedin());
        return nullptr;
    }

    shared_ptr<Node> node = nullptr;
    NodeSerialized nodeSerialized;
    if (mTable->getNode(handle, nodeSerialized))
    {
        node = getNodeFromNodeSerialized(nodeSerialized);
    }

    return node;
}

sharedNode_vector NodeManager::getRootNodesAndInshares()
{
<<<<<<< HEAD
    assert(mMutex.locked());
    sharedNode_vector rootnodes;
=======
    assert(mMutex.owns_lock());
    node_vector rootnodes;
>>>>>>> 419c3faf

    rootnodes = getRootNodes_internal();
    if (!mClient.loggedIntoFolder()) // logged into user's account: incoming shared folders
    {
        sharedNode_vector inshares = mClient.getInShares();
        rootnodes.insert(rootnodes.end(), inshares.begin(), inshares.end());
    }

    return rootnodes;
}

sharedNode_vector NodeManager::processUnserializedNodes(const std::vector<std::pair<NodeHandle, NodeSerialized> >& nodesFromTable, NodeHandle ancestorHandle, CancelToken cancelFlag)
{
    assert(mMutex.owns_lock());

    sharedNode_vector nodes;

    for (const auto& nodeIt : nodesFromTable)
    {
        // Check pointer and value
        if (cancelFlag.isCancelled()) break;

        std::shared_ptr<Node> n = getNodeInRAM(nodeIt.first);

        if (!ancestorHandle.isUndef())  // filter results by subtree (nodeHandle)
        {
            bool skip = n ? !n->isAncestor(ancestorHandle)
                          : !mTable->isAncestor(nodeIt.first, ancestorHandle, cancelFlag);

            if (skip) continue;
        }

        if (!n)
        {
            n = std::shared_ptr<Node> (getNodeFromNodeSerialized(nodeIt.second));
            if (!n)
            {
                nodes.clear();
                return nodes;
            }
        }

        nodes.push_back(n);
    }

    return nodes;
}

void NodeManager::putNodeInDb(Node* node) const
{
    if (!node)
    {
        return;
    }

    if (node->attrstring)
    {
        // Last attempt to decrypt the node before storing it.
        LOG_debug << "Trying to store an encrypted node";
        node->applykey();
        node->setattr();

        if (node->attrstring)
        {
            LOG_debug << "Storing an encrypted node.";
        }
    }

    mTable->put(node);
}

size_t NodeManager::nodeNotifySize() const
{
    LockGuard g(mMutex);
    return mNodeNotify.size();
}

bool NodeManager::FingerprintContainer::allFingerprintsAreLoaded(const FileFingerprint *fingerprint) const
{
    return mAllFingerprintsLoaded.find(*fingerprint) != mAllFingerprintsLoaded.end();
}

void NodeManager::FingerprintContainer::setAllFingerprintLoaded(const mega::FileFingerprint *fingerprint)
{
    mAllFingerprintsLoaded.insert(*fingerprint);
}

void NodeManager::FingerprintContainer::removeAllFingerprintLoaded(const FileFingerprint* fingerprint)
{
    mAllFingerprintsLoaded.erase(*fingerprint);
}

void NodeManager::FingerprintContainer::clear()
{
    fingerprint_set::clear();
    mAllFingerprintsLoaded.clear();
}

void NodeManager::Rootnodes::clear()
{
    mRootNodes.clear();

    files.setUndef();
    rubbish.setUndef();
    vault.setUndef();
}

} // namespace<|MERGE_RESOLUTION|>--- conflicted
+++ resolved
@@ -1279,13 +1279,8 @@
 
         if (!mClient.fetchingnodes)
         {
-<<<<<<< HEAD
-            assert(!mMutex.locked());
+            assert(!mMutex.owns_lock());
             mClient.app->nodes_updated(&nodesToReport, static_cast<int>(nodesToReport.size()));
-=======
-            assert(!mMutex.owns_lock());
-            mClient.app->nodes_updated(&nodesToReport.data()[0], static_cast<int>(nodesToReport.size()));
->>>>>>> 419c3faf
         }
 
         LockGuard g(mMutex);
@@ -1850,13 +1845,8 @@
 
 sharedNode_vector NodeManager::getRootNodesAndInshares()
 {
-<<<<<<< HEAD
-    assert(mMutex.locked());
+    assert(mMutex.owns_lock());
     sharedNode_vector rootnodes;
-=======
-    assert(mMutex.owns_lock());
-    node_vector rootnodes;
->>>>>>> 419c3faf
 
     rootnodes = getRootNodes_internal();
     if (!mClient.loggedIntoFolder()) // logged into user's account: incoming shared folders
