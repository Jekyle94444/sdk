--- conflicted
+++ resolved
@@ -333,8 +333,9 @@
 
         std::vector<std::pair<NodeHandle, NodeSerialized>> nodesFromTable;
         NodeSearchFilter nf;
-        nf.byLocationHandle(parent->nodeHandle());
-        mTable->getChildren(nf, nodesFromTable, cancelToken);
+        std::vector<handle> locations{parent->nodehandle, UNDEF, UNDEF};
+        nf.setLocationHandles(locations);
+        mTable->getChildren(nf, 0 /*Order none*/, nodesFromTable, cancelToken, NodeSearchPage{0, 0});
         if (cancelToken.isCancelled())
         {
             childrenList.clear();
@@ -570,135 +571,7 @@
     return nodes;
 }
 
-<<<<<<< HEAD
-node_vector NodeManager::getNodesByFingerprint(FileFingerprint &fingerprint)
-=======
-
-sharedNode_vector NodeManager::search(NodeHandle ancestorHandle, const char* searchString, bool recursive, Node::Flags requiredFlags, Node::Flags excludeFlags, Node::Flags excludeRecursiveFlags, CancelToken cancelFlag)
-{
-    LockGuard g(mMutex);
-    return search_internal(ancestorHandle, searchString, recursive, requiredFlags, excludeFlags, excludeRecursiveFlags, cancelFlag);
-}
-
-/** @deprecated */
-sharedNode_vector NodeManager::search_internal(NodeHandle ancestorHandle, const char* searchString, bool recursive, Node::Flags requiredFlags, Node::Flags excludeFlags, Node::Flags excludeRecursiveFlags, CancelToken cancelFlag)
-{
-    assert(mMutex.owns_lock());
-
-    sharedNode_vector nodes;
-    if (!mTable || mNodes.empty())
-    {
-        assert(false);
-        return nodes;
-    }
-
-    std::vector<std::pair<NodeHandle, NodeSerialized>> nodesFromTable;
-    if (recursive)
-    {
-        mTable->searchForNodesByName(searchString, nodesFromTable, cancelFlag);
-    }
-    else
-    {
-        assert(!ancestorHandle.isUndef());
-        mTable->searchForNodesByNameNoRecursive(searchString, nodesFromTable, ancestorHandle, cancelFlag);
-    }
-
-    nodes = processUnserializedNodes(nodesFromTable, ancestorHandle, cancelFlag);
-    if (requiredFlags.any() || excludeFlags.any() || excludeRecursiveFlags.any())
-    {
-        sharedNode_vector isnodes;
-        for (auto& node : nodes)
-        {
-            if (!node->areFlagsValid(requiredFlags, excludeFlags, excludeRecursiveFlags))
-                continue;
-            isnodes.push_back(node);
-        }
-        return isnodes;
-    }
-
-    return nodes;
-}
-
-/** @deprecated Use searchNodes(const NodeSearchFilter...) instead */
-sharedNode_vector NodeManager::getInSharesWithName(const char* searchString, CancelToken cancelFlag)
-{
-    LockGuard g(mMutex);
-    return getInSharesWithName_internal(searchString, cancelFlag);
-}
-
-/** @deprecated */
-sharedNode_vector NodeManager::getInSharesWithName_internal(const char* searchString, CancelToken cancelFlag)
-{
-    assert(mMutex.owns_lock());
-
-    sharedNode_vector nodes;
-    if (!mTable || mNodes.empty())
-    {
-        assert(false);
-        return nodes;
-    }
-
-    std::vector<std::pair<NodeHandle, NodeSerialized>> nodesFromTable;
-    mTable->searchInShareOrOutShareByName(searchString, nodesFromTable, ShareType_t::IN_SHARES, cancelFlag);
-    nodes = processUnserializedNodes(nodesFromTable, NodeHandle(), cancelFlag);
-
-    return nodes;
-}
-
-/** @deprecated Use searchNodes(const NodeSearchFilter...) instead */
-sharedNode_vector NodeManager::getOutSharesWithName(const char* searchString, CancelToken cancelFlag)
-{
-    LockGuard g(mMutex);
-    return getOutSharesWithName_internal(searchString, cancelFlag);
-}
-
-/** @deprecated */
-sharedNode_vector NodeManager::getOutSharesWithName_internal(const char* searchString, CancelToken cancelFlag)
-{
-    assert(mMutex.owns_lock());
-
-    sharedNode_vector nodes;
-    if (!mTable || mNodes.empty())
-    {
-        assert(false);
-        return nodes;
-    }
-
-    std::vector<std::pair<NodeHandle, NodeSerialized>> nodesFromTable;
-    mTable->searchInShareOrOutShareByName(searchString, nodesFromTable, ShareType_t::OUT_SHARES, cancelFlag);
-    nodes = processUnserializedNodes(nodesFromTable, NodeHandle(), cancelFlag);
-
-    return nodes;
-}
-
-/** @deprecated Use searchNodes(const NodeSearchFilter...) instead */
-sharedNode_vector NodeManager::getPublicLinksWithName(const char* searchString, CancelToken cancelFlag)
-{
-    LockGuard g(mMutex);
-    return getPublicLinksWithName_internal(searchString, cancelFlag);
-}
-
-/** @deprecated */
-sharedNode_vector NodeManager::getPublicLinksWithName_internal(const char* searchString, CancelToken cancelFlag)
-{
-    assert(mMutex.owns_lock());
-
-    sharedNode_vector nodes;
-    if (!mTable || mNodes.empty())
-    {
-        assert(false);
-        return nodes;
-    }
-
-    std::vector<std::pair<NodeHandle, NodeSerialized>> nodesFromTable;
-    mTable->searchInShareOrOutShareByName(searchString, nodesFromTable, ShareType_t::LINK, cancelFlag);
-    nodes = processUnserializedNodes(nodesFromTable, NodeHandle(), cancelFlag);
-
-    return nodes;
-}
-
 sharedNode_vector NodeManager::getNodesByFingerprint(FileFingerprint &fingerprint)
->>>>>>> 20063137
 {
     LockGuard g(mMutex);
     return getNodesByFingerprint_internal(fingerprint);
@@ -991,88 +864,7 @@
     return nodes;
 }
 
-<<<<<<< HEAD
-Node *NodeManager::getNodeFromNodeSerialized(const NodeSerialized &nodeSerialized)
-=======
-/** @deprecated Use searchNodes(const NodeSearchFilter...) instead */
-sharedNode_vector NodeManager::getNodesWithInShares()
-{
-    LockGuard g(mMutex);
-    return getNodesWithInShares_internal();
-}
-
-sharedNode_vector NodeManager::getNodesWithInShares_internal()
-{
-    assert(mMutex.owns_lock());
-    return getNodesWithSharesOrLink_internal(ShareType_t::IN_SHARES);
-}
-
-sharedNode_vector NodeManager::getNodesWithOutShares()
-{
-    LockGuard g(mMutex);
-    return getNodesWithSharesOrLink_internal(ShareType_t::OUT_SHARES);
-}
-
-sharedNode_vector NodeManager::getNodesWithPendingOutShares()
-{
-    LockGuard g(mMutex);
-    return getNodesWithSharesOrLink_internal(ShareType_t::PENDING_OUTSHARES);
-}
-
-sharedNode_vector NodeManager::getNodesWithLinks()
-{
-    LockGuard g(mMutex);
-    return getNodesWithSharesOrLink_internal(ShareType_t::LINK);
-}
-
-sharedNode_vector NodeManager::getNodesByMimeType(MimeType_t mimeType, NodeHandle ancestorHandle, Node::Flags requiredFlags, Node::Flags excludeFlags, Node::Flags excludeRecursiveFlags, CancelToken cancelFlag)
-{
-    LockGuard g(mMutex);
-    return getNodesByMimeType_internal(mimeType, ancestorHandle, requiredFlags, excludeFlags, excludeRecursiveFlags, cancelFlag);
-}
-/** @deprecated */
-sharedNode_vector NodeManager::getNodesByMimeType_internal(MimeType_t mimeType, NodeHandle ancestorHandle, Node::Flags requiredFlags, Node::Flags excludeFlags, Node::Flags excludeRecursiveFlags, CancelToken cancelFlag)
-{
-    assert(mMutex.owns_lock());
-
-    if (!mTable || mNodes.empty())
-    {
-        assert(false);
-        return sharedNode_vector();
-    }
-
-    std::vector<std::pair<NodeHandle, NodeSerialized>> nodesFromTable;
-    if (excludeRecursiveFlags.none())
-    {
-        mTable->getNodesByMimetype(mimeType, nodesFromTable, requiredFlags, excludeFlags, cancelFlag);
-    }
-    else
-    {
-        mTable->getNodesByMimetypeExclusiveRecursive(mimeType, nodesFromTable, requiredFlags, excludeFlags, excludeRecursiveFlags, ancestorHandle, cancelFlag);
-    }
-
-    return processUnserializedNodes(nodesFromTable, ancestorHandle, cancelFlag);
-}
-
-/** @deprecated */
-sharedNode_vector NodeManager::getNodesWithSharesOrLink_internal(ShareType_t shareType)
-{
-    assert(mMutex.owns_lock());
-
-    if (!mTable || mNodes.empty())
-    {
-        //assert(false);
-        return sharedNode_vector();
-    }
-
-    std::vector<std::pair<NodeHandle, NodeSerialized>> nodesFromTable;
-    mTable->getNodesWithSharesOrLink(nodesFromTable, shareType);
-
-    return processUnserializedNodes(nodesFromTable);
-}
-
 shared_ptr<Node> NodeManager::getNodeFromNodeSerialized(const NodeSerialized &nodeSerialized)
->>>>>>> 20063137
 {
     assert(mMutex.owns_lock());
 
@@ -1552,12 +1344,9 @@
 
     sharedNode_vector rootnodes = getRootNodes_internal();
     // We can't base in `user.sharing` because it's set yet. We have to get from DB
-<<<<<<< HEAD
-    NodeSearchFilter nf(IN_SHARES);
-    node_vector inshares = searchNodes_internal(nf, CancelToken()); // it includes nested inshares
-=======
-    sharedNode_vector inshares = getNodesWithInShares_internal();  // it includes nested inshares
->>>>>>> 20063137
+    NodeSearchFilter nf;
+    nf.setIncludedShares(IN_SHARES);
+    sharedNode_vector inshares = searchNodes_internal(nf, 0 /*Order none*/, CancelToken(), NodeSearchPage{0, 0}); // it includes nested inshares
 
     for (auto &node : rootnodes)
     {
