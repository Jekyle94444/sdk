/**
 * @file transferslot.cpp
 * @brief Class for active transfer
 *
 * (c) 2013-2014 by Mega Limited, Auckland, New Zealand
 *
 * This file is part of the MEGA SDK - Client Access Engine.
 *
 * Applications using the MEGA API must present a valid application key
 * and comply with the the rules set forth in the Terms of Service.
 *
 * The MEGA SDK is distributed in the hope that it will be useful,
 * but WITHOUT ANY WARRANTY; without even the implied warranty of
 * MERCHANTABILITY or FITNESS FOR A PARTICULAR PURPOSE.
 *
 * @copyright Simplified (2-clause) BSD License.
 *
 * You should have received a copy of the license along with this
 * program.
 */

#include "mega/transferslot.h"
#include "mega/node.h"
#include "mega/transfer.h"
#include "mega/megaclient.h"
#include "mega/command.h"
#include "mega/base64.h"
#include "mega/megaapp.h"
#include "mega/utils.h"
#include "mega/logging.h"
#include "mega/raid.h"
#include "mega/testhooks.h"

namespace mega {

TransferSlotFileAccess::TransferSlotFileAccess(std::unique_ptr<FileAccess>&& p, Transfer* t)
    : transfer(t)
{
    reset(std::move(p));
}

TransferSlotFileAccess::~TransferSlotFileAccess()
{
    reset();
}

void TransferSlotFileAccess::reset(std::unique_ptr<FileAccess>&& p)
{
    fa = std::move(p);

    // transfer has no slot or slot has no fa: timer is enabled
    transfer->bt.enable(!!p);
}


// transfer attempts are considered failed after XFERTIMEOUT deciseconds
// without data flow
const dstime TransferSlot::XFERTIMEOUT = 600;

// max time without progress callbacks
const dstime TransferSlot::PROGRESSTIMEOUT = 10;

#if defined(__ANDROID__) || defined(USE_IOS)
    const m_off_t TransferSlot::MAX_REQ_SIZE = 2097152; // 2 MB
#elif defined (_WIN32) || defined(HAVE_AIO_RT)
    const m_off_t TransferSlot::MAX_REQ_SIZE = 41943040; // 40 MB [Previous value: 16777216 -> 16 MB]
#else
    const m_off_t TransferSlot::MAX_REQ_SIZE = 16777216; // 16 MB [Previous value: 4194304 -> 4 MB]
#endif

const m_off_t TransferSlot::MAX_REQ_SIZE_NEW_RAID = 2 * 1024 * 1024; // 2 MB for each raidpart
#define NUM_CONNECTIONS_NEW_RAID 4 // Used as a temp fix for tests -until we have a way to change the value on megaCmd-

const m_off_t TransferSlot::MAX_GAP_SIZE = 256 * 1024 * 1024; // 256 MB

TransferSlot::TransferSlot(Transfer* ctransfer)
    : fa(ctransfer->client->fsaccess->newfileaccess(), ctransfer)
    , retrybt(ctransfer->client->rng, ctransfer->client->transferSlotsBackoff)
{
    downloadStartTime = std::chrono::system_clock::now();

    starttime = 0;
    lastprogressreport = 0;
    progressreported = 0;
    speed = meanSpeed = 0;

    lastdata = Waiter::ds;
    errorcount = 0;
    lasterror = API_OK;

    failure = false;
    retrying = false;

    connections = 0;
    asyncIO = NULL;
    pendingcmd = NULL;

    transfer = ctransfer;
    transfer->slot = this;
    transfer->state = TRANSFERSTATE_ACTIVE;

    slots_it = transfer->client->tslots.end();

    maxRequestSize = MAX_REQ_SIZE;
#if defined(_WIN32)
    MEMORYSTATUSEX statex;
    memset(&statex, 0, sizeof (statex));
    statex.dwLength = sizeof (statex);
    if (GlobalMemoryStatusEx(&statex))
    {
        LOG_debug << "[Windows] RAM stats. Free physical: " << statex.ullAvailPhys << "   Free virtual: " << statex.ullAvailVirtual;
        if (statex.ullAvailPhys < 1073741824 // 1024 MB
                || statex.ullAvailVirtual < 1073741824)
        {
            if (statex.ullAvailPhys < 536870912 // 512 MB
                    || statex.ullAvailVirtual < 536870912)
            {
                if (statex.ullAvailPhys < 268435456 // 256 MB
                        || statex.ullAvailVirtual < 268435456)
                {
                    maxRequestSize = 2097152; // 2 MB
                }
                else
                {
                    maxRequestSize = 4194304; // 4 MB
                }
            }
            else
            {
                maxRequestSize = 8388608; // 8 MB
            }
        }
    }
    else
    {
        LOG_warn << "[Windows] Error getting RAM usage info";
    }
#endif
}

bool TransferSlot::createconnectionsonce()
{
    // delay creating these until we know if it's raid or non-raid
    if (!(connections || reqs.size() || asyncIO))
    {
        if (transferbuf.tempUrlVector().empty())
        {
            return false;   // too soon, we don't know raid / non-raid yet
        }

        connections = transferbuf.isRaid() ? RAIDPARTS : transfer->size > 131072 ? transfer->client->connections[transfer->type] : 1;
        if (transfer->size > 131072 && transferbuf.isNewRaid())
        {
            // Need this until there is a way to change it on megaCMD
            connections = NUM_CONNECTIONS_NEW_RAID;
            DEBUG_TEST_HOOK_NUMBER_OF_CONNECTIONS(connections, transfer->client->connections[transfer->type])
        }
        LOG_debug << "Populating transfer slot with " << connections << " connections, max request size of " << maxRequestSize << " bytes [transferbuf.isNewRaid() = " << transferbuf.isNewRaid() << "] [isDownload = " << (transfer->type == GET) << "]";
        reqs.resize(connections);
        mReqSpeeds.resize(connections);
        asyncIO = new AsyncIOContext*[connections]();

        if (transferbuf.isNewRaid())
        {
            transfer->slot->initCloudRaid(transfer->client);
        }
    }
    return true;
}

// delete slot and associated resources, but keep transfer intact (can be
// reused on a new slot)
TransferSlot::~TransferSlot()
{
    LOG_verbose << "[TransferSlot::~TransferSlot] BEGIN [cloudRaid = " << (void*)(cloudRaid.get()) << "]";
    LOG_verbose << "Deleting TransferSlot";
    if (transfer->type == GET && !transfer->finished
            && transfer->progresscompleted != transfer->size
            && !transfer->asyncopencontext)
    {
        bool cachetransfer = false; // need to save in cache

        if (fa && fa->asyncavailable())
        {
            for (int i = 0; i < connections; i++)
            {
                if (reqs[i] && reqs[i]->status == REQ_ASYNCIO && asyncIO[i])
                {
                    asyncIO[i]->finish();
                    if (!asyncIO[i]->failed)
                    {
                        LOG_verbose << "[TransferSlot::~TransferSlot] Conn " << i << " : Async write succeeded (size: " << asyncIO[i]->dataBufferLen << ")";
                        transferbuf.bufferWriteCompleted(i, true);
                        cachetransfer = true;
                    }
                    else
                    {
                        LOG_verbose << "[TransferSlot::~TransferSlot] Conn " << i << " : Async write failed (size: " << asyncIO[i]->dataBufferLen << ")";
                        transferbuf.bufferWriteCompleted(i, false);
                    }
                    reqs[i]->status = REQ_READY;
                }
                delete asyncIO[i];
                asyncIO[i] = NULL;
            }

            // Open the file in synchonous mode
            fa.reset(transfer->client->fsaccess->newfileaccess());
            if (!fa->fopen(transfer->localfilename, false, true, FSLogging::logOnError))
            {
                fa.reset();
            }
        }

        for (int i = 0; i < connections; i++)
        {
            if (HttpReqDL *downloadRequest = static_cast<HttpReqDL*>(reqs[i].get()))
            {
                switch (static_cast<reqstatus_t>(downloadRequest->status))
                {
                    case REQ_INFLIGHT:
                        if (fa && downloadRequest && downloadRequest->status == REQ_INFLIGHT
                            && downloadRequest->contentlength == downloadRequest->size
                            && downloadRequest->bufpos >= SymmCipher::BLOCKSIZE)
                        {
                            HttpReq::http_buf_t* buf = downloadRequest->release_buf();
                            buf->end -= buf->datalen() % RAIDSECTOR;
                            transferbuf.submitBuffer(i, new TransferBufferManager::FilePiece(downloadRequest->dlpos, buf)); // resets size & bufpos of downloadrequest.
                        }
                        break;

                    case REQ_DECRYPTING:
                    {
                        LOG_info << "[TransferSlot::~TransferSlot] Conn " << i << " : Waiting for block decryption";
                        std::mutex finalizedMutex;
                        std::unique_lock<std::mutex> guard(finalizedMutex);
                        auto outputPiece = transferbuf.getAsyncOutputBufferPointer(i);
                        outputPiece->finalizedCV.wait(guard, [&](){ return outputPiece->finalized; });
                        downloadRequest->status = REQ_DECRYPTED;
                        break;
                    }

                    default:
                        break;
                }
            }
        }

        bool anyData = true;
        while (anyData)
        {
            anyData = false;
            for (int i = 0; i < connections; ++i)
            {
                // synchronous writes for all remaining outstanding data (for raid, there can be a sequence of output pieces.  for non-raid, one piece per connection)
                // check each connection first and then all that were not yet on a connection
                auto outputPiece = transferbuf.getAsyncOutputBufferPointer(i);
                if (outputPiece)
                {
                    if (!outputPiece->finalized)
                    {
                        SymmCipher *cipher = transfer->client->getRecycledTemporaryTransferCipher(transfer->transferkey.data());
                        outputPiece->finalize(true, transfer->size, transfer->ctriv, cipher, &transfer->chunkmacs);
                    }
                    anyData = true;
                    if (fa && fa->fwrite(outputPiece->buf.datastart(), static_cast<unsigned>(outputPiece->buf.datalen()), outputPiece->pos))
                    {
                        LOG_verbose << "[TransferSlot::~TransferSlot] Conn " << i << " : Sync write succeeded (size: " << outputPiece->buf.datalen() << ")";
                        transferbuf.bufferWriteCompleted(i, true);
                        cachetransfer = true;
                    }
                    else
                    {
                        LOG_err << "[TransferSlot::~TransferSlot] Conn " << i << " : Error caching data at: " << outputPiece->pos << " (size: " << outputPiece->buf.datalen() << ")";
                        transferbuf.bufferWriteCompleted(i, false);  // throws the data away so we can move on to the next one
                    }
                }
            }
        }

        if (cloudRaid)
        {
            LOG_debug << "[TransferSlot::~TransferSlot] Stop cloudRaid";
            cloudRaid->stop();
        }

        if (cachetransfer)
        {
            transfer->client->transfercacheadd(transfer, nullptr);
            LOG_debug << "[TransferSlot::~TransferSlot] Cachetransfer. Completed: " << transfer->progresscompleted;
        }
    }

    transfer->slot = NULL;

    if (slots_it != transfer->client->tslots.end())
    {
        // advance main loop iterator if deleting next in line
        if (transfer->client->slotit != transfer->client->tslots.end() && *transfer->client->slotit == this)
        {
            transfer->client->slotit++;
        }

        transfer->client->tslots.erase(slots_it);
        transfer->client->performanceStats.transferFinishes += 1;
    }

    if (pendingcmd)
    {
        pendingcmd->cancel();
    }

    if (transfer->asyncopencontext)
    {
        transfer->asyncopencontext.reset();
        transfer->client->asyncfopens--;
    }

    while (connections--)
    {
        delete asyncIO[connections];
    }

    delete[] asyncIO;
    LOG_verbose << "[TransferSlot::~TransferSlot] END [cloudRaid = " << (void*)(cloudRaid.get()) << "]";
}

void TransferSlot::toggleport(HttpReqXfer *req)
{
    if (!memcmp(req->posturl.c_str(), "http:", 5))
    {
       size_t portendindex = req->posturl.find("/", 8);
       size_t portstartindex = req->posturl.find(":", 8);

       if (portendindex != string::npos)
       {
           if (portstartindex == string::npos)
           {
               LOG_debug << "Enabling alternative port for chunk";
               req->posturl.insert(portendindex, ":8080");
           }
           else
           {
               LOG_debug << "Disabling alternative port for chunk";
               req->posturl.erase(portstartindex, portendindex - portstartindex);
           }
       }
    }
}

// abort all HTTP connections
void TransferSlot::disconnect()
{
    for (int i = connections; i--;)
    {
        disconnect(i);
    }
}

// abort one HTTP connection
void TransferSlot::disconnect(unsigned connectionNum)
{
    if (reqs[connectionNum])
    {
        disconnect(reqs[connectionNum]);
    }
}

// abort one HTTP req
void TransferSlot::disconnect(const std::shared_ptr<HttpReqXfer>& req)
{
    req->disconnect();
}

int64_t TransferSlot::macsmac(chunkmac_map* m)
{
    return m->macsmac(transfer->transfercipher());
}

int64_t TransferSlot::macsmac_gaps(chunkmac_map* m, size_t g1, size_t g2, size_t g3, size_t g4)
{
    return m->macsmac_gaps(transfer->transfercipher(), g1, g2, g3, g4);
}

bool TransferSlot::checkMetaMacWithMissingLateEntries()
{
    // Due to an old bug, some uploads attached a MAC to the node that was missing some MAC entries
    // (even though the data was uploaded) - this occurred when a ultoken arrived but one other
    // final upload connection had not completed at the local end (even though it must have
    // completed at the server end).  So the file's data is still complete in the cloud.
    // Here we check if the MAC is one of those with a missing entry (or a few if the connection had multiple chunks)

    // last 3 connections, up to 32MB (ie chunks) each, up to two completing after the one that delivered the ultoken
    size_t end = transfer->chunkmacs.size();
    size_t finalN = std::min<size_t>(32 * 3, end);

    // first check for the most likely - a single connection gap (or two but completely consecutive making a single gap)
    for (size_t countBack = 1; countBack <= finalN; ++countBack)
    {
        size_t start1 = end - countBack;
        for (size_t len1 = 1; len1 <= 64 && start1 + len1 <= end; ++len1)
        {
            if (transfer->metamac == macsmac_gaps(&transfer->chunkmacs, start1, start1 + len1, end, end))
            {
                LOG_warn << "Found mac gaps were at " << start1 << " " << len1 << " from " << end;
                auto correctMac = macsmac(&transfer->chunkmacs);
                transfer->metamac = correctMac;
                // TODO: update the Node's key to be correct (needs some API additions before enabling)
                return true;
            }
        }
    }

    // now check for two separate pieces missing (much less likely)
    // limit to checking up to 16Mb pieces wtih up to 8Mb between to avoid excessive CPU
    // takes about 1 second on a fairly modest laptop for a 100Mb file (in a release build)
    finalN = std::min<size_t>(16 * 2 + 8, transfer->chunkmacs.size());
    for (size_t start1 = end - finalN; start1 < end; ++start1)
    {
        for (size_t len1 = 1; len1 <= 16 && start1 + len1 <= end; ++len1)
        {
            for (size_t start2 = start1 + len1 + 1; start2 < transfer->chunkmacs.size(); ++start2)
            {
                for (size_t len2 = 1; len2 <= 16 && start2 + len2 <= end; ++len2)
                {
                    if (transfer->metamac == macsmac_gaps(&transfer->chunkmacs, start1, start1 + len1, start2, start2 + len2))
                    {
                        LOG_warn << "Found mac gaps were at " << start1 << " " << len1 << " " << start2 << " " << len2 << " from " << end;
                        auto correctMac = macsmac(&transfer->chunkmacs);
                        transfer->metamac = correctMac;
                        // TODO: update the Node's key to be correct (needs some API additions before enabling)
                        return true;
                    }
                }
            }
        }
    }
    return false;
}

bool TransferSlot::checkDownloadTransferFinished(TransferDbCommitter& committer, MegaClient* client)
{
    if (transfer->progresscompleted == transfer->size)
    {
        // verify meta MAC
        if (!transfer->size
            || (macsmac(&transfer->chunkmacs) == transfer->metamac)
            || checkMetaMacWithMissingLateEntries())
        {
            client->transfercacheadd(transfer, &committer);
            if (transfer->progresscompleted != progressreported)
            {
                progressreported = transfer->progresscompleted;
                lastdata = Waiter::ds;

                progress();
            }

            transfer->complete(committer);
        }
        else
        {
            client->sendevent(99431, "MAC verification failed", 0);
            transfer->chunkmacs.clear();
            transfer->failed(API_EKEY, committer);
        }
        return true;
    }
    return false;
}

bool TransferSlot::testForSlowRaidConnection(unsigned connectionNum, bool& incrementErrors)
{
    if (transfer->type == GET && transferbuf.isRaid())
    {
        // quick early check - if we were getting data but haven't for a while
        // then switch channels before we time out entirely (at the halfway-to-timeout mark)
        if ((Waiter::ds - reqs[connectionNum]->lastdata) > (XFERTIMEOUT / 2))
        {
            LOG_warn << "Raid connection " << connectionNum << " has not received data for " << (XFERTIMEOUT / 2) << " deciseconds";
            incrementErrors = true;
            return true;
        }

        if (!transferbuf.isUnusedRaidConection(connectionNum)           // connection in use
                && mReqSpeeds[connectionNum].requestElapsedDs() > 50    // enough elapsed time to be considered
                && mRaidChannelSwapsForSlowness < 2)                    // no more than 2 swaps due to slown connections
        {
            m_off_t averageOtherRate = 0;
            unsigned otherCount = 0;
            for (unsigned j = RAIDPARTS; j--; )
            {
                if (j != connectionNum && !transferbuf.isUnusedRaidConection(j))
                {
                    if (transferbuf.isRaidConnectionProgressBlocked(j)   // this one can't continue because it would get too far ahead
                            || (reqs[j] && reqs[j]->status == REQ_DONE)) // this one reached end of file
                    {
                        ++otherCount;
                        averageOtherRate += mReqSpeeds[j].lastRequestMeanSpeed();
                    }
                    else
                    {
                        return false;
                    }
                }
            }

            averageOtherRate /=  otherCount ? otherCount : 1;
            m_off_t thisRate = mReqSpeeds[connectionNum].lastRequestMeanSpeed();

            if (thisRate < averageOtherRate / 2     // this is less than half of avg of other connections
                    && averageOtherRate > 50 * 1024 // avg is more than 50KB/s
                    && thisRate < 1024 * 1024)      // this is less than 1MB/s
            {
                LOG_warn << "Raid connection " << connectionNum
                         << " is much slower than its peers, with speed " << thisRate
                         << " while they are managing " << averageOtherRate;

                mRaidChannelSwapsForSlowness += 1;
                incrementErrors = false;
                return true;
            }
        }
    }
    return false;
}

// file transfer state machine
void TransferSlot::doio(MegaClient* client, TransferDbCommitter& committer)
{
    CodeCounter::ScopeTimer pbt(client->performanceStats.transferslotDoio);

    if (!fa || (transfer->size && transfer->progresscompleted == transfer->size)
            || (transfer->type == PUT && transfer->ultoken))
    {
        if (transfer->type == GET || transfer->ultoken)
        {
            if (fa && transfer->type == GET)
            {
                LOG_debug << "Verifying cached download";
                // verify meta MAC
                if (macsmac(&transfer->chunkmacs) == transfer->metamac)
                {
                    return transfer->complete(committer);
                }
                else
                {
                    client->sendevent(99432, "MAC verification failed for cached download", 0);

                    transfer->chunkmacs.clear();
                    return transfer->failed(API_EKEY, committer);
                }
            }

            // this is a pending completion, retry every 200 ms by default
            retrybt.backoff(2);
            retrying = true;

            return transfer->complete(committer);
        }
        else
        {
            client->sendevent(99410, "No upload token available", 0);

            return transfer->failed(API_EINTERNAL, committer);
        }
    }

    retrying = false;
    retrybt.reset();  // in case we don't delete the slot, and in case retrybt.next=1
    transfer->state = TRANSFERSTATE_ACTIVE;

    if (!createconnectionsonce()) // don't use connections, reqs, or asyncIO before this point.
    {
        return;
    }

    dstime backoff = 0;
    m_off_t p = 0;
    bool earliestUploadCompleted = false;

    if (errorcount > 4)
    {
        LOG_warn << "Failed transfer: too many errors";
        return transfer->failed(lasterror, committer);
    }

    // main loop over connections
    for (int i = connections; i--; )
    {
        if (reqs[i])
        {
            unsigned slowestStartConnection;
            if (transfer->type == GET && reqs[i]->contentlength == reqs[i]->size && !transferbuf.isNewRaid() && transferbuf.detectSlowestRaidConnection(i, slowestStartConnection))
            {
                LOG_debug << "Connection " << slowestStartConnection << " is the slowest to reply, using the other 5.";
                reqs[slowestStartConnection].reset();
                transferbuf.resetPart(slowestStartConnection);
                i = connections;
                continue;
            }

            if (reqs[i]->status == REQ_FAILURE && reqs[i]->httpstatus == 200 && transfer->type == GET && transferbuf.isRaid())  // the request started out successfully, hence status==200 in the reply headers
            {
                // check if we got some data and the failure occured partway through the part chunk.  If so, best not to waste it, convert to success case with less data
                HttpReqDL *downloadRequest = static_cast<HttpReqDL*>(reqs[i].get());
                LOG_debug << "Connection " << i << " received " << downloadRequest->bufpos << " before failing, processing data.";
                if (downloadRequest->contentlength == downloadRequest->size && downloadRequest->bufpos >= RAIDSECTOR)
                {
                    downloadRequest->bufpos -= downloadRequest->bufpos % RAIDSECTOR;  // always on a raidline boundary
                    downloadRequest->size = unsigned(downloadRequest->bufpos);
                    transferbuf.transferPos(i) = downloadRequest->bufpos;
                    downloadRequest->status = REQ_SUCCESS;
                }
            }

            switch (static_cast<reqstatus_t>(reqs[i]->status))
            {
                case REQ_INFLIGHT:
                {
                    mReqSpeeds[i].requestProgressed(reqs[i]->transferred(client));

                    p += reqs[i]->transferred(client);

                    assert(reqs[i]->lastdata != NEVER);
                    bool incrementErrors = false;
                    if (transfer->type == GET && transferbuf.isRaid()
                            && testForSlowRaidConnection(i, incrementErrors))
                    {
                        // switch to 5 channel raid to avoid the slow/delayed connection. (or if already switched, try a different 5).  If we already tried too many times then let the usual timeout occur
                        if (tryRaidRecoveryFromHttpGetError(i, incrementErrors))
                        {
                            LOG_warn << "Connection " << i << " is slow or stalled, trying the other 5 cloudraid connections";
                            reqs[i]->disconnect();
                            reqs[i]->status = REQ_READY;
                        }
                    }

                    if (EVER(reqs[i]->lastdata) && reqs[i]->lastdata > lastdata)
                    {
                        // prevent overall timeout if all channels are busy with big chunks for a while
                        lastdata = reqs[i]->lastdata;
                    }
                    break;
                }

                case REQ_SUCCESS:
                {
                    mReqSpeeds[i].requestProgressed(reqs[i]->size);

                    if (client->orderdownloadedchunks && transfer->type == GET && !transferbuf.isRaid() && transfer->progresscompleted != static_cast<HttpReqDL*>(reqs[i].get())->dlpos)
                    {
                        LOG_debug << "Conn " << i << " : POSTPONING UNSORTED CHUNK";
                        // postponing unsorted chunk
                        p += reqs[i]->size;
                        break;
                    }

                    lastdata = Waiter::ds;
                    transfer->lastaccesstime = m_time();

                    LOG_debug << "Conn " << i << " : Transfer request finished (" << connDirectionToStr(transfer->type) << ")"
                            << " " << reqs[i]->pos << " - " << (reqs[i]->pos + reqs[i]->size)
                            << "   Size: " << reqs[i]->size
                            << (transferbuf.isRaid() ? string("   Part progress: " + std::to_string(transferbuf.transferPos(i)) + "/" + std::to_string(transferbuf.raidPartSize(i, transfer->size))) : "")
                            << "   (" << (mReqSpeeds[i].lastRequestMeanSpeed() / 1024) << " KB/s)";

                    if (transfer->type == PUT)
                    {
                        // completed put transfers are signalled through the
                        // return of the upload token
                        if (reqs[i]->in.size() == UPLOADTOKENLEN)
                        {
                            LOG_debug << "Conn " << i << " : Upload token received";
                            transfer->ultoken.reset(new UploadToken);
                            memcpy(transfer->ultoken.get(), reqs[i]->in.data(), UPLOADTOKENLEN);

                            errorcount = 0;
                            transfer->failcount = 0;

                            // Before we perform the next loop, check we are not still thread-encrypting some other chunk.
                            // The case where this is relevant is quite obscure: a chunk A was uploaded and processed server
                            // side, but the program exited before receiving and committing those chunk macs.  Now we are
                            // running again and processing the resumed transfer.  There isn't much of the file left to upload
                            // and we have uploaded a small chunk and received the result before even finishing (re-)encrypting
                            // chunk A.  But we do need to include its chunkmacs in the mac-of-macs or we'll assign a wrong mac
                            // to the Node, and think the file is corrupt on download.
                            for (int j = connections; j--; )
                            {
                                if (j != i && reqs[j] &&
                                    reqs[j]->status == REQ_ENCRYPTING)
                                {
                                    LOG_debug << "Conn " << i << " : Connection " << j << " is in REQ_ENCRYPTING status. Waiting for encryption of chunk so we know all chunk macs";
                                    while (reqs[j]->status == REQ_ENCRYPTING)
                                    {
                                        std::this_thread::sleep_for(std::chrono::milliseconds(1));
                                    }
                                }
                            }

                            // any other connections that have not reported back yet, or we haven't processed yet,
                            // must have completed also - make sure to include their chunk MACs in the mac-of-macs
                            for (int j = connections; j--; )
                            {
                                if (j != i && reqs[j] &&
                                    (reqs[j]->status == REQ_INFLIGHT
                                    || reqs[j]->status == REQ_SUCCESS
                                    || reqs[j]->status == REQ_FAILURE  // could be a network error getting the result, even though it succeeded server side
                                    || reqs[j]->status == REQ_PREPARED
                                    || reqs[j]->status == REQ_UPLOAD_PREPARED_BUT_WAIT))
                                {
                                    LOG_debug << "Conn " << i << " : Including chunk MACs from incomplete/unprocessed (at this end) from connection " << j;
                                    transfer->progresscompleted += reqs[j]->size;
                                    transfer->chunkmacs.finishedUploadChunks(static_cast<HttpReqUL*>(reqs[j].get())->mChunkmacs);
                                }
                            }

                            transfer->chunkmacs.finishedUploadChunks(static_cast<HttpReqUL*>(reqs[i].get())->mChunkmacs);
                            transfer->progresscompleted += reqs[i]->size;
                            LOG_debug << "Conn " << i << " : Progress completed: " << transfer->progresscompleted << "/" << transfer->size;
                            assert(transfer->progresscompleted == transfer->size);

                            updatecontiguousprogress();

                            memcpy(&transfer->filekey.key, transfer->transferkey.data(), sizeof transfer->transferkey);
                            transfer->filekey.iv_u64 = transfer->ctriv;
                            transfer->filekey.crc_u64 = macsmac(&transfer->chunkmacs);
                            SymmCipher::xorblock(transfer->filekey.iv_bytes.data(), transfer->filekey.key.data());

                            client->transfercacheadd(transfer, &committer);

                            if (transfer->progresscompleted != progressreported)
                            {
                                progressreported = transfer->progresscompleted;
                                lastdata = Waiter::ds;

                                progress();
                            }

                            return transfer->complete(committer);
                        }

                        if (reqs[i]->in.size() != 1 || reqs[i]->in[0] != '0')
                        {
                            LOG_debug << "Conn " << i << " : Error uploading chunk: " << reqs[i]->in;
                            error e = (error)atoi(reqs[i]->in.c_str());

                            DEBUG_TEST_HOOK_UPLOADCHUNK_FAILED(e);

                            if (e == API_EKEY)
                            {
                                client->sendevent(99429, "Integrity check failed in upload", 0);

                                lasterror = e;
                                errorcount++;
                                reqs[i]->status = REQ_PREPARED;
                                break;
                            }

                            if (e == DAEMON_EFAILED || (reqs[i]->contenttype.find("text/html") != string::npos
                                    && !memcmp(reqs[i]->posturl.c_str(), "http:", 5)))
                            {
                                client->usehttps = true;
                                client->app->notify_change_to_https();

                                if (e == DAEMON_EFAILED)
                                {
                                    // megad returning -4 should result in restarting the transfer
                                    LOG_warn << "Conn " << i << " : Upload piece failed with -4, the upload cannot be continued on that server";
                                    string event = "Unexpected upload chunk confirmation length: " + std::to_string(reqs[i]->in.size());
                                    client->sendevent(99441, event.c_str(), 0);  // old-style -4 (from requests with c= instead of d=) were/are reported as 99440
                                }
                                else
                                {
                                    LOG_warn << "Conn " << i << " : Invalid Content-Type detected during upload: " << reqs[i]->contenttype;
                                }
                                client->sendevent(99436, "Automatic change to HTTPS", 0);

                                return transfer->failed(API_EAGAIN, committer);
                            }

                            // fail with returned error
                            return transfer->failed(e, committer);
                        }

                        transfer->chunkmacs.finishedUploadChunks(static_cast<HttpReqUL*>(reqs[i].get())->mChunkmacs);
                        transfer->progresscompleted += reqs[i]->size;
                        LOG_debug << "Conn " << i << " : Progress completed: " << transfer->progresscompleted << "/" << transfer->size;

                        updatecontiguousprogress();

                        if (transfer->progresscompleted == transfer->size)
                        {
                            LOG_err << "Conn " << i << " : Upload is completed, but no upload token was received";
                            client->sendevent(99409, "No upload token received", 0);

                            return transfer->failed(API_EINTERNAL, committer);
                        }

                        errorcount = 0;
                        transfer->failcount = 0;
                        client->transfercacheadd(transfer, &committer);
                        reqs[i]->status = REQ_READY;

                        DEBUG_TEST_HOOK_UPLOADCHUNK_SUCCEEDED(transfer, committer);  // this will return if the hook returns false

                        // If this upload chunk is the earliest (lowest pos), then release the ones that were waiting
                        // This scheme prevents us from too big a gap between earlierst and latest (which could cause a -4 reply)
                        bool earliestInFlight = true;
                        for (int j = connections; j--; )
                        {
                            if (j != i && reqs[j] &&
                               (reqs[j]->status == REQ_INFLIGHT || reqs[j]->status == REQ_SUCCESS) &&
                               (reqs[j]->pos < reqs[i]->pos))
                            {
                                earliestInFlight = false;
                            }
                        }
                        if (earliestInFlight)
                        {
                            LOG_debug << "Connection " << i << " was the earliest upload piece and has now completed at " << reqs[i]->pos;
                            earliestUploadCompleted = true;
                        }

                    }
                    else   // GET
                    {
                        HttpReqDL *downloadRequest = static_cast<HttpReqDL*>(reqs[i].get());
                        if (reqs[i]->size == reqs[i]->bufpos || downloadRequest->buffer_released)   // downloadRequest->buffer_released being true indicates we're retrying this asyncIO
                        {
                            if (!downloadRequest->buffer_released)
                            {
                                LOG_debug << "Conn " << i << " : Submit buffer";
                                transferbuf.submitBuffer(i, new TransferBufferManager::FilePiece(downloadRequest->dlpos, downloadRequest->release_buf())); // resets size & bufpos.  finalize() is taken care of in the transferbuf
                                downloadRequest->buffer_released = true;
                            }

                            auto outputPiece = transferbuf.getAsyncOutputBufferPointer(i);
                            if (outputPiece)
                            {
                                p += outputPiece->buf.datalen(); // p (and progressreported) needs to be updated with this value. If raid, it will also be increased with the data waiting to be recombined
                                mRaidChannelSwapsForSlowness = 0;
                                bool parallelNeeded = outputPiece->finalize(false, transfer->size, transfer->ctriv, transfer->transfercipher(), &transfer->chunkmacs);

                                if (parallelNeeded)
                                {
                                    // do full chunk (and chunk-remainder) decryption on a thread for throughput and to minimize mutex lock times.
                                    auto req = reqs[i];   // shared_ptr for shutdown safety
                                    auto transferkey = transfer->transferkey;
                                    auto ctriv = transfer->ctriv;
                                    auto filesize = transfer->size;
                                    req->status = REQ_DECRYPTING;

                                    client->mAsyncQueue.push([req, i, outputPiece, transferkey, ctriv, filesize](SymmCipher& sc)
                                    {
                                        sc.setkey(transferkey.data());
                                        outputPiece->finalize(true, filesize, ctriv, &sc, nullptr);
                                        LOG_debug << "Conn " << i << " : REQ_DECRYPTED [parallel]";
                                        req->status = REQ_DECRYPTED;
                                    }, false);  // not discardable:  if we downloaded the data, don't waste it - decrypt and write as much as we can to file
                                }
                                else
                                {
                                    reqs[i]->status = REQ_DECRYPTED;
                                    LOG_debug << "Conn " << i << " : REQ_DECRYPTED";
                                }
                            }
                            else if (transferbuf.isRaid())
                            {
                                reqs[i]->status = REQ_READY;  // this connection has retrieved a part of the file, but we don't have enough to combine yet for full file output.   This connection can start fetching the next piece of that part.
                            }
                            else
                            {
                                LOG_err << "Conn " << i << " : non-raid, if the request succeeded then we must have a piece to write to file, but there is no piece!!";
                                assert(false);  // non-raid, if the request succeeded then we must have a piece to write to file.
                            }
                        }
                        else
                        {
                            if (reqs[i]->contenttype.find("text/html") != string::npos
                                    && !memcmp(reqs[i]->posturl.c_str(), "http:", 5))
                            {
                                LOG_warn << "Conn " << i << " : Invalid Content-Type detected during download: " << reqs[i]->contenttype;
                                client->usehttps = true;
                                client->app->notify_change_to_https();

                                client->sendevent(99436, "Automatic change to HTTPS", 0);

                                return transfer->failed(API_EAGAIN, committer);
                            }

                            client->sendevent(99430, "Invalid chunk size", 0);

                            LOG_warn << "Conn " << i << " : Invalid chunk size: " << reqs[i]->size << " - " << reqs[i]->bufpos;
                            lasterror = API_EREAD;
                            errorcount++;
                            reqs[i]->status = REQ_PREPARED;
                            break;
                        }
                    }
                    break;
                }
                case REQ_UPLOAD_PREPARED_BUT_WAIT:
                {
                    assert(transfer->type == PUT);
                    break;
                }
                case REQ_DECRYPTING:
                {
                    assert(transfer->type == GET);
                    // this must return the same piece we are decrypting, since we have not asked the transferbuf to discard it yet.
                    auto outputPiece = transferbuf.getAsyncOutputBufferPointer(i);
                    assert(outputPiece && outputPiece->buf.datalen());
                    p += outputPiece->buf.datalen(); // This is part of the transferred bytes
                    break;
                }
                case REQ_DECRYPTED:
                {
                        assert(transfer->type == GET);

                        // this must return the same piece we just decrypted, since we have not asked the transferbuf to discard it yet.
                        auto outputPiece = transferbuf.getAsyncOutputBufferPointer(i);

                        if (fa->asyncavailable())
                        {
                            if (asyncIO[i])
                            {
                                LOG_warn << "Conn " << i << " : Retrying failed async write";
                                delete asyncIO[i];
                                asyncIO[i] = NULL;
                            }

                            p += outputPiece->buf.datalen();

                            LOG_debug << "Conn " << i << " : Writing data asynchronously at " << outputPiece->pos << " to " << (outputPiece->pos + outputPiece->buf.datalen()) << " (size: " << outputPiece->buf.datalen() << ")";
                            asyncIO[i] = fa->asyncfwrite(outputPiece->buf.datastart(), static_cast<unsigned>(outputPiece->buf.datalen()), outputPiece->pos);
                            reqs[i]->status = REQ_ASYNCIO;
                        }
                        else
                        {
                            if (fa->fwrite(outputPiece->buf.datastart(), static_cast<unsigned>(outputPiece->buf.datalen()), outputPiece->pos))
                            {
                                LOG_verbose << "Conn " << i << " : Sync write succeeded (size: " << outputPiece->buf.datalen() << ")";
                                transferbuf.bufferWriteCompleted(i, true);
                                errorcount = 0;
                                transfer->failcount = 0;
                                updatecontiguousprogress();
                            }
                            else
                            {
                                LOG_err << "Conn " << i << " : Error saving finished chunk (size: " << outputPiece->buf.datalen() << ")";
                                if (!fa->retry)
                                {
                                    transferbuf.bufferWriteCompleted(i, false);  // discard failed data so we don't retry on slot deletion
                                    return transfer->failed(API_EWRITE, committer);
                                }
                                lasterror = API_EWRITE;
                                backoff = 2;
                                break;
                            }

                            if (checkDownloadTransferFinished(committer, client))
                            {
                                return;
                            }

                            client->transfercacheadd(transfer, &committer);
                            reqs[i]->status = REQ_READY;
                        }
                    }
                    break;

                case REQ_ASYNCIO:
                    if (asyncIO[i]->finished)
                    {
                        LOG_verbose << "Conn " << i << " : Processing finished async fs operation";
                        if (!asyncIO[i]->failed)
                        {
                            if (transfer->type == PUT)
                            {
                                LOG_verbose << "Conn " << i << " : Async read succeeded (size: " << asyncIO[i]->dataBufferLen << ")";
                                m_off_t npos = asyncIO[i]->posOfBuffer + asyncIO[i]->dataBufferLen;
                                string finaltempurl = transferbuf.tempURL(i);
                                if (client->usealtupport && !memcmp(finaltempurl.c_str(), "http:", 5))
                                {
                                    size_t index = finaltempurl.find("/", 8);
                                    if(index != string::npos && finaltempurl.find(":", 8) == string::npos)
                                    {
                                        finaltempurl.insert(index, ":8080");
                                    }
                                }

                                auto pos = asyncIO[i]->posOfBuffer;
                                auto req = reqs[i];    // shared_ptr so no object is deleted out from under the worker
                                auto transferkey = transfer->transferkey;
                                auto ctriv = transfer->ctriv;
                                req->pos = pos;
                                req->status = REQ_ENCRYPTING;

                                client->mAsyncQueue.push([req, transferkey, ctriv, finaltempurl, pos, npos](SymmCipher& sc)
                                    {
                                        sc.setkey(transferkey.data());
                                        req->prepare(finaltempurl.c_str(), &sc, ctriv, pos, npos);
                                        req->status = REQ_PREPARED;
                                    }, true);   // discardable - if the transfer or client are being destroyed, we won't be sending that data.
                            }
                            else
                            {
                                LOG_verbose << "Conn " << i << " : Async write succeeded (size: " << asyncIO[i]->dataBufferLen << ")";
                                transferbuf.bufferWriteCompleted(i, true);
                                errorcount = 0;
                                transfer->failcount = 0;

                                updatecontiguousprogress();

                                if (checkDownloadTransferFinished(committer, client))
                                {
                                    return;
                                }

                                client->transfercacheadd(transfer, &committer);
                                reqs[i]->status = REQ_READY;

                                if (client->orderdownloadedchunks && !transferbuf.isRaid())
                                {
                                    // Check connections again looking for postponed chunks
                                    delete asyncIO[i];
                                    asyncIO[i] = NULL;
                                    i = connections;
                                    continue;
                                }
                            }
                            delete asyncIO[i];
                            asyncIO[i] = NULL;
                        }
                        else
                        {
                            LOG_warn << "Conn " << i << " : Async operation failed  (size: " << asyncIO[i]->dataBufferLen << "). Retry: " << asyncIO[i]->retry;
                            if (!asyncIO[i]->retry)
                            {
                                transferbuf.bufferWriteCompleted(i, false);  // discard failed data so we don't retry on slot deletion
                                delete asyncIO[i];
                                asyncIO[i] = NULL;
                                return transfer->failed(transfer->type == PUT ? API_EREAD : API_EWRITE, committer);
                            }

                            // retry shortly
                            if (transfer->type == PUT)
                            {
                                lasterror = API_EREAD;
                                reqs[i]->status = REQ_READY;
                            }
                            else
                            {
                                lasterror = API_EWRITE;
                                reqs[i]->status = REQ_SUCCESS;
                            }
                            backoff = 2;
                        }
                    }
                    else if (transfer->type == GET)
                    {
                        p += asyncIO[i]->dataBufferLen;
                    }
                    break;

                case REQ_FAILURE:
                    {
                        auto failValue = processRequestFailure(client, reqs[i], backoff, i);
                        if (failValue.first != API_OK)
                        {
                            LOG_warn << "Conn " << i << " : Request Failed with code " << failValue.first << ". Transfer failed (backoff: " << failValue.second << ")";
                            // Error: transfer fail
                            return transfer->failed(failValue.first, committer, failValue.second);
                        }
                    }
                    break;

                default:
                    ;
            }
        }

        if (!failure)
        {
            if (!reqs[i] || (reqs[i]->status == REQ_READY))
            {
                bool newInputBufferSupplied = false;
                bool pauseConnectionInputForRaid = false;
                std::pair<m_off_t, m_off_t> posrange = transferbuf.nextNPosForConnection(i, maxRequestSize, connections, newInputBufferSupplied, pauseConnectionInputForRaid, client->httpio->uploadSpeed);

                // we might have a raid-reassembled block to write, or a previously loaded block, or a skip block to process.
                bool newOutputBufferSupplied = false;
                auto outputPiece = transferbuf.getAsyncOutputBufferPointer(i);
                if (outputPiece && reqs[i])
                {
                    LOG_verbose << "Conn " << i << " : outputPiece && reqs[ " << i << "] -> REQ_SUCCESS (set up to do the actual write on the next loop, as if it was a retry)";
                    // set up to do the actual write on the next loop, as if it was a retry
                    reqs[i]->status = REQ_SUCCESS;
                    static_cast<HttpReqDL*>(reqs[i].get())->buffer_released = true;
                    newOutputBufferSupplied = true;
                }

                if (newOutputBufferSupplied || newInputBufferSupplied || pauseConnectionInputForRaid)
                {
                    LOG_verbose << "Conn " << i << " : process supplied block, or just wait until other connections catch up a bit";
                    // process supplied block, or just wait until other connections catch up a bit
                }
                else if (posrange.second > posrange.first || !transfer->size || (transfer->type == PUT && asyncIO[i]))
                {
                    LOG_verbose << "Conn " << i << " : download/upload specified range";
                    // download/upload specified range

                    if (!reqs[i])
                    {
                        reqs[i].reset(transfer->type == PUT ? (HttpReqXfer*)new HttpReqUL() : (HttpReqXfer*)new HttpReqDL());
                        reqs[i]->logname = client->clientname + (transfer->type == PUT ? "U" : "D") + std::to_string(++client->transferHttpCounter) + " ";
                    }

                    bool prepare = true;
                    if (transfer->type == PUT)
                    {
                        m_off_t pos = posrange.first;
                        unsigned size = (unsigned)(posrange.second - pos);

                        // No need to keep recopying already processed macs from prior uploads on this req[i]
                        // For uploads, these are always on chunk boundaries so no need to worry about partials.
                        static_cast<HttpReqUL*>(reqs[i].get())->mChunkmacs.clear();

                        if (fa->asyncavailable())
                        {
                            if (asyncIO[i])
                            {
                                LOG_warn << "Conn " << i << " : Retrying a failed read";
                                pos = asyncIO[i]->posOfBuffer;
                                size = asyncIO[i]->dataBufferLen;
                                posrange.second = pos + size;
                                delete asyncIO[i];
                                asyncIO[i] = NULL;
                            }

                            asyncIO[i] = fa->asyncfread(reqs[i]->out, size, (-(int)size) & (SymmCipher::BLOCKSIZE - 1), pos, FSLogging::logOnError);
                            reqs[i]->status = REQ_ASYNCIO;
                            prepare = false;
                        }
                        else
                        {
                            if (!fa->fread(reqs[i]->out, size, (-(int)size) & (SymmCipher::BLOCKSIZE - 1), transfer->pos, FSLogging::logOnError))
                            {
                                LOG_warn << "Conn " << i << " : Error preparing transfer: " << fa->retry;
                                if (!fa->retry)
                                {
                                    return transfer->failed(API_EREAD, committer);
                                }

                                // retry the read shortly
                                backoff = 2;
                                posrange.second = transfer->pos;
                                prepare = false;
                            }
                        }
                    }

                    if (prepare)
                    {
                        prepareRequest(reqs[i], transferbuf.isNewRaid() ? std::string() : transferbuf.tempURL(i), posrange.first, posrange.second);
                    }

<<<<<<< HEAD
                    LOG_verbose << "Conn " << i << " : Request prepared. Pos: " << posrange.first << " to npos: " << posrange.second << ". Size: " << (posrange.second - posrange.first) << ". "
                                << (transferbuf.isRaid() ? "Transfer" : "Raid part") << " pos: " << transferbuf.transferPos(i) << ". New " << (transferbuf.isRaid() ? "Transfer" : "Raid part") << " pos: " << (std::max<m_off_t>(transferbuf.transferPos(i), posrange.second))
=======
                    LOG_verbose << "Conn " << i << " : Request prepared. Pos: " << posrange.first << " to npos: " << posrange.second << ". Size: " << (posrange.second - posrange.first)
                                << ". Current " << (transferbuf.isRaid() ? "raid part" : "transfer") << " pos: " << transferbuf.transferPos(i) << ". New " << (transferbuf.isRaid() ? "raid part" : "transfer") << " pos: " << (std::max<m_off_t>(transferbuf.transferPos(i), posrange.second))
>>>>>>> f6358adf
                                << (transferbuf.isRaid() ? string(". Part size: " + std::to_string(transferbuf.raidPartSize(i, transfer->size))) : "")
                                << ". Transfer size: " << transfer->size;
                    transferbuf.transferPos(i) = std::max<m_off_t>(transferbuf.transferPos(i), posrange.second);
                }
                else if (reqs[i])
                {
                    LOG_verbose << "Conn " << i << " : REQUEST DONE -> REQ_DONE";
                    reqs[i]->status = REQ_DONE;

                    if (transfer->type == GET)
                    {
                        // raid reassembly can have several chunks to complete at the end of the file - keep processing till they are all done
                        auto outputPiece = transferbuf.getAsyncOutputBufferPointer(i);
                        if (outputPiece)
                        {
                            LOG_verbose << "Conn " << i << " : raid reassembly still has chunks to complete -> change REQ_DONE to REQ_SUCCESS (set up to do the actual write on the next loop, as if it was a retry)";
                            // set up to do the actual write on the next loop, as if it was a retry
                            reqs[i]->status = REQ_SUCCESS;
                            static_cast<HttpReqDL*>(reqs[i].get())->buffer_released = true;
                        }
                    }
                }
            }
        }
    }

    if (transfer->type == PUT)
    {
        // Get the number of reqs in flight and the position of the earliest for...
        int numInflight = 0;
        m_off_t earliestPosInFlight = 0;
        for (int i = connections; i--; )
        {
            if (reqs[i] && reqs[i]->status == REQ_INFLIGHT)
            {
                if (!numInflight || earliestPosInFlight > reqs[i]->pos)
                {
                    earliestPosInFlight = reqs[i]->pos;
                }
                ++numInflight;
            }
        }
        // ...avoid a gap greater than 256MB between start-pos of the earliest and the end-pos of the latest request
        // (the request should wait, so the gap doesn't grow over that limit)
        for (int i = connections; i--; )
        {
            if (reqs[i])
            {
                if (reqs[i]->status == REQ_PREPARED &&
                    (numInflight && !earliestUploadCompleted &&
                    earliestPosInFlight + MAX_GAP_SIZE < (reqs[i]->pos + reqs[i]->size)))
                {
                    LOG_debug << "Connection " << i << " delaying until earliest completes. pos=" << reqs[i]->pos;
                    reqs[i]->status = REQ_UPLOAD_PREPARED_BUT_WAIT;
                }
                else if (reqs[i]->status == REQ_UPLOAD_PREPARED_BUT_WAIT &&
                    (!numInflight || earliestUploadCompleted))
                {
                    LOG_debug << "Connection " << i << " resumes. pos=" << reqs[i]->pos;
                    reqs[i]->status = REQ_PREPARED;
                }
            }
        }
    }

    // Finally see if any requests are now fit to post
    for (int i = connections; i--; )
    {
        if (reqs[i] && !failure)
        {
            if (!backoff)
            {
                if (reqs[i]->status == REQ_PREPARED)
                {
                    mReqSpeeds[i].requestStarted();
                    reqs[i]->minspeed = true;

                    if (transferbuf.isNewRaid())
                    {
                        assert(cloudRaid != nullptr);
                        LOG_verbose << "Conn " << i << " : balancedRequest Size: " << reqs[i]->size << ". Pos: " << reqs[i]->pos << ". Progressreported = " << progressreported << ", progresscompleted = " << transfer->progresscompleted << " [req = " << (void*)reqs[i].get() << "]";
                        if (!cloudRaid->balancedRequest(i, transferbuf.tempUrlVector(), reqs[i]->size, reqs[i]->pos, reqs[i]->size))
                        {
                            reqs[i]->status = REQ_FAILURE;
                        }
                    }
                    else // if (!transferbuf.isNewRaid())
                    {
                        reqs[i]->post(client); // status becomes either REQ_INFLIGHT or REQ_FAILED
                    }
                }
                if (transferbuf.isNewRaid())
                {
                    assert(cloudRaid != nullptr);
                    if (reqs[i]->status == REQ_PREPARED || reqs[i]->status == REQ_INFLIGHT)
                    {
                        m_off_t raidReqProgress = 0;
                        auto failValues = processRaidReq(i, raidReqProgress);
                        if (failValues.first == API_OK)
                        {
                            if (raidReqProgress > 0)
                                p += raidReqProgress;
                        }
                        else
                        {
                            LOG_debug << "[TransferSlot::doio] Conn " << i << " : Transfer failure after processing RaidReq. Error: " << failValues.first << ". Backoff: " << failValues.second;
                            return transfer->failed(failValues.first, committer, failValues.second);
                        }
                    }
                }
            }
        }
    }

    m_off_t cloudRaidProgress = 0;
    if (transfer->type == GET)
    {
        // for Raid, additionally we need the raid data that's waiting to be recombined
        if (transferbuf.isRaid())
        {
            cloudRaidProgress = transferbuf.progress();
        }
        else if (transferbuf.isNewRaid())
        {
            assert(cloudRaid != nullptr);
            cloudRaidProgress = cloudRaid->progress();
        }
        p += cloudRaidProgress;
    }
    p += transfer->progresscompleted;

    if (p != progressreported || (Waiter::ds - lastprogressreport) > PROGRESSTIMEOUT)
    {
        if (p != progressreported)
        {
            m_off_t diff = p - progressreported;
            m_off_t naturalDiff = std::max<m_off_t>(diff, 0);
            speed = mTransferSpeed.calculateSpeed(naturalDiff);
            meanSpeed = mTransferSpeed.getMeanSpeed();
            if ((Waiter::ds % 50 == 0) || (diff < 0) || (p > transfer->size)) // every 5s
            {
                if (transferbuf.isRaid() || transferbuf.isNewRaid())
                {
                    LOG_verbose << "[TransferSlot::doio] [CloudRaid] Speed: " << (speed / 1024) << " KB/s. Mean speed: " << (meanSpeed / 1024) << " KB/s [diff = " << diff << "]" << " [cloudRaidProgress = " << cloudRaidProgress << ", new progressreported = " << p << ", last progressreported = " << progressreported << ", transfer->progresscompleted = " << transfer->progresscompleted << "] [transfer->size = " << transfer->size << "] [transfer->name = " << transfer->localfilename << "]";
                }
                else
                {
                    LOG_verbose << "[TransferSlot::doio] " << ((transfer->type == PUT) ? "[Upload]" : "[Non CloudRaid]")
                                << " Speed: " << (speed / 1024) << " KB/s. Mean speed: " << (meanSpeed / 1024) << " KB/s [diff = " << diff << "]" << " [new progressreported = " << p << ", last progressreported = " << progressreported << ", transfer->progresscompleted = " << transfer->progresscompleted << "] [transfer->size = " << transfer->size << "] [transfer->name = " << transfer->localfilename << "]";
                }
                assert(p <= transfer->size);
            }
            if (transfer->type == PUT)
            {
                client->httpio->updateuploadspeed(naturalDiff);
            }
            else
            {
                client->httpio->updatedownloadspeed(naturalDiff);
            }

            progressreported = p;
            lastdata = Waiter::ds;
        }
        lastprogressreport = Waiter::ds;

        progress();
    }

    assert(lastdata != NEVER);
    if (Waiter::ds - lastdata >= XFERTIMEOUT && !failure)
    {
        LOG_warn << "Failed chunk(s) due to a timeout: no data moved for " << (XFERTIMEOUT/10) << " seconds" ;
        failure = true;
        bool changeport = false;

        if (transfer->type == GET && client->autodownport && !memcmp(transferbuf.tempURL(0).c_str(), "http:", 5))
        {
            LOG_debug << "Automatically changing download port due to a timeout";
            client->usealtdownport = !client->usealtdownport;
            changeport = true;
        }
        else if (transfer->type == PUT && client->autoupport && !memcmp(transferbuf.tempURL(0).c_str(), "http:", 5))
        {
            LOG_debug << "Automatically changing upload port due to a timeout";
            client->usealtupport = !client->usealtupport;
            changeport = true;
        }

        bool chunkfailed = false;
        for (int i = connections; i--; )
        {
            if (reqs[i] && reqs[i]->status == REQ_INFLIGHT)
            {
                chunkfailed = true;
                client->setchunkfailed(&reqs[i]->posturl);
                reqs[i]->disconnect();

                if (changeport)
                {
                    toggleport(reqs[i].get());
                }

                reqs[i]->status = REQ_PREPARED;
            }
        }

        if (!chunkfailed)
        {
            LOG_warn << "Transfer failed due to a timeout";
            return transfer->failed(API_EAGAIN, committer);  // either the (this) slot has been deleted, or the whole transfer including slot has been deleted
        }
        else
        {
            LOG_warn << "Chunk failed due to a timeout";
            client->app->transfer_failed(transfer, API_EFAILED);
            ++client->performanceStats.transferTempErrors;
        }
    }

    if (!failure && backoff > 0)
    {
        retrybt.backoff(backoff);
        retrying = true;  // we don't bother checking the `retrybt` before calling `doio` unless `retrying` is set.
    }
}


bool TransferSlot::tryRaidRecoveryFromHttpGetError(unsigned connectionNum, bool incrementErrors)
{
    // If we are downloding a cloudraid file then we may be able to ignore one connection and download from the other 5.
    if (transferbuf.isRaid())
    {
        if (transferbuf.tryRaidHttpGetErrorRecovery(connectionNum, incrementErrors))
        {
            // transferbuf is now set up to try a new connection
            reqs[connectionNum]->status = REQ_READY;

            // if the file is nearly complete then some connections might have stopped, but need restarting as they could have skipped portions
            for (unsigned j = connections; j--; )
            {
                if (reqs[j] && reqs[j]->status == REQ_DONE)
                {
                    reqs[j]->status = REQ_READY;
                }
            }
            return true;
        }
        LOG_warn << "Cloudraid transfer failed, too many connection errors";
    }
    return false;
}


// transfer progress notification to app and related files
void TransferSlot::progress()
{
    transfer->client->app->transfer_update(transfer);

    for (file_list::iterator it = transfer->files.begin(); it != transfer->files.end(); ++it)
    {
        (*it)->progress();
    }
}


m_off_t TransferSlot::updatecontiguousprogress()
{
    m_off_t contiguousProgress = transfer->chunkmacs.updateContiguousProgress(transfer->size);

    // Since that is updated, we may have a chance to consolidate the macsmac calculation so far also
    transfer->chunkmacs.updateMacsmacProgress(transfer->transfercipher());

    if (!transferbuf.tempUrlVector().empty() && transferbuf.isRaid())
    {
        LOG_debug << "Contiguous progress: " << contiguousProgress;
    }
    else
    {
        LOG_debug << "Contiguous progress: " << contiguousProgress << " (" << (transfer->pos - contiguousProgress) << ")";
    }

    return contiguousProgress;
}


void TransferSlot::prepareRequest(const std::shared_ptr<HttpReqXfer>& httpReq, const string& tempURL, m_off_t pos, m_off_t npos)
{
    string finaltempURL = tempURL;
    if (!finaltempURL.empty() &&
        ((transfer->type == GET && transfer->client->usealtdownport) ||
        (transfer->type == PUT && transfer->client->usealtupport)) &&
            !memcmp(finaltempURL.c_str(), "http:", 5))
    {
        size_t index = finaltempURL.find("/", 8);
        if (index != string::npos && finaltempURL.find(":", 8) == string::npos)
        {
            finaltempURL.insert(index, ":8080");
        }
    }

    LOG_debug << "[TransferSlot::prepareRequest] pos = " << pos << ", npos = " << npos << ", tempURL = '" << finaltempURL << "'";
    httpReq->prepare(finaltempURL.c_str(),
                     transfer->transfercipher(),
                     transfer->ctriv,
                     pos, npos);
    httpReq->pos = pos;
    httpReq->status = REQ_PREPARED;
}

std::pair<error, dstime> TransferSlot::processRequestFailure(MegaClient* client, const std::shared_ptr<HttpReqXfer>& httpReq, dstime& backoff, int channel)
{
    LOG_warn << "Conn " << channel << " : Failed chunk. HTTP status: " << httpReq->httpstatus << " [httpReq = " << (void*)httpReq.get() << "]";

    if (httpReq->httpstatus && httpReq->contenttype.find("text/html") != string::npos && !memcmp(httpReq->posturl.c_str(), "http:", 5))
    {
        LOG_warn << "Conn " << channel << " : Invalid Content-Type detected on failed chunk: " << httpReq->contenttype << " [httpReq = " << (void*)httpReq.get() << "]";
        client->usehttps = true;
        client->app->notify_change_to_https();

        client->sendevent(99436, "Automatic change to HTTPS", 0);

        return std::make_pair(API_EAGAIN, 0);
    }

    if (httpReq->httpstatus == 509)
    {
        LOG_warn << "Conn " << channel << " : Bandwidth overquota from storage server" << " [httpReq = " << (void*)httpReq.get() << "]";

        dstime new_backoff = client->overTransferQuotaBackoff(httpReq.get());

        return std::make_pair(API_EOVERQUOTA, new_backoff);
    }
    else if (httpReq->httpstatus == 429)
    {
        LOG_warn << "Conn " << channel << " : 429 - too many requests - backoff 5, REQ_PREPARED" << " [httpReq = " << (void*)httpReq.get() << "]";
        // too many requests - back off a bit (may be added serverside at some point.  Added here 202020623)
        backoff = 5;
        httpReq->status = REQ_PREPARED;
    }
    else if (httpReq->httpstatus == 503 && !transferbuf.isRaid() && !transferbuf.isNewRaid())
    {
        LOG_warn << "Conn " << channel << " : 503 dor non raid... backoff and REQ_PREPARED" << " [httpReq = " << (void*)httpReq.get() << "]";
        // for non-raid, if a file gets a 503 then back off as it may become available shortly
        backoff = 50;
        httpReq->status = REQ_PREPARED;
    }
    else if (httpReq->httpstatus == 403 || httpReq->httpstatus == 404 || (httpReq->httpstatus == 503 && (transferbuf.isRaid() || transferbuf.isNewRaid())))
    {
        LOG_warn << "Conn " << channel << " : 403, 404 or 503... (if is new raid -> REQ_READY)" << " [httpReq = " << (void*)httpReq.get() << "]";
        if (transferbuf.isNewRaid())
        {
            httpReq->status = REQ_READY;
        }
        // - 404 means "malformed or expired URL" - can be immediately fixed by getting a fresh one from the API
        // - 503 means "the API gave you good information, but I don't have the file" - cannot be fixed (at least not immediately) by getting a fresh URL
        // for raid parts and 503, it's appropriate to try another raid source
        else if (!tryRaidRecoveryFromHttpGetError(channel, true))
        {
            return std::make_pair(API_EAGAIN, 0);
        }
    }
    else if (httpReq->httpstatus == 0 && (transferbuf.isNewRaid() || tryRaidRecoveryFromHttpGetError(channel, true)))
    {
        LOG_warn << "Conn " << channel << " : status 0 NETWORK ERROR OR TIMEOUT -> (if is new raid -> REQ_READY)" << " [httpReq = " << (void*)httpReq.get() << "]";
        if (transferbuf.isNewRaid())
        {
            httpReq->status = REQ_READY;
        }
        // status 0 indicates network error or timeout; no headers received.
        // tryRaidRecoveryFromHttpGetError has switched to loading a different part instead of this one.
    }
    else
    {
        if (!failure)
        {
            LOG_verbose << "Conn " << channel << " : else if failure" << " [httpReq = " << (void*)httpReq.get() << "]";
            failure = true;
            bool changeport = false;

            if (transfer->type == GET && client->autodownport && !memcmp(httpReq->posturl.c_str(), "http:", 5))
            {
                LOG_debug << "Conn " << channel << " : Automatically changing download port";
                client->usealtdownport = !client->usealtdownport;
                changeport = true;
            }
            else if (transfer->type == PUT && client->autoupport && !memcmp(httpReq->posturl.c_str(), "http:", 5))
            {
                LOG_debug << "Conn " << channel << " : Automatically changing upload port";
                client->usealtupport = !client->usealtupport;
                changeport = true;
            }

            client->app->transfer_failed(transfer, API_EFAILED);
            client->setchunkfailed(&httpReq->posturl);
            ++client->performanceStats.transferTempErrors;

            if (changeport)
            {
                toggleport(httpReq.get());
            }
        }
        LOG_verbose << "Conn " << channel << " : from req_failure to REQ_PREPARED" << " [httpReq = " << (void*)httpReq.get() << "]";
        httpReq->status = REQ_PREPARED;
    }
    return std::make_pair(API_OK, 0);
}


bool TransferSlot::initCloudRaid(MegaClient* client)
{
    assert(transferbuf.isNewRaid());
    if (!transferbuf.isNewRaid())
    {
        return false;
    }

    if (cloudRaid == nullptr)
    {
        cloudRaid = std::make_shared<CloudRaid>(this, client, static_cast<int>(reqs.size()));
        return cloudRaid->isShown();
    }
    return cloudRaid->init(this, client, static_cast<int>(reqs.size()));
}


std::pair<error, dstime> TransferSlot::processRaidReq(size_t connection, m_off_t& raidReqProgress)
{
    assert(transfer->type == GET);
    assert(cloudRaid && cloudRaid->isShown());
    assert(!reqs.empty() && connection <= reqs.size());
    const std::shared_ptr<HttpReqXfer>& httpReq = reqs[connection];
    assert(httpReq != nullptr);

    // Process internal RaidReq IO
    cloudRaid->raidReqDoio(static_cast<int>(connection));
    auto failValues = cloudRaid->checkTransferFailure();
    if (failValues.first != API_OK)
    {
        return failValues;
    }

    if (httpReq->status == REQ_PREPARED)
    {
        httpReq->bufpos = 0;
        httpReq->status = REQ_INFLIGHT;
    }
    byte* buf = httpReq->buf + httpReq->bufpos;
    m_off_t len = httpReq->size - httpReq->bufpos;
    assert((len > 0) && "len is 0 in processRaidReq");

    // Get raid-assembled data
    raidReqProgress = static_cast<m_off_t>(cloudRaid->readData(static_cast<int>(connection), buf, len));
    if (raidReqProgress > 0)
    {
        httpReq->bufpos += raidReqProgress;
        if (httpReq->bufpos == httpReq->size)
        {
            httpReq->status = REQ_SUCCESS;
        }
    }
    else if (raidReqProgress < 0)
    {
        LOG_debug << "[TransferSlot::processRaidReq] Conn " << connection << " : RaidReq FAILURE. [httpReq = " << (void*)httpReq.get() << "]";
        httpReq->status = REQ_FAILURE;
    }
    httpReq->lastdata = Waiter::ds;

    if (httpReq->status == REQ_SUCCESS)
    {
        LOG_verbose << "[TransferSlot::processRaidReq] Conn " << connection << " : RaidReq SUCCESS. Progress: " << raidReqProgress << ". Removing RaidReq... [httpReq = " << (void*)httpReq.get() << "]";
        cloudRaid->removeRaidReq(static_cast<int>(connection));
    }
    return cloudRaid->checkTransferFailure();
}

} // namespace<|MERGE_RESOLUTION|>--- conflicted
+++ resolved
@@ -1166,13 +1166,8 @@
                         prepareRequest(reqs[i], transferbuf.isNewRaid() ? std::string() : transferbuf.tempURL(i), posrange.first, posrange.second);
                     }
 
-<<<<<<< HEAD
-                    LOG_verbose << "Conn " << i << " : Request prepared. Pos: " << posrange.first << " to npos: " << posrange.second << ". Size: " << (posrange.second - posrange.first) << ". "
-                                << (transferbuf.isRaid() ? "Transfer" : "Raid part") << " pos: " << transferbuf.transferPos(i) << ". New " << (transferbuf.isRaid() ? "Transfer" : "Raid part") << " pos: " << (std::max<m_off_t>(transferbuf.transferPos(i), posrange.second))
-=======
                     LOG_verbose << "Conn " << i << " : Request prepared. Pos: " << posrange.first << " to npos: " << posrange.second << ". Size: " << (posrange.second - posrange.first)
                                 << ". Current " << (transferbuf.isRaid() ? "raid part" : "transfer") << " pos: " << transferbuf.transferPos(i) << ". New " << (transferbuf.isRaid() ? "raid part" : "transfer") << " pos: " << (std::max<m_off_t>(transferbuf.transferPos(i), posrange.second))
->>>>>>> f6358adf
                                 << (transferbuf.isRaid() ? string(". Part size: " + std::to_string(transferbuf.raidPartSize(i, transfer->size))) : "")
                                 << ". Transfer size: " << transfer->size;
                     transferbuf.transferPos(i) = std::max<m_off_t>(transferbuf.transferPos(i), posrange.second);
