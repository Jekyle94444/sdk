--- conflicted
+++ resolved
@@ -2685,11 +2685,7 @@
         cout << "Set sparse file operation failed." << endl;
     }
     CloseHandle(hFile);
-<<<<<<< HEAD
-#endif WIN32
-=======
 #endif // WIN32
->>>>>>> c9153b9f
 
     fs::resize_file(p, filesize);
     cout << "File size:  " << fs::file_size(p) << '\n'
