/**
 * @file examples/megaclient.cpp
 * @brief Sample application, interactive GNU Readline CLI
 *
 * (c) 2013-2014 by Mega Limited, Auckland, New Zealand
 *
 * This file is part of the MEGA SDK - Client Access Engine.
 *
 * Applications using the MEGA API must present a valid application key
 * and comply with the the rules set forth in the Terms of Service.
 *
 * The MEGA SDK is distributed in the hope that it will be useful,
 * but WITHOUT ANY WARRANTY; without even the implied warranty of
 * MERCHANTABILITY or FITNESS FOR A PARTICULAR PURPOSE.
 *
 * @copyright Simplified (2-clause) BSD License.
 *
 * You should have received a copy of the license along with this
 * program.
 */

#include "mega.h"
#include "megacli.h"
#include <fstream>
#include <bitset>

#define USE_VARARGS
#define PREFER_STDARG

#ifndef NO_READLINE
#include <signal.h>
#include <readline/readline.h>
#include <readline/history.h>
#endif

#if (__cplusplus >= 201703L)
    #include <filesystem>
    namespace fs = std::filesystem;
    #define USE_FILESYSTEM
#elif !defined(__MINGW32__) && !defined(__ANDROID__) && (!defined(__GNUC__) || (__GNUC__*100+__GNUC_MINOR__) >= 503)
#define USE_FILESYSTEM
#ifdef WIN32
    #include <filesystem>
    namespace fs = std::experimental::filesystem;
#else
    #include <experimental/filesystem>
    namespace fs = std::experimental::filesystem;
#endif
#endif

#include <regex>

#ifdef USE_FREEIMAGE
#include "mega/gfx/freeimage.h"
#endif

namespace ac = ::mega::autocomplete;

#include <iomanip>

using namespace mega;
using std::cout;
using std::cerr;
using std::endl;
using std::flush;
using std::ifstream;
using std::ofstream;
using std::setw;
using std::hex;
using std::dec;

MegaClient* client;
MegaClient* clientFolder;

int gNextClientTag = 1;
std::map<int, std::function<void(Node*)>> gOnPutNodeTag;

bool gVerboseMode = false;

// new account signup e-mail address and name
static string signupemail, signupname;

// true by default, to register a new account v2 (false means account v1)
bool signupV2 = true;

// signup code being confirmed
static string signupcode;

// signup password challenge and encrypted master key
static byte signuppwchallenge[SymmCipher::KEYLENGTH], signupencryptedmasterkey[SymmCipher::KEYLENGTH];

// password recovery e-mail address and code being confirmed
static string recoveryemail, recoverycode;

// password recovery code requires MK or not
static bool hasMasterKey;

// master key for password recovery
static byte masterkey[SymmCipher::KEYLENGTH];

// change email link to be confirmed
static string changeemail, changecode;

// import welcome pdf at account creation
static bool pdf_to_import = false;

// public link information
static string publiclink;

// local console
Console* console;

// loading progress of lengthy API responses
int responseprogress = -1;

//2FA pin attempts
int attempts = 0;

#ifdef ENABLE_SYNC

// converts the given sync configuration to a string
std::string syncConfigToString(const SyncConfig& config)
{
    std::string description(Base64Str<MegaClient::BACKUPHANDLE>(config.getBackupId()));
    if (config.getType() == SyncConfig::TYPE_TWOWAY)
    {
        description.append(" TWOWAY");
    }
    else if (config.getType() == SyncConfig::TYPE_UP)
    {
        description.append(" UP");
    }
    else if (config.getType() == SyncConfig::TYPE_DOWN)
    {
        description.append(" DOWN");
    }
    return description;
}

#endif

static const char* getAccessLevelStr(int access)
{
    switch(access)
    {
    case ACCESS_UNKNOWN:
        return "unkown";
    case RDONLY:
        return "read-only";
    case RDWR:
        return "read/write";
    case FULL:
        return "full access";
    case OWNER:
        return "owner access";
    case OWNERPRELOGIN:
        return "owner (prelogin) access";
    default:
        return "UNDEFINED";
    }
}

const char* errorstring(error e)
{
    switch (e)
    {
        case API_OK:
            return "No error";
        case API_EINTERNAL:
            return "Internal error";
        case API_EARGS:
            return "Invalid argument";
        case API_EAGAIN:
            return "Request failed, retrying";
        case API_ERATELIMIT:
            return "Rate limit exceeded";
        case API_EFAILED:
            return "Transfer failed";
        case API_ETOOMANY:
            return "Too many concurrent connections or transfers";
        case API_ERANGE:
            return "Out of range";
        case API_EEXPIRED:
            return "Expired";
        case API_ENOENT:
            return "Not found";
        case API_ECIRCULAR:
            return "Circular linkage detected";
        case API_EACCESS:
            return "Access denied";
        case API_EEXIST:
            return "Already exists";
        case API_EINCOMPLETE:
            return "Incomplete";
        case API_EKEY:
            return "Invalid key/integrity check failed";
        case API_ESID:
            return "Bad session ID";
        case API_EBLOCKED:
            return "Blocked";
        case API_EOVERQUOTA:
            return "Over quota";
        case API_ETEMPUNAVAIL:
            return "Temporarily not available";
        case API_ETOOMANYCONNECTIONS:
            return "Connection overflow";
        case API_EWRITE:
            return "Write error";
        case API_EREAD:
            return "Read error";
        case API_EAPPKEY:
            return "Invalid application key";
        case API_EGOINGOVERQUOTA:
            return "Not enough quota";
        case API_EMFAREQUIRED:
            return "Multi-factor authentication required";
        case API_EMASTERONLY:
            return "Access denied for users";
        case API_EBUSINESSPASTDUE:
            return "Business account has expired";
        case API_EPAYWALL:
            return "Over Disk Quota Paywall";
        default:
            return "Unknown error";
    }
}

AppFile::AppFile()
{
    static int nextseqno;

    seqno = ++nextseqno;
}

// transfer start
void AppFilePut::start()
{
}

void AppFileGet::start()
{
}

// transfer completion
void AppFileGet::completed(Transfer*, LocalNode*)
{
    // (at this time, the file has already been placed in the final location)
    delete this;
}

// transfer terminated - too many failures, or unrecoverable failure, or cancelled
void AppFileGet::terminated()
{
    delete this;
}

void AppFilePut::completed(Transfer* t, LocalNode*)
{
    // perform standard completion (place node in user filesystem etc.)
    File::completed(t, NULL);

    delete this;
}

// transfer terminated - too many failures, or unrecoverable failure, or cancelled
void AppFilePut::terminated()
{
    delete this;
}

AppFileGet::~AppFileGet()
{
    appxferq[GET].erase(appxfer_it);
}

AppFilePut::~AppFilePut()
{
    appxferq[PUT].erase(appxfer_it);
}

void AppFilePut::displayname(string* dname)
{
    *dname = localname.toName(*transfer->client->fsaccess);
}

// transfer progress callback
void AppFile::progress()
{
}

static void displaytransferdetails(Transfer* t, const char* action)
{
    string name;

    for (file_list::iterator it = t->files.begin(); it != t->files.end(); it++)
    {
        if (it != t->files.begin())
        {
            cout << "/";
        }

        (*it)->displayname(&name);
        cout << name;
    }

    cout << ": " << (t->type == GET ? "Incoming" : "Outgoing") << " file transfer " << action;
}

// a new transfer was added
void DemoApp::transfer_added(Transfer* /*t*/)
{
}

// a queued transfer was removed
void DemoApp::transfer_removed(Transfer* t)
{
    displaytransferdetails(t, "removed\n");
}

void DemoApp::transfer_update(Transfer* /*t*/)
{
    // (this is handled in the prompt logic)
}

void DemoApp::transfer_failed(Transfer* t, const Error& e, dstime)
{
    displaytransferdetails(t, "failed (");
    if (e == API_ETOOMANY && e.hasExtraInfo())
    {
         cout << getExtraInfoErrorString(e) << ")" << endl;
    }
    else
    {
        cout << errorstring(e) << ")" << endl;
    }
}

void DemoApp::transfer_complete(Transfer* t)
{
    if (gVerboseMode)
    {
        displaytransferdetails(t, "completed, ");

        if (t->slot)
        {
            cout << t->slot->progressreported * 10 / (1024 * (Waiter::ds - t->slot->starttime + 1)) << " KB/s" << endl;
        }
        else
        {
            cout << "delayed" << endl;
        }
    }
}

// transfer about to start - make final preparations (determine localfilename, create thumbnail for image upload)
void DemoApp::transfer_prepare(Transfer* t)
{
    if (gVerboseMode)
    {
        displaytransferdetails(t, "starting\n");
    }

    if (t->type == GET)
    {
        // only set localfilename if the engine has not already done so
        if (t->localfilename.empty())
        {
            client->fsaccess->tmpnamelocal(t->localfilename);
        }
    }
}

#ifdef ENABLE_SYNC
static void syncstat(Sync* sync)
{
    cout << ", " << sync->localnodes[FILENODE] << " file(s) and "
         << sync->localnodes[FOLDERNODE] << " folder(s)" << endl;
}

void DemoApp::syncupdate_stateconfig(handle backupId)
{
    cout << "Sync config updated: " << toHandle(backupId) << endl;
}


void DemoApp::syncupdate_active(handle backupId, bool active)
{
    cout << "Sync is now active: " << active << endl;
}

void DemoApp::sync_auto_resume_result(const UnifiedSync& s, bool attempted, bool hadAnError)
{
    handle backupId = s.mConfig.getBackupId();
    if (attempted)
    {
        cout << "Sync - autoresumed " << toHandle(backupId) << " " << s.mConfig.getLocalPath().toPath(*client->fsaccess)  << " enabled: "
             << s.mConfig.getEnabled()  << " syncError: " << s.mConfig.getError()
             << " hadAnErrorBefore: " << hadAnError << " Running: " << !!s.mSync << endl;
    }
    else
    {
        cout << "Sync - autoloaded " << toHandle(backupId) << " " << s.mConfig.getLocalPath().toPath(*client->fsaccess) << " enabled: "
            << s.mConfig.getEnabled() << " syncError: " << s.mConfig.getError()
            << " hadAnErrorBefore: " << hadAnError << " Running: " << !!s.mSync << endl;
    }
}

void DemoApp::sync_removed(handle backupId)
{
    cout << "Sync - removed: " << toHandle(backupId) << endl;

}

void DemoApp::syncupdate_scanning(bool active)
{
    if (active)
    {
        cout << "Sync - scanning files and folders" << endl;
    }
    else
    {
        cout << "Sync - scan completed" << endl;
    }
}

void DemoApp::syncupdate_stalled(bool stalled)
{
    if (stalled)
    {
        cout << "Sync - stalled" << endl;
    }
    else
    {
        cout << "Sync - stall ended" << endl;
    }
}

// sync update callbacks are for informational purposes only and must not change or delete the sync itself
void DemoApp::syncupdate_local_folder_addition(Sync* sync, const LocalPath& path)
{
    cout << "Sync - local folder addition detected: " << path.toPath(*client->fsaccess);
    syncstat(sync);
}

void DemoApp::syncupdate_local_folder_deletion(Sync* sync, const LocalPath& path)
{
    cout << "Sync - local folder deletion detected: " << path.toPath(*client->fsaccess);
    syncstat(sync);
}

void DemoApp::syncupdate_local_file_addition(Sync* sync, const LocalPath& path)
{
    cout << "Sync - local file addition detected: " << path.toPath(*client->fsaccess);
    syncstat(sync);
}

void DemoApp::syncupdate_local_file_deletion(Sync* sync, const LocalPath& path)
{
    cout << "Sync - local file deletion detected: " << path.toPath(*client->fsaccess);
    syncstat(sync);
}

void DemoApp::syncupdate_local_file_change(Sync* sync, const LocalPath& path)
{
    cout << "Sync - local file change detected: " << path.toPath(*client->fsaccess);
    syncstat(sync);
}

void DemoApp::syncupdate_local_move(Sync*, const LocalPath& oldPath, const LocalPath& newPath)
{
    cout << "Sync - local rename/move " << oldPath.toPath(*client->fsaccess) << " -> " << newPath.toPath(*client->fsaccess) << endl;
}

void DemoApp::syncupdate_local_lockretry(bool locked)
{
    if (locked)
    {
        cout << "Sync - waiting for local filesystem lock" << endl;
    }
    else
    {
        cout << "Sync - local filesystem lock issue resolved, continuing..." << endl;
    }
}

void DemoApp::syncupdate_remote_move(Sync *, Node *n, Node *prevparent)
{
    cout << "Sync - remote move " << n->displayname() << ": " << (prevparent ? prevparent->displayname() : "?") <<
            " -> " << (n->parent ? n->parent->displayname() : "?") << endl;
}

void DemoApp::syncupdate_remote_rename(Sync *, Node *n, const char *prevname)
{
    cout << "Sync - remote rename " << prevname << " -> " <<  n->displayname() << endl;
}

void DemoApp::syncupdate_remote_folder_addition(Sync *, Node* n)
{
    cout << "Sync - remote folder addition detected " << n->displayname() << endl;
}

void DemoApp::syncupdate_remote_file_addition(Sync *, Node* n)
{
    cout << "Sync - remote file addition detected " << n->displayname() << endl;
}

void DemoApp::syncupdate_remote_folder_deletion(Sync *, Node* n)
{
    cout << "Sync - remote folder deletion detected " << n->displayname() << endl;
}

void DemoApp::syncupdate_remote_file_deletion(Sync *, Node* n)
{
    cout << "Sync - remote file deletion detected " << n->displayname() << endl;
}

void DemoApp::syncupdate_get(Sync*, Node *, const char* path)
{
    cout << "Sync - requesting file " << path << endl;
}

void DemoApp::syncupdate_put(Sync*, const char* path)
{
    cout << "Sync - sending file " << path << endl;
}

void DemoApp::syncupdate_remote_copy(Sync*, const char* name)
{
    cout << "Sync - creating remote file " << name << " by copying existing remote file" << endl;
}

static const char* treestatename(treestate_t ts)
{
    switch (ts)
    {
        case TREESTATE_NONE:
            return "None/Undefined";
        case TREESTATE_SYNCED:
            return "Synced";
        case TREESTATE_PENDING:
            return "Pending";
        case TREESTATE_SYNCING:
            return "Syncing";
    }

    return "UNKNOWN";
}

void DemoApp::syncupdate_treestate(LocalNode* l)
{
    cout << "Sync - state change of node " << l->name << " to " << treestatename(l->ts) << endl;
}

// generic name filter
// FIXME: configurable regexps
static bool is_syncable(const char* name)
{
    return *name != '.' && *name != '~' && strcmp(name, "Thumbs.db") && strcmp(name, "desktop.ini");
}

// determines whether remote node should be synced
bool DemoApp::sync_syncable(Sync *, const char *, LocalPath&, Node *n)
{
    return is_syncable(n->displayname());
}

// determines whether local file should be synced
bool DemoApp::sync_syncable(Sync *, const char *name, LocalPath&)
{
    return is_syncable(name);
}
#endif

AppFileGet::AppFileGet(Node* n, NodeHandle ch, byte* cfilekey, m_off_t csize, m_time_t cmtime, string* cfilename,
                       string* cfingerprint, const string& targetfolder)
{
    if (n)
    {
        h = n->nodeHandle();
        hprivate = true;

        *(FileFingerprint*) this = *n;
        name = n->displayname();
    }
    else
    {
        h = ch;
        memcpy(filekey, cfilekey, sizeof filekey);
        hprivate = false;

        size = csize;
        mtime = cmtime;

        if (!cfingerprint->size() || !unserializefingerprint(cfingerprint))
        {
            memcpy(crc.data(), filekey, sizeof crc);
        }

        name = *cfilename;
    }

    localname = LocalPath::fromName(name, *client->fsaccess, client->fsaccess->getlocalfstype(LocalPath::fromPath(name, *client->fsaccess)));
    if (!targetfolder.empty())
    {
        string s = targetfolder;
        localname.prependWithSeparator(LocalPath::fromPath(s, *client->fsaccess));
    }
}

AppFilePut::AppFilePut(const LocalPath& clocalname, NodeHandle ch, const char* ctargetuser)
{
    // full local path
    localname = clocalname;

    // target parent node
    h = ch;

    // target user
    targetuser = ctargetuser;

    name = clocalname.leafName().toName(*client->fsaccess);
}

// user addition/update (users never get deleted)
void DemoApp::users_updated(User** u, int count)
{
    if (count == 1)
    {
        cout << "1 user received or updated" << endl;
    }
    else
    {
        cout << count << " users received or updated" << endl;
    }

    if (u)
    {
        User* user;
        for (int i = 0; i < count; i++)
        {
            user = u[i];
            cout << "User " << user->email;
            if (user->getTag()) // false if external change
            {
                cout << " has been changed by your own client" << endl;
            }
            else
            {
                cout << " has been changed externally" << endl;
            }
        }
    }
}

bool notifyAlerts = true;

string displayUser(handle user, MegaClient* mc)
{
    User* u = mc->finduser(user);
    return u ? u->email : "<user not found>";
}

string displayTime(m_time_t t)
{
    char timebuf[32];
    struct tm tmptr;
    m_localtime(t, &tmptr);
    strftime(timebuf, sizeof timebuf, "%c", &tmptr);
    return timebuf;
}

void printAlert(UserAlert::Base& b)
{
    string header, title;
    b.text(header, title, client);
    cout << "**alert " << b.id << ": " << header << " - " << title << " [at " << displayTime(b.timestamp) << "]" << " seen: " << b.seen << endl;
}

void DemoApp::useralerts_updated(UserAlert::Base** b, int count)
{
    if (b && notifyAlerts)
    {
        for (int i = 0; i < count; ++i)
        {
            if (!b[i]->seen)
            {
                printAlert(*b[i]);
            }
        }
    }
}


#ifdef ENABLE_CHAT

void DemoApp::chatcreate_result(TextChat *chat, error e)
{
    if (e)
    {
        cout << "Chat creation failed (" << errorstring(e) << ")" << endl;
    }
    else
    {
        cout << "Chat created successfully" << endl;
        printChatInformation(chat);
        cout << endl;
    }
}

void DemoApp::chatinvite_result(error e)
{
    if (e)
    {
        cout << "Chat invitation failed (" << errorstring(e) << ")" << endl;
    }
    else
    {
        cout << "Chat invitation successful" << endl;
    }
}

void DemoApp::chatremove_result(error e)
{
    if (e)
    {
        cout << "Peer removal failed (" << errorstring(e) << ")" << endl;
    }
    else
    {
        cout << "Peer removal successful" << endl;
    }
}

void DemoApp::chaturl_result(string *url, error e)
{
    if (e)
    {
        cout << "Chat URL retrieval failed (" << errorstring(e) << ")" << endl;
    }
    else
    {
        cout << "Chat URL: " << *url << endl;
    }
}

void DemoApp::chatgrantaccess_result(error e)
{
    if (e)
    {
        cout << "Grant access to node failed (" << errorstring(e) << ")" << endl;
    }
    else
    {
        cout << "Access to node granted successfully" << endl;
    }
}

void DemoApp::chatremoveaccess_result(error e)
{
    if (e)
    {
        cout << "Revoke access to node failed (" << errorstring(e) << ")" << endl;
    }
    else
    {
        cout << "Access to node removed successfully" << endl;
    }
}

void DemoApp::chatupdatepermissions_result(error e)
{
    if (e)
    {
        cout << "Permissions update failed (" << errorstring(e) << ")" << endl;
    }
    else
    {
        cout << "Permissions updated successfully" << endl;
    }
}

void DemoApp::chattruncate_result(error e)
{
    if (e)
    {
        cout << "Truncate message/s failed (" << errorstring(e) << ")" << endl;
    }
    else
    {
        cout << "Message/s truncated successfully" << endl;
    }
}

void DemoApp::chatsettitle_result(error e)
{
    if (e)
    {
        cout << "Set title failed (" << errorstring(e) << ")" << endl;
    }
    else
    {
        cout << "Title updated successfully" << endl;
    }
}

void DemoApp::chatpresenceurl_result(string *url, error e)
{
    if (e)
    {
        cout << "Presence URL retrieval failed (" << errorstring(e) << ")" << endl;
    }
    else
    {
        cout << "Presence URL: " << *url << endl;
    }
}

void DemoApp::chatlink_result(handle h, error e)
{
    if (e)
    {
        cout << "Chat link failed (" << errorstring(e) << ")" << endl;
    }
    else
    {
        if (ISUNDEF(h))
        {
            cout << "Chat link deleted successfully" << endl;
        }
        else
        {
            char hstr[sizeof(handle) * 4 / 3 + 4];
            Base64::btoa((const byte *)&h, MegaClient::CHATLINKHANDLE, hstr);
            cout << "Chat link: " << hstr << endl;
        }
    }
}

void DemoApp::chatlinkclose_result(error e)
{
    if (e)
    {
        cout << "Set private mode for chat failed  (" << errorstring(e) << ")" << endl;
    }
    else
    {
        cout << "Private mode successfully set" << endl;
    }
}

void DemoApp::chatlinkurl_result(handle chatid, int shard, string *url, string *ct, int, m_time_t ts, error e)
{
    if (e)
    {
        cout << "URL request for chat-link failed (" << errorstring(e) << ")" << endl;
    }
    else
    {
        char idstr[sizeof(handle) * 4 / 3 + 4];
        Base64::btoa((const byte *)&chatid, MegaClient::CHATHANDLE, idstr);
        cout << "Chatid: " << idstr << " (shard " << shard << ")" << endl;
        cout << "URL for chat-link: " << url->c_str() << endl;
        cout << "Encrypted chat-topic: " << ct->c_str() << endl;
        cout << "Creation timestamp: " << ts << endl;
    }
}

void DemoApp::chatlinkjoin_result(error e)
{
    if (e)
    {
        cout << "Join to openchat failed (" << errorstring(e) << ")" << endl;
    }
    else
    {
        cout << "Joined to openchat successfully." << endl;
    }
}

void DemoApp::chats_updated(textchat_map *chats, int count)
{
    if (count == 1)
    {
        cout << "1 chat received or updated" << endl;
    }
    else
    {
        cout << count << " chats received or updated" << endl;
    }

    if (chats)
    {
        textchat_map::iterator it;
        for (it = chats->begin(); it != chats->end(); it++)
        {
            printChatInformation(it->second);
        }
    }
}

void DemoApp::printChatInformation(TextChat *chat)
{
    if (!chat)
    {
        return;
    }

    cout << "Chat ID: " << Base64Str<sizeof(handle)>(chat->id) << endl;
    cout << "\tOwn privilege level: " << DemoApp::getPrivilegeString(chat->priv) << endl;
    cout << "\tCreation ts: " << chat->ts << endl;
    cout << "\tChat shard: " << chat->shard << endl;
    if (chat->group)
    {
        cout << "\tGroup chat: yes" << endl;
    }
    else
    {
        cout << "\tGroup chat: no" << endl;
    }
    if (chat->isFlagSet(TextChat::FLAG_OFFSET_ARCHIVE))
    {
        cout << "\tArchived chat: yes" << endl;
    }
    else
    {
        cout << "\tArchived chat: no" << endl;
    }
    if (chat->publicchat)
    {
        cout << "\tPublic chat: yes" << endl;
        cout << "\tUnified key: " << chat->unifiedKey.c_str() << endl;
    }
    else
    {
        cout << "\tPublic chat: no" << endl;
    }
    cout << "\tPeers:";

    if (chat->userpriv)
    {
        cout << "\t\t(userhandle)\t(privilege level)" << endl;
        for (unsigned i = 0; i < chat->userpriv->size(); i++)
        {
            Base64Str<sizeof(handle)> hstr(chat->userpriv->at(i).first);
            cout << "\t\t\t" << hstr;
            cout << "\t" << DemoApp::getPrivilegeString(chat->userpriv->at(i).second) << endl;
        }
    }
    else
    {
        cout << " no peers (only you as participant)" << endl;
    }
    if (chat->tag)
    {
        cout << "\tIs own change: yes" << endl;
    }
    else
    {
        cout << "\tIs own change: no" << endl;
    }
    if (!chat->title.empty())
    {
        cout << "\tTitle: " << chat->title.c_str() << endl;
    }
}

string DemoApp::getPrivilegeString(privilege_t priv)
{
    switch (priv)
    {
    case PRIV_STANDARD:
        return "PRIV_STANDARD (standard access)";
    case PRIV_MODERATOR:
        return "PRIV_MODERATOR (moderator)";
    case PRIV_RO:
        return "PRIV_RO (read-only)";
    case PRIV_RM:
        return "PRIV_RM (removed)";
    case PRIV_UNKNOWN:
    default:
        return "PRIV_UNKNOWN";
    }
}

#endif


void DemoApp::pcrs_updated(PendingContactRequest** list, int count)
{
    int deletecount = 0;
    int updatecount = 0;
    if (list != NULL)
    {
        for (int i = 0; i < count; i++)
        {
            if (list[i]->changed.deleted)
            {
                deletecount++;
            }
            else
            {
                updatecount++;
            }
        }
    }
    else
    {
        // All pcrs are updated
        for (handlepcr_map::iterator it = client->pcrindex.begin(); it != client->pcrindex.end(); it++)
        {
            if (it->second->changed.deleted)
            {
                deletecount++;
            }
            else
            {
                updatecount++;
            }
        }
    }

    if (deletecount != 0)
    {
        cout << deletecount << " pending contact request" << (deletecount != 1 ? "s" : "") << " deleted" << endl;
    }
    if (updatecount != 0)
    {
        cout << updatecount << " pending contact request" << (updatecount != 1 ? "s" : "") << " received or updated" << endl;
    }
}

void DemoApp::setattr_result(handle, Error e)
{
    if (e)
    {
        cout << "Node attribute update failed (" << errorstring(e) << ")" << endl;
    }
}

void DemoApp::rename_result(handle, error e)
{
    if (e)
    {
        cout << "Node move failed (" << errorstring(e) << ")" << endl;
    }
}

void DemoApp::unlink_result(handle, error e)
{
    if (e)
    {
        cout << "Node deletion failed (" << errorstring(e) << ")" << endl;
    }
}

void DemoApp::fetchnodes_result(const Error& e)
{
    if (e)
    {
        if (e == API_ENOENT && e.hasExtraInfo())
        {
            cout << "File/folder retrieval failed: " << getExtraInfoErrorString(e) << endl;
        }
        else
        {
            cout << "File/folder retrieval failed (" << errorstring(e) << ")" << endl;
        }
        pdf_to_import = false;
    }
    else
    {
        // check if we fetched a folder link and the key is invalid
        if (client->loggedinfolderlink())
        {
            if (client->isValidFolderLink())
            {
                cout << "Folder link loaded correctly." << endl;
            }
            else
            {
                assert(client->nodebyhandle(client->rootnodes[0]));   // node is there, but cannot be decrypted
                cout << "File/folder retrieval succeed, but encryption key is wrong." << endl;
            }
        }

        if (pdf_to_import)
        {
            client->getwelcomepdf();
        }
    }
}

void DemoApp::putnodes_result(const Error& e, targettype_t t, vector<NewNode>& nn, bool targetOverride)
{
    if (t == USER_HANDLE)
    {
        if (!e)
        {
            cout << "Success." << endl;
        }
    }

    if (pdf_to_import)   // putnodes from openfilelink_result()
    {
        if (!e)
        {
            cout << "Welcome PDF file has been imported successfully." << endl;
        }
        else
        {
            cout << "Failed to import Welcome PDF file" << endl;
        }

        pdf_to_import = false;
        return;
    }

    if (e)
    {
        cout << "Node addition failed (" << errorstring(e) << ")" << endl;
    }

    if (targetOverride)
    {
        cout << "Target folder has changed!" << endl;
    }

    auto i = gOnPutNodeTag.find(client->restag);
    if (i != gOnPutNodeTag.end())
    {
        if (client->nodenotify.size())
        {
            Node* n = client->nodenotify.back();  // same trick as the intermediate layer - only works when puts are one node at a time.
            i->second(n);
            gOnPutNodeTag.erase(i);
        }
    }
}

void DemoApp::setpcr_result(handle h, error e, opcactions_t action)
{
    if (e)
    {
        cout << "Outgoing pending contact request failed (" << errorstring(e) << ")" << endl;
    }
    else
    {
        if (h == UNDEF)
        {
            // must have been deleted
            cout << "Outgoing pending contact request " << (action == OPCA_DELETE ? "deleted" : "reminded") << " successfully" << endl;
        }
        else
        {
            cout << "Outgoing pending contact request succeeded, id: " << Base64Str<MegaClient::PCRHANDLE>(h) << endl;
        }
    }
}

void DemoApp::updatepcr_result(error e, ipcactions_t action)
{
    if (e)
    {
        cout << "Incoming pending contact request update failed (" << errorstring(e) << ")" << endl;
    }
    else
    {
        string labels[3] = {"accepted", "denied", "ignored"};
        cout << "Incoming pending contact request successfully " << labels[(int)action] << endl;
    }
}

void DemoApp::fa_complete(handle h, fatype type, const char* /*data*/, uint32_t len)
{
    cout << "Got attribute of type " << type << " (" << len << " byte(s))";
    Node *n = client->nodebyhandle(h);
    if (n)
    {
        cout << " for " << n->displayname() << endl;
    }
}

int DemoApp::fa_failed(handle, fatype type, int retries, error e)
{
    cout << "File attribute retrieval of type " << type << " failed (retries: " << retries << ") error: " << e << endl;

    return retries > 2;
}

void DemoApp::putfa_result(handle, fatype, error e)
{
    if (e)
    {
        cout << "File attribute attachment failed (" << errorstring(e) << ")" << endl;
    }
}

void DemoApp::removecontact_result(error e)
{
    if (e)
    {
        cout << "Contact removal failed (" << errorstring(e) << ")" << endl;
    }
    else
    {
        cout << "Success." << endl;
    }
}

void DemoApp::putua_result(error e)
{
    if (e)
    {
        cout << "User attribute update failed (" << errorstring(e) << ")" << endl;
    }
    else
    {
        cout << "Success." << endl;
    }
}

void DemoApp::getua_result(error e)
{
    if (client->fetchingkeys)
    {
        return;
    }

    cout << "User attribute retrieval failed (" << errorstring(e) << ")" << endl;
}

void DemoApp::getua_result(byte* data, unsigned l, attr_t type)
{
    if (client->fetchingkeys)
    {
        return;
    }

    if (gVerboseMode)
    {
        cout << "Received " << l << " byte(s) of user attribute: ";
        fwrite(data, 1, l, stdout);
        cout << endl;

        if (type == ATTR_ED25519_PUBK)
        {
            cout << "Credentials: " << AuthRing::fingerprint(string((const char*)data, l), true) << endl;
        }
    }

    if (type == ATTR_COOKIE_SETTINGS)
    {
        unsigned long cs = strtoul((const char*)data, nullptr, 10);
        std::bitset<32> bs(cs);
        cout << "Cookie settings = " << cs << " (" << bs << ')' << endl
             << "\tessential: " << bs[0] << endl
             << "\tpreferences: " << bs[1] << endl
             << "\tperformance: " << bs[2] << endl
             << "\tadvertising: " << bs[3] << endl
             << "\tthird party: " << bs[4] << endl;
    }
}

void DemoApp::getua_result(TLVstore *tlv, attr_t type)
{
    if (client->fetchingkeys)
    {
        return;
    }

    if (!tlv)
    {
        cout << "Error getting private user attribute" << endl;
    }
    else if (!gVerboseMode)
    {
        cout << "Received a TLV with " << tlv->size() << " item(s) of user attribute: " << endl;

        vector<string> *keys = tlv->getKeys();
        vector<string>::const_iterator it;
        unsigned valuelen;
        string value, key;
        char *buf;
        for (it=keys->begin(); it != keys->end(); it++)
        {
            key = (*it).empty() ? "(no key)" : *it;
            value = tlv->get(*it);
            valuelen = unsigned(value.length());

            buf = new char[valuelen * 4 / 3 + 4];
            Base64::btoa((const byte *) value.data(), valuelen, buf);

            cout << "\t" << key << "\t" << buf << endl;
            delete [] buf;
        }
        delete keys;
    }
}

#ifdef DEBUG
void DemoApp::delua_result(error e)
{
    if (e)
    {
        cout << "User attribute removal failed (" << errorstring(e) << ")" << endl;
    }
    else
    {
        cout << "Success." << endl;
    }
}

void DemoApp::senddevcommand_result(int value)
{
    cout << "Dev subcommand finished with code: " << value << endl;
}

void exec_devcommand(autocomplete::ACState& s)
{
    const char *email = nullptr;
    if (s.words.size() == 3)
    {
        email = s.words[2].s.c_str();
    }
    const char *subcommand = s.words[1].s.c_str();
    client->senddevcommand(subcommand, email);
}
#endif


void DemoApp::notify_retry(dstime dsdelta, retryreason_t)
{
    if (dsdelta)
    {
        cout << "API request failed, retrying in " << dsdelta * 100 << " ms - Use 'retry' to retry immediately..."
             << endl;
    }
    else
    {
        cout << "Retried API request completed" << endl;
    }
}

string DemoApp::getExtraInfoErrorString(const Error& e)
{
    string textError;

    if (e.getUserStatus() == 7)
    {
        textError.append("User status is suspended due to ETD. ");
    }

    textError.append("Link status is: ");
    switch (e.getLinkStatus())
    {
        case 0:
            textError.append("Undeleted");
            break;
        case 1:
            textError.append("Deleted/down");
            break;
        case 2:
            textError.append("Down due to an ETD specifically");
            break;
        default:
            textError.append("Unknown link status");
            break;
    }

    return textError;
}

static void store_line(char*);
static void process_line(char *);
static char* line;

static AccountDetails account;

// Current remote directory.
static NodeHandle cwd;

// Where we were on the local filesystem when megacli started.
static LocalPath startDir;

static const char* rootnodenames[] =
{ "ROOT", "INBOX", "RUBBISH" };
static const char* rootnodepaths[] =
{ "/", "//in", "//bin" };

static void nodestats(int* c, const char* action)
{
    if (c[FILENODE])
    {
        cout << c[FILENODE] << ((c[FILENODE] == 1) ? " file" : " files");
    }
    if (c[FILENODE] && c[FOLDERNODE])
    {
        cout << " and ";
    }
    if (c[FOLDERNODE])
    {
        cout << c[FOLDERNODE] << ((c[FOLDERNODE] == 1) ? " folder" : " folders");
    }

    if (c[FILENODE] || c[FOLDERNODE])
    {
        cout << " " << action << endl;
    }
}

// list available top-level nodes and contacts/incoming shares
static void listtrees()
{
    for (int i = 0; i < (int) (sizeof client->rootnodes / sizeof *client->rootnodes); i++)
    {
        if (client->rootnodes[i] != UNDEF)
        {
            cout << rootnodenames[i] << " on " << rootnodepaths[i] << endl;
        }
    }

    for (user_map::iterator uit = client->users.begin(); uit != client->users.end(); uit++)
    {
        User* u = &uit->second;
        Node* n;

        if (u->show == VISIBLE || u->sharing.size())
        {
            for (handle_set::iterator sit = u->sharing.begin(); sit != u->sharing.end(); sit++)
            {
                if ((n = client->nodebyhandle(*sit)) && n->inshare)
                {
                    cout << "INSHARE on " << u->email << ":" << n->displayname() << " ("
                         << getAccessLevelStr(n->inshare->access) << ")" << endl;
                }
            }
        }
    }

    if (clientFolder && !ISUNDEF(clientFolder->rootnodes[0]))
    {
        Node *n = clientFolder->nodebyhandle(clientFolder->rootnodes[0]);
        if (n)
        {
            cout << "FOLDERLINK on " << n->displayname() << ":" << endl;
        }
    }
}

// returns node pointer determined by path relative to cwd
// path naming conventions:
// * path is relative to cwd
// * /path is relative to ROOT
// * //in is in INBOX
// * //bin is in RUBBISH
// * X: is user X's INBOX
// * X:SHARE is share SHARE from user X
// * Y:name is folder in FOLDERLINK, Y is the public handle
// * : and / filename components, as well as the \, must be escaped by \.
// (correct UTF-8 encoding is assumed)
// returns NULL if path malformed or not found
static Node* nodebypath(const char* ptr, string* user = NULL, string* namepart = NULL)
{
    vector<string> c;
    string s;
    int l = 0;
    const char* bptr = ptr;
    int remote = 0;
    int folderlink = 0;
    Node* n = nullptr;
    Node* nn;

    // split path by / or :
    do {
        if (!l)
        {
            if (*(const signed char*)ptr >= 0)
            {
                if (*ptr == '\\')
                {
                    if (ptr > bptr)
                    {
                        s.append(bptr, ptr - bptr);
                    }

                    bptr = ++ptr;

                    if (*bptr == 0)
                    {
                        c.push_back(s);
                        break;
                    }

                    ptr++;
                    continue;
                }

                if (*ptr == '/' || *ptr == ':' || !*ptr)
                {
                    if (*ptr == ':')
                    {
                        if (c.size())
                        {
                            return NULL;
                        }

                        remote = 1;
                    }

                    if (ptr > bptr)
                    {
                        s.append(bptr, ptr - bptr);
                    }

                    bptr = ptr + 1;

                    c.push_back(s);

                    s.erase();
                }
            }
            else if ((*ptr & 0xf0) == 0xe0)
            {
                l = 1;
            }
            else if ((*ptr & 0xf8) == 0xf0)
            {
                l = 2;
            }
            else if ((*ptr & 0xfc) == 0xf8)
            {
                l = 3;
            }
            else if ((*ptr & 0xfe) == 0xfc)
            {
                l = 4;
            }
        }
        else
        {
            l--;
        }
    } while (*ptr++);

    if (l)
    {
        return NULL;
    }

    if (remote)
    {
        // target: user inbox - record username/email and return NULL
        if (c.size() == 2 && c[0].find("@") != string::npos && !c[1].size())
        {
            if (user)
            {
                *user = c[0];
            }

            return NULL;
        }

        // target is not a user, but a public folder link
        if (c.size() >= 2 && c[0].find("@") == string::npos)
        {
            if (!clientFolder)
            {
                return NULL;
            }

            n = clientFolder->nodebyhandle(clientFolder->rootnodes[0]);
            if (c.size() == 2 && c[1].empty())
            {
                return n;
            }
            l = 1;   // <folder_name>:[/<subfolder>][/<file>]
            folderlink = 1;
        }

        User* u;

        if ((u = client->finduser(c[0].c_str())))
        {
            // locate matching share from this user
            handle_set::iterator sit;
            string name;
            for (sit = u->sharing.begin(); sit != u->sharing.end(); sit++)
            {
                if ((n = client->nodebyhandle(*sit)))
                {
                    if(!name.size())
                    {
                        name =  c[1];
                        n->client->fsaccess->normalize(&name);
                    }

                    if (!strcmp(name.c_str(), n->displayname()))
                    {
                        l = 2;
                        break;
                    }
                }
            }
        }

        if (!l)
        {
            return NULL;
        }
    }
    else
    {
        // path starting with /
        if (c.size() > 1 && !c[0].size())
        {
            // path starting with //
            if (c.size() > 2 && !c[1].size())
            {
                if (c[2] == "in")
                {
                    n = client->nodebyhandle(client->rootnodes[1]);
                }
                else if (c[2] == "bin")
                {
                    n = client->nodebyhandle(client->rootnodes[2]);
                }
                else
                {
                    return NULL;
                }

                l = 3;
            }
            else
            {
                n = client->nodebyhandle(client->rootnodes[0]);

                l = 1;
            }
        }
        else
        {
            n = client->nodeByHandle(cwd);
        }
    }

    // parse relative path
    while (n && l < (int)c.size())
    {
        if (c[l] != ".")
        {
            if (c[l] == "..")
            {
                if (n->parent)
                {
                    n = n->parent;
                }
            }
            else
            {
                // locate child node (explicit ambiguity resolution: not implemented)
                if (c[l].size())
                {
                    if (folderlink)
                    {
                        nn = clientFolder->childnodebyname(n, c[l].c_str());
                    }
                    else
                    {
                        nn = client->childnodebyname(n, c[l].c_str());
                    }

                    if (!nn)
                    {
                        // mv command target? return name part of not found
                        if (namepart && l == (int) c.size() - 1)
                        {
                            *namepart = c[l];
                            return n;
                        }

                        return NULL;
                    }

                    n = nn;
                }
            }
        }

        l++;
    }

    return n;
}

static void listnodeshares(Node* n)
{
    if(n->outshares)
    {
        for (share_map::iterator it = n->outshares->begin(); it != n->outshares->end(); it++)
        {
            cout << "\t" << n->displayname();

            if (it->first)
            {
                cout << ", shared with " << it->second->user->email << " (" << getAccessLevelStr(it->second->access) << ")"
                     << endl;
            }
            else
            {
                cout << ", shared as exported folder link" << endl;
            }
        }
    }
}

void TreeProcListOutShares::proc(MegaClient*, Node* n)
{
    listnodeshares(n);
}

bool handles_on = false;
bool showattrs = false;

static void dumptree(Node* n, bool recurse, int depth, const char* title, ofstream* toFile)
{
    std::ostream& stream = toFile ? *toFile : cout;
    string titleTmp;

    if (depth)
    {
        if (!toFile)
        {
            if (!title && !(title = n->displayname()))
            {
                title = "CRYPTO_ERROR";
            }

            for (int i = depth; i--; )
            {
                stream << "\t";
            }
        }
        else
        {
            titleTmp = n->displaypath();
            title = titleTmp.c_str();
        }

        stream << title << " (";

        switch (n->type)
        {
            case FILENODE:
                stream << n->size;

                if (handles_on)
                {
                    Base64Str<MegaClient::NODEHANDLE> handlestr(n->nodehandle);
                    stream << " " << handlestr.chars;
                }

                const char* p;
                if ((p = strchr(n->fileattrstring.c_str(), ':')))
                {
                    stream << ", has file attributes " << p + 1;
                }

                if (showattrs && n->attrs.map.size())
                {
                    stream << ", has attrs";
                    for (auto& a : n->attrs.map)
                    {
                        char namebuf[100]{};
                        AttrMap::nameid2string(a.first, namebuf);
                        stream << " " << namebuf << "=" << a.second;
                    }
                }

                if (n->plink)
                {
                    stream << ", shared as exported";
                    if (n->plink->ets)
                    {
                        stream << " temporal";
                    }
                    else
                    {
                        stream << " permanent";
                    }
                    stream << " file link";
                }

                break;

            case FOLDERNODE:
                stream << "folder";

                if (handles_on)
                {
                    Base64Str<MegaClient::NODEHANDLE> handlestr(n->nodehandle);
                    stream << " " << handlestr.chars;
                }

                if(n->outshares)
                {
                    for (share_map::iterator it = n->outshares->begin(); it != n->outshares->end(); it++)
                    {
                        if (it->first)
                        {
                            stream << ", shared with " << it->second->user->email << ", access "
                                 << getAccessLevelStr(it->second->access);
                        }
                    }

                    if (n->plink)
                    {
                        stream << ", shared as exported";
                        if (n->plink->ets)
                        {
                            stream << " temporal";
                        }
                        else
                        {
                            stream << " permanent";
                        }
                        stream << " folder link";
                    }
                }

                if (n->pendingshares)
                {
                    for (share_map::iterator it = n->pendingshares->begin(); it != n->pendingshares->end(); it++)
                    {
                        if (it->first)
                        {
                            stream << ", shared (still pending) with " << it->second->pcr->targetemail << ", access "
                                 << getAccessLevelStr(it->second->access);
                        }
                    }
                }

                if (n->inshare)
                {
                    stream << ", inbound " << getAccessLevelStr(n->inshare->access) << " share";
                }
                break;

            default:
                stream << "unsupported type, please upgrade";
        }

        stream << ")" << (n->changed.removed ? " (DELETED)" : "") << endl;

        if (!recurse)
        {
            return;
        }
    }

    if (n->type != FILENODE)
    {
        for (node_list::iterator it = n->children.begin(); it != n->children.end(); it++)
        {
            dumptree(*it, recurse, depth + 1, NULL, toFile);
        }
    }
}

#ifdef USE_FILESYSTEM
static void local_dumptree(const fs::path& de, int recurse, int depth = 0)
{
    if (depth)
    {
        for (int i = depth; i--; )
        {
            cout << "\t";
        }

        cout << de.filename().u8string() << " (";

        if (fs::is_directory(de))
        {
            cout << "folder";
        }

        cout << ")" << endl;

        if (!recurse)
        {
            return;
        }
    }

    if (fs::is_directory(de))
    {
        for (auto i = fs::directory_iterator(de); i != fs::directory_iterator(); ++i)
        {
            local_dumptree(*i, recurse, depth + 1);
        }
    }
}
#endif

static void nodepath(NodeHandle h, string* path)
{
    Node* n = client->nodeByHandle(h);
    *path = n ? n->displaypath() : "";
}

appfile_list appxferq[2];

static char dynamicprompt[128];

static const char* prompts[] =
{
    "MEGAcli> ", "Password:", "Old Password:", "New Password:", "Retype New Password:", "Master Key (base64):", "Type 2FA pin:", "Type pin to enable 2FA:", "-Input m to get more, q to quit-"
};

enum prompttype
{
    COMMAND, LOGINPASSWORD, OLDPASSWORD, NEWPASSWORD, PASSWORDCONFIRM, MASTERKEY, LOGINTFA, SETTFA, PAGER
};

static prompttype prompt = COMMAND;

#if defined(WIN32) && defined(NO_READLINE)
static char pw_buf[512];  // double space for unicode
#else
static char pw_buf[256];
#endif

static int pw_buf_pos;

static void setprompt(prompttype p)
{
    prompt = p;

    if (p == COMMAND)
    {
        console->setecho(true);
    }
    else if (p == PAGER)
    {
        cout << endl << prompts[p] << flush;
        console->setecho(false); // doesn't seem to do anything
    }
    else
    {
        pw_buf_pos = 0;
#if defined(WIN32) && defined(NO_READLINE)
        static_cast<WinConsole*>(console)->updateInputPrompt(prompts[p]);
#else
        cout << prompts[p] << flush;
#endif
        console->setecho(false);
    }
}

class TreeProcCopy_mcli : public TreeProc
{
    // This is a duplicate of the TreeProcCopy declared in treeproc.h and defined in megaapi_impl.cpp.
    // However some products are built with the megaapi_impl intermediate layer and some without so
    // we can avoid duplicated symbols in some products this way
public:
    vector<NewNode> nn;
    unsigned nc = 0;
    bool populated = false;


    void allocnodes()
    {
        nn.resize(nc);
        populated = true;
    }

    // determine node tree size (nn = NULL) or write node tree to new nodes array
    void proc(MegaClient* mc, Node* n)
    {
        if (populated)
        {
            string attrstring;
            SymmCipher key;
            NewNode* t = &nn[--nc];

            // copy node
            t->source = NEW_NODE;
            t->type = n->type;
            t->nodehandle = n->nodehandle;
            t->parenthandle = n->parent ? n->parent->nodehandle : UNDEF;

            // copy key (if file) or generate new key (if folder)
            if (n->type == FILENODE)
            {
                t->nodekey = n->nodekey();
            }
            else
            {
                byte buf[FOLDERNODEKEYLENGTH];
                mc->rng.genblock(buf, sizeof buf);
                t->nodekey.assign((char*) buf, FOLDERNODEKEYLENGTH);
            }

            key.setkey((const byte*) t->nodekey.data(), n->type);

            AttrMap tattrs;
            tattrs.map = n->attrs.map;
            nameid rrname = AttrMap::string2nameid("rr");
            attr_map::iterator it = tattrs.map.find(rrname);
            if (it != tattrs.map.end())
            {
                LOG_debug << "Removing rr attribute";
                tattrs.map.erase(it);
            }

            t->attrstring.reset(new string);
            tattrs.getjson(&attrstring);
            mc->makeattr(&key, t->attrstring, attrstring.c_str());
        }
        else
        {
            nc++;
        }
    }
};

int loadfile(LocalPath& localPath, string* data)
{
    auto fa = client->fsaccess->newfileaccess();

    if (fa->fopen(localPath, 1, 0))
    {
        data->resize(size_t(fa->size));
        fa->fread(data, unsigned(data->size()), 0, 0);
        return 1;
    }
    return 0;
}

void xferq(direction_t d, int cancel, bool showActive, bool showAll, bool showCount)
{
    string name;
    int count = 0, activeCount = 0;

    DBTableTransactionCommitter committer(client->tctable);
    for (appfile_list::iterator it = appxferq[d].begin(); it != appxferq[d].end(); )
    {
        if (cancel < 0 || cancel == (*it)->seqno)
        {
            bool active = (*it)->transfer && (*it)->transfer->slot;
            (*it)->displayname(&name);

            if ((active && showActive) || showAll)
            {
                cout << (*it)->seqno << ": " << name;

                if (d == PUT)
                {
                    AppFilePut* f = (AppFilePut*)*it;

                    cout << " -> ";

                    if (f->targetuser.size())
                    {
                        cout << f->targetuser << ":";
                    }
                    else
                    {
                        string path;
                        nodepath(f->h, &path);
                        cout << path;
                    }
                }

                if (active)
                {
                    cout << " [ACTIVE] " << ((*it)->transfer->slot->progressreported * 100 / ((*it)->transfer->size ? (*it)->transfer->size : 1)) << "% of " << (*it)->transfer->size;
                }
                cout << endl;
            }

            if (cancel >= 0)
            {
                cout << "Cancelling..." << endl;


                if ((*it)->transfer)
                {
                    client->stopxfer(*it++, &committer);  // stopping calls us back, we delete it, destructor removes it from the map
                }
                continue;
            }

            ++count;
            activeCount += active ? 1 : 0;
        }
        ++it;
    }
    if (showCount)
    {
        cout << "Transfer count: " << count << " active: " << activeCount << endl;
    }
}

#ifdef USE_MEDIAINFO

string showMediaInfo(const MediaProperties& mp, MediaFileInfo& mediaInfo, bool oneline)
{
    ostringstream out;
    string sep(oneline ? " " : "\n");

    MediaFileInfo::MediaCodecs::shortformatrec sf;
    sf.containerid = 0;
    sf.videocodecid = 0;
    sf.audiocodecid = 0;
    if (mp.shortformat == 255)
    {
        return "MediaInfo could not identify this file";
    }
    else if (mp.shortformat == 0)
    {
        // from attribute 9
        sf.containerid = mp.containerid;
        sf.videocodecid = mp.videocodecid;
        sf.audiocodecid = mp.audiocodecid;
    }
    else if (mp.shortformat < mediaInfo.mediaCodecs.shortformats.size())
    {
        sf = mediaInfo.mediaCodecs.shortformats[mp.shortformat];
    }

    for (std::map<std::string, unsigned>::const_iterator i = mediaInfo.mediaCodecs.containers.begin(); i != mediaInfo.mediaCodecs.containers.end(); ++i)
    {
        if (i->second == sf.containerid)
        {
            out << "Format: " << i->first << sep;
        }
    }
    for (std::map<std::string, unsigned>::const_iterator i = mediaInfo.mediaCodecs.videocodecs.begin(); i != mediaInfo.mediaCodecs.videocodecs.end(); ++i)
    {
        if (i->second == sf.videocodecid)
        {
            out << "Video: " << i->first << sep;
        }
    }

    for (std::map<std::string, unsigned>::const_iterator i = mediaInfo.mediaCodecs.audiocodecs.begin(); i != mediaInfo.mediaCodecs.audiocodecs.end(); ++i)
    {
        if (i->second == sf.audiocodecid)
        {
            out << "Audio: " << i->first << sep;
        }
    }

    if (mp.width > 0)
    {
        out << "Width: " << mp.width << sep;
    }
    if (mp.height > 0)
    {
        out << "Height: " << mp.height << sep;
    }
    if (mp.fps > 0)
    {
        out << "Fps: " << mp.fps << sep;
    }
    if (mp.playtime > 0)
    {
        out << "Playtime: " << mp.playtime << sep;
    }

    string result = out.str();
    result.erase(result.size() - (result.empty() ? 0 : 1));
    return result;
}

string showMediaInfo(const std::string& fileattributes, uint32_t fakey[4], MediaFileInfo& mediaInfo, bool oneline)
{
    MediaProperties mp = MediaProperties::decodeMediaPropertiesAttributes(fileattributes, fakey);
    return showMediaInfo(mp, mediaInfo, oneline);
}

string showMediaInfo(Node* n, MediaFileInfo& /*mediaInfo*/, bool oneline)
{
    if (n->hasfileattribute(fa_media))
    {
        MediaProperties mp = MediaProperties::decodeMediaPropertiesAttributes(n->fileattrstring, (uint32_t*)(n->nodekey().data() + FILENODEKEYLENGTH / 2));
        return showMediaInfo(mp, client->mediaFileInfo, oneline);
    }
    return "The node has no mediainfo attribute";
}

#endif

// password change-related state information
static byte pwkey[SymmCipher::KEYLENGTH];
static byte pwkeybuf[SymmCipher::KEYLENGTH];
static byte newpwkey[SymmCipher::KEYLENGTH];
static string newpassword;

// readline callback - exit if EOF, add to history unless password
#if !defined(WIN32) || !defined(NO_READLINE)
static void store_line(char* l)
{
    if (!l)
    {
#ifndef NO_READLINE
        rl_callback_handler_remove();
#endif /* ! NO_READLINE */

        delete console;
        exit(0);
    }

#ifndef NO_READLINE
    if (*l && prompt == COMMAND)
    {
        add_history(l);
    }
#endif

    line = l;
}
#endif

class FileFindCommand : public Command
{
public:
    struct Stack : public std::deque<handle>
    {
        size_t filesLeft = 0;
        set<string> servers;
    };

    FileFindCommand(std::shared_ptr<Stack>& s, MegaClient* mc) : stack(s)
    {
        h = stack->front();
        stack->pop_front();

        client = mc;

        cmd("g");
        arg("n", (byte*)&h, MegaClient::NODEHANDLE);
        arg("g", 1);
        arg("v", 2);  // version 2: server can supply details for cloudraid files

        if (mc->usehttps)
        {
            arg("ssl", 2);
        }
    }

    static string server(const string& url)
    {
        const string pattern("://");
        size_t start_index = url.find(pattern);
        if (start_index != string::npos)
        {
            start_index += pattern.size();
            const size_t end_index = url.find("/", start_index);
            if (end_index != string::npos)
            {
                return url.substr(start_index, end_index - start_index);
            }
        }
        return "";
    }

    // process file credentials
    bool procresult(Result r) override
    {
        if (!r.wasErrorOrOK())
        {
            std::vector<string> tempurls;
            bool done = false;
            while (!done)
            {
                switch (client->json.getnameid())
                {
                case EOO:
                    done = true;
                    break;

                case 'g':
                    if (client->json.enterarray())   // now that we are requesting v2, the reply will be an array of 6 URLs for a raid download, or a single URL for the original direct download
                    {
                        for (;;)
                        {
                            std::string tu;
                            if (!client->json.storeobject(&tu))
                            {
                                break;
                            }
                            tempurls.push_back(tu);
                        }
                        client->json.leavearray();
                        if (tempurls.size() == 6)
                        {
                            if (Node* n = client->nodebyhandle(h))
                            {
                                cout << n->displaypath() << endl;

                                for (const auto& url : tempurls)
                                {
                                    stack->servers.insert(server(url));
                                }
                            }
                        }
                        break;
                    }
                    // fall-through

                default:
                    client->json.storeobject();
                }
            }
        }

        // now query for the next one - we don't send them all at once as there may be a lot!
        --stack->filesLeft;
        if (!stack->empty())
        {
            client->reqs.add(new FileFindCommand(stack, client));
        }
        else if (!stack->filesLeft)
        {
            cout << "<find complete>" << endl;
            for (auto s : stack->servers)
            {
                cout << s << endl;
            }
        }
        return true;
    }

private:
    handle h;
    std::shared_ptr<Stack> stack;
};


void getDepthFirstFileHandles(Node* n, deque<handle>& q)
{
    for (auto c : n->children)
    {
        if (c->type == FILENODE)
        {
            q.push_back(c->nodehandle);
        }
    }
    for (auto& c : n->children)
    {
        if (c->type > FILENODE)
        {
            getDepthFirstFileHandles(c, q);
        }
    }
}

void exec_find(autocomplete::ACState& s)
{
    if (s.words[1].s == "raided")
    {
        if (Node* n = client->nodeByHandle(cwd))
        {
            auto q = std::make_shared<FileFindCommand::Stack>();
            getDepthFirstFileHandles(n, *q);
            q->filesLeft = q->size();
            cout << "<find checking " << q->size() << " files>" << endl;
            if (q->empty())
            {
                cout << "<find complete>" << endl;
            }
            else
            {
                for (int i = 0; i < 25 && !q->empty(); ++i)
                {
                    client->reqs.add(new FileFindCommand(q, client));
                }
            }
        }
    }
}

bool recurse_findemptysubfoldertrees(Node* n, bool moveToTrash)
{
    if (n->type == FILENODE)
    {
        return false;
    }

    std::vector<Node*> emptyFolders;
    bool empty = true;
    Node* trash = client->nodebyhandle(client->rootnodes[2]);
    for (auto c : n->children)
    {
        bool subfolderEmpty = recurse_findemptysubfoldertrees(c, moveToTrash);
        if (subfolderEmpty)
        {
            emptyFolders.push_back(c);
        }
        empty = empty && subfolderEmpty;
    }
    if (!empty)
    {
        for (auto c : emptyFolders)
        {
            if (moveToTrash)
            {
                cout << "moving to trash: " << c->displaypath() << endl;
                client->rename(c, trash);
            }
            else
            {
                cout << "empty folder tree at: " << c->displaypath() << endl;
            }
        }
    }
    return empty;
}

void exec_findemptysubfoldertrees(autocomplete::ACState& s)
{
    bool moveToTrash = s.extractflag("-movetotrash");
    if (Node* n = client->nodeByHandle(cwd))
    {
        if (recurse_findemptysubfoldertrees(n, moveToTrash))
        {
            cout << "the search root path only contains empty folders: " << n->displaypath() << endl;
        }
    }
}

bool typematchesnodetype(nodetype_t pathtype, nodetype_t nodetype)
{
    switch (pathtype)
    {
    case FILENODE:
    case FOLDERNODE: return nodetype == pathtype;
    default: return false;
    }
}

#ifdef USE_FILESYSTEM
bool recursiveCompare(Node* mn, fs::path p)
{
    nodetype_t pathtype = fs::is_directory(p) ? FOLDERNODE : fs::is_regular_file(p) ? FILENODE : TYPE_UNKNOWN;
    if (!typematchesnodetype(pathtype, mn->type))
    {
        cout << "Path type mismatch: " << mn->displaypath() << ":" << mn->type << " " << p.u8string() << ":" << pathtype << endl;
        return false;
    }

    if (pathtype == FILENODE)
    {
        uint64_t size = (uint64_t) fs::file_size(p);
        if (size != (uint64_t) mn->size)
        {
            cout << "File size mismatch: " << mn->displaypath() << ":" << mn->size << " " << p.u8string() << ":" << size << endl;
        }
    }

    if (pathtype != FOLDERNODE)
    {
        return true;
    }

    std::string path = p.u8string();
    auto fileSystemType = client->fsaccess->getlocalfstype(LocalPath::fromPath(path, *client->fsaccess));
    multimap<string, Node*> ms;
    multimap<string, fs::path> ps;
    for (auto& m : mn->children)
    {
        string leafname = m->displayname();
        client->fsaccess->escapefsincompatible(&leafname, fileSystemType);
        ms.emplace(leafname, m);
    }
    for (fs::directory_iterator pi(p); pi != fs::directory_iterator(); ++pi)
    {
        auto leafname = pi->path().filename().u8string();
        client->fsaccess->escapefsincompatible(&leafname, fileSystemType);
        ps.emplace(leafname, pi->path());
    }

    for (auto p_iter = ps.begin(); p_iter != ps.end(); )
    {
        auto er = ms.equal_range(p_iter->first);
        auto next_p = p_iter;
        ++next_p;
        for (auto i = er.first; i != er.second; ++i)
        {
            if (recursiveCompare(i->second, p_iter->second))
            {
                ms.erase(i);
                ps.erase(p_iter);
                break;
            }
        }
        p_iter = next_p;
    }
    if (ps.empty() && ms.empty())
    {
        return true;
    }
    else
    {
        cout << "Extra content detected between " << mn->displaypath() << " and " << p.u8string() << endl;
        for (auto& mi : ms) cout << "Extra remote: " << mi.first << endl;
        for (auto& pi : ps) cout << "Extra local: " << pi.second << endl;
        return false;
    };
}
#endif
Node* nodeFromRemotePath(const string& s)
{
    Node* n;
    if (s.empty())
    {
        n = client->nodeByHandle(cwd);
    }
    else
    {
        n = nodebypath(s.c_str());
    }
    if (!n)
    {
        cout << "remote path not found: '" << s << "'" << endl;
    }
    return n;
}

#ifdef MEGA_MEASURE_CODE

void exec_deferRequests(autocomplete::ACState& s)
{
    // cause all the API requests of this type to be gathered up so they will be sent in a single batch, for timing purposes
    bool putnodes = s.extractflag("-putnodes");
    bool movenode = s.extractflag("-movenode");
    bool delnode = s.extractflag("-delnode");

    client->reqs.deferRequests =    [=](Command* c)
                                    {
                                        return  (putnodes && dynamic_cast<CommandPutNodes*>(c)) ||
                                                (movenode && dynamic_cast<CommandMoveNode*>(c)) ||
                                                (delnode && dynamic_cast<CommandDelNode*>(c));
                                    };
}

void exec_sendDeferred(autocomplete::ACState& s)
{
    // send those gathered up commands, and optionally reset the gathering
    client->reqs.sendDeferred();

    if (s.extractflag("-reset"))
    {
        client->reqs.deferRequests = nullptr;
    }
}

void exec_codeTimings(autocomplete::ACState& s)
{
    bool reset = s.extractflag("-reset");
    cout << client->performanceStats.report(reset, client->httpio, client->waiter, client->reqs) << flush;
}

#endif

#ifdef USE_FILESYSTEM
fs::path pathFromLocalPath(const string& s, bool mustexist)
{
    fs::path p = s.empty() ? fs::current_path() : fs::u8path(s);
#ifdef WIN32
    p = fs::u8path("\\\\?\\" + p.u8string());
#endif
    if (mustexist && !fs::exists(p))
    {
        cout << "local path not found: '" << s << "'";
        return fs::path();
    }
    return p;
}

void exec_treecompare(autocomplete::ACState& s)
{
    fs::path p = pathFromLocalPath(s.words[1].s, true);
    Node* n = nodeFromRemotePath(s.words[2].s);
    if (n && !p.empty())
    {
        recursiveCompare(n, p);
    }
}


bool buildLocalFolders(fs::path targetfolder, const string& prefix, int foldersperfolder, int recurselevel, int filesperfolder, uint64_t filesize, int& totalfilecount, int& totalfoldercount)
{
    fs::path p = targetfolder / fs::u8path(prefix);
    if (!fs::is_directory(p) && !fs::create_directory(p))
        return false;
    ++totalfoldercount;

    for (int i = 0; i < filesperfolder; ++i)
    {
        string filename = prefix + "_file_" + std::to_string(++totalfilecount);
        fs::path fp = p / fs::u8path(filename);
        ofstream fs(fp.u8string(), std::ios::binary);
        char buffer[64 * 1024];
        fs.rdbuf()->pubsetbuf(buffer, sizeof(buffer));

        for (auto j = filesize / sizeof(int); j--; )
        {
            fs.write((char*)&totalfilecount, sizeof(int));
        }
        fs.write((char*)&totalfilecount, filesize % sizeof(int));
    }

    if (recurselevel > 1)
    {
        for (int i = 0; i < foldersperfolder; ++i)
        {
            if (!buildLocalFolders(p, prefix + "_" + std::to_string(i), foldersperfolder, recurselevel - 1, filesperfolder, filesize, totalfilecount, totalfoldercount))
                return false;
        }
    }
    return true;
}

void exec_generatetestfilesfolders(autocomplete::ACState& s)
{
    string param, nameprefix = "test";
    int folderdepth = 1, folderwidth = 1, filecount = 100;
    int64_t filesize = 1024;
    if (s.extractflagparam("-folderdepth", param)) folderdepth = atoi(param.c_str());
    if (s.extractflagparam("-folderwidth", param)) folderwidth = atoi(param.c_str());
    if (s.extractflagparam("-filecount", param)) filecount = atoi(param.c_str());
    if (s.extractflagparam("-filesize", param)) filesize = atoll(param.c_str());
    if (s.extractflagparam("-nameprefix", param)) nameprefix = param;

    fs::path p = pathFromLocalPath(s.words[1].s, true);
    if (!p.empty())
    {
        int totalfilecount = 0, totalfoldercount = 0;
        buildLocalFolders(p, nameprefix, folderwidth, folderdepth, filecount, filesize, totalfilecount, totalfoldercount);
        cout << "created " << totalfilecount << " files and " << totalfoldercount << " folders" << endl;
    }
    else
    {
        cout << "invalid directory: " << p.u8string() << endl;
    }
}

#endif

void exec_getcloudstorageused(autocomplete::ACState& s)
{
    cout << client->mFingerprints.getSumSizes() << endl;
}

void exec_getuserquota(autocomplete::ACState& s)
{
    bool storage = s.extractflag("-storage");
    bool transfer = s.extractflag("-transfer");
    bool pro = s.extractflag("-pro");

    if (!storage && !transfer && !pro)
    {
        storage = transfer = pro = true;
    }

    client->getaccountdetails(new AccountDetails, storage, transfer, pro, false, false, false, -1);
}

void exec_getuserdata(autocomplete::ACState& s)
{
    client->getuserdata(client->reqtag);
}

void exec_querytransferquota(autocomplete::ACState& ac)
{
    client->querytransferquota(atoll(ac.words[1].s.c_str()));
}

void DemoApp::querytransferquota_result(int n)
{
    cout << "querytransferquota_result: " << n << endl;
}

autocomplete::ACN autocompleteTemplate;

void exec_help(ac::ACState&)
{
    cout << *autocompleteTemplate << flush;
}

bool quit_flag = false;

void exec_quit(ac::ACState&)
{
    quit_flag = true;
}

void exec_showattributes(autocomplete::ACState& s)
{
    if (const Node* n = nodeFromRemotePath(s.words[1].s))
    {
        for (auto pair : n->attrs.map)
        {
            char namebuf[10]{};
            AttrMap::nameid2string(pair.first, namebuf);
            if (pair.first == 'c')
            {
                FileFingerprint f;
                f.unserializefingerprint(&pair.second);
                cout << namebuf << ": " << pair.second << " (fingerprint: size " << f.size << " mtime " << f.mtime
                    << " crc " << std::hex << f.crc[0] << " " << f.crc[1] << " " << f.crc[2] << " " << f.crc[3] << std::dec << ")"
                    << " (node fingerprint: size " << n->size << " mtime " << n->mtime
                    << " crc " << std::hex << n->crc[0] << " " << n->crc[1] << " " << n->crc[2] << " " << n->crc[3] << std::dec << ")" << endl;
            }
            else
            {
                cout << namebuf << ": " << pair.second << endl;
            }
        }
    }
}

void printAuthringInformation(handle userhandle)
{
    for (auto &it : client->mAuthRings)
    {
        AuthRing &authring = it.second;
        attr_t at = it.first;
        cout << User::attr2string(at) << ": " << endl;
        for (auto &uh : authring.getTrackedUsers())
        {
            if (uh == userhandle || ISUNDEF(userhandle))    // no user was typed --> show authring for all users
            {
                User *user = client->finduser(uh);
                string email = user ? user->email : "not a contact";

                cout << "\tUserhandle: \t" << Base64Str<MegaClient::USERHANDLE>(uh) << endl;
                cout << "\tEmail:      \t" << email << endl;
                cout << "\tFingerprint:\t" << Utils::stringToHex(authring.getFingerprint(uh)) << endl;
                cout << "\tAuth. level: \t" << AuthRing::authMethodToStr(authring.getAuthMethod(uh)) << endl;
            }
        }
    }
}

void exec_setmaxconnections(autocomplete::ACState& s)
{
    auto direction = s.words[1].s == "put" ? PUT : GET;
    if (s.words.size() == 3)
    {
        client->setmaxconnections(direction, atoi(s.words[2].s.c_str()));
    }
    cout << "connections: " << (int)client->connections[direction] << endl;
}


class MegaCLILogger : public ::mega::Logger {
public:
    ofstream mLogFile;

    void log(const char*, int loglevel, const char*, const char *message
#ifdef ENABLE_LOG_PERFORMANCE
                 , const char **directMessages, size_t *directMessagesSizes, unsigned numberMessages
#endif
    ) override
    {
        if (mLogFile.is_open())
        {
            mLogFile << Waiter::ds << " " << SimpleLogger::toStr(static_cast<LogLevel>(loglevel)) << ": ";
            if (message) mLogFile << message;
#ifdef ENABLE_LOG_PERFORMANCE
            for (unsigned i = 0; i < numberMessages; ++i) mLogFile.write(directMessages[i], directMessagesSizes[i]);
#endif
            mLogFile << std::endl;
        }
        else
        {
#ifdef _WIN32
            auto t = std::time(NULL);
            char ts[50];
            if (!std::strftime(ts, sizeof(ts), "%H:%M:%S", std::localtime(&t)))
            {
                ts[0] = '\0';
            }

            string s;
            s.reserve(1024);
            s += ts;
            s += " ";
            if (message) s += message;
#ifdef ENABLE_LOG_PERFORMANCE
            for (unsigned i = 0; i < numberMessages; ++i) s.append(directMessages[i], directMessagesSizes[i]);
#endif
            s += "\r\n";
            OutputDebugStringA(s.c_str());
#else
            if (loglevel >= SimpleLogger::logCurrentLevel)
            {
                auto t = std::time(NULL);
                char ts[50];
                if (!std::strftime(ts, sizeof(ts), "%H:%M:%S", std::localtime(&t)))
                {
                    ts[0] = '\0';
                }
                std::cout << "[" << ts << "] " << SimpleLogger::toStr(static_cast<LogLevel>(loglevel)) << ": " << message << std::endl;
        }
#endif
        }
    }
};

void exec_fingerprint(autocomplete::ACState& s)
{
    auto localfilepath = LocalPath::fromPath(s.words[1].s, *client->fsaccess);
    auto fa = client->fsaccess->newfileaccess();

    if (fa->fopen(localfilepath, true, false, nullptr))
    {
        FileFingerprint fp;
        fp.genfingerprint(fa.get());
        cout << Utils::stringToHex(std::string((const char*)&fp.size, sizeof(fp.size))) << "/" <<
                Utils::stringToHex(std::string((const char*)&fp.mtime, sizeof(fp.mtime))) << "/" <<
                Utils::stringToHex(std::string((const char*)&fp.crc, sizeof(fp.crc))) << endl;
    }
    else
    {
        cout << "Failed to open: " << s.words[1].s << endl;
    }
}

void exec_showattrs(autocomplete::ACState& s)
{
    if (s.words.size() == 2)
    {
        if (s.words[1].s == "on")
        {
            showattrs = true;
        }
        else if (s.words[1].s == "off")
        {
            showattrs = false;
        }
        else
        {
            cout << "invalid showattrs setting" << endl;
        }
    }
    else
    {
        cout << "      showattrs on|off " << endl;
    }
}

void exec_timelocal(autocomplete::ACState& s)
{
    bool get = s.words[1].s == "get";
    auto localfilepath = LocalPath::fromPath(s.words[2].s, *client->fsaccess);

    if ((get && s.words.size() != 3) || (!get && s.words.size() != 4))
    {
        cout << "wrong number of arguments for : " << s.words[1].s << endl;
        return;
    }

    m_time_t set_time = 0;

    if (!get)
    {
        // similar to Transfers::complete()

        std::istringstream is(s.words[3].s);
        std::tm tm_record;
        is >> std::get_time(&tm_record, "%Y-%m-%d %H:%M:%S");

        set_time = m_mktime(&tm_record);

        cout << "Setting mtime to " << set_time << endl;

        bool success = client->fsaccess->setmtimelocal(localfilepath, set_time);
        if (!success)
        {
            cout << "setmtimelocal failed!  Was it transient? " << client->fsaccess->transient_error << endl;
        }
    }

    // perform get in both cases
    auto fa = client->fsaccess->newfileaccess();
    if (fa->fopen(localfilepath, true, false))
    {
        FileFingerprint fp;
        fp.genfingerprint(fa.get());
        if (fp.isvalid)
        {
            std::tm tm_record;
            m_localtime(fp.mtime, &tm_record);
            cout << "mtime for file is " << fp.mtime << ": " << std::put_time(&tm_record, "%Y-%m-%d %H:%M:%S") << endl;

            if (!get)
            {
                if (::mega::abs(set_time - fp.mtime) <= 2)
                {
                    cout << "mtime read back is within 2 seconds, so success. Actual difference: " << ::mega::abs(set_time - fp.mtime) << endl;
                }
                else
                {
                    cout << "ERROR Silent failure in setmtimelocal, difference is " << ::mega::abs(set_time - fp.mtime) << endl;
                }
            }
        }
        else
        {
            cout << "fingerprint generation failed: " << localfilepath.toPath(*client->fsaccess) << endl;
        }
    }
    else
    {
        cout << "fopen failed: " << localfilepath.toPath(*client->fsaccess) << endl;
    }

}

void exec_backupcentre(autocomplete::ACState& s)
{
    bool delFlag = s.extractflag("-del");

    if (s.words.size() == 1)
    {
        client->reqs.add(new CommandBackupSyncFetch([&](Error e, vector<CommandBackupSyncFetch::Data>& data){
            if (e)
            {
                cout << "backupcentre failed: " << e << endl;
            }
            else
            {
                for (auto& d : data)
                {
                    cout << "Backup ID: " << toHandle(d.backupId) << endl;
                    cout << "  backup type: " << backupTypeToStr(d.backupType) << endl;
                    cout << "  root handle: " << toNodeHandle(d.rootNode) << endl;
                    cout << "  local folder: " << d.localFolder << endl;
                    cout << "  device id: " << d.deviceId << endl;
                    cout << "  sync state: " << d.syncState << endl;
                    cout << "  sync substate: " << d.syncSubstate << endl;
                    cout << "  extra: " << d.extra << endl;
                    cout << "  heartbeat timestamp: " << d.hbTimestamp << endl;
                    cout << "  heartbeat status: " << d.hbStatus << endl;
                    cout << "  heartbeat progress: " << d.hbProgress << endl;
                    cout << "  heartbeat uploads: " << d.uploads << endl;
                    cout << "  heartbeat downloads: " << d.downloads << endl;
                    cout << "  last activity time: " << d.lastActivityTs << endl;
                    cout << "  last node handle: " << toNodeHandle(d.lastSyncedNodeHandle) << endl << endl;
                }

                cout << "Backup Centre - Backups count: " << data.size() << endl;
            }
        }));
    }
    else if (s.words.size() == 2 && delFlag)
    {
        handle backupId;
        Base64::atob(s.words[1].s.c_str(), (byte*)&backupId, MegaClient::BACKUPHANDLE);
        client->reqs.add(new CommandBackupRemove(client, backupId));
    }
}


MegaCLILogger gLogger;

autocomplete::ACN autocompleteSyntax()
{
    using namespace autocomplete;
    std::unique_ptr<Either> p(new Either("      "));

    p->Add(exec_apiurl, sequence(text("apiurl"), opt(sequence(param("url"), opt(param("disablepkp"))))));
    p->Add(exec_login, sequence(text("login"), opt(flag("-fresh")), either(sequence(param("email"), opt(param("password"))),
                                                      sequence(exportedLink(false, true), opt(param("auth_key"))),
                                                      param("session"),
                                                      sequence(text("autoresume"), opt(param("id"))))));
    p->Add(exec_begin, sequence(text("begin"), opt(param("ephemeralhandle#ephemeralpw"))));
    p->Add(exec_signup, sequence(text("signup"), either(sequence(param("email"), param("name"), opt(flag("-v1"))), param("confirmationlink"))));
    p->Add(exec_cancelsignup, sequence(text("cancelsignup")));
    p->Add(exec_confirm, sequence(text("confirm")));
    p->Add(exec_session, sequence(text("session"), opt(sequence(text("autoresume"), opt(param("id"))))));
    p->Add(exec_mount, sequence(text("mount")));
    p->Add(exec_ls, sequence(text("ls"), opt(flag("-R")), opt(sequence(flag("-tofile"), param("filename"))), opt(remoteFSFolder(client, &cwd))));
    p->Add(exec_cd, sequence(text("cd"), opt(remoteFSFolder(client, &cwd))));
    p->Add(exec_pwd, sequence(text("pwd")));
    p->Add(exec_lcd, sequence(text("lcd"), opt(localFSFolder())));
#ifdef USE_FILESYSTEM
    p->Add(exec_lls, sequence(text("lls"), opt(flag("-R")), opt(localFSFolder())));
    p->Add(exec_lpwd, sequence(text("lpwd")));
    p->Add(exec_lmkdir, sequence(text("lmkdir"), localFSFolder()));
#endif
    p->Add(exec_import, sequence(text("import"), exportedLink(true, false)));
    p->Add(exec_folderlinkinfo, sequence(text("folderlink"), opt(param("link"))));
    p->Add(exec_open, sequence(text("open"), exportedLink(false, true)));
    p->Add(exec_put, sequence(text("put"), opt(flag("-r")), localFSPath("localpattern"), opt(either(remoteFSPath(client, &cwd, "dst"),param("dstemail")))));
    p->Add(exec_putq, sequence(text("putq"), repeat(either(flag("-active"), flag("-all"), flag("-count"))), opt(param("cancelslot"))));
#ifdef USE_FILESYSTEM
    p->Add(exec_get, sequence(text("get"), opt(sequence(flag("-r"), opt(flag("-foldersonly")))), remoteFSPath(client, &cwd), opt(sequence(param("offset"), opt(param("length"))))));
#else
    p->Add(exec_get, sequence(text("get"), remoteFSPath(client, &cwd), opt(sequence(param("offset"), opt(param("length"))))));
#endif
    p->Add(exec_get, sequence(text("get"), flag("-re"), param("regularexpression")));
    p->Add(exec_get, sequence(text("get"), exportedLink(true, false), opt(sequence(param("offset"), opt(param("length"))))));
    p->Add(exec_getq, sequence(text("getq"), repeat(either(flag("-active"), flag("-all"), flag("-count"))), opt(param("cancelslot"))));
    p->Add(exec_more, sequence(text("more"), opt(remoteFSPath(client, &cwd))));
    p->Add(exec_pause, sequence(text("pause"), either(text("status"), sequence(opt(either(text("get"), text("put"))), opt(text("hard"))))));
    p->Add(exec_getfa, sequence(text("getfa"), wholenumber(1), opt(remoteFSPath(client, &cwd)), opt(text("cancel"))));
#ifdef USE_MEDIAINFO
    p->Add(exec_mediainfo, sequence(text("mediainfo"), either(sequence(text("calc"), localFSFile()), sequence(text("show"), remoteFSFile(client, &cwd)))));
#endif
    p->Add(exec_smsverify, sequence(text("smsverify"), either(sequence(text("send"), param("phonenumber"), opt(param("reverifywhitelisted"))), sequence(text("code"), param("verificationcode")))));
    p->Add(exec_verifiedphonenumber, sequence(text("verifiedphone")));
    p->Add(exec_resetverifiedphonenumber, sequence(text("resetverifiedphone")));
    p->Add(exec_mkdir, sequence(text("mkdir"), opt(flag("-allowduplicate")), opt(flag("-exactleafname")), remoteFSFolder(client, &cwd)));
    p->Add(exec_rm, sequence(text("rm"), remoteFSPath(client, &cwd), opt(sequence(flag("-regexchild"), param("regex")))));
    p->Add(exec_mv, sequence(text("mv"), remoteFSPath(client, &cwd, "src"), remoteFSPath(client, &cwd, "dst")));
    p->Add(exec_cp, sequence(text("cp"), remoteFSPath(client, &cwd, "src"), either(remoteFSPath(client, &cwd, "dst"), param("dstemail"))));
    p->Add(exec_du, sequence(text("du"), remoteFSPath(client, &cwd)));

#ifdef ENABLE_SYNC
    p->Add(exec_backupcentre, sequence(text("backupcentre"), opt(sequence(flag("-del"), param("backup_id")))));

    p->Add(exec_syncadd,
           sequence(text("sync"),
                    text("add"),
                    opt(flag("-backup")),
                    opt(sequence(flag("-external"), param("drivePath"))),
                    localFSFolder("source"),
                    remoteFSFolder(client, &cwd, "target")));

    p->Add(exec_syncclosedrive,
           sequence(text("sync"),
                    text("closedrive"),
                    localFSFolder("drive")));

    p->Add(exec_syncopendrive,
           sequence(text("sync"),
                    text("opendrive"),
                    localFSFolder("drive")));

    p->Add(exec_synclist,
           sequence(text("sync"), text("list")));

    p->Add(exec_syncremove,
           sequence(text("sync"),
                    text("remove"),
                    param("id")));

    p->Add(exec_syncxable,
           sequence(text("sync"),
                    either(sequence(either(text("disable"), text("fail")),
                                    param("id"),
                                    opt(param("error"))),
                           sequence(text("enable"),
                                    param("id")))));
<<<<<<< HEAD

    p->Add(exec_backupcentre, sequence(text("backupcentre"), opt(sequence(flag("-del"), param("backup_id")))));

    p->Add(exec_syncpause, sequence(text("syncpause"), param("id")));
    p->Add(exec_syncresume, sequence(text("syncresume"), param("id")));
=======
>>>>>>> e93fc3b7
#endif

    p->Add(exec_export, sequence(text("export"), remoteFSPath(client, &cwd), opt(either(flag("-writable"), param("expiretime"), text("del")))));
    p->Add(exec_share, sequence(text("share"), opt(sequence(remoteFSPath(client, &cwd), opt(sequence(contactEmail(client), opt(either(text("r"), text("rw"), text("full"))), opt(param("origemail"))))))));
    p->Add(exec_invite, sequence(text("invite"), param("dstemail"), opt(either(param("origemail"), text("del"), text("rmd")))));

    p->Add(exec_clink, sequence(text("clink"), either(text("renew"), sequence(text("query"), param("handle")), sequence(text("del"), opt(param("handle"))))));

    p->Add(exec_ipc, sequence(text("ipc"), param("handle"), either(text("a"), text("d"), text("i"))));
    p->Add(exec_showpcr, sequence(text("showpcr")));
    p->Add(exec_users, sequence(text("users"), opt(sequence(contactEmail(client), text("del")))));
    p->Add(exec_getua, sequence(text("getua"), param("attrname"), opt(contactEmail(client))));
    p->Add(exec_putua, sequence(text("putua"), param("attrname"), opt(either(
                                                                          text("del"),
                                                                          sequence(text("set"), param("string")),
                                                                          sequence(text("map"), param("key"), param("value")),
                                                                          sequence(text("load"), localFSFile())))));
#ifdef DEBUG
    p->Add(exec_delua, sequence(text("delua"), param("attrname")));
    p->Add(exec_devcommand, sequence(text("devcommand"), param("subcommand"), opt(param("email"))));
#endif
    p->Add(exec_alerts, sequence(text("alerts"), opt(either(text("new"), text("old"), wholenumber(10), text("notify"), text("seen")))));
    p->Add(exec_recentactions, sequence(text("recentactions"), param("hours"), param("maxcount")));
    p->Add(exec_recentnodes, sequence(text("recentnodes"), param("hours"), param("maxcount")));

    p->Add(exec_putbps, sequence(text("putbps"), opt(either(wholenumber(100000), text("auto"), text("none")))));
    p->Add(exec_killsession, sequence(text("killsession"), opt(either(text("all"), param("sessionid")))));
    p->Add(exec_whoami, sequence(text("whoami"), repeat(either(flag("-storage"), flag("-transfer"), flag("-pro"), flag("-transactions"), flag("-purchases"), flag("-sessions")))));
    p->Add(exec_verifycredentials, sequence(text("credentials"), either(text("show"), text("status"), text("verify"), text("reset")), opt(contactEmail(client))));
    p->Add(exec_passwd, sequence(text("passwd")));
    p->Add(exec_reset, sequence(text("reset"), contactEmail(client), opt(text("mk"))));
    p->Add(exec_recover, sequence(text("recover"), param("recoverylink")));
    p->Add(exec_cancel, sequence(text("cancel"), opt(param("cancellink"))));
    p->Add(exec_email, sequence(text("email"), opt(either(param("newemail"), param("emaillink")))));
    p->Add(exec_retry, sequence(text("retry")));
    p->Add(exec_recon, sequence(text("recon")));
    p->Add(exec_reload, sequence(text("reload"), opt(text("nocache"))));
    p->Add(exec_logout, sequence(text("logout"), opt(flag("-keepsyncconfigs"))));
    p->Add(exec_locallogout, sequence(text("locallogout")));
    p->Add(exec_symlink, sequence(text("symlink")));
    p->Add(exec_version, sequence(text("version")));
    p->Add(exec_debug, sequence(text("debug"), opt(either(flag("-on"), flag("-off"))), opt(localFSFile())));
    p->Add(exec_verbose, sequence(text("verbose"), opt(either(flag("-on"), flag("-off")))));
#if defined(WIN32) && defined(NO_READLINE)
    p->Add(exec_clear, sequence(text("clear")));
    p->Add(exec_codepage, sequence(text("codepage"), opt(sequence(wholenumber(65001), opt(wholenumber(65001))))));
    p->Add(exec_log, sequence(text("log"), either(text("utf8"), text("utf16"), text("codepage")), localFSFile()));
#endif
    p->Add(exec_test, sequence(text("test"), opt(param("data"))));
    p->Add(exec_fingerprint, sequence(text("fingerprint"), localFSFile("localfile")));
#ifdef ENABLE_CHAT
    p->Add(exec_chats, sequence(text("chats")));
    p->Add(exec_chatc, sequence(text("chatc"), param("group"), repeat(opt(sequence(contactEmail(client), either(text("ro"), text("sta"), text("mod")))))));
    p->Add(exec_chati, sequence(text("chati"), param("chatid"), contactEmail(client), either(text("ro"), text("sta"), text("mod"))));
    p->Add(exec_chatcp, sequence(text("chatcp"), param("mownkey"), opt(sequence(text("t"), param("title64"))), repeat(sequence(contactEmail(client), either(text("ro"), text("sta"), text("mod"))))));
    p->Add(exec_chatr, sequence(text("chatr"), param("chatid"), opt(contactEmail(client))));
    p->Add(exec_chatu, sequence(text("chatu"), param("chatid")));
    p->Add(exec_chatup, sequence(text("chatup"), param("chatid"), param("userhandle"), either(text("ro"), text("sta"), text("mod"))));
    p->Add(exec_chatpu, sequence(text("chatpu")));
    p->Add(exec_chatga, sequence(text("chatga"), param("chatid"), param("nodehandle"), param("uid")));
    p->Add(exec_chatra, sequence(text("chatra"), param("chatid"), param("nodehandle"), param("uid")));
    p->Add(exec_chatst, sequence(text("chatst"), param("chatid"), param("title64")));
    p->Add(exec_chata, sequence(text("chata"), param("chatid"), param("archive")));
    p->Add(exec_chatl, sequence(text("chatl"), param("chatid"), either(text("del"), text("query"))));
    p->Add(exec_chatsm, sequence(text("chatsm"), param("chatid"), opt(param("title64"))));
    p->Add(exec_chatlu, sequence(text("chatlu"), param("publichandle")));
    p->Add(exec_chatlj, sequence(text("chatlj"), param("publichandle"), param("unifiedkey")));
#endif
    p->Add(exec_setmaxdownloadspeed, sequence(text("setmaxdownloadspeed"), opt(wholenumber(10000))));
    p->Add(exec_setmaxuploadspeed, sequence(text("setmaxuploadspeed"), opt(wholenumber(10000))));
    p->Add(exec_handles, sequence(text("handles"), opt(either(text("on"), text("off")))));
    p->Add(exec_httpsonly, sequence(text("httpsonly"), opt(either(text("on"), text("off")))));
    p->Add(exec_showattrs, sequence(text("showattrs"), opt(either(text("on"), text("off")))));
    p->Add(exec_timelocal, sequence(text("mtimelocal"), either(text("set"), text("get")), localFSPath(), opt(param("datetime"))));

    p->Add(exec_mfac, sequence(text("mfac"), param("email")));
    p->Add(exec_mfae, sequence(text("mfae")));
    p->Add(exec_mfad, sequence(text("mfad"), param("pin")));

#if defined(WIN32) && defined(NO_READLINE)
    p->Add(exec_autocomplete, sequence(text("autocomplete"), opt(either(text("unix"), text("dos")))));
    p->Add(exec_history, sequence(text("history")));
#endif
    p->Add(exec_help, either(text("help"), text("h"), text("?")));
    p->Add(exec_quit, either(text("quit"), text("q"), text("exit")));

    p->Add(exec_find, sequence(text("find"), text("raided")));
    p->Add(exec_findemptysubfoldertrees, sequence(text("findemptysubfoldertrees"), opt(flag("-movetotrash"))));

#ifdef MEGA_MEASURE_CODE
    p->Add(exec_deferRequests, sequence(text("deferrequests"), repeat(either(flag("-putnodes")))));
    p->Add(exec_sendDeferred, sequence(text("senddeferred"), opt(flag("-reset"))));
    p->Add(exec_codeTimings, sequence(text("codetimings"), opt(flag("-reset"))));
#endif

#ifdef USE_FILESYSTEM
    p->Add(exec_treecompare, sequence(text("treecompare"), localFSPath(), remoteFSPath(client, &cwd)));
    p->Add(exec_generatetestfilesfolders, sequence(text("generatetestfilesfolders"), repeat(either(sequence(flag("-folderdepth"), param("depth")),
                                                                                                   sequence(flag("-folderwidth"), param("width")),
                                                                                                   sequence(flag("-filecount"), param("count")),
                                                                                                   sequence(flag("-filesize"), param("size")),
                                                                                                   sequence(flag("-nameprefix"), param("prefix")))), localFSFolder("parent")));
#endif
    p->Add(exec_querytransferquota, sequence(text("querytransferquota"), param("filesize")));
    p->Add(exec_getcloudstorageused, sequence(text("getcloudstorageused")));
    p->Add(exec_getuserquota, sequence(text("getuserquota"), repeat(either(flag("-storage"), flag("-transfer"), flag("-pro")))));
    p->Add(exec_getuserdata, text("getuserdata"));

    p->Add(exec_showattributes, sequence(text("showattributes"), remoteFSPath(client, &cwd)));

    p->Add(exec_setmaxconnections, sequence(text("setmaxconnections"), either(text("put"), text("get")), opt(wholenumber(4))));
    p->Add(exec_metamac, sequence(text("metamac"), localFSPath(), remoteFSPath(client, &cwd)));
    p->Add(exec_banner, sequence(text("banner"), either(text("get"), sequence(text("dismiss"), param("id")))));

    return autocompleteTemplate = std::move(p);
}


#ifdef USE_FILESYSTEM
bool recursiveget(fs::path&& localpath, Node* n, bool folders, unsigned& queued)
{
    if (n->type == FILENODE)
    {
        if (!folders)
        {
            auto f = new AppFileGet(n, NodeHandle(), NULL, -1, 0, NULL, NULL, localpath.u8string());
            f->appxfer_it = appxferq[GET].insert(appxferq[GET].end(), f);
            DBTableTransactionCommitter committer(client->tctable);
            client->startxfer(GET, f, committer);
            queued += 1;
        }
    }
    else if (n->type == FOLDERNODE || n->type == ROOTNODE)
    {
        fs::path newpath = localpath / fs::u8path(n->type == ROOTNODE ? "ROOTNODE" : n->displayname());
        if (folders)
        {
            std::error_code ec;
            if (fs::create_directory(newpath, ec) || !ec)
            {
                cout << newpath << endl;
            }
            else
            {
                cout << "Failed trying to create " << newpath << ": " << ec.message() << endl;
                return false;
            }
        }
        for (node_list::iterator it = n->children.begin(); it != n->children.end(); it++)
        {
            if (!recursiveget(std::move(newpath), *it, folders, queued))
            {
                return false;
            }
        }
    }
    return true;
}
#endif

bool regexget(const string& expression, Node* n, unsigned& queued)
{
    try
    {
        std::regex re(expression);

        if (n->type == FOLDERNODE || n->type == ROOTNODE)
        {
            DBTableTransactionCommitter committer(client->tctable);
            for (node_list::iterator it = n->children.begin(); it != n->children.end(); it++)
            {
                if ((*it)->type == FILENODE)
                {
                    if (regex_search(string((*it)->displayname()), re))
                    {
                        auto f = new AppFileGet(*it);
                        f->appxfer_it = appxferq[GET].insert(appxferq[GET].end(), f);
                        client->startxfer(GET, f, committer);
                        queued += 1;
                    }
                }
            }
        }
    }
    catch (std::exception& e)
    {
        cout << "ERROR: " << e.what() << endl;
        return false;
    }
    return true;
}

struct Login
{
    string email, password, salt, pin;
    int version;

    Login() : version(0)
    {
    }

    void reset()
    {
        *this = Login();
    }

    void login(MegaClient* mc)
    {
        byte keybuf[SymmCipher::KEYLENGTH];

        if (version == 1)
        {
            if (error e = mc->pw_key(password.c_str(), keybuf))
            {
                cout << "Login error: " << e << endl;
            }
            else
            {
                mc->login(email.c_str(), keybuf, (!pin.empty()) ? pin.c_str() : NULL);
            }
        }
        else if (version == 2 && !salt.empty())
        {
            mc->login2(email.c_str(), password.c_str(), &salt, (!pin.empty()) ? pin.c_str() : NULL);
        }
        else
        {
            cout << "Login unexpected error" << endl;
        }
    }
};
static Login login;

ofstream* pread_file = NULL;
m_off_t pread_file_end = 0;


// execute command
static void process_line(char* l)
{
    switch (prompt)
    {
    case LOGINTFA:
        if (strlen(l) > 1)
        {
            login.pin = l;
            login.login(client);
        }
        else
        {
            cout << endl << "The pin length is invalid, please try to login again." << endl;
        }

        setprompt(COMMAND);
        return;

    case SETTFA:
        client->multifactorauthsetup(l);
        setprompt(COMMAND);
        return;

    case LOGINPASSWORD:

        if (signupcode.size())
        {
            // verify correctness of supplied signup password
            client->pw_key(l, pwkey);
            SymmCipher pwcipher(pwkey);
            pwcipher.ecb_decrypt(signuppwchallenge);

            if (MemAccess::get<int64_t>((const char*)signuppwchallenge + 4))
            {
                cout << endl << "Incorrect password, please try again." << endl;
            }
            else
            {
                client->confirmsignuplink((const byte*)signupcode.data(), unsigned(signupcode.size()),
                    MegaClient::stringhash64(&signupemail, &pwcipher));
            }

            signupcode.clear();
        }
        else if (recoverycode.size())   // cancelling account --> check password
        {
            client->pw_key(l, pwkey);
            client->validatepwd(pwkey);
        }
        else if (changecode.size())     // changing email --> check password to avoid creating an invalid hash
        {
            client->pw_key(l, pwkey);
            client->validatepwd(pwkey);
        }
        else
        {
            login.password = l;
            login.login(client);
            cout << endl << "Logging in..." << endl;
        }

        setprompt(COMMAND);
        return;

    case OLDPASSWORD:
        client->pw_key(l, pwkeybuf);

        if (!memcmp(pwkeybuf, pwkey, sizeof pwkey))
        {
            cout << endl;
            setprompt(NEWPASSWORD);
        }
        else
        {
            cout << endl << "Bad password, please try again" << endl;
            setprompt(COMMAND);
        }
        return;

    case NEWPASSWORD:
        newpassword = l;
        client->pw_key(l, newpwkey);

        cout << endl;
        setprompt(PASSWORDCONFIRM);
        return;

    case PASSWORDCONFIRM:
        client->pw_key(l, pwkeybuf);

        if (memcmp(pwkeybuf, newpwkey, sizeof pwkeybuf))
        {
            cout << endl << "Mismatch, please try again" << endl;
        }
        else
        {
            error e;

            if (signupemail.size())
            {
                if (signupV2)
                {
                    client->sendsignuplink2(signupemail.c_str(), newpassword.c_str(), signupname.c_str());
                }
                else
                {
                    client->sendsignuplink(signupemail.c_str(), signupname.c_str(), newpwkey);
                }
            }
            else if (recoveryemail.size() && recoverycode.size())
            {
                cout << endl << "Resetting password..." << endl;

                if (hasMasterKey)
                {
                    client->confirmrecoverylink(recoverycode.c_str(), recoveryemail.c_str(), newpassword.c_str(), masterkey);
                }
                else
                {
                    client->confirmrecoverylink(recoverycode.c_str(), recoveryemail.c_str(), newpassword.c_str(), NULL);
                }

                recoverycode.clear();
                recoveryemail.clear();
                hasMasterKey = false;
                memset(masterkey, 0, sizeof masterkey);
            }
            else
            {
                if ((e = client->changepw(newpassword.c_str())) == API_OK)
                {
                    memcpy(pwkey, newpwkey, sizeof pwkey);
                    cout << endl << "Changing password..." << endl;
                }
                else
                {
                    cout << "You must be logged in to change your password." << endl;
                }
            }
        }

        setprompt(COMMAND);
        signupemail.clear();
        signupV2 = true;
        return;

    case MASTERKEY:
        cout << endl << "Retrieving private RSA key for checking integrity of the Master Key..." << endl;

        Base64::atob(l, masterkey, sizeof masterkey);
        client->getprivatekey(recoverycode.c_str());
        return;

    case COMMAND:
        try
        {
            std::string consoleOutput;
            ac::autoExec(string(l), string::npos, autocompleteTemplate, false, consoleOutput, true); // todo: pass correct unixCompletions flag
            if (!consoleOutput.empty())
            {
                cout << consoleOutput << flush;
            }
        }
        catch (std::exception& e)
        {
            cout << "Command failed: " << e.what() << endl;
        }
        return;
    case PAGER:
        if (strlen(l) && l[0] == 'q')
        {
            setprompt(COMMAND); // quit pager view if 'q' is sent, see README
        }
        else
        {
            autocomplete::ACState nullState; //not entirely sure about this
            exec_more(nullState); //else, get one more page
        }
        return;
    }
}

void exec_ls(autocomplete::ACState& s)
{
    Node* n;
    bool recursive = s.extractflag("-R");
    string toFilename;
    bool toFileFlag = s.extractflagparam("-tofile", toFilename);

    ofstream toFile;
    if (toFileFlag)
    {
        toFile.open(toFilename);
    }

    if (s.words.size() > 1)
    {
        n = nodebypath(s.words[1].s.c_str());
    }
    else
    {
        n = client->nodeByHandle(cwd);
    }

    if (n)
    {
        dumptree(n, recursive, 0, NULL, toFileFlag ? &toFile : nullptr);
    }
}

void exec_cd(autocomplete::ACState& s)
{
    if (s.words.size() > 1)
    {
        if (Node* n = nodebypath(s.words[1].s.c_str()))
        {
            if (n->type == FILENODE)
            {
                cout << s.words[1].s << ": Not a directory" << endl;
            }
            else
            {
                cwd = n->nodeHandle();
            }
        }
        else
        {
            cout << s.words[1].s << ": No such file or directory" << endl;
        }
    }
    else
    {
        cwd = NodeHandle().set6byte(client->rootnodes[0]);
    }
}

void exec_rm(autocomplete::ACState& s)
{
    string childregexstring;
    bool useregex = s.extractflagparam("-regexchild", childregexstring);

    if (Node* n = nodebypath(s.words[1].s.c_str()))
    {
        vector<Node*> v;
        if (useregex)
        {
            std::regex re(childregexstring);
            for (Node* c : n->children)
            {
                if (std::regex_match(c->displayname(), re))
                {
                    v.push_back(c);
                }
            }
        }
        else
        {
            v.push_back(n);
        }

        for (auto d : v)
        {
            if (client->checkaccess(d, FULL))
            {
                error e = client->unlink(d, false, 0);

                if (e)
                {
                    cout << d->displaypath() << ": Deletion failed (" << errorstring(e) << ")" << endl;
                }
            }
            else
            {
                cout << d->displaypath() << ": Access denied" << endl;
            }
        }
    }
    else
    {
        cout << s.words[1].s << ": No such file or directory" << endl;
    }
}

void exec_mv(autocomplete::ACState& s)
{
    Node *n, *tn;
    string newname;

    if (s.words.size() > 2)
    {
        // source node must exist
        if ((n = nodebypath(s.words[1].s.c_str())))
        {
            // we have four situations:
            // 1. target path does not exist - fail
            // 2. target node exists and is folder - move
            // 3. target node exists and is file - delete and rename (unless same)
            // 4. target path exists, but filename does not - rename
            if ((tn = nodebypath(s.words[2].s.c_str(), NULL, &newname)))
            {
                error e;

                if (newname.size())
                {
                    if (tn->type == FILENODE)
                    {
                        cout << s.words[2].s << ": Not a directory" << endl;

                        return;
                    }
                    else
                    {
                        if ((e = client->checkmove(n, tn)) == API_OK)
                        {
                            if (!client->checkaccess(n, RDWR))
                            {
                                cout << "Write access denied" << endl;

                                return;
                            }

                            // rename
                            client->fsaccess->normalize(&newname);
                            //n->attrs.map['n'] = newname;

                            if ((e = client->setattr(n, attr_map('n', newname), client->reqtag)))
                            {
                                cout << "Cannot rename file (" << errorstring(e) << ")" << endl;
                            }
                        }
                        else
                        {
                            cout << "Cannot rename file (" << errorstring(e) << ")" << endl;
                        }
                    }
                }
                else
                {
                    if (tn->type == FILENODE)
                    {
                        // (there should never be any orphaned filenodes)
                        if (!tn->parent)
                        {
                            return;
                        }

                        if ((e = client->checkmove(n, tn->parent)) == API_OK)
                        {
                            if (!client->checkaccess(n, RDWR))
                            {
                                cout << "Write access denied" << endl;

                                return;
                            }

                            // overwrite existing target file: rename source...
                            //n->attrs.map['n'] = tn->attrs.map['n'];
                            e = client->setattr(n, attr_map('n', tn->attrs.map['n']), client->reqtag);

                            if (e)
                            {
                                cout << "Rename failed (" << errorstring(e) << ")" << endl;
                            }

                            if (n != tn)
                            {
                                // ...delete target...
                                e = client->unlink(tn, false, 0);

                                if (e)
                                {
                                    cout << "Remove failed (" << errorstring(e) << ")" << endl;
                                }
                            }
                        }

                        // ...and set target to original target's parent
                        tn = tn->parent;
                    }
                    else
                    {
                        e = client->checkmove(n, tn);
                    }
                }

                if (n->parent != tn)
                {
                    if (e == API_OK)
                    {
                        e = client->rename(n, tn);

                        if (e)
                        {
                            cout << "Move failed (" << errorstring(e) << ")" << endl;
                        }
                    }
                    else
                    {
                        cout << "Move not permitted - try copy" << endl;
                    }
                }
            }
            else
            {
                cout << s.words[2].s << ": No such directory" << endl;
            }
        }
        else
        {
            cout << s.words[1].s << ": No such file or directory" << endl;
        }
    }
}


void exec_cp(autocomplete::ACState& s)
{
    Node *n, *tn;
    string targetuser;
    string newname;
    error e;

    if (s.words.size() > 2)
    {
        if ((n = nodebypath(s.words[1].s.c_str())))
        {
            if ((tn = nodebypath(s.words[2].s.c_str(), &targetuser, &newname)))
            {
                if (!client->checkaccess(tn, RDWR))
                {
                    cout << "Write access denied" << endl;

                    return;
                }

                if (tn->type == FILENODE)
                {
                    if (n->type == FILENODE)
                    {
                        // overwrite target if source and taret are files

                        // (there should never be any orphaned filenodes)
                        if (!tn->parent)
                        {
                            return;
                        }

                        // ...delete target...
                        e = client->unlink(tn, false, 0);

                        if (e)
                        {
                            cout << "Cannot delete existing file (" << errorstring(e) << ")"
                                << endl;
                        }

                        // ...and set target to original target's parent
                        tn = tn->parent;
                    }
                    else
                    {
                        cout << "Cannot overwrite file with folder" << endl;
                        return;
                    }
                }
            }

            TreeProcCopy_mcli tc;
            handle ovhandle = UNDEF;

            if (!n->keyApplied())
            {
                cout << "Cannot copy a node without key" << endl;
                return;
            }

            if (n->attrstring)
            {
                n->applykey();
                n->setattr();
                if (n->attrstring)
                {
                    cout << "Cannot copy undecryptable node" << endl;
                    return;
                }
            }

            string sname;
            if (newname.size())
            {
                sname = newname;
                client->fsaccess->normalize(&sname);
            }
            else
            {
                attr_map::iterator it = n->attrs.map.find('n');
                if (it != n->attrs.map.end())
                {
                    sname = it->second;
                }
            }

            if (!client->versions_disabled && tn && n->type == FILENODE)
            {
                Node *ovn = client->childnodebyname(tn, sname.c_str(), true);
                if (ovn)
                {
                    if (n->isvalid && ovn->isvalid && *(FileFingerprint*)n == *(FileFingerprint*)ovn)
                    {
                        cout << "Skipping identical node" << endl;
                        return;
                    }

                    ovhandle = ovn->nodehandle;
                }
            }

            // determine number of nodes to be copied
            client->proctree(n, &tc, false, ovhandle != UNDEF);

            tc.allocnodes();

            // build new nodes array
            client->proctree(n, &tc, false, ovhandle != UNDEF);

            // if specified target is a filename, use it
            if (newname.size())
            {
                SymmCipher key;
                string attrstring;

                // copy source attributes and rename
                AttrMap attrs;

                attrs.map = n->attrs.map;
                attrs.map['n'] = sname;

                key.setkey((const byte*)tc.nn[0].nodekey.data(), tc.nn[0].type);

                // JSON-encode object and encrypt attribute string
                attrs.getjson(&attrstring);
                tc.nn[0].attrstring.reset(new string);
                client->makeattr(&key, tc.nn[0].attrstring, attrstring.c_str());
            }

            // tree root: no parent
            tc.nn[0].parenthandle = UNDEF;
            tc.nn[0].ovhandle = ovhandle;

            if (tn)
            {
                // add the new nodes
                client->putnodes(tn->nodehandle, move(tc.nn), nullptr, gNextClientTag++);
            }
            else
            {
                if (targetuser.size())
                {
                    cout << "Attempting to drop into user " << targetuser << "'s inbox..." << endl;

                    client->putnodes(targetuser.c_str(), move(tc.nn), gNextClientTag++);
                }
                else
                {
                    cout << s.words[2].s << ": No such file or directory" << endl;
                }
            }
        }
        else
        {
            cout << s.words[1].s << ": No such file or directory" << endl;
        }
    }
}

void exec_du(autocomplete::ACState& s)
{
    Node *n;
    TreeProcDU du;

    if (s.words.size() > 1)
    {
        if (!(n = nodebypath(s.words[1].s.c_str())))
        {
            cout << s.words[1].s << ": No such file or directory" << endl;

            return;
        }
    }
    else
    {
        n = client->nodeByHandle(cwd);
    }

    if (n)
    {
        client->proctree(n, &du);

        cout << "Total storage used: " << (du.numbytes / 1048576) << " MB" << endl;
        cout << "Total # of files: " << du.numfiles << endl;
        cout << "Total # of folders: " << du.numfolders << endl;
    }
}

void exec_get(autocomplete::ACState& s)
{
    Node *n;
    string regularexpression;
    if (s.extractflag("-r"))
    {
#ifdef USE_FILESYSTEM
        // recursive get.  create local folder structure first, then queue transfer of all files
        bool foldersonly = s.extractflag("-foldersonly");

        if (!(n = nodebypath(s.words[1].s.c_str())))
        {
            cout << s.words[1].s << ": No such folder (or file)" << endl;
        }
        else if (n->type != FOLDERNODE && n->type != ROOTNODE)
        {
            cout << s.words[1].s << ": not a folder" << endl;
        }
        else
        {
            unsigned queued = 0;
            cout << "creating folders: " << endl;
            if (recursiveget(fs::current_path(), n, true, queued))
            {
                if (!foldersonly)
                {
                    cout << "queueing files..." << endl;
                    bool alldone = recursiveget(fs::current_path(), n, false, queued);
                    cout << "queued " << queued << " files for download" << (!alldone ? " before failure" : "") << endl;
                }
            }
        }
#else
        cout << "Sorry, -r not supported yet" << endl;
#endif
    }
    else if (s.extractflagparam("-re", regularexpression))
    {
        if (!(n = nodebypath(".")))
        {
            cout << ": No current folder" << endl;
        }
        else if (n->type != FOLDERNODE && n->type != ROOTNODE)
        {
            cout << ": not in a folder" << endl;
        }
        else
        {
            unsigned queued = 0;
            if (regexget(regularexpression, n, queued))
            {
                cout << "queued " << queued << " files for download" << endl;
            }
        }
    }
    else
    {
        handle ph = UNDEF;
        byte key[FILENODEKEYLENGTH];
        if (client->parsepubliclink(s.words[1].s.c_str(), ph, key, false) == API_OK)
        {
            cout << "Checking link..." << endl;
            client->openfilelink(ph, key, 0);
            return;
        }

        n = nodebypath(s.words[1].s.c_str());

        if (n)
        {
            if (s.words.size() > 2)
            {
                // read file slice
                m_off_t offset = atol(s.words[2].s.c_str());
                m_off_t count = (s.words.size() > 3) ? atol(s.words[3].s.c_str()) : 0;

                if (offset + count > n->size)
                {
                    if (offset < n->size)
                    {
                        count = n->size - offset;
                        cout << "Count adjusted to " << count << " bytes (filesize is " << n->size << " bytes)" << endl;
                    }
                    else
                    {
                        cout << "Nothing to read: offset + length > filesize (" << offset << " + " << count << " > " << n->size << " bytes)" << endl;
                        return;
                    }
                }

                if (s.words.size() == 5)
                {
                    pread_file = new ofstream(s.words[4].s.c_str(), std::ios_base::binary);
                    pread_file_end = offset + count;
                }

                client->pread(n, offset, count, NULL);
            }
            else
            {
                DBTableTransactionCommitter committer(client->tctable);

                // queue specified file...
                if (n->type == FILENODE)
                {
                    auto f = new AppFileGet(n);

                    string::size_type index = s.words[1].s.find(":");
                    // node from public folder link
                    if (index != string::npos && s.words[1].s.substr(0, index).find("@") == string::npos)
                    {
                        handle h = clientFolder->rootnodes[0];
                        char *pubauth = new char[12];
                        Base64::btoa((byte*)&h, MegaClient::NODEHANDLE, pubauth);
                        f->pubauth = pubauth;
                        f->hprivate = true;
                        f->hforeign = true;
                        memcpy(f->filekey, n->nodekey().data(), FILENODEKEYLENGTH);
                    }

                    f->appxfer_it = appxferq[GET].insert(appxferq[GET].end(), f);
                    client->startxfer(GET, f, committer);
                }
                else
                {
                    // ...or all files in the specified folder (non-recursive)
                    for (node_list::iterator it = n->children.begin(); it != n->children.end(); it++)
                    {
                        if ((*it)->type == FILENODE)
                        {
                            auto f = new AppFileGet(*it);
                            f->appxfer_it = appxferq[GET].insert(appxferq[GET].end(), f);
                            client->startxfer(GET, f, committer);
                        }
                    }
                }
            }
        }
        else
        {
            cout << s.words[1].s << ": No such file or folder" << endl;
        }
    }
}

/* more_node here is intentionally defined with filescope, it allows us to
 * resume an interrupted pagination.
 * Node contents are fetched one page at a time, defaulting to 1KB of data.
 * Improvement: Get console layout and use width*height for precise pagination.
 */
static Node    *more_node = nullptr; // Remote node that we are paging through
static m_off_t  more_offset = 0; // Current offset in the remote file
static const m_off_t MORE_BYTES = 1024;

void exec_more(autocomplete::ACState& s)
{
    if(s.words.size() > 1) // set up new node for pagination
    {
        more_offset = 0;
        more_node = nodebypath(s.words[1].s.c_str());
    }
    if(more_node && (more_node->type == FILENODE))
    {
        m_off_t count = (more_offset + MORE_BYTES <= more_node->size)
                ? MORE_BYTES : (more_node->size - more_offset);

        client->pread(more_node, more_offset, count, NULL);
    }
}

void uploadLocalFolderContent(LocalPath& localname, Node* cloudFolder);

void uploadLocalPath(nodetype_t type, std::string name, LocalPath& localname, Node* parent, const std::string targetuser, DBTableTransactionCommitter& committer, int& total, bool recursive)
{

    Node *previousNode = client->childnodebyname(parent, name.c_str(), false);

    if (type == FILENODE)
    {
        auto fa = client->fsaccess->newfileaccess();
        if (fa->fopen(localname, true, false))
        {
            FileFingerprint fp;
            fp.genfingerprint(fa.get());

            if (previousNode)
            {
                if (previousNode->type == FILENODE)
                {
                    if (fp.isvalid && previousNode->isvalid && fp == *((FileFingerprint *)previousNode))
                    {
                        cout << "Identical file already exist. Skipping transfer of " << name << endl;
                        return;
                    }
                }
                else
                {
                    cout << "Can't upload file over the top of a folder with the same name: " << name << endl;
                    return;
                }
            }
            fa.reset();

            AppFile* f = new AppFilePut(localname, parent ? parent->nodeHandle() : NodeHandle(), targetuser.c_str());
            *static_cast<FileFingerprint*>(f) = fp;
            f->appxfer_it = appxferq[PUT].insert(appxferq[PUT].end(), f);
            client->startxfer(PUT, f, committer);
            total++;
        }
        else
        {
            cout << "Can't open file: " << name << endl;
        }
    }
    else if (type == FOLDERNODE && recursive)
    {

        if (previousNode)
        {
            if (previousNode->type == FILENODE)
            {
                cout << "Can't upload a folder over the top of a file with the same name: " << name << endl;
                return;
            }
            else
            {
                // upload into existing folder with the same name
                uploadLocalFolderContent(localname, previousNode);
            }
        }
        else
        {
            vector<NewNode> nn(1);
            client->putnodes_prepareOneFolder(&nn[0], name);

            gOnPutNodeTag[gNextClientTag] = [localname](Node* parent) {
                auto tmp = localname;
                uploadLocalFolderContent(tmp, parent);
            };

            client->putnodes(parent->nodehandle, move(nn), nullptr, gNextClientTag++);
        }
    }
}


string localpathToUtf8Leaf(const LocalPath& itemlocalname)
{
    return itemlocalname.leafName().toPath(*client->fsaccess);
}

void uploadLocalFolderContent(LocalPath& localname, Node* cloudFolder)
{
    DirAccess* da = client->fsaccess->newdiraccess();

    if (da->dopen(&localname, NULL, false))
    {
        DBTableTransactionCommitter committer(client->tctable);

        int total = 0;
        nodetype_t type;
        LocalPath itemlocalleafname;
        while (da->dnext(localname, itemlocalleafname, true, &type))
        {
            string leafNameUtf8 = localpathToUtf8Leaf(itemlocalleafname);

            if (gVerboseMode)
            {
                cout << "Queueing " << leafNameUtf8 << "..." << endl;
            }
            auto newpath = localname;
            newpath.appendWithSeparator(itemlocalleafname, true);
            uploadLocalPath(type, leafNameUtf8, newpath, cloudFolder, "", committer, total, true);
        }
        if (gVerboseMode)
        {
            cout << "Queued " << total << " more uploads from folder " << localpathToUtf8Leaf(localname) << endl;
        }
    }
}

void exec_put(autocomplete::ACState& s)
{
    NodeHandle target = cwd;
    string targetuser;
    string newname;
    int total = 0;
    Node* n = NULL;

    bool recursive = s.extractflag("-r");

    if (s.words.size() > 2)
    {
        if ((n = nodebypath(s.words[2].s.c_str(), &targetuser, &newname)))
        {
            target = n->nodeHandle();
        }
    }
    else    // target is current path
    {
        n = client->nodeByHandle(target);
    }

    if (client->loggedin() == NOTLOGGEDIN && !targetuser.size() && !client->loggedIntoWritableFolder())
    {
        cout << "Not logged in." << endl;

        return;
    }

    if (recursive && !targetuser.empty())
    {
        cout << "Sorry, can't send recursively to a user" << endl;
    }

    auto localname = LocalPath::fromPath(s.words[1].s, *client->fsaccess);

    DirAccess* da = client->fsaccess->newdiraccess();

    if (da->dopen(&localname, NULL, true))
    {
        DBTableTransactionCommitter committer(client->tctable);

        nodetype_t type;
        LocalPath itemlocalname;
        while (da->dnext(localname, itemlocalname, true, &type))
        {
            string leafNameUtf8 = localpathToUtf8Leaf(itemlocalname);

            if (gVerboseMode)
            {
                cout << "Queueing " << leafNameUtf8 << "..." << endl;
            }
            uploadLocalPath(type, leafNameUtf8, itemlocalname, n, targetuser, committer, total, recursive);
        }
    }

    delete da;

    cout << "Queued " << total << " file(s) for upload, " << appxferq[PUT].size()
        << " file(s) in queue" << endl;
}

void exec_pwd(autocomplete::ACState& s)
{
    string path;

    nodepath(cwd, &path);

    cout << path << endl;
}

void exec_lcd(autocomplete::ACState& s)
{
    LocalPath localpath = LocalPath::fromPath(s.words[1].s, *client->fsaccess);

    if (!client->fsaccess->chdirlocal(localpath))
    {
        cout << s.words[1].s << ": Failed" << endl;
    }
}

#ifdef USE_FILESYSTEM
void exec_lls(autocomplete::ACState& s)
{
    bool recursive = s.extractflag("-R");
    fs::path ls_folder = s.words.size() > 1 ? fs::u8path(s.words[1].s) : fs::current_path();
    std::error_code ec;
    auto status = fs::status(ls_folder, ec);
    (void)status;
    if (ec)
    {
        cerr << ec.message() << endl;
    }
    else if (!fs::exists(ls_folder))
    {
        cerr << "not found" << endl;
    }
    else
    {
        local_dumptree(ls_folder, recursive);
    }
}
#endif

void exec_ipc(autocomplete::ACState& s)
{
    // incoming pending contact action
    handle phandle;
    if (s.words.size() == 3 && Base64::atob(s.words[1].s.c_str(), (byte*) &phandle, sizeof phandle) == sizeof phandle)
    {
        ipcactions_t action;
        if (s.words[2].s == "a")
        {
            action = IPCA_ACCEPT;
        }
        else if (s.words[2].s == "d")
        {
            action = IPCA_DENY;
        }
        else if (s.words[2].s == "i")
        {
            action = IPCA_IGNORE;
        }
        else
        {
            return;
        }
        client->updatepcr(phandle, action);
    }
}

#if defined(WIN32) && defined(NO_READLINE)
void exec_log(autocomplete::ACState& s)
{
    if (s.words.size() == 1)
    {
        // close log
        static_cast<WinConsole*>(console)->log("", WinConsole::no_log);
        cout << "log closed" << endl;
    }
    else if (s.words.size() == 3)
    {
        // open log
        WinConsole::logstyle style = WinConsole::no_log;
        if (s.words[1].s == "utf8")
        {
            style = WinConsole::utf8_log;
        }
        else if (s.words[1].s == "utf16")
        {
            style = WinConsole::utf16_log;
        }
        else if (s.words[1].s == "codepage")
        {
            style = WinConsole::codepage_log;
        }
        else
        {
            cout << "unknown log style" << endl;
        }
        if (!static_cast<WinConsole*>(console)->log(s.words[2].s, style))
        {
            cout << "failed to open log file" << endl;
        }
    }
}
#endif

void exec_putq(autocomplete::ACState& s)
{
    bool showActive = s.extractflag("-active");
    bool showAll = s.extractflag("-all");
    bool showCount = s.extractflag("-count");

    if (!showActive && !showAll && !showCount)
    {
        showCount = true;
    }

    xferq(PUT, s.words.size() > 1 ? atoi(s.words[1].s.c_str()) : -1, showActive, showAll, showCount);
}

void exec_getq(autocomplete::ACState& s)
{
    bool showActive = s.extractflag("-active");
    bool showAll = s.extractflag("-all");
    bool showCount = s.extractflag("-count");

    if (!showActive && !showAll && !showCount)
    {
        showCount = true;
    }

    xferq(GET, s.words.size() > 1 ? atoi(s.words[1].s.c_str()) : -1, showActive, showAll, showCount);
}

void exec_open(autocomplete::ACState& s)
{
    if (strstr(s.words[1].s.c_str(), "#F!") || strstr(s.words[1].s.c_str(), "folder/"))  // folder link indicator
    {
        if (!clientFolder)
        {
            using namespace mega;
#ifdef GFX_CLASS
            auto gfx = new GFX_CLASS;
            gfx->startProcessingThread();
#endif
            // create a new MegaClient with a different MegaApp to process callbacks
            // from the client logged into a folder. Reuse the waiter and httpio
            clientFolder = new MegaClient(new DemoAppFolder,
                                          client->waiter,
                                          client->httpio,
                                          new FSACCESS_CLASS,
                #ifdef DBACCESS_CLASS
                                          new DBACCESS_CLASS(startDir),
                #else
                                          NULL,
                #endif
                #ifdef GFX_CLASS
                                          gfx,
                #else
                                          NULL,
                #endif
                                          "Gk8DyQBS",
                                          "megacli_folder/" TOSTRING(MEGA_MAJOR_VERSION)
                                          "." TOSTRING(MEGA_MINOR_VERSION)
                                          "." TOSTRING(MEGA_MICRO_VERSION),
                                          2);
        }
        else
        {
            clientFolder->logout(false);
        }

        return clientFolder->app->login_result(clientFolder->folderaccess(s.words[1].s.c_str(), nullptr));
    }
    else
    {
        cout << "Invalid folder link." << endl;
    }
}
#ifdef ENABLE_SYNC

void exec_rescan(autocomplete::ACState& s)
{
    bool matched = false;
    auto backupId = s.words[1].s;
    client->syncs.forEachUnifiedSync([&](UnifiedSync& us) {

        if (toHandle(us.mConfig.getBackupId()) == backupId)
        {
            matched = true;

            // Is the sync disabled?
            if (!us.mSync)
            {
                cout << "Can't rescan sync " << backupId << " as it's not running." << endl;
                return;
            }

            // TODO
            cout << "Needs to be re-implemneted" << endl;

            //// Ask the client to issue a complete rescan of the sync.
            //if (client->rescan(us.mSync.get()) == API_OK)
            //{
            //    cout << "Sync " << backupId << " rescanning." << endl;
            //}
            //else
            //{
            //    cout << "Error rescanning sync " << backupId << endl;
            //}
        }
    });

    // Have we been passed a valid sync id?
    if (!matched)
    {
        cout << "Invalid sync id: " << backupId << endl;
        return;
    }

}


void exec_syncpause(autocomplete::ACState& s)
{

    bool matched = false;
    auto backupId = s.words[1].s;
    client->syncs.forEachUnifiedSync([&](UnifiedSync& us) {

        if (toHandle(us.mConfig.getBackupId()) == backupId)
        {
            matched = true;
            if (!us.mSync)
            {
                cout << "Sync is not running." << endl;
            }
            else if (error e = client->pauseSync(*us.mSync))
            {
                cout << "Error encountered while pausing sync "
                     << backupId
                     << ": "
                     << errorstring(e)
                     << endl;
                return;
            }
            else
            {
                cout << "Sync " << backupId << " paused." << endl;
            }
        }
    });

    // Have we been passed a valid sync id?
    if (!matched)
    {
        cout << "Invalid sync id: " << backupId << endl;
        return;
    }

}

void exec_syncresume(autocomplete::ACState& s)
{
    bool matched = false;
    auto backupId = s.words[1].s;
    client->syncs.forEachUnifiedSync([&](UnifiedSync& us) {

        if (toHandle(us.mConfig.getBackupId()) == backupId)
        {
            matched = true;

            if (!us.mSync)
            {
                cout << "Sync is not running." << endl;
            }
            else if (!us.mSync->paused())
            {
                cout << "Sync " << backupId << " is not paused." << endl;
            }
            else if (error e = client->resumeSync(*us.mSync))
            {
                cout << "Error encountered while resuming sync "
                        << backupId
                        << ": "
                        << errorstring(e)
                        << endl;
                return;
            }

            cout << "Sync " << backupId << " resumed." << endl;
        }
    });

    // Have we been passed a valid sync id?
    if (!matched)
    {
        cout << "Invalid sync id: " << backupId << endl;
        return;
    }

}

#endif

#ifdef USE_FILESYSTEM
void exec_lpwd(autocomplete::ACState& s)
{
    cout << fs::current_path().u8string() << endl;
}
#endif


void exec_test(autocomplete::ACState& s)
{
}

void exec_mfad(autocomplete::ACState& s)
{
    client->multifactorauthdisable(s.words[1].s.c_str());
}

void exec_mfac(autocomplete::ACState& s)
{
    string email;
    if (s.words.size() == 2)
    {
        email = s.words[1].s;
    }
    else
    {
        email = login.email;
    }

    client->multifactorauthcheck(email.c_str());
}

void exec_mfae(autocomplete::ACState& s)
{
    client->multifactorauthsetup();
}

void exec_login(autocomplete::ACState& s)
{
    //bool fresh = s.extractflag("-fresh");

    if (client->loggedin() == NOTLOGGEDIN)
    {
        if (s.words.size() > 1)
        {
            if ((s.words.size() == 2 || s.words.size() == 3) && s.words[1].s == "autoresume")
            {
                string filename = "megacli_autoresume_session" + (s.words.size() == 3 ? "_" + s.words[2].s : "");
                ifstream file(filename.c_str());
                string session;
                file >> session;
                if (file.is_open() && session.size())
                {
                    cout << "Resuming session..." << endl;
                    return client->login(Base64::atob(session));
                }
                cout << "Failed to get a valid session id from file " << filename << endl;
            }
            else if (strchr(s.words[1].s.c_str(), '@'))
            {
                login.reset();
                login.email = s.words[1].s;

                // full account login
                if (s.words.size() > 2)
                {
                    login.password = s.words[2].s;
                    cout << "Initiated login attempt..." << endl;
                }
                client->prelogin(login.email.c_str());
            }
            else
            {
                const char* ptr;
                if ((ptr = strchr(s.words[1].s.c_str(), '#')))  // folder link indicator
                {
                    const char *authKey = s.words.size() == 3 ? s.words[2].s.c_str() : nullptr;
                    return client->app->login_result(client->folderaccess(s.words[1].s.c_str(), authKey));
                }
                else
                {
                    return client->login(Base64::atob(s.words[1].s));
                }
            }
        }
        else
        {
            cout << "      login email [password]" << endl
                << "      login exportedfolderurl#key [authKey]" << endl
                << "      login session" << endl;
        }
    }
    else
    {
        cout << "Already logged in. Please log out first." << endl;
    }
}

void exec_begin(autocomplete::ACState& s)
{
    if (s.words.size() == 1)
    {
        cout << "Creating ephemeral session..." << endl;
        pdf_to_import = true;
        client->createephemeral();
    }
    else if (s.words.size() == 2)
    {
        handle uh;
        byte pw[SymmCipher::KEYLENGTH];

        if (Base64::atob(s.words[1].s.c_str(), (byte*) &uh, MegaClient::USERHANDLE) == sizeof uh && Base64::atob(
            s.words[1].s.c_str() + 12, pw, sizeof pw) == sizeof pw)
        {
            client->resumeephemeral(uh, pw);
        }
        else
        {
            cout << "Malformed ephemeral session identifier." << endl;
        }
    }
}

void exec_mount(autocomplete::ACState& s)
{
    listtrees();
}

void exec_share(autocomplete::ACState& s)
{
    bool writable = false;

    switch (s.words.size())
    {
    case 1:		// list all shares (incoming and outgoing)
    {
        TreeProcListOutShares listoutshares;
        Node* n;

        cout << "Shared folders:" << endl;

        for (unsigned i = 0; i < sizeof client->rootnodes / sizeof *client->rootnodes; i++)
        {
            if ((n = client->nodebyhandle(client->rootnodes[i])))
            {
                client->proctree(n, &listoutshares);
            }
        }

        for (user_map::iterator uit = client->users.begin();
            uit != client->users.end(); uit++)
        {
            User* u = &uit->second;
            Node* n;

            if (u->show == VISIBLE && u->sharing.size())
            {
                cout << "From " << u->email << ":" << endl;

                for (handle_set::iterator sit = u->sharing.begin();
                    sit != u->sharing.end(); sit++)
                {
                    if ((n = client->nodebyhandle(*sit)))
                    {
                        cout << "\t" << n->displayname() << " ("
                            << getAccessLevelStr(n->inshare->access) << ")" << endl;
                    }
                }
            }
        }
    }
    break;

    case 2:	    // list all outgoing shares on this path
    case 3:	    // remove outgoing share to specified e-mail address
    case 4:	    // add outgoing share to specified e-mail address
    case 5:     // user specified a personal representation to appear as for the invitation
        if (Node* n = nodebypath(s.words[1].s.c_str()))
        {
            if (s.words.size() == 2)
            {
                listnodeshares(n);
            }
            else
            {
                accesslevel_t a = ACCESS_UNKNOWN;
                const char* personal_representation = NULL;
                if (s.words.size() > 3)
                {
                    if (s.words[3].s == "r" || s.words[3].s == "ro")
                    {
                        a = RDONLY;
                    }
                    else if (s.words[3].s == "rw")
                    {
                        a = RDWR;
                    }
                    else if (s.words[3].s == "full")
                    {
                        a = FULL;
                    }
                    else
                    {
                        cout << "Access level must be one of r, rw or full" << endl;

                        return;
                    }

                    if (s.words.size() > 4)
                    {
                        personal_representation = s.words[4].s.c_str();
                    }
                }

                client->setshare(n, s.words[2].s.c_str(), a, writable, personal_representation, gNextClientTag++, [](Error e, bool){
                    if (e)
                    {
                        cout << "Share creation/modification request failed (" << errorstring(e) << ")" << endl;
                    }
                    else
                    {
                        cout << "Share creation/modification succeeded." << endl;
                    }
                });
            }
        }
        else
        {
            cout << s.words[1].s << ": No such directory" << endl;
        }
        break;
    }
}

void exec_users(autocomplete::ACState& s)
{
    if (s.words.size() == 1)
    {
        for (user_map::iterator it = client->users.begin(); it != client->users.end(); it++)
        {
            if (it->second.email.size())
            {
                cout << "\t" << it->second.email;

                if (it->second.userhandle == client->me)
                {
                    cout << ", session user";
                }
                else if (it->second.show == VISIBLE)
                {
                    cout << ", visible";
                }
                else if (it->second.show == HIDDEN)
                {
                    cout << ", hidden";
                }
                else if (it->second.show == INACTIVE)
                {
                    cout << ", inactive";
                }
                else if (it->second.show == BLOCKED)
                {
                    cout << ", blocked";
                }
                else
                {
                    cout << ", unknown visibility (" << it->second.show << ")";
                }

                if (it->second.sharing.size())
                {
                    cout << ", sharing " << it->second.sharing.size() << " folder(s)";
                }

                if (it->second.pubk.isvalid())
                {
                    cout << ", public key cached";
                }

                if (it->second.mBizMode == BIZ_MODE_MASTER)
                {
                    cout << ", business master user";
                }
                else if (it->second.mBizMode == BIZ_MODE_SUBUSER)
                {
                    cout << ", business sub-user";
                }

                cout << endl;
            }
        }
    }
    else if (s.words.size() == 3 && s.words[2].s == "del")
    {
        client->removecontact(s.words[1].s.c_str(), HIDDEN);
    }
}

void exec_mkdir(autocomplete::ACState& s)
{
    bool allowDuplicate = s.extractflag("-allowduplicate");
    bool exactLeafName = s.extractflag("-exactleafname");

    if (s.words.size() > 1)
    {
        string newname;

        Node* n;
        if (exactLeafName)
        {
            n = client->nodeByHandle(cwd);
            newname = s.words[1].s;
        }
        else
        {
            n = nodebypath(s.words[1].s.c_str(), NULL, &newname);
        }

        if (n)
        {
            if (!client->checkaccess(n, RDWR))
            {
                cout << "Write access denied" << endl;

                return;
            }

            if (newname.size())
            {
                vector<NewNode> nn(1);
                client->putnodes_prepareOneFolder(&nn[0], newname);
                client->putnodes(n->nodehandle, move(nn), nullptr, gNextClientTag++);
            }
            else if (allowDuplicate && n->parent && n->parent->nodehandle != UNDEF)
            {
                // the leaf name already exists and was returned in n
                auto leafname = s.words[1].s;
                auto pos = leafname.find_last_of("/");
                if (pos != string::npos) leafname.erase(0, pos + 1);
                vector<NewNode> nn(1);
                client->putnodes_prepareOneFolder(&nn[0], leafname);
                client->putnodes(n->parent->nodehandle, move(nn), nullptr, gNextClientTag++);
            }
            else
            {
                cout << s.words[1].s << ": Path already exists" << endl;
            }
        }
        else
        {
            cout << s.words[1].s << ": Target path not found" << endl;
        }
    }
}

void exec_getfa(autocomplete::ACState& s)
{
    Node* n;
    int cancel = s.words.size() > 2 && s.words.back().s == "cancel";

    if (s.words.size() < 3)
    {
        n = client->nodeByHandle(cwd);
    }
    else if (!(n = nodebypath(s.words[2].s.c_str())))
    {
        cout << s.words[2].s << ": Path not found" << endl;
    }

    if (n)
    {
        int c = 0;
        fatype type;

        type = fatype(atoi(s.words[1].s.c_str()));

        if (n->type == FILENODE)
        {
            if (n->hasfileattribute(type))
            {
                client->getfa(n->nodehandle, &n->fileattrstring, n->nodekey(), type, cancel);
                c++;
            }
        }
        else
        {
            for (node_list::iterator it = n->children.begin(); it != n->children.end(); it++)
            {
                if ((*it)->type == FILENODE && (*it)->hasfileattribute(type))
                {
                    client->getfa((*it)->nodehandle, &(*it)->fileattrstring, (*it)->nodekey(), type, cancel);
                    c++;
                }
            }
        }

        cout << (cancel ? "Canceling " : "Fetching ") << c << " file attribute(s) of type " << type << "..." << endl;
    }
}

void exec_getua(autocomplete::ACState& s)
{
    User* u = NULL;

    if (s.words.size() == 3)
    {
        // get other user's attribute
        if (!(u = client->finduser(s.words[2].s.c_str())))
        {
            cout << "Retrieving user attribute for unknown user: " << s.words[2].s << endl;
            client->getua(s.words[2].s.c_str(), User::string2attr(s.words[1].s.c_str()));
            return;
        }
    }
    else if (s.words.size() != 2)
    {
        cout << "      getua attrname [email]" << endl;
        return;
    }

    if (!u)
    {
        // get logged in user's attribute
        if (!(u = client->ownuser()))
        {
            cout << "Must be logged in to query own attributes." << endl;
            return;
        }
    }

    if (s.words[1].s == "pubk")
    {
        client->getpubkey(u->uid.c_str());
        return;
    }

    client->getua(u, User::string2attr(s.words[1].s.c_str()));
}

void exec_putua(autocomplete::ACState& s)
{
    attr_t attrtype = User::string2attr(s.words[1].s.c_str());
    if (attrtype == ATTR_UNKNOWN)
    {
        cout << "Attribute not recognized" << endl;
        return;
    }

    if (s.words.size() == 2)
    {
        // delete attribute
        client->putua(attrtype);

        return;
    }
    else if (s.words.size() == 3)
    {
        if (s.words[2].s == "del")
        {
            client->putua(attrtype);

            return;
        }
    }
    else if (s.words.size() == 4)
    {
        if (s.words[2].s == "set")
        {
            client->putua(attrtype, (const byte*)s.words[3].s.c_str(), unsigned(s.words[3].s.size()));
            return;
        }
        else if (s.words[2].s == "set64")
        {
            int len = int(s.words[3].s.size() * 3 / 4 + 3);
            byte *value = new byte[len];
            int valuelen = Base64::atob(s.words[3].s.data(), value, len);
            client->putua(attrtype, value, valuelen);
            delete [] value;
            return;
        }
        else if (s.words[2].s == "load")
        {
            string data;
            auto localpath = LocalPath::fromPath(s.words[3].s, *client->fsaccess);

            if (loadfile(localpath, &data))
            {
                client->putua(attrtype, (const byte*) data.data(), unsigned(data.size()));
            }
            else
            {
                cout << "Cannot read " << s.words[3].s << endl;
            }

            return;
        }
    }
    else if (s.words.size() == 5)
    {
        if (s.words[2].s == "map")  // putua <attrtype> map <attrKey> <attrValue>
        {
            if (attrtype == ATTR_DEVICE_NAMES || attrtype == ATTR_ALIAS)
            {
                std::string key = s.words[3].s;
                std::string value = Base64::btoa(s.words[4].s);
                string_map attrMap;
                attrMap[key] = value;

                std::unique_ptr<TLVstore> tlv;

                User *ownUser = client->finduser(client->me);
                const std::string *oldValue = ownUser->getattr(attrtype);
                if (!oldValue)  // attr doesn't exist -> create it
                {
                    tlv.reset(new TLVstore());
                    tlv->set(key, value);
                }
                else if (!ownUser->isattrvalid(attrtype)) // not fetched yet or outdated
                {
                    cout << "User attribute is versioned (need to know current version first). ";
                    cout << "Fetch the attribute first" << endl;
                    return;
                }
                else
                {
                    tlv.reset(TLVstore::containerToTLVrecords(oldValue, &client->key));

                    if (!User::mergeUserAttribute(attrtype, attrMap, *tlv.get()))
                    {
                        cout << "Failed to merge with existing values" << endl;
                        return;
                    }
                }

                // serialize and encrypt the TLV container
                std::unique_ptr<std::string> container(tlv->tlvRecordsToContainer(client->rng, &client->key));
                client->putua(attrtype, (byte *)container->data(), unsigned(container->size()));

                return;
            }
        }
    }
}

#ifdef DEBUG
void exec_delua(autocomplete::ACState& s)
{
    client->delua(s.words[1].s.c_str());
}
#endif

void exec_pause(autocomplete::ACState& s)
{
    bool getarg = false, putarg = false, hardarg = false, statusarg = false;

    for (size_t i = s.words.size(); --i; )
    {
        if (s.words[i].s == "get")
        {
            getarg = true;
        }
        if (s.words[i].s == "put")
        {
            putarg = true;
        }
        if (s.words[i].s == "hard")
        {
            hardarg = true;
        }
        if (s.words[i].s == "status")
        {
            statusarg = true;
        }
    }

    if (statusarg)
    {
        if (!hardarg && !getarg && !putarg)
        {
            if (!client->xferpaused[GET] && !client->xferpaused[PUT])
            {
                cout << "Transfers not paused at the moment." << endl;
            }
            else
            {
                if (client->xferpaused[GET])
                {
                    cout << "GETs currently paused." << endl;
                }
                if (client->xferpaused[PUT])
                {
                    cout << "PUTs currently paused." << endl;
                }
            }
        }
        return;
    }

    if (!getarg && !putarg)
    {
        getarg = true;
        putarg = true;
    }

    DBTableTransactionCommitter committer(client->tctable);

    if (getarg)
    {
        client->pausexfers(GET, client->xferpaused[GET] ^= true, hardarg, committer);
        if (client->xferpaused[GET])
        {
            cout << "GET transfers paused. Resume using the same command." << endl;
        }
        else
        {
            cout << "GET transfers unpaused." << endl;
        }
    }

    if (putarg)
    {
        client->pausexfers(PUT, client->xferpaused[PUT] ^= true, hardarg, committer);
        if (client->xferpaused[PUT])
        {
            cout << "PUT transfers paused. Resume using the same command." << endl;
        }
        else
        {
            cout << "PUT transfers unpaused." << endl;
        }
    }
}

void exec_debug(autocomplete::ACState& s)
{
    bool turnon = s.extractflag("-on");
    bool turnoff = s.extractflag("-off");

    if (s.words.size() > 1)
    {
        gLogger.mLogFile.close();
        if (!s.words[1].s.empty())
        {
            gLogger.mLogFile.open(s.words[1].s.c_str());
            if (!gLogger.mLogFile.is_open())
            {
                cout << "Log file open failed: '" << s.words[1].s << "'" << endl;
            }
        }
    }

    bool state = client->debugstate();
    if ((turnon && !state) || (turnoff && state) || (!turnon && !turnoff))
    {
        client->toggledebug();
    }

    cout << "Debug mode " << (client->debugstate() ? "on" : "off") << endl;
}

void exec_verbose(autocomplete::ACState& s)
{
    bool turnon = s.extractflag("-on");
    bool turnoff = s.extractflag("-off");

    if (turnon)
    {
        gVerboseMode = true;
    }
    else if (turnoff)
    {
        gVerboseMode = false;
    }
    else
    {
        gVerboseMode = !gVerboseMode;
    }
    cout << "Verbose mode " << (gVerboseMode ? "on" : "off") << endl;
}

#if defined(WIN32) && defined(NO_READLINE)
void exec_clear(autocomplete::ACState& s)
{
    static_cast<WinConsole*>(console)->clearScreen();
}
#endif

void exec_retry(autocomplete::ACState& s)
{
    if (client->abortbackoff())
    {
        cout << "Retrying..." << endl;
    }
    else
    {
        cout << "No failed request pending." << endl;
    }
}

void exec_recon(autocomplete::ACState& s)
{
    cout << "Closing all open network connections..." << endl;

    client->disconnect();
}

void exec_email(autocomplete::ACState& s)
{
    if (s.words.size() == 1)
    {
        User *u = client->finduser(client->me);
        if (u)
        {
            cout << "Your current email address is " << u->email << endl;
        }
        else
        {
            cout << "Please, login first" << endl;
        }
    }
    else if (s.words.size() == 2)
    {
        if (s.words[1].s.find("@") != string::npos)    // get change email link
        {
            client->getemaillink(s.words[1].s.c_str());
        }
        else    // confirm change email link
        {
            string link = s.words[1].s;

            size_t pos = link.find("#verify");
            if (pos == link.npos)
            {
                cout << "Invalid email change link." << endl;
                return;
            }

            changecode.assign(link.substr(pos + strlen("#verify")));
            client->queryrecoverylink(changecode.c_str());
        }
    }
}

#ifdef ENABLE_CHAT
void exec_chatc(autocomplete::ACState& s)
{
    size_t wordscount = s.words.size();
    if (wordscount < 2 || wordscount == 3)
    {
        cout << "Invalid syntax to create chatroom" << endl;
        cout << "      chatc group [email ro|sta|mod]* " << endl;
        return;
    }

    int group = atoi(s.words[1].s.c_str());
    if (group != 0 && group != 1)
    {
        cout << "Invalid syntax to create chatroom" << endl;
        cout << "      chatc group [email ro|sta|mod]* " << endl;
        return;
    }

    unsigned parseoffset = 2;
    if (((wordscount - parseoffset) % 2) == 0)
    {
        if (!group && (wordscount - parseoffset) != 2)
        {
            cout << "Peer to peer chats must have only one peer" << endl;
            return;
        }

        userpriv_vector *userpriv = new userpriv_vector;

        unsigned numUsers = 0;
        while ((numUsers + 1) * 2 + parseoffset <= wordscount)
        {
            string email = s.words[numUsers * 2 + parseoffset].s;
            User *u = client->finduser(email.c_str(), 0);
            if (!u)
            {
                cout << "User not found: " << email << endl;
                delete userpriv;
                return;
            }

            string privstr = s.words[numUsers * 2 + parseoffset + 1].s;
            privilege_t priv;
            if (!group) // 1:1 chats enforce peer to be moderator
            {
                priv = PRIV_MODERATOR;
            }
            else
            {
                if (privstr == "ro")
                {
                    priv = PRIV_RO;
                }
                else if (privstr == "sta")
                {
                    priv = PRIV_STANDARD;
                }
                else if (privstr == "mod")
                {
                    priv = PRIV_MODERATOR;
                }
                else
                {
                    cout << "Unknown privilege for " << email << endl;
                    delete userpriv;
                    return;
                }
            }

            userpriv->push_back(userpriv_pair(u->userhandle, priv));
            numUsers++;
        }

        client->createChat(group, false, userpriv);
        delete userpriv;
    }
}

void exec_chati(autocomplete::ACState& s)
{
    if (s.words.size() >= 4 && s.words.size() <= 7)
    {
        handle chatid;
        Base64::atob(s.words[1].s.c_str(), (byte*)&chatid, MegaClient::CHATHANDLE);

        string email = s.words[2].s;
        User *u = client->finduser(email.c_str(), 0);
        if (!u)
        {
            cout << "User not found: " << email << endl;
            return;
        }

        string privstr = s.words[3].s;
        privilege_t priv;
        if (privstr == "ro")
        {
            priv = PRIV_RO;
        }
        else if (privstr == "sta")
        {
            priv = PRIV_STANDARD;
        }
        else if (privstr == "mod")
        {
            priv = PRIV_MODERATOR;
        }
        else
        {
            cout << "Unknown privilege for " << email << endl;
            return;
        }

        string title;
        string unifiedKey;
        if (s.words.size() == 5)
        {
            unifiedKey = s.words[4].s;
        }
        else if (s.words.size() >= 6 && s.words[4].s == "t")
        {
            title = s.words[5].s;
            if (s.words.size() == 7)
            {
                unifiedKey = s.words[6].s;
            }
        }
        const char *t = !title.empty() ? title.c_str() : NULL;
        const char *uk = !unifiedKey.empty() ? unifiedKey.c_str() : NULL;

        client->inviteToChat(chatid, u->userhandle, priv, uk, t);
        return;
    }
}

void exec_chatr(autocomplete::ACState& s)
{
    if (s.words.size() > 1 && s.words.size() < 4)
    {
        handle chatid;
        Base64::atob(s.words[1].s.c_str(), (byte*)&chatid, MegaClient::CHATHANDLE);

        if (s.words.size() == 2)
        {
            client->removeFromChat(chatid, client->me);
            return;
        }
        else if (s.words.size() == 3)
        {
            string email = s.words[2].s;
            User *u = client->finduser(email.c_str(), 0);
            if (!u)
            {
                cout << "User not found: " << email << endl;
                return;
            }

            client->removeFromChat(chatid, u->userhandle);
            return;
        }
    }
}

void exec_chatu(autocomplete::ACState& s)
{
    handle chatid;
    Base64::atob(s.words[1].s.c_str(), (byte*)&chatid, MegaClient::CHATHANDLE);

    client->getUrlChat(chatid);
}

void exec_chata(autocomplete::ACState& s)
{
    handle chatid;
    Base64::atob(s.words[1].s.c_str(), (byte*)&chatid, MegaClient::CHATHANDLE);
    bool archive = (s.words[2].s == "1");
    if (!archive && (s.words[2].s != "0"))
    {
        cout << "Use 1 or 0 to archive/unarchive chats" << endl;
        return;
    }

    client->archiveChat(chatid, archive);
}

void exec_chats(autocomplete::ACState& s)
{
    if (s.words.size() == 1)
    {
        textchat_map::iterator it;
        for (it = client->chats.begin(); it != client->chats.end(); it++)
        {
            DemoApp::printChatInformation(it->second);
        }
        return;
    }
    if (s.words.size() == 2)
    {
        handle chatid;
        Base64::atob(s.words[1].s.c_str(), (byte*)&chatid, MegaClient::CHATHANDLE);

        textchat_map::iterator it = client->chats.find(chatid);
        if (it == client->chats.end())
        {
            cout << "Chatid " << s.words[1].s.c_str() << " not found" << endl;
            return;
        }

        DemoApp::printChatInformation(it->second);
        return;
    }
}

void exec_chatl(autocomplete::ACState& s)
{
    handle chatid;
    Base64::atob(s.words[1].s.c_str(), (byte*) &chatid, MegaClient::CHATHANDLE);
    bool delflag = (s.words.size() == 3 && s.words[2].s == "del");
    bool createifmissing = s.words.size() == 2 || (s.words.size() == 3 && s.words[2].s != "query");

    client->chatlink(chatid, delflag, createifmissing);
}
#endif

void exec_reset(autocomplete::ACState& s)
{
    if (client->loggedin() != NOTLOGGEDIN)
    {
        cout << "You're logged in. Please, logout first." << endl;
    }
    else if (s.words.size() == 2 ||
        (s.words.size() == 3 && (hasMasterKey = (s.words[2].s == "mk"))))
    {
        recoveryemail = s.words[1].s;
        client->getrecoverylink(recoveryemail.c_str(), hasMasterKey);
    }
    else
    {
        cout << "      reset email [mk]" << endl;
    }
}

void exec_clink(autocomplete::ACState& s)
{
    bool renew = false;
    if (s.words.size() == 1 || (s.words.size() == 2 && (renew = s.words[1].s == "renew")))
    {
        client->contactlinkcreate(renew);
    }
    else if ((s.words.size() == 3) && (s.words[1].s == "query"))
    {
        handle clink = UNDEF;
        Base64::atob(s.words[2].s.c_str(), (byte*)&clink, MegaClient::CONTACTLINKHANDLE);

        client->contactlinkquery(clink);

    }
    else if (((s.words.size() == 3) || (s.words.size() == 2)) && (s.words[1].s == "del"))
    {
        handle clink = UNDEF;

        if (s.words.size() == 3)
        {
            Base64::atob(s.words[2].s.c_str(), (byte*)&clink, MegaClient::CONTACTLINKHANDLE);
        }

        client->contactlinkdelete(clink);
    }
}

void exec_apiurl(autocomplete::ACState& s)
{
    if (s.words.size() == 1)
    {
        cout << "Current APIURL = " << MegaClient::APIURL << endl;
        cout << "Current disablepkp = " << (MegaClient::disablepkp ? "true" : "false") << endl;
    }
    else if (client->loggedin() != NOTLOGGEDIN)
    {
        cout << "You must not be logged in, to change APIURL" << endl;
    }
    else if (s.words.size() == 3 || s.words.size() == 2)
    {
        if (s.words[1].s.size() < 8 || s.words[1].s.substr(0, 8) != "https://")
        {
            s.words[1].s = "https://" + s.words[1].s;
        }
        if (s.words[1].s.empty() || s.words[1].s[s.words[1].s.size() - 1] != '/')
        {
            s.words[1].s += '/';
        }
        MegaClient::APIURL = s.words[1].s;
        if (s.words.size() == 3)
        {
            MegaClient::disablepkp = s.words[2].s == "true";
        }
    }
}

void exec_passwd(autocomplete::ACState& s)
{
    if (client->loggedin() != NOTLOGGEDIN)
    {
        setprompt(NEWPASSWORD);
    }
    else
    {
        cout << "Not logged in." << endl;
    }
}

void exec_putbps(autocomplete::ACState& s)
{
    if (s.words.size() > 1)
    {
        if (s.words[1].s == "auto")
        {
            client->putmbpscap = -1;
        }
        else if (s.words[1].s == "none")
        {
            client->putmbpscap = 0;
        }
        else
        {
            int t = atoi(s.words[1].s.c_str());

            if (t > 0)
            {
                client->putmbpscap = t;
            }
            else
            {
                cout << "      putbps [limit|auto|none]" << endl;
                return;
            }
        }
    }

    cout << "Upload speed limit set to ";

    if (client->putmbpscap < 0)
    {
        cout << "AUTO (approx. 90% of your available bandwidth)" << endl;
    }
    else if (!client->putmbpscap)
    {
        cout << "NONE" << endl;
    }
    else
    {
        cout << client->putmbpscap << " byte(s)/second" << endl;
    }
}

void exec_invite(autocomplete::ACState& s)
{
    if (client->loggedin() != FULLACCOUNT)
    {
        cout << "Not logged in." << endl;
    }
    else
    {
        if (client->ownuser()->email.compare(s.words[1].s))
        {
            int delflag = s.words.size() == 3 && s.words[2].s == "del";
            int rmd = s.words.size() == 3 && s.words[2].s == "rmd";
            int clink = s.words.size() == 4 && s.words[2].s == "clink";
            if (s.words.size() == 2 || s.words.size() == 3 || s.words.size() == 4)
            {
                if (delflag || rmd)
                {
                    client->setpcr(s.words[1].s.c_str(), delflag ? OPCA_DELETE : OPCA_REMIND);
                }
                else
                {
                    handle contactLink = UNDEF;
                    if (clink)
                    {
                        Base64::atob(s.words[3].s.c_str(), (byte*)&contactLink, MegaClient::CONTACTLINKHANDLE);
                    }

                    // Original email is not required, but can be used if this account has multiple email addresses associated,
                    // to have the invite come from a specific email
                    client->setpcr(s.words[1].s.c_str(), OPCA_ADD, "Invite from MEGAcli", s.words.size() == 3 ? s.words[2].s.c_str() : NULL, contactLink);
                }
            }
            else
            {
                cout << "      invite dstemail [origemail|del|rmd|clink <link>]" << endl;
            }
        }
        else
        {
            cout << "Cannot send invitation to your own user" << endl;
        }
    }
}

void exec_signup(autocomplete::ACState& s)
{
    if (s.words.size() == 2)
    {
        const char* ptr = s.words[1].s.c_str();
        const char* tptr;

        if ((tptr = strstr(ptr, "#confirm")))
        {
            ptr = tptr + 8;

            std::string code = Base64::atob(std::string(ptr));
            if (!code.empty())
            {
                if (code.find("ConfirmCodeV2") != string::npos)
                {
                    size_t posEmail = 13 + 15;
                    size_t endEmail = code.find("\t", posEmail);
                    if (endEmail != string::npos)
                    {
                        signupemail = code.substr(posEmail, endEmail - posEmail);
                        signupname = code.substr(endEmail + 1, code.size() - endEmail - 9);

                        if (client->loggedin() == FULLACCOUNT)
                        {
                            cout << "Already logged in." << endl;
                        }
                        else    // not-logged-in / ephemeral account / partially confirmed
                        {
                            client->confirmsignuplink2((const byte*)code.data(), unsigned(code.size()));
                        }
                    }
                }
                else
                {
                    // we first just query the supplied signup link,
                    // then collect and verify the password,
                    // then confirm the account
                    client->querysignuplink((const byte*)code.data(), (unsigned)code.size());
                }
            }
        }
    }
    else if (s.words.size() == 3 || s.words.size() == 4)
    {
        switch (client->loggedin())
        {
        case FULLACCOUNT:
            cout << "Already logged in." << endl;
            break;

        case CONFIRMEDACCOUNT:
            cout << "Current account already confirmed." << endl;
            break;

        case EPHEMERALACCOUNT:
            if (s.words[1].s.find('@') + 1 && s.words[1].s.find('.') + 1)
            {
                signupemail = s.words[1].s;
                signupname = s.words[2].s;
                signupV2 = !s.extractflag("-v1");

                cout << endl;
                setprompt(NEWPASSWORD);
            }
            else
            {
                cout << "Please enter a valid e-mail address." << endl;
            }
            break;

        case NOTLOGGEDIN:
            cout << "Please use the begin command to commence or resume the ephemeral session to be upgraded." << endl;
        }
    }
}

void exec_cancelsignup(autocomplete::ACState& s)
{
    client->cancelsignup();
}

void exec_whoami(autocomplete::ACState& s)
{
    if (client->loggedin() == NOTLOGGEDIN)
    {
        cout << "Not logged in." << endl;
    }
    else
    {
        User* u;

        if ((u = client->finduser(client->me)))
        {
            cout << "Account e-mail: " << u->email << " handle: " << Base64Str<MegaClient::USERHANDLE>(client->me) << endl;
            if (client->signkey)
            {
                string pubKey((const char *)client->signkey->pubKey, EdDSA::PUBLIC_KEY_LENGTH);
                cout << "Credentials: " << AuthRing::fingerprint(pubKey, true) << endl;
            }
        }

        bool storage = s.extractflag("-storage");
        bool transfer = s.extractflag("-transfer");
        bool pro = s.extractflag("-pro");
        bool transactions = s.extractflag("-transactions");
        bool purchases = s.extractflag("-purchases");
        bool sessions = s.extractflag("-sessions");

        bool all = !storage && !transfer && !pro && !transactions && !purchases && !sessions;

        cout << "Retrieving account status..." << endl;

        client->getaccountdetails(&account, all || storage, all || transfer, all || pro, all || transactions, all || purchases, all || sessions);
    }
}

void exec_verifycredentials(autocomplete::ACState& s)
{
    User* u = nullptr;
    if (s.words.size() == 2 && (s.words[1].s == "show" || s.words[1].s == "status"))
    {
        u = client->finduser(client->me);
    }
    else if (s.words.size() == 3)
    {
        u = client->finduser(s.words[2].s.c_str());
    }
    else
    {
        cout << "      credentials show|status|verify|reset [email]" << endl;
        return;
    }

    if (!u)
    {
        cout << "Invalid user" << endl;
        return;
    }

    if (s.words[1].s == "show")
    {
        if (u->isattrvalid(ATTR_ED25519_PUBK))
        {
            cout << "Credentials: " << AuthRing::fingerprint(*u->getattr(ATTR_ED25519_PUBK), true) << endl;
        }
        else
        {
            cout << "Fetching singing key... " << endl;
            client->getua(u->uid.c_str(), ATTR_ED25519_PUBK);
        }
    }
    else if (s.words[1].s == "status")
    {
        handle uh = s.words.size() == 3 ? u->userhandle : UNDEF;
        printAuthringInformation(uh);
    }
    else if (s.words[1].s == "verify")
    {
        error e;
        if ((e = client->verifyCredentials(u->userhandle)))
        {
            cout << "Verification failed. Error: " << errorstring(e) << endl;
            return;
        }
    }
    else if (s.words[1].s == "reset")
    {
        error e;
        if ((e = client->resetCredentials(u->userhandle)))
        {
            cout << "Reset verification failed. Error: " << errorstring(e) << endl;
            return;
        }
    }
}

void exec_export(autocomplete::ACState& s)
{
    void exportnode_result(Error e, handle h, handle ph);

    Node* n;
    int deltmp = 0;
    int etstmp = 0;

    bool writable = s.extractflag("-writable");


    if ((n = nodebypath(s.words[1].s.c_str())))
    {
        if (s.words.size() > 2)
        {
            deltmp = (s.words[2].s == "del");
            if (!deltmp)
            {
                etstmp = atoi(s.words[2].s.c_str());
            }
        }


        cout << "Exporting..." << endl;

        error e;
        if ((e = client->exportnode(n, deltmp, etstmp, writable, gNextClientTag++, [](Error e, handle h, handle ph){
            exportnode_result(e, h, ph);
        })))
        {
            cout << s.words[1].s << ": Export rejected (" << errorstring(e) << ")" << endl;
        }
    }
    else
    {
        cout << s.words[1].s << ": Not found" << endl;
    }
}

void exec_import(autocomplete::ACState& s)
{
    handle ph = UNDEF;
    byte key[FILENODEKEYLENGTH];
    error e = client->parsepubliclink(s.words[1].s.c_str(), ph, key, false);
    if (e == API_OK)
    {
        cout << "Opening link..." << endl;
        client->openfilelink(ph, key, 1);
    }
    else
    {
        cout << "Malformed link. Format: Exported URL or fileid#filekey" << endl;
    }
}

void exec_folderlinkinfo(autocomplete::ACState& s)
{
    publiclink = s.words[1].s;

    handle ph = UNDEF;
    byte folderkey[SymmCipher::KEYLENGTH];
    if (client->parsepubliclink(publiclink.c_str(), ph, folderkey, true) == API_OK)
    {
        cout << "Loading public folder link info..." << endl;
        client->getpubliclinkinfo(ph);
    }
    else
    {
        cout << "Malformed link: " << publiclink << endl;
    }
}

void exec_reload(autocomplete::ACState& s)
{
    cout << "Reloading account..." << endl;

    bool nocache = false;
    if (s.words.size() == 2 && s.words[1].s == "nocache")
    {
        nocache = true;
    }

    cwd = NodeHandle();
    client->cachedscsn = UNDEF;
    client->fetchnodes(nocache);
}

void exec_logout(autocomplete::ACState& s)
{
    cout << "Logging off..." << endl;

    bool keepSyncConfigs = s.extractflag("-keepsyncconfigs");

    cwd = NodeHandle();
    client->logout(keepSyncConfigs);

    if (clientFolder)
    {
        clientFolder->logout(keepSyncConfigs);
        delete clientFolder;
        clientFolder = NULL;
    }
}

#ifdef ENABLE_CHAT
void exec_chatga(autocomplete::ACState& s)
{
    handle chatid;
    Base64::atob(s.words[1].s.c_str(), (byte*) &chatid, MegaClient::CHATHANDLE);

    handle nodehandle = 0; // make sure top two bytes are 0
    Base64::atob(s.words[2].s.c_str(), (byte*) &nodehandle, MegaClient::NODEHANDLE);

    const char *uid = s.words[3].s.c_str();

    client->grantAccessInChat(chatid, nodehandle, uid);
}

void exec_chatra(autocomplete::ACState& s)
{
    handle chatid;
    Base64::atob(s.words[1].s.c_str(), (byte*)&chatid, MegaClient::CHATHANDLE);

    handle nodehandle = 0; // make sure top two bytes are 0
    Base64::atob(s.words[2].s.c_str(), (byte*)&nodehandle, MegaClient::NODEHANDLE);

    const char *uid = s.words[3].s.c_str();

    client->removeAccessInChat(chatid, nodehandle, uid);
}

void exec_chatst(autocomplete::ACState& s)
{
    handle chatid;
    Base64::atob(s.words[1].s.c_str(), (byte*)&chatid, MegaClient::CHATHANDLE);

    if (s.words.size() == 2)  // empty title / remove title
    {
        client->setChatTitle(chatid, "");
    }
    else if (s.words.size() == 3)
    {
        client->setChatTitle(chatid, s.words[2].s.c_str());
    }
}

void exec_chatpu(autocomplete::ACState& s)
{
    client->getChatPresenceUrl();
}

void exec_chatup(autocomplete::ACState& s)
{
    handle chatid;
    Base64::atob(s.words[1].s.c_str(), (byte*)&chatid, MegaClient::CHATHANDLE);

    handle uh;
    Base64::atob(s.words[2].s.c_str(), (byte*)&uh, MegaClient::USERHANDLE);

    string privstr = s.words[3].s;
    privilege_t priv;
    if (privstr == "ro")
    {
        priv = PRIV_RO;
    }
    else if (privstr == "sta")
    {
        priv = PRIV_STANDARD;
    }
    else if (privstr == "mod")
    {
        priv = PRIV_MODERATOR;
    }
    else
    {
        cout << "Unknown privilege for " << s.words[2].s << endl;
        return;
    }

    client->updateChatPermissions(chatid, uh, priv);
}

void exec_chatlu(autocomplete::ACState& s)
{
    handle publichandle = 0;
    Base64::atob(s.words[1].s.c_str(), (byte*)&publichandle, MegaClient::CHATLINKHANDLE);

    client->chatlinkurl(publichandle);
}

void exec_chatsm(autocomplete::ACState& s)
{
    handle chatid;
    Base64::atob(s.words[1].s.c_str(), (byte*)&chatid, MegaClient::CHATHANDLE);

    const char *title = (s.words.size() == 3) ? s.words[2].s.c_str() : NULL;
    client->chatlinkclose(chatid, title);
}

void exec_chatlj(autocomplete::ACState& s)
{
    handle publichandle = 0;
    Base64::atob(s.words[1].s.c_str(), (byte*)&publichandle, MegaClient::CHATLINKHANDLE);

    client->chatlinkjoin(publichandle, s.words[2].s.c_str());
}

void exec_chatcp(autocomplete::ACState& s)
{
    size_t wordscount = s.words.size();
    userpriv_vector *userpriv = new userpriv_vector;
    string_map *userkeymap = new string_map;
    string mownkey = s.words[1].s;
    unsigned parseoffset = 2;
    const char *title = NULL;

    if (wordscount >= 4)
    {
        if (s.words[2].s == "t")
        {
            if (s.words[3].s.empty())
            {
                cout << "Title cannot be set to empty string" << endl;
                delete userpriv;
                delete userkeymap;
                return;
            }
            title = s.words[3].s.c_str();
            parseoffset = 4;
        }

        if (((wordscount - parseoffset) % 3) != 0)
        {
            cout << "Invalid syntax to create chatroom" << endl;
            cout << "      chatcp mownkey [t title64] [email ro|sta|mod unifiedkey]* " << endl;
            delete userpriv;
            delete userkeymap;
            return;
        }

        unsigned numUsers = 0;
        while ((numUsers + 1) * 3 + parseoffset <= wordscount)
        {
            string email = s.words[numUsers * 3 + parseoffset].s;
            User *u = client->finduser(email.c_str(), 0);
            if (!u)
            {
                cout << "User not found: " << email << endl;
                delete userpriv;
                delete userkeymap;
                return;
            }

            string privstr = s.words[numUsers * 3 + parseoffset + 1].s;
            privilege_t priv;
            if (privstr == "ro")
            {
                priv = PRIV_RO;
            }
            else if (privstr == "sta")
            {
                priv = PRIV_STANDARD;
            }
            else if (privstr == "mod")
            {
                priv = PRIV_MODERATOR;
            }
            else
            {
                cout << "Unknown privilege for " << email << endl;
                delete userpriv;
                delete userkeymap;
                return;
            }
            userpriv->push_back(userpriv_pair(u->userhandle, priv));
            string unifiedkey = s.words[numUsers * 3 + parseoffset + 2].s;
            char uhB64[12];
            Base64::btoa((byte *)&u->userhandle, MegaClient::USERHANDLE, uhB64);
            uhB64[11] = '\0';
            userkeymap->insert(std::pair<string, string>(uhB64, unifiedkey));
            numUsers++;
        }
    }
    char ownHandleB64[12];
    Base64::btoa((byte *)&client->me, MegaClient::USERHANDLE, ownHandleB64);
    ownHandleB64[11] = '\0';
    userkeymap->insert(std::pair<string, string>(ownHandleB64, mownkey));
    client->createChat(true, true, userpriv, userkeymap, title);
    delete userpriv;
    delete userkeymap;
}
#endif

void exec_cancel(autocomplete::ACState& s)
{
    if (client->loggedin() != FULLACCOUNT)
    {
        cout << "Please, login into your account first." << endl;
        return;
    }

    if (s.words.size() == 1)  // get link
    {
        User *u = client->finduser(client->me);
        if (!u)
        {
            cout << "Error retrieving logged user." << endl;
            return;
        }
        client->getcancellink(u->email.c_str());
    }
    else if (s.words.size() == 2) // link confirmation
    {
        string link = s.words[1].s;

        size_t pos = link.find("#cancel");
        if (pos == link.npos)
        {
            cout << "Invalid cancellation link." << endl;
            return;
        }

        client->confirmcancellink(link.substr(pos + strlen("#cancel")).c_str());
    }
}

void exec_alerts(autocomplete::ACState& s)
{
    bool shownew = false, showold = false;
    size_t showN = 0;
    if (s.words.size() == 1)
    {
        shownew = showold = true;
    }
    else if (s.words.size() == 2)
    {
        if (s.words[1].s == "seen")
        {
            client->useralerts.acknowledgeAll();
            return;
        }
        else if (s.words[1].s == "notify")
        {
            notifyAlerts = !notifyAlerts;
            cout << "notification of alerts is now " << (notifyAlerts ? "on" : "off") << endl;
            return;
        }
        else if (s.words[1].s == "old")
        {
            showold = true;
        }
        else if (s.words[1].s == "new")
        {
            shownew = true;
        }
        else if (s.words[1].s == "test_reminder")
        {
            client->useralerts.add(new UserAlert::PaymentReminder(time(NULL) - 86000*3 /2, client->useralerts.nextId()));
        }
        else if (s.words[1].s == "test_payment")
        {
            client->useralerts.add(new UserAlert::Payment(true, 1, time(NULL) + 86000 * 1, client->useralerts.nextId()));
        }
        else if (atoi(s.words[1].s.c_str()) > 0)
        {
            showN = atoi(s.words[1].s.c_str());
        }
    }
    if (showold || shownew || showN > 0)
    {
        UserAlerts::Alerts::const_iterator i = client->useralerts.alerts.begin();
        if (showN)
        {
            size_t n = 0;
            for (UserAlerts::Alerts::const_reverse_iterator i = client->useralerts.alerts.rbegin(); i != client->useralerts.alerts.rend(); ++i, ++n)
            {
                showN += ((*i)->relevant || n >= showN) ? 0 : 1;
            }
        }

        size_t n = client->useralerts.alerts.size();
        for (; i != client->useralerts.alerts.end(); ++i)
        {
            if ((*i)->relevant)
            {
                if (--n < showN || (shownew && !(*i)->seen) || (showold && (*i)->seen))
                {
                    printAlert(**i);
                }
            }
        }
    }
}

#ifdef USE_FILESYSTEM
void exec_lmkdir(autocomplete::ACState& s)
{
    std::error_code ec;
    if (!fs::create_directory(s.words[1].s.c_str(), ec))
    {
        cerr << "Create directory failed: " << ec.message() << endl;
    }
}
#endif


void exec_confirm(autocomplete::ACState& s)
{
    if (signupemail.size() && signupcode.size())
    {
        cout << "Please type " << signupemail << "'s password to confirm the signup." << endl;
        setprompt(LOGINPASSWORD);
    }
    else
    {
        cout << "Need to query link first. Type 'signup code'";
    }
}

void exec_recover(autocomplete::ACState& s)
{
    if (client->loggedin() != NOTLOGGEDIN)
    {
        cout << "You're logged in. Please, logout first." << endl;
    }
    else if (s.words.size() == 2)
    {
        string link = s.words[1].s;

        size_t pos = link.find("#recover");
        if (pos == link.npos)
        {
            cout << "Invalid recovery link." << endl;
        }

        recoverycode.assign(link.substr(pos + strlen("#recover")));
        client->queryrecoverylink(recoverycode.c_str());
    }
}

void exec_session(autocomplete::ACState& s)
{
    string session;

    int size = client->dumpsession(session);

    if (size > 0)
    {
        if ((s.words.size() == 2 || s.words.size() == 3) && s.words[1].s == "autoresume")
        {
            string filename = "megacli_autoresume_session" + (s.words.size() == 3 ? "_" + s.words[2].s : "");
            ofstream file(filename.c_str());
            if (file.fail() || !file.is_open())
            {
                cout << "could not open file: " << filename << endl;
            }
            else
            {
                file << Base64::btoa(session);
                cout << "Your (secret) session is saved in file '" << filename << "'" << endl;
            }
        }
        else
        {
            cout << "Your (secret) session is: " << Base64::btoa(session) << endl;
        }
    }
    else if (!size)
    {
        cout << "Not logged in." << endl;
    }
    else
    {
        cout << "Internal error." << endl;
    }
}

void exec_symlink(autocomplete::ACState& s)
{
    if (client->followsymlinks ^= true)
    {
        cout << "Now following symlinks. Please ensure that sync does not see any filesystem item twice!" << endl;
    }
    else
    {
        cout << "No longer following symlinks." << endl;
    }
}

void exec_version(autocomplete::ACState& s)
{
    cout << "MEGA SDK version: " << MEGA_MAJOR_VERSION << "." << MEGA_MINOR_VERSION << "." << MEGA_MICRO_VERSION << endl;

    cout << "Features enabled:" << endl;

#ifdef USE_CRYPTOPP
    cout << "* CryptoPP" << endl;
#endif

#ifdef USE_SQLITE
    cout << "* SQLite" << endl;
#endif

#ifdef USE_BDB
    cout << "* Berkeley DB" << endl;
#endif

#ifdef USE_INOTIFY
    cout << "* inotify" << endl;
#endif

#ifdef HAVE_FDOPENDIR
    cout << "* fdopendir" << endl;
#endif

#ifdef HAVE_SENDFILE
    cout << "* sendfile" << endl;
#endif

#ifdef _LARGE_FILES
    cout << "* _LARGE_FILES" << endl;
#endif

#ifdef USE_FREEIMAGE
    cout << "* FreeImage" << endl;
#endif

#ifdef ENABLE_SYNC
    cout << "* sync subsystem" << endl;
#endif

#ifdef USE_MEDIAINFO
    cout << "* MediaInfo" << endl;
#endif

    cwd = NodeHandle();
}

void exec_showpcr(autocomplete::ACState& s)
{
    string outgoing = "";
    string incoming = "";
    for (handlepcr_map::iterator it = client->pcrindex.begin(); it != client->pcrindex.end(); it++)
    {
        if (it->second->isoutgoing)
        {
            ostringstream os;
            os << setw(34) << it->second->targetemail;

            os << "\t(id: ";
            os << Base64Str<MegaClient::PCRHANDLE>(it->second->id);

            os << ", ts: ";

            os << it->second->ts;

            outgoing.append(os.str());
            outgoing.append(")\n");
        }
        else
        {
            ostringstream os;
            os << setw(34) << it->second->originatoremail;

            os << "\t(id: ";
            os << Base64Str<MegaClient::PCRHANDLE>(it->second->id);

            os << ", ts: ";

            os << it->second->ts;

            incoming.append(os.str());
            incoming.append(")\n");
        }
    }
    cout << "Incoming PCRs:" << endl << incoming << endl;
    cout << "Outgoing PCRs:" << endl << outgoing << endl;
}

#if defined(WIN32) && defined(NO_READLINE)
void exec_history(autocomplete::ACState& s)
{
    static_cast<WinConsole*>(console)->outputHistory();
}
#endif

void exec_handles(autocomplete::ACState& s)
{
    if (s.words.size() == 2)
    {
        if (s.words[1].s == "on")
        {
            handles_on = true;
        }
        else if (s.words[1].s == "off")
        {
            handles_on = false;
        }
        else
        {
            cout << "invalid handles setting" << endl;
        }
    }
    else
    {
        cout << "      handles on|off " << endl;
    }
}

#if defined(WIN32) && defined(NO_READLINE)
void exec_codepage(autocomplete::ACState& s)
{
    WinConsole* wc = static_cast<WinConsole*>(console);
    if (s.words.size() == 1)
    {
        UINT cp1, cp2;
        wc->getShellCodepages(cp1, cp2);
        cout << "Current codepage is " << cp1;
        if (cp2 != cp1)
        {
            cout << " with failover to codepage " << cp2 << " for any absent glyphs";
        }
        cout << endl;
        for (int i = 32; i < 256; ++i)
        {
            string theCharUtf8 = WinConsole::toUtf8String(WinConsole::toUtf16String(string(1, (char)i), cp1));
            cout << "  dec/" << i << " hex/" << hex << i << dec << ": '" << theCharUtf8 << "'";
            if (i % 4 == 3)
            {
                cout << endl;
            }
        }
    }
    else if (s.words.size() == 2 && atoi(s.words[1].s.c_str()) != 0)
    {
        if (!wc->setShellConsole(atoi(s.words[1].s.c_str()), atoi(s.words[1].s.c_str())))
        {
            cout << "Code page change failed - unicode selected" << endl;
        }
    }
    else if (s.words.size() == 3 && atoi(s.words[1].s.c_str()) != 0 && atoi(s.words[2].s.c_str()) != 0)
    {
        if (!wc->setShellConsole(atoi(s.words[1].s.c_str()), atoi(s.words[2].s.c_str())))
        {
            cout << "Code page change failed - unicode selected" << endl;
        }
    }
}
#endif

void exec_httpsonly(autocomplete::ACState& s)
{
    if (s.words.size() == 1)
    {
        cout << "httpsonly: " << (client->usehttps ? "on" : "off") << endl;
    }
    else if (s.words.size() == 2)
    {
        if (s.words[1].s == "on")
        {
            client->usehttps = true;
        }
        else if (s.words[1].s == "off")
        {
            client->usehttps = false;
        }
        else
        {
            cout << "invalid setting" << endl;
        }
    }
}

#ifdef USE_MEDIAINFO
void exec_mediainfo(autocomplete::ACState& s)
{
    if (client->mediaFileInfo.mediaCodecsFailed)
    {
        cout << "Sorry, mediainfo lookups could not be retrieved." << endl;
        return;
    }
    else if (!client->mediaFileInfo.mediaCodecsReceived)
    {
        client->mediaFileInfo.requestCodecMappingsOneTime(client, NULL);
        cout << "Mediainfo lookups requested" << endl;
    }

    if (s.words.size() == 3 && s.words[1].s == "calc")
    {
        MediaProperties mp;
        auto localFilename = LocalPath::fromPath(s.words[2].s, *client->fsaccess);

        string ext;
        if (client->fsaccess->getextension(localFilename, ext) && MediaProperties::isMediaFilenameExt(ext))
        {
            mp.extractMediaPropertyFileAttributes(localFilename, client->fsaccess);
                                uint32_t dummykey[4] = { 1, 2, 3, 4 };  // check encode/decode
                                string attrs = mp.convertMediaPropertyFileAttributes(dummykey, client->mediaFileInfo);
                                MediaProperties dmp = MediaProperties::decodeMediaPropertiesAttributes(":" + attrs, dummykey);
                                cout << showMediaInfo(dmp, client->mediaFileInfo, false) << endl;
        }
        else
        {
            cout << "Filename extension is not suitable for mediainfo analysis." << endl;
        }
    }
    else if (s.words.size() == 3 && s.words[1].s == "show")
    {
        if (Node *n = nodebypath(s.words[2].s.c_str()))
        {
            switch (n->type)
            {
            case FILENODE:
                cout << showMediaInfo(n, client->mediaFileInfo, false) << endl;
                break;

            case FOLDERNODE:
            case ROOTNODE:
            case INCOMINGNODE:
            case RUBBISHNODE:
                for (node_list::iterator m = n->children.begin(); m != n->children.end(); ++m)
                {
                    if ((*m)->type == FILENODE && (*m)->hasfileattribute(fa_media))
                    {
                        cout << (*m)->displayname() << "   " << showMediaInfo(*m, client->mediaFileInfo, true) << endl;
                    }
                }
                break;
            case TYPE_UNKNOWN: break;
            }
        }
        else
        {
            cout << "remote file not found: " << s.words[2].s << endl;
        }
    }
}
#endif

void exec_smsverify(autocomplete::ACState& s)
{
    if (s.words[1].s == "send")
    {
        bool reverifywhitelisted = (s.words.size() == 4 && s.words[3].s == "reverifywhitelisted");
        if (client->smsverificationsend(s.words[2].s, reverifywhitelisted) != API_OK)
        {
            cout << "phonenumber is invalid" << endl;
        }
    }
    else if (s.words[1].s == "code")
    {
        if (client->smsverificationcheck(s.words[2].s) != API_OK)
        {
            cout << "verificationcode is invalid" << endl;
        }
    }
}

void exec_verifiedphonenumber(autocomplete::ACState& s)
{
    cout << "Verified phone number: " << client->mSmsVerifiedPhone << endl;
}

void exec_killsession(autocomplete::ACState& s)
{
    if (s.words[1].s == "all")
    {
        // Kill all sessions (except current)
        client->killallsessions();
    }
    else
    {
        handle sessionid;
        if (Base64::atob(s.words[1].s.c_str(), (byte*)&sessionid, sizeof sessionid) == sizeof sessionid)
        {
            client->killsession(sessionid);
        }
        else
        {
            cout << "invalid session id provided" << endl;
        }
    }
}

void exec_locallogout(autocomplete::ACState& s)
{
    cout << "Logging off locally..." << endl;

    cwd = NodeHandle();
    client->locallogout(false, true);
}

void exec_recentnodes(autocomplete::ACState& s)
{
    if (s.words.size() == 3)
    {
        node_vector nv = client->getRecentNodes(atoi(s.words[2].s.c_str()), m_time() - 60 * 60 * atoi(s.words[1].s.c_str()), false);
        for (unsigned i = 0; i < nv.size(); ++i)
        {
            cout << nv[i]->displaypath() << endl;
        }
    }
}

#if defined(WIN32) && defined(NO_READLINE)
void exec_autocomplete(autocomplete::ACState& s)
{
    if (s.words[1].s == "unix")
    {
        static_cast<WinConsole*>(console)->setAutocompleteStyle(true);
    }
    else if (s.words[1].s == "dos")
    {
        static_cast<WinConsole*>(console)->setAutocompleteStyle(false);
    }
    else
    {
        cout << "invalid autocomplete style" << endl;
    }
}
#endif

void exec_recentactions(autocomplete::ACState& s)
{
    recentactions_vector nvv = client->getRecentActions(atoi(s.words[2].s.c_str()), m_time() - 60 * 60 * atoi(s.words[1].s.c_str()));
    for (unsigned i = 0; i < nvv.size(); ++i)
    {
        if (i != 0)
        {
            cout << "---" << endl;
        }
        cout << displayTime(nvv[i].time) << " " << displayUser(nvv[i].user, client) << " " << (nvv[i].updated ? "updated" : "uploaded") << " " << (nvv[i].media ? "media" : "files") << endl;
        for (unsigned j = 0; j < nvv[i].nodes.size(); ++j)
        {
            cout << nvv[i].nodes[j]->displaypath() << "  (" << displayTime(nvv[i].nodes[j]->ctime) << ")" << endl;
        }
    }
}

void exec_setmaxuploadspeed(autocomplete::ACState& s)
{
    if (s.words.size() > 1)
    {
        bool done = client->setmaxuploadspeed(atoi(s.words[1].s.c_str()));
        cout << (done ? "Success. " : "Failed. ");
    }
    cout << "Max Upload Speed: " << client->getmaxuploadspeed() << endl;
}

void exec_setmaxdownloadspeed(autocomplete::ACState& s)
{
    if (s.words.size() > 1)
    {
        bool done = client->setmaxdownloadspeed(atoi(s.words[1].s.c_str()));
        cout << (done ? "Success. " : "Failed. ");
    }
    cout << "Max Download Speed: " << client->getmaxdownloadspeed() << endl;
}

// callback for non-EAGAIN request-level errors
// in most cases, retrying is futile, so the application exits
// this can occur e.g. with syntactically malformed requests (due to a bug), an invalid application key
void DemoApp::request_error(error e)
{
    if ((e == API_ESID) || (e == API_ENOENT))   // Invalid session or Invalid folder handle
    {
        cout << "Invalid or expired session, logging out..." << endl;
        client->locallogout(true, true);
        return;
    }
    else if (e == API_EBLOCKED)
    {
        if (client->sid.size())
        {
            cout << "Your account is blocked." << endl;
            client->whyamiblocked();
        }
        else
        {
            cout << "The link has been blocked." << endl;
        }
        return;
    }

    cout << "FATAL: Request failed (" << errorstring(e) << "), exiting" << endl;

#ifndef NO_READLINE
    rl_callback_handler_remove();
#endif /* ! NO_READLINE */

    delete console;
    exit(0);
}

void DemoApp::request_response_progress(m_off_t current, m_off_t total)
{
    if (total > 0)
    {
        responseprogress = int(current * 100 / total);
    }
    else
    {
        responseprogress = -1;
    }
}

//2FA disable result
void DemoApp::multifactorauthdisable_result(error e)
{
    if (!e)
    {
        cout << "2FA, disabled succesfully..." << endl;
    }
    else
    {
        cout << "Error enabling 2FA : " << errorstring(e) << endl;
    }
    setprompt(COMMAND);
}

//2FA check result
void DemoApp::multifactorauthcheck_result(int enabled)
{
    if (enabled)
    {
        cout << "2FA is enabled for this account" << endl;
    }
    else
    {
        cout << "2FA is disabled for this account" << endl;
    }
    setprompt(COMMAND);
}

//2FA enable result
void DemoApp::multifactorauthsetup_result(string *code, error e)
{
    if (!e)
    {
        if (!code)
        {
            cout << "2FA enabled successfully" << endl;
            setprompt(COMMAND);
            attempts = 0;
        }
        else
        {
            cout << "2FA code: " << *code << endl;
            setprompt(SETTFA);
        }
    }
    else
    {
        cout << "Error enabling 2FA : " << errorstring(e) << endl;
        if (e == API_EFAILED)
        {
            if (++attempts >= 3)
            {
                attempts = 0;
                cout << "Too many attempts"<< endl;
                setprompt(COMMAND);
            }
            else
            {
                setprompt(SETTFA);
            }
        }
    }
}


void DemoApp::prelogin_result(int version, string* /*email*/, string *salt, error e)
{
    if (e)
    {
        cout << "Login error: " << e << endl;
        setprompt(COMMAND);
        return;
    }

    login.version = version;
    login.salt = (version == 2 && salt ? *salt : string());

    if (login.password.empty())
    {
        setprompt(LOGINPASSWORD);
    }
    else
    {
        login.login(client);
    }
}


// login result
void DemoApp::login_result(error e)
{
    if (!e)
    {
        login.reset();
        cout << "Login successful, retrieving account..." << endl;
        client->fetchnodes();
    }
    else if (e == API_EMFAREQUIRED)
    {
        setprompt(LOGINTFA);
    }
    else
    {
        login.reset();
        cout << "Login failed: " << errorstring(e) << endl;
    }
}

// ephemeral session result
void DemoApp::ephemeral_result(error e)
{
    if (e)
    {
        cout << "Ephemeral session error (" << errorstring(e) << ")" << endl;
    }
    pdf_to_import = false;
}

// signup link send request result
void DemoApp::sendsignuplink_result(error e)
{
    if (e)
    {
        cout << "Unable to send signup link (" << errorstring(e) << ")" << endl;
    }
    else
    {
        cout << "Thank you. Please check your e-mail and enter the command signup followed by the confirmation link." << endl;
    }
}

// signup link query result
void DemoApp::querysignuplink_result(handle /*uh*/, const char* email, const char* name, const byte* pwc, const byte* /*kc*/,
                                     const byte* c, size_t len)
{
    cout << "Ready to confirm user account " << email << " (" << name << ") - enter confirm to execute." << endl;

    signupemail = email;
    signupcode.assign((char*) c, len);
    memcpy(signuppwchallenge, pwc, sizeof signuppwchallenge);
    memcpy(signupencryptedmasterkey, pwc, sizeof signupencryptedmasterkey);
}

// signup link query failed
void DemoApp::querysignuplink_result(error e)
{
    cout << "Signuplink confirmation failed (" << errorstring(e) << ")" << endl;
}

// signup link (account e-mail) confirmation result
void DemoApp::confirmsignuplink_result(error e)
{
    if (e)
    {
        cout << "Signuplink confirmation failed (" << errorstring(e) << ")" << endl;
    }
    else
    {
        cout << "Signup confirmed, logging in..." << endl;
        client->login(signupemail.c_str(), pwkey);
    }
}

void DemoApp::confirmsignuplink2_result(handle, const char *name, const char *email, error e)
{
    if (e)
    {
        cout << "Signuplink confirmation failed (" << errorstring(e) << ")" << endl;
    }
    else
    {
        cout << "Signup confirmed successfully. Logging by first time..." << endl;
        login.reset();
        login.email = email;
        login.password = newpassword;
        client->prelogin(email);
    }
}

// asymmetric keypair configuration result
void DemoApp::setkeypair_result(error e)
{
    if (e)
    {
        cout << "RSA keypair setup failed (" << errorstring(e) << ")" << endl;
    }
    else
    {
        cout << "RSA keypair added. Account setup complete." << endl;
    }
}

void DemoApp::getrecoverylink_result(error e)
{
    if (e)
    {
        cout << "Unable to send the link (" << errorstring(e) << ")" << endl;
    }
    else
    {
        cout << "Please check your e-mail and enter the command \"recover\" / \"cancel\" followed by the link." << endl;
    }
}

void DemoApp::queryrecoverylink_result(error e)
{
        cout << "The link is invalid (" << errorstring(e) << ")." << endl;
}

void DemoApp::queryrecoverylink_result(int type, const char *email, const char* /*ip*/, time_t /*ts*/, handle /*uh*/, const vector<string>* /*emails*/)
{
    recoveryemail = email ? email : "";
    hasMasterKey = (type == RECOVER_WITH_MASTERKEY);

    cout << "The link is valid";

    if (type == RECOVER_WITH_MASTERKEY)
    {
        cout <<  " to reset the password for " << email << " with masterkey." << endl;

        setprompt(MASTERKEY);
    }
    else if (type == RECOVER_WITHOUT_MASTERKEY)
    {
        cout <<  " to reset the password for " << email << " without masterkey." << endl;

        setprompt(NEWPASSWORD);
    }
    else if (type == CANCEL_ACCOUNT)
    {
        cout << " to cancel the account for " << email << "." << endl;
    }
    else if (type == CHANGE_EMAIL)
    {
        cout << " to change the email from " << client->finduser(client->me)->email << " to " << email << "." << endl;

        changeemail = email ? email : "";
        setprompt(LOGINPASSWORD);
    }
}

void DemoApp::getprivatekey_result(error e,  const byte *privk, const size_t len_privk)
{
    if (e)
    {
        cout << "Unable to get private key (" << errorstring(e) << ")" << endl;
        setprompt(COMMAND);
    }
    else
    {
        // check the private RSA is valid after decryption with master key
        SymmCipher key;
        key.setkey(masterkey);

        byte privkbuf[AsymmCipher::MAXKEYLENGTH * 2];
        memcpy(privkbuf, privk, len_privk);
        key.ecb_decrypt(privkbuf, len_privk);

        AsymmCipher uk;
        if (!uk.setkey(AsymmCipher::PRIVKEY, privkbuf, unsigned(len_privk)))
        {
            cout << "The master key doesn't seem to be correct." << endl;

            recoverycode.clear();
            recoveryemail.clear();
            hasMasterKey = false;
            memset(masterkey, 0, sizeof masterkey);

            setprompt(COMMAND);
        }
        else
        {
            cout << "Private key successfully retrieved for integrity check masterkey." << endl;
            setprompt(NEWPASSWORD);
        }
    }
}

void DemoApp::confirmrecoverylink_result(error e)
{
    if (e)
    {
        cout << "Unable to reset the password (" << errorstring(e) << ")" << endl;
    }
    else
    {
        cout << "Password changed successfully." << endl;
    }
}

void DemoApp::confirmcancellink_result(error e)
{
    if (e)
    {
        cout << "Unable to cancel the account (" << errorstring(e) << ")" << endl;
    }
    else
    {
        cout << "Account cancelled successfully." << endl;
    }
}

void DemoApp::validatepassword_result(error e)
{
    if (e)
    {
        cout << "Wrong password (" << errorstring(e) << ")" << endl;
        setprompt(LOGINPASSWORD);
    }
    else
    {
        if (recoverycode.size())
        {
            cout << "Password is correct, cancelling account..." << endl;

            client->confirmcancellink(recoverycode.c_str());
            recoverycode.clear();
        }
        else if (changecode.size())
        {
            cout << "Password is correct, changing email..." << endl;

            client->confirmemaillink(changecode.c_str(), changeemail.c_str(), pwkey);
            changecode.clear();
            changeemail.clear();
        }
    }
}

void DemoApp::getemaillink_result(error e)
{
    if (e)
    {
        cout << "Unable to send the link (" << errorstring(e) << ")" << endl;
    }
    else
    {
        cout << "Please check your e-mail and enter the command \"email\" followed by the link." << endl;
    }
}

void DemoApp::confirmemaillink_result(error e)
{
    if (e)
    {
        cout << "Unable to change the email address (" << errorstring(e) << ")" << endl;
    }
    else
    {
        cout << "Email address changed successfully to " << changeemail << "." << endl;
    }
}

void DemoApp::ephemeral_result(handle uh, const byte* pw)
{
    cout << "Ephemeral session established, session ID: ";
    cout << Base64Str<MegaClient::USERHANDLE>(uh) << "#";
    cout << Base64Str<SymmCipher::KEYLENGTH>(pw) << endl;

    client->fetchnodes();
}

void DemoApp::cancelsignup_result(error)
{
    cout << "Singup link canceled. Start again!" << endl;
    signupcode.clear();
    signupemail.clear();
    signupname.clear();
    signupV2 = true;
}

void DemoApp::whyamiblocked_result(int code)
{
    if (code < 0)
    {
        error e = (error) code;
        cout << "Why am I blocked failed: " << errorstring(e) << endl;
    }
    else if (code == 0)
    {
        cout << "You're not blocked" << endl;
    }
    else    // code > 0
    {
        string reason = "Your account was terminated due to breach of Mega's Terms of Service, such as abuse of rights of others; sharing and/or importing illegal data; or system abuse.";

        if (code == 100)    // deprecated
        {
            reason = "You have been suspended due to excess data usage.";
        }
        else if (code == 200)
        {
            reason = "Your account has been suspended due to multiple breaches of Mega's Terms of Service. Please check your email inbox.";
        }
        else if (code == 300)
        {
            reason = "Your account has been suspended due to copyright violations. Please check your email inbox.";
        }
        else if (code == 400)
        {
            reason = "Your account has been disabled by your administrator. You may contact your business account administrator for further details.";
        }
        else if (code == 401)
        {
            reason = "Your account has been removed by your administrator. You may contact your business account administrator for further details.";
        }
        else if (code == 500)
        {
            reason = "Your account has been blocked pending verification via SMS.";
        }
        else if (code == 700)
        {
            reason = "Your account has been temporarily suspended for your safety. Please verify your email and follow its steps to unlock your account.";
        }
        //else if (code == ACCOUNT_BLOCKED_DEFAULT) --> default reason

        cout << "Reason: " << reason << endl;

        if (code != 500 && code != 700)
        {
            cout << "Logging out..." << endl;
            client->locallogout(true, true);
        }
    }
}

// password change result
void DemoApp::changepw_result(error e)
{
    if (e)
    {
        cout << "Password update failed: " << errorstring(e) << endl;
    }
    else
    {
        cout << "Password updated." << endl;
    }
}


void exportnode_result(Error e, handle h, handle ph)
{
    if (e)
    {
        cout << "Export failed: " << errorstring(e) << endl;
        return;
    }

    Node* n;

    if ((n = client->nodebyhandle(h)))
    {
        string path;
        nodepath(NodeHandle().set6byte(h), &path);
        cout << "Exported " << path << ": ";

        if (n->type != FILENODE && !n->sharekey)
        {
            cout << "No key available for exported folder" << endl;
            return;
        }

        string publicLink;
        if (n->type == FILENODE)
        {
            publicLink = MegaClient::publicLinkURL(client->mNewLinkFormat, n->type, ph, Base64Str<FILENODEKEYLENGTH>((const byte*)n->nodekey().data()));
        }
        else
        {
            publicLink = MegaClient::publicLinkURL(client->mNewLinkFormat, n->type, ph, Base64Str<FOLDERNODEKEYLENGTH>(n->sharekey->key));
        }

        cout << publicLink;

        if (n->plink)
        {
            string authKey = n->plink->mAuthKey;

            if (authKey.size())
            {
                string authToken(publicLink);
                authToken = authToken.substr(MegaClient::MEGAURL.size()+strlen("/folder/")).append(":").append(authKey);
                cout << "\n          AuthToken = " << authToken;
            }
        }

        cout << endl;

    }
    else
    {
        cout << "Exported node no longer available" << endl;
    }
}

// the requested link could not be opened
void DemoApp::openfilelink_result(const Error& e)
{
    if (e)
    {
        if (pdf_to_import) // import welcome pdf has failed
        {
            cout << "Failed to import Welcome PDF file" << endl;
        }
        else
        {
            if (e == API_ETOOMANY && e.hasExtraInfo())
            {
                cout << "Failed to open link: " << getExtraInfoErrorString(e) << endl;
            }
            else
            {
                cout << "Failed to open link: " << errorstring(e) << endl;
            }

        }
    }
    pdf_to_import = false;
}

// the requested link was opened successfully - import to cwd
void DemoApp::openfilelink_result(handle ph, const byte* key, m_off_t size,
                                  string* a, string* /*fa*/, int)
{
    Node* n;

    if (!key)
    {
        cout << "File is valid, but no key was provided." << endl;
        pdf_to_import = false;
        return;
    }

    // check if the file is decryptable
    string attrstring;

    attrstring.resize(a->length()*4/3+4);
    attrstring.resize(Base64::btoa((const byte *)a->data(), int(a->length()), (char *)attrstring.data()));

    SymmCipher nodeKey;
    nodeKey.setkey(key, FILENODE);

    byte *buf = Node::decryptattr(&nodeKey,attrstring.c_str(), attrstring.size());
    if (!buf)
    {
        cout << "The file won't be imported, the provided key is invalid." << endl;
        pdf_to_import = false;
    }
    else if (client->loggedin() != NOTLOGGEDIN)
    {
        if (pdf_to_import)
        {
            n = client->nodebyhandle(client->rootnodes[0]);
        }
        else
        {
            n = client->nodeByHandle(cwd);
        }

        if (!n)
        {
            cout << "Target folder not found." << endl;
            pdf_to_import = false;
            delete [] buf;
            return;
        }

        AttrMap attrs;
        JSON json;
        nameid name;
        string* t;
        json.begin((char*)buf + 5);
        vector<NewNode> nn(1);
        NewNode* newnode = &nn[0];

        // set up new node as folder node
        newnode->source = NEW_PUBLIC;
        newnode->type = FILENODE;
        newnode->nodehandle = ph;
        newnode->parenthandle = UNDEF;
        newnode->nodekey.assign((char*)key, FILENODEKEYLENGTH);
        newnode->attrstring.reset(new string(*a));

        while ((name = json.getnameid()) != EOO && json.storeobject((t = &attrs.map[name])))
        {
            JSON::unescape(t);

            if (name == 'n')
            {
                client->fsaccess->normalize(t);
            }
        }

        attr_map::iterator it = attrs.map.find('n');
        if (it != attrs.map.end())
        {
            Node *ovn = client->childnodebyname(n, it->second.c_str(), true);
            if (ovn)
            {
                attr_map::iterator it2 = attrs.map.find('c');
                if (it2 != attrs.map.end())
                {
                    FileFingerprint ffp;
                    if (ffp.unserializefingerprint(&it2->second))
                    {
                        ffp.size = size;
                        if (ffp.isvalid && ovn->isvalid && ffp == *(FileFingerprint*)ovn)
                        {
                            cout << "Success. (identical node skipped)" << endl;
                            pdf_to_import = false;
                            delete [] buf;
                            return;
                        }
                    }
                }

                newnode->ovhandle = !client->versions_disabled ? ovn->nodehandle : UNDEF;
            }
        }

        client->putnodes(n->nodehandle, move(nn), nullptr, client->restag);
    }
    else
    {
        cout << "Need to be logged in to import file links." << endl;
        pdf_to_import = false;
    }

    delete [] buf;
}

void DemoApp::folderlinkinfo_result(error e, handle owner, handle /*ph*/, string *attr, string* k, m_off_t currentSize, uint32_t numFiles, uint32_t numFolders, m_off_t versionsSize, uint32_t numVersions)
{
    if (e != API_OK)
    {
        cout << "Retrieval of public folder link information failed: " << e << endl;
        return;
    }

    handle ph;
    byte folderkey[FOLDERNODEKEYLENGTH];
    #ifndef NDEBUG
    error eaux =
    #endif
    client->parsepubliclink(publiclink.c_str(), ph, folderkey, true);
    assert(eaux == API_OK);

    // Decrypt nodekey with the key of the folder link
    SymmCipher cipher;
    cipher.setkey(folderkey);
    const char *nodekeystr = k->data() + 9;    // skip the userhandle(8) and the `:`
    byte nodekey[FOLDERNODEKEYLENGTH];
    if (client->decryptkey(nodekeystr, nodekey, sizeof(nodekey), &cipher, 0, UNDEF))
    {
        // Decrypt node attributes with the nodekey
        cipher.setkey(nodekey);
        byte* buf = Node::decryptattr(&cipher, attr->c_str(), attr->size());
        if (buf)
        {
            AttrMap attrs;
            string fileName;
            string fingerprint;
            FileFingerprint ffp;
            m_time_t mtime = 0;
            Node::parseattr(buf, attrs, currentSize, mtime, fileName, fingerprint, ffp);

            // Normalize node name to UTF-8 string
            attr_map::iterator it = attrs.map.find('n');
            if (it != attrs.map.end() && !it->second.empty())
            {
                client->fsaccess->normalize(&(it->second));
                fileName = it->second.c_str();
            }

            std::string ownerStr, ownerBin((const char *)&owner, sizeof(owner));
            Base64::btoa(ownerBin, ownerStr);

            cout << "Folder link information:" << publiclink << endl;
            cout << "\tFolder name: " << fileName << endl;
            cout << "\tOwner: " << ownerStr << endl;
            cout << "\tNum files: " << numFiles << endl;
            cout << "\tNum folders: " << numFolders - 1 << endl;
            cout << "\tNum versions: " << numVersions << endl;

            delete [] buf;
        }
        else
        {
            cout << "folderlink: error decrypting node attributes with decrypted nodekey" << endl;
        }
    }
    else
    {
        cout << "folderlink: error decrypting nodekey with folder link key";
    }

    publiclink.clear();
}

void DemoApp::checkfile_result(handle /*h*/, const Error& e)
{
    if (e == API_ETOOMANY && e.hasExtraInfo())
    {
         cout << "Link check failed: " << getExtraInfoErrorString(e) << endl;
    }
    else
    {
        cout << "Link check failed: " << errorstring(e) << endl;
    }
}

void DemoApp::checkfile_result(handle h, error e, byte* filekey, m_off_t size, m_time_t /*ts*/, m_time_t tm, string* filename,
                               string* fingerprint, string* fileattrstring)
{
    cout << "Name: " << *filename << ", size: " << size;

    if (fingerprint->size())
    {
        cout << ", fingerprint available";
    }

    if (fileattrstring->size())
    {
        cout << ", has attributes";
    }

    cout << endl;

    if (e)
    {
        cout << "Not available: " << errorstring(e) << endl;
    }
    else
    {
        cout << "Initiating download..." << endl;

        DBTableTransactionCommitter committer(client->tctable);
        AppFileGet* f = new AppFileGet(NULL, NodeHandle().set6byte(h), filekey, size, tm, filename, fingerprint);
        f->appxfer_it = appxferq[GET].insert(appxferq[GET].end(), f);
        client->startxfer(GET, f, committer);
    }
}

bool DemoApp::pread_data(byte* data, m_off_t len, m_off_t pos, m_off_t, m_off_t, void* /*appdata*/)
{
    // Improvement: is there a way to have different pread_data receivers for
    // different modes?
    if(more_node)  // are we paginating through a node?
    {
        fwrite(data, 1, size_t(len), stdout);
        if((pos + len) >= more_node->size) // is this the last chunk?
        {
            more_node = nullptr;
            more_offset = 0;
            cout << "-End of file-" << endl;
            setprompt(COMMAND);
        }
        else
        {
            // there's more to get, so set PAGER prompt
            setprompt(PAGER);
            more_offset += len;
        }
    }
    else if (pread_file)
    {
        pread_file->write((const char*)data, (size_t)len);
        cout << "Received " << len << " partial read byte(s) at position " << pos << endl;
        if (pread_file_end == pos + len)
        {
            delete pread_file;
            pread_file = NULL;
            cout << "Completed pread" << endl;
        }
    }
    else
    {
        cout << "Received " << len << " partial read byte(s) at position " << pos << ": ";
        fwrite(data, 1, size_t(len), stdout);
        cout << endl;
    }
    return true;
}

dstime DemoApp::pread_failure(const Error &e, int retry, void* /*appdata*/, dstime)
{
    if (retry < 5 && !(e == API_ETOOMANY && e.hasExtraInfo()))
    {
        cout << "Retrying read (" << errorstring(e) << ", attempt #" << retry << ")" << endl;
        return (dstime)(retry*10);
    }
    else
    {
        cout << "Too many failures (" << errorstring(e) << "), giving up" << endl;
        if (pread_file)
        {
            delete pread_file;
            pread_file = NULL;
        }
        return ~(dstime)0;
    }
}

// reload needed
void DemoApp::reload(const char* reason)
{
    cout << "Reload suggested (" << reason << ") - use 'reload' to trigger" << endl;
}

// reload initiated
void DemoApp::clearing()
{
    LOG_debug << "Clearing all nodes/users...";
}

// nodes have been modified
// (nodes with their removed flag set will be deleted immediately after returning from this call,
// at which point their pointers will become invalid at that point.)
void DemoApp::nodes_updated(Node** n, int count)
{
    int c[2][6] = { { 0 } };

    if (n)
    {
        while (count--)
        {
            if ((*n)->type < 6)
            {
                c[!(*n)->changed.removed][(*n)->type]++;
                n++;
            }
        }
    }
    else
    {
        for (node_map::iterator it = client->nodes.begin(); it != client->nodes.end(); it++)
        {
            if (it->second->type < 6)
            {
                c[1][it->second->type]++;
            }
        }
    }

    nodestats(c[1], "added or updated");
    nodestats(c[0], "removed");

    if (cwd.isUndef())
    {
        cwd = NodeHandle().set6byte(client->rootnodes[0]);
    }
}

// nodes now (almost) current, i.e. no server-client notifications pending
void DemoApp::nodes_current()
{
    LOG_debug << "Nodes current.";
}

void DemoApp::account_updated()
{
    if (client->loggedin() == EPHEMERALACCOUNT)
    {
        LOG_debug << "Account has been confirmed by another client. Proceed to login with credentials.";
    }
    else
    {
        LOG_debug << "Account has been upgraded/downgraded.";
    }
}

void DemoApp::notify_confirmation(const char *email)
{
    if (client->loggedin() == EPHEMERALACCOUNT)
    {
        LOG_debug << "Account has been confirmed with email " << email << ". Proceed to login with credentials.";
    }
}

void DemoApp::enumeratequotaitems_result(unsigned, handle, unsigned, int, int, unsigned, unsigned, unsigned, const char*, const char*, const char*, const char*)
{
    // FIXME: implement
}

void DemoApp::enumeratequotaitems_result(error)
{
    // FIXME: implement
}

void DemoApp::additem_result(error)
{
    // FIXME: implement
}

void DemoApp::checkout_result(const char*, error)
{
    // FIXME: implement
}

void DemoApp::getmegaachievements_result(AchievementsDetails *details, error /*e*/)
{
    // FIXME: implement display of values
    delete details;
}

void DemoApp::getwelcomepdf_result(handle ph, string *k, error e)
{
    if (e)
    {
        cout << "Failed to get Welcome PDF. Error: " << e << endl;
        pdf_to_import = false;
    }
    else
    {
        cout << "Importing Welcome PDF file. Public handle: " << LOG_NODEHANDLE(ph) << endl;
        client->reqs.add(new CommandGetPH(client, ph, (const byte *)k->data(), 1));
    }
}

#ifdef ENABLE_CHAT
void DemoApp::richlinkrequest_result(string *json, error e)
{
    if (!e)
    {
        cout << "Result:" << endl << *json << endl;
    }
    else
    {
        cout << "Failed to request rich link. Error: " << e << endl;

    }
}
#endif

void DemoApp::contactlinkcreate_result(error e, handle h)
{
    if (e)
    {
        cout << "Failed to create contact link. Error: " << e << endl;
    }
    else
    {
        cout << "Contact link created successfully: " << LOG_NODEHANDLE(h) << endl;
    }
}

void DemoApp::contactlinkquery_result(error e, handle h, string *email, string *fn, string *ln, string* /*avatar*/)
{
    if (e)
    {
        cout << "Failed to get contact link details. Error: " << e << endl;
    }
    else
    {
        cout << "Contact link created successfully: " << endl;
        cout << "\tUserhandle: " << LOG_HANDLE(h) << endl;
        cout << "\tEmail: " << *email << endl;
        cout << "\tFirstname: " << Base64::atob(*fn) << endl;
        cout << "\tLastname: " << Base64::atob(*ln) << endl;
    }
}

void DemoApp::contactlinkdelete_result(error e)
{
    if (e)
    {
        cout << "Failed to delete contact link. Error: " << e << endl;
    }
    else
    {
        cout << "Contact link deleted successfully." << endl;
    }
}

// display account details/history
void DemoApp::account_details(AccountDetails* ad, bool storage, bool transfer, bool pro, bool purchases,
                              bool transactions, bool sessions)
{
    char timebuf[32], timebuf2[32];

    if (storage)
    {
        cout << "\tAvailable storage: " << ad->storage_max << " byte(s)  used:  " << ad->storage_used << " available: " << (ad->storage_max - ad->storage_used) << endl;

        for (unsigned i = 0; i < sizeof rootnodenames/sizeof *rootnodenames; i++)
        {
            NodeStorage* ns = &ad->storage[client->rootnodes[i]];

            cout << "\t\tIn " << rootnodenames[i] << ": " << ns->bytes << " byte(s) in " << ns->files << " file(s) and " << ns->folders << " folder(s)" << endl;
            cout << "\t\tUsed storage by versions: " << ns->version_bytes << " byte(s) in " << ns->version_files << " file(s)" << endl;
        }
    }

    if (transfer)
    {
        if (ad->transfer_max)
        {
            long long transferFreeUsed = 0;
            for (unsigned i = 0; i < ad->transfer_hist.size(); i++)
            {
                transferFreeUsed += ad->transfer_hist[i];
            }

            cout << "\tTransfer in progress: " << ad->transfer_own_reserved << "/" << ad->transfer_srv_reserved << endl;
            cout << "\tTransfer completed: " << ad->transfer_own_used << "/" << ad->transfer_srv_used << "/" << transferFreeUsed << " of "
                 << ad->transfer_max << " ("
                 << (100 * (ad->transfer_own_used + ad->transfer_srv_used + transferFreeUsed) / ad->transfer_max) << "%)" << endl;
            cout << "\tServing bandwidth ratio: " << ad->srv_ratio << "%" << endl;
        }

        if (ad->transfer_hist_starttime)
        {
            m_time_t t = m_time() - ad->transfer_hist_starttime;

            cout << "\tTransfer history:\n";

            for (unsigned i = 0; i < ad->transfer_hist.size(); i++)
            {
                cout << "\t\t" << t;
                t -= ad->transfer_hist_interval;
                if (t < 0)
                {
                    cout << " second(s) ago until now: ";
                }
                else
                {
                    cout << "-" << t << " second(s) ago: ";
                }
                cout << ad->transfer_hist[i] << " byte(s)" << endl;
            }
        }
    }

    if (pro)
    {
        cout << "\tPro level: " << ad->pro_level << endl;
        cout << "\tSubscription type: " << ad->subscription_type << endl;
        cout << "\tAccount balance:" << endl;

        for (vector<AccountBalance>::iterator it = ad->balances.begin(); it != ad->balances.end(); it++)
        {
            printf("\tBalance: %.3s %.02f\n", it->currency, it->amount);
        }
    }

    if (purchases)
    {
        cout << "Purchase history:" << endl;

        for (vector<AccountPurchase>::iterator it = ad->purchases.begin(); it != ad->purchases.end(); it++)
        {
            time_t ts = it->timestamp;
            strftime(timebuf, sizeof timebuf, "%c", localtime(&ts));
            printf("\tID: %.11s Time: %s Amount: %.3s %.02f Payment method: %d\n", it->handle, timebuf, it->currency,
                   it->amount, it->method);
        }
    }

    if (transactions)
    {
        cout << "Transaction history:" << endl;

        for (vector<AccountTransaction>::iterator it = ad->transactions.begin(); it != ad->transactions.end(); it++)
        {
            time_t ts = it->timestamp;
            strftime(timebuf, sizeof timebuf, "%c", localtime(&ts));
            printf("\tID: %.11s Time: %s Delta: %.3s %.02f\n", it->handle, timebuf, it->currency, it->delta);
        }
    }

    if (sessions)
    {
        cout << "Currently Active Sessions:" << endl;
        for (vector<AccountSession>::iterator it = ad->sessions.begin(); it != ad->sessions.end(); it++)
        {
            if (it->alive)
            {
                time_t ts = it->timestamp;
                strftime(timebuf, sizeof timebuf, "%c", localtime(&ts));
                ts = it->mru;
                strftime(timebuf2, sizeof timebuf, "%c", localtime(&ts));

                Base64Str<MegaClient::SESSIONHANDLE> id(it->id);

                if (it->current)
                {
                    printf("\t* Current Session\n");
                }
                printf("\tSession ID: %s\n\tSession start: %s\n\tMost recent activity: %s\n\tIP: %s\n\tCountry: %.2s\n\tUser-Agent: %s\n\t-----\n",
                        id.chars, timebuf, timebuf2, it->ip.c_str(), it->country, it->useragent.c_str());
            }
        }

        if(client->debugstate())
        {
            cout << endl << "Full Session history:" << endl;

            for (vector<AccountSession>::iterator it = ad->sessions.begin(); it != ad->sessions.end(); it++)
            {
                time_t ts = it->timestamp;
                strftime(timebuf, sizeof timebuf, "%c", localtime(&ts));
                ts = it->mru;
                strftime(timebuf2, sizeof timebuf, "%c", localtime(&ts));
                printf("\tSession start: %s\n\tMost recent activity: %s\n\tIP: %s\n\tCountry: %.2s\n\tUser-Agent: %s\n\t-----\n",
                        timebuf, timebuf2, it->ip.c_str(), it->country, it->useragent.c_str());
            }
        }
    }
}

// account details could not be retrieved
void DemoApp::account_details(AccountDetails* /*ad*/, error e)
{
    if (e)
    {
        cout << "Account details retrieval failed (" << errorstring(e) << ")" << endl;
    }
}

// account details could not be retrieved
void DemoApp::sessions_killed(handle sessionid, error e)
{
    if (e)
    {
        cout << "Session killing failed (" << errorstring(e) << ")" << endl;
        return;
    }

    if (sessionid == UNDEF)
    {
        cout << "All sessions except current have been killed" << endl;
    }
    else
    {
        Base64Str<MegaClient::SESSIONHANDLE> id(sessionid);
        cout << "Session with id " << id << " has been killed" << endl;
    }
}

void DemoApp::smsverificationsend_result(error e)
{
    if (e)
    {
        cout << "SMS send failed: " << e << endl;
    }
    else
    {
        cout << "SMS send succeeded" << endl;
    }
}

void DemoApp::smsverificationcheck_result(error e, string *phoneNumber)
{
    if (e)
    {
        cout << "SMS verification failed: " << e << endl;
    }
    else
    {
        cout << "SMS verification succeeded" << endl;
        if (phoneNumber)
        {
            cout << "Phone number: " << *phoneNumber << ")" << endl;
        }
    }
}

// user attribute update notification
void DemoApp::userattr_update(User* u, int priv, const char* n)
{
    cout << "Notification: User " << u->email << " -" << (priv ? " private" : "") << " attribute "
          << n << " added or updated" << endl;
}

void DemoApp::resetSmsVerifiedPhoneNumber_result(error e)
{
    if (e)
    {
        cout << "Reset verified phone number failed: " << e << endl;
    }
    else
    {
        cout << "Reset verified phone number succeeded" << endl;
    }
}

void DemoApp::getbanners_result(error e)
{
    cout << "Getting Smart Banners failed: " << e << endl;
}

void DemoApp::getbanners_result(vector< tuple<int, string, string, string, string, string, string> >&& banners)
{
    for (auto& b : banners)
    {
        cout << "Smart Banner:" << endl
             << "\tid         : " << std::get<0>(b) << endl
             << "\ttitle      : " << std::get<1>(b) << endl
             << "\tdescription: " << std::get<2>(b) << endl
             << "\timage      : " << std::get<3>(b) << endl
             << "\turl        : " << std::get<4>(b) << endl
             << "\tbkgr image : " << std::get<5>(b) << endl
             << "\tdsp        : " << std::get<6>(b) << endl;
    }
}

void DemoApp::dismissbanner_result(error e)
{
    if (e)
    {
        cout << "Dismissing Smart Banner failed: " << e << endl;
    }
    else
    {
        cout << "Dismissing Smart Banner succeeded" << endl;
    }
}

void DemoApp::backupremove_result(const Error &e, handle backupId)
{
    if (e != API_OK)
    {
        cout << "Removal of backup " << toHandle(backupId) << " failed: " << errorstring(e) <<endl;
    }
    else
    {
        cout << "Backup " << toHandle(backupId) << " removed successfully" << endl;
    }
}

#ifndef NO_READLINE
char* longestCommonPrefix(ac::CompletionState& acs)
{
    string s = acs.completions[0].s;
    for (size_t i = acs.completions.size(); i--; )
    {
        for (unsigned j = 0; j < s.size() && j < acs.completions[i].s.size(); ++j)
        {
            if (s[j] != acs.completions[i].s[j])
            {
                s.erase(j, string::npos);
                break;
            }
        }
    }
    return strdup(s.c_str());
}

char** my_rl_completion(const char */*text*/, int /*start*/, int end)
{
    rl_attempted_completion_over = 1;

    std::string line(rl_line_buffer, end);
    ac::CompletionState acs = ac::autoComplete(line, line.size(), autocompleteTemplate, true);

    if (acs.completions.empty())
    {
        return NULL;
    }

    if (acs.completions.size() == 1 && !acs.completions[0].couldExtend)
    {
        acs.completions[0].s += " ";
    }

    char** result = (char**)malloc((sizeof(char*)*(2+acs.completions.size())));
    for (size_t i = acs.completions.size(); i--; )
    {
        result[i+1] = strdup(acs.completions[i].s.c_str());
    }
    result[acs.completions.size()+1] = NULL;
    result[0] = longestCommonPrefix(acs);
    //for (int i = 0; i <= acs.completions.size(); ++i)
    //{
    //    cout << "i " << i << ": " << result[i] << endl;
    //}
    rl_completion_suppress_append = true;
    rl_basic_word_break_characters = " \r\n";
    rl_completer_word_break_characters = strdup(" \r\n");
    rl_completer_quote_characters = "";
    rl_special_prefixes = "";
    return result;
}
#endif

// main loop
void megacli()
{
#ifndef NO_READLINE
    char *saved_line = NULL;
    int saved_point = 0;
    rl_attempted_completion_function = my_rl_completion;

    rl_save_prompt();

#elif defined(WIN32) && defined(NO_READLINE)

    static_cast<WinConsole*>(console)->setShellConsole(CP_UTF8, GetConsoleOutputCP());

    COORD fontSize;
    string fontname = static_cast<WinConsole*>(console)->getConsoleFont(fontSize);
    cout << "Using font '" << fontname << "', " << fontSize.X << "x" << fontSize.Y
         << ". <CHAR/hex> will be used for absent characters.  If seen, try the 'codepage' command or a different font." << endl;

#else
    #error non-windows platforms must use the readline library
#endif

    for (;;)
    {
        if (prompt == COMMAND)
        {
            // display put/get transfer speed in the prompt
            if (client->tslots.size() || responseprogress >= 0)
            {
                m_off_t xferrate[2] = { 0 };
                Waiter::bumpds();

                for (transferslot_list::iterator it = client->tslots.begin(); it != client->tslots.end(); it++)
                {
                    if ((*it)->fa)
                    {
                        xferrate[(*it)->transfer->type]
                            += (*it)->mTransferSpeed.calculateSpeed();
                    }
                }
                xferrate[GET] /= 1024;
                xferrate[PUT] /= 1024;

                strcpy(dynamicprompt, "MEGA");

                if (xferrate[GET] || xferrate[PUT] || responseprogress >= 0)
                {
                    strcpy(dynamicprompt + 4, " (");

                    if (xferrate[GET])
                    {
                        sprintf(dynamicprompt + 6, "In: %lld KB/s", xferrate[GET]);

                        if (xferrate[PUT])
                        {
                            strcat(dynamicprompt + 9, "/");
                        }
                    }

                    if (xferrate[PUT])
                    {
                        sprintf(strchr(dynamicprompt, 0), "Out: %lld KB/s", xferrate[PUT]);
                    }

                    if (responseprogress >= 0)
                    {
                        sprintf(strchr(dynamicprompt, 0), "%d%%", responseprogress);
                    }

                    strcat(dynamicprompt + 6, ")");
                }

                strcat(dynamicprompt + 4, "> ");
            }
            else
            {
                *dynamicprompt = 0;
            }

#if defined(WIN32) && defined(NO_READLINE)
            static_cast<WinConsole*>(console)->updateInputPrompt(*dynamicprompt ? dynamicprompt : prompts[COMMAND]);
#else
            rl_callback_handler_install(*dynamicprompt ? dynamicprompt : prompts[prompt], store_line);

            // display prompt
            if (saved_line)
            {
                rl_replace_line(saved_line, 0);
                free(saved_line);
            }

            rl_point = saved_point;
            rl_redisplay();
#endif
        }

        // command editing loop - exits when a line is submitted or the engine requires the CPU
        for (;;)
        {
            int w = client->wait();

            if (w & Waiter::HAVESTDIN)
            {
#if defined(WIN32) && defined(NO_READLINE)
                line = static_cast<WinConsole*>(console)->checkForCompletedInputLine();
#else
                if ((prompt == COMMAND) || (prompt == PAGER))
                {
                    // Note: this doesn't act like unbuffered input, still
                    // requires Return line ending
                    rl_callback_read_char();
                }
                else
                {
                    console->readpwchar(pw_buf, sizeof pw_buf, &pw_buf_pos, &line);
                }
#endif
            }

            if (w & Waiter::NEEDEXEC || line)
            {
                break;
            }
        }

#ifndef NO_READLINE
        // save line
        saved_point = rl_point;
        saved_line = rl_copy_text(0, rl_end);

        // remove prompt
        rl_save_prompt();
        rl_replace_line("", 0);
        rl_redisplay();
#endif

        if (line)
        {
            // execute user command
            if (*line)
            {
                process_line(line);
            }
            else if (prompt != COMMAND)
            {
                setprompt(prompt);
            }
            free(line);
            line = NULL;

            if (quit_flag)
            {
#ifndef NO_READLINE
                rl_callback_handler_remove();
#endif /* ! NO_READLINE */
                delete client;
                client = nullptr;
                return;
            }

            if (!cerr)
            {
                cerr.clear();
                cerr << "Console error output failed, perhaps on a font related utf8 error or on NULL.  It is now reset." << endl;
            }
            if (!cout)
            {
                cout.clear();
                cerr << "Console output failed, perhaps on a font related utf8 error or on NULL.  It is now reset." << endl;
            }
        }


        auto puts = appxferq[PUT].size();
        auto gets = appxferq[GET].size();

        // pass the CPU to the engine (nonblocking)
        client->exec();

        if (puts && !appxferq[PUT].size())
        {
            cout << "Uploads complete" << endl;
        }
        if (gets && !appxferq[GET].size())
        {
            cout << "Downloads complete" << endl;
        }


        if (clientFolder)
        {
            clientFolder->exec();
        }
    }
}

#ifndef NO_READLINE

static void onFatalSignal(int signum)
{
    // Restore the terminal's settings.
    rl_callback_handler_remove();

    // Re-trigger the signal.
    raise(signum);
}

static void registerSignalHandlers()
{
    std::vector<int> signals = {
        SIGABRT,
        SIGBUS,
        SIGILL,
        SIGKILL,
        SIGSEGV,
        SIGTERM
    }; // signals

    struct sigaction action;

    action.sa_handler = &onFatalSignal;

    // Restore default signal handler after invoking our own.
    action.sa_flags = SA_NODEFER | SA_RESETHAND;

    // Don't ignore any signals.
    sigemptyset(&action.sa_mask);

    for (int signal : signals)
    {
        (void)sigaction(signal, &action, nullptr);
    }
}

#endif // ! NO_READLINE

int main()
{
#ifndef NO_READLINE
    registerSignalHandlers();
#endif // NO_READLINE

#ifdef _WIN32
    SimpleLogger::setLogLevel(logMax);  // warning and stronger to console; info and weaker to VS output window
    SimpleLogger::setOutputClass(&gLogger);
#else
    SimpleLogger::setLogLevel(logMax);  // warning and stronger to console; info and weaker to VS output window
    SimpleLogger::setOutputClass(&gLogger);
#endif

    console = new CONSOLE_CLASS;

#ifdef GFX_CLASS
    auto gfx = new GFX_CLASS;
    gfx->startProcessingThread();
#endif

    // Needed so we can get the cwd.
    auto fsAccess = new FSACCESS_CLASS();

    // Where are we?
    if (!fsAccess->cwd(startDir))
    {
        cerr << "Unable to determine current working directory." << endl;
        return EXIT_FAILURE;
    }

    // instantiate app components: the callback processor (DemoApp),
    // the HTTP I/O engine (WinHttpIO) and the MegaClient itself
    client = new MegaClient(new DemoApp,
#ifdef WIN32
                            new CONSOLE_WAIT_CLASS(static_cast<CONSOLE_CLASS*>(console)),
#else
                            new CONSOLE_WAIT_CLASS,
#endif
                            new HTTPIO_CLASS,
                            fsAccess,
#ifdef DBACCESS_CLASS
                            new DBACCESS_CLASS(startDir),
#else
                            NULL,
#endif
#ifdef GFX_CLASS
                            gfx,
#else
                            NULL,
#endif
                            "Gk8DyQBS",
                            "megacli/" TOSTRING(MEGA_MAJOR_VERSION)
                            "." TOSTRING(MEGA_MINOR_VERSION)
                            "." TOSTRING(MEGA_MICRO_VERSION),
                            2);

    ac::ACN acs = autocompleteSyntax();
#if defined(WIN32) && defined(NO_READLINE)
    static_cast<WinConsole*>(console)->setAutocompleteSyntax((acs));
#endif

    clientFolder = NULL;    // additional for folder links
    megacli();
}


void DemoAppFolder::login_result(error e)
{
    if (e)
    {
        cout << "Failed to load the folder link: " << errorstring(e) << endl;
    }
    else
    {
        cout << "Folder link loaded, retrieving account..." << endl;
        clientFolder->fetchnodes();
    }
}

void DemoAppFolder::fetchnodes_result(const Error& e)
{
    if (e)
    {
        if (e == API_ENOENT && e.hasExtraInfo())
        {
            cout << "File/folder retrieval failed: " << getExtraInfoErrorString(e) << endl;
        }
        else
        {
            cout << "File/folder retrieval failed (" << errorstring(e) << ")" << endl;
        }

        pdf_to_import = false;
    }
    else
    {
        // check if we fetched a folder link and the key is invalid
        if (clientFolder->isValidFolderLink())
        {
            cout << "File/folder retrieval succeed, but encryption key is wrong." << endl;
        }
        else
        {
            cout << "Failed to load folder link" << endl;

            delete clientFolder;
            clientFolder = NULL;
        }

        if (pdf_to_import)
        {
            client->getwelcomepdf();
        }
    }
}

void DemoAppFolder::nodes_updated(Node **n, int count)
{
    int c[2][6] = { { 0 } };

    if (n)
    {
        while (count--)
        {
            if ((*n)->type < 6)
            {
                c[!(*n)->changed.removed][(*n)->type]++;
                n++;
            }
        }
    }
    else
    {
        for (node_map::iterator it = clientFolder->nodes.begin(); it != clientFolder->nodes.end(); it++)
        {
            if (it->second->type < 6)
            {
                c[1][it->second->type]++;
            }
        }
    }

    cout << "The folder link contains ";
    nodestats(c[1], "");
}

void exec_metamac(autocomplete::ACState& s)
{
    Node *node = nodebypath(s.words[2].s.c_str());
    if (!node || node->type != FILENODE)
    {
        cerr << s.words[2].s
             << (node ? ": No such file or directory"
                      : ": Not a file")
             << endl;
        return;
    }

    auto ifAccess = client->fsaccess->newfileaccess();
    {
        auto localPath = LocalPath::fromName(s.words[1].s, *client->fsaccess, client->fsaccess->getlocalfstype(LocalPath::fromPath(s.words[1].s, *client->fsaccess)));
        if (!ifAccess->fopen(localPath, 1, 0))
        {
            cerr << "Failed to open: " << s.words[1].s << endl;
            return;
        }
    }

    SymmCipher cipher;
    int64_t remoteIv;
    int64_t remoteMac;

    {
        std::string remoteKey = node->nodekey();
        const char *iva = &remoteKey[SymmCipher::KEYLENGTH];

        cipher.setkey((byte*)&remoteKey[0], node->type);
        remoteIv = MemAccess::get<int64_t>(iva);
        remoteMac = MemAccess::get<int64_t>(iva + sizeof(int64_t));
    }

    auto result = generateMetaMac(cipher, *ifAccess, remoteIv);
    if (!result.first)
    {
        cerr << "Failed to generate metamac for: "
             << s.words[1].s
             << endl;
    }
    else
    {
        const std::ios::fmtflags flags = cout.flags();

        cout << s.words[2].s
             << " (remote): "
             << std::hex
             << (uint64_t)remoteMac
             << "\n"
             << s.words[1].s
             << " (local): "
             << (uint64_t)result.second
             << endl;

        cout.flags(flags);
    }
}

void exec_resetverifiedphonenumber(autocomplete::ACState& s)
{
    client->resetSmsVerifiedPhoneNumber();
}

void exec_banner(autocomplete::ACState& s)
{
    if (s.words.size() == 2 && s.words[1].s == "get")
    {
        cout << "Retrieving banner info..." << endl;

        client->reqs.add(new CommandGetBanners(client));
    }
    else if (s.words.size() == 3 && s.words[1].s == "dismiss")
    {
        cout << "Dismissing banner with id " << s.words[2].s << "..." << endl;

        client->reqs.add(new CommandDismissBanner(client, stoi(s.words[2].s), m_time(nullptr)));
    }
}

#ifdef ENABLE_SYNC

void sync_completion(UnifiedSync* us, const SyncError&, error result)
{
    if (!us)
    {
        cerr << "Sync could not be added: "
             << errorstring(result)
             << endl;
    }
    else if (us->mSync)
    {
        cerr << "Sync added and running: "
             << toHandle(us->mConfig.mBackupId)
             << endl;
    }
    else
    {
        cerr << "Sync added but could not be started: "
             << errorstring(result)
             << endl;
    }
}

void exec_syncadd(autocomplete::ACState& s)
{
    if (client->loggedin() != FULLACCOUNT)
    {
        cerr << "You must be logged in to create a sync."
             << endl;
        return;
    }

    string drive;
    bool backup = s.extractflag("-backup");
    bool external = s.extractflagparam("-external", drive);

    // sync add source target
    LocalPath drivePath = LocalPath::fromPath(drive, *client->fsaccess);
    LocalPath sourcePath = LocalPath::fromPath(s.words[2].s, *client->fsaccess);
    string targetPath = s.words[3].s;

    // Does the target node exist?
    auto* targetNode = nodebypath(targetPath.c_str());

    if (!targetNode)
    {
        cerr << targetPath
             << ": Not found."
             << endl;
        return;
    }

    // Necessary so that we can reliably extract the leaf name.
    sourcePath = NormalizeAbsolute(sourcePath);

    // Create a suitable sync config.
    auto config =
      SyncConfig(sourcePath,
                 sourcePath.leafName().toPath(*client->fsaccess),
                 NodeHandle().set6byte(targetNode->nodehandle),
                 targetPath,
                 0,
                 string_vector(),
                 true,
                 backup ? SyncConfig::TYPE_BACKUP : SyncConfig::TYPE_TWOWAY);

    if (external)
    {
        if (!backup)
        {
            cerr << "Sorry, external syncs must be backups for now" << endl;
        }

        config.mExternalDrivePath = std::move(drivePath);
    }

    // Try and add the new sync.
	// All validation is performed in this function.
    client->addsync(config, false, sync_completion);
}

void exec_syncclosedrive(autocomplete::ACState& s)
{
    // Are we logged in?
    if (client->loggedin() != FULLACCOUNT)
    {
        cerr << "You must be logged in to manipulate backup syncs."
             << endl;
        return;
    }

    // sync backup remove drive
    const auto drivePath =
      LocalPath::fromPath(s.words[2].s, *client->fsaccess);

    const auto result = client->syncs.backupCloseDrive(drivePath);

    if (result)
    {
        cerr << "Unable to remove backup database: "
             << errorstring(result)
             << endl;
    }
}

void exec_syncopendrive(autocomplete::ACState& s)
{
    if (client->loggedin() != FULLACCOUNT)
    {
        cerr << "You must be logged in to restore backup syncs."
             << endl;
        return;
    }

    // sync backup restore drive
    const auto drivePath =
      LocalPath::fromPath(s.words[2].s, *client->fsaccess);

    auto result = client->syncs.backupOpenDrive(drivePath);

    if (result)
    {
        cerr << "Unable to restore backups from '"
             << s.words[2].s
             << "': "
             << errorstring(result)
             << endl;
    }
}

void exec_synclist(autocomplete::ACState& s)
{
    // Check the user's logged in.
    if (client->loggedin() != FULLACCOUNT)
    {
        cerr << "You must be logged in to list syncs (and backup syncs)."
             << endl;
        return;
    }

    if (client->syncs.numSyncs() == 0)
    {
        cout << "No syncs configured yet" << endl;
        return;
     }

    client->syncs.forEachUnifiedSync(
      [](UnifiedSync& us)
      {
          // Convenience.
          auto& config = us.mConfig;
          auto& sync = us.mSync;

          // Display name.
          cout << "Sync "
               << toHandle(config.mBackupId)
               << ": "
               << config.mName
               << "\n";

          // Display source/target mapping.
          cout << "  Mapping: "
               << config.mLocalPath.toPath(*client->fsaccess)
               << " -> "
               << config.mOrigninalPathOfRemoteRootNode
               << "\n";

          if (sync)
          {
              // Display status info.
              cout << "  State: "
                   << SyncConfig::syncstatename(sync->state)
                   << "\n";

              // Display some usage stats.
              cout << "  Statistics: "
//                   << sync->localbytes
//                   << " byte(s) across "
                   << sync->localnodes[FILENODE]
                   << " file(s) and "
                   << sync->localnodes[FOLDERNODE]
                   << " folder(s).\n";
          }
          else
          {
              // Display what status info we can.
              auto msg = config.syncErrorToStr();
              cout << "  Enabled: "
                   << config.getEnabled()
                   << "\n"
                   << "  Last Error: "
                   << msg
                   << "\n";
          }

          // Display sync type.
          cout << "  Type: "
               << (config.isExternal() ? "EX" : "IN")
               << "TERNAL "
               << SyncConfig::synctypename(config.getType())
               << "\n"
               << endl;
      });
}

void exec_syncremove(autocomplete::ACState& s)
{
    // Are we logged in?
    if (client->loggedin() != FULLACCOUNT)
    {
        cerr << "You must be logged in to manipulate backup syncs."
             << endl;
        return;
    }

    // sync remove id
    handle backupId = 0;
    Base64::atob(s.words[2].s.c_str(), (byte*) &backupId, sizeof(handle));

    // Try and remove the config.
    bool found = false;

    client->syncs.removeSelectedSyncs(
      [&](SyncConfig& config, Sync*)
      {
          auto matched = config.mBackupId == backupId;

          found |= matched;

          return matched;
      });

    if (!found)
    {
        cerr << "No sync config exists with the backupId "
             << Base64Str<sizeof(handle)>(backupId)
             << endl;
        return;
    }
}

void exec_syncxable(autocomplete::ACState& s)
{
    // Are we logged in?
    if (client->loggedin() != FULLACCOUNT)
    {
        cerr << "You must be logged in to manipulate syncs."
             << endl;
        return;
    }

    const auto command = s.words[1].s;

    handle backupId = 0;
    Base64::atob(s.words[2].s.c_str(), (byte*) &backupId, sizeof(handle));

    if (command == "enable")
    {
        // sync enable id
        UnifiedSync* unifiedSync;
        error result =
          client->syncs.enableSyncByBackupId(backupId, false, unifiedSync);

        if (result)
        {
            cerr << "Unable to enable sync: "
                 << errorstring(result)
                 << endl;
        }

        return;
    }

    // sync disable id [error]
    // sync fail id [error]

    int error = NO_SYNC_ERROR;

    // Has the user provided a specific error code?
    if (s.words.size() > 3)
    {
        // Yep, use it.
        error = atoi(s.words[3].s.c_str());
    }

    // Disable or fail?
    if (command == "fail")
    {
        // Find the specified sync.
        auto* sync = client->syncs.runningSyncByBackupId(backupId);

        // Have we found the backup sync?
        if (!sync)
        {
            cerr << "No sync found with the id "
                 << Base64Str<sizeof(handle)>(backupId)
                 << endl;
            return;
        }

        client->failSync(sync, static_cast<SyncError>(error));
        return;
    }
    else    // command == "disable"
    {
        client->syncs.disableSelectedSyncs(
          [&backupId](SyncConfig& config, Sync*)
          {
              return config.getBackupId() == backupId;
          },
          static_cast<SyncError>(error),
          false);
    }
}

#endif // ENABLE_SYNC
<|MERGE_RESOLUTION|>--- conflicted
+++ resolved
@@ -100,7 +100,6 @@
 
 // change email link to be confirmed
 static string changeemail, changecode;
-
 // import welcome pdf at account creation
 static bool pdf_to_import = false;
 
@@ -3058,14 +3057,9 @@
                                     opt(param("error"))),
                            sequence(text("enable"),
                                     param("id")))));
-<<<<<<< HEAD
-
-    p->Add(exec_backupcentre, sequence(text("backupcentre"), opt(sequence(flag("-del"), param("backup_id")))));
 
     p->Add(exec_syncpause, sequence(text("syncpause"), param("id")));
     p->Add(exec_syncresume, sequence(text("syncresume"), param("id")));
-=======
->>>>>>> e93fc3b7
 #endif
 
     p->Add(exec_export, sequence(text("export"), remoteFSPath(client, &cwd), opt(either(flag("-writable"), param("expiretime"), text("del")))));
