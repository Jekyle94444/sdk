--- conflicted
+++ resolved
@@ -6558,24 +6558,6 @@
     cout << "Max Download Speed: " << client->getmaxdownloadspeed() << endl;
 }
 
-<<<<<<< HEAD
-void exec_enabletransferresumption(autocomplete::ACState& s)
-{
-    if (s.words.size() > 1 && s.words[1].s == "off")
-    {
-        client->disabletransferresumption(NULL);
-        cout << "transfer resumption disabled" << endl;
-    }
-    else
-    {
-        client->enabletransferresumption(NULL);
-        cout << "transfer resumption enabled" << endl;
-    }
-}
-
-
-=======
->>>>>>> c1e3f5f8
 void exec_drivemonitor(autocomplete::ACState& s)
 {
 #ifdef USE_DRIVE_NOTIFICATIONS
@@ -6602,10 +6584,6 @@
 }
 #endif // USE_DRIVE_NOTIFICATIONS
 
-<<<<<<< HEAD
-
-=======
->>>>>>> c1e3f5f8
 // callback for non-EAGAIN request-level errors
 // in most cases, retrying is futile, so the application exits
 // this can occur e.g. with syntactically malformed requests (due to a bug), an invalid application key
