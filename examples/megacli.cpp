--- conflicted
+++ resolved
@@ -6264,27 +6264,14 @@
             return;
         }
 
-<<<<<<< HEAD
-        const char* key;
         if (n->type == FILENODE)
         {
-            key = Base64Str<FILENODEKEYLENGTH>{(const byte*)n->nodekey.data()};
+            cout << MegaClient::getPublicLink(client->mNewLinkFormat, n->type, ph, Base64Str<FILENODEKEYLENGTH>((const byte*)n->nodekey.data())) << endl;
         }
         else
         {
-            key = Base64Str<FOLDERNODEKEYLENGTH>{n->sharekey->key};
-        }
-        cout << MegaClient::getPublicLink(client->mNewLinkFormat, n->type, ph, key) << endl;
-=======
-        if (n->type == FILENODE)
-        {
-            cout << MegaClient::getPublicLink(client->mNewLinkFormat, n->type, ph, Base64Str<FILENODEKEYLENGTH>((const byte*)n->nodekey.data())) << endl;
-        }
-        else
-        {
             cout << MegaClient::getPublicLink(client->mNewLinkFormat, n->type, ph, Base64Str<FOLDERNODEKEYLENGTH>(n->sharekey->key)) << endl;
         }
->>>>>>> 51d1da53
     }
     else
     {
