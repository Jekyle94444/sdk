/**
 * @file examples/megaclient.cpp
 * @brief Sample application, interactive GNU Readline CLI
 *
 * (c) 2013-2014 by Mega Limited, Auckland, New Zealand
 *
 * This file is part of the MEGA SDK - Client Access Engine.
 *
 * Applications using the MEGA API must present a valid application key
 * and comply with the the rules set forth in the Terms of Service.
 *
 * The MEGA SDK is distributed in the hope that it will be useful,
 * but WITHOUT ANY WARRANTY; without even the implied warranty of
 * MERCHANTABILITY or FITNESS FOR A PARTICULAR PURPOSE.
 *
 * @copyright Simplified (2-clause) BSD License.
 *
 * You should have received a copy of the license along with this
 * program.
 */

#include "mega.h"
#include "megacli.h"
#include <fstream>
#include <bitset>

#if defined(_WIN32) && defined(_DEBUG)
// so we can delete a secret internal CrytpoPP singleton
#include <cryptopp\osrng.h>
#endif

#define USE_VARARGS
#define PREFER_STDARG

#ifndef NO_READLINE
#include <signal.h>
#include <readline/readline.h>
#include <readline/history.h>
#endif

#if (__cplusplus >= 201703L)
    #include <filesystem>
    namespace fs = std::filesystem;
    #define USE_FILESYSTEM
#elif !defined(__MINGW32__) && !defined(__ANDROID__) && (!defined(__GNUC__) || (__GNUC__*100+__GNUC_MINOR__) >= 503)
#define USE_FILESYSTEM
#ifdef WIN32
    #include <filesystem>
    namespace fs = std::experimental::filesystem;
#else
    #include <experimental/filesystem>
    namespace fs = std::experimental::filesystem;
#endif
#endif

#include <regex>

#ifdef USE_FREEIMAGE
#include "mega/gfx/freeimage.h"
#endif

namespace ac = ::mega::autocomplete;

#include <iomanip>

using namespace mega;
using std::cout;
using std::cerr;
using std::endl;
using std::flush;
using std::ifstream;
using std::ofstream;
using std::setw;
using std::hex;
using std::dec;

MegaClient* client;
MegaClient* clientFolder;

int gNextClientTag = 1;
std::map<int, std::function<void(Node*)>> gOnPutNodeTag;

bool gVerboseMode = false;

// new account signup e-mail address and name
static string signupemail, signupname;

// true by default, to register a new account v2 (false means account v1)
bool signupV2 = true;

// signup code being confirmed
static string signupcode;

// signup password challenge and encrypted master key
static byte signuppwchallenge[SymmCipher::KEYLENGTH], signupencryptedmasterkey[SymmCipher::KEYLENGTH];

// password recovery e-mail address and code being confirmed
static string recoveryemail, recoverycode;

// password recovery code requires MK or not
static bool hasMasterKey;

// master key for password recovery
static byte masterkey[SymmCipher::KEYLENGTH];

// change email link to be confirmed
static string changeemail, changecode;

// import welcome pdf at account creation
static bool pdf_to_import = false;

// public link information
static string publiclink;

// local console
Console* console;

// loading progress of lengthy API responses
int responseprogress = -1;

//2FA pin attempts
int attempts = 0;

//Ephemeral account plus plus
std::string ephemeralFirstname;
std::string ephemeralLastName;

#ifdef ENABLE_SYNC

// converts the given sync configuration to a string
std::string syncConfigToString(const SyncConfig& config)
{
    std::string description(Base64Str<MegaClient::BACKUPHANDLE>(config.getBackupId()));
    if (config.getType() == SyncConfig::TYPE_TWOWAY)
    {
        description.append(" TWOWAY");
    }
    else if (config.getType() == SyncConfig::TYPE_UP)
    {
        description.append(" UP");
    }
    else if (config.getType() == SyncConfig::TYPE_DOWN)
    {
        description.append(" DOWN");
    }
    return description;
}

#endif

static const char* getAccessLevelStr(int access)
{
    switch(access)
    {
    case ACCESS_UNKNOWN:
        return "unkown";
    case RDONLY:
        return "read-only";
    case RDWR:
        return "read/write";
    case FULL:
        return "full access";
    case OWNER:
        return "owner access";
    case OWNERPRELOGIN:
        return "owner (prelogin) access";
    default:
        return "UNDEFINED";
    }
}

const char* errorstring(error e)
{
    switch (e)
    {
        case API_OK:
            return "No error";
        case API_EINTERNAL:
            return "Internal error";
        case API_EARGS:
            return "Invalid argument";
        case API_EAGAIN:
            return "Request failed, retrying";
        case API_ERATELIMIT:
            return "Rate limit exceeded";
        case API_EFAILED:
            return "Transfer failed";
        case API_ETOOMANY:
            return "Too many concurrent connections or transfers";
        case API_ERANGE:
            return "Out of range";
        case API_EEXPIRED:
            return "Expired";
        case API_ENOENT:
            return "Not found";
        case API_ECIRCULAR:
            return "Circular linkage detected";
        case API_EACCESS:
            return "Access denied";
        case API_EEXIST:
            return "Already exists";
        case API_EINCOMPLETE:
            return "Incomplete";
        case API_EKEY:
            return "Invalid key/integrity check failed";
        case API_ESID:
            return "Bad session ID";
        case API_EBLOCKED:
            return "Blocked";
        case API_EOVERQUOTA:
            return "Over quota";
        case API_ETEMPUNAVAIL:
            return "Temporarily not available";
        case API_ETOOMANYCONNECTIONS:
            return "Connection overflow";
        case API_EWRITE:
            return "Write error";
        case API_EREAD:
            return "Read error";
        case API_EAPPKEY:
            return "Invalid application key";
        case API_EGOINGOVERQUOTA:
            return "Not enough quota";
        case API_EMFAREQUIRED:
            return "Multi-factor authentication required";
        case API_EMASTERONLY:
            return "Access denied for users";
        case API_EBUSINESSPASTDUE:
            return "Business account has expired";
        case API_EPAYWALL:
            return "Over Disk Quota Paywall";
        default:
            return "Unknown error";
    }
}

AppFile::AppFile()
{
    static int nextseqno;

    seqno = ++nextseqno;
}

// transfer start
void AppFilePut::start()
{
}

void AppFileGet::start()
{
}

// transfer completion
void AppFileGet::completed(Transfer*, LocalNode*)
{
    // (at this time, the file has already been placed in the final location)
    delete this;
}

// transfer terminated - too many failures, or unrecoverable failure, or cancelled
void AppFileGet::terminated()
{
    delete this;
}

void AppFilePut::completed(Transfer* t, LocalNode*)
{
    // perform standard completion (place node in user filesystem etc.)
    File::completed(t, NULL);

    delete this;
}

// transfer terminated - too many failures, or unrecoverable failure, or cancelled
void AppFilePut::terminated()
{
    delete this;
}

AppFileGet::~AppFileGet()
{
    appxferq[GET].erase(appxfer_it);
}

AppFilePut::~AppFilePut()
{
    appxferq[PUT].erase(appxfer_it);
}

void AppFilePut::displayname(string* dname)
{
    *dname = localname.toName(*transfer->client->fsaccess, client->fsaccess->getlocalfstype(localname));
}

// transfer progress callback
void AppFile::progress()
{
}

static void displaytransferdetails(Transfer* t, const char* action)
{
    string name;

    for (file_list::iterator it = t->files.begin(); it != t->files.end(); it++)
    {
        if (it != t->files.begin())
        {
            cout << "/";
        }

        (*it)->displayname(&name);
        cout << name;
    }

    cout << ": " << (t->type == GET ? "Incoming" : "Outgoing") << " file transfer " << action;
}

// a new transfer was added
void DemoApp::transfer_added(Transfer* /*t*/)
{
}

// a queued transfer was removed
void DemoApp::transfer_removed(Transfer* t)
{
    displaytransferdetails(t, "removed\n");
}

void DemoApp::transfer_update(Transfer* /*t*/)
{
    // (this is handled in the prompt logic)
}

void DemoApp::transfer_failed(Transfer* t, const Error& e, dstime)
{
    displaytransferdetails(t, "failed (");
    if (e == API_ETOOMANY && e.hasExtraInfo())
    {
         cout << getExtraInfoErrorString(e) << ")" << endl;
    }
    else
    {
        cout << errorstring(e) << ")" << endl;
    }
}

void DemoApp::transfer_complete(Transfer* t)
{
    if (gVerboseMode)
    {
        displaytransferdetails(t, "completed, ");

        if (t->slot)
        {
            cout << t->slot->progressreported * 10 / (1024 * (Waiter::ds - t->slot->starttime + 1)) << " KB/s" << endl;
        }
        else
        {
            cout << "delayed" << endl;
        }
    }
}

// transfer about to start - make final preparations (determine localfilename, create thumbnail for image upload)
void DemoApp::transfer_prepare(Transfer* t)
{
    if (gVerboseMode)
    {
        displaytransferdetails(t, "starting\n");
    }

    if (t->type == GET)
    {
        // only set localfilename if the engine has not already done so
        if (t->localfilename.empty())
        {
            client->fsaccess->tmpnamelocal(t->localfilename);
        }
    }
}

#ifdef ENABLE_SYNC

void DemoApp::syncupdate_stateconfig(const SyncConfig& config)
{
    cout << "Sync config updated: " << toHandle(config.mBackupId) << endl;
}


void DemoApp::syncupdate_active(const SyncConfig& config, bool active)
{
    cout << "Sync is now active: " << active << endl;
}

void DemoApp::sync_auto_resume_result(const SyncConfig& config, bool attempted, bool hadAnError)
{
    handle backupId = config.getBackupId();
    if (attempted)
    {
        cout << "Sync - autoresumed " << toHandle(backupId) << " " << config.getLocalPath().toPath(*client->fsaccess)  << " enabled: "
             << config.getEnabled()  << " syncError: " << config.getError()
             << " hadAnErrorBefore: " << hadAnError << " Running: " << (config.mRunningState >= 0) << endl;
    }
    else
    {
        cout << "Sync - autoloaded " << toHandle(backupId) << " " << config.getLocalPath().toPath(*client->fsaccess) << " enabled: "
            << config.getEnabled() << " syncError: " << config.getError()
            << " hadAnErrorBefore: " << hadAnError << " Running: " << (config.mRunningState >= 0) << endl;
    }
}

void DemoApp::sync_removed(const SyncConfig& config)
{
    cout << "Sync - removed: " << toHandle(config.mBackupId) << endl;

}

void DemoApp::syncupdate_scanning(bool active)
{
    if (active)
    {
        cout << "Sync - scanning local files and folders" << endl;
    }
    else
    {
        cout << "Sync - scan completed" << endl;
    }
}
// flags to turn off cout output that can be too volumnous/time consuming
bool syncout_local_change_detection = true;
bool syncout_remote_change_detection = true;
bool syncout_transfer_activity = true;
bool syncout_folder_sync_state = false;

void DemoApp::syncupdate_local_lockretry(bool locked)
{
    if (locked)
    {
        cout << "Sync - waiting for local filesystem lock" << endl;
    }
    else
    {
        cout << "Sync - local filesystem lock issue resolved, continuing..." << endl;
    }
}

static const char* treestatename(treestate_t ts)
{
    switch (ts)
    {
        case TREESTATE_NONE:
            return "None/Undefined";
        case TREESTATE_SYNCED:
            return "Synced";
        case TREESTATE_PENDING:
            return "Pending";
        case TREESTATE_SYNCING:
            return "Syncing";
    }

    return "UNKNOWN";
}

void DemoApp::syncupdate_treestate(const SyncConfig &, const LocalPath& lp, treestate_t ts, nodetype_t type)
{
    if (syncout_folder_sync_state)
    {
        if (type != FILENODE)
        {
            cout << "Sync - state change of folder " << lp.toPath() << " to " << treestatename(ts) << endl;
        }
    }
}

// generic name filter
// FIXME: configurable regexps
static bool is_syncable(const char* name)
{
    return *name != '.' && *name != '~' && strcmp(name, "Thumbs.db") && strcmp(name, "desktop.ini");
}

// determines whether remote node should be synced
bool DemoApp::sync_syncable(Sync *, const char *, LocalPath&, Node *n)
{
    return is_syncable(n->displayname());
}

// determines whether local file should be synced
bool DemoApp::sync_syncable(Sync *, const char *name, LocalPath&)
{
    return is_syncable(name);
}
#endif

AppFileGet::AppFileGet(Node* n, NodeHandle ch, byte* cfilekey, m_off_t csize, m_time_t cmtime, string* cfilename,
                       string* cfingerprint, const string& targetfolder)
{
    if (n)
    {
        h = n->nodeHandle();
        hprivate = true;

        *(FileFingerprint*) this = *n;
        name = n->displayname();
    }
    else
    {
        h = ch;
        memcpy(filekey, cfilekey, sizeof filekey);
        hprivate = false;

        size = csize;
        mtime = cmtime;

        if (!cfingerprint->size() || !unserializefingerprint(cfingerprint))
        {
            memcpy(crc.data(), filekey, sizeof crc);
        }

        name = *cfilename;
    }

    localname = LocalPath::fromName(name, *client->fsaccess, client->fsaccess->getlocalfstype(LocalPath::fromPath(name, *client->fsaccess)));
    if (!targetfolder.empty())
    {
        string s = targetfolder;
        localname.prependWithSeparator(LocalPath::fromPath(s, *client->fsaccess));
    }
}

AppFilePut::AppFilePut(const LocalPath& clocalname, NodeHandle ch, const char* ctargetuser)
{
    // full local path
    localname = clocalname;

    // target parent node
    h = ch;

    // target user
    targetuser = ctargetuser;

    // erase path component
    auto fileSystemType = client->fsaccess->getlocalfstype(clocalname);

    name = clocalname.leafName().toName(*client->fsaccess, fileSystemType);
}

// user addition/update (users never get deleted)
void DemoApp::users_updated(User** u, int count)
{
    if (count == 1)
    {
        cout << "1 user received or updated" << endl;
    }
    else
    {
        cout << count << " users received or updated" << endl;
    }

    if (u)
    {
        User* user;
        for (int i = 0; i < count; i++)
        {
            user = u[i];
            cout << "User " << user->email;
            if (user->getTag()) // false if external change
            {
                cout << " has been changed by your own client" << endl;
            }
            else
            {
                cout << " has been changed externally" << endl;
            }
        }
    }
}

bool notifyAlerts = true;

string displayUser(handle user, MegaClient* mc)
{
    User* u = mc->finduser(user);
    return u ? u->email : "<user not found>";
}

string displayTime(m_time_t t)
{
    char timebuf[32];
    struct tm tmptr;
    m_localtime(t, &tmptr);
    strftime(timebuf, sizeof timebuf, "%c", &tmptr);
    return timebuf;
}

void printAlert(UserAlert::Base& b)
{
    string header, title;
    b.text(header, title, client);
    cout << "**alert " << b.id << ": " << header << " - " << title << " [at " << displayTime(b.timestamp) << "]" << " seen: " << b.seen << endl;
}

void DemoApp::useralerts_updated(UserAlert::Base** b, int count)
{
    if (b && notifyAlerts)
    {
        for (int i = 0; i < count; ++i)
        {
            if (!b[i]->seen)
            {
                printAlert(*b[i]);
            }
        }
    }
}


#ifdef ENABLE_CHAT

void DemoApp::chatcreate_result(TextChat *chat, error e)
{
    if (e)
    {
        cout << "Chat creation failed (" << errorstring(e) << ")" << endl;
    }
    else
    {
        cout << "Chat created successfully" << endl;
        printChatInformation(chat);
        cout << endl;
    }
}

void DemoApp::chatinvite_result(error e)
{
    if (e)
    {
        cout << "Chat invitation failed (" << errorstring(e) << ")" << endl;
    }
    else
    {
        cout << "Chat invitation successful" << endl;
    }
}

void DemoApp::chatremove_result(error e)
{
    if (e)
    {
        cout << "Peer removal failed (" << errorstring(e) << ")" << endl;
    }
    else
    {
        cout << "Peer removal successful" << endl;
    }
}

void DemoApp::chaturl_result(string *url, error e)
{
    if (e)
    {
        cout << "Chat URL retrieval failed (" << errorstring(e) << ")" << endl;
    }
    else
    {
        cout << "Chat URL: " << *url << endl;
    }
}

void DemoApp::chatgrantaccess_result(error e)
{
    if (e)
    {
        cout << "Grant access to node failed (" << errorstring(e) << ")" << endl;
    }
    else
    {
        cout << "Access to node granted successfully" << endl;
    }
}

void DemoApp::chatremoveaccess_result(error e)
{
    if (e)
    {
        cout << "Revoke access to node failed (" << errorstring(e) << ")" << endl;
    }
    else
    {
        cout << "Access to node removed successfully" << endl;
    }
}

void DemoApp::chatupdatepermissions_result(error e)
{
    if (e)
    {
        cout << "Permissions update failed (" << errorstring(e) << ")" << endl;
    }
    else
    {
        cout << "Permissions updated successfully" << endl;
    }
}

void DemoApp::chattruncate_result(error e)
{
    if (e)
    {
        cout << "Truncate message/s failed (" << errorstring(e) << ")" << endl;
    }
    else
    {
        cout << "Message/s truncated successfully" << endl;
    }
}

void DemoApp::chatsettitle_result(error e)
{
    if (e)
    {
        cout << "Set title failed (" << errorstring(e) << ")" << endl;
    }
    else
    {
        cout << "Title updated successfully" << endl;
    }
}

void DemoApp::chatpresenceurl_result(string *url, error e)
{
    if (e)
    {
        cout << "Presence URL retrieval failed (" << errorstring(e) << ")" << endl;
    }
    else
    {
        cout << "Presence URL: " << *url << endl;
    }
}

void DemoApp::chatlink_result(handle h, error e)
{
    if (e)
    {
        cout << "Chat link failed (" << errorstring(e) << ")" << endl;
    }
    else
    {
        if (ISUNDEF(h))
        {
            cout << "Chat link deleted successfully" << endl;
        }
        else
        {
            char hstr[sizeof(handle) * 4 / 3 + 4];
            Base64::btoa((const byte *)&h, MegaClient::CHATLINKHANDLE, hstr);
            cout << "Chat link: " << hstr << endl;
        }
    }
}

void DemoApp::chatlinkclose_result(error e)
{
    if (e)
    {
        cout << "Set private mode for chat failed  (" << errorstring(e) << ")" << endl;
    }
    else
    {
        cout << "Private mode successfully set" << endl;
    }
}

void DemoApp::chatlinkurl_result(handle chatid, int shard, string *url, string *ct, int, m_time_t ts, error e)
{
    if (e)
    {
        cout << "URL request for chat-link failed (" << errorstring(e) << ")" << endl;
    }
    else
    {
        char idstr[sizeof(handle) * 4 / 3 + 4];
        Base64::btoa((const byte *)&chatid, MegaClient::CHATHANDLE, idstr);
        cout << "Chatid: " << idstr << " (shard " << shard << ")" << endl;
        cout << "URL for chat-link: " << url->c_str() << endl;
        cout << "Encrypted chat-topic: " << ct->c_str() << endl;
        cout << "Creation timestamp: " << ts << endl;
    }
}

void DemoApp::chatlinkjoin_result(error e)
{
    if (e)
    {
        cout << "Join to openchat failed (" << errorstring(e) << ")" << endl;
    }
    else
    {
        cout << "Joined to openchat successfully." << endl;
    }
}

void DemoApp::chats_updated(textchat_map *chats, int count)
{
    if (count == 1)
    {
        cout << "1 chat received or updated" << endl;
    }
    else
    {
        cout << count << " chats received or updated" << endl;
    }

    if (chats)
    {
        textchat_map::iterator it;
        for (it = chats->begin(); it != chats->end(); it++)
        {
            printChatInformation(it->second);
        }
    }
}

void DemoApp::printChatInformation(TextChat *chat)
{
    if (!chat)
    {
        return;
    }

    cout << "Chat ID: " << Base64Str<sizeof(handle)>(chat->id) << endl;
    cout << "\tOwn privilege level: " << DemoApp::getPrivilegeString(chat->priv) << endl;
    cout << "\tCreation ts: " << chat->ts << endl;
    cout << "\tChat shard: " << chat->shard << endl;
    if (chat->group)
    {
        cout << "\tGroup chat: yes" << endl;
    }
    else
    {
        cout << "\tGroup chat: no" << endl;
    }
    if (chat->isFlagSet(TextChat::FLAG_OFFSET_ARCHIVE))
    {
        cout << "\tArchived chat: yes" << endl;
    }
    else
    {
        cout << "\tArchived chat: no" << endl;
    }
    if (chat->publicchat)
    {
        cout << "\tPublic chat: yes" << endl;
        cout << "\tUnified key: " << chat->unifiedKey.c_str() << endl;
    }
    else
    {
        cout << "\tPublic chat: no" << endl;
    }
    cout << "\tPeers:";

    if (chat->userpriv)
    {
        cout << "\t\t(userhandle)\t(privilege level)" << endl;
        for (unsigned i = 0; i < chat->userpriv->size(); i++)
        {
            Base64Str<sizeof(handle)> hstr(chat->userpriv->at(i).first);
            cout << "\t\t\t" << hstr;
            cout << "\t" << DemoApp::getPrivilegeString(chat->userpriv->at(i).second) << endl;
        }
    }
    else
    {
        cout << " no peers (only you as participant)" << endl;
    }
    if (chat->tag)
    {
        cout << "\tIs own change: yes" << endl;
    }
    else
    {
        cout << "\tIs own change: no" << endl;
    }
    if (!chat->title.empty())
    {
        cout << "\tTitle: " << chat->title.c_str() << endl;
    }
}

string DemoApp::getPrivilegeString(privilege_t priv)
{
    switch (priv)
    {
    case PRIV_STANDARD:
        return "PRIV_STANDARD (standard access)";
    case PRIV_MODERATOR:
        return "PRIV_MODERATOR (moderator)";
    case PRIV_RO:
        return "PRIV_RO (read-only)";
    case PRIV_RM:
        return "PRIV_RM (removed)";
    case PRIV_UNKNOWN:
    default:
        return "PRIV_UNKNOWN";
    }
}

#endif


void DemoApp::pcrs_updated(PendingContactRequest** list, int count)
{
    int deletecount = 0;
    int updatecount = 0;
    if (list != NULL)
    {
        for (int i = 0; i < count; i++)
        {
            if (list[i]->changed.deleted)
            {
                deletecount++;
            }
            else
            {
                updatecount++;
            }
        }
    }
    else
    {
        // All pcrs are updated
        for (handlepcr_map::iterator it = client->pcrindex.begin(); it != client->pcrindex.end(); it++)
        {
            if (it->second->changed.deleted)
            {
                deletecount++;
            }
            else
            {
                updatecount++;
            }
        }
    }

    if (deletecount != 0)
    {
        cout << deletecount << " pending contact request" << (deletecount != 1 ? "s" : "") << " deleted" << endl;
    }
    if (updatecount != 0)
    {
        cout << updatecount << " pending contact request" << (updatecount != 1 ? "s" : "") << " received or updated" << endl;
    }
}

static void setattr_result(NodeHandle, Error e)
{
    if (e)
    {
        cout << "Node attribute update failed (" << errorstring(e) << ")" << endl;
    }
}

static void rename_result(NodeHandle, error e)
{
    if (e)
    {
        cout << "Node move failed (" << errorstring(e) << ")" << endl;
    }
}

void DemoApp::unlink_result(handle, error e)
{
    if (e)
    {
        cout << "Node deletion failed (" << errorstring(e) << ")" << endl;
    }
}

void DemoApp::fetchnodes_result(const Error& e)
{
    if (e)
    {
        if (e == API_ENOENT && e.hasExtraInfo())
        {
            cout << "File/folder retrieval failed: " << getExtraInfoErrorString(e) << endl;
        }
        else
        {
            cout << "File/folder retrieval failed (" << errorstring(e) << ")" << endl;
        }
        pdf_to_import = false;
    }
    else
    {
        // check if we fetched a folder link and the key is invalid
        if (client->loggedinfolderlink())
        {
            if (client->isValidFolderLink())
            {
                cout << "Folder link loaded correctly." << endl;
            }
            else
            {
                assert(client->nodebyhandle(client->rootnodes[0]));   // node is there, but cannot be decrypted
                cout << "File/folder retrieval succeed, but encryption key is wrong." << endl;
            }
        }

        if (pdf_to_import)
        {
            client->getwelcomepdf();
        }

        if (client->ephemeralSessionPlusPlus)
        {
            client->putua(ATTR_FIRSTNAME, (const byte*)ephemeralFirstname.c_str(), unsigned(ephemeralFirstname.size()));
            client->putua(ATTR_LASTNAME, (const byte*)ephemeralLastName.c_str(), unsigned(ephemeralLastName.size()));
        }
    }
}

void DemoApp::putnodes_result(const Error& e, targettype_t t, vector<NewNode>& nn, bool targetOverride)
{
    if (t == USER_HANDLE)
    {
        if (!e)
        {
            cout << "Success." << endl;
        }
    }

    if (pdf_to_import)   // putnodes from openfilelink_result()
    {
        if (!e)
        {
            cout << "Welcome PDF file has been imported successfully." << endl;
        }
        else
        {
            cout << "Failed to import Welcome PDF file" << endl;
        }

        pdf_to_import = false;
        return;
    }

    if (e)
    {
        cout << "Node addition failed (" << errorstring(e) << ")" << endl;
    }

    if (targetOverride)
    {
        cout << "Target folder has changed!" << endl;
    }

    auto i = gOnPutNodeTag.find(client->restag);
    if (i != gOnPutNodeTag.end())
    {
        if (client->nodenotify.size())
        {
            Node* n = client->nodenotify.back();  // same trick as the intermediate layer - only works when puts are one node at a time.
            i->second(n);
            gOnPutNodeTag.erase(i);
        }
    }
}

void DemoApp::setpcr_result(handle h, error e, opcactions_t action)
{
    if (e)
    {
        cout << "Outgoing pending contact request failed (" << errorstring(e) << ")" << endl;
    }
    else
    {
        if (h == UNDEF)
        {
            // must have been deleted
            cout << "Outgoing pending contact request " << (action == OPCA_DELETE ? "deleted" : "reminded") << " successfully" << endl;
        }
        else
        {
            cout << "Outgoing pending contact request succeeded, id: " << Base64Str<MegaClient::PCRHANDLE>(h) << endl;
        }
    }
}

void DemoApp::updatepcr_result(error e, ipcactions_t action)
{
    if (e)
    {
        cout << "Incoming pending contact request update failed (" << errorstring(e) << ")" << endl;
    }
    else
    {
        string labels[3] = {"accepted", "denied", "ignored"};
        cout << "Incoming pending contact request successfully " << labels[(int)action] << endl;
    }
}

void DemoApp::fa_complete(handle h, fatype type, const char* /*data*/, uint32_t len)
{
    cout << "Got attribute of type " << type << " (" << len << " byte(s))";
    Node *n = client->nodebyhandle(h);
    if (n)
    {
        cout << " for " << n->displayname() << endl;
    }
}

int DemoApp::fa_failed(handle, fatype type, int retries, error e)
{
    cout << "File attribute retrieval of type " << type << " failed (retries: " << retries << ") error: " << e << endl;

    return retries > 2;
}

void DemoApp::putfa_result(handle, fatype, error e)
{
    if (e)
    {
        cout << "File attribute attachment failed (" << errorstring(e) << ")" << endl;
    }
}

void DemoApp::removecontact_result(error e)
{
    if (e)
    {
        cout << "Contact removal failed (" << errorstring(e) << ")" << endl;
    }
    else
    {
        cout << "Success." << endl;
    }
}

void DemoApp::putua_result(error e)
{
    if (e)
    {
        cout << "User attribute update failed (" << errorstring(e) << ")" << endl;
    }
    else
    {
        cout << "Success." << endl;
    }
}

void DemoApp::getua_result(error e)
{
    if (client->fetchingkeys)
    {
        return;
    }

    cout << "User attribute retrieval failed (" << errorstring(e) << ")" << endl;
}

void DemoApp::getua_result(byte* data, unsigned l, attr_t type)
{
    if (client->fetchingkeys)
    {
        return;
    }

    if (gVerboseMode)
    {
        cout << "Received " << l << " byte(s) of user attribute: ";
        fwrite(data, 1, l, stdout);
        cout << endl;

        if (type == ATTR_ED25519_PUBK)
        {
            cout << "Credentials: " << AuthRing::fingerprint(string((const char*)data, l), true) << endl;
        }
    }

    if (type == ATTR_COOKIE_SETTINGS)
    {
        unsigned long cs = strtoul((const char*)data, nullptr, 10);
        std::bitset<32> bs(cs);
        cout << "Cookie settings = " << cs << " (" << bs << ')' << endl
             << "\tessential: " << bs[0] << endl
             << "\tpreferences: " << bs[1] << endl
             << "\tperformance: " << bs[2] << endl
             << "\tadvertising: " << bs[3] << endl
             << "\tthird party: " << bs[4] << endl;
    }
}

void DemoApp::getua_result(TLVstore *tlv, attr_t type)
{
    if (client->fetchingkeys)
    {
        return;
    }

    if (!tlv)
    {
        cout << "Error getting private user attribute" << endl;
    }
    else if (!gVerboseMode)
    {
        cout << "Received a TLV with " << tlv->size() << " item(s) of user attribute: " << endl;

        vector<string> *keys = tlv->getKeys();
        vector<string>::const_iterator it;
        unsigned valuelen;
        string value, key;
        char *buf;
        for (it=keys->begin(); it != keys->end(); it++)
        {
            key = (*it).empty() ? "(no key)" : *it;
            if (!tlv->get(*it, value) || value.empty())
            {
                cout << "\t" << key << "\t" << "(no value)" << endl;
                continue;
            }

            valuelen = unsigned(value.length());

            buf = new char[valuelen * 4 / 3 + 4];
            Base64::btoa((const byte *) value.data(), valuelen, buf);

            cout << "\t" << key << "\t" << buf << endl;
            delete [] buf;
        }
        delete keys;
    }
}

#ifdef DEBUG
void DemoApp::delua_result(error e)
{
    if (e)
    {
        cout << "User attribute removal failed (" << errorstring(e) << ")" << endl;
    }
    else
    {
        cout << "Success." << endl;
    }
}

void DemoApp::senddevcommand_result(int value)
{
    cout << "Dev subcommand finished with code: " << value << endl;
}

void exec_devcommand(autocomplete::ACState& s)
{
    const char *email = nullptr;
    if (s.words.size() == 3)
    {
        email = s.words[2].s.c_str();
    }
    const char *subcommand = s.words[1].s.c_str();
    client->senddevcommand(subcommand, email);
}
#endif


void DemoApp::notify_retry(dstime dsdelta, retryreason_t)
{
    if (dsdelta)
    {
        cout << "API request failed, retrying in " << dsdelta * 100 << " ms - Use 'retry' to retry immediately..."
             << endl;
    }
    else
    {
        cout << "Retried API request completed" << endl;
    }
}

string DemoApp::getExtraInfoErrorString(const Error& e)
{
    string textError;

    if (e.getUserStatus() == 7)
    {
        textError.append("User status is suspended due to ETD. ");
    }

    textError.append("Link status is: ");
    switch (e.getLinkStatus())
    {
        case 0:
            textError.append("Undeleted");
            break;
        case 1:
            textError.append("Deleted/down");
            break;
        case 2:
            textError.append("Down due to an ETD specifically");
            break;
        default:
            textError.append("Unknown link status");
            break;
    }

    return textError;
}

static void store_line(char*);
static void process_line(char *);
static char* line;

static AccountDetails account;

// Current remote directory.
static NodeHandle cwd;

// Where we were on the local filesystem when megacli started.
static unique_ptr<LocalPath> startDir(new LocalPath);

static const char* rootnodenames[] =
{ "ROOT", "INBOX", "RUBBISH" };
static const char* rootnodepaths[] =
{ "/", "//in", "//bin" };

static void nodestats(int* c, const char* action)
{
    if (c[FILENODE])
    {
        cout << c[FILENODE] << ((c[FILENODE] == 1) ? " file" : " files");
    }
    if (c[FILENODE] && c[FOLDERNODE])
    {
        cout << " and ";
    }
    if (c[FOLDERNODE])
    {
        cout << c[FOLDERNODE] << ((c[FOLDERNODE] == 1) ? " folder" : " folders");
    }

    if (c[FILENODE] || c[FOLDERNODE])
    {
        cout << " " << action << endl;
    }
}

// list available top-level nodes and contacts/incoming shares
static void listtrees()
{
    for (int i = 0; i < (int) (sizeof client->rootnodes / sizeof *client->rootnodes); i++)
    {
        if (client->rootnodes[i] != UNDEF)
        {
            cout << rootnodenames[i] << " on " << rootnodepaths[i] << endl;
        }
    }

    for (user_map::iterator uit = client->users.begin(); uit != client->users.end(); uit++)
    {
        User* u = &uit->second;
        Node* n;

        if (u->show == VISIBLE || u->sharing.size())
        {
            for (handle_set::iterator sit = u->sharing.begin(); sit != u->sharing.end(); sit++)
            {
                if ((n = client->nodebyhandle(*sit)) && n->inshare)
                {
                    cout << "INSHARE on " << u->email << ":" << n->displayname() << " ("
                         << getAccessLevelStr(n->inshare->access) << ")" << endl;
                }
            }
        }
    }

    if (clientFolder && !ISUNDEF(clientFolder->rootnodes[0]))
    {
        Node *n = clientFolder->nodebyhandle(clientFolder->rootnodes[0]);
        if (n)
        {
            cout << "FOLDERLINK on " << n->displayname() << ":" << endl;
        }
    }
}

// returns node pointer determined by path relative to cwd
// path naming conventions:
// * path is relative to cwd
// * /path is relative to ROOT
// * //in is in INBOX
// * //bin is in RUBBISH
// * X: is user X's INBOX
// * X:SHARE is share SHARE from user X
// * Y:name is folder in FOLDERLINK, Y is the public handle
// * : and / filename components, as well as the \, must be escaped by \.
// (correct UTF-8 encoding is assumed)
// returns NULL if path malformed or not found
static Node* nodebypath(const char* ptr, string* user = NULL, string* namepart = NULL)
{
    vector<string> c;
    string s;
    int l = 0;
    const char* bptr = ptr;
    int remote = 0;
    int folderlink = 0;
    Node* n = nullptr;
    Node* nn;

    // split path by / or :
    do {
        if (!l)
        {
            if (*(const signed char*)ptr >= 0)
            {
                if (*ptr == '\\')
                {
                    if (ptr > bptr)
                    {
                        s.append(bptr, ptr - bptr);
                    }

                    bptr = ++ptr;

                    if (*bptr == 0)
                    {
                        c.push_back(s);
                        break;
                    }

                    ptr++;
                    continue;
                }

                if (*ptr == '/' || *ptr == ':' || !*ptr)
                {
                    if (*ptr == ':')
                    {
                        if (c.size())
                        {
                            return NULL;
                        }

                        remote = 1;
                    }

                    if (ptr > bptr)
                    {
                        s.append(bptr, ptr - bptr);
                    }

                    bptr = ptr + 1;

                    c.push_back(s);

                    s.erase();
                }
            }
            else if ((*ptr & 0xf0) == 0xe0)
            {
                l = 1;
            }
            else if ((*ptr & 0xf8) == 0xf0)
            {
                l = 2;
            }
            else if ((*ptr & 0xfc) == 0xf8)
            {
                l = 3;
            }
            else if ((*ptr & 0xfe) == 0xfc)
            {
                l = 4;
            }
        }
        else
        {
            l--;
        }
    } while (*ptr++);

    if (l)
    {
        return NULL;
    }

    if (remote)
    {
        // target: user inbox - record username/email and return NULL
        if (c.size() == 2 && c[0].find("@") != string::npos && !c[1].size())
        {
            if (user)
            {
                *user = c[0];
            }

            return NULL;
        }

        // target is not a user, but a public folder link
        if (c.size() >= 2 && c[0].find("@") == string::npos)
        {
            if (!clientFolder)
            {
                return NULL;
            }

            n = clientFolder->nodebyhandle(clientFolder->rootnodes[0]);
            if (c.size() == 2 && c[1].empty())
            {
                return n;
            }
            l = 1;   // <folder_name>:[/<subfolder>][/<file>]
            folderlink = 1;
        }

        User* u;

        if ((u = client->finduser(c[0].c_str())))
        {
            // locate matching share from this user
            handle_set::iterator sit;
            string name;
            for (sit = u->sharing.begin(); sit != u->sharing.end(); sit++)
            {
                if ((n = client->nodebyhandle(*sit)))
                {
                    if(!name.size())
                    {
                        name =  c[1];
                        n->client->fsaccess->normalize(&name);
                    }

                    if (!strcmp(name.c_str(), n->displayname()))
                    {
                        l = 2;
                        break;
                    }
                }
            }
        }

        if (!l)
        {
            return NULL;
        }
    }
    else
    {
        // path starting with /
        if (c.size() > 1 && !c[0].size())
        {
            // path starting with //
            if (c.size() > 2 && !c[1].size())
            {
                if (c[2] == "in")
                {
                    n = client->nodebyhandle(client->rootnodes[1]);
                }
                else if (c[2] == "bin")
                {
                    n = client->nodebyhandle(client->rootnodes[2]);
                }
                else
                {
                    return NULL;
                }

                l = 3;
            }
            else
            {
                n = client->nodebyhandle(client->rootnodes[0]);

                l = 1;
            }
        }
        else
        {
            n = client->nodeByHandle(cwd);
        }
    }

    // parse relative path
    while (n && l < (int)c.size())
    {
        if (c[l] != ".")
        {
            if (c[l] == "..")
            {
                if (n->parent)
                {
                    n = n->parent;
                }
            }
            else
            {
                // locate child node (explicit ambiguity resolution: not implemented)
                if (c[l].size())
                {
                    if (folderlink)
                    {
                        nn = clientFolder->childnodebyname(n, c[l].c_str());
                    }
                    else
                    {
                        nn = client->childnodebyname(n, c[l].c_str());
                    }

                    if (!nn)
                    {
                        // mv command target? return name part of not found
                        if (namepart && l == (int) c.size() - 1)
                        {
                            *namepart = c[l];
                            return n;
                        }

                        return NULL;
                    }

                    n = nn;
                }
            }
        }

        l++;
    }

    return n;
}

static void listnodeshares(Node* n)
{
    if(n->outshares)
    {
        for (share_map::iterator it = n->outshares->begin(); it != n->outshares->end(); it++)
        {
            cout << "\t" << n->displayname();

            if (it->first)
            {
                cout << ", shared with " << it->second->user->email << " (" << getAccessLevelStr(it->second->access) << ")"
                     << endl;
            }
            else
            {
                cout << ", shared as exported folder link" << endl;
            }
        }
    }
}

void TreeProcListOutShares::proc(MegaClient*, Node* n)
{
    listnodeshares(n);
}

bool handles_on = false;
bool showattrs = false;

static void dumptree(Node* n, bool recurse, int depth, const char* title, ofstream* toFile)
{
    std::ostream& stream = toFile ? *toFile : cout;
    string titleTmp;

    if (depth)
    {
        if (!toFile)
        {
            if (!title && !(title = n->displayname()))
            {
                title = "CRYPTO_ERROR";
            }

            for (int i = depth; i--; )
            {
                stream << "\t";
            }
        }
        else
        {
            titleTmp = n->displaypath();
            title = titleTmp.c_str();
        }

        stream << title << " (";

        switch (n->type)
        {
            case FILENODE:
                stream << n->size;

                if (handles_on)
                {
                    Base64Str<MegaClient::NODEHANDLE> handlestr(n->nodehandle);
                    stream << " " << handlestr.chars;
                }

                const char* p;
                if ((p = strchr(n->fileattrstring.c_str(), ':')))
                {
                    stream << ", has file attributes " << p + 1;
                }

                if (showattrs && n->attrs.map.size())
                {
                    stream << ", has attrs";
                    for (auto& a : n->attrs.map)
                    {
                        char namebuf[100]{};
                        AttrMap::nameid2string(a.first, namebuf);
                        stream << " " << namebuf << "=" << a.second;
                    }
                }

                if (n->plink)
                {
                    stream << ", shared as exported";
                    if (n->plink->ets)
                    {
                        stream << " temporal";
                    }
                    else
                    {
                        stream << " permanent";
                    }
                    stream << " file link";
                }

                break;

            case FOLDERNODE:
                stream << "folder";

                if (handles_on)
                {
                    Base64Str<MegaClient::NODEHANDLE> handlestr(n->nodehandle);
                    stream << " " << handlestr.chars;
                }

                if(n->outshares)
                {
                    for (share_map::iterator it = n->outshares->begin(); it != n->outshares->end(); it++)
                    {
                        if (it->first)
                        {
                            stream << ", shared with " << it->second->user->email << ", access "
                                 << getAccessLevelStr(it->second->access);
                        }
                    }

                    if (n->plink)
                    {
                        stream << ", shared as exported";
                        if (n->plink->ets)
                        {
                            stream << " temporal";
                        }
                        else
                        {
                            stream << " permanent";
                        }
                        stream << " folder link";
                    }
                }

                if (n->pendingshares)
                {
                    for (share_map::iterator it = n->pendingshares->begin(); it != n->pendingshares->end(); it++)
                    {
                        if (it->first)
                        {
                            stream << ", shared (still pending) with " << it->second->pcr->targetemail << ", access "
                                 << getAccessLevelStr(it->second->access);
                        }
                    }
                }

                if (n->inshare)
                {
                    stream << ", inbound " << getAccessLevelStr(n->inshare->access) << " share";
                }

                if (showattrs && n->attrs.map.size())
                {
                    stream << ", has attrs";
                    for (auto& a : n->attrs.map)
                    {
                        char namebuf[100]{};
                        AttrMap::nameid2string(a.first, namebuf);
                        stream << " " << namebuf << "=" << a.second;
                    }
                }

                break;

            default:
                stream << "unsupported type, please upgrade";
        }

        stream << ")" << (n->changed.removed ? " (DELETED)" : "") << endl;

        if (!recurse)
        {
            return;
        }
    }

    if (n->type != FILENODE)
    {
        for (node_list::iterator it = n->children.begin(); it != n->children.end(); it++)
        {
            dumptree(*it, recurse, depth + 1, NULL, toFile);
        }
    }
}

#ifdef USE_FILESYSTEM
static void local_dumptree(const fs::path& de, int recurse, int depth = 0)
{
    if (depth)
    {
        for (int i = depth; i--; )
        {
            cout << "\t";
        }

        cout << de.filename().u8string() << " (";

        if (fs::is_directory(de))
        {
            cout << "folder";
        }

        cout << ")" << endl;

        if (!recurse)
        {
            return;
        }
    }

    if (fs::is_directory(de))
    {
        for (auto i = fs::directory_iterator(de); i != fs::directory_iterator(); ++i)
        {
            local_dumptree(*i, recurse, depth + 1);
        }
    }
}
#endif

static void nodepath(NodeHandle h, string* path)
{
    Node* n = client->nodeByHandle(h);
    *path = n ? n->displaypath() : "";
}

appfile_list appxferq[2];

static const char* prompts[] =
{
    "MEGAcli> ", "Password:", "Old Password:", "New Password:", "Retype New Password:", "Master Key (base64):", "Type 2FA pin:", "Type pin to enable 2FA:", "-Input m to get more, q to quit-"
};

enum prompttype
{
    COMMAND, LOGINPASSWORD, OLDPASSWORD, NEWPASSWORD, PASSWORDCONFIRM, MASTERKEY, LOGINTFA, SETTFA, PAGER
};

static prompttype prompt = COMMAND;

#if defined(WIN32) && defined(NO_READLINE)
static char pw_buf[512];  // double space for unicode
#else
static char pw_buf[256];
#endif

static int pw_buf_pos;

static void setprompt(prompttype p)
{
    prompt = p;

    if (p == COMMAND)
    {
        console->setecho(true);
    }
    else if (p == PAGER)
    {
        cout << endl << prompts[p] << flush;
        console->setecho(false); // doesn't seem to do anything
    }
    else
    {
        pw_buf_pos = 0;
#if defined(WIN32) && defined(NO_READLINE)
        static_cast<WinConsole*>(console)->updateInputPrompt(prompts[p]);
#else
        cout << prompts[p] << flush;
#endif
        console->setecho(false);
    }
}

class TreeProcCopy_mcli : public TreeProc
{
    // This is a duplicate of the TreeProcCopy declared in treeproc.h and defined in megaapi_impl.cpp.
    // However some products are built with the megaapi_impl intermediate layer and some without so
    // we can avoid duplicated symbols in some products this way
public:
    vector<NewNode> nn;
    unsigned nc = 0;
    bool populated = false;


    void allocnodes()
    {
        nn.resize(nc);
        populated = true;
    }

    // determine node tree size (nn = NULL) or write node tree to new nodes array
    void proc(MegaClient* mc, Node* n)
    {
        if (populated)
        {
            string attrstring;
            SymmCipher key;
            NewNode* t = &nn[--nc];

            // copy node
            t->source = NEW_NODE;
            t->type = n->type;
            t->nodehandle = n->nodehandle;
            t->parenthandle = n->parent ? n->parent->nodehandle : UNDEF;

            // copy key (if file) or generate new key (if folder)
            if (n->type == FILENODE)
            {
                t->nodekey = n->nodekey();
            }
            else
            {
                byte buf[FOLDERNODEKEYLENGTH];
                mc->rng.genblock(buf, sizeof buf);
                t->nodekey.assign((char*) buf, FOLDERNODEKEYLENGTH);
            }

            key.setkey((const byte*) t->nodekey.data(), n->type);

            AttrMap tattrs;
            tattrs.map = n->attrs.map;
            nameid rrname = AttrMap::string2nameid("rr");
            attr_map::iterator it = tattrs.map.find(rrname);
            if (it != tattrs.map.end())
            {
                LOG_debug << "Removing rr attribute";
                tattrs.map.erase(it);
            }

            t->attrstring.reset(new string);
            tattrs.getjson(&attrstring);
            mc->makeattr(&key, t->attrstring, attrstring.c_str());
        }
        else
        {
            nc++;
        }
    }
};

int loadfile(LocalPath& localPath, string* data)
{
    auto fa = client->fsaccess->newfileaccess();

    if (fa->fopen(localPath, 1, 0))
    {
        data->resize(size_t(fa->size));
        fa->fread(data, unsigned(data->size()), 0, 0);
        return 1;
    }
    return 0;
}

void xferq(direction_t d, int cancel, bool showActive, bool showAll, bool showCount)
{
    string name;
    int count = 0, activeCount = 0;

    DBTableTransactionCommitter committer(client->tctable);
    for (appfile_list::iterator it = appxferq[d].begin(); it != appxferq[d].end(); )
    {
        if (cancel < 0 || cancel == (*it)->seqno)
        {
            bool active = (*it)->transfer && (*it)->transfer->slot;
            (*it)->displayname(&name);

            if ((active && showActive) || showAll)
            {
                cout << (*it)->seqno << ": " << name;

                if (d == PUT)
                {
                    AppFilePut* f = (AppFilePut*)*it;

                    cout << " -> ";

                    if (f->targetuser.size())
                    {
                        cout << f->targetuser << ":";
                    }
                    else
                    {
                        string path;
                        nodepath(f->h, &path);
                        cout << path;
                    }
                }

                if (active)
                {
                    cout << " [ACTIVE] " << ((*it)->transfer->slot->progressreported * 100 / ((*it)->transfer->size ? (*it)->transfer->size : 1)) << "% of " << (*it)->transfer->size;
                }
                cout << endl;
            }

            if (cancel >= 0)
            {
                cout << "Cancelling..." << endl;


                if ((*it)->transfer)
                {
                    client->stopxfer(*it++, &committer);  // stopping calls us back, we delete it, destructor removes it from the map
                }
                continue;
            }

            ++count;
            activeCount += active ? 1 : 0;
        }
        ++it;
    }
    if (showCount)
    {
        cout << "Transfer count: " << count << " active: " << activeCount << endl;
    }
}

#ifdef USE_MEDIAINFO

string showMediaInfo(const MediaProperties& mp, MediaFileInfo& mediaInfo, bool oneline)
{
    ostringstream out;
    string sep(oneline ? " " : "\n");

    MediaFileInfo::MediaCodecs::shortformatrec sf;
    sf.containerid = 0;
    sf.videocodecid = 0;
    sf.audiocodecid = 0;
    if (mp.shortformat == 255)
    {
        return "MediaInfo could not identify this file";
    }
    else if (mp.shortformat == 0)
    {
        // from attribute 9
        sf.containerid = mp.containerid;
        sf.videocodecid = mp.videocodecid;
        sf.audiocodecid = mp.audiocodecid;
    }
    else if (mp.shortformat < mediaInfo.mediaCodecs.shortformats.size())
    {
        sf = mediaInfo.mediaCodecs.shortformats[mp.shortformat];
    }

    for (std::map<std::string, unsigned>::const_iterator i = mediaInfo.mediaCodecs.containers.begin(); i != mediaInfo.mediaCodecs.containers.end(); ++i)
    {
        if (i->second == sf.containerid)
        {
            out << "Format: " << i->first << sep;
        }
    }
    for (std::map<std::string, unsigned>::const_iterator i = mediaInfo.mediaCodecs.videocodecs.begin(); i != mediaInfo.mediaCodecs.videocodecs.end(); ++i)
    {
        if (i->second == sf.videocodecid)
        {
            out << "Video: " << i->first << sep;
        }
    }

    for (std::map<std::string, unsigned>::const_iterator i = mediaInfo.mediaCodecs.audiocodecs.begin(); i != mediaInfo.mediaCodecs.audiocodecs.end(); ++i)
    {
        if (i->second == sf.audiocodecid)
        {
            out << "Audio: " << i->first << sep;
        }
    }

    if (mp.width > 0)
    {
        out << "Width: " << mp.width << sep;
    }
    if (mp.height > 0)
    {
        out << "Height: " << mp.height << sep;
    }
    if (mp.fps > 0)
    {
        out << "Fps: " << mp.fps << sep;
    }
    if (mp.playtime > 0)
    {
        out << "Playtime: " << mp.playtime << sep;
    }

    string result = out.str();
    result.erase(result.size() - (result.empty() ? 0 : 1));
    return result;
}

string showMediaInfo(const std::string& fileattributes, uint32_t fakey[4], MediaFileInfo& mediaInfo, bool oneline)
{
    MediaProperties mp = MediaProperties::decodeMediaPropertiesAttributes(fileattributes, fakey);
    return showMediaInfo(mp, mediaInfo, oneline);
}

string showMediaInfo(Node* n, MediaFileInfo& /*mediaInfo*/, bool oneline)
{
    if (n->hasfileattribute(fa_media))
    {
        MediaProperties mp = MediaProperties::decodeMediaPropertiesAttributes(n->fileattrstring, (uint32_t*)(n->nodekey().data() + FILENODEKEYLENGTH / 2));
        return showMediaInfo(mp, client->mediaFileInfo, oneline);
    }
    return "The node has no mediainfo attribute";
}

#endif

// password change-related state information
static byte pwkey[SymmCipher::KEYLENGTH];
static byte pwkeybuf[SymmCipher::KEYLENGTH];
static byte newpwkey[SymmCipher::KEYLENGTH];
static string newpassword;

// readline callback - exit if EOF, add to history unless password
#if !defined(WIN32) || !defined(NO_READLINE)
static void store_line(char* l)
{
    if (!l)
    {
#ifndef NO_READLINE
        rl_callback_handler_remove();
#endif /* ! NO_READLINE */

        delete console;
        exit(0);
    }

#ifndef NO_READLINE
    if (*l && prompt == COMMAND)
    {
        add_history(l);
    }
#endif

    line = l;
}
#endif

class FileFindCommand : public Command
{
public:
    struct Stack : public std::deque<handle>
    {
        size_t filesLeft = 0;
        set<string> servers;
    };

    FileFindCommand(std::shared_ptr<Stack>& s, MegaClient* mc) : stack(s)
    {
        h = stack->front();
        stack->pop_front();

        client = mc;

        cmd("g");
        arg("n", (byte*)&h, MegaClient::NODEHANDLE);
        arg("g", 1);
        arg("v", 2);  // version 2: server can supply details for cloudraid files

        if (mc->usehttps)
        {
            arg("ssl", 2);
        }
    }

    static string server(const string& url)
    {
        const string pattern("://");
        size_t start_index = url.find(pattern);
        if (start_index != string::npos)
        {
            start_index += pattern.size();
            const size_t end_index = url.find("/", start_index);
            if (end_index != string::npos)
            {
                return url.substr(start_index, end_index - start_index);
            }
        }
        return "";
    }

    // process file credentials
    bool procresult(Result r) override
    {
        if (!r.wasErrorOrOK())
        {
            std::vector<string> tempurls;
            bool done = false;
            while (!done)
            {
                switch (client->json.getnameid())
                {
                case EOO:
                    done = true;
                    break;

                case 'g':
                    if (client->json.enterarray())   // now that we are requesting v2, the reply will be an array of 6 URLs for a raid download, or a single URL for the original direct download
                    {
                        for (;;)
                        {
                            std::string tu;
                            if (!client->json.storeobject(&tu))
                            {
                                break;
                            }
                            tempurls.push_back(tu);
                        }
                        client->json.leavearray();
                        if (tempurls.size() == 6)
                        {
                            if (Node* n = client->nodebyhandle(h))
                            {
                                cout << n->displaypath() << endl;

                                for (const auto& url : tempurls)
                                {
                                    stack->servers.insert(server(url));
                                }
                            }
                        }
                        break;
                    }
                    // fall-through

                default:
                    client->json.storeobject();
                }
            }
        }

        // now query for the next one - we don't send them all at once as there may be a lot!
        --stack->filesLeft;
        if (!stack->empty())
        {
            client->reqs.add(new FileFindCommand(stack, client));
        }
        else if (!stack->filesLeft)
        {
            cout << "<find complete>" << endl;
            for (auto s : stack->servers)
            {
                cout << s << endl;
            }
        }
        return true;
    }

private:
    handle h;
    std::shared_ptr<Stack> stack;
};


void getDepthFirstFileHandles(Node* n, deque<handle>& q)
{
    for (auto c : n->children)
    {
        if (c->type == FILENODE)
        {
            q.push_back(c->nodehandle);
        }
    }
    for (auto& c : n->children)
    {
        if (c->type > FILENODE)
        {
            getDepthFirstFileHandles(c, q);
        }
    }
}

void exec_find(autocomplete::ACState& s)
{
    if (s.words[1].s == "raided")
    {
        if (Node* n = client->nodeByHandle(cwd))
        {
            auto q = std::make_shared<FileFindCommand::Stack>();
            getDepthFirstFileHandles(n, *q);
            q->filesLeft = q->size();
            cout << "<find checking " << q->size() << " files>" << endl;
            if (q->empty())
            {
                cout << "<find complete>" << endl;
            }
            else
            {
                for (int i = 0; i < 25 && !q->empty(); ++i)
                {
                    client->reqs.add(new FileFindCommand(q, client));
                }
            }
        }
    }
}

bool recurse_findemptysubfoldertrees(Node* n, bool moveToTrash)
{
    if (n->type == FILENODE)
    {
        return false;
    }

    std::vector<Node*> emptyFolders;
    bool empty = true;
    Node* trash = client->nodebyhandle(client->rootnodes[2]);
    for (auto c : n->children)
    {
        bool subfolderEmpty = recurse_findemptysubfoldertrees(c, moveToTrash);
        if (subfolderEmpty)
        {
            emptyFolders.push_back(c);
        }
        empty = empty && subfolderEmpty;
    }
    if (!empty)
    {
        for (auto c : emptyFolders)
        {
            if (moveToTrash)
            {
                cout << "moving to trash: " << c->displaypath() << endl;
                client->rename(c, trash, SYNCDEL_NONE, NodeHandle(), nullptr, rename_result);
            }
            else
            {
                cout << "empty folder tree at: " << c->displaypath() << endl;
            }
        }
    }
    return empty;
}

void exec_findemptysubfoldertrees(autocomplete::ACState& s)
{
    bool moveToTrash = s.extractflag("-movetotrash");
    if (Node* n = client->nodeByHandle(cwd))
    {
        if (recurse_findemptysubfoldertrees(n, moveToTrash))
        {
            cout << "the search root path only contains empty folders: " << n->displaypath() << endl;
        }
    }
}

bool typematchesnodetype(nodetype_t pathtype, nodetype_t nodetype)
{
    switch (pathtype)
    {
    case FILENODE:
    case FOLDERNODE: return nodetype == pathtype;
    default: return false;
    }
}

#ifdef USE_FILESYSTEM
bool recursiveCompare(Node* mn, fs::path p)
{
    nodetype_t pathtype = fs::is_directory(p) ? FOLDERNODE : fs::is_regular_file(p) ? FILENODE : TYPE_UNKNOWN;
    if (!typematchesnodetype(pathtype, mn->type))
    {
        cout << "Path type mismatch: " << mn->displaypath() << ":" << mn->type << " " << p.u8string() << ":" << pathtype << endl;
        return false;
    }

    if (pathtype == FILENODE)
    {
        uint64_t size = (uint64_t) fs::file_size(p);
        if (size != (uint64_t) mn->size)
        {
            cout << "File size mismatch: " << mn->displaypath() << ":" << mn->size << " " << p.u8string() << ":" << size << endl;
        }
    }

    if (pathtype != FOLDERNODE)
    {
        return true;
    }

    std::string path = p.u8string();
    auto fileSystemType = client->fsaccess->getlocalfstype(LocalPath::fromPath(path, *client->fsaccess));
    multimap<string, Node*> ms;
    multimap<string, fs::path> ps;
    for (auto& m : mn->children)
    {
        string leafname = m->displayname();
        client->fsaccess->escapefsincompatible(&leafname, fileSystemType);
        ms.emplace(leafname, m);
    }
    for (fs::directory_iterator pi(p); pi != fs::directory_iterator(); ++pi)
    {
        auto leafname = pi->path().filename().u8string();
        client->fsaccess->escapefsincompatible(&leafname, fileSystemType);
        ps.emplace(leafname, pi->path());
    }

    for (auto p_iter = ps.begin(); p_iter != ps.end(); )
    {
        auto er = ms.equal_range(p_iter->first);
        auto next_p = p_iter;
        ++next_p;
        for (auto i = er.first; i != er.second; ++i)
        {
            if (recursiveCompare(i->second, p_iter->second))
            {
                ms.erase(i);
                ps.erase(p_iter);
                break;
            }
        }
        p_iter = next_p;
    }
    if (ps.empty() && ms.empty())
    {
        return true;
    }
    else
    {
        cout << "Extra content detected between " << mn->displaypath() << " and " << p.u8string() << endl;
        for (auto& mi : ms) cout << "Extra remote: " << mi.first << endl;
        for (auto& pi : ps) cout << "Extra local: " << pi.second << endl;
        return false;
    };
}
#endif
Node* nodeFromRemotePath(const string& s)
{
    Node* n;
    if (s.empty())
    {
        n = client->nodeByHandle(cwd);
    }
    else
    {
        n = nodebypath(s.c_str());
    }
    if (!n)
    {
        cout << "remote path not found: '" << s << "'" << endl;
    }
    return n;
}

#ifdef MEGA_MEASURE_CODE

void exec_deferRequests(autocomplete::ACState& s)
{
    // cause all the API requests of this type to be gathered up so they will be sent in a single batch, for timing purposes
    bool putnodes = s.extractflag("-putnodes");
    bool movenode = s.extractflag("-movenode");
    bool delnode = s.extractflag("-delnode");

    client->reqs.deferRequests =    [=](Command* c)
                                    {
                                        return  (putnodes && dynamic_cast<CommandPutNodes*>(c)) ||
                                                (movenode && dynamic_cast<CommandMoveNode*>(c)) ||
                                                (delnode && dynamic_cast<CommandDelNode*>(c));
                                    };
}

void exec_sendDeferred(autocomplete::ACState& s)
{
    // send those gathered up commands, and optionally reset the gathering
    client->reqs.sendDeferred();

    if (s.extractflag("-reset"))
    {
        client->reqs.deferRequests = nullptr;
    }
}

void exec_codeTimings(autocomplete::ACState& s)
{
    bool reset = s.extractflag("-reset");
    cout << client->performanceStats.report(reset, client->httpio, client->waiter, client->reqs) << flush;
}

#endif

#ifdef USE_FILESYSTEM
fs::path pathFromLocalPath(const string& s, bool mustexist)
{
    fs::path p = s.empty() ? fs::current_path() : fs::u8path(s);
#ifdef WIN32
    p = fs::u8path("\\\\?\\" + p.u8string());
#endif
    if (mustexist && !fs::exists(p))
    {
        cout << "local path not found: '" << s << "'";
        return fs::path();
    }
    return p;
}

void exec_treecompare(autocomplete::ACState& s)
{
    fs::path p = pathFromLocalPath(s.words[1].s, true);
    Node* n = nodeFromRemotePath(s.words[2].s);
    if (n && !p.empty())
    {
        recursiveCompare(n, p);
    }
}


bool buildLocalFolders(fs::path targetfolder, const string& prefix, int foldersperfolder, int recurselevel, int filesperfolder, uint64_t filesize, int& totalfilecount, int& totalfoldercount)
{
    fs::path p = targetfolder / fs::u8path(prefix);
    if (!fs::is_directory(p) && !fs::create_directory(p))
        return false;
    ++totalfoldercount;

    for (int i = 0; i < filesperfolder; ++i)
    {
        string filename = prefix + "_file_" + std::to_string(++totalfilecount);
        fs::path fp = p / fs::u8path(filename);
        ofstream fs(fp.u8string(), std::ios::binary);
        char buffer[64 * 1024];
        fs.rdbuf()->pubsetbuf(buffer, sizeof(buffer));

        for (auto j = filesize / sizeof(int); j--; )
        {
            fs.write((char*)&totalfilecount, sizeof(int));
        }
        fs.write((char*)&totalfilecount, filesize % sizeof(int));
    }

    if (recurselevel > 1)
    {
        for (int i = 0; i < foldersperfolder; ++i)
        {
            if (!buildLocalFolders(p, prefix + "_" + std::to_string(i), foldersperfolder, recurselevel - 1, filesperfolder, filesize, totalfilecount, totalfoldercount))
                return false;
        }
    }
    return true;
}

void exec_generatetestfilesfolders(autocomplete::ACState& s)
{
    string param, nameprefix = "test";
    int folderdepth = 1, folderwidth = 1, filecount = 100;
    int64_t filesize = 1024;
    if (s.extractflagparam("-folderdepth", param)) folderdepth = atoi(param.c_str());
    if (s.extractflagparam("-folderwidth", param)) folderwidth = atoi(param.c_str());
    if (s.extractflagparam("-filecount", param)) filecount = atoi(param.c_str());
    if (s.extractflagparam("-filesize", param)) filesize = atoll(param.c_str());
    if (s.extractflagparam("-nameprefix", param)) nameprefix = param;

    fs::path p = pathFromLocalPath(s.words[1].s, true);
    if (!p.empty())
    {
        int totalfilecount = 0, totalfoldercount = 0;
        buildLocalFolders(p, nameprefix, folderwidth, folderdepth, filecount, filesize, totalfilecount, totalfoldercount);
        cout << "created " << totalfilecount << " files and " << totalfoldercount << " folders" << endl;
    }
    else
    {
        cout << "invalid directory: " << p.u8string() << endl;
    }
}

void exec_lreplace(autocomplete::ACState& s)
{
    bool file = s.extractflag("-file");
    bool folder = s.extractflag("-folder");

    fs::path p = pathFromLocalPath(s.words[1].s, true);

    // replace (or create) a file/folder - this is to test a changed fsid in sync code
    if (file)
    {
        string content = s.words[2].s;
        ofstream f(p);
        f << content;
    }
    else if (folder)
    {
        if (fs::exists(p)) fs::remove(p);
        fs::create_directory(p);
    }
}

void exec_lrenamereplace(autocomplete::ACState& s)
{
    bool file = s.extractflag("-file");
    bool folder = s.extractflag("-folder");

    fs::path p = pathFromLocalPath(s.words[1].s, true);
    string content = s.words[2].s;
    fs::path p2 = pathFromLocalPath(s.words[3].s, false);

    // replace (or create) a file/folder - this is to test a changed fsid in sync code
    fs::rename(p, p2);
    if (file)
    {
        ofstream f(p);
        f << content;
    }
    else if (folder)
    {
        fs::create_directory(p);
    }
}

#endif

void exec_getcloudstorageused(autocomplete::ACState& s)
{
    cout << client->mFingerprints.getSumSizes() << endl;
}

void exec_getuserquota(autocomplete::ACState& s)
{
    bool storage = s.extractflag("-storage");
    bool transfer = s.extractflag("-transfer");
    bool pro = s.extractflag("-pro");

    if (!storage && !transfer && !pro)
    {
        storage = transfer = pro = true;
    }

    client->getaccountdetails(new AccountDetails, storage, transfer, pro, false, false, false, -1);
}

void exec_getuserdata(autocomplete::ACState& s)
{
    client->getuserdata(client->reqtag);
}

void exec_querytransferquota(autocomplete::ACState& ac)
{
    client->querytransferquota(atoll(ac.words[1].s.c_str()));
}

void DemoApp::querytransferquota_result(int n)
{
    cout << "querytransferquota_result: " << n << endl;
}

autocomplete::ACN autocompleteTemplate;

void exec_help(ac::ACState&)
{
    cout << *autocompleteTemplate << flush;
}

bool quit_flag = false;

void exec_quit(ac::ACState&)
{
    quit_flag = true;
}

void exec_showattributes(autocomplete::ACState& s)
{
    if (const Node* n = nodeFromRemotePath(s.words[1].s))
    {
        for (auto pair : n->attrs.map)
        {
            char namebuf[10]{};
            AttrMap::nameid2string(pair.first, namebuf);
            if (pair.first == 'c')
            {
                FileFingerprint f;
                f.unserializefingerprint(&pair.second);
                cout << namebuf << ": " << pair.second << " (fingerprint: size " << f.size << " mtime " << f.mtime
                    << " crc " << std::hex << f.crc[0] << " " << f.crc[1] << " " << f.crc[2] << " " << f.crc[3] << std::dec << ")"
                    << " (node fingerprint: size " << n->size << " mtime " << n->mtime
                    << " crc " << std::hex << n->crc[0] << " " << n->crc[1] << " " << n->crc[2] << " " << n->crc[3] << std::dec << ")" << endl;
            }
            else
            {
                cout << namebuf << ": " << pair.second << endl;
            }
        }
    }
}

void printAuthringInformation(handle userhandle)
{
    for (auto &it : client->mAuthRings)
    {
        AuthRing &authring = it.second;
        attr_t at = it.first;
        cout << User::attr2string(at) << ": " << endl;
        for (auto &uh : authring.getTrackedUsers())
        {
            if (uh == userhandle || ISUNDEF(userhandle))    // no user was typed --> show authring for all users
            {
                User *user = client->finduser(uh);
                string email = user ? user->email : "not a contact";

                cout << "\tUserhandle: \t" << Base64Str<MegaClient::USERHANDLE>(uh) << endl;
                cout << "\tEmail:      \t" << email << endl;
                cout << "\tFingerprint:\t" << Utils::stringToHex(authring.getFingerprint(uh)) << endl;
                cout << "\tAuth. level: \t" << AuthRing::authMethodToStr(authring.getAuthMethod(uh)) << endl;
            }
        }
    }
}

void exec_setmaxconnections(autocomplete::ACState& s)
{
    auto direction = s.words[1].s == "put" ? PUT : GET;
    if (s.words.size() == 3)
    {
        client->setmaxconnections(direction, atoi(s.words[2].s.c_str()));
    }
    cout << "connections: " << (int)client->connections[direction] << endl;
}


class MegaCLILogger : public ::mega::Logger {
public:
    ofstream mLogFile;

    void log(const char*, int loglevel, const char*, const char *message
#ifdef ENABLE_LOG_PERFORMANCE
                 , const char **directMessages, size_t *directMessagesSizes, unsigned numberMessages
#endif
    ) override
    {
        if (mLogFile.is_open())
        {
            mLogFile << Waiter::ds << " " << SimpleLogger::toStr(static_cast<LogLevel>(loglevel)) << ": ";
            if (message) mLogFile << message;
#ifdef ENABLE_LOG_PERFORMANCE
            for (unsigned i = 0; i < numberMessages; ++i) mLogFile.write(directMessages[i], directMessagesSizes[i]);
#endif
            mLogFile << std::endl;
        }
        else
        {
#ifdef _WIN32
            using namespace std::chrono;
            auto et =system_clock::now().time_since_epoch();
            auto millisec_since_epoch =  duration_cast<milliseconds>(et).count();
            auto sec_since_epoch = duration_cast<seconds>(et).count();
            char ts[50];
            auto t = std::time(NULL);
            t = (m_time_t) sec_since_epoch;
            if (!std::strftime(ts, sizeof(ts), "%H:%M:%S", std::localtime(&t)))
            {
                ts[0] = '\0';
            }

            auto ms = std::to_string(unsigned(millisec_since_epoch - 1000*sec_since_epoch));
            string s;
            s.reserve(1024);
            s += ts;
            s += "." + string(3 - std::min<size_t>(3, ms.size()), '0') + ms;
            s += " ";
            if (message) s += message;
#ifdef ENABLE_LOG_PERFORMANCE
            for (unsigned i = 0; i < numberMessages; ++i) s.append(directMessages[i], directMessagesSizes[i]);
#endif
            s += "\r\n";
            OutputDebugStringA(s.c_str());
#else
            if (loglevel >= SimpleLogger::logCurrentLevel)
            {
                auto t = std::time(NULL);
                char ts[50];
                if (!std::strftime(ts, sizeof(ts), "%H:%M:%S", std::localtime(&t)))
                {
                    ts[0] = '\0';
                }
                std::cout << "[" << ts << "] " << SimpleLogger::toStr(static_cast<LogLevel>(loglevel)) << ": " << message << std::endl;
        }
#endif
        }
    }
};

void exec_fingerprint(autocomplete::ACState& s)
{
    auto localfilepath = LocalPath::fromPath(s.words[1].s, *client->fsaccess);
    auto fa = client->fsaccess->newfileaccess();

    if (fa->fopen(localfilepath, true, false, nullptr))
    {
        FileFingerprint fp;
        fp.genfingerprint(fa.get());
        cout << Utils::stringToHex(std::string((const char*)&fp.size, sizeof(fp.size))) << "/" <<
                Utils::stringToHex(std::string((const char*)&fp.mtime, sizeof(fp.mtime))) << "/" <<
                Utils::stringToHex(std::string((const char*)&fp.crc, sizeof(fp.crc))) << endl;
    }
    else
    {
        cout << "Failed to open: " << s.words[1].s << endl;
    }
}

void exec_showattrs(autocomplete::ACState& s)
{
    if (s.words.size() == 2)
    {
        if (s.words[1].s == "on")
        {
            showattrs = true;
        }
        else if (s.words[1].s == "off")
        {
            showattrs = false;
        }
        else
        {
            cout << "invalid showattrs setting" << endl;
        }
    }
    else
    {
        cout << "      showattrs on|off " << endl;
    }
}

void exec_timelocal(autocomplete::ACState& s)
{
    bool get = s.words[1].s == "get";
    auto localfilepath = LocalPath::fromPath(s.words[2].s, *client->fsaccess);

    if ((get && s.words.size() != 3) || (!get && s.words.size() != 4))
    {
        cout << "wrong number of arguments for : " << s.words[1].s << endl;
        return;
    }

    m_time_t set_time = 0;

    if (!get)
    {
        // similar to Transfers::complete()

        std::istringstream is(s.words[3].s);
        std::tm tm_record;
        is >> std::get_time(&tm_record, "%Y-%m-%d %H:%M:%S");

        set_time = m_mktime(&tm_record);

        cout << "Setting mtime to " << set_time << endl;

        bool success = client->fsaccess->setmtimelocal(localfilepath, set_time);
        if (!success)
        {
            cout << "setmtimelocal failed!  Was it transient? " << client->fsaccess->transient_error << endl;
        }
    }

    // perform get in both cases
    auto fa = client->fsaccess->newfileaccess();
    if (fa->fopen(localfilepath, true, false))
    {
        FileFingerprint fp;
        fp.genfingerprint(fa.get());
        if (fp.isvalid)
        {
            std::tm tm_record;
            m_localtime(fp.mtime, &tm_record);
            cout << "mtime for file is " << fp.mtime << ": " << std::put_time(&tm_record, "%Y-%m-%d %H:%M:%S") << endl;

            if (!get)
            {
                if (::mega::abs(set_time - fp.mtime) <= 2)
                {
                    cout << "mtime read back is within 2 seconds, so success. Actual difference: " << ::mega::abs(set_time - fp.mtime) << endl;
                }
                else
                {
                    cout << "ERROR Silent failure in setmtimelocal, difference is " << ::mega::abs(set_time - fp.mtime) << endl;
                }
            }
        }
        else
        {
            cout << "fingerprint generation failed: " << localfilepath.toPath(*client->fsaccess) << endl;
        }
    }
    else
    {
        cout << "fopen failed: " << localfilepath.toPath(*client->fsaccess) << endl;
    }

}

void exec_backupcentre(autocomplete::ACState& s)
{
    bool delFlag = s.extractflag("-del");

    if (s.words.size() == 1)
    {
        client->reqs.add(new CommandBackupSyncFetch([&](Error e, vector<CommandBackupSyncFetch::Data>& data){
            if (e)
            {
                cout << "backupcentre failed: " << e << endl;
            }
            else
            {
                for (auto& d : data)
                {
                    cout << "Backup ID: " << toHandle(d.backupId) << endl;
                    cout << "  backup type: " << backupTypeToStr(d.backupType) << endl;
                    cout << "  root handle: " << toNodeHandle(d.rootNode) << endl;
                    cout << "  local folder: " << d.localFolder << endl;
                    cout << "  device id: " << d.deviceId << endl;
                    cout << "  sync state: " << d.syncState << endl;
                    cout << "  sync substate: " << d.syncSubstate << endl;
                    cout << "  extra: " << d.extra << endl;
                    cout << "  heartbeat timestamp: " << d.hbTimestamp << endl;
                    cout << "  heartbeat status: " << d.hbStatus << endl;
                    cout << "  heartbeat progress: " << d.hbProgress << endl;
                    cout << "  heartbeat uploads: " << d.uploads << endl;
                    cout << "  heartbeat downloads: " << d.downloads << endl;
                    cout << "  last activity time: " << d.lastActivityTs << endl;
                    cout << "  last node handle: " << toNodeHandle(d.lastSyncedNodeHandle) << endl << endl;
                }

                cout << "Backup Centre - Backups count: " << data.size() << endl;
            }
        }));
    }
    else if (s.words.size() == 2 && delFlag)
    {
        handle backupId;
        Base64::atob(s.words[1].s.c_str(), (byte*)&backupId, MegaClient::BACKUPHANDLE);
        client->reqs.add(new CommandBackupRemove(client, backupId));
    }
}

void exec_logFilenameAnomalies(autocomplete::ACState& s)
{
    class Reporter
      : public FilenameAnomalyReporter
    {
    public:
        void anomalyDetected(FilenameAnomalyType type,
                             const string& localPath,
                             const string& remotePath) override
        {
            string typeName;

            switch (type)
            {
            case FILENAME_ANOMALY_NAME_MISMATCH:
                typeName = "NAME_MISMATCH";
                break;
            case FILENAME_ANOMALY_NAME_RESERVED:
                typeName = "NAME_RESERVED";
                break;
            default:
                assert(!"Unknown anomaly type!");
                typeName = "UNKNOWN";
                break;
            }

            cout << "Filename anomaly detected: type: "
                 << typeName
                 << ": local path: "
                 << localPath
                 << ": remote path: "
                 << remotePath
                 << endl;
        }
    }; // Reporter

    unique_ptr<FilenameAnomalyReporter> reporter;

    if (s.words[1].s == "on")
    {
        reporter.reset(new Reporter());
    }

    cout << "Filename anomaly reporting is "
         << (reporter ? "en" : "dis")
         << "abled."
         << endl;

    client->mFilenameAnomalyReporter = std::move(reporter);
}

#ifdef ENABLE_SYNC
void exec_syncoutput(autocomplete::ACState& s)
{
    bool onOff = s.words[3].s == "on";

    if (s.words[2].s == "local_change_detection")
    {
        syncout_local_change_detection = onOff;
    }
    else if (s.words[2].s == "remote_change_detection")
    {
        syncout_remote_change_detection = onOff;
    }
    else if (s.words[2].s == "transfer_activity")
    {
        syncout_transfer_activity = onOff;
    }
    else if (s.words[2].s == "folder_sync_state")
    {
        syncout_transfer_activity = onOff;
    }
    else if (s.words[2].s == "all")
    {
        syncout_local_change_detection = onOff;
        syncout_remote_change_detection = onOff;
        syncout_transfer_activity = onOff;
        syncout_transfer_activity = onOff;
    }
}
#endif

MegaCLILogger gLogger;

autocomplete::ACN autocompleteSyntax()
{
    using namespace autocomplete;
    std::unique_ptr<Either> p(new Either("      "));

    p->Add(exec_apiurl, sequence(text("apiurl"), opt(sequence(param("url"), opt(param("disablepkp"))))));
    p->Add(exec_login, sequence(text("login"), opt(flag("-fresh")), either(sequence(param("email"), opt(param("password"))),
                                                      sequence(exportedLink(false, true), opt(param("auth_key"))),
                                                      param("session"),
                                                      sequence(text("autoresume"), opt(param("id"))))));
    p->Add(exec_begin, sequence(text("begin"), opt(flag("-e++")),
                                opt(either(sequence(param("firstname"), param("lastname")),     // to create an ephemeral++
                                        param("ephemeralhandle#ephemeralpw"),               // to resume an ephemeral
                                        param("session")))));                                 // to resume an ephemeral++
    p->Add(exec_signup, sequence(text("signup"), either(sequence(param("email"), param("name"), opt(flag("-v1"))), param("confirmationlink"))));

    p->Add(exec_cancelsignup, sequence(text("cancelsignup")));
    p->Add(exec_confirm, sequence(text("confirm")));
    p->Add(exec_session, sequence(text("session"), opt(sequence(text("autoresume"), opt(param("id"))))));
    p->Add(exec_mount, sequence(text("mount")));
    p->Add(exec_ls, sequence(text("ls"), opt(flag("-R")), opt(sequence(flag("-tofile"), param("filename"))), opt(remoteFSFolder(client, &cwd))));
    p->Add(exec_cd, sequence(text("cd"), opt(remoteFSFolder(client, &cwd))));
    p->Add(exec_pwd, sequence(text("pwd")));
    p->Add(exec_lcd, sequence(text("lcd"), opt(localFSFolder())));
#ifdef USE_FILESYSTEM
    p->Add(exec_lls, sequence(text("lls"), opt(flag("-R")), opt(localFSFolder())));
    p->Add(exec_lpwd, sequence(text("lpwd")));
    p->Add(exec_lmkdir, sequence(text("lmkdir"), localFSFolder()));
#endif
    p->Add(exec_import, sequence(text("import"), exportedLink(true, false)));
    p->Add(exec_folderlinkinfo, sequence(text("folderlink"), opt(param("link"))));
    p->Add(exec_open, sequence(text("open"), exportedLink(false, true)));
    p->Add(exec_put, sequence(text("put"), opt(flag("-r")), localFSPath("localpattern"), opt(either(remoteFSPath(client, &cwd, "dst"),param("dstemail")))));
    p->Add(exec_putq, sequence(text("putq"), repeat(either(flag("-active"), flag("-all"), flag("-count"))), opt(param("cancelslot"))));
#ifdef USE_FILESYSTEM
    p->Add(exec_get, sequence(text("get"), opt(sequence(flag("-r"), opt(flag("-foldersonly")))), remoteFSPath(client, &cwd), opt(sequence(param("offset"), opt(param("length"))))));
#else
    p->Add(exec_get, sequence(text("get"), remoteFSPath(client, &cwd), opt(sequence(param("offset"), opt(param("length"))))));
#endif
    p->Add(exec_get, sequence(text("get"), flag("-re"), param("regularexpression")));
    p->Add(exec_get, sequence(text("get"), exportedLink(true, false), opt(sequence(param("offset"), opt(param("length"))))));
    p->Add(exec_getq, sequence(text("getq"), repeat(either(flag("-active"), flag("-all"), flag("-count"))), opt(param("cancelslot"))));
    p->Add(exec_more, sequence(text("more"), opt(remoteFSPath(client, &cwd))));
    p->Add(exec_pause, sequence(text("pause"), either(text("status"), sequence(opt(either(text("get"), text("put"))), opt(text("hard"))))));
    p->Add(exec_getfa, sequence(text("getfa"), wholenumber(1), opt(remoteFSPath(client, &cwd)), opt(text("cancel"))));
#ifdef USE_MEDIAINFO
    p->Add(exec_mediainfo, sequence(text("mediainfo"), either(sequence(text("calc"), localFSFile()), sequence(text("show"), remoteFSFile(client, &cwd)))));
#endif
    p->Add(exec_smsverify, sequence(text("smsverify"), either(sequence(text("send"), param("phonenumber"), opt(param("reverifywhitelisted"))), sequence(text("code"), param("verificationcode")))));
    p->Add(exec_verifiedphonenumber, sequence(text("verifiedphone")));
    p->Add(exec_resetverifiedphonenumber, sequence(text("resetverifiedphone")));
    p->Add(exec_mkdir, sequence(text("mkdir"), opt(flag("-allowduplicate")), opt(flag("-exactleafname")), remoteFSFolder(client, &cwd)));
    p->Add(exec_rm, sequence(text("rm"), remoteFSPath(client, &cwd), opt(sequence(flag("-regexchild"), param("regex")))));
    p->Add(exec_mv, sequence(text("mv"), remoteFSPath(client, &cwd, "src"), remoteFSPath(client, &cwd, "dst")));
    p->Add(exec_cp, sequence(text("cp"), remoteFSPath(client, &cwd, "src"), either(remoteFSPath(client, &cwd, "dst"), param("dstemail"))));
    p->Add(exec_du, sequence(text("du"), remoteFSPath(client, &cwd)));

#ifdef ENABLE_SYNC
    p->Add(exec_backupcentre, sequence(text("backupcentre"), opt(sequence(flag("-del"), param("backup_id")))));

    p->Add(exec_syncadd,
           sequence(text("sync"),
                    text("add"),
                    opt(flag("-backup")),
                    opt(sequence(flag("-external"), param("drivePath"))),
                    localFSFolder("source"),
                    remoteFSFolder(client, &cwd, "target")));

    p->Add(exec_syncclosedrive,
           sequence(text("sync"),
                    text("closedrive"),
                    localFSFolder("drive")));

    p->Add(exec_syncexport,
           sequence(text("sync"),
                    text("export"),
                    opt(localFSFile("outputFile"))));

    p->Add(exec_syncimport,
           sequence(text("sync"),
                    text("import"),
                    localFSFile("inputFile")));

    p->Add(exec_syncopendrive,
           sequence(text("sync"),
                    text("opendrive"),
                    localFSFolder("drive")));

    p->Add(exec_synclist,
           sequence(text("sync"), text("list")));

    p->Add(exec_syncremove,
           sequence(text("sync"),
                    text("remove"),
                    param("id")));

    p->Add(exec_syncxable,
           sequence(text("sync"),
                    either(sequence(either(text("disable"), text("fail")),
                                    param("id"),
                                    opt(param("error"))),
                           sequence(text("enable"),
                                    param("id")))));

    p->Add(exec_syncoutput, sequence(text("sync"), text("output"),
        either(text("local_change_detection"),
            text("remote_change_detection"),
            text("transfer_activity"),
            text("folder_sync_state"),
            text("detail_log"),
            text("all")),
        either(text("on"), text("off"))));

#endif

    p->Add(exec_export, sequence(text("export"), remoteFSPath(client, &cwd), opt(either(flag("-writable"), param("expiretime"), text("del")))));
    p->Add(exec_share, sequence(text("share"), opt(sequence(remoteFSPath(client, &cwd), opt(sequence(contactEmail(client), opt(either(text("r"), text("rw"), text("full"))), opt(param("origemail"))))))));
    p->Add(exec_invite, sequence(text("invite"), param("dstemail"), opt(either(param("origemail"), text("del"), text("rmd")))));

    p->Add(exec_clink, sequence(text("clink"), either(text("renew"), sequence(text("query"), param("handle")), sequence(text("del"), opt(param("handle"))))));

    p->Add(exec_ipc, sequence(text("ipc"), param("handle"), either(text("a"), text("d"), text("i"))));
    p->Add(exec_showpcr, sequence(text("showpcr")));
    p->Add(exec_users, sequence(text("users"), opt(sequence(contactEmail(client), text("del")))));
    p->Add(exec_getua, sequence(text("getua"), param("attrname"), opt(contactEmail(client))));
    p->Add(exec_putua, sequence(text("putua"), param("attrname"), opt(either(
                                                                          text("del"),
                                                                          sequence(text("set"), param("string")),
                                                                          sequence(text("map"), param("key"), param("value")),
                                                                          sequence(text("load"), localFSFile())))));
#ifdef DEBUG
    p->Add(exec_delua, sequence(text("delua"), param("attrname")));
    p->Add(exec_devcommand, sequence(text("devcommand"), param("subcommand"), opt(param("email"))));
#endif
    p->Add(exec_alerts, sequence(text("alerts"), opt(either(text("new"), text("old"), wholenumber(10), text("notify"), text("seen")))));
    p->Add(exec_recentactions, sequence(text("recentactions"), param("hours"), param("maxcount")));
    p->Add(exec_recentnodes, sequence(text("recentnodes"), param("hours"), param("maxcount")));

    p->Add(exec_putbps, sequence(text("putbps"), opt(either(wholenumber(100000), text("auto"), text("none")))));
    p->Add(exec_killsession, sequence(text("killsession"), opt(either(text("all"), param("sessionid")))));
    p->Add(exec_whoami, sequence(text("whoami"), repeat(either(flag("-storage"), flag("-transfer"), flag("-pro"), flag("-transactions"), flag("-purchases"), flag("-sessions")))));
    p->Add(exec_verifycredentials, sequence(text("credentials"), either(text("show"), text("status"), text("verify"), text("reset")), opt(contactEmail(client))));
    p->Add(exec_passwd, sequence(text("passwd")));
    p->Add(exec_reset, sequence(text("reset"), contactEmail(client), opt(text("mk"))));
    p->Add(exec_recover, sequence(text("recover"), param("recoverylink")));
    p->Add(exec_cancel, sequence(text("cancel"), opt(param("cancellink"))));
    p->Add(exec_email, sequence(text("email"), opt(either(param("newemail"), param("emaillink")))));
    p->Add(exec_retry, sequence(text("retry")));
    p->Add(exec_recon, sequence(text("recon")));
    p->Add(exec_reload, sequence(text("reload"), opt(text("nocache"))));
    p->Add(exec_logout, sequence(text("logout"), opt(flag("-keepsyncconfigs"))));
    p->Add(exec_locallogout, sequence(text("locallogout")));
    p->Add(exec_symlink, sequence(text("symlink")));
    p->Add(exec_version, sequence(text("version")));
    p->Add(exec_debug, sequence(text("debug"), opt(either(flag("-on"), flag("-off"), flag("-verbose"))), opt(localFSFile())));
    p->Add(exec_verbose, sequence(text("verbose"), opt(either(flag("-on"), flag("-off")))));
#if defined(WIN32) && defined(NO_READLINE)
    p->Add(exec_clear, sequence(text("clear")));
    p->Add(exec_codepage, sequence(text("codepage"), opt(sequence(wholenumber(65001), opt(wholenumber(65001))))));
    p->Add(exec_log, sequence(text("log"), either(text("utf8"), text("utf16"), text("codepage")), localFSFile()));
#endif
    p->Add(exec_test, sequence(text("test"), opt(param("data"))));
    p->Add(exec_fingerprint, sequence(text("fingerprint"), localFSFile("localfile")));
#ifdef ENABLE_CHAT
    p->Add(exec_chats, sequence(text("chats")));
    p->Add(exec_chatc, sequence(text("chatc"), param("group"), repeat(opt(sequence(contactEmail(client), either(text("ro"), text("sta"), text("mod")))))));
    p->Add(exec_chati, sequence(text("chati"), param("chatid"), contactEmail(client), either(text("ro"), text("sta"), text("mod"))));
    p->Add(exec_chatcp, sequence(text("chatcp"), param("mownkey"), opt(sequence(text("t"), param("title64"))), repeat(sequence(contactEmail(client), either(text("ro"), text("sta"), text("mod"))))));
    p->Add(exec_chatr, sequence(text("chatr"), param("chatid"), opt(contactEmail(client))));
    p->Add(exec_chatu, sequence(text("chatu"), param("chatid")));
    p->Add(exec_chatup, sequence(text("chatup"), param("chatid"), param("userhandle"), either(text("ro"), text("sta"), text("mod"))));
    p->Add(exec_chatpu, sequence(text("chatpu")));
    p->Add(exec_chatga, sequence(text("chatga"), param("chatid"), param("nodehandle"), param("uid")));
    p->Add(exec_chatra, sequence(text("chatra"), param("chatid"), param("nodehandle"), param("uid")));
    p->Add(exec_chatst, sequence(text("chatst"), param("chatid"), param("title64")));
    p->Add(exec_chata, sequence(text("chata"), param("chatid"), param("archive")));
    p->Add(exec_chatl, sequence(text("chatl"), param("chatid"), either(text("del"), text("query"))));
    p->Add(exec_chatsm, sequence(text("chatsm"), param("chatid"), opt(param("title64"))));
    p->Add(exec_chatlu, sequence(text("chatlu"), param("publichandle")));
    p->Add(exec_chatlj, sequence(text("chatlj"), param("publichandle"), param("unifiedkey")));
#endif
    p->Add(exec_setmaxdownloadspeed, sequence(text("setmaxdownloadspeed"), opt(wholenumber(10000))));
    p->Add(exec_setmaxuploadspeed, sequence(text("setmaxuploadspeed"), opt(wholenumber(10000))));
    p->Add(exec_handles, sequence(text("handles"), opt(either(text("on"), text("off")))));
    p->Add(exec_httpsonly, sequence(text("httpsonly"), opt(either(text("on"), text("off")))));
    p->Add(exec_showattrs, sequence(text("showattrs"), opt(either(text("on"), text("off")))));
    p->Add(exec_timelocal, sequence(text("mtimelocal"), either(text("set"), text("get")), localFSPath(), opt(param("datetime"))));

    p->Add(exec_mfac, sequence(text("mfac"), param("email")));
    p->Add(exec_mfae, sequence(text("mfae")));
    p->Add(exec_mfad, sequence(text("mfad"), param("pin")));

#if defined(WIN32) && defined(NO_READLINE)
    p->Add(exec_autocomplete, sequence(text("autocomplete"), opt(either(text("unix"), text("dos")))));
    p->Add(exec_history, sequence(text("history")));
#endif
    p->Add(exec_help, either(text("help"), text("h"), text("?")));
    p->Add(exec_quit, either(text("quit"), text("q"), text("exit")));

    p->Add(exec_find, sequence(text("find"), text("raided")));
    p->Add(exec_findemptysubfoldertrees, sequence(text("findemptysubfoldertrees"), opt(flag("-movetotrash"))));

#ifdef MEGA_MEASURE_CODE
    p->Add(exec_deferRequests, sequence(text("deferrequests"), repeat(either(flag("-putnodes")))));
    p->Add(exec_sendDeferred, sequence(text("senddeferred"), opt(flag("-reset"))));
    p->Add(exec_codeTimings, sequence(text("codetimings"), opt(flag("-reset"))));
#endif

#ifdef USE_FILESYSTEM
    p->Add(exec_treecompare, sequence(text("treecompare"), localFSPath(), remoteFSPath(client, &cwd)));
    p->Add(exec_generatetestfilesfolders, sequence(text("generatetestfilesfolders"), repeat(either(sequence(flag("-folderdepth"), param("depth")),
                                                                                                   sequence(flag("-folderwidth"), param("width")),
                                                                                                   sequence(flag("-filecount"), param("count")),
                                                                                                   sequence(flag("-filesize"), param("size")),
                                                                                                   sequence(flag("-nameprefix"), param("prefix")))), localFSFolder("parent")));
    p->Add(exec_lreplace, sequence(text("lreplace"), either(flag("-file"), flag("-folder")), localFSPath("existing"), param("content")));
    p->Add(exec_lrenamereplace, sequence(text("lrenamereplace"), either(flag("-file"), flag("-folder")), localFSPath("existing"), param("content"), localFSPath("renamed")));

#endif
    p->Add(exec_querytransferquota, sequence(text("querytransferquota"), param("filesize")));
    p->Add(exec_getcloudstorageused, sequence(text("getcloudstorageused")));
    p->Add(exec_getuserquota, sequence(text("getuserquota"), repeat(either(flag("-storage"), flag("-transfer"), flag("-pro")))));
    p->Add(exec_getuserdata, text("getuserdata"));

    p->Add(exec_showattributes, sequence(text("showattributes"), remoteFSPath(client, &cwd)));

    p->Add(exec_setmaxconnections, sequence(text("setmaxconnections"), either(text("put"), text("get")), opt(wholenumber(4))));
    p->Add(exec_metamac, sequence(text("metamac"), localFSPath(), remoteFSPath(client, &cwd)));
    p->Add(exec_banner, sequence(text("banner"), either(text("get"), sequence(text("dismiss"), param("id")))));

    p->Add(exec_logFilenameAnomalies,
           sequence(text("logfilenameanomalies"), either(text("on"), text("off"))));

    p->Add(exec_drivemonitor, sequence(text("drivemonitor"), opt(either(flag("-on"), flag("-off")))));

    p->Add(exec_driveid,
           sequence(text("driveid"),
                    either(sequence(text("get"), localFSFolder()),
                           sequence(text("set"), localFSFolder(), opt(text("force"))))));

    return autocompleteTemplate = std::move(p);
}


#ifdef USE_FILESYSTEM
bool recursiveget(fs::path&& localpath, Node* n, bool folders, unsigned& queued)
{
    if (n->type == FILENODE)
    {
        if (!folders)
        {
            auto f = new AppFileGet(n, NodeHandle(), NULL, -1, 0, NULL, NULL, localpath.u8string());
            f->appxfer_it = appxferq[GET].insert(appxferq[GET].end(), f);
            DBTableTransactionCommitter committer(client->tctable);
            client->startxfer(GET, f, committer);
            queued += 1;
        }
    }
    else if (n->type == FOLDERNODE || n->type == ROOTNODE)
    {
        fs::path newpath = localpath / fs::u8path(n->type == ROOTNODE ? "ROOTNODE" : n->displayname());
        if (folders)
        {
            std::error_code ec;
            if (fs::create_directory(newpath, ec) || !ec)
            {
                cout << newpath << endl;
            }
            else
            {
                cout << "Failed trying to create " << newpath << ": " << ec.message() << endl;
                return false;
            }
        }
        for (node_list::iterator it = n->children.begin(); it != n->children.end(); it++)
        {
            if (!recursiveget(std::move(newpath), *it, folders, queued))
            {
                return false;
            }
        }
    }
    return true;
}
#endif

bool regexget(const string& expression, Node* n, unsigned& queued)
{
    try
    {
        std::regex re(expression);

        if (n->type == FOLDERNODE || n->type == ROOTNODE)
        {
            DBTableTransactionCommitter committer(client->tctable);
            for (node_list::iterator it = n->children.begin(); it != n->children.end(); it++)
            {
                if ((*it)->type == FILENODE)
                {
                    if (regex_search(string((*it)->displayname()), re))
                    {
                        auto f = new AppFileGet(*it);
                        f->appxfer_it = appxferq[GET].insert(appxferq[GET].end(), f);
                        client->startxfer(GET, f, committer);
                        queued += 1;
                    }
                }
            }
        }
    }
    catch (std::exception& e)
    {
        cout << "ERROR: " << e.what() << endl;
        return false;
    }
    return true;
}

struct Login
{
    string email, password, salt, pin;
    int version;

    Login() : version(0)
    {
    }

    void reset()
    {
        *this = Login();
    }

    void login(MegaClient* mc)
    {
        byte keybuf[SymmCipher::KEYLENGTH];

        if (version == 1)
        {
            if (error e = mc->pw_key(password.c_str(), keybuf))
            {
                cout << "Login error: " << e << endl;
            }
            else
            {
                mc->login(email.c_str(), keybuf, (!pin.empty()) ? pin.c_str() : NULL);
            }
        }
        else if (version == 2 && !salt.empty())
        {
            mc->login2(email.c_str(), password.c_str(), &salt, (!pin.empty()) ? pin.c_str() : NULL);
        }
        else
        {
            cout << "Login unexpected error" << endl;
        }
    }
};
static Login login;

ofstream* pread_file = NULL;
m_off_t pread_file_end = 0;


// execute command
static void process_line(char* l)
{
    switch (prompt)
    {
    case LOGINTFA:
        if (strlen(l) > 1)
        {
            login.pin = l;
            login.login(client);
        }
        else
        {
            cout << endl << "The pin length is invalid, please try to login again." << endl;
        }

        setprompt(COMMAND);
        return;

    case SETTFA:
        client->multifactorauthsetup(l);
        setprompt(COMMAND);
        return;

    case LOGINPASSWORD:

        if (signupcode.size())
        {
            // verify correctness of supplied signup password
            client->pw_key(l, pwkey);
            SymmCipher pwcipher(pwkey);
            pwcipher.ecb_decrypt(signuppwchallenge);

            if (MemAccess::get<int64_t>((const char*)signuppwchallenge + 4))
            {
                cout << endl << "Incorrect password, please try again." << endl;
            }
            else
            {
                client->confirmsignuplink((const byte*)signupcode.data(), unsigned(signupcode.size()),
                    MegaClient::stringhash64(&signupemail, &pwcipher));
            }

            signupcode.clear();
        }
        else if (recoverycode.size())   // cancelling account --> check password
        {
            client->pw_key(l, pwkey);
            client->validatepwd(pwkey);
        }
        else if (changecode.size())     // changing email --> check password to avoid creating an invalid hash
        {
            client->pw_key(l, pwkey);
            client->validatepwd(pwkey);
        }
        else
        {
            login.password = l;
            login.login(client);
            cout << endl << "Logging in..." << endl;
        }

        setprompt(COMMAND);
        return;

    case OLDPASSWORD:
        client->pw_key(l, pwkeybuf);

        if (!memcmp(pwkeybuf, pwkey, sizeof pwkey))
        {
            cout << endl;
            setprompt(NEWPASSWORD);
        }
        else
        {
            cout << endl << "Bad password, please try again" << endl;
            setprompt(COMMAND);
        }
        return;

    case NEWPASSWORD:
        newpassword = l;
        client->pw_key(l, newpwkey);

        cout << endl;
        setprompt(PASSWORDCONFIRM);
        return;

    case PASSWORDCONFIRM:
        client->pw_key(l, pwkeybuf);

        if (memcmp(pwkeybuf, newpwkey, sizeof pwkeybuf))
        {
            cout << endl << "Mismatch, please try again" << endl;
        }
        else
        {
            error e;

            if (signupemail.size())
            {
                if (signupV2)
                {
                    client->sendsignuplink2(signupemail.c_str(), newpassword.c_str(), signupname.c_str());
                }
                else
                {
                    client->sendsignuplink(signupemail.c_str(), signupname.c_str(), newpwkey);
                }
            }
            else if (recoveryemail.size() && recoverycode.size())
            {
                cout << endl << "Resetting password..." << endl;

                if (hasMasterKey)
                {
                    client->confirmrecoverylink(recoverycode.c_str(), recoveryemail.c_str(), newpassword.c_str(), masterkey);
                }
                else
                {
                    client->confirmrecoverylink(recoverycode.c_str(), recoveryemail.c_str(), newpassword.c_str(), NULL);
                }

                recoverycode.clear();
                recoveryemail.clear();
                hasMasterKey = false;
                memset(masterkey, 0, sizeof masterkey);
            }
            else
            {
                if ((e = client->changepw(newpassword.c_str())) == API_OK)
                {
                    memcpy(pwkey, newpwkey, sizeof pwkey);
                    cout << endl << "Changing password..." << endl;
                }
                else
                {
                    cout << "You must be logged in to change your password." << endl;
                }
            }
        }

        setprompt(COMMAND);
        signupemail.clear();
        signupV2 = true;
        return;

    case MASTERKEY:
        cout << endl << "Retrieving private RSA key for checking integrity of the Master Key..." << endl;

        Base64::atob(l, masterkey, sizeof masterkey);
        client->getprivatekey(recoverycode.c_str());
        return;

    case COMMAND:
        try
        {
            std::string consoleOutput;
            ac::autoExec(string(l), string::npos, autocompleteTemplate, false, consoleOutput, true); // todo: pass correct unixCompletions flag
            if (!consoleOutput.empty())
            {
                cout << consoleOutput << flush;
            }
        }
        catch (std::exception& e)
        {
            cout << "Command failed: " << e.what() << endl;
        }
        return;
    case PAGER:
        if (strlen(l) && l[0] == 'q')
        {
            setprompt(COMMAND); // quit pager view if 'q' is sent, see README
        }
        else
        {
            autocomplete::ACState nullState; //not entirely sure about this
            exec_more(nullState); //else, get one more page
        }
        return;
    }
}

void exec_ls(autocomplete::ACState& s)
{
    Node* n;
    bool recursive = s.extractflag("-R");
    string toFilename;
    bool toFileFlag = s.extractflagparam("-tofile", toFilename);

    ofstream toFile;
    if (toFileFlag)
    {
        toFile.open(toFilename);
    }

    if (s.words.size() > 1)
    {
        n = nodebypath(s.words[1].s.c_str());
    }
    else
    {
        n = client->nodeByHandle(cwd);
    }

    if (n)
    {
        dumptree(n, recursive, 0, NULL, toFileFlag ? &toFile : nullptr);
    }
}

void exec_cd(autocomplete::ACState& s)
{
    if (s.words.size() > 1)
    {
        if (Node* n = nodebypath(s.words[1].s.c_str()))
        {
            if (n->type == FILENODE)
            {
                cout << s.words[1].s << ": Not a directory" << endl;
            }
            else
            {
                cwd = n->nodeHandle();
            }
        }
        else
        {
            cout << s.words[1].s << ": No such file or directory" << endl;
        }
    }
    else
    {
        cwd = NodeHandle().set6byte(client->rootnodes[0]);
    }
}

void exec_rm(autocomplete::ACState& s)
{
    string childregexstring;
    bool useregex = s.extractflagparam("-regexchild", childregexstring);

    if (Node* n = nodebypath(s.words[1].s.c_str()))
    {
        vector<Node*> v;
        if (useregex)
        {
            std::regex re(childregexstring);
            for (Node* c : n->children)
            {
                if (std::regex_match(c->displayname(), re))
                {
                    v.push_back(c);
                }
            }
        }
        else
        {
            v.push_back(n);
        }

        for (auto d : v)
        {
            if (client->checkaccess(d, FULL))
            {
                error e = client->unlink(d, false, 0);

                if (e)
                {
                    cout << d->displaypath() << ": Deletion failed (" << errorstring(e) << ")" << endl;
                }
            }
            else
            {
                cout << d->displaypath() << ": Access denied" << endl;
            }
        }
    }
    else
    {
        cout << s.words[1].s << ": No such file or directory" << endl;
    }
}

void exec_mv(autocomplete::ACState& s)
{
    Node *n, *tn;
    string newname;

    if (s.words.size() > 2)
    {
        // source node must exist
        if ((n = nodebypath(s.words[1].s.c_str())))
        {
            // we have four situations:
            // 1. target path does not exist - fail
            // 2. target node exists and is folder - move
            // 3. target node exists and is file - delete and rename (unless same)
            // 4. target path exists, but filename does not - rename
            if ((tn = nodebypath(s.words[2].s.c_str(), NULL, &newname)))
            {
                error e;

                if (newname.size())
                {
                    if (tn->type == FILENODE)
                    {
                        cout << s.words[2].s << ": Not a directory" << endl;

                        return;
                    }
                    else
                    {
                        if ((e = client->checkmove(n, tn)) == API_OK)
                        {
                            if (!client->checkaccess(n, RDWR))
                            {
                                cout << "Write access denied" << endl;

                                return;
                            }

                            // rename
                            client->fsaccess->normalize(&newname);

                            if ((e = client->setattr(n, attr_map('n', newname), 0, nullptr, setattr_result)))
                            {
                                cout << "Cannot rename file (" << errorstring(e) << ")" << endl;
                            }
                        }
                        else
                        {
                            cout << "Cannot rename file (" << errorstring(e) << ")" << endl;
                        }
                    }
                }
                else
                {
                    if (tn->type == FILENODE)
                    {
                        // (there should never be any orphaned filenodes)
                        if (!tn->parent)
                        {
                            return;
                        }

                        if ((e = client->checkmove(n, tn->parent)) == API_OK)
                        {
                            if (!client->checkaccess(n, RDWR))
                            {
                                cout << "Write access denied" << endl;

                                return;
                            }

                            // overwrite existing target file: rename source...
                            e = client->setattr(n, attr_map('n', tn->attrs.map['n']), 0, nullptr, setattr_result);

                            if (e)
                            {
                                cout << "Rename failed (" << errorstring(e) << ")" << endl;
                            }

                            if (n != tn)
                            {
                                // ...delete target...
                                e = client->unlink(tn, false, 0);

                                if (e)
                                {
                                    cout << "Remove failed (" << errorstring(e) << ")" << endl;
                                }
                            }
                        }

                        // ...and set target to original target's parent
                        tn = tn->parent;
                    }
                    else
                    {
                        e = client->checkmove(n, tn);
                    }
                }

                if (n->parent != tn)
                {
                    if (e == API_OK)
                    {
                        e = client->rename(n, tn, SYNCDEL_NONE, NodeHandle(), nullptr, rename_result);

                        if (e)
                        {
                            cout << "Move failed (" << errorstring(e) << ")" << endl;
                        }
                    }
                    else
                    {
                        cout << "Move not permitted - try copy" << endl;
                    }
                }
            }
            else
            {
                cout << s.words[2].s << ": No such directory" << endl;
            }
        }
        else
        {
            cout << s.words[1].s << ": No such file or directory" << endl;
        }
    }
}


void exec_cp(autocomplete::ACState& s)
{
    Node *n, *tn;
    string targetuser;
    string newname;
    error e;

    if (s.words.size() > 2)
    {
        if ((n = nodebypath(s.words[1].s.c_str())))
        {
            if ((tn = nodebypath(s.words[2].s.c_str(), &targetuser, &newname)))
            {
                if (!client->checkaccess(tn, RDWR))
                {
                    cout << "Write access denied" << endl;

                    return;
                }

                if (tn->type == FILENODE)
                {
                    if (n->type == FILENODE)
                    {
                        // overwrite target if source and taret are files

                        // (there should never be any orphaned filenodes)
                        if (!tn->parent)
                        {
                            return;
                        }

                        // ...delete target...
                        e = client->unlink(tn, false, 0);

                        if (e)
                        {
                            cout << "Cannot delete existing file (" << errorstring(e) << ")"
                                << endl;
                        }

                        // ...and set target to original target's parent
                        tn = tn->parent;
                    }
                    else
                    {
                        cout << "Cannot overwrite file with folder" << endl;
                        return;
                    }
                }
            }

            TreeProcCopy_mcli tc;
            handle ovhandle = UNDEF;

            if (!n->keyApplied())
            {
                cout << "Cannot copy a node without key" << endl;
                return;
            }

            if (n->attrstring)
            {
                n->applykey();
                n->setattr();
                if (n->attrstring)
                {
                    cout << "Cannot copy undecryptable node" << endl;
                    return;
                }
            }

            string sname;
            if (newname.size())
            {
                sname = newname;
                client->fsaccess->normalize(&sname);
            }
            else
            {
                attr_map::iterator it = n->attrs.map.find('n');
                if (it != n->attrs.map.end())
                {
                    sname = it->second;
                }
            }

            if (!client->versions_disabled && tn && n->type == FILENODE)
            {
                Node *ovn = client->childnodebyname(tn, sname.c_str(), true);
                if (ovn)
                {
                    if (n->isvalid && ovn->isvalid && *(FileFingerprint*)n == *(FileFingerprint*)ovn)
                    {
                        cout << "Skipping identical node" << endl;
                        return;
                    }

                    ovhandle = ovn->nodehandle;
                }
            }

            // determine number of nodes to be copied
            client->proctree(n, &tc, false, ovhandle != UNDEF);

            tc.allocnodes();

            // build new nodes array
            client->proctree(n, &tc, false, ovhandle != UNDEF);

            // if specified target is a filename, use it
            if (newname.size())
            {
                SymmCipher key;
                string attrstring;

                // copy source attributes and rename
                AttrMap attrs;

                attrs.map = n->attrs.map;
                attrs.map['n'] = sname;

                key.setkey((const byte*)tc.nn[0].nodekey.data(), tc.nn[0].type);

                // JSON-encode object and encrypt attribute string
                attrs.getjson(&attrstring);
                tc.nn[0].attrstring.reset(new string);
                client->makeattr(&key, tc.nn[0].attrstring, attrstring.c_str());
            }

            // tree root: no parent
            tc.nn[0].parenthandle = UNDEF;
            tc.nn[0].ovhandle = ovhandle;

            if (tn)
            {
                // add the new nodes
<<<<<<< HEAD
                client->putnodes(tn->nodehandle, move(tc.nn), nullptr, gNextClientTag++, nullptr);
=======
                client->putnodes(tn->nodeHandle(), move(tc.nn), nullptr, gNextClientTag++);
>>>>>>> ece5cd16
            }
            else
            {
                if (targetuser.size())
                {
                    cout << "Attempting to drop into user " << targetuser << "'s inbox..." << endl;

                    client->putnodes(targetuser.c_str(), move(tc.nn), gNextClientTag++);
                }
                else
                {
                    cout << s.words[2].s << ": No such file or directory" << endl;
                }
            }
        }
        else
        {
            cout << s.words[1].s << ": No such file or directory" << endl;
        }
    }
}

void exec_du(autocomplete::ACState& s)
{
    Node *n;
    TreeProcDU du;

    if (s.words.size() > 1)
    {
        if (!(n = nodebypath(s.words[1].s.c_str())))
        {
            cout << s.words[1].s << ": No such file or directory" << endl;

            return;
        }
    }
    else
    {
        n = client->nodeByHandle(cwd);
    }

    if (n)
    {
        client->proctree(n, &du);

        cout << "Total storage used: " << (du.numbytes / 1048576) << " MB" << endl;
        cout << "Total # of files: " << du.numfiles << endl;
        cout << "Total # of folders: " << du.numfolders << endl;
    }
}

void exec_get(autocomplete::ACState& s)
{
    Node *n;
    string regularexpression;
    if (s.extractflag("-r"))
    {
#ifdef USE_FILESYSTEM
        // recursive get.  create local folder structure first, then queue transfer of all files
        bool foldersonly = s.extractflag("-foldersonly");

        if (!(n = nodebypath(s.words[1].s.c_str())))
        {
            cout << s.words[1].s << ": No such folder (or file)" << endl;
        }
        else if (n->type != FOLDERNODE && n->type != ROOTNODE)
        {
            cout << s.words[1].s << ": not a folder" << endl;
        }
        else
        {
            unsigned queued = 0;
            cout << "creating folders: " << endl;
            if (recursiveget(fs::current_path(), n, true, queued))
            {
                if (!foldersonly)
                {
                    cout << "queueing files..." << endl;
                    bool alldone = recursiveget(fs::current_path(), n, false, queued);
                    cout << "queued " << queued << " files for download" << (!alldone ? " before failure" : "") << endl;
                }
            }
        }
#else
        cout << "Sorry, -r not supported yet" << endl;
#endif
    }
    else if (s.extractflagparam("-re", regularexpression))
    {
        if (!(n = nodebypath(".")))
        {
            cout << ": No current folder" << endl;
        }
        else if (n->type != FOLDERNODE && n->type != ROOTNODE)
        {
            cout << ": not in a folder" << endl;
        }
        else
        {
            unsigned queued = 0;
            if (regexget(regularexpression, n, queued))
            {
                cout << "queued " << queued << " files for download" << endl;
            }
        }
    }
    else
    {
        handle ph = UNDEF;
        byte key[FILENODEKEYLENGTH];
        if (client->parsepubliclink(s.words[1].s.c_str(), ph, key, false) == API_OK)
        {
            cout << "Checking link..." << endl;

            client->reqs.add(new CommandGetFile(client, key, FILENODEKEYLENGTH, ph, false, nullptr, nullptr, nullptr, false,
                [key, ph](const Error &e, m_off_t size, m_time_t ts, m_time_t tm, dstime /*timeleft*/,
                   std::string* filename, std::string* fingerprint, std::string* fileattrstring,
                   const std::vector<std::string> &/*tempurls*/, const std::vector<std::string> &/*ips*/)
                {
                    if (!fingerprint) // failed processing the command
                    {
                        if (e == API_ETOOMANY && e.hasExtraInfo())
                        {
                             cout << "Link check failed: " << DemoApp::getExtraInfoErrorString(e) << endl;
                        }
                        else
                        {
                            cout << "Link check failed: " << errorstring(e) << endl;
                        }
                        return true;
                    }

                    cout << "Name: " << *filename << ", size: " << size;

                    if (fingerprint->size())
                    {
                        cout << ", fingerprint available";
                    }

                    if (fileattrstring->size())
                    {
                        cout << ", has attributes";
                    }

                    cout << endl;

                    if (e)
                    {
                        cout << "Not available: " << errorstring(e) << endl;
                    }
                    else
                    {
                        cout << "Initiating download..." << endl;

                        DBTableTransactionCommitter committer(client->tctable);
                        AppFileGet* f = new AppFileGet(nullptr, NodeHandle().set6byte(ph), (byte*)key, size, tm, filename, fingerprint);
                        f->appxfer_it = appxferq[GET].insert(appxferq[GET].end(), f);
                        client->startxfer(GET, f, committer);
                    }

                    return true;
                }));

            return;
        }

        n = nodebypath(s.words[1].s.c_str());

        if (n)
        {
            if (s.words.size() > 2)
            {
                // read file slice
                m_off_t offset = atol(s.words[2].s.c_str());
                m_off_t count = (s.words.size() > 3) ? atol(s.words[3].s.c_str()) : 0;

                if (offset + count > n->size)
                {
                    if (offset < n->size)
                    {
                        count = n->size - offset;
                        cout << "Count adjusted to " << count << " bytes (filesize is " << n->size << " bytes)" << endl;
                    }
                    else
                    {
                        cout << "Nothing to read: offset + length > filesize (" << offset << " + " << count << " > " << n->size << " bytes)" << endl;
                        return;
                    }
                }

                if (s.words.size() == 5)
                {
                    pread_file = new ofstream(s.words[4].s.c_str(), std::ios_base::binary);
                    pread_file_end = offset + count;
                }

                client->pread(n, offset, count, NULL);
            }
            else
            {
                DBTableTransactionCommitter committer(client->tctable);

                // queue specified file...
                if (n->type == FILENODE)
                {
                    auto f = new AppFileGet(n);

                    string::size_type index = s.words[1].s.find(":");
                    // node from public folder link
                    if (index != string::npos && s.words[1].s.substr(0, index).find("@") == string::npos)
                    {
                        handle h = clientFolder->rootnodes[0];
                        char *pubauth = new char[12];
                        Base64::btoa((byte*)&h, MegaClient::NODEHANDLE, pubauth);
                        f->pubauth = pubauth;
                        f->hprivate = true;
                        f->hforeign = true;
                        memcpy(f->filekey, n->nodekey().data(), FILENODEKEYLENGTH);
                    }

                    f->appxfer_it = appxferq[GET].insert(appxferq[GET].end(), f);
                    client->startxfer(GET, f, committer);
                }
                else
                {
                    // ...or all files in the specified folder (non-recursive)
                    for (node_list::iterator it = n->children.begin(); it != n->children.end(); it++)
                    {
                        if ((*it)->type == FILENODE)
                        {
                            auto f = new AppFileGet(*it);
                            f->appxfer_it = appxferq[GET].insert(appxferq[GET].end(), f);
                            client->startxfer(GET, f, committer);
                        }
                    }
                }
            }
        }
        else
        {
            cout << s.words[1].s << ": No such file or folder" << endl;
        }
    }
}

/* more_node here is intentionally defined with filescope, it allows us to
 * resume an interrupted pagination.
 * Node contents are fetched one page at a time, defaulting to 1KB of data.
 * Improvement: Get console layout and use width*height for precise pagination.
 */
static Node    *more_node = nullptr; // Remote node that we are paging through
static m_off_t  more_offset = 0; // Current offset in the remote file
static const m_off_t MORE_BYTES = 1024;

void exec_more(autocomplete::ACState& s)
{
    if(s.words.size() > 1) // set up new node for pagination
    {
        more_offset = 0;
        more_node = nodebypath(s.words[1].s.c_str());
    }
    if(more_node && (more_node->type == FILENODE))
    {
        m_off_t count = (more_offset + MORE_BYTES <= more_node->size)
                ? MORE_BYTES : (more_node->size - more_offset);

        client->pread(more_node, more_offset, count, NULL);
    }
}

void uploadLocalFolderContent(LocalPath& localname, Node* cloudFolder);

void uploadLocalPath(nodetype_t type, std::string name, LocalPath& localname, Node* parent, const std::string targetuser, DBTableTransactionCommitter& committer, int& total, bool recursive)
{

    Node *previousNode = client->childnodebyname(parent, name.c_str(), false);

    if (type == FILENODE)
    {
        auto fa = client->fsaccess->newfileaccess();
        if (fa->fopen(localname, true, false))
        {
            FileFingerprint fp;
            fp.genfingerprint(fa.get());

            if (previousNode)
            {
                if (previousNode->type == FILENODE)
                {
                    if (fp.isvalid && previousNode->isvalid && fp == *((FileFingerprint *)previousNode))
                    {
                        cout << "Identical file already exist. Skipping transfer of " << name << endl;
                        return;
                    }
                }
                else
                {
                    cout << "Can't upload file over the top of a folder with the same name: " << name << endl;
                    return;
                }
            }
            fa.reset();

            AppFile* f = new AppFilePut(localname, parent ? parent->nodeHandle() : NodeHandle(), targetuser.c_str());
            *static_cast<FileFingerprint*>(f) = fp;
            f->appxfer_it = appxferq[PUT].insert(appxferq[PUT].end(), f);
            client->startxfer(PUT, f, committer);
            total++;
        }
        else
        {
            cout << "Can't open file: " << name << endl;
        }
    }
    else if (type == FOLDERNODE && recursive)
    {

        if (previousNode)
        {
            if (previousNode->type == FILENODE)
            {
                cout << "Can't upload a folder over the top of a file with the same name: " << name << endl;
                return;
            }
            else
            {
                // upload into existing folder with the same name
                uploadLocalFolderContent(localname, previousNode);
            }
        }
        else
        {
            vector<NewNode> nn(1);
            client->putnodes_prepareOneFolder(&nn[0], name);

            gOnPutNodeTag[gNextClientTag] = [localname](Node* parent) {
                auto tmp = localname;
                uploadLocalFolderContent(tmp, parent);
            };

<<<<<<< HEAD
            client->putnodes(parent->nodehandle, move(nn), nullptr, gNextClientTag++, nullptr);
=======
            client->putnodes(parent->nodeHandle(), move(nn), nullptr, gNextClientTag++);
>>>>>>> ece5cd16
        }
    }
}


string localpathToUtf8Leaf(const LocalPath& itemlocalname)
{
    return itemlocalname.leafName().toPath(*client->fsaccess);
}

void uploadLocalFolderContent(LocalPath& localname, Node* cloudFolder)
{
    DirAccess* da = client->fsaccess->newdiraccess();

    if (da->dopen(&localname, NULL, false))
    {
        DBTableTransactionCommitter committer(client->tctable);

        int total = 0;
        nodetype_t type;
        LocalPath itemlocalleafname;
        while (da->dnext(localname, itemlocalleafname, true, &type))
        {
            string leafNameUtf8 = localpathToUtf8Leaf(itemlocalleafname);

            if (gVerboseMode)
            {
                cout << "Queueing " << leafNameUtf8 << "..." << endl;
            }
            auto newpath = localname;
            newpath.appendWithSeparator(itemlocalleafname, true);
            uploadLocalPath(type, leafNameUtf8, newpath, cloudFolder, "", committer, total, true);
        }
        if (gVerboseMode)
        {
            cout << "Queued " << total << " more uploads from folder " << localpathToUtf8Leaf(localname) << endl;
        }
    }
}

void exec_put(autocomplete::ACState& s)
{
    NodeHandle target = cwd;
    string targetuser;
    string newname;
    int total = 0;
    Node* n = NULL;

    bool recursive = s.extractflag("-r");

    if (s.words.size() > 2)
    {
        if ((n = nodebypath(s.words[2].s.c_str(), &targetuser, &newname)))
        {
            target = n->nodeHandle();
        }
    }
    else    // target is current path
    {
        n = client->nodeByHandle(target);
    }

    if (client->loggedin() == NOTLOGGEDIN && !targetuser.size() && !client->loggedIntoWritableFolder())
    {
        cout << "Not logged in." << endl;

        return;
    }

    if (recursive && !targetuser.empty())
    {
        cout << "Sorry, can't send recursively to a user" << endl;
    }

    auto localname = LocalPath::fromPath(s.words[1].s, *client->fsaccess);

    DirAccess* da = client->fsaccess->newdiraccess();

    if (da->dopen(&localname, NULL, true))
    {
        DBTableTransactionCommitter committer(client->tctable);

        nodetype_t type;
        LocalPath itemlocalname;
        while (da->dnext(localname, itemlocalname, true, &type))
        {
            string leafNameUtf8 = localpathToUtf8Leaf(itemlocalname);

            if (gVerboseMode)
            {
                cout << "Queueing " << leafNameUtf8 << "..." << endl;
            }
            uploadLocalPath(type, leafNameUtf8, itemlocalname, n, targetuser, committer, total, recursive);
        }
    }

    delete da;

    cout << "Queued " << total << " file(s) for upload, " << appxferq[PUT].size()
        << " file(s) in queue" << endl;
}

void exec_pwd(autocomplete::ACState& s)
{
    string path;

    nodepath(cwd, &path);

    cout << path << endl;
}

void exec_lcd(autocomplete::ACState& s)
{
    LocalPath localpath = LocalPath::fromPath(s.words[1].s, *client->fsaccess);

    if (!client->fsaccess->chdirlocal(localpath))
    {
        cout << s.words[1].s << ": Failed" << endl;
    }
}

#ifdef USE_FILESYSTEM
void exec_lls(autocomplete::ACState& s)
{
    bool recursive = s.extractflag("-R");
    fs::path ls_folder = s.words.size() > 1 ? fs::u8path(s.words[1].s) : fs::current_path();
    std::error_code ec;
    auto status = fs::status(ls_folder, ec);
    (void)status;
    if (ec)
    {
        cerr << ec.message() << endl;
    }
    else if (!fs::exists(ls_folder))
    {
        cerr << "not found" << endl;
    }
    else
    {
        local_dumptree(ls_folder, recursive);
    }
}
#endif

void exec_ipc(autocomplete::ACState& s)
{
    // incoming pending contact action
    handle phandle;
    if (s.words.size() == 3 && Base64::atob(s.words[1].s.c_str(), (byte*) &phandle, sizeof phandle) == sizeof phandle)
    {
        ipcactions_t action;
        if (s.words[2].s == "a")
        {
            action = IPCA_ACCEPT;
        }
        else if (s.words[2].s == "d")
        {
            action = IPCA_DENY;
        }
        else if (s.words[2].s == "i")
        {
            action = IPCA_IGNORE;
        }
        else
        {
            return;
        }
        client->updatepcr(phandle, action);
    }
}

#if defined(WIN32) && defined(NO_READLINE)
void exec_log(autocomplete::ACState& s)
{
    if (s.words.size() == 1)
    {
        // close log
        static_cast<WinConsole*>(console)->log("", WinConsole::no_log);
        cout << "log closed" << endl;
    }
    else if (s.words.size() == 3)
    {
        // open log
        WinConsole::logstyle style = WinConsole::no_log;
        if (s.words[1].s == "utf8")
        {
            style = WinConsole::utf8_log;
        }
        else if (s.words[1].s == "utf16")
        {
            style = WinConsole::utf16_log;
        }
        else if (s.words[1].s == "codepage")
        {
            style = WinConsole::codepage_log;
        }
        else
        {
            cout << "unknown log style" << endl;
        }
        if (!static_cast<WinConsole*>(console)->log(s.words[2].s, style))
        {
            cout << "failed to open log file" << endl;
        }
    }
}
#endif

void exec_putq(autocomplete::ACState& s)
{
    bool showActive = s.extractflag("-active");
    bool showAll = s.extractflag("-all");
    bool showCount = s.extractflag("-count");

    if (!showActive && !showAll && !showCount)
    {
        showCount = true;
    }

    xferq(PUT, s.words.size() > 1 ? atoi(s.words[1].s.c_str()) : -1, showActive, showAll, showCount);
}

void exec_getq(autocomplete::ACState& s)
{
    bool showActive = s.extractflag("-active");
    bool showAll = s.extractflag("-all");
    bool showCount = s.extractflag("-count");

    if (!showActive && !showAll && !showCount)
    {
        showCount = true;
    }

    xferq(GET, s.words.size() > 1 ? atoi(s.words[1].s.c_str()) : -1, showActive, showAll, showCount);
}

void exec_open(autocomplete::ACState& s)
{
    if (strstr(s.words[1].s.c_str(), "#F!") || strstr(s.words[1].s.c_str(), "folder/"))  // folder link indicator
    {
        if (!clientFolder)
        {
            using namespace mega;
#ifdef GFX_CLASS
            auto gfx = new GFX_CLASS;
            gfx->startProcessingThread();
#endif
            // create a new MegaClient with a different MegaApp to process callbacks
            // from the client logged into a folder. Reuse the waiter and httpio
            clientFolder = new MegaClient(new DemoAppFolder,
                                          client->waiter,
                                          client->httpio,
                                          new FSACCESS_CLASS,
                #ifdef DBACCESS_CLASS
                                          new DBACCESS_CLASS(*startDir),
                #else
                                          NULL,
                #endif
                #ifdef GFX_CLASS
                                          gfx,
                #else
                                          NULL,
                #endif
                                          "Gk8DyQBS",
                                          "megacli_folder/" TOSTRING(MEGA_MAJOR_VERSION)
                                          "." TOSTRING(MEGA_MINOR_VERSION)
                                          "." TOSTRING(MEGA_MICRO_VERSION),
                                          2);
        }
        else
        {
            clientFolder->logout(false);
        }

        return clientFolder->app->login_result(clientFolder->folderaccess(s.words[1].s.c_str(), nullptr));
    }
    else
    {
        cout << "Invalid folder link." << endl;
    }
}

#ifdef USE_FILESYSTEM
void exec_lpwd(autocomplete::ACState& s)
{
    cout << fs::current_path().u8string() << endl;
}
#endif


void exec_test(autocomplete::ACState& s)
{
}

void exec_mfad(autocomplete::ACState& s)
{
    client->multifactorauthdisable(s.words[1].s.c_str());
}

void exec_mfac(autocomplete::ACState& s)
{
    string email;
    if (s.words.size() == 2)
    {
        email = s.words[1].s;
    }
    else
    {
        email = login.email;
    }

    client->multifactorauthcheck(email.c_str());
}

void exec_mfae(autocomplete::ACState& s)
{
    client->multifactorauthsetup();
}

void exec_login(autocomplete::ACState& s)
{
    //bool fresh = s.extractflag("-fresh");
    if (client->loggedin() == NOTLOGGEDIN)
    {
        if (s.words.size() > 1)
        {
            if ((s.words.size() == 2 || s.words.size() == 3) && s.words[1].s == "autoresume")
            {
                string filename = "megacli_autoresume_session" + (s.words.size() == 3 ? "_" + s.words[2].s : "");
                ifstream file(filename.c_str());
                string session;
                file >> session;
                if (file.is_open() && session.size())
                {
                    cout << "Resuming session..." << endl;
                    return client->login(Base64::atob(session));
                }
                cout << "Failed to get a valid session id from file " << filename << endl;
            }
            else if (strchr(s.words[1].s.c_str(), '@'))
            {
                login.reset();
                login.email = s.words[1].s;

                // full account login
                if (s.words.size() > 2)
                {
                    login.password = s.words[2].s;
                    cout << "Initiated login attempt..." << endl;
                }
                client->prelogin(login.email.c_str());
            }
            else
            {
                const char* ptr;
                if ((ptr = strchr(s.words[1].s.c_str(), '#')))  // folder link indicator
                {
                    const char *authKey = s.words.size() == 3 ? s.words[2].s.c_str() : nullptr;
                    return client->app->login_result(client->folderaccess(s.words[1].s.c_str(), authKey));
                }
                else
                {
                    return client->login(Base64::atob(s.words[1].s));
                }
            }
        }
        else
        {
            cout << "      login email [password]" << endl
                << "      login exportedfolderurl#key [authKey]" << endl
                << "      login session" << endl;
        }
    }
    else
    {
        cout << "Already logged in. Please log out first." << endl;
    }
}

void exec_begin(autocomplete::ACState& s)
{
    bool ephemeralPlusPlus = s.extractflag("-e++");
    if (s.words.size() == 1)
    {
        cout << "Creating ephemeral session..." << endl;
        pdf_to_import = true;
        client->createephemeral();
    }
    else if (s.words.size() == 2)   // resume session
    {
        if (ephemeralPlusPlus)
        {
            client->resumeephemeralPlusPlus(Base64::atob(s.words[1].s));
        }
        else
        {
            handle uh;
            byte pw[SymmCipher::KEYLENGTH];

            if (Base64::atob(s.words[1].s.c_str(), (byte*) &uh, MegaClient::USERHANDLE) == sizeof uh && Base64::atob(
                s.words[1].s.c_str() + 12, pw, sizeof pw) == sizeof pw)
            {
                client->resumeephemeral(uh, pw);
            }
            else
            {
                cout << "Malformed ephemeral session identifier." << endl;
            }
        }
    }
    else if (ephemeralPlusPlus && s.words.size() == 3)  // begin -e++ firstname lastname
    {
        cout << "Creating ephemeral session plus plus..." << endl;

        pdf_to_import = true;
        ephemeralFirstname = s.words[1].s;
        ephemeralLastName = s.words[2].s;
        client->createephemeralPlusPlus();
    }
}

void exec_mount(autocomplete::ACState& )
{
    listtrees();
}

void exec_share(autocomplete::ACState& s)
{
    bool writable = false;

    switch (s.words.size())
    {
    case 1:		// list all shares (incoming and outgoing)
    {
        TreeProcListOutShares listoutshares;
        Node* n;

        cout << "Shared folders:" << endl;

        for (unsigned i = 0; i < sizeof client->rootnodes / sizeof *client->rootnodes; i++)
        {
            if ((n = client->nodebyhandle(client->rootnodes[i])))
            {
                client->proctree(n, &listoutshares);
            }
        }

        for (user_map::iterator uit = client->users.begin();
            uit != client->users.end(); uit++)
        {
            User* u = &uit->second;
            Node* n;

            if (u->show == VISIBLE && u->sharing.size())
            {
                cout << "From " << u->email << ":" << endl;

                for (handle_set::iterator sit = u->sharing.begin();
                    sit != u->sharing.end(); sit++)
                {
                    if ((n = client->nodebyhandle(*sit)))
                    {
                        cout << "\t" << n->displayname() << " ("
                            << getAccessLevelStr(n->inshare->access) << ")" << endl;
                    }
                }
            }
        }
    }
    break;

    case 2:	    // list all outgoing shares on this path
    case 3:	    // remove outgoing share to specified e-mail address
    case 4:	    // add outgoing share to specified e-mail address
    case 5:     // user specified a personal representation to appear as for the invitation
        if (Node* n = nodebypath(s.words[1].s.c_str()))
        {
            if (s.words.size() == 2)
            {
                listnodeshares(n);
            }
            else
            {
                accesslevel_t a = ACCESS_UNKNOWN;
                const char* personal_representation = NULL;
                if (s.words.size() > 3)
                {
                    if (s.words[3].s == "r" || s.words[3].s == "ro")
                    {
                        a = RDONLY;
                    }
                    else if (s.words[3].s == "rw")
                    {
                        a = RDWR;
                    }
                    else if (s.words[3].s == "full")
                    {
                        a = FULL;
                    }
                    else
                    {
                        cout << "Access level must be one of r, rw or full" << endl;

                        return;
                    }

                    if (s.words.size() > 4)
                    {
                        personal_representation = s.words[4].s.c_str();
                    }
                }

                client->setshare(n, s.words[2].s.c_str(), a, writable, personal_representation, gNextClientTag++, [](Error e, bool){
                    if (e)
                    {
                        cout << "Share creation/modification request failed (" << errorstring(e) << ")" << endl;
                    }
                    else
                    {
                        cout << "Share creation/modification succeeded." << endl;
                    }
                });
            }
        }
        else
        {
            cout << s.words[1].s << ": No such directory" << endl;
        }
        break;
    }
}

void exec_users(autocomplete::ACState& s)
{
    if (s.words.size() == 1)
    {
        for (user_map::iterator it = client->users.begin(); it != client->users.end(); it++)
        {
            if (it->second.email.size())
            {
                cout << "\t" << it->second.email;

                if (it->second.userhandle == client->me)
                {
                    cout << ", session user";
                }
                else if (it->second.show == VISIBLE)
                {
                    cout << ", visible";
                }
                else if (it->second.show == HIDDEN)
                {
                    cout << ", hidden";
                }
                else if (it->second.show == INACTIVE)
                {
                    cout << ", inactive";
                }
                else if (it->second.show == BLOCKED)
                {
                    cout << ", blocked";
                }
                else
                {
                    cout << ", unknown visibility (" << it->second.show << ")";
                }

                if (it->second.sharing.size())
                {
                    cout << ", sharing " << it->second.sharing.size() << " folder(s)";
                }

                if (it->second.pubk.isvalid())
                {
                    cout << ", public key cached";
                }

                if (it->second.mBizMode == BIZ_MODE_MASTER)
                {
                    cout << ", business master user";
                }
                else if (it->second.mBizMode == BIZ_MODE_SUBUSER)
                {
                    cout << ", business sub-user";
                }

                cout << endl;
            }
        }
    }
    else if (s.words.size() == 3 && s.words[2].s == "del")
    {
        client->removecontact(s.words[1].s.c_str(), HIDDEN);
    }
}

void exec_mkdir(autocomplete::ACState& s)
{
    bool allowDuplicate = s.extractflag("-allowduplicate");
    bool exactLeafName = s.extractflag("-exactleafname");

    if (s.words.size() > 1)
    {
        string newname;

        Node* n;
        if (exactLeafName)
        {
            n = client->nodeByHandle(cwd);
            newname = s.words[1].s;
        }
        else
        {
            n = nodebypath(s.words[1].s.c_str(), NULL, &newname);
        }

        if (n)
        {
            if (!client->checkaccess(n, RDWR))
            {
                cout << "Write access denied" << endl;

                return;
            }

            if (newname.size())
            {
                vector<NewNode> nn(1);
                client->putnodes_prepareOneFolder(&nn[0], newname);
<<<<<<< HEAD
                client->putnodes(n->nodehandle, move(nn), nullptr, gNextClientTag++, nullptr);
=======
                client->putnodes(n->nodeHandle(), move(nn), nullptr, gNextClientTag++);
>>>>>>> ece5cd16
            }
            else if (allowDuplicate && n->parent && n->parent->nodehandle != UNDEF)
            {
                // the leaf name already exists and was returned in n
                auto leafname = s.words[1].s;
                auto pos = leafname.find_last_of("/");
                if (pos != string::npos) leafname.erase(0, pos + 1);
                vector<NewNode> nn(1);
                client->putnodes_prepareOneFolder(&nn[0], leafname);
<<<<<<< HEAD
                client->putnodes(n->parent->nodehandle, move(nn), nullptr, gNextClientTag++, nullptr);
=======
                client->putnodes(n->parent->nodeHandle(), move(nn), nullptr, gNextClientTag++);
>>>>>>> ece5cd16
            }
            else
            {
                cout << s.words[1].s << ": Path already exists" << endl;
            }
        }
        else
        {
            cout << s.words[1].s << ": Target path not found" << endl;
        }
    }
}

void exec_getfa(autocomplete::ACState& s)
{
    Node* n;
    int cancel = s.words.size() > 2 && s.words.back().s == "cancel";

    if (s.words.size() < 3)
    {
        n = client->nodeByHandle(cwd);
    }
    else if (!(n = nodebypath(s.words[2].s.c_str())))
    {
        cout << s.words[2].s << ": Path not found" << endl;
    }

    if (n)
    {
        int c = 0;
        fatype type;

        type = fatype(atoi(s.words[1].s.c_str()));

        if (n->type == FILENODE)
        {
            if (n->hasfileattribute(type))
            {
                client->getfa(n->nodehandle, &n->fileattrstring, n->nodekey(), type, cancel);
                c++;
            }
        }
        else
        {
            for (node_list::iterator it = n->children.begin(); it != n->children.end(); it++)
            {
                if ((*it)->type == FILENODE && (*it)->hasfileattribute(type))
                {
                    client->getfa((*it)->nodehandle, &(*it)->fileattrstring, (*it)->nodekey(), type, cancel);
                    c++;
                }
            }
        }

        cout << (cancel ? "Canceling " : "Fetching ") << c << " file attribute(s) of type " << type << "..." << endl;
    }
}

void exec_getua(autocomplete::ACState& s)
{
    User* u = NULL;

    if (s.words.size() == 3)
    {
        // get other user's attribute
        if (!(u = client->finduser(s.words[2].s.c_str())))
        {
            cout << "Retrieving user attribute for unknown user: " << s.words[2].s << endl;
            client->getua(s.words[2].s.c_str(), User::string2attr(s.words[1].s.c_str()));
            return;
        }
    }
    else if (s.words.size() != 2)
    {
        cout << "      getua attrname [email]" << endl;
        return;
    }

    if (!u)
    {
        // get logged in user's attribute
        if (!(u = client->ownuser()))
        {
            cout << "Must be logged in to query own attributes." << endl;
            return;
        }
    }

    if (s.words[1].s == "pubk")
    {
        client->getpubkey(u->uid.c_str());
        return;
    }

    client->getua(u, User::string2attr(s.words[1].s.c_str()));
}

void exec_putua(autocomplete::ACState& s)
{

    if (!client->loggedin())
    {
        cout << "Must be logged in to set user attributes." << endl;
        return;
    }

    attr_t attrtype = User::string2attr(s.words[1].s.c_str());
    if (attrtype == ATTR_UNKNOWN)
    {
        cout << "Attribute not recognized" << endl;
        return;
    }

    if (s.words.size() == 2)
    {
        // delete attribute
        client->putua(attrtype);

        return;
    }
    else if (s.words.size() == 3)
    {
        if (s.words[2].s == "del")
        {
            client->putua(attrtype);

            return;
        }
    }
    else if (s.words.size() == 4)
    {
        if (s.words[2].s == "set")
        {
            client->putua(attrtype, (const byte*)s.words[3].s.c_str(), unsigned(s.words[3].s.size()));
            return;
        }
        else if (s.words[2].s == "set64")
        {
            int len = int(s.words[3].s.size() * 3 / 4 + 3);
            byte *value = new byte[len];
            int valuelen = Base64::atob(s.words[3].s.data(), value, len);
            client->putua(attrtype, value, valuelen);
            delete [] value;
            return;
        }
        else if (s.words[2].s == "load")
        {
            string data;
            auto localpath = LocalPath::fromPath(s.words[3].s, *client->fsaccess);

            if (loadfile(localpath, &data))
            {
                client->putua(attrtype, (const byte*) data.data(), unsigned(data.size()));
            }
            else
            {
                cout << "Cannot read " << s.words[3].s << endl;
            }

            return;
        }
    }
    else if (s.words.size() == 5)
    {
        if (s.words[2].s == "map")  // putua <attrtype> map <attrKey> <attrValue>
        {
            if (attrtype == ATTR_DEVICE_NAMES
                    || attrtype == ATTR_DRIVE_NAMES
                    || attrtype == ATTR_ALIAS)
            {
                std::string key = s.words[3].s;
                std::string value = Base64::btoa(s.words[4].s);
                string_map attrMap;
                attrMap[key] = value;

                std::unique_ptr<TLVstore> tlv;

                User *ownUser = client->finduser(client->me);
                const std::string *oldValue = ownUser->getattr(attrtype);
                if (!oldValue)  // attr doesn't exist -> create it
                {
                    tlv.reset(new TLVstore());
                    tlv->set(key, value);
                }
                else if (!ownUser->isattrvalid(attrtype)) // not fetched yet or outdated
                {
                    cout << "User attribute is versioned (need to know current version first). ";
                    cout << "Fetch the attribute first" << endl;
                    return;
                }
                else
                {
                    tlv.reset(TLVstore::containerToTLVrecords(oldValue, &client->key));

                    if (!User::mergeUserAttribute(attrtype, attrMap, *tlv.get()))
                    {
                        cout << "Failed to merge with existing values" << endl;
                        return;
                    }
                }

                // serialize and encrypt the TLV container
                std::unique_ptr<std::string> container(tlv->tlvRecordsToContainer(client->rng, &client->key));
                client->putua(attrtype, (byte *)container->data(), unsigned(container->size()));

                return;
            }
        }
    }
}

#ifdef DEBUG
void exec_delua(autocomplete::ACState& s)
{
    client->delua(s.words[1].s.c_str());
}
#endif

void exec_pause(autocomplete::ACState& s)
{
    bool getarg = false, putarg = false, hardarg = false, statusarg = false;

    for (size_t i = s.words.size(); --i; )
    {
        if (s.words[i].s == "get")
        {
            getarg = true;
        }
        if (s.words[i].s == "put")
        {
            putarg = true;
        }
        if (s.words[i].s == "hard")
        {
            hardarg = true;
        }
        if (s.words[i].s == "status")
        {
            statusarg = true;
        }
    }

    if (statusarg)
    {
        if (!hardarg && !getarg && !putarg)
        {
            if (!client->xferpaused[GET] && !client->xferpaused[PUT])
            {
                cout << "Transfers not paused at the moment." << endl;
            }
            else
            {
                if (client->xferpaused[GET])
                {
                    cout << "GETs currently paused." << endl;
                }
                if (client->xferpaused[PUT])
                {
                    cout << "PUTs currently paused." << endl;
                }
            }
        }
        return;
    }

    if (!getarg && !putarg)
    {
        getarg = true;
        putarg = true;
    }

    DBTableTransactionCommitter committer(client->tctable);

    if (getarg)
    {
        client->pausexfers(GET, client->xferpaused[GET] ^= true, hardarg, committer);
        if (client->xferpaused[GET])
        {
            cout << "GET transfers paused. Resume using the same command." << endl;
        }
        else
        {
            cout << "GET transfers unpaused." << endl;
        }
    }

    if (putarg)
    {
        client->pausexfers(PUT, client->xferpaused[PUT] ^= true, hardarg, committer);
        if (client->xferpaused[PUT])
        {
            cout << "PUT transfers paused. Resume using the same command." << endl;
        }
        else
        {
            cout << "PUT transfers unpaused." << endl;
        }
    }
}

void exec_debug(autocomplete::ACState& s)
{
    if (s.extractflag("-off"))
    {
        SimpleLogger::setLogLevel(logWarning);
    }
    if (s.extractflag("-on"))
    {
        SimpleLogger::setLogLevel(logDebug);
    }
    if (s.extractflag("-verbose"))
    {
        SimpleLogger::setLogLevel(logMax);
    }

    if (s.words.size() > 1)
    {
        gLogger.mLogFile.close();
        if (!s.words[1].s.empty())
        {
            gLogger.mLogFile.open(s.words[1].s.c_str());
            if (!gLogger.mLogFile.is_open())
            {
                cout << "Log file open failed: '" << s.words[1].s << "'" << endl;
            }
        }
    }

    cout << "Debug mode " << SimpleLogger::logCurrentLevel << endl;
}

void exec_verbose(autocomplete::ACState& s)
{
    bool turnon = s.extractflag("-on");
    bool turnoff = s.extractflag("-off");

    if (turnon)
    {
        gVerboseMode = true;
    }
    else if (turnoff)
    {
        gVerboseMode = false;
    }
    else
    {
        gVerboseMode = !gVerboseMode;
    }
    cout << "Verbose mode " << (gVerboseMode ? "on" : "off") << endl;
}

#if defined(WIN32) && defined(NO_READLINE)
void exec_clear(autocomplete::ACState& s)
{
    static_cast<WinConsole*>(console)->clearScreen();
}
#endif

void exec_retry(autocomplete::ACState& s)
{
    if (client->abortbackoff())
    {
        cout << "Retrying..." << endl;
    }
    else
    {
        cout << "No failed request pending." << endl;
    }
}

void exec_recon(autocomplete::ACState& s)
{
    cout << "Closing all open network connections..." << endl;

    client->disconnect();
}

void exec_email(autocomplete::ACState& s)
{
    if (s.words.size() == 1)
    {
        User *u = client->finduser(client->me);
        if (u)
        {
            cout << "Your current email address is " << u->email << endl;
        }
        else
        {
            cout << "Please, login first" << endl;
        }
    }
    else if (s.words.size() == 2)
    {
        if (s.words[1].s.find("@") != string::npos)    // get change email link
        {
            client->getemaillink(s.words[1].s.c_str());
        }
        else    // confirm change email link
        {
            string link = s.words[1].s;

            size_t pos = link.find("#verify");
            if (pos == link.npos)
            {
                cout << "Invalid email change link." << endl;
                return;
            }

            changecode.assign(link.substr(pos + strlen("#verify")));
            client->queryrecoverylink(changecode.c_str());
        }
    }
}

#ifdef ENABLE_CHAT
void exec_chatc(autocomplete::ACState& s)
{
    size_t wordscount = s.words.size();
    if (wordscount < 2 || wordscount == 3)
    {
        cout << "Invalid syntax to create chatroom" << endl;
        cout << "      chatc group [email ro|sta|mod]* " << endl;
        return;
    }

    int group = atoi(s.words[1].s.c_str());
    if (group != 0 && group != 1)
    {
        cout << "Invalid syntax to create chatroom" << endl;
        cout << "      chatc group [email ro|sta|mod]* " << endl;
        return;
    }

    unsigned parseoffset = 2;
    if (((wordscount - parseoffset) % 2) == 0)
    {
        if (!group && (wordscount - parseoffset) != 2)
        {
            cout << "Peer to peer chats must have only one peer" << endl;
            return;
        }

        userpriv_vector *userpriv = new userpriv_vector;

        unsigned numUsers = 0;
        while ((numUsers + 1) * 2 + parseoffset <= wordscount)
        {
            string email = s.words[numUsers * 2 + parseoffset].s;
            User *u = client->finduser(email.c_str(), 0);
            if (!u)
            {
                cout << "User not found: " << email << endl;
                delete userpriv;
                return;
            }

            string privstr = s.words[numUsers * 2 + parseoffset + 1].s;
            privilege_t priv;
            if (!group) // 1:1 chats enforce peer to be moderator
            {
                priv = PRIV_MODERATOR;
            }
            else
            {
                if (privstr == "ro")
                {
                    priv = PRIV_RO;
                }
                else if (privstr == "sta")
                {
                    priv = PRIV_STANDARD;
                }
                else if (privstr == "mod")
                {
                    priv = PRIV_MODERATOR;
                }
                else
                {
                    cout << "Unknown privilege for " << email << endl;
                    delete userpriv;
                    return;
                }
            }

            userpriv->push_back(userpriv_pair(u->userhandle, priv));
            numUsers++;
        }

        client->createChat(group, false, userpriv);
        delete userpriv;
    }
}

void exec_chati(autocomplete::ACState& s)
{
    if (s.words.size() >= 4 && s.words.size() <= 7)
    {
        handle chatid;
        Base64::atob(s.words[1].s.c_str(), (byte*)&chatid, MegaClient::CHATHANDLE);

        string email = s.words[2].s;
        User *u = client->finduser(email.c_str(), 0);
        if (!u)
        {
            cout << "User not found: " << email << endl;
            return;
        }

        string privstr = s.words[3].s;
        privilege_t priv;
        if (privstr == "ro")
        {
            priv = PRIV_RO;
        }
        else if (privstr == "sta")
        {
            priv = PRIV_STANDARD;
        }
        else if (privstr == "mod")
        {
            priv = PRIV_MODERATOR;
        }
        else
        {
            cout << "Unknown privilege for " << email << endl;
            return;
        }

        string title;
        string unifiedKey;
        if (s.words.size() == 5)
        {
            unifiedKey = s.words[4].s;
        }
        else if (s.words.size() >= 6 && s.words[4].s == "t")
        {
            title = s.words[5].s;
            if (s.words.size() == 7)
            {
                unifiedKey = s.words[6].s;
            }
        }
        const char *t = !title.empty() ? title.c_str() : NULL;
        const char *uk = !unifiedKey.empty() ? unifiedKey.c_str() : NULL;

        client->inviteToChat(chatid, u->userhandle, priv, uk, t);
        return;
    }
}

void exec_chatr(autocomplete::ACState& s)
{
    if (s.words.size() > 1 && s.words.size() < 4)
    {
        handle chatid;
        Base64::atob(s.words[1].s.c_str(), (byte*)&chatid, MegaClient::CHATHANDLE);

        if (s.words.size() == 2)
        {
            client->removeFromChat(chatid, client->me);
            return;
        }
        else if (s.words.size() == 3)
        {
            string email = s.words[2].s;
            User *u = client->finduser(email.c_str(), 0);
            if (!u)
            {
                cout << "User not found: " << email << endl;
                return;
            }

            client->removeFromChat(chatid, u->userhandle);
            return;
        }
    }
}

void exec_chatu(autocomplete::ACState& s)
{
    handle chatid;
    Base64::atob(s.words[1].s.c_str(), (byte*)&chatid, MegaClient::CHATHANDLE);

    client->getUrlChat(chatid);
}

void exec_chata(autocomplete::ACState& s)
{
    handle chatid;
    Base64::atob(s.words[1].s.c_str(), (byte*)&chatid, MegaClient::CHATHANDLE);
    bool archive = (s.words[2].s == "1");
    if (!archive && (s.words[2].s != "0"))
    {
        cout << "Use 1 or 0 to archive/unarchive chats" << endl;
        return;
    }

    client->archiveChat(chatid, archive);
}

void exec_chats(autocomplete::ACState& s)
{
    if (s.words.size() == 1)
    {
        textchat_map::iterator it;
        for (it = client->chats.begin(); it != client->chats.end(); it++)
        {
            DemoApp::printChatInformation(it->second);
        }
        return;
    }
    if (s.words.size() == 2)
    {
        handle chatid;
        Base64::atob(s.words[1].s.c_str(), (byte*)&chatid, MegaClient::CHATHANDLE);

        textchat_map::iterator it = client->chats.find(chatid);
        if (it == client->chats.end())
        {
            cout << "Chatid " << s.words[1].s.c_str() << " not found" << endl;
            return;
        }

        DemoApp::printChatInformation(it->second);
        return;
    }
}

void exec_chatl(autocomplete::ACState& s)
{
    handle chatid;
    Base64::atob(s.words[1].s.c_str(), (byte*) &chatid, MegaClient::CHATHANDLE);
    bool delflag = (s.words.size() == 3 && s.words[2].s == "del");
    bool createifmissing = s.words.size() == 2 || (s.words.size() == 3 && s.words[2].s != "query");

    client->chatlink(chatid, delflag, createifmissing);
}
#endif

void exec_reset(autocomplete::ACState& s)
{
    if (client->loggedin() != NOTLOGGEDIN)
    {
        cout << "You're logged in. Please, logout first." << endl;
    }
    else if (s.words.size() == 2 ||
        (s.words.size() == 3 && (hasMasterKey = (s.words[2].s == "mk"))))
    {
        recoveryemail = s.words[1].s;
        client->getrecoverylink(recoveryemail.c_str(), hasMasterKey);
    }
    else
    {
        cout << "      reset email [mk]" << endl;
    }
}

void exec_clink(autocomplete::ACState& s)
{
    bool renew = false;
    if (s.words.size() == 1 || (s.words.size() == 2 && (renew = s.words[1].s == "renew")))
    {
        client->contactlinkcreate(renew);
    }
    else if ((s.words.size() == 3) && (s.words[1].s == "query"))
    {
        handle clink = UNDEF;
        Base64::atob(s.words[2].s.c_str(), (byte*)&clink, MegaClient::CONTACTLINKHANDLE);

        client->contactlinkquery(clink);

    }
    else if (((s.words.size() == 3) || (s.words.size() == 2)) && (s.words[1].s == "del"))
    {
        handle clink = UNDEF;

        if (s.words.size() == 3)
        {
            Base64::atob(s.words[2].s.c_str(), (byte*)&clink, MegaClient::CONTACTLINKHANDLE);
        }

        client->contactlinkdelete(clink);
    }
}

void exec_apiurl(autocomplete::ACState& s)
{
    if (s.words.size() == 1)
    {
        cout << "Current APIURL = " << client->httpio->APIURL << endl;
        cout << "Current disablepkp = " << (client->httpio->disablepkp ? "true" : "false") << endl;
    }
    else if (client->loggedin() != NOTLOGGEDIN)
    {
        cout << "You must not be logged in, to change APIURL" << endl;
    }
    else if (s.words.size() == 3 || s.words.size() == 2)
    {
        if (s.words[1].s.size() < 8 || s.words[1].s.substr(0, 8) != "https://")
        {
            s.words[1].s = "https://" + s.words[1].s;
        }
        if (s.words[1].s.empty() || s.words[1].s[s.words[1].s.size() - 1] != '/')
        {
            s.words[1].s += '/';
        }
        client->httpio->APIURL = s.words[1].s;
        if (s.words.size() == 3)
        {
            client->httpio->disablepkp = s.words[2].s == "true";
        }
    }
}

void exec_passwd(autocomplete::ACState& s)
{
    if (client->loggedin() != NOTLOGGEDIN)
    {
        setprompt(NEWPASSWORD);
    }
    else
    {
        cout << "Not logged in." << endl;
    }
}

void exec_putbps(autocomplete::ACState& s)
{
    if (s.words.size() > 1)
    {
        if (s.words[1].s == "auto")
        {
            client->putmbpscap = -1;
        }
        else if (s.words[1].s == "none")
        {
            client->putmbpscap = 0;
        }
        else
        {
            int t = atoi(s.words[1].s.c_str());

            if (t > 0)
            {
                client->putmbpscap = t;
            }
            else
            {
                cout << "      putbps [limit|auto|none]" << endl;
                return;
            }
        }
    }

    cout << "Upload speed limit set to ";

    if (client->putmbpscap < 0)
    {
        cout << "AUTO (approx. 90% of your available bandwidth)" << endl;
    }
    else if (!client->putmbpscap)
    {
        cout << "NONE" << endl;
    }
    else
    {
        cout << client->putmbpscap << " byte(s)/second" << endl;
    }
}

void exec_invite(autocomplete::ACState& s)
{
    if (client->loggedin() != FULLACCOUNT)
    {
        cout << "Not logged in." << endl;
    }
    else
    {
        if (client->ownuser()->email.compare(s.words[1].s))
        {
            int delflag = s.words.size() == 3 && s.words[2].s == "del";
            int rmd = s.words.size() == 3 && s.words[2].s == "rmd";
            int clink = s.words.size() == 4 && s.words[2].s == "clink";
            if (s.words.size() == 2 || s.words.size() == 3 || s.words.size() == 4)
            {
                if (delflag || rmd)
                {
                    client->setpcr(s.words[1].s.c_str(), delflag ? OPCA_DELETE : OPCA_REMIND);
                }
                else
                {
                    handle contactLink = UNDEF;
                    if (clink)
                    {
                        Base64::atob(s.words[3].s.c_str(), (byte*)&contactLink, MegaClient::CONTACTLINKHANDLE);
                    }

                    // Original email is not required, but can be used if this account has multiple email addresses associated,
                    // to have the invite come from a specific email
                    client->setpcr(s.words[1].s.c_str(), OPCA_ADD, "Invite from MEGAcli", s.words.size() == 3 ? s.words[2].s.c_str() : NULL, contactLink);
                }
            }
            else
            {
                cout << "      invite dstemail [origemail|del|rmd|clink <link>]" << endl;
            }
        }
        else
        {
            cout << "Cannot send invitation to your own user" << endl;
        }
    }
}

void exec_signup(autocomplete::ACState& s)
{
    if (s.words.size() == 2)
    {
        const char* ptr = s.words[1].s.c_str();
        const char* tptr;

        if ((tptr = strstr(ptr, "#confirm")))
        {
            ptr = tptr + 8;

            std::string code = Base64::atob(std::string(ptr));
            if (!code.empty())
            {
                if (code.find("ConfirmCodeV2") != string::npos)
                {
                    size_t posEmail = 13 + 15;
                    size_t endEmail = code.find("\t", posEmail);
                    if (endEmail != string::npos)
                    {
                        signupemail = code.substr(posEmail, endEmail - posEmail);
                        signupname = code.substr(endEmail + 1, code.size() - endEmail - 9);

                        if (client->loggedin() == FULLACCOUNT)
                        {
                            cout << "Already logged in." << endl;
                        }
                        else    // not-logged-in / ephemeral account / partially confirmed
                        {
                            client->confirmsignuplink2((const byte*)code.data(), unsigned(code.size()));
                        }
                    }
                }
                else
                {
                    // we first just query the supplied signup link,
                    // then collect and verify the password,
                    // then confirm the account
                    client->querysignuplink((const byte*)code.data(), (unsigned)code.size());
                }
            }
        }
    }
    else if (s.words.size() == 3 || s.words.size() == 4)
    {
        switch (client->loggedin())
        {
        case FULLACCOUNT:
            cout << "Already logged in." << endl;
            break;

        case CONFIRMEDACCOUNT:
            cout << "Current account already confirmed." << endl;
            break;

        case EPHEMERALACCOUNT:
        case EPHEMERALACCOUNTPLUSPLUS:
            if (s.words[1].s.find('@') + 1 && s.words[1].s.find('.') + 1)
            {
                signupemail = s.words[1].s;
                signupname = s.words[2].s;
                signupV2 = !s.extractflag("-v1");

                cout << endl;
                setprompt(NEWPASSWORD);
            }
            else
            {
                cout << "Please enter a valid e-mail address." << endl;
            }
            break;

        case NOTLOGGEDIN:
            cout << "Please use the begin command to commence or resume the ephemeral session to be upgraded." << endl;
        }
    }
}

void exec_cancelsignup(autocomplete::ACState& s)
{
    client->cancelsignup();
}

void exec_whoami(autocomplete::ACState& s)
{
    if (client->loggedin() == NOTLOGGEDIN)
    {
        cout << "Not logged in." << endl;
    }
    else
    {
        User* u;

        if ((u = client->finduser(client->me)))
        {
            cout << "Account e-mail: " << u->email << " handle: " << Base64Str<MegaClient::USERHANDLE>(client->me) << endl;
            if (client->signkey)
            {
                string pubKey((const char *)client->signkey->pubKey, EdDSA::PUBLIC_KEY_LENGTH);
                cout << "Credentials: " << AuthRing::fingerprint(pubKey, true) << endl;
            }
        }

        bool storage = s.extractflag("-storage");
        bool transfer = s.extractflag("-transfer");
        bool pro = s.extractflag("-pro");
        bool transactions = s.extractflag("-transactions");
        bool purchases = s.extractflag("-purchases");
        bool sessions = s.extractflag("-sessions");

        bool all = !storage && !transfer && !pro && !transactions && !purchases && !sessions;

        cout << "Retrieving account status..." << endl;

        client->getaccountdetails(&account, all || storage, all || transfer, all || pro, all || transactions, all || purchases, all || sessions);
    }
}

void exec_verifycredentials(autocomplete::ACState& s)
{
    User* u = nullptr;
    if (s.words.size() == 2 && (s.words[1].s == "show" || s.words[1].s == "status"))
    {
        u = client->finduser(client->me);
    }
    else if (s.words.size() == 3)
    {
        u = client->finduser(s.words[2].s.c_str());
    }
    else
    {
        cout << "      credentials show|status|verify|reset [email]" << endl;
        return;
    }

    if (!u)
    {
        cout << "Invalid user" << endl;
        return;
    }

    if (s.words[1].s == "show")
    {
        if (u->isattrvalid(ATTR_ED25519_PUBK))
        {
            cout << "Credentials: " << AuthRing::fingerprint(*u->getattr(ATTR_ED25519_PUBK), true) << endl;
        }
        else
        {
            cout << "Fetching singing key... " << endl;
            client->getua(u->uid.c_str(), ATTR_ED25519_PUBK);
        }
    }
    else if (s.words[1].s == "status")
    {
        handle uh = s.words.size() == 3 ? u->userhandle : UNDEF;
        printAuthringInformation(uh);
    }
    else if (s.words[1].s == "verify")
    {
        error e;
        if ((e = client->verifyCredentials(u->userhandle)))
        {
            cout << "Verification failed. Error: " << errorstring(e) << endl;
            return;
        }
    }
    else if (s.words[1].s == "reset")
    {
        error e;
        if ((e = client->resetCredentials(u->userhandle)))
        {
            cout << "Reset verification failed. Error: " << errorstring(e) << endl;
            return;
        }
    }
}

void exec_export(autocomplete::ACState& s)
{
    void exportnode_result(Error e, handle h, handle ph);

    Node* n;
    int deltmp = 0;
    int etstmp = 0;

    bool writable = s.extractflag("-writable");


    if ((n = nodebypath(s.words[1].s.c_str())))
    {
        if (s.words.size() > 2)
        {
            deltmp = (s.words[2].s == "del");
            if (!deltmp)
            {
                etstmp = atoi(s.words[2].s.c_str());
            }
        }


        cout << "Exporting..." << endl;

        error e;
        if ((e = client->exportnode(n, deltmp, etstmp, writable, gNextClientTag++, [](Error e, handle h, handle ph){
            exportnode_result(e, h, ph);
        })))
        {
            cout << s.words[1].s << ": Export rejected (" << errorstring(e) << ")" << endl;
        }
    }
    else
    {
        cout << s.words[1].s << ": Not found" << endl;
    }
}

void exec_import(autocomplete::ACState& s)
{
    handle ph = UNDEF;
    byte key[FILENODEKEYLENGTH];
    error e = client->parsepubliclink(s.words[1].s.c_str(), ph, key, false);
    if (e == API_OK)
    {
        cout << "Opening link..." << endl;
        client->openfilelink(ph, key);
    }
    else
    {
        cout << "Malformed link. Format: Exported URL or fileid#filekey" << endl;
    }
}

void exec_folderlinkinfo(autocomplete::ACState& s)
{
    publiclink = s.words[1].s;

    handle ph = UNDEF;
    byte folderkey[SymmCipher::KEYLENGTH];
    if (client->parsepubliclink(publiclink.c_str(), ph, folderkey, true) == API_OK)
    {
        cout << "Loading public folder link info..." << endl;
        client->getpubliclinkinfo(ph);
    }
    else
    {
        cout << "Malformed link: " << publiclink << endl;
    }
}

void exec_reload(autocomplete::ACState& s)
{
    cout << "Reloading account..." << endl;

    bool nocache = false;
    if (s.words.size() == 2 && s.words[1].s == "nocache")
    {
        nocache = true;
    }

    cwd = NodeHandle();
    client->cachedscsn = UNDEF;
    client->fetchnodes(nocache);
}

void exec_logout(autocomplete::ACState& s)
{
    cout << "Logging off..." << endl;

    bool keepSyncConfigs = s.extractflag("-keepsyncconfigs");

    cwd = NodeHandle();
    client->logout(keepSyncConfigs);

    if (clientFolder)
    {
        clientFolder->logout(keepSyncConfigs);
        delete clientFolder;
        clientFolder = NULL;
    }

    ephemeralFirstname.clear();
    ephemeralLastName.clear();
}

#ifdef ENABLE_CHAT
void exec_chatga(autocomplete::ACState& s)
{
    handle chatid;
    Base64::atob(s.words[1].s.c_str(), (byte*) &chatid, MegaClient::CHATHANDLE);

    handle nodehandle = 0; // make sure top two bytes are 0
    Base64::atob(s.words[2].s.c_str(), (byte*) &nodehandle, MegaClient::NODEHANDLE);

    const char *uid = s.words[3].s.c_str();

    client->grantAccessInChat(chatid, nodehandle, uid);
}

void exec_chatra(autocomplete::ACState& s)
{
    handle chatid;
    Base64::atob(s.words[1].s.c_str(), (byte*)&chatid, MegaClient::CHATHANDLE);

    handle nodehandle = 0; // make sure top two bytes are 0
    Base64::atob(s.words[2].s.c_str(), (byte*)&nodehandle, MegaClient::NODEHANDLE);

    const char *uid = s.words[3].s.c_str();

    client->removeAccessInChat(chatid, nodehandle, uid);
}

void exec_chatst(autocomplete::ACState& s)
{
    handle chatid;
    Base64::atob(s.words[1].s.c_str(), (byte*)&chatid, MegaClient::CHATHANDLE);

    if (s.words.size() == 2)  // empty title / remove title
    {
        client->setChatTitle(chatid, "");
    }
    else if (s.words.size() == 3)
    {
        client->setChatTitle(chatid, s.words[2].s.c_str());
    }
}

void exec_chatpu(autocomplete::ACState& s)
{
    client->getChatPresenceUrl();
}

void exec_chatup(autocomplete::ACState& s)
{
    handle chatid;
    Base64::atob(s.words[1].s.c_str(), (byte*)&chatid, MegaClient::CHATHANDLE);

    handle uh;
    Base64::atob(s.words[2].s.c_str(), (byte*)&uh, MegaClient::USERHANDLE);

    string privstr = s.words[3].s;
    privilege_t priv;
    if (privstr == "ro")
    {
        priv = PRIV_RO;
    }
    else if (privstr == "sta")
    {
        priv = PRIV_STANDARD;
    }
    else if (privstr == "mod")
    {
        priv = PRIV_MODERATOR;
    }
    else
    {
        cout << "Unknown privilege for " << s.words[2].s << endl;
        return;
    }

    client->updateChatPermissions(chatid, uh, priv);
}

void exec_chatlu(autocomplete::ACState& s)
{
    handle publichandle = 0;
    Base64::atob(s.words[1].s.c_str(), (byte*)&publichandle, MegaClient::CHATLINKHANDLE);

    client->chatlinkurl(publichandle);
}

void exec_chatsm(autocomplete::ACState& s)
{
    handle chatid;
    Base64::atob(s.words[1].s.c_str(), (byte*)&chatid, MegaClient::CHATHANDLE);

    const char *title = (s.words.size() == 3) ? s.words[2].s.c_str() : NULL;
    client->chatlinkclose(chatid, title);
}

void exec_chatlj(autocomplete::ACState& s)
{
    handle publichandle = 0;
    Base64::atob(s.words[1].s.c_str(), (byte*)&publichandle, MegaClient::CHATLINKHANDLE);

    client->chatlinkjoin(publichandle, s.words[2].s.c_str());
}

void exec_chatcp(autocomplete::ACState& s)
{
    size_t wordscount = s.words.size();
    userpriv_vector *userpriv = new userpriv_vector;
    string_map *userkeymap = new string_map;
    string mownkey = s.words[1].s;
    unsigned parseoffset = 2;
    const char *title = NULL;

    if (wordscount >= 4)
    {
        if (s.words[2].s == "t")
        {
            if (s.words[3].s.empty())
            {
                cout << "Title cannot be set to empty string" << endl;
                delete userpriv;
                delete userkeymap;
                return;
            }
            title = s.words[3].s.c_str();
            parseoffset = 4;
        }

        if (((wordscount - parseoffset) % 3) != 0)
        {
            cout << "Invalid syntax to create chatroom" << endl;
            cout << "      chatcp mownkey [t title64] [email ro|sta|mod unifiedkey]* " << endl;
            delete userpriv;
            delete userkeymap;
            return;
        }

        unsigned numUsers = 0;
        while ((numUsers + 1) * 3 + parseoffset <= wordscount)
        {
            string email = s.words[numUsers * 3 + parseoffset].s;
            User *u = client->finduser(email.c_str(), 0);
            if (!u)
            {
                cout << "User not found: " << email << endl;
                delete userpriv;
                delete userkeymap;
                return;
            }

            string privstr = s.words[numUsers * 3 + parseoffset + 1].s;
            privilege_t priv;
            if (privstr == "ro")
            {
                priv = PRIV_RO;
            }
            else if (privstr == "sta")
            {
                priv = PRIV_STANDARD;
            }
            else if (privstr == "mod")
            {
                priv = PRIV_MODERATOR;
            }
            else
            {
                cout << "Unknown privilege for " << email << endl;
                delete userpriv;
                delete userkeymap;
                return;
            }
            userpriv->push_back(userpriv_pair(u->userhandle, priv));
            string unifiedkey = s.words[numUsers * 3 + parseoffset + 2].s;
            char uhB64[12];
            Base64::btoa((byte *)&u->userhandle, MegaClient::USERHANDLE, uhB64);
            uhB64[11] = '\0';
            userkeymap->insert(std::pair<string, string>(uhB64, unifiedkey));
            numUsers++;
        }
    }
    char ownHandleB64[12];
    Base64::btoa((byte *)&client->me, MegaClient::USERHANDLE, ownHandleB64);
    ownHandleB64[11] = '\0';
    userkeymap->insert(std::pair<string, string>(ownHandleB64, mownkey));
    client->createChat(true, true, userpriv, userkeymap, title);
    delete userpriv;
    delete userkeymap;
}
#endif

void exec_cancel(autocomplete::ACState& s)
{
    if (client->loggedin() != FULLACCOUNT)
    {
        cout << "Please, login into your account first." << endl;
        return;
    }

    if (s.words.size() == 1)  // get link
    {
        User *u = client->finduser(client->me);
        if (!u)
        {
            cout << "Error retrieving logged user." << endl;
            return;
        }
        client->getcancellink(u->email.c_str());
    }
    else if (s.words.size() == 2) // link confirmation
    {
        string link = s.words[1].s;

        size_t pos = link.find("#cancel");
        if (pos == link.npos)
        {
            cout << "Invalid cancellation link." << endl;
            return;
        }

        client->confirmcancellink(link.substr(pos + strlen("#cancel")).c_str());
    }
}

void exec_alerts(autocomplete::ACState& s)
{
    bool shownew = false, showold = false;
    size_t showN = 0;
    if (s.words.size() == 1)
    {
        shownew = showold = true;
    }
    else if (s.words.size() == 2)
    {
        if (s.words[1].s == "seen")
        {
            client->useralerts.acknowledgeAll();
            return;
        }
        else if (s.words[1].s == "notify")
        {
            notifyAlerts = !notifyAlerts;
            cout << "notification of alerts is now " << (notifyAlerts ? "on" : "off") << endl;
            return;
        }
        else if (s.words[1].s == "old")
        {
            showold = true;
        }
        else if (s.words[1].s == "new")
        {
            shownew = true;
        }
        else if (s.words[1].s == "test_reminder")
        {
            client->useralerts.add(new UserAlert::PaymentReminder(time(NULL) - 86000*3 /2, client->useralerts.nextId()));
        }
        else if (s.words[1].s == "test_payment")
        {
            client->useralerts.add(new UserAlert::Payment(true, 1, time(NULL) + 86000 * 1, client->useralerts.nextId()));
        }
        else if (atoi(s.words[1].s.c_str()) > 0)
        {
            showN = atoi(s.words[1].s.c_str());
        }
    }
    if (showold || shownew || showN > 0)
    {
        UserAlerts::Alerts::const_iterator i = client->useralerts.alerts.begin();
        if (showN)
        {
            size_t n = 0;
            for (UserAlerts::Alerts::const_reverse_iterator i = client->useralerts.alerts.rbegin(); i != client->useralerts.alerts.rend(); ++i, ++n)
            {
                showN += ((*i)->relevant || n >= showN) ? 0 : 1;
            }
        }

        size_t n = client->useralerts.alerts.size();
        for (; i != client->useralerts.alerts.end(); ++i)
        {
            if ((*i)->relevant)
            {
                if (--n < showN || (shownew && !(*i)->seen) || (showold && (*i)->seen))
                {
                    printAlert(**i);
                }
            }
        }
    }
}

#ifdef USE_FILESYSTEM
void exec_lmkdir(autocomplete::ACState& s)
{
    std::error_code ec;
    if (!fs::create_directory(s.words[1].s.c_str(), ec))
    {
        cerr << "Create directory failed: " << ec.message() << endl;
    }
}
#endif


void exec_confirm(autocomplete::ACState& s)
{
    if (signupemail.size() && signupcode.size())
    {
        cout << "Please type " << signupemail << "'s password to confirm the signup." << endl;
        setprompt(LOGINPASSWORD);
    }
    else
    {
        cout << "Need to query link first. Type 'signup code'";
    }
}

void exec_recover(autocomplete::ACState& s)
{
    if (client->loggedin() != NOTLOGGEDIN)
    {
        cout << "You're logged in. Please, logout first." << endl;
    }
    else if (s.words.size() == 2)
    {
        string link = s.words[1].s;

        size_t pos = link.find("#recover");
        if (pos == link.npos)
        {
            cout << "Invalid recovery link." << endl;
        }

        recoverycode.assign(link.substr(pos + strlen("#recover")));
        client->queryrecoverylink(recoverycode.c_str());
    }
}

void exec_session(autocomplete::ACState& s)
{
    string session;

    int size = client->dumpsession(session);

    if (size > 0)
    {
        if ((s.words.size() == 2 || s.words.size() == 3) && s.words[1].s == "autoresume")
        {
            string filename = "megacli_autoresume_session" + (s.words.size() == 3 ? "_" + s.words[2].s : "");
            ofstream file(filename.c_str());
            if (file.fail() || !file.is_open())
            {
                cout << "could not open file: " << filename << endl;
            }
            else
            {
                file << Base64::btoa(session);
                cout << "Your (secret) session is saved in file '" << filename << "'" << endl;
            }
        }
        else
        {
            cout << "Your (secret) session is: " << Base64::btoa(session) << endl;
        }
    }
    else if (!size)
    {
        cout << "Not logged in." << endl;
    }
    else
    {
        cout << "Internal error." << endl;
    }
}

void exec_symlink(autocomplete::ACState& s)
{
    if (client->followsymlinks ^= true)
    {
        cout << "Now following symlinks. Please ensure that sync does not see any filesystem item twice!" << endl;
    }
    else
    {
        cout << "No longer following symlinks." << endl;
    }
}

void exec_version(autocomplete::ACState& s)
{
    cout << "MEGA SDK version: " << MEGA_MAJOR_VERSION << "." << MEGA_MINOR_VERSION << "." << MEGA_MICRO_VERSION << endl;

    cout << "Features enabled:" << endl;

#ifdef USE_CRYPTOPP
    cout << "* CryptoPP" << endl;
#endif

#ifdef USE_SQLITE
    cout << "* SQLite" << endl;
#endif

#ifdef USE_BDB
    cout << "* Berkeley DB" << endl;
#endif

#ifdef USE_INOTIFY
    cout << "* inotify" << endl;
#endif

#ifdef HAVE_FDOPENDIR
    cout << "* fdopendir" << endl;
#endif

#ifdef HAVE_SENDFILE
    cout << "* sendfile" << endl;
#endif

#ifdef _LARGE_FILES
    cout << "* _LARGE_FILES" << endl;
#endif

#ifdef USE_FREEIMAGE
    cout << "* FreeImage" << endl;
#endif

#ifdef HAVE_PDFIUM
    cout << "* PDFium" << endl;
#endif

#ifdef ENABLE_SYNC
    cout << "* sync subsystem" << endl;
#endif

#ifdef USE_MEDIAINFO
    cout << "* MediaInfo" << endl;
#endif

    cwd = NodeHandle();
}

void exec_showpcr(autocomplete::ACState& s)
{
    string outgoing = "";
    string incoming = "";
    for (handlepcr_map::iterator it = client->pcrindex.begin(); it != client->pcrindex.end(); it++)
    {
        if (it->second->isoutgoing)
        {
            ostringstream os;
            os << setw(34) << it->second->targetemail;

            os << "\t(id: ";
            os << Base64Str<MegaClient::PCRHANDLE>(it->second->id);

            os << ", ts: ";

            os << it->second->ts;

            outgoing.append(os.str());
            outgoing.append(")\n");
        }
        else
        {
            ostringstream os;
            os << setw(34) << it->second->originatoremail;

            os << "\t(id: ";
            os << Base64Str<MegaClient::PCRHANDLE>(it->second->id);

            os << ", ts: ";

            os << it->second->ts;

            incoming.append(os.str());
            incoming.append(")\n");
        }
    }
    cout << "Incoming PCRs:" << endl << incoming << endl;
    cout << "Outgoing PCRs:" << endl << outgoing << endl;
}

#if defined(WIN32) && defined(NO_READLINE)
void exec_history(autocomplete::ACState& s)
{
    static_cast<WinConsole*>(console)->outputHistory();
}
#endif

void exec_handles(autocomplete::ACState& s)
{
    if (s.words.size() == 2)
    {
        if (s.words[1].s == "on")
        {
            handles_on = true;
        }
        else if (s.words[1].s == "off")
        {
            handles_on = false;
        }
        else
        {
            cout << "invalid handles setting" << endl;
        }
    }
    else
    {
        cout << "      handles on|off " << endl;
    }
}

#if defined(WIN32) && defined(NO_READLINE)
void exec_codepage(autocomplete::ACState& s)
{
    WinConsole* wc = static_cast<WinConsole*>(console);
    if (s.words.size() == 1)
    {
        UINT cp1, cp2;
        wc->getShellCodepages(cp1, cp2);
        cout << "Current codepage is " << cp1;
        if (cp2 != cp1)
        {
            cout << " with failover to codepage " << cp2 << " for any absent glyphs";
        }
        cout << endl;
        for (int i = 32; i < 256; ++i)
        {
            string theCharUtf8 = WinConsole::toUtf8String(WinConsole::toUtf16String(string(1, (char)i), cp1));
            cout << "  dec/" << i << " hex/" << hex << i << dec << ": '" << theCharUtf8 << "'";
            if (i % 4 == 3)
            {
                cout << endl;
            }
        }
    }
    else if (s.words.size() == 2 && atoi(s.words[1].s.c_str()) != 0)
    {
        if (!wc->setShellConsole(atoi(s.words[1].s.c_str()), atoi(s.words[1].s.c_str())))
        {
            cout << "Code page change failed - unicode selected" << endl;
        }
    }
    else if (s.words.size() == 3 && atoi(s.words[1].s.c_str()) != 0 && atoi(s.words[2].s.c_str()) != 0)
    {
        if (!wc->setShellConsole(atoi(s.words[1].s.c_str()), atoi(s.words[2].s.c_str())))
        {
            cout << "Code page change failed - unicode selected" << endl;
        }
    }
}
#endif

void exec_httpsonly(autocomplete::ACState& s)
{
    if (s.words.size() == 1)
    {
        cout << "httpsonly: " << (client->usehttps ? "on" : "off") << endl;
    }
    else if (s.words.size() == 2)
    {
        if (s.words[1].s == "on")
        {
            client->usehttps = true;
        }
        else if (s.words[1].s == "off")
        {
            client->usehttps = false;
        }
        else
        {
            cout << "invalid setting" << endl;
        }
    }
}

#ifdef USE_MEDIAINFO
void exec_mediainfo(autocomplete::ACState& s)
{
    if (client->mediaFileInfo.mediaCodecsFailed)
    {
        cout << "Sorry, mediainfo lookups could not be retrieved." << endl;
        return;
    }
    else if (!client->mediaFileInfo.mediaCodecsReceived)
    {
        client->mediaFileInfo.requestCodecMappingsOneTime(client, NULL);
        cout << "Mediainfo lookups requested" << endl;
    }

    if (s.words.size() == 3 && s.words[1].s == "calc")
    {
        MediaProperties mp;
        auto localFilename = LocalPath::fromPath(s.words[2].s, *client->fsaccess);

        string ext;
        if (client->fsaccess->getextension(localFilename, ext) && MediaProperties::isMediaFilenameExt(ext))
        {
            mp.extractMediaPropertyFileAttributes(localFilename, client->fsaccess);
                                uint32_t dummykey[4] = { 1, 2, 3, 4 };  // check encode/decode
                                string attrs = mp.convertMediaPropertyFileAttributes(dummykey, client->mediaFileInfo);
                                MediaProperties dmp = MediaProperties::decodeMediaPropertiesAttributes(":" + attrs, dummykey);
                                cout << showMediaInfo(dmp, client->mediaFileInfo, false) << endl;
        }
        else
        {
            cout << "Filename extension is not suitable for mediainfo analysis." << endl;
        }
    }
    else if (s.words.size() == 3 && s.words[1].s == "show")
    {
        if (Node *n = nodebypath(s.words[2].s.c_str()))
        {
            switch (n->type)
            {
            case FILENODE:
                cout << showMediaInfo(n, client->mediaFileInfo, false) << endl;
                break;

            case FOLDERNODE:
            case ROOTNODE:
            case INCOMINGNODE:
            case RUBBISHNODE:
                for (node_list::iterator m = n->children.begin(); m != n->children.end(); ++m)
                {
                    if ((*m)->type == FILENODE && (*m)->hasfileattribute(fa_media))
                    {
                        cout << (*m)->displayname() << "   " << showMediaInfo(*m, client->mediaFileInfo, true) << endl;
                    }
                }
                break;
            case TYPE_UNKNOWN: break;
            }
        }
        else
        {
            cout << "remote file not found: " << s.words[2].s << endl;
        }
    }
}
#endif

void exec_smsverify(autocomplete::ACState& s)
{
    if (s.words[1].s == "send")
    {
        bool reverifywhitelisted = (s.words.size() == 4 && s.words[3].s == "reverifywhitelisted");
        if (client->smsverificationsend(s.words[2].s, reverifywhitelisted) != API_OK)
        {
            cout << "phonenumber is invalid" << endl;
        }
    }
    else if (s.words[1].s == "code")
    {
        if (client->smsverificationcheck(s.words[2].s) != API_OK)
        {
            cout << "verificationcode is invalid" << endl;
        }
    }
}

void exec_verifiedphonenumber(autocomplete::ACState& s)
{
    cout << "Verified phone number: " << client->mSmsVerifiedPhone << endl;
}

void exec_killsession(autocomplete::ACState& s)
{
    if (s.words[1].s == "all")
    {
        // Kill all sessions (except current)
        client->killallsessions();
    }
    else
    {
        handle sessionid;
        if (Base64::atob(s.words[1].s.c_str(), (byte*)&sessionid, sizeof sessionid) == sizeof sessionid)
        {
            client->killsession(sessionid);
        }
        else
        {
            cout << "invalid session id provided" << endl;
        }
    }
}

void exec_locallogout(autocomplete::ACState& s)
{
    cout << "Logging off locally..." << endl;

    cwd = NodeHandle();
    client->locallogout(false, true);

    ephemeralFirstname.clear();
    ephemeralLastName.clear();
}

void exec_recentnodes(autocomplete::ACState& s)
{
    if (s.words.size() == 3)
    {
        node_vector nv = client->getRecentNodes(atoi(s.words[2].s.c_str()), m_time() - 60 * 60 * atoi(s.words[1].s.c_str()), false);
        for (unsigned i = 0; i < nv.size(); ++i)
        {
            cout << nv[i]->displaypath() << endl;
        }
    }
}

#if defined(WIN32) && defined(NO_READLINE)
void exec_autocomplete(autocomplete::ACState& s)
{
    if (s.words[1].s == "unix")
    {
        static_cast<WinConsole*>(console)->setAutocompleteStyle(true);
    }
    else if (s.words[1].s == "dos")
    {
        static_cast<WinConsole*>(console)->setAutocompleteStyle(false);
    }
    else
    {
        cout << "invalid autocomplete style" << endl;
    }
}
#endif

void exec_recentactions(autocomplete::ACState& s)
{
    recentactions_vector nvv = client->getRecentActions(atoi(s.words[2].s.c_str()), m_time() - 60 * 60 * atoi(s.words[1].s.c_str()));
    for (unsigned i = 0; i < nvv.size(); ++i)
    {
        if (i != 0)
        {
            cout << "---" << endl;
        }
        cout << displayTime(nvv[i].time) << " " << displayUser(nvv[i].user, client) << " " << (nvv[i].updated ? "updated" : "uploaded") << " " << (nvv[i].media ? "media" : "files") << endl;
        for (unsigned j = 0; j < nvv[i].nodes.size(); ++j)
        {
            cout << nvv[i].nodes[j]->displaypath() << "  (" << displayTime(nvv[i].nodes[j]->ctime) << ")" << endl;
        }
    }
}

void exec_setmaxuploadspeed(autocomplete::ACState& s)
{
    if (s.words.size() > 1)
    {
        bool done = client->setmaxuploadspeed(atoi(s.words[1].s.c_str()));
        cout << (done ? "Success. " : "Failed. ");
    }
    cout << "Max Upload Speed: " << client->getmaxuploadspeed() << endl;
}

void exec_setmaxdownloadspeed(autocomplete::ACState& s)
{
    if (s.words.size() > 1)
    {
        bool done = client->setmaxdownloadspeed(atoi(s.words[1].s.c_str()));
        cout << (done ? "Success. " : "Failed. ");
    }
    cout << "Max Download Speed: " << client->getmaxdownloadspeed() << endl;
}

void exec_drivemonitor(autocomplete::ACState& s)
{
#ifdef USE_DRIVE_NOTIFICATIONS

    bool turnon = s.extractflag("-on");
    bool turnoff = s.extractflag("-off");

    if (turnon)
    {
        // start receiving notifications
        if (!client->startDriveMonitor())
        {
            // return immediately, when this functionality was not implemented
            cout << "Failed starting drive notifications" << endl;
        }
    }
    else if (turnoff)
    {
        client->stopDriveMonitor();
    }

    cout << "Drive monitor " << (client->driveMonitorEnabled() ? "on" : "off") << endl;
#else
    std::cout << "Failed! This functionality was disabled at compile time." << std::endl;
#endif // USE_DRIVE_NOTIFICATIONS
}

void exec_driveid(autocomplete::ACState& s)
{
    auto drivePath = s.words[2].s.c_str();
    auto get = s.words[1].s == "get";
    auto force = s.words.size() == 4;

    if (!force)
    {
        auto id = UNDEF;
        auto result = client->readDriveId(drivePath, id);

        switch (result)
        {
        case API_ENOENT:
            if (!get) break;

            cout << "No drive ID has been assigned to "
                 << drivePath
                 << endl;
            return;

        case API_EREAD:
            cout << "Unable to read drive ID from "
                 << drivePath
                 << endl;
            return;

        case API_OK:
            cout << "Drive "
                 << drivePath
                 << " has the ID "
                 << toHandle(id)
                 << endl;
            return;

        default:
            assert(!"Uexpected result from readDriveID(...)");
            cerr << "Unexpected result from readDriveId(...): "
                 << errorstring(result)
                 << endl;
            return;
        }
    }

    auto id = client->generateDriveId();
    auto result = client->writeDriveId(drivePath, id);

    if (result != API_OK)
    {
        cout << "Unable to write drive ID to "
             << drivePath
             << endl;
        return;
    }

    cout << "Drive ID "
         << toHandle(id)
         << " has been written to "
         << drivePath
         << endl;
}

#ifdef USE_DRIVE_NOTIFICATIONS
void DemoApp::drive_presence_changed(bool appeared, const LocalPath& driveRoot)
{
    std::cout << "Drive " << (appeared ? "connected" : "disconnected") << ": " << driveRoot.platformEncoded() << endl;
}
#endif // USE_DRIVE_NOTIFICATIONS

// callback for non-EAGAIN request-level errors
// in most cases, retrying is futile, so the application exits
// this can occur e.g. with syntactically malformed requests (due to a bug), an invalid application key
void DemoApp::request_error(error e)
{
    if ((e == API_ESID) || (e == API_ENOENT))   // Invalid session or Invalid folder handle
    {
        cout << "Invalid or expired session, logging out..." << endl;
        client->locallogout(true, true);
        return;
    }
    else if (e == API_EBLOCKED)
    {
        if (client->sid.size())
        {
            cout << "Your account is blocked." << endl;
            client->whyamiblocked();
        }
        else
        {
            cout << "The link has been blocked." << endl;
        }
        return;
    }

    cout << "FATAL: Request failed (" << errorstring(e) << "), exiting" << endl;

#ifndef NO_READLINE
    rl_callback_handler_remove();
#endif /* ! NO_READLINE */

    delete console;
    exit(0);
}

void DemoApp::request_response_progress(m_off_t current, m_off_t total)
{
    if (total > 0)
    {
        responseprogress = int(current * 100 / total);
    }
    else
    {
        responseprogress = -1;
    }
}

//2FA disable result
void DemoApp::multifactorauthdisable_result(error e)
{
    if (!e)
    {
        cout << "2FA, disabled succesfully..." << endl;
    }
    else
    {
        cout << "Error enabling 2FA : " << errorstring(e) << endl;
    }
    setprompt(COMMAND);
}

//2FA check result
void DemoApp::multifactorauthcheck_result(int enabled)
{
    if (enabled)
    {
        cout << "2FA is enabled for this account" << endl;
    }
    else
    {
        cout << "2FA is disabled for this account" << endl;
    }
    setprompt(COMMAND);
}

//2FA enable result
void DemoApp::multifactorauthsetup_result(string *code, error e)
{
    if (!e)
    {
        if (!code)
        {
            cout << "2FA enabled successfully" << endl;
            setprompt(COMMAND);
            attempts = 0;
        }
        else
        {
            cout << "2FA code: " << *code << endl;
            setprompt(SETTFA);
        }
    }
    else
    {
        cout << "Error enabling 2FA : " << errorstring(e) << endl;
        if (e == API_EFAILED)
        {
            if (++attempts >= 3)
            {
                attempts = 0;
                cout << "Too many attempts"<< endl;
                setprompt(COMMAND);
            }
            else
            {
                setprompt(SETTFA);
            }
        }
    }
}


void DemoApp::prelogin_result(int version, string* /*email*/, string *salt, error e)
{
    if (e)
    {
        cout << "Login error: " << e << endl;
        setprompt(COMMAND);
        return;
    }

    login.version = version;
    login.salt = (version == 2 && salt ? *salt : string());

    if (login.password.empty())
    {
        setprompt(LOGINPASSWORD);
    }
    else
    {
        login.login(client);
    }
}


// login result
void DemoApp::login_result(error e)
{
    if (!e)
    {
        login.reset();
        cout << "Login successful, retrieving account..." << endl;
        client->fetchnodes();
    }
    else if (e == API_EMFAREQUIRED)
    {
        setprompt(LOGINTFA);
    }
    else
    {
        login.reset();
        cout << "Login failed: " << errorstring(e) << endl;
    }
}

// ephemeral session result
void DemoApp::ephemeral_result(error e)
{
    if (e)
    {
        cout << "Ephemeral session error (" << errorstring(e) << ")" << endl;
    }
    pdf_to_import = false;
}

// signup link send request result
void DemoApp::sendsignuplink_result(error e)
{
    if (e)
    {
        cout << "Unable to send signup link (" << errorstring(e) << ")" << endl;
    }
    else
    {
        cout << "Thank you. Please check your e-mail and enter the command signup followed by the confirmation link." << endl;
    }
}

// signup link query result
void DemoApp::querysignuplink_result(handle /*uh*/, const char* email, const char* name, const byte* pwc, const byte* /*kc*/,
                                     const byte* c, size_t len)
{
    cout << "Ready to confirm user account " << email << " (" << name << ") - enter confirm to execute." << endl;

    signupemail = email;
    signupcode.assign((char*) c, len);
    memcpy(signuppwchallenge, pwc, sizeof signuppwchallenge);
    memcpy(signupencryptedmasterkey, pwc, sizeof signupencryptedmasterkey);
}

// signup link query failed
void DemoApp::querysignuplink_result(error e)
{
    cout << "Signuplink confirmation failed (" << errorstring(e) << ")" << endl;
}

// signup link (account e-mail) confirmation result
void DemoApp::confirmsignuplink_result(error e)
{
    if (e)
    {
        cout << "Signuplink confirmation failed (" << errorstring(e) << ")" << endl;
    }
    else
    {
        cout << "Signup confirmed, logging in..." << endl;
        client->login(signupemail.c_str(), pwkey);
    }
}

void DemoApp::confirmsignuplink2_result(handle, const char *name, const char *email, error e)
{
    if (e)
    {
        cout << "Signuplink confirmation failed (" << errorstring(e) << ")" << endl;
    }
    else
    {
        cout << "Signup confirmed successfully. Logging by first time..." << endl;
        login.reset();
        login.email = email;
        login.password = newpassword;
        client->prelogin(email);
    }
}

// asymmetric keypair configuration result
void DemoApp::setkeypair_result(error e)
{
    if (e)
    {
        cout << "RSA keypair setup failed (" << errorstring(e) << ")" << endl;
    }
    else
    {
        cout << "RSA keypair added. Account setup complete." << endl;
    }
}

void DemoApp::getrecoverylink_result(error e)
{
    if (e)
    {
        cout << "Unable to send the link (" << errorstring(e) << ")" << endl;
    }
    else
    {
        cout << "Please check your e-mail and enter the command \"recover\" / \"cancel\" followed by the link." << endl;
    }
}

void DemoApp::queryrecoverylink_result(error e)
{
        cout << "The link is invalid (" << errorstring(e) << ")." << endl;
}

void DemoApp::queryrecoverylink_result(int type, const char *email, const char* /*ip*/, time_t /*ts*/, handle /*uh*/, const vector<string>* /*emails*/)
{
    recoveryemail = email ? email : "";
    hasMasterKey = (type == RECOVER_WITH_MASTERKEY);

    cout << "The link is valid";

    if (type == RECOVER_WITH_MASTERKEY)
    {
        cout <<  " to reset the password for " << email << " with masterkey." << endl;

        setprompt(MASTERKEY);
    }
    else if (type == RECOVER_WITHOUT_MASTERKEY)
    {
        cout <<  " to reset the password for " << email << " without masterkey." << endl;

        setprompt(NEWPASSWORD);
    }
    else if (type == CANCEL_ACCOUNT)
    {
        cout << " to cancel the account for " << email << "." << endl;
    }
    else if (type == CHANGE_EMAIL)
    {
        cout << " to change the email from " << client->finduser(client->me)->email << " to " << email << "." << endl;

        changeemail = email ? email : "";
        setprompt(LOGINPASSWORD);
    }
}

void DemoApp::getprivatekey_result(error e,  const byte *privk, const size_t len_privk)
{
    if (e)
    {
        cout << "Unable to get private key (" << errorstring(e) << ")" << endl;
        setprompt(COMMAND);
    }
    else
    {
        // check the private RSA is valid after decryption with master key
        SymmCipher key;
        key.setkey(masterkey);

        byte privkbuf[AsymmCipher::MAXKEYLENGTH * 2];
        memcpy(privkbuf, privk, len_privk);
        key.ecb_decrypt(privkbuf, len_privk);

        AsymmCipher uk;
        if (!uk.setkey(AsymmCipher::PRIVKEY, privkbuf, unsigned(len_privk)))
        {
            cout << "The master key doesn't seem to be correct." << endl;

            recoverycode.clear();
            recoveryemail.clear();
            hasMasterKey = false;
            memset(masterkey, 0, sizeof masterkey);

            setprompt(COMMAND);
        }
        else
        {
            cout << "Private key successfully retrieved for integrity check masterkey." << endl;
            setprompt(NEWPASSWORD);
        }
    }
}

void DemoApp::confirmrecoverylink_result(error e)
{
    if (e)
    {
        cout << "Unable to reset the password (" << errorstring(e) << ")" << endl;
    }
    else
    {
        cout << "Password changed successfully." << endl;
    }
}

void DemoApp::confirmcancellink_result(error e)
{
    if (e)
    {
        cout << "Unable to cancel the account (" << errorstring(e) << ")" << endl;
    }
    else
    {
        cout << "Account cancelled successfully." << endl;
    }
}

void DemoApp::validatepassword_result(error e)
{
    if (e)
    {
        cout << "Wrong password (" << errorstring(e) << ")" << endl;
        setprompt(LOGINPASSWORD);
    }
    else
    {
        if (recoverycode.size())
        {
            cout << "Password is correct, cancelling account..." << endl;

            client->confirmcancellink(recoverycode.c_str());
            recoverycode.clear();
        }
        else if (changecode.size())
        {
            cout << "Password is correct, changing email..." << endl;

            client->confirmemaillink(changecode.c_str(), changeemail.c_str(), pwkey);
            changecode.clear();
            changeemail.clear();
        }
    }
}

void DemoApp::getemaillink_result(error e)
{
    if (e)
    {
        cout << "Unable to send the link (" << errorstring(e) << ")" << endl;
    }
    else
    {
        cout << "Please check your e-mail and enter the command \"email\" followed by the link." << endl;
    }
}

void DemoApp::confirmemaillink_result(error e)
{
    if (e)
    {
        cout << "Unable to change the email address (" << errorstring(e) << ")" << endl;
    }
    else
    {
        cout << "Email address changed successfully to " << changeemail << "." << endl;
    }
}

void DemoApp::ephemeral_result(handle uh, const byte* pw)
{
    cout << "Ephemeral session established, session ID: ";
    if (client->loggedin() == EPHEMERALACCOUNT)
    {
        cout << Base64Str<MegaClient::USERHANDLE>(uh) << "#";
        cout << Base64Str<SymmCipher::KEYLENGTH>(pw) << endl;
    }
    else
    {
        string session;
        client->dumpsession(session);
        cout << Base64::btoa(session) << endl;
    }

    client->fetchnodes();
}

void DemoApp::cancelsignup_result(error)
{
    cout << "Singup link canceled. Start again!" << endl;
    signupcode.clear();
    signupemail.clear();
    signupname.clear();
    signupV2 = true;
}

void DemoApp::whyamiblocked_result(int code)
{
    if (code < 0)
    {
        error e = (error) code;
        cout << "Why am I blocked failed: " << errorstring(e) << endl;
    }
    else if (code == 0)
    {
        cout << "You're not blocked" << endl;
    }
    else    // code > 0
    {
        string reason = "Your account was terminated due to breach of Mega's Terms of Service, such as abuse of rights of others; sharing and/or importing illegal data; or system abuse.";

        if (code == 100)    // deprecated
        {
            reason = "You have been suspended due to excess data usage.";
        }
        else if (code == 200)
        {
            reason = "Your account has been suspended due to multiple breaches of Mega's Terms of Service. Please check your email inbox.";
        }
        else if (code == 300)
        {
            reason = "Your account has been suspended due to copyright violations. Please check your email inbox.";
        }
        else if (code == 400)
        {
            reason = "Your account has been disabled by your administrator. You may contact your business account administrator for further details.";
        }
        else if (code == 401)
        {
            reason = "Your account has been removed by your administrator. You may contact your business account administrator for further details.";
        }
        else if (code == 500)
        {
            reason = "Your account has been blocked pending verification via SMS.";
        }
        else if (code == 700)
        {
            reason = "Your account has been temporarily suspended for your safety. Please verify your email and follow its steps to unlock your account.";
        }
        //else if (code == ACCOUNT_BLOCKED_DEFAULT) --> default reason

        cout << "Reason: " << reason << endl;

        if (code != 500 && code != 700)
        {
            cout << "Logging out..." << endl;
            client->locallogout(true, true);
        }
    }
}

// password change result
void DemoApp::changepw_result(error e)
{
    if (e)
    {
        cout << "Password update failed: " << errorstring(e) << endl;
    }
    else
    {
        cout << "Password updated." << endl;
    }
}


void exportnode_result(Error e, handle h, handle ph)
{
    if (e)
    {
        cout << "Export failed: " << errorstring(e) << endl;
        return;
    }

    Node* n;

    if ((n = client->nodebyhandle(h)))
    {
        string path;
        nodepath(NodeHandle().set6byte(h), &path);
        cout << "Exported " << path << ": ";

        if (n->type != FILENODE && !n->sharekey)
        {
            cout << "No key available for exported folder" << endl;
            return;
        }

        string publicLink;
        if (n->type == FILENODE)
        {
            publicLink = MegaClient::publicLinkURL(client->mNewLinkFormat, n->type, ph, Base64Str<FILENODEKEYLENGTH>((const byte*)n->nodekey().data()));
        }
        else
        {
            publicLink = MegaClient::publicLinkURL(client->mNewLinkFormat, n->type, ph, Base64Str<FOLDERNODEKEYLENGTH>(n->sharekey->key));
        }

        cout << publicLink;

        if (n->plink)
        {
            string authKey = n->plink->mAuthKey;

            if (authKey.size())
            {
                string authToken(publicLink);
                authToken = authToken.substr(MegaClient::MEGAURL.size()+strlen("/folder/")).append(":").append(authKey);
                cout << "\n          AuthToken = " << authToken;
            }
        }

        cout << endl;

    }
    else
    {
        cout << "Exported node no longer available" << endl;
    }
}

// the requested link could not be opened
void DemoApp::openfilelink_result(const Error& e)
{
    if (e)
    {
        if (pdf_to_import) // import welcome pdf has failed
        {
            cout << "Failed to import Welcome PDF file" << endl;
        }
        else
        {
            if (e == API_ETOOMANY && e.hasExtraInfo())
            {
                cout << "Failed to open link: " << getExtraInfoErrorString(e) << endl;
            }
            else
            {
                cout << "Failed to open link: " << errorstring(e) << endl;
            }

        }
    }
    pdf_to_import = false;
}

// the requested link was opened successfully - import to cwd
void DemoApp::openfilelink_result(handle ph, const byte* key, m_off_t size,
                                  string* a, string* /*fa*/, int)
{
    Node* n;

    if (!key)
    {
        cout << "File is valid, but no key was provided." << endl;
        pdf_to_import = false;
        return;
    }

    // check if the file is decryptable
    string attrstring;

    attrstring.resize(a->length()*4/3+4);
    attrstring.resize(Base64::btoa((const byte *)a->data(), int(a->length()), (char *)attrstring.data()));

    SymmCipher nodeKey;
    nodeKey.setkey(key, FILENODE);

    byte *buf = Node::decryptattr(&nodeKey,attrstring.c_str(), attrstring.size());
    if (!buf)
    {
        cout << "The file won't be imported, the provided key is invalid." << endl;
        pdf_to_import = false;
    }
    else if (client->loggedin() != NOTLOGGEDIN)
    {
        if (pdf_to_import)
        {
            n = client->nodebyhandle(client->rootnodes[0]);
        }
        else
        {
            n = client->nodeByHandle(cwd);
        }

        if (!n)
        {
            cout << "Target folder not found." << endl;
            pdf_to_import = false;
            delete [] buf;
            return;
        }

        AttrMap attrs;
        JSON json;
        nameid name;
        string* t;
        json.begin((char*)buf + 5);
        vector<NewNode> nn(1);
        NewNode* newnode = &nn[0];

        // set up new node as folder node
        newnode->source = NEW_PUBLIC;
        newnode->type = FILENODE;
        newnode->nodehandle = ph;
        newnode->parenthandle = UNDEF;
        newnode->nodekey.assign((char*)key, FILENODEKEYLENGTH);
        newnode->attrstring.reset(new string(*a));

        while ((name = json.getnameid()) != EOO && json.storeobject((t = &attrs.map[name])))
        {
            JSON::unescape(t);

            if (name == 'n')
            {
                client->fsaccess->normalize(t);
            }
        }

        attr_map::iterator it = attrs.map.find('n');
        if (it != attrs.map.end())
        {
            Node *ovn = client->childnodebyname(n, it->second.c_str(), true);
            if (ovn)
            {
                attr_map::iterator it2 = attrs.map.find('c');
                if (it2 != attrs.map.end())
                {
                    FileFingerprint ffp;
                    if (ffp.unserializefingerprint(&it2->second))
                    {
                        ffp.size = size;
                        if (ffp.isvalid && ovn->isvalid && ffp == *(FileFingerprint*)ovn)
                        {
                            cout << "Success. (identical node skipped)" << endl;
                            pdf_to_import = false;
                            delete [] buf;
                            return;
                        }
                    }
                }

                newnode->ovhandle = !client->versions_disabled ? ovn->nodehandle : UNDEF;
            }
        }

<<<<<<< HEAD
        client->putnodes(n->nodehandle, move(nn), nullptr, client->restag, nullptr);
=======
        client->putnodes(n->nodeHandle(), move(nn), nullptr, client->restag);
>>>>>>> ece5cd16
    }
    else
    {
        cout << "Need to be logged in to import file links." << endl;
        pdf_to_import = false;
    }

    delete [] buf;
}

void DemoApp::folderlinkinfo_result(error e, handle owner, handle /*ph*/, string *attr, string* k, m_off_t currentSize, uint32_t numFiles, uint32_t numFolders, m_off_t versionsSize, uint32_t numVersions)
{
    if (e != API_OK)
    {
        cout << "Retrieval of public folder link information failed: " << e << endl;
        return;
    }

    handle ph;
    byte folderkey[FOLDERNODEKEYLENGTH];
    #ifndef NDEBUG
    error eaux =
    #endif
    client->parsepubliclink(publiclink.c_str(), ph, folderkey, true);
    assert(eaux == API_OK);

    // Decrypt nodekey with the key of the folder link
    SymmCipher cipher;
    cipher.setkey(folderkey);
    const char *nodekeystr = k->data() + 9;    // skip the userhandle(8) and the `:`
    byte nodekey[FOLDERNODEKEYLENGTH];
    if (client->decryptkey(nodekeystr, nodekey, sizeof(nodekey), &cipher, 0, UNDEF))
    {
        // Decrypt node attributes with the nodekey
        cipher.setkey(nodekey);
        byte* buf = Node::decryptattr(&cipher, attr->c_str(), attr->size());
        if (buf)
        {
            AttrMap attrs;
            string fileName;
            string fingerprint;
            FileFingerprint ffp;
            m_time_t mtime = 0;
            Node::parseattr(buf, attrs, currentSize, mtime, fileName, fingerprint, ffp);

            // Normalize node name to UTF-8 string
            attr_map::iterator it = attrs.map.find('n');
            if (it != attrs.map.end() && !it->second.empty())
            {
                client->fsaccess->normalize(&(it->second));
                fileName = it->second.c_str();
            }

            std::string ownerStr, ownerBin((const char *)&owner, sizeof(owner));
            Base64::btoa(ownerBin, ownerStr);

            cout << "Folder link information:" << publiclink << endl;
            cout << "\tFolder name: " << fileName << endl;
            cout << "\tOwner: " << ownerStr << endl;
            cout << "\tNum files: " << numFiles << endl;
            cout << "\tNum folders: " << numFolders - 1 << endl;
            cout << "\tNum versions: " << numVersions << endl;

            delete [] buf;
        }
        else
        {
            cout << "folderlink: error decrypting node attributes with decrypted nodekey" << endl;
        }
    }
    else
    {
        cout << "folderlink: error decrypting nodekey with folder link key";
    }

    publiclink.clear();
}

bool DemoApp::pread_data(byte* data, m_off_t len, m_off_t pos, m_off_t, m_off_t, void* /*appdata*/)
{
    // Improvement: is there a way to have different pread_data receivers for
    // different modes?
    if(more_node)  // are we paginating through a node?
    {
        fwrite(data, 1, size_t(len), stdout);
        if((pos + len) >= more_node->size) // is this the last chunk?
        {
            more_node = nullptr;
            more_offset = 0;
            cout << "-End of file-" << endl;
            setprompt(COMMAND);
        }
        else
        {
            // there's more to get, so set PAGER prompt
            setprompt(PAGER);
            more_offset += len;
        }
    }
    else if (pread_file)
    {
        pread_file->write((const char*)data, (size_t)len);
        cout << "Received " << len << " partial read byte(s) at position " << pos << endl;
        if (pread_file_end == pos + len)
        {
            delete pread_file;
            pread_file = NULL;
            cout << "Completed pread" << endl;
        }
    }
    else
    {
        cout << "Received " << len << " partial read byte(s) at position " << pos << ": ";
        fwrite(data, 1, size_t(len), stdout);
        cout << endl;
    }
    return true;
}

dstime DemoApp::pread_failure(const Error &e, int retry, void* /*appdata*/, dstime)
{
    if (retry < 5 && !(e == API_ETOOMANY && e.hasExtraInfo()))
    {
        cout << "Retrying read (" << errorstring(e) << ", attempt #" << retry << ")" << endl;
        return (dstime)(retry*10);
    }
    else
    {
        cout << "Too many failures (" << errorstring(e) << "), giving up" << endl;
        if (pread_file)
        {
            delete pread_file;
            pread_file = NULL;
        }
        return ~(dstime)0;
    }
}

// reload needed
void DemoApp::reload(const char* reason)
{
    cout << "Reload suggested (" << reason << ") - use 'reload' to trigger" << endl;
}

// reload initiated
void DemoApp::clearing()
{
    LOG_debug << "Clearing all nodes/users...";
}

// nodes have been modified
// (nodes with their removed flag set will be deleted immediately after returning from this call,
// at which point their pointers will become invalid at that point.)
void DemoApp::nodes_updated(Node** n, int count)
{
    int c[2][6] = { { 0 } };

    if (n)
    {
        while (count--)
        {
            if ((*n)->type < 6)
            {
                c[!(*n)->changed.removed][(*n)->type]++;
                n++;
            }
        }
    }
    else
    {
        for (node_map::iterator it = client->nodes.begin(); it != client->nodes.end(); it++)
        {
            if (it->second->type < 6)
            {
                c[1][it->second->type]++;
            }
        }
    }

    nodestats(c[1], "added or updated");
    nodestats(c[0], "removed");

    if (cwd.isUndef())
    {
        cwd = NodeHandle().set6byte(client->rootnodes[0]);
    }
}

// nodes now (almost) current, i.e. no server-client notifications pending
void DemoApp::nodes_current()
{
    LOG_debug << "Nodes current.";
}

void DemoApp::account_updated()
{
    if (client->loggedin() == EPHEMERALACCOUNT || client->loggedin() == EPHEMERALACCOUNTPLUSPLUS)
    {
        LOG_debug << "Account has been confirmed by another client. Proceed to login with credentials.";
    }
    else
    {
        LOG_debug << "Account has been upgraded/downgraded.";
    }
}

void DemoApp::notify_confirmation(const char *email)
{
    if (client->loggedin() == EPHEMERALACCOUNT || client->loggedin() == EPHEMERALACCOUNTPLUSPLUS)
    {
        LOG_debug << "Account has been confirmed with email " << email << ". Proceed to login with credentials.";
    }
}

void DemoApp::enumeratequotaitems_result(unsigned, handle, unsigned, int, int, unsigned, unsigned, unsigned, const char*, const char*, const char*, const char*)
{
    // FIXME: implement
}

void DemoApp::enumeratequotaitems_result(error)
{
    // FIXME: implement
}

void DemoApp::additem_result(error)
{
    // FIXME: implement
}

void DemoApp::checkout_result(const char*, error)
{
    // FIXME: implement
}

void DemoApp::getmegaachievements_result(AchievementsDetails *details, error /*e*/)
{
    // FIXME: implement display of values
    delete details;
}

#ifdef ENABLE_CHAT
void DemoApp::richlinkrequest_result(string *json, error e)
{
    if (!e)
    {
        cout << "Result:" << endl << *json << endl;
    }
    else
    {
        cout << "Failed to request rich link. Error: " << e << endl;

    }
}
#endif

void DemoApp::contactlinkcreate_result(error e, handle h)
{
    if (e)
    {
        cout << "Failed to create contact link. Error: " << e << endl;
    }
    else
    {
        cout << "Contact link created successfully: " << LOG_NODEHANDLE(h) << endl;
    }
}

void DemoApp::contactlinkquery_result(error e, handle h, string *email, string *fn, string *ln, string* /*avatar*/)
{
    if (e)
    {
        cout << "Failed to get contact link details. Error: " << e << endl;
    }
    else
    {
        cout << "Contact link created successfully: " << endl;
        cout << "\tUserhandle: " << LOG_HANDLE(h) << endl;
        cout << "\tEmail: " << *email << endl;
        cout << "\tFirstname: " << Base64::atob(*fn) << endl;
        cout << "\tLastname: " << Base64::atob(*ln) << endl;
    }
}

void DemoApp::contactlinkdelete_result(error e)
{
    if (e)
    {
        cout << "Failed to delete contact link. Error: " << e << endl;
    }
    else
    {
        cout << "Contact link deleted successfully." << endl;
    }
}

// display account details/history
void DemoApp::account_details(AccountDetails* ad, bool storage, bool transfer, bool pro, bool purchases,
                              bool transactions, bool sessions)
{
    char timebuf[32], timebuf2[32];

    if (storage)
    {
        cout << "\tAvailable storage: " << ad->storage_max << " byte(s)  used:  " << ad->storage_used << " available: " << (ad->storage_max - ad->storage_used) << endl;

        for (unsigned i = 0; i < sizeof rootnodenames/sizeof *rootnodenames; i++)
        {
            NodeStorage* ns = &ad->storage[client->rootnodes[i]];

            cout << "\t\tIn " << rootnodenames[i] << ": " << ns->bytes << " byte(s) in " << ns->files << " file(s) and " << ns->folders << " folder(s)" << endl;
            cout << "\t\tUsed storage by versions: " << ns->version_bytes << " byte(s) in " << ns->version_files << " file(s)" << endl;
        }
    }

    if (transfer)
    {
        if (ad->transfer_max)
        {
            long long transferFreeUsed = 0;
            for (unsigned i = 0; i < ad->transfer_hist.size(); i++)
            {
                transferFreeUsed += ad->transfer_hist[i];
            }

            cout << "\tTransfer in progress: " << ad->transfer_own_reserved << "/" << ad->transfer_srv_reserved << endl;
            cout << "\tTransfer completed: " << ad->transfer_own_used << "/" << ad->transfer_srv_used << "/" << transferFreeUsed << " of "
                 << ad->transfer_max << " ("
                 << (100 * (ad->transfer_own_used + ad->transfer_srv_used + transferFreeUsed) / ad->transfer_max) << "%)" << endl;
            cout << "\tServing bandwidth ratio: " << ad->srv_ratio << "%" << endl;
        }

        if (ad->transfer_hist_starttime)
        {
            m_time_t t = m_time() - ad->transfer_hist_starttime;

            cout << "\tTransfer history:\n";

            for (unsigned i = 0; i < ad->transfer_hist.size(); i++)
            {
                cout << "\t\t" << t;
                t -= ad->transfer_hist_interval;
                if (t < 0)
                {
                    cout << " second(s) ago until now: ";
                }
                else
                {
                    cout << "-" << t << " second(s) ago: ";
                }
                cout << ad->transfer_hist[i] << " byte(s)" << endl;
            }
        }
    }

    if (pro)
    {
        cout << "\tPro level: " << ad->pro_level << endl;
        cout << "\tSubscription type: " << ad->subscription_type << endl;
        cout << "\tAccount balance:" << endl;

        for (vector<AccountBalance>::iterator it = ad->balances.begin(); it != ad->balances.end(); it++)
        {
            printf("\tBalance: %.3s %.02f\n", it->currency, it->amount);
        }
    }

    if (purchases)
    {
        cout << "Purchase history:" << endl;

        for (vector<AccountPurchase>::iterator it = ad->purchases.begin(); it != ad->purchases.end(); it++)
        {
            time_t ts = it->timestamp;
            strftime(timebuf, sizeof timebuf, "%c", localtime(&ts));
            printf("\tID: %.11s Time: %s Amount: %.3s %.02f Payment method: %d\n", it->handle, timebuf, it->currency,
                   it->amount, it->method);
        }
    }

    if (transactions)
    {
        cout << "Transaction history:" << endl;

        for (vector<AccountTransaction>::iterator it = ad->transactions.begin(); it != ad->transactions.end(); it++)
        {
            time_t ts = it->timestamp;
            strftime(timebuf, sizeof timebuf, "%c", localtime(&ts));
            printf("\tID: %.11s Time: %s Delta: %.3s %.02f\n", it->handle, timebuf, it->currency, it->delta);
        }
    }

    if (sessions)
    {
        cout << "Currently Active Sessions:" << endl;
        for (vector<AccountSession>::iterator it = ad->sessions.begin(); it != ad->sessions.end(); it++)
        {
            if (it->alive)
            {
                time_t ts = it->timestamp;
                strftime(timebuf, sizeof timebuf, "%c", localtime(&ts));
                ts = it->mru;
                strftime(timebuf2, sizeof timebuf, "%c", localtime(&ts));

                Base64Str<MegaClient::SESSIONHANDLE> id(it->id);

                if (it->current)
                {
                    printf("\t* Current Session\n");
                }
                printf("\tSession ID: %s\n\tSession start: %s\n\tMost recent activity: %s\n\tIP: %s\n\tCountry: %.2s\n\tUser-Agent: %s\n\t-----\n",
                        id.chars, timebuf, timebuf2, it->ip.c_str(), it->country, it->useragent.c_str());
            }
        }

        if(gVerboseMode)
        {
            cout << endl << "Full Session history:" << endl;

            for (vector<AccountSession>::iterator it = ad->sessions.begin(); it != ad->sessions.end(); it++)
            {
                time_t ts = it->timestamp;
                strftime(timebuf, sizeof timebuf, "%c", localtime(&ts));
                ts = it->mru;
                strftime(timebuf2, sizeof timebuf, "%c", localtime(&ts));
                printf("\tSession start: %s\n\tMost recent activity: %s\n\tIP: %s\n\tCountry: %.2s\n\tUser-Agent: %s\n\t-----\n",
                        timebuf, timebuf2, it->ip.c_str(), it->country, it->useragent.c_str());
            }
        }
    }
}

// account details could not be retrieved
void DemoApp::account_details(AccountDetails* /*ad*/, error e)
{
    if (e)
    {
        cout << "Account details retrieval failed (" << errorstring(e) << ")" << endl;
    }
}

// account details could not be retrieved
void DemoApp::sessions_killed(handle sessionid, error e)
{
    if (e)
    {
        cout << "Session killing failed (" << errorstring(e) << ")" << endl;
        return;
    }

    if (sessionid == UNDEF)
    {
        cout << "All sessions except current have been killed" << endl;
    }
    else
    {
        Base64Str<MegaClient::SESSIONHANDLE> id(sessionid);
        cout << "Session with id " << id << " has been killed" << endl;
    }
}

void DemoApp::smsverificationsend_result(error e)
{
    if (e)
    {
        cout << "SMS send failed: " << e << endl;
    }
    else
    {
        cout << "SMS send succeeded" << endl;
    }
}

void DemoApp::smsverificationcheck_result(error e, string *phoneNumber)
{
    if (e)
    {
        cout << "SMS verification failed: " << e << endl;
    }
    else
    {
        cout << "SMS verification succeeded" << endl;
        if (phoneNumber)
        {
            cout << "Phone number: " << *phoneNumber << ")" << endl;
        }
    }
}

// user attribute update notification
void DemoApp::userattr_update(User* u, int priv, const char* n)
{
    cout << "Notification: User " << u->email << " -" << (priv ? " private" : "") << " attribute "
          << n << " added or updated" << endl;
}

void DemoApp::resetSmsVerifiedPhoneNumber_result(error e)
{
    if (e)
    {
        cout << "Reset verified phone number failed: " << e << endl;
    }
    else
    {
        cout << "Reset verified phone number succeeded" << endl;
    }
}

void DemoApp::getbanners_result(error e)
{
    cout << "Getting Smart Banners failed: " << e << endl;
}

void DemoApp::getbanners_result(vector< tuple<int, string, string, string, string, string, string> >&& banners)
{
    for (auto& b : banners)
    {
        cout << "Smart Banner:" << endl
             << "\tid         : " << std::get<0>(b) << endl
             << "\ttitle      : " << std::get<1>(b) << endl
             << "\tdescription: " << std::get<2>(b) << endl
             << "\timage      : " << std::get<3>(b) << endl
             << "\turl        : " << std::get<4>(b) << endl
             << "\tbkgr image : " << std::get<5>(b) << endl
             << "\tdsp        : " << std::get<6>(b) << endl;
    }
}

void DemoApp::dismissbanner_result(error e)
{
    if (e)
    {
        cout << "Dismissing Smart Banner failed: " << e << endl;
    }
    else
    {
        cout << "Dismissing Smart Banner succeeded" << endl;
    }
}

void DemoApp::backupremove_result(const Error &e, handle backupId)
{
    if (e != API_OK)
    {
        cout << "Removal of backup " << toHandle(backupId) << " failed: " << errorstring(e) <<endl;
    }
    else
    {
        cout << "Backup " << toHandle(backupId) << " removed successfully" << endl;
    }
}

#ifndef NO_READLINE
char* longestCommonPrefix(ac::CompletionState& acs)
{
    string s = acs.completions[0].s;
    for (size_t i = acs.completions.size(); i--; )
    {
        for (unsigned j = 0; j < s.size() && j < acs.completions[i].s.size(); ++j)
        {
            if (s[j] != acs.completions[i].s[j])
            {
                s.erase(j, string::npos);
                break;
            }
        }
    }
    return strdup(s.c_str());
}

char** my_rl_completion(const char */*text*/, int /*start*/, int end)
{
    rl_attempted_completion_over = 1;

    std::string line(rl_line_buffer, end);
    ac::CompletionState acs = ac::autoComplete(line, line.size(), autocompleteTemplate, true);

    if (acs.completions.empty())
    {
        return NULL;
    }

    if (acs.completions.size() == 1 && !acs.completions[0].couldExtend)
    {
        acs.completions[0].s += " ";
    }

    char** result = (char**)malloc((sizeof(char*)*(2+acs.completions.size())));
    for (size_t i = acs.completions.size(); i--; )
    {
        result[i+1] = strdup(acs.completions[i].s.c_str());
    }
    result[acs.completions.size()+1] = NULL;
    result[0] = longestCommonPrefix(acs);
    //for (int i = 0; i <= acs.completions.size(); ++i)
    //{
    //    cout << "i " << i << ": " << result[i] << endl;
    //}
    rl_completion_suppress_append = true;
    rl_basic_word_break_characters = " \r\n";
    rl_completer_word_break_characters = strdup(" \r\n");
    rl_completer_quote_characters = "";
    rl_special_prefixes = "";
    return result;
}
#endif

// main loop
void megacli()
{
#ifndef NO_READLINE
    char *saved_line = NULL;
    int saved_point = 0;
    rl_attempted_completion_function = my_rl_completion;

    rl_save_prompt();

#elif defined(WIN32) && defined(NO_READLINE)

    static_cast<WinConsole*>(console)->setShellConsole(CP_UTF8, GetConsoleOutputCP());

    COORD fontSize;
    string fontname = static_cast<WinConsole*>(console)->getConsoleFont(fontSize);
    cout << "Using font '" << fontname << "', " << fontSize.X << "x" << fontSize.Y
         << ". <CHAR/hex> will be used for absent characters.  If seen, try the 'codepage' command or a different font." << endl;

#else
    #error non-windows platforms must use the readline library
#endif

    for (;;)
    {
        if (prompt == COMMAND)
        {
            ostringstream  dynamicprompt;

            // display put/get transfer speed in the prompt
            if (client->tslots.size() || responseprogress >= 0)
            {
                m_off_t xferrate[2] = { 0 };
                Waiter::bumpds();

                for (transferslot_list::iterator it = client->tslots.begin(); it != client->tslots.end(); it++)
                {
                    if ((*it)->fa)
                    {
                        xferrate[(*it)->transfer->type]
                            += (*it)->mTransferSpeed.calculateSpeed();
                    }
                }
                xferrate[GET] /= 1024;
                xferrate[PUT] /= 1024;

                dynamicprompt << "MEGA";

                if (xferrate[GET] || xferrate[PUT] || responseprogress >= 0)
                {
                    dynamicprompt << " (";

                    if (xferrate[GET])
                    {
                        dynamicprompt << "In: " << xferrate[GET] << " KB/s";

                        if (xferrate[PUT])
                        {
                            dynamicprompt << "/";
                        }
                    }

                    if (xferrate[PUT])
                    {
                        dynamicprompt << "Out: " << xferrate[PUT] << " KB/s";
                    }

                    if (responseprogress >= 0)
                    {
                        dynamicprompt << responseprogress << "%";
                    }

                    dynamicprompt  << ")";
                }

                dynamicprompt  << "> ";
            }

            string dynamicpromptstr = dynamicprompt.str();

#if defined(WIN32) && defined(NO_READLINE)
            static_cast<WinConsole*>(console)->updateInputPrompt(!dynamicpromptstr.empty() ? dynamicpromptstr : prompts[COMMAND]);
#else
            rl_callback_handler_install(!dynamicpromptstr.empty() ? dynamicpromptstr.c_str() : prompts[prompt], store_line);

            // display prompt
            if (saved_line)
            {
                rl_replace_line(saved_line, 0);
                free(saved_line);
            }

            rl_point = saved_point;
            rl_redisplay();
#endif
        }

        // command editing loop - exits when a line is submitted or the engine requires the CPU
        for (;;)
        {
            int w = client->wait();

            if (w & Waiter::HAVESTDIN)
            {
#if defined(WIN32) && defined(NO_READLINE)
                line = static_cast<WinConsole*>(console)->checkForCompletedInputLine();
#else
                if ((prompt == COMMAND) || (prompt == PAGER))
                {
                    // Note: this doesn't act like unbuffered input, still
                    // requires Return line ending
                    rl_callback_read_char();
                }
                else
                {
                    console->readpwchar(pw_buf, sizeof pw_buf, &pw_buf_pos, &line);
                }
#endif
            }

            if (w & Waiter::NEEDEXEC || line)
            {
                break;
            }
        }

#ifndef NO_READLINE
        // save line
        saved_point = rl_point;
        saved_line = rl_copy_text(0, rl_end);

        // remove prompt
        rl_save_prompt();
        rl_replace_line("", 0);
        rl_redisplay();
#endif

        if (line)
        {
            // execute user command
            if (*line)
            {
                process_line(line);
            }
            else if (prompt != COMMAND)
            {
                setprompt(prompt);
            }
            free(line);
            line = NULL;

            if (quit_flag)
            {
#ifndef NO_READLINE
                rl_callback_handler_remove();
#endif /* ! NO_READLINE */
                delete client;
                client = nullptr;
                return;
            }

            if (!cerr)
            {
                cerr.clear();
                cerr << "Console error output failed, perhaps on a font related utf8 error or on NULL.  It is now reset." << endl;
            }
            if (!cout)
            {
                cout.clear();
                cerr << "Console output failed, perhaps on a font related utf8 error or on NULL.  It is now reset." << endl;
            }
        }


        auto puts = appxferq[PUT].size();
        auto gets = appxferq[GET].size();

        // pass the CPU to the engine (nonblocking)
        client->exec();

        if (puts && !appxferq[PUT].size())
        {
            cout << "Uploads complete" << endl;
        }
        if (gets && !appxferq[GET].size())
        {
            cout << "Downloads complete" << endl;
        }


        if (clientFolder)
        {
            clientFolder->exec();
        }
    }
}

#ifndef NO_READLINE

static void onFatalSignal(int signum)
{
    // Restore the terminal's settings.
    rl_callback_handler_remove();

    // Re-trigger the signal.
    raise(signum);
}

static void registerSignalHandlers()
{
    std::vector<int> signals = {
        SIGABRT,
        SIGBUS,
        SIGILL,
        SIGKILL,
        SIGSEGV,
        SIGTERM
    }; // signals

    struct sigaction action;

    action.sa_handler = &onFatalSignal;

    // Restore default signal handler after invoking our own.
    action.sa_flags = SA_NODEFER | SA_RESETHAND;

    // Don't ignore any signals.
    sigemptyset(&action.sa_mask);

    for (int signal : signals)
    {
        (void)sigaction(signal, &action, nullptr);
    }
}

#endif // ! NO_READLINE

int main()
{
#if defined(_WIN32) && defined(_DEBUG)
    _CrtSetBreakAlloc(124);  // set this to an allocation number to hunt leaks.  Prior to 124 and prior are from globals/statics so won't be detected by this
#endif

#ifndef NO_READLINE
    registerSignalHandlers();
#endif // NO_READLINE

#ifdef _WIN32
    SimpleLogger::setLogLevel(logMax);  // warning and stronger to console; info and weaker to VS output window
    SimpleLogger::setOutputClass(&gLogger);
#else
    SimpleLogger::setOutputClass(&gLogger);
#endif

    console = new CONSOLE_CLASS;

#ifdef GFX_CLASS
    auto gfx = new GFX_CLASS;
    gfx->startProcessingThread();
#else
    mega::GfxProc* gfx = nullptr;
#endif

    // Needed so we can get the cwd.
    auto fsAccess = new FSACCESS_CLASS();

    // Where are we?
    if (!fsAccess->cwd(*startDir))
    {
        cerr << "Unable to determine current working directory." << endl;
        return EXIT_FAILURE;
    }

    auto httpIO = new HTTPIO_CLASS;

#ifdef WIN32
    auto waiter = new CONSOLE_WAIT_CLASS(static_cast<CONSOLE_CLASS*>(console));
#else
    auto waiter = new CONSOLE_WAIT_CLASS;
#endif

    auto demoApp = new DemoApp;

    auto dbAccess =
#ifdef DBACCESS_CLASS
        new DBACCESS_CLASS(*startDir);
#else
        nullptr;
#endif


    // instantiate app components: the callback processor (DemoApp),
    // the HTTP I/O engine (WinHttpIO) and the MegaClient itself
    client = new MegaClient(demoApp,
                            waiter,
                            httpIO,
                            fsAccess,
                            dbAccess,
                            gfx,
                            "Gk8DyQBS",
                            "megacli/" TOSTRING(MEGA_MAJOR_VERSION)
                            "." TOSTRING(MEGA_MINOR_VERSION)
                            "." TOSTRING(MEGA_MICRO_VERSION),
                            2);

    ac::ACN acs = autocompleteSyntax();
#if defined(WIN32) && defined(NO_READLINE)
    static_cast<WinConsole*>(console)->setAutocompleteSyntax((acs));
#endif

    clientFolder = NULL;    // additional for folder links
    megacli();

    delete client;
    delete waiter;
    delete httpIO;
    delete gfx;
    //delete dbAccess; // already deleted
    delete fsAccess;
    delete demoApp;
    acs.reset();
    autocompleteTemplate.reset();
    delete console;
    startDir.reset();

#if defined(USE_OPENSSL) && !defined(OPENSSL_IS_BORINGSSL)
    delete CurlHttpIO::sslMutexes;
#endif

#if defined(_WIN32) && defined(_DEBUG)

    // Singleton enthusiasts rarely think about shutdown...
    const CryptoPP::MicrosoftCryptoProvider &hProvider = CryptoPP::Singleton<CryptoPP::MicrosoftCryptoProvider>().Ref();
    delete &hProvider;

    _CrtDumpMemoryLeaks();
#endif
}


void DemoAppFolder::login_result(error e)
{
    if (e)
    {
        cout << "Failed to load the folder link: " << errorstring(e) << endl;
    }
    else
    {
        cout << "Folder link loaded, retrieving account..." << endl;
        clientFolder->fetchnodes();
    }
}

void DemoAppFolder::fetchnodes_result(const Error& e)
{
    if (e)
    {
        if (e == API_ENOENT && e.hasExtraInfo())
        {
            cout << "File/folder retrieval failed: " << getExtraInfoErrorString(e) << endl;
        }
        else
        {
            cout << "File/folder retrieval failed (" << errorstring(e) << ")" << endl;
        }
    }
    else
    {
        // check if we fetched a folder link and the key is invalid
        if (clientFolder->isValidFolderLink())
        {
            cout << "File/folder retrieval succeed, but encryption key is wrong." << endl;
        }
        else
        {
            cout << "Failed to load folder link" << endl;

            delete clientFolder;
            clientFolder = NULL;
        }
    }
}

void DemoAppFolder::nodes_updated(Node **n, int count)
{
    int c[2][6] = { { 0 } };

    if (n)
    {
        while (count--)
        {
            if ((*n)->type < 6)
            {
                c[!(*n)->changed.removed][(*n)->type]++;
                n++;
            }
        }
    }
    else
    {
        for (node_map::iterator it = clientFolder->nodes.begin(); it != clientFolder->nodes.end(); it++)
        {
            if (it->second->type < 6)
            {
                c[1][it->second->type]++;
            }
        }
    }

    cout << "The folder link contains ";
    nodestats(c[1], "");
}

void exec_metamac(autocomplete::ACState& s)
{
    Node *node = nodebypath(s.words[2].s.c_str());
    if (!node || node->type != FILENODE)
    {
        cerr << s.words[2].s
             << (node ? ": No such file or directory"
                      : ": Not a file")
             << endl;
        return;
    }

    auto ifAccess = client->fsaccess->newfileaccess();
    {
        auto localPath = LocalPath::fromName(s.words[1].s, *client->fsaccess, client->fsaccess->getlocalfstype(LocalPath::fromPath(s.words[1].s, *client->fsaccess)));
        if (!ifAccess->fopen(localPath, 1, 0))
        {
            cerr << "Failed to open: " << s.words[1].s << endl;
            return;
        }
    }

    SymmCipher cipher;
    int64_t remoteIv;
    int64_t remoteMac;

    {
        std::string remoteKey = node->nodekey();
        const char *iva = &remoteKey[SymmCipher::KEYLENGTH];

        cipher.setkey((byte*)&remoteKey[0], node->type);
        remoteIv = MemAccess::get<int64_t>(iva);
        remoteMac = MemAccess::get<int64_t>(iva + sizeof(int64_t));
    }

    auto result = generateMetaMac(cipher, *ifAccess, remoteIv);
    if (!result.first)
    {
        cerr << "Failed to generate metamac for: "
             << s.words[1].s
             << endl;
    }
    else
    {
        const std::ios::fmtflags flags = cout.flags();

        cout << s.words[2].s
             << " (remote): "
             << std::hex
             << (uint64_t)remoteMac
             << "\n"
             << s.words[1].s
             << " (local): "
             << (uint64_t)result.second
             << endl;

        cout.flags(flags);
    }
}

void exec_resetverifiedphonenumber(autocomplete::ACState& s)
{
    client->resetSmsVerifiedPhoneNumber();
}

void exec_banner(autocomplete::ACState& s)
{
    if (s.words.size() == 2 && s.words[1].s == "get")
    {
        cout << "Retrieving banner info..." << endl;

        client->reqs.add(new CommandGetBanners(client));
    }
    else if (s.words.size() == 3 && s.words[1].s == "dismiss")
    {
        cout << "Dismissing banner with id " << s.words[2].s << "..." << endl;

        client->reqs.add(new CommandDismissBanner(client, stoi(s.words[2].s), m_time(nullptr)));
    }
}

#ifdef ENABLE_SYNC

void sync_completion(UnifiedSync* us, const SyncError&, error result)
{
    if (!us)
    {
        cerr << "Sync could not be added: "
             << errorstring(result)
             << endl;
    }
    else if (us->mSync)
    {
        cerr << "Sync added and running: "
             << toHandle(us->mConfig.mBackupId)
             << endl;
    }
    else
    {
        cerr << "Sync added but could not be started: "
             << errorstring(result)
             << endl;
    }
}

void exec_syncadd(autocomplete::ACState& s)
{
    if (client->loggedin() != FULLACCOUNT)
    {
        cerr << "You must be logged in to create a sync."
             << endl;
        return;
    }

    string drive;
    bool backup = s.extractflag("-backup");
    bool external = s.extractflagparam("-external", drive);

    // sync add source target
    LocalPath drivePath = LocalPath::fromPath(drive, *client->fsaccess);
    LocalPath sourcePath = LocalPath::fromPath(s.words[2].s, *client->fsaccess);
    string targetPath = s.words[3].s;

    // Does the target node exist?
    auto* targetNode = nodebypath(targetPath.c_str());

    if (!targetNode)
    {
        cerr << targetPath
             << ": Not found."
             << endl;
        return;
    }

    // Necessary so that we can reliably extract the leaf name.
    sourcePath = NormalizeAbsolute(sourcePath);

    // Create a suitable sync config.
    auto config =
      SyncConfig(sourcePath,
                 sourcePath.leafName().toPath(*client->fsaccess),
                 NodeHandle().set6byte(targetNode->nodehandle),
                 targetPath,
                 0,
                 external ? std::move(drivePath) : LocalPath(),
                 true,
                 backup ? SyncConfig::TYPE_BACKUP : SyncConfig::TYPE_TWOWAY);

    if (external)
    {
        if (!backup)
        {
            cerr << "Sorry, external syncs must be backups for now" << endl;
        }

        // Try and generate a drive ID.
        auto id = UNDEF;
        auto result = client->readDriveId(drive.c_str(), id);

        if (result == API_ENOENT)
        {
            id = client->generateDriveId();
            result = client->writeDriveId(drive.c_str(), id);
        }

        if (result != API_OK)
        {
            cerr << "Unable to generate drive ID for " << drive << endl;
            return;
        }
    }

    // Try and add the new sync.
	// All validation is performed in this function.
    client->addsync(config, false, sync_completion);
}

void exec_syncclosedrive(autocomplete::ACState& s)
{
    // Are we logged in?
    if (client->loggedin() != FULLACCOUNT)
    {
        cerr << "You must be logged in to manipulate backup syncs."
             << endl;
        return;
    }

    // sync backup remove drive
    const auto drivePath =
      LocalPath::fromPath(s.words[2].s, *client->fsaccess);

    const auto result = client->syncs.backupCloseDrive(drivePath);

    if (result)
    {
        cerr << "Unable to remove backup database: "
             << errorstring(result)
             << endl;
    }
}

void exec_syncimport(autocomplete::ACState& s)
{
    if (client->loggedin() != FULLACCOUNT)
    {
        cerr << "You must be logged in to import syncs."
             << endl;
        return;
    }

    auto flags = std::ios::binary | std::ios::in;
    ifstream istream(s.words[2].s, flags);

    if (!istream)
    {
        cerr << "Unable to open "
             << s.words[2].s
             << " for reading."
             << endl;
        return;
    }

    string data;

    for (char buffer[512]; istream; )
    {
        istream.read(buffer, sizeof(buffer));
        data.append(buffer, istream.gcount());
    }

    if (!istream.eof())
    {
        cerr << "Unable to read "
             << s.words[2].s
             << endl;
        return;
    }

    auto completion =
      [](error result)
      {
          if (result)
          {
              cerr << "Unable to import sync configs: "
                   << errorstring(result)
                   << endl;
              return;
          }

          cout << "Sync configs successfully imported."
               << endl;
      };

    cout << "Importing sync configs..."
         << endl;

    client->importSyncConfigs(data.c_str(), std::move(completion));
}

void exec_syncexport(autocomplete::ACState& s)
{
    if (client->loggedin() != FULLACCOUNT)
    {
        cerr << "You must be logged in to export syncs."
             << endl;
        return;
    }

    auto configs = client->syncs.exportSyncConfigs();

    if (s.words.size() == 2)
    {
        cout << "Configs exported as: "
             << configs
             << endl;
        return;
    }

    auto flags = std::ios::binary | std::ios::out | std::ios::trunc;
    ofstream ostream(s.words[2].s, flags);

    ostream.write(configs.data(), configs.size());
    ostream.close();

    if (!ostream.good())
    {
        cout << "Failed to write exported configs to: "
             << s.words[2].s
             << endl;
    }
}

void exec_syncopendrive(autocomplete::ACState& s)
{
    if (client->loggedin() != FULLACCOUNT)
    {
        cerr << "You must be logged in to restore backup syncs."
             << endl;
        return;
    }

    // sync backup restore drive
    const auto drivePath =
      LocalPath::fromPath(s.words[2].s, *client->fsaccess);

    auto result = client->syncs.backupOpenDrive(drivePath);

    if (result)
    {
        cerr << "Unable to restore backups from '"
             << s.words[2].s
             << "': "
             << errorstring(result)
             << endl;
    }
}

void exec_synclist(autocomplete::ACState& s)
{
    // Check the user's logged in.
    if (client->loggedin() != FULLACCOUNT)
    {
        cerr << "You must be logged in to list syncs (and backup syncs)."
             << endl;
        return;
    }

    if (client->syncs.numSyncs() == 0)
    {
        cout << "No syncs configured yet" << endl;
        return;
    }

    client->syncs.forEachUnifiedSync(
      [](UnifiedSync& us)
      {
          // Convenience.
          auto& config = us.mConfig;
          auto& sync = us.mSync;

          // Display name.
          cout << "Sync "
               << toHandle(config.mBackupId)
               << ": "
               << config.mName
               << "\n";

          // Display source/target mapping.
          cout << "  Mapping: "
               << config.mLocalPath.toPath(*client->fsaccess)
               << " -> "
               << config.mOriginalPathOfRemoteRootNode
               << "\n";

          if (sync)
          {
              // Display status info.
              cout << "  State: "
                   << SyncConfig::syncstatename(sync->state())
                   << "\n";

              // Display some usage stats.
              cout << "  Statistics: "
                   << sync->localbytes
                   << " byte(s) across "
                   << sync->localnodes[FILENODE]
                   << " file(s) and "
                   << sync->localnodes[FOLDERNODE]
                   << " folder(s).\n";
          }
          else
          {
              // Display what status info we can.
              auto msg = config.syncErrorToStr();
              cout << "  Enabled: "
                   << config.getEnabled()
                   << "\n"
                   << "  Last Error: "
                   << msg
                   << "\n";
          }

          // Display sync type.
          cout << "  Type: "
               << (config.isExternal() ? "EX" : "IN")
               << "TERNAL "
               << SyncConfig::synctypename(config.getType())
               << "\n"
               << endl;
      });
}

void exec_syncremove(autocomplete::ACState& s)
{
    // Are we logged in?
    if (client->loggedin() != FULLACCOUNT)
    {
        cerr << "You must be logged in to manipulate backup syncs."
             << endl;
        return;
    }

    // sync remove id
    handle backupId = 0;
    Base64::atob(s.words[2].s.c_str(), (byte*) &backupId, sizeof(handle));

    // Try and remove the config.
    bool found = false;

    client->syncs.removeSelectedSyncs(
      [&](SyncConfig& config, Sync*)
      {
          auto matched = config.mBackupId == backupId;

          found |= matched;

          return matched;
      });

    if (!found)
    {
        cerr << "No sync config exists with the backupId "
             << Base64Str<sizeof(handle)>(backupId)
             << endl;
        return;
    }
}

void exec_syncxable(autocomplete::ACState& s)
{
    // Are we logged in?
    if (client->loggedin() != FULLACCOUNT)
    {
        cerr << "You must be logged in to manipulate syncs."
             << endl;
        return;
    }

    const auto command = s.words[1].s;

    handle backupId = 0;
    Base64::atob(s.words[2].s.c_str(), (byte*) &backupId, sizeof(handle));

    if (command == "enable")
    {
        // sync enable id
        UnifiedSync* unifiedSync;
        error result =
          client->syncs.enableSyncByBackupId(backupId, false, unifiedSync);

        if (result)
        {
            cerr << "Unable to enable sync: "
                 << errorstring(result)
                 << endl;
        }

        return;
    }

    // sync disable id [error]
    // sync fail id [error]

    int error = NO_SYNC_ERROR;

    // Has the user provided a specific error code?
    if (s.words.size() > 3)
    {
        // Yep, use it.
        error = atoi(s.words[3].s.c_str());
    }

    // Disable or fail?
    if (command == "fail")
    {
        client->syncs.disableSelectedSyncs(
            [backupId](SyncConfig& config, Sync*)
            {
                return config.getBackupId() == backupId;
            },
            true, // disable is fail
                static_cast<SyncError>(error),
                false,
                [](size_t nFailed){
                cout << "Failing of syncs complete. Count failed: " << nFailed << endl;
            });
    }
    else    // command == "disable"
    {
        client->syncs.disableSelectedSyncs(
            [backupId](SyncConfig& config, Sync*)
            {
                return config.getBackupId() == backupId;
            },
            false,
                static_cast<SyncError>(error),
                false,
                [](size_t nDisabled){
                cout << "disablement complete. Count disabled: " << nDisabled << endl;
            });
    }
}

#endif // ENABLE_SYNC<|MERGE_RESOLUTION|>--- conflicted
+++ resolved
@@ -3959,11 +3959,7 @@
             if (tn)
             {
                 // add the new nodes
-<<<<<<< HEAD
-                client->putnodes(tn->nodehandle, move(tc.nn), nullptr, gNextClientTag++, nullptr);
-=======
                 client->putnodes(tn->nodeHandle(), move(tc.nn), nullptr, gNextClientTag++);
->>>>>>> ece5cd16
             }
             else
             {
@@ -4304,11 +4300,7 @@
                 uploadLocalFolderContent(tmp, parent);
             };
 
-<<<<<<< HEAD
-            client->putnodes(parent->nodehandle, move(nn), nullptr, gNextClientTag++, nullptr);
-=======
             client->putnodes(parent->nodeHandle(), move(nn), nullptr, gNextClientTag++);
->>>>>>> ece5cd16
         }
     }
 }
@@ -4938,11 +4930,7 @@
             {
                 vector<NewNode> nn(1);
                 client->putnodes_prepareOneFolder(&nn[0], newname);
-<<<<<<< HEAD
-                client->putnodes(n->nodehandle, move(nn), nullptr, gNextClientTag++, nullptr);
-=======
                 client->putnodes(n->nodeHandle(), move(nn), nullptr, gNextClientTag++);
->>>>>>> ece5cd16
             }
             else if (allowDuplicate && n->parent && n->parent->nodehandle != UNDEF)
             {
@@ -4952,11 +4940,7 @@
                 if (pos != string::npos) leafname.erase(0, pos + 1);
                 vector<NewNode> nn(1);
                 client->putnodes_prepareOneFolder(&nn[0], leafname);
-<<<<<<< HEAD
-                client->putnodes(n->parent->nodehandle, move(nn), nullptr, gNextClientTag++, nullptr);
-=======
                 client->putnodes(n->parent->nodeHandle(), move(nn), nullptr, gNextClientTag++);
->>>>>>> ece5cd16
             }
             else
             {
@@ -7590,11 +7574,7 @@
             }
         }
 
-<<<<<<< HEAD
-        client->putnodes(n->nodehandle, move(nn), nullptr, client->restag, nullptr);
-=======
         client->putnodes(n->nodeHandle(), move(nn), nullptr, client->restag);
->>>>>>> ece5cd16
     }
     else
     {
