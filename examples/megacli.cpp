/**
 * @file examples/megaclient.cpp
 * @brief Sample application, interactive GNU Readline CLI
 *
 * (c) 2013-2014 by Mega Limited, Auckland, New Zealand
 *
 * This file is part of the MEGA SDK - Client Access Engine.
 *
 * Applications using the MEGA API must present a valid application key
 * and comply with the the rules set forth in the Terms of Service.
 *
 * The MEGA SDK is distributed in the hope that it will be useful,
 * but WITHOUT ANY WARRANTY; without even the implied warranty of
 * MERCHANTABILITY or FITNESS FOR A PARTICULAR PURPOSE.
 *
 * @copyright Simplified (2-clause) BSD License.
 *
 * You should have received a copy of the license along with this
 * program.
 */

#include "mega.h"
#include "megacli.h"
#include <fstream>
#include <bitset>
#include "mega/testhooks.h"

#if defined(_WIN32) && defined(_DEBUG)
// so we can delete a secret internal CrytpoPP singleton
#include <cryptopp\osrng.h>
#endif

#define USE_VARARGS
#define PREFER_STDARG

#ifndef NO_READLINE
#include <signal.h>
#include <readline/readline.h>
#include <readline/history.h>
#endif

#if (__cplusplus >= 201703L)
    #include <filesystem>
    namespace fs = std::filesystem;
    #define USE_FILESYSTEM
#elif !defined(__MINGW32__) && !defined(__ANDROID__) && (!defined(__GNUC__) || (__GNUC__*100+__GNUC_MINOR__) >= 503)
#define USE_FILESYSTEM
#ifdef WIN32
    #include <filesystem>
    namespace fs = std::experimental::filesystem;
#else
    #include <experimental/filesystem>
    namespace fs = std::experimental::filesystem;
#endif
#endif

#include <regex>

#ifdef USE_FREEIMAGE
#include "mega/gfx/freeimage.h"
#endif

#ifdef WIN32
#include <winioctl.h>
#endif

#ifdef USE_ROTATIVEPERFORMANCELOGGER
#include "mega/rotativeperformancelogger.h"
#endif


namespace ac = ::mega::autocomplete;

#include <iomanip>

using namespace mega;
using std::cout;
using std::cerr;
using std::endl;
using std::flush;
using std::ifstream;
using std::ofstream;
using std::setw;
using std::hex;
using std::dec;

MegaClient* client;
MegaClient* clientFolder;

#ifdef __APPLE__
int gFilesystemEventsFd = -1;
#endif

int gNextClientTag = 1;
std::map<int, std::function<void(Node*)>> gOnPutNodeTag;

bool gVerboseMode = false;

// new account signup e-mail address and name
static string signupemail, signupname;

// signup code being confirmed
static string signupcode;

// signup password challenge and encrypted master key
static byte signuppwchallenge[SymmCipher::KEYLENGTH];

// password recovery e-mail address and code being confirmed
static string recoveryemail, recoverycode;

// password recovery code requires MK or not
static bool hasMasterKey;

// master key for password recovery
static byte masterkey[SymmCipher::KEYLENGTH];

// change email link to be confirmed
static string changeemail, changecode;

// import welcome pdf at account creation
static bool pdf_to_import = false;

// public link information
static string publiclink;

// local console
Console* console;

// loading progress of lengthy API responses
int responseprogress = -1;

//2FA pin attempts
int attempts = 0;

//Ephemeral account plus plus
std::string ephemeralFirstname;
std::string ephemeralLastName;

// external drive id, used for name filtering
string b64driveid;

void uploadLocalPath(nodetype_t type, std::string name, const LocalPath& localname, Node* parent, const std::string& targetuser,
    TransferDbCommitter& committer, int& total, bool recursive, VersioningOption vo,
    std::function<std::function<void()>(LocalPath)> onCompletedGenerator, bool noRetries, bool allowDuplicateVersions);


#ifdef ENABLE_SYNC

// converts the given sync configuration to a string
std::string syncConfigToString(const SyncConfig& config)
{
    std::string description(Base64Str<MegaClient::BACKUPHANDLE>(config.mBackupId));
    if (config.getType() == SyncConfig::TYPE_TWOWAY)
    {
        description.append(" TWOWAY");
    }
    else if (config.getType() == SyncConfig::TYPE_UP)
    {
        description.append(" UP");
    }
    else if (config.getType() == SyncConfig::TYPE_DOWN)
    {
        description.append(" DOWN");
    }
    return description;
}

#endif

static const char* getAccessLevelStr(int access)
{
    switch(access)
    {
    case ACCESS_UNKNOWN:
        return "unkown";
    case RDONLY:
        return "read-only";
    case RDWR:
        return "read/write";
    case FULL:
        return "full access";
    case OWNER:
        return "owner access";
    case OWNERPRELOGIN:
        return "owner (prelogin) access";
    default:
        return "UNDEFINED";
    }
}

const char* errorstring(error e)
{
    switch (e)
    {
        case API_OK:
            return "No error";
        case API_EINTERNAL:
            return "Internal error";
        case API_EARGS:
            return "Invalid argument";
        case API_EAGAIN:
            return "Request failed, retrying";
        case API_ERATELIMIT:
            return "Rate limit exceeded";
        case API_EFAILED:
            return "Transfer failed";
        case API_ETOOMANY:
            return "Too many concurrent connections or transfers";
        case API_ERANGE:
            return "Out of range";
        case API_EEXPIRED:
            return "Expired";
        case API_ENOENT:
            return "Not found";
        case API_ECIRCULAR:
            return "Circular linkage detected";
        case API_EACCESS:
            return "Access denied";
        case API_EEXIST:
            return "Already exists";
        case API_EINCOMPLETE:
            return "Incomplete";
        case API_EKEY:
            return "Invalid key/integrity check failed";
        case API_ESID:
            return "Bad session ID";
        case API_EBLOCKED:
            return "Blocked";
        case API_EOVERQUOTA:
            return "Over quota";
        case API_ETEMPUNAVAIL:
            return "Temporarily not available";
        case API_ETOOMANYCONNECTIONS:
            return "Connection overflow";
        case API_EWRITE:
            return "Write error";
        case API_EREAD:
            return "Read error";
        case API_EAPPKEY:
            return "Invalid application key";
        case API_EGOINGOVERQUOTA:
            return "Not enough quota";
        case API_EMFAREQUIRED:
            return "Multi-factor authentication required";
        case API_EMASTERONLY:
            return "Access denied for users";
        case API_EBUSINESSPASTDUE:
            return "Business account has expired";
        case API_EPAYWALL:
            return "Over Disk Quota Paywall";
        case LOCAL_ENOSPC:
            return "Insufficient disk space";
        default:
            return "Unknown error";
    }
}


struct ConsoleLock
{
    static std::recursive_mutex outputlock;
    std::ostream& os;
    bool locking = false;
    inline ConsoleLock(std::ostream& o)
        : os(o), locking(true)
    {
        outputlock.lock();
    }
    ConsoleLock(ConsoleLock&& o)
        : os(o.os), locking(o.locking)
    {
        o.locking = false;
    }
    ~ConsoleLock()
    {
        if (locking)
        {
            outputlock.unlock();
        }
    }

    template<class T>
    std::ostream& operator<<(T&& arg)
    {
        return os << std::forward<T>(arg);
    }
};

std::recursive_mutex ConsoleLock::outputlock;

ConsoleLock conlock(std::ostream& o)
{
    // Returns a temporary object that has locked a mutex.  The temporary's destructor will unlock the object.
    // So you can get multithreaded non-interleaved console output with just conlock(cout) << "some " << "strings " << endl;
    // (as the temporary's destructor will run at the end of the outermost enclosing expression).
    // Or, move-assign the temporary to an lvalue to control when the destructor runs (to lock output over several statements).
    // Be careful not to have cout locked across a g_megaApi member function call, as any callbacks that also log could then deadlock.
    return ConsoleLock(o);
}

static error startxfer(TransferDbCommitter& committer, unique_ptr<AppFileGet> file, const string& path)
{
    error result = API_OK;

    if (client->startxfer(GET, file.get(), committer, false, false, false, NoVersioning, &result))
    {
        file->appxfer_it = appxferq[GET].insert(appxferq[GET].end(), file.get());
        file.release();
    }
    else
    {
        conlock(cout) << "Unable to download file: "
                      << path
                      << " -> "
                      << file->localname.toPath(false)
                      << ": "
                      << errorstring(result)
                      << endl;
    }

    return result;
}

static error startxfer(TransferDbCommitter& committer, unique_ptr<AppFileGet> file, const Node& node)
{
    return startxfer(committer, std::move(file), node.displaypath());
}


AppFile::AppFile()
{
    static int nextseqno;

    seqno = ++nextseqno;
}

// transfer start
void AppFilePut::start()
{
}

void AppFileGet::start()
{
}

// transfer completion
void AppFileGet::completed(Transfer*, putsource_t source)
{
    if (onCompleted) onCompleted();

    // (at this time, the file has already been placed in the final location)
    delete this;
}

// transfer terminated - too many failures, or unrecoverable failure, or cancelled
void AppFileGet::terminated(error e)
{
    delete this;
}

void AppFilePut::completed(Transfer* t, putsource_t source)
{
    // perform standard completion (place node in user filesystem etc.)
    //File::completed(t, source);

    // standard completion except we want onCompleted to run at the end of putnodes:

    assert(!transfer || t == transfer);
    assert(source == PUTNODES_APP);  // derived class for sync doesn't use this code path
    assert(t->type == PUT);

    auto onCompleted_foward = onCompleted;
    sendPutnodes(t->client, t->uploadhandle, *t->ultoken, t->filekey, source, NodeHandle(),
        [onCompleted_foward](const Error& e, targettype_t, vector<NewNode>&, bool targetOverride){

            if (e)
            {
                cout << "Putnodes error is breaking upload/download cycle: " << e << endl;
            }
            else if (onCompleted_foward) onCompleted_foward();

        },
        nullptr, nullptr, false);

    delete this;
}

// transfer terminated - too many failures, or unrecoverable failure, or cancelled
void AppFilePut::terminated(error e)
{
    delete this;
}

AppFileGet::~AppFileGet()
{
    if (appxfer_it != appfile_list::iterator())
        appxferq[GET].erase(appxfer_it);
}

AppFilePut::~AppFilePut()
{
    appxferq[PUT].erase(appxfer_it);
}

void AppFilePut::displayname(string* dname)
{
    *dname = localname.toName(*transfer->client->fsaccess);
}

// transfer progress callback
void AppFile::progress()
{
}

static void displaytransferdetails(Transfer* t, const string& action)
{
    string name;

    for (file_list::iterator it = t->files.begin(); it != t->files.end(); it++)
    {
        if (it != t->files.begin())
        {
            cout << "/";
        }

        (*it)->displayname(&name);
        cout << name;
    }

    cout << ": " << (t->type == GET ? "Incoming" : "Outgoing") << " file transfer " << action << ": " << t->localfilename.toPath(false);
}

// a new transfer was added
void DemoApp::transfer_added(Transfer* /*t*/)
{
}

// a queued transfer was removed
void DemoApp::transfer_removed(Transfer* t)
{
    displaytransferdetails(t, "removed\n");
}

void DemoApp::transfer_update(Transfer* /*t*/)
{
    // (this is handled in the prompt logic)
}

void DemoApp::transfer_failed(Transfer* t, const Error& e, dstime)
{
    if (e == API_ETOOMANY && e.hasExtraInfo())
    {
        displaytransferdetails(t, "failed (" + getExtraInfoErrorString(e) + ")\n");
    }
    else
    {
        displaytransferdetails(t, "failed (" + string(errorstring(e)) + ")\n");
    }
}

void DemoApp::transfer_complete(Transfer* t)
{
    if (gVerboseMode)
    {
        displaytransferdetails(t, "completed, ");

        if (t->slot)
        {
            cout << t->slot->progressreported * 10 / (1024 * (Waiter::ds - t->slot->starttime + 1)) << " KB/s" << endl;
        }
        else
        {
            cout << "delayed" << endl;
        }
    }
}

// transfer about to start - make final preparations (determine localfilename, create thumbnail for image upload)
void DemoApp::transfer_prepare(Transfer* t)
{
    if (gVerboseMode)
    {
        displaytransferdetails(t, "starting\n");
    }

    if (t->type == GET)
    {
        // only set localfilename if the engine has not already done so
        if (t->localfilename.empty())
        {
            t->localfilename = LocalPath::fromAbsolutePath(".");
            t->localfilename.appendWithSeparator(LocalPath::tmpNameLocal(), false);
        }
    }
}

#ifdef ENABLE_SYNC

void DemoApp::syncupdate_stateconfig(const SyncConfig& config)
{
    conlock(cout) << "Sync config updated: " << toHandle(config.mBackupId) << endl;
}


void DemoApp::syncupdate_active(const SyncConfig& config, bool active)
{
    conlock(cout) << "Sync is now active: " << active << endl;
}

void DemoApp::sync_auto_resume_result(const SyncConfig& config, bool attempted, bool hadAnError)
{
    handle backupId = config.mBackupId;
    if (attempted)
    {
        conlock(cout) << "Sync - autoresumed " << toHandle(backupId) << " " << config.getLocalPath().toPath(false)  << " enabled: "
             << config.getEnabled()  << " syncError: " << config.mError
             << " hadAnErrorBefore: " << hadAnError << " Running: " << (config.mRunningState >= 0) << endl;
    }
    else
    {
        conlock(cout) << "Sync - autoloaded " << toHandle(backupId) << " " << config.getLocalPath().toPath(false) << " enabled: "
            << config.getEnabled() << " syncError: " << config.mError
            << " hadAnErrorBefore: " << hadAnError << " Running: " << (config.mRunningState >= 0) << endl;
    }
}

void DemoApp::sync_removed(const SyncConfig& config)
{
    conlock(cout) << "Sync - about to remove " << toHandle(config.mBackupId) << endl;
}

void DemoApp::syncupdate_scanning(bool active)
{
    if (active)
    {
        cout << "Sync - scanning local files and folders" << endl;
    }
    else
    {
        cout << "Sync - scan completed" << endl;
    }
}
// flags to turn off cout output that can be too volumnous/time consuming
bool syncout_local_change_detection = true;
bool syncout_remote_change_detection = true;
bool syncout_transfer_activity = true;
bool syncout_folder_sync_state = false;

void DemoApp::syncupdate_local_lockretry(bool locked)
{
    if (locked)
    {
        conlock(cout) << "Sync - waiting for local filesystem lock" << endl;
    }
    else
    {
        conlock(cout) << "Sync - local filesystem lock issue resolved, continuing..." << endl;
    }
}

static const char* treestatename(treestate_t ts)
{
    switch (ts)
    {
        case TREESTATE_NONE:
            return "None/Undefined";
        case TREESTATE_SYNCED:
            return "Synced";
        case TREESTATE_PENDING:
            return "Pending";
        case TREESTATE_SYNCING:
            return "Syncing";
    }

    return "UNKNOWN";
}

void DemoApp::syncupdate_treestate(const SyncConfig &, const LocalPath& lp, treestate_t ts, nodetype_t type)
{
    if (syncout_folder_sync_state)
    {
        if (type != FILENODE)
        {
            conlock(cout) << "Sync - state change of folder " << lp.toPath(false) << " to " << treestatename(ts) << endl;
        }
    }
}

// generic name filter
// FIXME: configurable regexps
static bool is_syncable(const char* name)
{
    return *name != '.' && *name != '~' && strcmp(name, "Thumbs.db") && strcmp(name, "desktop.ini");
}

// determines whether remote node should be synced
bool DemoApp::sync_syncable(Sync *, const char *, LocalPath&, Node *n)
{
    return is_syncable(n->displayname());
}

// determines whether local file should be synced
bool DemoApp::sync_syncable(Sync *, const char *name, LocalPath&)
{
    return is_syncable(name);
}
#endif

AppFileGet::AppFileGet(Node* n, NodeHandle ch, byte* cfilekey, m_off_t csize, m_time_t cmtime, string* cfilename,
                       string* cfingerprint, const string& targetfolder)
{
    if (n)
    {
        h = n->nodeHandle();
        hprivate = true;

        *(FileFingerprint*) this = *n;
        name = n->displayname();
    }
    else
    {
        h = ch;
        memcpy(filekey, cfilekey, sizeof filekey);
        hprivate = false;

        size = csize;
        mtime = cmtime;

        if (!cfingerprint->size() || !unserializefingerprint(cfingerprint))
        {
            memcpy(crc.data(), filekey, sizeof crc);
        }
    }

    string s = targetfolder;
    if (s.empty()) s = ".";
    auto fstype = client->fsaccess->getlocalfstype(LocalPath::fromAbsolutePath(s));

    if (cfilename)
    {
        name = *cfilename;
    }

    auto ln = LocalPath::fromRelativeName(name, *client->fsaccess, fstype);
    ln.prependWithSeparator(LocalPath::fromAbsolutePath(s));
    localname = ln;
}

AppFilePut::AppFilePut(const LocalPath& clocalname, NodeHandle ch, const char* ctargetuser)
{
    // full local path
    localname = clocalname;

    // target parent node
    h = ch;

    // target user
    targetuser = ctargetuser;

    name = clocalname.leafName().toName(*client->fsaccess);
}

// user addition/update (users never get deleted)
void DemoApp::users_updated(User** u, int count)
{
    if (count == 1)
    {
        cout << "1 user received or updated" << endl;
    }
    else
    {
        cout << count << " users received or updated" << endl;
    }

    if (u)
    {
        User* user;
        for (int i = 0; i < count; i++)
        {
            user = u[i];
            cout << "User " << user->email;
            if (user->getTag()) // false if external change
            {
                cout << " has been changed by your own client" << endl;
            }
            else
            {
                cout << " has been changed externally" << endl;
            }
        }
    }
}

bool notifyAlerts = true;

string displayUser(handle user, MegaClient* mc)
{
    User* u = mc->finduser(user);
    return u ? u->email : "<user not found>";
}

string displayTime(m_time_t t)
{
    char timebuf[32];
    struct tm tmptr;
    m_localtime(t, &tmptr);
    strftime(timebuf, sizeof timebuf, "%c", &tmptr);
    return timebuf;
}

void printAlert(UserAlert::Base& b)
{
    string header, title;
    b.text(header, title, client);
    cout << "**alert " << b.id << ": " << header << " - " << title << " [at " << displayTime(b.timestamp) << "]" << " seen: " << b.seen << endl;
}

void DemoApp::useralerts_updated(UserAlert::Base** b, int count)
{
    if (b && notifyAlerts)
    {
        for (int i = 0; i < count; ++i)
        {
            if (!b[i]->seen)
            {
                printAlert(*b[i]);
            }
        }
    }
}


#ifdef ENABLE_CHAT

void DemoApp::chatcreate_result(TextChat *chat, error e)
{
    if (e)
    {
        cout << "Chat creation failed (" << errorstring(e) << ")" << endl;
    }
    else
    {
        cout << "Chat created successfully" << endl;
        printChatInformation(chat);
        cout << endl;
    }
}

void DemoApp::chatinvite_result(error e)
{
    if (e)
    {
        cout << "Chat invitation failed (" << errorstring(e) << ")" << endl;
    }
    else
    {
        cout << "Chat invitation successful" << endl;
    }
}

void DemoApp::chatremove_result(error e)
{
    if (e)
    {
        cout << "Peer removal failed (" << errorstring(e) << ")" << endl;
    }
    else
    {
        cout << "Peer removal successful" << endl;
    }
}

void DemoApp::chaturl_result(string *url, error e)
{
    if (e)
    {
        cout << "Chat URL retrieval failed (" << errorstring(e) << ")" << endl;
    }
    else
    {
        cout << "Chat URL: " << *url << endl;
    }
}

void DemoApp::chatgrantaccess_result(error e)
{
    if (e)
    {
        cout << "Grant access to node failed (" << errorstring(e) << ")" << endl;
    }
    else
    {
        cout << "Access to node granted successfully" << endl;
    }
}

void DemoApp::chatremoveaccess_result(error e)
{
    if (e)
    {
        cout << "Revoke access to node failed (" << errorstring(e) << ")" << endl;
    }
    else
    {
        cout << "Access to node removed successfully" << endl;
    }
}

void DemoApp::chatupdatepermissions_result(error e)
{
    if (e)
    {
        cout << "Permissions update failed (" << errorstring(e) << ")" << endl;
    }
    else
    {
        cout << "Permissions updated successfully" << endl;
    }
}

void DemoApp::chattruncate_result(error e)
{
    if (e)
    {
        cout << "Truncate message/s failed (" << errorstring(e) << ")" << endl;
    }
    else
    {
        cout << "Message/s truncated successfully" << endl;
    }
}

void DemoApp::chatsettitle_result(error e)
{
    if (e)
    {
        cout << "Set title failed (" << errorstring(e) << ")" << endl;
    }
    else
    {
        cout << "Title updated successfully" << endl;
    }
}

void DemoApp::chatpresenceurl_result(string *url, error e)
{
    if (e)
    {
        cout << "Presence URL retrieval failed (" << errorstring(e) << ")" << endl;
    }
    else
    {
        cout << "Presence URL: " << *url << endl;
    }
}

void DemoApp::chatlink_result(handle h, error e)
{
    if (e)
    {
        cout << "Chat link failed (" << errorstring(e) << ")" << endl;
    }
    else
    {
        if (ISUNDEF(h))
        {
            cout << "Chat link deleted successfully" << endl;
        }
        else
        {
            char hstr[sizeof(handle) * 4 / 3 + 4];
            Base64::btoa((const byte *)&h, MegaClient::CHATLINKHANDLE, hstr);
            cout << "Chat link: " << hstr << endl;
        }
    }
}

void DemoApp::chatlinkclose_result(error e)
{
    if (e)
    {
        cout << "Set private mode for chat failed  (" << errorstring(e) << ")" << endl;
    }
    else
    {
        cout << "Private mode successfully set" << endl;
    }
}

void DemoApp::chatlinkurl_result(handle chatid, int shard, string *url, string *ct, int, m_time_t ts, bool meetingRoom, handle callid, error e)
{
    if (e)
    {
        cout << "URL request for chat-link failed (" << errorstring(e) << ")" << endl;
    }
    else
    {
        char idstr[sizeof(handle) * 4 / 3 + 4];
        Base64::btoa((const byte *)&chatid, MegaClient::CHATHANDLE, idstr);
        cout << "Chatid: " << idstr << " (shard " << shard << ")" << endl;
        cout << "URL for chat-link: " << url->c_str() << endl;
        cout << "Encrypted chat-topic: " << ct->c_str() << endl;
        cout << "Creation timestamp: " << ts << endl;
    }
}

void DemoApp::chatlinkjoin_result(error e)
{
    if (e)
    {
        cout << "Join to openchat failed (" << errorstring(e) << ")" << endl;
    }
    else
    {
        cout << "Joined to openchat successfully." << endl;
    }
}

void DemoApp::chats_updated(textchat_map *chats, int count)
{
    if (count == 1)
    {
        cout << "1 chat received or updated" << endl;
    }
    else
    {
        cout << count << " chats received or updated" << endl;
    }

    if (chats)
    {
        textchat_map::iterator it;
        for (it = chats->begin(); it != chats->end(); it++)
        {
            printChatInformation(it->second);
        }
    }
}

void DemoApp::printChatInformation(TextChat *chat)
{
    if (!chat)
    {
        return;
    }

    cout << "Chat ID: " << Base64Str<sizeof(handle)>(chat->id) << endl;
    cout << "\tOwn privilege level: " << DemoApp::getPrivilegeString(chat->priv) << endl;
    cout << "\tCreation ts: " << chat->ts << endl;
    cout << "\tChat shard: " << chat->shard << endl;
    cout << "\tGroup chat: " << ((chat->group) ? "yes" : "no") << endl;
    cout << "\tArchived chat: " << ((chat->isFlagSet(TextChat::FLAG_OFFSET_ARCHIVE)) ? "yes" : "no") << endl;
    cout << "\tPublic chat: " << ((chat->publicchat) ? "yes" : "no") << endl;
    if (chat->publicchat)
    {
        cout << "\tUnified key: " << chat->unifiedKey.c_str() << endl;
        cout << "\tMeeting room: " << ((chat->meeting) ? "yes" : "no") << endl;
    }

    cout << "\tPeers:";

    if (chat->userpriv)
    {
        cout << "\t\t(userhandle)\t(privilege level)" << endl;
        for (unsigned i = 0; i < chat->userpriv->size(); i++)
        {
            Base64Str<sizeof(handle)> hstr(chat->userpriv->at(i).first);
            cout << "\t\t\t" << hstr;
            cout << "\t" << DemoApp::getPrivilegeString(chat->userpriv->at(i).second) << endl;
        }
    }
    else
    {
        cout << " no peers (only you as participant)" << endl;
    }
    cout << "\tIs own change: " << ((chat->tag) ? "yes" : "no") << endl;
    if (!chat->title.empty())
    {
        cout << "\tTitle: " << chat->title.c_str() << endl;
    }
}

string DemoApp::getPrivilegeString(privilege_t priv)
{
    switch (priv)
    {
    case PRIV_STANDARD:
        return "PRIV_STANDARD (standard access)";
    case PRIV_MODERATOR:
        return "PRIV_MODERATOR (moderator)";
    case PRIV_RO:
        return "PRIV_RO (read-only)";
    case PRIV_RM:
        return "PRIV_RM (removed)";
    case PRIV_UNKNOWN:
    default:
        return "PRIV_UNKNOWN";
    }
}

#endif


void DemoApp::pcrs_updated(PendingContactRequest** list, int count)
{
    int deletecount = 0;
    int updatecount = 0;
    if (list != NULL)
    {
        for (int i = 0; i < count; i++)
        {
            if (list[i]->changed.deleted)
            {
                deletecount++;
            }
            else
            {
                updatecount++;
            }
        }
    }
    else
    {
        // All pcrs are updated
        for (handlepcr_map::iterator it = client->pcrindex.begin(); it != client->pcrindex.end(); it++)
        {
            if (it->second->changed.deleted)
            {
                deletecount++;
            }
            else
            {
                updatecount++;
            }
        }
    }

    if (deletecount != 0)
    {
        cout << deletecount << " pending contact request" << (deletecount != 1 ? "s" : "") << " deleted" << endl;
    }
    if (updatecount != 0)
    {
        cout << updatecount << " pending contact request" << (updatecount != 1 ? "s" : "") << " received or updated" << endl;
    }
}

static void setattr_result(NodeHandle, Error e)
{
    if (e)
    {
        cout << "Node attribute update failed (" << errorstring(e) << ")" << endl;
    }
}

static void rename_result(NodeHandle, error e)
{
    if (e)
    {
        cout << "Node move failed (" << errorstring(e) << ")" << endl;
    }
}

void DemoApp::unlink_result(handle, error e)
{
    if (e)
    {
        cout << "Node deletion failed (" << errorstring(e) << ")" << endl;
    }
}

void DemoApp::fetchnodes_result(const Error& e)
{
    if (e)
    {
        if (e == API_ENOENT && e.hasExtraInfo())
        {
            cout << "File/folder retrieval failed: " << getExtraInfoErrorString(e) << endl;
        }
        else
        {
            cout << "File/folder retrieval failed (" << errorstring(e) << ")" << endl;
        }
        pdf_to_import = false;
    }
    else
    {
        // check if we fetched a folder link and the key is invalid
        if (client->loggedinfolderlink())
        {
            if (client->isValidFolderLink())
            {
                cout << "Folder link loaded correctly." << endl;
            }
            else
            {
                assert(client->nodeByHandle(client->mNodeManager.getRootNodeFiles()));   // node is there, but cannot be decrypted
                cout << "Folder retrieval succeed, but encryption key is wrong." << endl;
            }
        }

        if (pdf_to_import)
        {
            client->getwelcomepdf();
        }

        if (client->ephemeralSessionPlusPlus)
        {
            client->putua(ATTR_FIRSTNAME, (const byte*)ephemeralFirstname.c_str(), unsigned(ephemeralFirstname.size()));
            client->putua(ATTR_LASTNAME, (const byte*)ephemeralLastName.c_str(), unsigned(ephemeralLastName.size()));
        }
    }
}

void DemoApp::putnodes_result(const Error& e, targettype_t t, vector<NewNode>& nn, bool targetOverride)
{
    if (t == USER_HANDLE)
    {
        if (!e)
        {
            cout << "Success." << endl;
        }
    }

    if (pdf_to_import)   // putnodes from openfilelink_result()
    {
        if (!e)
        {
            cout << "Welcome PDF file has been imported successfully." << endl;
        }
        else
        {
            cout << "Failed to import Welcome PDF file" << endl;
        }

        pdf_to_import = false;
        return;
    }

    if (e)
    {
        cout << "Node addition failed (" << errorstring(e) << ")" << endl;
    }

    if (targetOverride)
    {
        cout << "Target folder has changed!" << endl;
    }

    auto i = gOnPutNodeTag.find(client->restag);
    if (i != gOnPutNodeTag.end())
    {
        for (auto &newNode : nn)
        {
            Node* n = client->nodebyhandle(newNode.mAddedHandle);
            if (n)
            {
                i->second(n);
            }
        }

        gOnPutNodeTag.erase(i);
    }
}

void DemoApp::setpcr_result(handle h, error e, opcactions_t action)
{
    if (e)
    {
        cout << "Outgoing pending contact request failed (" << errorstring(e) << ")" << endl;
    }
    else
    {
        if (h == UNDEF)
        {
            // must have been deleted
            cout << "Outgoing pending contact request " << (action == OPCA_DELETE ? "deleted" : "reminded") << " successfully" << endl;
        }
        else
        {
            cout << "Outgoing pending contact request succeeded, id: " << Base64Str<MegaClient::PCRHANDLE>(h) << endl;
        }
    }
}

void DemoApp::updatepcr_result(error e, ipcactions_t action)
{
    if (e)
    {
        cout << "Incoming pending contact request update failed (" << errorstring(e) << ")" << endl;
    }
    else
    {
        string labels[3] = {"accepted", "denied", "ignored"};
        cout << "Incoming pending contact request successfully " << labels[(int)action] << endl;
    }
}

void DemoApp::fa_complete(handle h, fatype type, const char* /*data*/, uint32_t len)
{
    cout << "Got attribute of type " << type << " (" << len << " byte(s))";
    Node *n = client->nodebyhandle(h);
    if (n)
    {
        cout << " for " << n->displayname() << endl;
    }
}

int DemoApp::fa_failed(handle, fatype type, int retries, error e)
{
    cout << "File attribute retrieval of type " << type << " failed (retries: " << retries << ") error: " << e << endl;

    return retries > 2;
}

void DemoApp::putfa_result(handle, fatype, error e)
{
    if (e)
    {
        cout << "File attribute attachment failed (" << errorstring(e) << ")" << endl;
    }
}

void DemoApp::removecontact_result(error e)
{
    if (e)
    {
        cout << "Contact removal failed (" << errorstring(e) << ")" << endl;
    }
    else
    {
        cout << "Success." << endl;
    }
}

void DemoApp::putua_result(error e)
{
    if (e)
    {
        cout << "User attribute update failed (" << errorstring(e) << ")" << endl;
    }
    else
    {
        cout << "Success." << endl;
    }
}

void DemoApp::getua_result(error e)
{
    if (client->fetchingkeys)
    {
        return;
    }

    cout << "User attribute retrieval failed (" << errorstring(e) << ")" << endl;
}

void DemoApp::getua_result(byte* data, unsigned l, attr_t type)
{
    if (client->fetchingkeys)
    {
        return;
    }

    if (gVerboseMode)
    {
        cout << "Received " << l << " byte(s) of user attribute: ";
        fwrite(data, 1, l, stdout);
        cout << endl;

        if (type == ATTR_ED25519_PUBK)
        {
            cout << "Credentials: " << AuthRing::fingerprint(string((const char*)data, l), true) << endl;
        }
    }

    if (type == ATTR_COOKIE_SETTINGS)
    {
        unsigned long cs = strtoul((const char*)data, nullptr, 10);
        std::bitset<32> bs(cs);
        cout << "Cookie settings = " << cs << " (" << bs << ')' << endl
             << "\tessential: " << bs[0] << endl
             << "\tpreferences: " << bs[1] << endl
             << "\tperformance: " << bs[2] << endl
             << "\tadvertising: " << bs[3] << endl
             << "\tthird party: " << bs[4] << endl;
    }
}

void DemoApp::getua_result(TLVstore *tlv, attr_t type)
{
    if (client->fetchingkeys)
    {
        return;
    }

    if (!tlv)
    {
        cout << "Error getting private user attribute" << endl;
    }
    else if (!gVerboseMode)
    {
        cout << "Received a TLV with " << tlv->size() << " item(s) of user attribute: " << endl;
        bool printDriveId = false;

        unique_ptr<vector<string>> keys(tlv->getKeys());
        for (auto it = keys->begin(); it != keys->end(); it++)
        {
            const string& key = it->empty() ? "(no key)" : *it;

            // drive names can be filtered
            if (type == ATTR_DRIVE_NAMES)
            {
                printDriveId = b64driveid.empty() || key == b64driveid;
                if (!printDriveId)
                {
                    continue;
                }
            }

            // print user attribute values
            string value;
            if (!tlv->get(*it, value) || value.empty())
            {
                cout << "\t" << key << "\t" << "(no value)";
            }
            else
            {
                cout << "\t" << key << "\t";
                if (type == ATTR_DEVICE_NAMES || type == ATTR_DRIVE_NAMES || type == ATTR_ALIAS)
                {
                    // Values that are known to contain only printable characters are ok to display directly.
                    cout << value << " (real text value)";
                }
                else
                {
                    // Some values may contain non-printable characters, so display them as base64 encoded.
                    const string& b64value = Base64::btoa(value);
                    cout << b64value << " (base64 encoded value)";
                }
            }

            if (key == client->getDeviceidHash())
            {
                cout << " (own device)";
            }

            cout << endl;
        }

        // echo specific drive name not found
        if (!printDriveId && !b64driveid.empty())
        {
            cout << "Specified drive could not be found" << endl;
        }
        b64driveid.clear(); // in case this was for a request that used it
    }
}

#ifdef DEBUG
void DemoApp::delua_result(error e)
{
    if (e)
    {
        cout << "User attribute removal failed (" << errorstring(e) << ")" << endl;
    }
    else
    {
        cout << "Success." << endl;
    }
}

void DemoApp::senddevcommand_result(int value)
{
    cout << "Dev subcommand finished with code: " << value << endl;
}

void exec_devcommand(autocomplete::ACState& s)
{
    const char *email = nullptr;
    if (s.words.size() == 3)
    {
        email = s.words[2].s.c_str();
    }
    const char *subcommand = s.words[1].s.c_str();
    client->senddevcommand(subcommand, email);
}
#endif


void DemoApp::notify_retry(dstime dsdelta, retryreason_t)
{
    if (dsdelta)
    {
        cout << "API request failed, retrying in " << dsdelta * 100 << " ms - Use 'retry' to retry immediately..."
             << endl;
    }
    else
    {
        cout << "Retried API request completed" << endl;
    }
}

string DemoApp::getExtraInfoErrorString(const Error& e)
{
    string textError;

    if (e.getUserStatus() == 7)
    {
        textError.append("User status is suspended due to ETD. ");
    }

    textError.append("Link status is: ");
    switch (e.getLinkStatus())
    {
        case 0:
            textError.append("Undeleted");
            break;
        case 1:
            textError.append("Deleted/down");
            break;
        case 2:
            textError.append("Down due to an ETD specifically");
            break;
        default:
            textError.append("Unknown link status");
            break;
    }

    return textError;
}

static void store_line(char*);
static void process_line(char *);
static char* line;

static std::shared_ptr<AccountDetails> account = std::make_shared<AccountDetails>();

// Current remote directory.
static NodeHandle cwd;

// Where we were on the local filesystem when megacli started.
static unique_ptr<LocalPath> startDir(new LocalPath);

// list available top-level nodes and contacts/incoming shares
static void listtrees()
{
    if (!client->mNodeManager.getRootNodeFiles().isUndef())
    {
        cout << "ROOT on /" << endl;
    }
    if (!client->mNodeManager.getRootNodeVault().isUndef())
    {
        cout << "VAULT on //in" << endl;
    }
    if (!client->mNodeManager.getRootNodeRubbish().isUndef())
    {
        cout << "RUBBISH on //bin" << endl;
    }

    for (user_map::iterator uit = client->users.begin(); uit != client->users.end(); uit++)
    {
        User* u = &uit->second;
        Node* n;

        if (u->show == VISIBLE || u->sharing.size())
        {
            for (handle_set::iterator sit = u->sharing.begin(); sit != u->sharing.end(); sit++)
            {
                if ((n = client->nodebyhandle(*sit)) && n->inshare)
                {
                    cout << "INSHARE on " << u->email << ":" << n->displayname() << " ("
                         << getAccessLevelStr(n->inshare->access) << ")" << endl;
                }
            }
        }
    }

    if (clientFolder && !clientFolder->mNodeManager.getRootNodeFiles().isUndef())
    {
        Node *n = clientFolder->nodeByHandle(clientFolder->mNodeManager.getRootNodeFiles());
        if (n)
        {
            cout << "FOLDERLINK on " << n->displayname() << ":" << endl;
        }
    }
}

bool handles_on = false;
bool showattrs = false;

// returns node pointer determined by path relative to cwd
// path naming conventions:
// * path is relative to cwd
// * /path is relative to ROOT
// * //in is in VAULT (formerly INBOX)
// * //bin is in RUBBISH
// * X: is user X's VAULT (formerly INBOX)
// * X:SHARE is share SHARE from user X
// * Y:name is folder in FOLDERLINK, Y is the public handle
// * : and / filename components, as well as the \, must be escaped by \.
// (correct UTF-8 encoding is assumed)
// returns NULL if path malformed or not found
static Node* nodebypath(const char* ptr, string* user = NULL, string* namepart = NULL)
{
    vector<string> c;
    string s;
    int l = 0;
    const char* bptr = ptr;
    int remote = 0;
    int folderlink = 0;
    Node* n = nullptr;
    Node* nn;


    // special case access by handle, same syntax as megacmd
    if (handles_on && ptr && strlen(ptr) == 10 && *ptr == 'H' && ptr[1] == ':')
    {
        handle h8=0;
        Base64::atob(ptr+2, (byte*)&h8, MegaClient::NODEHANDLE);
        return client->nodeByHandle(NodeHandle().set6byte(h8));
    }

    // split path by / or :
    do {
        if (!l)
        {
            if (*(const signed char*)ptr >= 0)
            {
                if (*ptr == '\\')
                {
                    if (ptr > bptr)
                    {
                        s.append(bptr, ptr - bptr);
                    }

                    bptr = ++ptr;

                    if (*bptr == 0)
                    {
                        c.push_back(s);
                        break;
                    }

                    ptr++;
                    continue;
                }

                if (*ptr == '/' || *ptr == ':' || !*ptr)
                {
                    if (*ptr == ':')
                    {
                        if (c.size())
                        {
                            return NULL;
                        }

                        remote = 1;
                    }

                    if (ptr > bptr)
                    {
                        s.append(bptr, ptr - bptr);
                    }

                    bptr = ptr + 1;

                    c.push_back(s);

                    s.erase();
                }
            }
            else if ((*ptr & 0xf0) == 0xe0)
            {
                l = 1;
            }
            else if ((*ptr & 0xf8) == 0xf0)
            {
                l = 2;
            }
            else if ((*ptr & 0xfc) == 0xf8)
            {
                l = 3;
            }
            else if ((*ptr & 0xfe) == 0xfc)
            {
                l = 4;
            }
        }
        else
        {
            l--;
        }
    } while (*ptr++);

    if (l)
    {
        return NULL;
    }

    if (remote)
    {
        // target: user inbox - record username/email and return NULL
        if (c.size() == 2 && c[0].find("@") != string::npos && !c[1].size())
        {
            if (user)
            {
                *user = c[0];
            }

            return NULL;
        }

        // target is not a user, but a public folder link
        if (c.size() >= 2 && c[0].find("@") == string::npos)
        {
            if (!clientFolder)
            {
                return NULL;
            }

            n = clientFolder->nodeByHandle(clientFolder->mNodeManager.getRootNodeFiles());
            if (c.size() == 2 && c[1].empty())
            {
                return n;
            }
            l = 1;   // <folder_name>:[/<subfolder>][/<file>]
            folderlink = 1;
        }

        User* u;

        if ((u = client->finduser(c[0].c_str())))
        {
            // locate matching share from this user
            handle_set::iterator sit;
            string name;
            for (sit = u->sharing.begin(); sit != u->sharing.end(); sit++)
            {
                if ((n = client->nodebyhandle(*sit)))
                {
                    if(!name.size())
                    {
                        name =  c[1];
                        LocalPath::utf8_normalize(&name);
                    }

                    if (!strcmp(name.c_str(), n->displayname()))
                    {
                        l = 2;
                        break;
                    }
                }
            }
        }

        if (!l)
        {
            return NULL;
        }
    }
    else
    {
        // path starting with /
        if (c.size() > 1 && !c[0].size())
        {
            // path starting with //
            if (c.size() > 2 && !c[1].size())
            {
                if (c[2] == "in")
                {
                    n = client->nodeByHandle(client->mNodeManager.getRootNodeVault());
                }
                else if (c[2] == "bin")
                {
                    n = client->nodeByHandle(client->mNodeManager.getRootNodeRubbish());
                }
                else
                {
                    return NULL;
                }

                l = 3;
            }
            else
            {
                n = client->nodeByHandle(client->mNodeManager.getRootNodeFiles());

                l = 1;
            }
        }
        else
        {
            n = client->nodeByHandle(cwd);
        }
    }

    // parse relative path
    while (n && l < (int)c.size())
    {
        if (c[l] != ".")
        {
            if (c[l] == "..")
            {
                if (n->parent)
                {
                    n = n->parent;
                }
            }
            else
            {
                // locate child node (explicit ambiguity resolution: not implemented)
                if (c[l].size())
                {
                    if (folderlink)
                    {
                        nn = clientFolder->childnodebyname(n, c[l].c_str());
                    }
                    else
                    {
                        nn = client->childnodebyname(n, c[l].c_str());
                    }

                    if (!nn)
                    {
                        // mv command target? return name part of not found
                        if (namepart && l == (int) c.size() - 1)
                        {
                            *namepart = c[l];
                            return n;
                        }

                        return NULL;
                    }

                    n = nn;
                }
            }
        }

        l++;
    }

    return n;
}

static void listnodeshares(Node* n)
{
    if(n->outshares)
    {
        for (share_map::iterator it = n->outshares->begin(); it != n->outshares->end(); it++)
        {
            cout << "\t" << n->displayname();

            if (it->first)
            {
                cout << ", shared with " << it->second->user->email << " (" << getAccessLevelStr(it->second->access) << ")"
                     << endl;
            }
            else
            {
                cout << ", shared as exported folder link" << endl;
            }
        }
    }
}

void TreeProcListOutShares::proc(MegaClient*, Node* n)
{
    listnodeshares(n);
}

static void dumptree(Node* n, bool recurse, int depth, const char* title, ofstream* toFile)
{
    std::ostream& stream = toFile ? *toFile : cout;
    string titleTmp;

    if (depth)
    {
        if (!toFile)
        {
            if (!title && !(title = n->displayname()))
            {
                title = "CRYPTO_ERROR";
            }

            for (int i = depth; i--; )
            {
                stream << "\t";
            }
        }
        else
        {
            titleTmp = n->displaypath();
            title = titleTmp.c_str();
        }

        stream << title << " (";

        switch (n->type)
        {
            case FILENODE:
            {
                stream << n->size;

                if (handles_on)
                {
                    Base64Str<MegaClient::NODEHANDLE> handlestr(n->nodehandle);
                    stream << " " << handlestr.chars;
                }

                const char* p;
                if ((p = strchr(n->fileattrstring.c_str(), ':')))
                {
                    stream << ", has file attributes " << p + 1;
                }

                if (showattrs && n->attrs.map.size())
                {
                    stream << ", has name";
                    for (auto& a : n->attrs.map)
                    {
                        char namebuf[100]{};
                        AttrMap::nameid2string(a.first, namebuf);
                        stream << " " << namebuf << "=" << a.second;
                    }
                }

                node_list nodeChildren = client->mNodeManager.getChildren(n);
                if (nodeChildren.size())
                {
                    Node *version = n;
                    int i = 0;
                    while (nodeChildren.size() && (version = nodeChildren.back()))
                    {
                        i++;
                        if (handles_on)
                        {
                            if (i == 1) stream << ", has versions: ";

                            Base64Str<MegaClient::NODEHANDLE> handlestr(version->nodehandle);
                            stream << " [" << i << "] " << handlestr.chars;
                        }

                        nodeChildren = client->mNodeManager.getChildren(version);
                    }
                    if (!handles_on)
                    {
                        stream << ", has " << i << " versions";
                    }
                }

                if (n->plink)
                {
                    stream << ", shared as exported";
                    if (n->plink->ets)
                    {
                        stream << " temporal";
                    }
                    else
                    {
                        stream << " permanent";
                    }
                    stream << " file link";
                }

                break;
            }
            case FOLDERNODE:
                stream << "folder";

                if (handles_on)
                {
                    Base64Str<MegaClient::NODEHANDLE> handlestr(n->nodehandle);
                    stream << " " << handlestr.chars;
                }

                if(n->outshares)
                {
                    for (share_map::iterator it = n->outshares->begin(); it != n->outshares->end(); it++)
                    {
                        if (it->first)
                        {
                            stream << ", shared with " << it->second->user->email << ", access "
                                 << getAccessLevelStr(it->second->access);
                        }
                    }

                    if (n->plink)
                    {
                        stream << ", shared as exported";
                        if (n->plink->ets)
                        {
                            stream << " temporal";
                        }
                        else
                        {
                            stream << " permanent";
                        }
                        stream << " folder link";
                    }
                }

                if (n->pendingshares)
                {
                    for (share_map::iterator it = n->pendingshares->begin(); it != n->pendingshares->end(); it++)
                    {
                        if (it->first)
                        {
                            stream << ", shared (still pending) with " << it->second->pcr->targetemail << ", access "
                                 << getAccessLevelStr(it->second->access);
                        }
                    }
                }

                if (n->inshare)
                {
                    stream << ", inbound " << getAccessLevelStr(n->inshare->access) << " share";
                }

                if (showattrs && n->attrs.map.size())
                {
                    stream << ", has name";
                    for (auto& a : n->attrs.map)
                    {
                        char namebuf[100]{};
                        AttrMap::nameid2string(a.first, namebuf);
                        stream << " " << namebuf << "=" << a.second;
                    }
                }

                break;

            default:
                stream << "unsupported type, please upgrade";
        }

        stream << ")" << (n->changed.removed ? " (DELETED)" : "") << endl;

        if (!recurse)
        {
            return;
        }
    }

    if (n->type != FILENODE)
    {
        for (Node* node : client->getChildren(n))
        {
            dumptree(node, recurse, depth + 1, NULL, toFile);
        }
    }
}

#ifdef USE_FILESYSTEM
static void local_dumptree(const fs::path& de, int recurse, int depth = 0)
{
    if (depth)
    {
        for (int i = depth; i--; )
        {
            cout << "\t";
        }

        cout << de.filename().u8string() << " (";

        if (fs::is_directory(de))
        {
            cout << "folder";
        }

        cout << ")" << endl;

        if (!recurse)
        {
            return;
        }
    }

    if (fs::is_directory(de))
    {
        for (auto i = fs::directory_iterator(de); i != fs::directory_iterator(); ++i)
        {
            local_dumptree(*i, recurse, depth + 1);
        }
    }
}
#endif

static void nodepath(NodeHandle h, string* path)
{
    Node* n = client->nodeByHandle(h);
    *path = n ? n->displaypath() : "";
}

appfile_list appxferq[2];

static const char* prompts[] =
{
    "MEGAcli> ", "Password:", "Old Password:", "New Password:", "Retype New Password:", "Master Key (base64):", "Type 2FA pin:", "Type pin to enable 2FA:", "-Input m to get more, q to quit-"
};

enum prompttype
{
    COMMAND, LOGINPASSWORD, OLDPASSWORD, NEWPASSWORD, PASSWORDCONFIRM, MASTERKEY, LOGINTFA, SETTFA, PAGER
};

static prompttype prompt = COMMAND;

#if defined(WIN32) && defined(NO_READLINE)
static char pw_buf[512];  // double space for unicode
#else
static char pw_buf[256];
#endif

static int pw_buf_pos;

static void setprompt(prompttype p)
{
    auto cl = conlock(cout); // use this wherever we might have output threading issues

    prompt = p;

    if (p == COMMAND)
    {
        console->setecho(true);
    }
    else if (p == PAGER)
    {
        cout << endl << prompts[p] << flush;
        console->setecho(false); // doesn't seem to do anything
    }
    else
    {
        pw_buf_pos = 0;
#if defined(WIN32) && defined(NO_READLINE)
        static_cast<WinConsole*>(console)->updateInputPrompt(prompts[p]);
#else
        cout << prompts[p] << flush;
#endif
        console->setecho(false);
    }
}

class TreeProcCopy_mcli : public TreeProc
{
    // This is a duplicate of the TreeProcCopy declared in treeproc.h and defined in megaapi_impl.cpp.
    // However some products are built with the megaapi_impl intermediate layer and some without so
    // we can avoid duplicated symbols in some products this way
public:
    vector<NewNode> nn;
    unsigned nc = 0;
    bool populated = false;


    void allocnodes()
    {
        nn.resize(nc);
        populated = true;
    }

    // determine node tree size (nn = NULL) or write node tree to new nodes array
    void proc(MegaClient* mc, Node* n)
    {
        if (populated)
        {
            string attrstring;
            SymmCipher key;
            NewNode* t = &nn[--nc];

            // copy node
            t->source = NEW_NODE;
            t->type = n->type;
            t->nodehandle = n->nodehandle;
            t->parenthandle = n->parent ? n->parent->nodehandle : UNDEF;

            // copy key (if file) or generate new key (if folder)
            if (n->type == FILENODE)
            {
                t->nodekey = n->nodekey();
            }
            else
            {
                byte buf[FOLDERNODEKEYLENGTH];
                mc->rng.genblock(buf, sizeof buf);
                t->nodekey.assign((char*) buf, FOLDERNODEKEYLENGTH);
            }

            key.setkey((const byte*) t->nodekey.data(), n->type);

            AttrMap tattrs;
            tattrs.map = n->attrs.map;
            nameid rrname = AttrMap::string2nameid("rr");
            attr_map::iterator it = tattrs.map.find(rrname);
            if (it != tattrs.map.end())
            {
                LOG_debug << "Removing rr attribute";
                tattrs.map.erase(it);
            }

            t->attrstring.reset(new string);
            tattrs.getjson(&attrstring);
            mc->makeattr(&key, t->attrstring, attrstring.c_str());
        }
        else
        {
            nc++;
        }
    }
};

int loadfile(LocalPath& localPath, string* data)
{
    auto fa = client->fsaccess->newfileaccess();

    if (fa->fopen(localPath, 1, 0))
    {
        data->resize(size_t(fa->size));
        fa->fread(data, unsigned(data->size()), 0, 0);
        return 1;
    }
    return 0;
}

void xferq(direction_t d, int cancel, bool showActive, bool showAll, bool showCount)
{
    string name;
    int count = 0, activeCount = 0;

    TransferDbCommitter committer(client->tctable);
    for (appfile_list::iterator it = appxferq[d].begin(); it != appxferq[d].end(); )
    {
        if (cancel < 0 || cancel == (*it)->seqno)
        {
            bool active = (*it)->transfer && (*it)->transfer->slot;
            (*it)->displayname(&name);

            if ((active && showActive) || showAll)
            {
                cout << (*it)->seqno << ": " << name;

                if (d == PUT)
                {
                    AppFilePut* f = (AppFilePut*)*it;

                    cout << " -> ";

                    if (f->targetuser.size())
                    {
                        cout << f->targetuser << ":";
                    }
                    else
                    {
                        string path;
                        nodepath(f->h, &path);
                        cout << path;
                    }
                }

                if (active)
                {
                    cout << " [ACTIVE] " << ((*it)->transfer->slot->progressreported * 100 / ((*it)->transfer->size ? (*it)->transfer->size : 1)) << "% of " << (*it)->transfer->size;
                }
                cout << endl;
            }

            if (cancel >= 0)
            {
                cout << "Cancelling..." << endl;


                if ((*it)->transfer)
                {
                    client->stopxfer(*it++, &committer);  // stopping calls us back, we delete it, destructor removes it from the map
                }
                continue;
            }

            ++count;
            activeCount += active ? 1 : 0;
        }
        ++it;
    }
    if (showCount)
    {
        cout << "Transfer count: " << count << " active: " << activeCount << endl;
    }
}

#ifdef USE_MEDIAINFO

string showMediaInfo(const MediaProperties& mp, MediaFileInfo& mediaInfo, bool oneline)
{
    ostringstream out;
    string sep(oneline ? " " : "\n");

    MediaFileInfo::MediaCodecs::shortformatrec sf;
    sf.containerid = 0;
    sf.videocodecid = 0;
    sf.audiocodecid = 0;
    if (mp.shortformat == 255)
    {
        return "MediaInfo could not identify this file";
    }
    else if (mp.shortformat == 0)
    {
        // from attribute 9
        sf.containerid = mp.containerid;
        sf.videocodecid = mp.videocodecid;
        sf.audiocodecid = mp.audiocodecid;
    }
    else if (mp.shortformat < mediaInfo.mediaCodecs.shortformats.size())
    {
        sf = mediaInfo.mediaCodecs.shortformats[mp.shortformat];
    }

    for (std::map<std::string, unsigned>::const_iterator i = mediaInfo.mediaCodecs.containers.begin(); i != mediaInfo.mediaCodecs.containers.end(); ++i)
    {
        if (i->second == sf.containerid)
        {
            out << "Format: " << i->first << sep;
        }
    }
    for (std::map<std::string, unsigned>::const_iterator i = mediaInfo.mediaCodecs.videocodecs.begin(); i != mediaInfo.mediaCodecs.videocodecs.end(); ++i)
    {
        if (i->second == sf.videocodecid)
        {
            out << "Video: " << i->first << sep;
        }
    }

    for (std::map<std::string, unsigned>::const_iterator i = mediaInfo.mediaCodecs.audiocodecs.begin(); i != mediaInfo.mediaCodecs.audiocodecs.end(); ++i)
    {
        if (i->second == sf.audiocodecid)
        {
            out << "Audio: " << i->first << sep;
        }
    }

    if (mp.width > 0)
    {
        out << "Width: " << mp.width << sep;
    }
    if (mp.height > 0)
    {
        out << "Height: " << mp.height << sep;
    }
    if (mp.fps > 0)
    {
        out << "Fps: " << mp.fps << sep;
    }
    if (mp.playtime > 0)
    {
        out << "Playtime: " << mp.playtime << sep;
    }

    string result = out.str();
    result.erase(result.size() - (result.empty() ? 0 : 1));
    return result;
}

string showMediaInfo(const std::string& fileattributes, uint32_t fakey[4], MediaFileInfo& mediaInfo, bool oneline)
{
    MediaProperties mp = MediaProperties::decodeMediaPropertiesAttributes(fileattributes, fakey);
    return showMediaInfo(mp, mediaInfo, oneline);
}

string showMediaInfo(Node* n, MediaFileInfo& /*mediaInfo*/, bool oneline)
{
    if (n->hasfileattribute(fa_media))
    {
        MediaProperties mp = MediaProperties::decodeMediaPropertiesAttributes(n->fileattrstring, (uint32_t*)(n->nodekey().data() + FILENODEKEYLENGTH / 2));
        return showMediaInfo(mp, client->mediaFileInfo, oneline);
    }
    return "The node has no mediainfo attribute";
}

#endif

// password change-related state information
static byte pwkey[SymmCipher::KEYLENGTH];
static byte pwkeybuf[SymmCipher::KEYLENGTH];
static byte newpwkey[SymmCipher::KEYLENGTH];
static string newpassword;

#ifndef NO_READLINE

// Where our command history will be recorded.
string historyFile;

void exec_history(autocomplete::ACState& s)
{
    // history clear
    // history list
    // history read file
    // history record file
    // history write file

    // What does the user want to do?
    const auto& command = s.words[1].s;

    // Does the user want to clear their recorded history?
    if (command == "clear")
    {
        if (!historyFile.empty()
            && history_truncate_file(historyFile.c_str(), 0))
        {
            cerr << "Unable to clear recorded history."
                 << endl;
            return;
        }

        // Clear recorded history.
        clear_history();

        // We're done.
        return;
    }

    // Is the user interested in viewing their recorded history?
    if (command == "list")
    {
        auto** history = history_list();

        if (!history)
        {
            cout << "No history has been recorded."
                 << endl;
            return;
        }

        for (auto i = 0; history[i]; ++i)
        {
            cout << i + history_base
                 << ": "
                 << history[i]->line
                 << endl;
        }

        return;
    }

    // Does the user want to load their history from a file?
    if (command == "read")
    {
        if (read_history(s.words[2].s.c_str()))
        {
            cerr << "Unable to read history from: "
                 << s.words[2].s
                 << endl;

            return;
        }

        cout << "Successfully loaded history from: "
             << s.words[2].s
             << endl;

        return;
    }

    // User wants to record history to a file?
    if (command == "record")
    {
        // Clear recorded history.
        clear_history();

        // Truncate history file.
        if (write_history(s.words[2].s.c_str()))
        {
            cerr << "Unable to truncate history file: "
                 << s.words[2].s.c_str();
            return;
        }

        // Remember where we should write the history to.
        historyFile = s.words[2].s;

        cout << "Now recording history to: "
             << historyFile
             << endl;

        return;
    }

    // Only branch left.
    assert(command == "write");

    if (write_history(s.words[2].s.c_str()))
    {
        cerr << "Unable to write history to: "
             << s.words[2].s.c_str();

        return;
    }

    cout << "History written to: "
         << s.words[2].s
         << endl;
}

#endif // ! NO_READLINE

// readline callback - exit if EOF, add to history unless password
#if !defined(WIN32) || !defined(NO_READLINE)
static void store_line(char* l)
{
    if (!l)
    {
#ifndef NO_READLINE
        rl_callback_handler_remove();
#endif /* ! NO_READLINE */

        delete console;
        exit(0);
    }

#ifndef NO_READLINE
    if (*l && prompt == COMMAND)
    {
        char* expansion = nullptr;

        // Try and expand any "event designators."
        auto result = history_expand(l, &expansion);

        // Was the designator bogus?
        if (result < 0)
        {
            add_history(l);

            // Then assume it's a normal command.
            return line = l, void();
        }

        // Otherwise, we have a valid expansion.
        add_history(expansion);

        // Flush the history to disk.
        if (!historyFile.empty())
            write_history(historyFile.c_str());

        // Display but don't execute the expansion.
        if (result == 2)
        {
            cout << expansion << endl;
            return free(expansion);
        }

        // Execute the expansion.
        line = expansion;

        // Release the input string.
        return free(l);
    }
#endif

    line = l;
}
#endif

class FileFindCommand : public Command
{
public:
    struct Stack : public std::deque<handle>
    {
        size_t filesLeft = 0;
        set<string> servers;
    };

    FileFindCommand(std::shared_ptr<Stack>& s, MegaClient* mc) : stack(s)
    {
        h = stack->front();
        stack->pop_front();

        client = mc;

        cmd("g");
        arg("n", (byte*)&h, MegaClient::NODEHANDLE);
        arg("g", 1);
        arg("v", 2);  // version 2: server can supply details for cloudraid files

        if (mc->usehttps)
        {
            arg("ssl", 2);
        }
    }

    static string server(const string& url)
    {
        const string pattern("://");
        size_t start_index = url.find(pattern);
        if (start_index != string::npos)
        {
            start_index += pattern.size();
            const size_t end_index = url.find("/", start_index);
            if (end_index != string::npos)
            {
                return url.substr(start_index, end_index - start_index);
            }
        }
        return "";
    }

    // process file credentials
    bool procresult(Result r) override
    {
        if (!r.wasErrorOrOK())
        {
            std::vector<string> tempurls;
            bool done = false;
            while (!done)
            {
                switch (client->json.getnameid())
                {
                case EOO:
                    done = true;
                    break;

                case 'g':
                    if (client->json.enterarray())   // now that we are requesting v2, the reply will be an array of 6 URLs for a raid download, or a single URL for the original direct download
                    {
                        for (;;)
                        {
                            std::string tu;
                            if (!client->json.storeobject(&tu))
                            {
                                break;
                            }
                            tempurls.push_back(tu);
                        }
                        client->json.leavearray();
                        if (tempurls.size() == 6)
                        {
                            if (Node* n = client->nodebyhandle(h))
                            {
                                cout << n->displaypath() << endl;

                                for (const auto& url : tempurls)
                                {
                                    stack->servers.insert(server(url));
                                }
                            }
                        }
                        break;
                    }
                    // fall-through

                default:
                    client->json.storeobject();
                }
            }
        }

        // now query for the next one - we don't send them all at once as there may be a lot!
        --stack->filesLeft;
        if (!stack->empty())
        {
            client->reqs.add(new FileFindCommand(stack, client));
        }
        else if (!stack->filesLeft)
        {
            cout << "<find complete>" << endl;
            for (auto s : stack->servers)
            {
                cout << s << endl;
            }
        }
        return true;
    }

private:
    handle h;
    std::shared_ptr<Stack> stack;
};


void getDepthFirstFileHandles(Node* n, deque<handle>& q)
{
    for (auto c : client->getChildren(n))
    {
        if (c->type == FILENODE)
        {
            q.push_back(c->nodehandle);
        }
    }
    for (auto& c : client->getChildren(n))
    {
        if (c->type > FILENODE)
        {
            getDepthFirstFileHandles(c, q);
        }
    }
}

void exec_find(autocomplete::ACState& s)
{
    if (s.words[1].s == "raided")
    {
        if (Node* n = client->nodeByHandle(cwd))
        {
            auto q = std::make_shared<FileFindCommand::Stack>();
            getDepthFirstFileHandles(n, *q);
            q->filesLeft = q->size();
            cout << "<find checking " << q->size() << " files>" << endl;
            if (q->empty())
            {
                cout << "<find complete>" << endl;
            }
            else
            {
                for (int i = 0; i < 25 && !q->empty(); ++i)
                {
                    client->reqs.add(new FileFindCommand(q, client));
                }
            }
        }
    }
}

bool recurse_findemptysubfoldertrees(Node* n, bool moveToTrash)
{
    if (n->type == FILENODE)
    {
        return false;
    }

    std::vector<Node*> emptyFolders;
    bool empty = true;
    Node* trash = client->nodeByHandle(client->mNodeManager.getRootNodeRubbish());
    for (auto c : client->getChildren(n))
    {
        bool subfolderEmpty = recurse_findemptysubfoldertrees(c, moveToTrash);
        if (subfolderEmpty)
        {
            emptyFolders.push_back(c);
        }
        empty = empty && subfolderEmpty;
    }
    if (!empty)
    {
        for (auto c : emptyFolders)
        {
            if (moveToTrash)
            {
                cout << "moving to trash: " << c->displaypath() << endl;
                client->rename(c, trash, SYNCDEL_NONE, NodeHandle(), nullptr, false, rename_result);
            }
            else
            {
                cout << "empty folder tree at: " << c->displaypath() << endl;
            }
        }
    }
    return empty;
}

void exec_findemptysubfoldertrees(autocomplete::ACState& s)
{
    bool moveToTrash = s.extractflag("-movetotrash");
    if (Node* n = client->nodeByHandle(cwd))
    {
        if (recurse_findemptysubfoldertrees(n, moveToTrash))
        {
            cout << "the search root path only contains empty folders: " << n->displaypath() << endl;
        }
    }
}

bool typematchesnodetype(nodetype_t pathtype, nodetype_t nodetype)
{
    switch (pathtype)
    {
    case FILENODE:
    case FOLDERNODE: return nodetype == pathtype;
    default: return false;
    }
}

#ifdef USE_FILESYSTEM
bool recursiveCompare(Node* mn, fs::path p)
{
    nodetype_t pathtype = fs::is_directory(p) ? FOLDERNODE : fs::is_regular_file(p) ? FILENODE : TYPE_UNKNOWN;
    if (!typematchesnodetype(pathtype, mn->type))
    {
        cout << "Path type mismatch: " << mn->displaypath() << ":" << mn->type << " " << p.u8string() << ":" << pathtype << endl;
        return false;
    }

    if (pathtype == FILENODE)
    {
        uint64_t size = (uint64_t) fs::file_size(p);
        if (size != (uint64_t) mn->size)
        {
            cout << "File size mismatch: " << mn->displaypath() << ":" << mn->size << " " << p.u8string() << ":" << size << endl;
        }
    }

    if (pathtype != FOLDERNODE)
    {
        return true;
    }

    std::string path = p.u8string();
    auto fileSystemType = client->fsaccess->getlocalfstype(LocalPath::fromAbsolutePath(path));
    multimap<string, Node*> ms;
    multimap<string, fs::path> ps;
    for (auto& m : client->getChildren(mn))
    {
        string leafname = m->displayname();
        client->fsaccess->escapefsincompatible(&leafname, fileSystemType);
        ms.emplace(leafname, m);
    }
    for (fs::directory_iterator pi(p); pi != fs::directory_iterator(); ++pi)
    {
        auto leafname = pi->path().filename().u8string();
        client->fsaccess->escapefsincompatible(&leafname, fileSystemType);
        ps.emplace(leafname, pi->path());
    }

    for (auto p_iter = ps.begin(); p_iter != ps.end(); )
    {
        auto er = ms.equal_range(p_iter->first);
        auto next_p = p_iter;
        ++next_p;
        for (auto i = er.first; i != er.second; ++i)
        {
            if (recursiveCompare(i->second, p_iter->second))
            {
                ms.erase(i);
                ps.erase(p_iter);
                break;
            }
        }
        p_iter = next_p;
    }
    if (ps.empty() && ms.empty())
    {
        return true;
    }
    else
    {
        cout << "Extra content detected between " << mn->displaypath() << " and " << p.u8string() << endl;
        for (auto& mi : ms) cout << "Extra remote: " << mi.first << endl;
        for (auto& pi : ps) cout << "Extra local: " << pi.second << endl;
        return false;
    };
}
#endif
Node* nodeFromRemotePath(const string& s)
{
    Node* n;
    if (s.empty())
    {
        n = client->nodeByHandle(cwd);
    }
    else
    {
        n = nodebypath(s.c_str());
    }
    if (!n)
    {
        cout << "remote path not found: '" << s << "'" << endl;
    }
    return n;
}

#ifdef MEGA_MEASURE_CODE

void exec_deferRequests(autocomplete::ACState& s)
{
    // cause all the API requests of this type to be gathered up so they will be sent in a single batch, for timing purposes
    bool putnodes = s.extractflag("-putnodes");
    bool movenode = s.extractflag("-movenode");
    bool delnode = s.extractflag("-delnode");

    client->reqs.deferRequests =    [=](Command* c)
                                    {
                                        return  (putnodes && dynamic_cast<CommandPutNodes*>(c)) ||
                                                (movenode && dynamic_cast<CommandMoveNode*>(c)) ||
                                                (delnode && dynamic_cast<CommandDelNode*>(c));
                                    };
}

void exec_sendDeferred(autocomplete::ACState& s)
{
    // send those gathered up commands, and optionally reset the gathering
    client->reqs.sendDeferred();

    if (s.extractflag("-reset"))
    {
        client->reqs.deferRequests = nullptr;
    }
}

void exec_codeTimings(autocomplete::ACState& s)
{
    bool reset = s.extractflag("-reset");
    cout << client->performanceStats.report(reset, client->httpio, client->waiter, client->reqs) << flush;
}

#endif

std::function<void()> onCompletedUploads;

void setAppendAndUploadOnCompletedUploads(string local_path, int count, bool allowDuplicateVersions)
{

    onCompletedUploads = [local_path, count, allowDuplicateVersions](){

        {
            ofstream f(local_path, std::ios::app);
            f << count << endl;
        }
        cout << count << endl;

        TransferDbCommitter committer(client->tctable);
        int total = 0;
        auto lp = LocalPath::fromAbsolutePath(local_path);
        uploadLocalPath(FILENODE, lp.leafName().toPath(false), lp, client->nodeByHandle(cwd), "", committer, total, false, ClaimOldVersion, nullptr, false, allowDuplicateVersions);

        if (count > 0)
        {
            setAppendAndUploadOnCompletedUploads(local_path, count-1, allowDuplicateVersions);
        }
        else
        {
            onCompletedUploads = nullptr;
        }
    };
}

std::deque<std::function<void()>> mainloopActions;

#ifdef USE_FILESYSTEM
fs::path pathFromLocalPath(const string& s, bool mustexist)
{
    fs::path p = s.empty() ? fs::current_path() : fs::u8path(s);
    if (mustexist && !fs::exists(p))
    {
        cout << "local path not found: '" << s << "'";
        return fs::path();
    }
    return p;
}

void exec_treecompare(autocomplete::ACState& s)
{
    fs::path p = pathFromLocalPath(s.words[1].s, true);
    Node* n = nodeFromRemotePath(s.words[2].s);
    if (n && !p.empty())
    {
        recursiveCompare(n, p);
    }
}


bool buildLocalFolders(fs::path targetfolder, const string& prefix, int foldersperfolder, int recurselevel, int filesperfolder, uint64_t filesize, int& totalfilecount, int& totalfoldercount, vector<LocalPath>* localPaths)
{
    fs::path p = targetfolder / fs::u8path(prefix);
    if (!fs::is_directory(p) && !fs::create_directory(p))
        return false;
    ++totalfoldercount;

    for (int i = 0; i < filesperfolder; ++i)
    {
        string filename = prefix + "_file_" + std::to_string(++totalfilecount);
        fs::path fp = p / fs::u8path(filename);
        if (localPaths) localPaths->push_back(LocalPath::fromAbsolutePath(fp.u8string()));
        ofstream fs(fp.u8string(), std::ios::binary);
        char buffer[64 * 1024];
        fs.rdbuf()->pubsetbuf(buffer, sizeof(buffer));

        int counter = totalfilecount;
        for (auto j = filesize / sizeof(int); j--; )
        {
            fs.write((char*)&counter, sizeof(int));
            ++counter;
        }
        fs.write((char*)&counter, filesize % sizeof(int));
    }

    if (recurselevel > 1)
    {
        for (int i = 0; i < foldersperfolder; ++i)
        {
            if (!buildLocalFolders(p, prefix + "_" + std::to_string(i), foldersperfolder, recurselevel - 1, filesperfolder, filesize, totalfilecount, totalfoldercount, nullptr))
                return false;
        }
    }
    return true;
}

void exec_generatetestfilesfolders(autocomplete::ACState& s)
{
    string param, nameprefix = "test";
    int folderdepth = 1, folderwidth = 1, filecount = 100;
    int64_t filesize = 1024;
    if (s.extractflagparam("-folderdepth", param)) folderdepth = atoi(param.c_str());
    if (s.extractflagparam("-folderwidth", param)) folderwidth = atoi(param.c_str());
    if (s.extractflagparam("-filecount", param)) filecount = atoi(param.c_str());
    if (s.extractflagparam("-filesize", param)) filesize = atoll(param.c_str());
    if (s.extractflagparam("-nameprefix", param)) nameprefix = param;

    fs::path p = pathFromLocalPath(s.words[1].s, true);
    if (!p.empty())
    {
        int totalfilecount = 0, totalfoldercount = 0;
        buildLocalFolders(p, nameprefix, folderwidth, folderdepth, filecount, filesize, totalfilecount, totalfoldercount, nullptr);
        cout << "created " << totalfilecount << " files and " << totalfoldercount << " folders" << endl;
    }
    else
    {
        cout << "invalid directory: " << p.u8string() << endl;
    }
}

map<string, int> cycleUploadChunkFails;
map<string, int> cycleDownloadFails;

void checkReportCycleFails()
{
    for (auto& i : cycleDownloadFails) cout << i.first << " " << i.second;
    for (auto& i : cycleUploadChunkFails) cout << i.first << " " << i.second;
}

Node* cycleUploadDownload_cloudWorkingFolder = nullptr;
void cycleDownload(LocalPath lp, int count);
void cycleUpload(LocalPath lp, int count)
{
    checkReportCycleFails();
    TransferDbCommitter committer(client->tctable);

    LocalPath upload_lp = lp;
    upload_lp.append(LocalPath::fromRelativePath("_" + std::to_string(count)));
    string leaf = upload_lp.leafName().toPath(false);

    int total = 0;
    uploadLocalPath(FILENODE, leaf, upload_lp, cycleUploadDownload_cloudWorkingFolder, "", committer, total, false, NoVersioning,
        [lp, count](LocalPath)
        {
            return [lp, count]()
                {
                    cycleDownload(lp, count);
                };
        }, true, true);

    // also delete the old remote file
    if (count > 0)
    {
        string leaf2 = lp.leafName().toPath(false) + "_" + std::to_string(count-1);
        if (Node* lastuploaded = client->childnodebyname(cycleUploadDownload_cloudWorkingFolder, leaf2.c_str(), true))
        {
            client->unlink(lastuploaded, false, client->nextreqtag(), false, nullptr);
        }
    }

}

void cycleDownload(LocalPath lp, int count)
{
    checkReportCycleFails();

    string leaf = lp.leafName().toPath(false) + "_" + std::to_string(count);

    Node* uploaded = client->childnodebyname(cycleUploadDownload_cloudWorkingFolder, leaf.c_str(), true);

    if (!uploaded)
    {
        cout << "Uploaded file " << leaf << " not found, cycle broken" << endl;
        return;
    }

    LocalPath downloadName = lp;
    downloadName.append(LocalPath::fromRelativePath("_" + std::to_string(count+1)));


    string newleaf = lp.leafName().toPath(false);
    newleaf += "_" + std::to_string(count + 1);

    auto f = new AppFileGet(uploaded, NodeHandle(), NULL, -1, 0, &newleaf, NULL, lp.parentPath().toPath(false));
    f->noRetries = true;

    f->onCompleted = [lp, count]()
    {
        cycleUpload(lp, count+1);
    };

    f->appxfer_it = appxferq[GET].insert(appxferq[GET].end(), f);
    TransferDbCommitter committer(client->tctable);
    client->startxfer(GET, f, committer, false, false, false, NoVersioning);

    // also delete the old local file
    lp.append(LocalPath::fromRelativePath("_" + std::to_string(count)));
    client->fsaccess->unlinklocal(lp);
}

int gap_resumed_uploads = 0;

void exec_cycleUploadDownload(autocomplete::ACState& s)
{

#ifdef MEGASDK_DEBUG_TEST_HOOKS_ENABLED
    globalMegaTestHooks.onUploadChunkFailed = [](error e)
        {
            ++cycleUploadChunkFails["upload-chunk-err-" + std::to_string(int(e))];
        };
    globalMegaTestHooks.onDownloadFailed = [](error e)
        {
            if (e != API_EINCOMPLETE)
            {
                ++cycleDownloadFails["download-err-" + std::to_string(int(e))];
            }
        };

    globalMegaTestHooks.onUploadChunkSucceeded = [](Transfer* t, TransferDbCommitter& committer)
        {
            if (t->chunkmacs.hasUnfinishedGap(1024ll*1024*1024*1024*1024))
            //if (t->pos > 5000000 && rand() % 2 == 0)
            {
                ++gap_resumed_uploads;

                // simulate this transfer
                string serialized;
                t->serialize(&serialized);

                // put the transfer in cachedtransfers so we can resume it
                Transfer::unserialize(client, &serialized, client->cachedtransfers);

                // prep to try to resume this upload after we get back to our main loop
                auto fpstr = t->files.front()->localname.toPath(false);
                auto countpos = fpstr.find_last_of('_');
                auto count = atoi(fpstr.c_str() + countpos + 1);
                fpstr.resize(countpos);

                mainloopActions.push_back([fpstr, count](){ cycleUpload(LocalPath::fromAbsolutePath(fpstr), count); });

                //terminate this transfer
                t->failed(API_EINCOMPLETE, committer);
                return false; // exit doio() for this transfer
            }
            return true;
        };
#endif

    string param, nameprefix = "cycleUpDown";
    int filecount = 10;
    int64_t filesize = 305560;
    if (s.extractflagparam("-filecount", param)) filecount = atoi(param.c_str());
    if (s.extractflagparam("-filesize", param)) filesize = atoll(param.c_str());
    if (s.extractflagparam("-nameprefix", param)) nameprefix = param;

    fs::path p = pathFromLocalPath(s.words[1].s, true);
    cycleUploadDownload_cloudWorkingFolder = nodeFromRemotePath(s.words[2].s);

    if (!p.empty())
    {
        int totalfilecount = 0, totalfoldercount = 0;
        vector<LocalPath> localPaths;
        buildLocalFolders(p, nameprefix, 1, 1, filecount, filesize, totalfilecount, totalfoldercount, &localPaths);
        cout << "created " << totalfilecount << " files and " << totalfoldercount << " folders" << endl;

        for (auto& fp : localPaths)
        {
            LocalPath startPath = fp;
            startPath.append(LocalPath::fromRelativePath("_0"));
            client->fsaccess->renamelocal(fp, startPath, true);
            cycleUpload(fp, 0);
        }
    }
    else
    {
        cout << "invalid directory: " << p.u8string() << endl;
    }
}


void exec_generate_put_fileversions(autocomplete::ACState& s)
{
    int count = 100;
    string param;
    if (s.extractflagparam("-count", param)) count = atoi(param.c_str());

    setAppendAndUploadOnCompletedUploads(s.words[1].s, count, true);
    onCompletedUploads();
}

void exec_generatesparsefile(autocomplete::ACState& s)
{
    int64_t filesize = int64_t(2) * 1024 * 1024 * 1024 * 1024;
    string param;
    if (s.extractflagparam("-filesize", param)) filesize = atoll(param.c_str());

    fs::path p = pathFromLocalPath(s.words[1].s, false);
    std::ofstream(p).put('a');
    cout << "File size:  " << fs::file_size(p) << '\n'
        << "Free space: " << fs::space(p).free << '\n';

#ifdef WIN32
    HANDLE hFile = CreateFileW((LPCWSTR)p.u16string().data(),
        GENERIC_READ | GENERIC_WRITE,
        FILE_SHARE_WRITE | FILE_SHARE_READ,
        NULL,
        OPEN_ALWAYS,
        0,
        NULL);
    DWORD bytesReturned = 0;
    if (!DeviceIoControl(
        hFile,                             // handle to a file
        FSCTL_SET_SPARSE,                  // dwIoControlCode
        (PFILE_SET_SPARSE_BUFFER) NULL,    // input buffer
        (DWORD) 0,                         // size of input buffer
        NULL,                              // lpOutBuffer
        0,                                 // nOutBufferSize
        &bytesReturned,                    // number of bytes returned
        NULL))                              // OVERLAPPED structure
    {
        cout << "Set sparse file operation failed." << endl;
    }
    CloseHandle(hFile);
#endif //WIN32

    fs::resize_file(p, filesize);
    cout << "File size:  " << fs::file_size(p) << '\n'
        << "Free space: " << fs::space(p).free << '\n';
}

void exec_lreplace(autocomplete::ACState& s)
{
    bool file = s.extractflag("-file");
    bool folder = s.extractflag("-folder");

    fs::path p = pathFromLocalPath(s.words[1].s, true);

    // replace (or create) a file/folder - this is to test a changed fsid in sync code
    if (file)
    {
        string content = s.words[2].s;
        ofstream f(p);
        f << content;
    }
    else if (folder)
    {
        if (fs::exists(p)) fs::remove(p);
        fs::create_directory(p);
    }
}

void exec_lrenamereplace(autocomplete::ACState& s)
{
    bool file = s.extractflag("-file");
    bool folder = s.extractflag("-folder");

    fs::path p = pathFromLocalPath(s.words[1].s, true);
    string content = s.words[2].s;
    fs::path p2 = pathFromLocalPath(s.words[3].s, false);

    // replace (or create) a file/folder - this is to test a changed fsid in sync code
    fs::rename(p, p2);
    if (file)
    {
        ofstream f(p);
        f << content;
    }
    else if (folder)
    {
        fs::create_directory(p);
    }
}

#endif

void exec_getcloudstorageused(autocomplete::ACState&)
{
    if (client->loggedin() != FULLACCOUNT && !client->loggedIntoFolder())
    {
        cout << "Not logged in" << endl;
        return;
    }

    NodeCounter nc = client->mNodeManager.getCounterOfRootNodes();
    cout << "Total cloud storage: " << nc.storage + nc.versionStorage << " bytes" << endl;
}

void exec_getuserquota(autocomplete::ACState& s)
{
    bool storage = s.extractflag("-storage");
    bool transfer = s.extractflag("-transfer");
    bool pro = s.extractflag("-pro");

    if (!storage && !transfer && !pro)
    {
        storage = transfer = pro = true;
    }

    client->getaccountdetails(std::make_shared<AccountDetails>(), storage, transfer, pro, false, false, false, -1);
}

void exec_getuserdata(autocomplete::ACState& s)
{
    client->getuserdata(client->reqtag);
}

void exec_querytransferquota(autocomplete::ACState& ac)
{
    client->querytransferquota(atoll(ac.words[1].s.c_str()));
}

void DemoApp::querytransferquota_result(int n)
{
    cout << "querytransferquota_result: " << n << endl;
}

autocomplete::ACN autocompleteTemplate;

void exec_help(ac::ACState&)
{
    cout << *autocompleteTemplate << flush;
}

bool quit_flag = false;

void exec_quit(ac::ACState&)
{
    quit_flag = true;
}

void exec_showattributes(autocomplete::ACState& s)
{
    if (const Node* n = nodeFromRemotePath(s.words[1].s))
    {
        for (auto pair : n->attrs.map)
        {
            char namebuf[10]{};
            AttrMap::nameid2string(pair.first, namebuf);
            if (pair.first == 'c')
            {
                FileFingerprint f;
                f.unserializefingerprint(&pair.second);
                cout << namebuf << ": " << pair.second << " (fingerprint: size " << f.size << " mtime " << f.mtime
                    << " crc " << std::hex << f.crc[0] << " " << f.crc[1] << " " << f.crc[2] << " " << f.crc[3] << std::dec << ")"
                    << " (node fingerprint: size " << n->size << " mtime " << n->mtime
                    << " crc " << std::hex << n->crc[0] << " " << n->crc[1] << " " << n->crc[2] << " " << n->crc[3] << std::dec << ")" << endl;
            }
            else
            {
                cout << namebuf << ": " << pair.second << endl;
            }
        }
    }
}

void printAuthringInformation(handle userhandle)
{
    for (auto &it : client->mAuthRings)
    {
        AuthRing &authring = it.second;
        attr_t at = it.first;
        cout << User::attr2string(at) << ": " << endl;
        for (auto &uh : authring.getTrackedUsers())
        {
            if (uh == userhandle || ISUNDEF(userhandle))    // no user was typed --> show authring for all users
            {
                User *user = client->finduser(uh);
                string email = user ? user->email : "not a contact";

                cout << "\tUserhandle: \t" << Base64Str<MegaClient::USERHANDLE>(uh) << endl;
                cout << "\tEmail:      \t" << email << endl;
                cout << "\tFingerprint:\t" << Utils::stringToHex(authring.getFingerprint(uh)) << endl;
                cout << "\tAuth. level: \t" << AuthRing::authMethodToStr(authring.getAuthMethod(uh)) << endl;
            }
        }
    }
}

void exec_setmaxconnections(autocomplete::ACState& s)
{
    auto direction = s.words[1].s == "put" ? PUT : GET;
    if (s.words.size() == 3)
    {
        client->setmaxconnections(direction, atoi(s.words[2].s.c_str()));
    }
    cout << "connections: " << (int)client->connections[direction] << endl;
}


class MegaCLILogger : public ::mega::Logger {
public:
    ofstream mLogFile;
    string mLogFileName;
    bool logToConsole = false;

    void log(const char*, int loglevel, const char*, const char *message
#ifdef ENABLE_LOG_PERFORMANCE
                 , const char **directMessages, size_t *directMessagesSizes, unsigned numberMessages
#endif
    ) override
    {
        using namespace std::chrono;
        auto et =system_clock::now().time_since_epoch();
        auto millisec_since_epoch =  duration_cast<milliseconds>(et).count();
        auto sec_since_epoch = duration_cast<seconds>(et).count();
        char ts[50];
        auto t = std::time(NULL);
        t = (m_time_t) sec_since_epoch;
        if (!std::strftime(ts, sizeof(ts), "%H:%M:%S", std::localtime(&t)))
        {
            ts[0] = '\0';
        }

        auto ms = std::to_string(unsigned(millisec_since_epoch - 1000*sec_since_epoch));
        string s;
        s.reserve(1024);
        s += ts;
        s += "." + string(3 - std::min<size_t>(3, ms.size()), '0') + ms;
        s += " ";
        if (message) s += message;
#ifdef ENABLE_LOG_PERFORMANCE
        for (unsigned i = 0; i < numberMessages; ++i) s.append(directMessages[i], directMessagesSizes[i]);
#endif

        if (logToConsole)
        {
            std::cout << s << std::endl;
        }

        if (mLogFile.is_open())
        {
            mLogFile << s << std::endl;
        }

#ifdef WIN32
        // Supply the log strings to Visual Studio Output window, regardless of toconsole/file settings
        s += "\r\n";
        OutputDebugStringA(s.c_str());
#endif
    }
};

LocalPath localPathArg(string s)
{
    if (s.empty()) return LocalPath();
    return LocalPath::fromAbsolutePath(s);
}

void exec_fingerprint(autocomplete::ACState& s)
{
    auto localfilepath = localPathArg(s.words[1].s);
    auto fa = client->fsaccess->newfileaccess();

    if (fa->fopen(localfilepath, true, false, nullptr))
    {
        FileFingerprint fp;
        fp.genfingerprint(fa.get());
        cout << Utils::stringToHex(std::string((const char*)&fp.size, sizeof(fp.size))) << "/" <<
                Utils::stringToHex(std::string((const char*)&fp.mtime, sizeof(fp.mtime))) << "/" <<
                Utils::stringToHex(std::string((const char*)&fp.crc, sizeof(fp.crc))) << endl;
    }
    else
    {
        cout << "Failed to open: " << s.words[1].s << endl;
    }
}

void exec_showattrs(autocomplete::ACState& s)
{
    if (s.words.size() == 2)
    {
        if (s.words[1].s == "on")
        {
            showattrs = true;
        }
        else if (s.words[1].s == "off")
        {
            showattrs = false;
        }
        else
        {
            cout << "invalid showattrs setting" << endl;
        }
    }
    else
    {
        cout << "      showattrs on|off " << endl;
    }
}

void exec_timelocal(autocomplete::ACState& s)
{
    bool get = s.words[1].s == "get";
    auto localfilepath = localPathArg(s.words[2].s);

    if ((get && s.words.size() != 3) || (!get && s.words.size() != 4))
    {
        cout << "wrong number of arguments for : " << s.words[1].s << endl;
        return;
    }

    m_time_t set_time = 0;

    if (!get)
    {
        // similar to Transfers::complete()

        std::istringstream is(s.words[3].s);
        std::tm tm_record;
        is >> std::get_time(&tm_record, "%Y-%m-%d %H:%M:%S");

        set_time = m_mktime(&tm_record);

        cout << "Setting mtime to " << set_time << endl;

        bool success = client->fsaccess->setmtimelocal(localfilepath, set_time);
        if (!success)
        {
            cout << "setmtimelocal failed!  Was it transient? " << client->fsaccess->transient_error << endl;
        }
    }

    // perform get in both cases
    auto fa = client->fsaccess->newfileaccess();
    if (fa->fopen(localfilepath, true, false))
    {
        FileFingerprint fp;
        fp.genfingerprint(fa.get());
        if (fp.isvalid)
        {
            std::tm tm_record;
            m_localtime(fp.mtime, &tm_record);
            cout << "mtime for file is " << fp.mtime << ": " << std::put_time(&tm_record, "%Y-%m-%d %H:%M:%S") << endl;

            if (!get)
            {
                if (::mega::abs(set_time - fp.mtime) <= 2)
                {
                    cout << "mtime read back is within 2 seconds, so success. Actual difference: " << ::mega::abs(set_time - fp.mtime) << endl;
                }
                else
                {
                    cout << "ERROR Silent failure in setmtimelocal, difference is " << ::mega::abs(set_time - fp.mtime) << endl;
                }
            }
        }
        else
        {
            cout << "fingerprint generation failed: " << localfilepath.toPath(false) << endl;
        }
    }
    else
    {
        cout << "fopen failed: " << localfilepath.toPath(false) << endl;
    }

}

void putua_map(const std::string& b64key, const std::string& b64value, attr_t attrtype)
{
    User* ownUser = client->ownuser();
    if (!ownUser)
    {
        cout << "Must be logged in to set own attributes." << endl;
        return;
    }

    std::unique_ptr<TLVstore> tlv;

    const std::string* oldValue = ownUser->getattr(attrtype);
    if (!oldValue)  // attr doesn't exist -> create it
    {
        tlv.reset(new TLVstore());
        const string& realValue = Base64::atob(b64value);
        tlv->set(b64key, realValue); // real value, non-B64
    }
    else if (!ownUser->isattrvalid(attrtype)) // not fetched yet or outdated
    {
        cout << "User attribute is outdated";
        cout << "Fetch the attribute first" << endl;
        return;
    }
    else
    {
        tlv.reset(TLVstore::containerToTLVrecords(oldValue, &client->key));

        string_map attrMap;
        attrMap[b64key] = b64value; // User::mergeUserAttribute() expects B64 values
        if (!User::mergeUserAttribute(attrtype, attrMap, *tlv.get()))
        {
            cout << "Failed to merge with existing values" << endl;
            return;
        }
    }

    // serialize and encrypt the TLV container
    std::unique_ptr<std::string> container(tlv->tlvRecordsToContainer(client->rng, &client->key));
    client->putua(attrtype, (byte*)container->data(), unsigned(container->size()));
}

void exec_setdevicename(autocomplete::ACState& s)
{
    const string& b64idhash = client->getDeviceidHash(); // already in B64
    const string& devname = s.words[1].s;
    const string& b64devname = Base64::btoa(devname);
    putua_map(b64idhash, b64devname, ATTR_DEVICE_NAMES);
}

void exec_getdevicename(autocomplete::ACState& s)
{
    User* u = client->ownuser();
    if (!u)
    {
        cout << "Must be logged in to query own attributes." << endl;
        return;
    }

    client->getua(u, ATTR_DEVICE_NAMES);
}

void exec_setextdrivename(autocomplete::ACState& s)
{
    const string& drivepath = s.words[1].s;
    const string& drivename = s.words[2].s;

    // check if the drive-id was already created
    // read <drivepath>/.megabackup/drive-id
    handle driveid;
    error e = readDriveId(*client->fsaccess, drivepath.c_str(), driveid);

    if (e == API_ENOENT)
    {
        // generate new id
        driveid = generateDriveId(client->rng);
        // write <drivepath>/.megabackup/drive-id
        e = writeDriveId(*client->fsaccess, drivepath.c_str(), driveid);
    }

    if (e != API_OK)
    {
        cout << "Failed to get drive-id for " << drivepath << endl;
        return;
    }

    putua_map(string(Base64Str<MegaClient::DRIVEHANDLE>(driveid)), Base64::btoa(drivename), ATTR_DRIVE_NAMES);
}

void exec_getextdrivename(autocomplete::ACState& s)
{
    User* u = client->ownuser();
    if (!u)
    {
        cout << "Must be logged in to query own attributes." << endl;
        return;
    }

    bool idFlag = s.extractflag("-id");
    bool pathFlag = s.extractflag("-path");

    if (s.words.size() == 2)
    {
        b64driveid.clear();

        if (idFlag)
        {
            b64driveid = s.words[1].s;
        }
        else if (pathFlag)
        {
            // read drive-id from <drivepath>/.megabackup/drive-id
            const string& drivepath = s.words[1].s;
            handle driveid = 0;
            error e = readDriveId(*client->fsaccess, drivepath.c_str(), driveid);

            if (e == API_ENOENT)
            {
                cout << "Drive-id not set for " << drivepath << endl;
                return;
            }

            b64driveid = string(Base64Str<MegaClient::DRIVEHANDLE>(driveid));
        }
    }

    client->getua(u, ATTR_DRIVE_NAMES);
}

void exec_setmybackups(autocomplete::ACState& s)
{
    const string& bkpsFolder = s.words[1].s;
    std::function<void(Error)> completion = [bkpsFolder](Error e)
    {
        if (e == API_OK)
        {
            cout << "\"My Backups\" folder set to " << bkpsFolder << endl;
        }
        else
        {
            cout << "Failed to set \"My Backups\" folder to " << bkpsFolder << " (remote error " << error(e) << ": " << errorstring(e) << ')' << endl;
        }
    };

    error err = client->setbackupfolder(bkpsFolder.c_str(), 0, completion);
    if (err != API_OK)
    {
        cout << "Failed to set \"My Backups\" folder to " << bkpsFolder << " (" << err << ": " << errorstring(err) << ')' << endl;
    }
}

void exec_getmybackups(autocomplete::ACState&)
{
    User* u = client->ownuser();
    if (!u)
    {
        cout << "Login first." << endl;
        return;
    }

    const string* buf = u->getattr(ATTR_MY_BACKUPS_FOLDER);
    if (!buf)
    {
        cout << "\"My Backups\" folder has not been set." << endl;
        return;
    }

    handle h = 0;
    memcpy(&h, buf->data(), MegaClient::NODEHANDLE);
    if (!h || h == UNDEF)
    {
        cout << "Invalid handle stored for \"My Backups\" folder." << endl;
        return;
    }

    Node* n = client->nodebyhandle(h);
    if (!n)
    {
        cout << "\"My Backups\" folder could not be found." << toHandle(h) << endl;
        return;
    }

    cout << "\"My Backups\" folder (handle " << toHandle(h) << "): " << n->displaypath() << endl;
}

// if `moveOrDelete` is true, the `backupRootNode` will be moved to `targetDest`. If the latter were `nullptr`, then it will be deleted
void backupremove(handle backupId, Node* backupRootNode, Node *targetDest, bool moveOrDelete)
{
    vector<pair<handle, int>> sdsBkps;
    if (backupRootNode) // also allow removing orphan syncs (with no nodes)
    {
        // validate node's sds attribute
        sdsBkps = backupRootNode->getSdsBackups();
        assert(std::find_if(sdsBkps.begin(), sdsBkps.end(), [&backupId](const pair<handle, int>& n)
            {
                return n.first == backupId && n.second == CommandBackupPut::DELETED;
            }) == sdsBkps.end());
    }

    // prepare to update sds node attribute
    CommandSetAttr::Completion attrCompl = [backupRootNode, targetDest, moveOrDelete](NodeHandle nh, Error e)
    {
        if (e != API_OK)
        {
            setattr_result(nh, e);
            return;
        }

        if (moveOrDelete)
        {
            // delete or move backup files
            if (!targetDest)
            {
                // ...delete target...
                auto completion = [](NodeHandle, Error e)
                {
                    if (e != API_OK)
                    {
                        cout << "Backup Centre - Failed to delete remote backup node (" << errorstring(e) << ')' << endl;
                    }
                };
                e = client->unlink(backupRootNode, false, 0, true, move(completion));
                if (e != API_OK)
                {
                    cout << "Backup Centre - Failed to delete remote backup node locally (" << errorstring(e) << ')' << endl;
                }
            }
            else    // move to target destination
            {
                NodeHandle prevParent;
                prevParent.set6byte(backupRootNode->parenthandle);
                CommandMoveNode::Completion completion = [](NodeHandle, Error e)
                {
                    if (e != API_OK)
                    {
                        cout << "Backup Centre - Failed to move remote backup node (" << errorstring(e) << ')' << endl;
                    }
                };
                client->reqs.add(new CommandMoveNode(client, backupRootNode, targetDest, SYNCDEL_NONE, prevParent, move(completion), true));
            }
        }
    };

    // remove backup
    client->reqs.add(new CommandBackupRemove(client, backupId,
        [backupId, backupRootNode, sdsBkps, attrCompl](const Error& cbrErr) mutable
        {
            if (cbrErr != API_OK && cbrErr != API_ENOENT)
            {
                cout << "Backup Centre - Failed to remove sync / backup (" << error(cbrErr) << ": " << errorstring(cbrErr) << ')' << endl;
                return;
            }

            cout << "Backup Centre - Sync / backup removed" << endl;

            if (backupRootNode)
            {
                sdsBkps.emplace_back(std::make_pair(backupId, CommandBackupPut::DELETED));
                const string& sdsValue = Node::toSdsString(sdsBkps);

                auto e = client->setattr(backupRootNode, attr_map(Node::sdsId(), sdsValue), 0, nullptr, move(attrCompl), true);
                if (e != API_OK)
                {
                    cout << "Backup Centre - Failed to set sds node attributes (" << e << ": " << errorstring(e) << ')' << endl;
                }
            }
        }));
}

void exec_backupcentre(autocomplete::ACState& s)
{
    bool delFlag = s.extractflag("-del");
    bool purgeFlag = s.extractflag("-purge");
    bool stopFlag = s.extractflag("-stop");

    if (s.words.size() == 1)
    {
        client->reqs.add(new CommandBackupSyncFetch([purgeFlag](Error e, vector<CommandBackupSyncFetch::Data>& data)
        {
            if (e)
            {
                cout << "backupcentre failed: " << e << endl;
            }
            else
            {
                for (auto& d : data)
                {
                    if (purgeFlag)
                    {
                        client->reqs.add(new CommandBackupRemove(client, d.backupId,[&](Error e)
                        {
                            if (e)
                            {
                                cout << "backup center failed to purge id: " << toHandle(d.backupId) << endl;
                            }
                        }));

                    }
                    else
                    {
                        cout << "Backup ID: " << toHandle(d.backupId) << " (" << d.backupId << ')' << endl;
                        cout << "  backup type: " << backupTypeToStr(d.backupType) << endl;
                        cout << "  root handle: " << toNodeHandle(d.rootNode) << endl;
                        cout << "  local folder: " << d.localFolder << endl;
                        cout << "  device id: " << d.deviceId << endl;
                        cout << "  sync state: " << d.syncState << endl;
                        cout << "  sync substate: " << d.syncSubstate << endl;
                        cout << "  extra: " << d.extra << endl;
                        cout << "    backup name: " << d.backupName << endl;
                        cout << "  heartbeat timestamp: " << d.hbTimestamp << endl;
                        cout << "  heartbeat status: " << d.hbStatus << endl;
                        cout << "  heartbeat progress: " << d.hbProgress << endl;
                        cout << "  heartbeat uploads: " << d.uploads << endl;
                        cout << "  heartbeat downloads: " << d.downloads << endl;
                        cout << "  last activity time: " << d.lastActivityTs << endl;
                        cout << "  last node handle: " << toNodeHandle(d.lastSyncedNodeHandle) << endl << endl;
                    }
                }

                if (purgeFlag)
                {
                    cout << "Backup Center - Purging registered syncs/backups from API..." << endl;
                }
                else
                {
                    cout << "Backup Centre - Sync / backup count: " << data.size() << endl;
                }
             }
        }));
    }
    else if (s.words.size() >= 2 && (delFlag || stopFlag))
    {
        // get backup's remote node
        const string& backupIdStr = s.words[1].s;

        Node *targetDest = nullptr;
        if (s.words.size() == 3 && delFlag)    // move backup to cloud
        {
            handle hDest = 0;   // set most significant bytes to 0, since it's used as NodeHandle later
            Base64::atob(s.words[2].s.c_str(), (byte*)&hDest, MegaClient::NODEHANDLE);

            targetDest = client->nodebyhandle(hDest);
            if (!targetDest)
            {
                cout << "Backup Centre - Move destination not found" << endl;
                return;
            }
        }

        client->reqs.add(new CommandBackupSyncFetch([backupIdStr, targetDest, delFlag, stopFlag](Error e, vector<CommandBackupSyncFetch::Data>& data)
        {
            if (e != API_OK)
            {
                cout << "Backup Centre - Failed to fetch ('sf'): " << e << endl;
                return;
            }

            handle backupId = 0;
            Base64::atob(backupIdStr.c_str(), (byte*)&backupId, MegaClient::BACKUPHANDLE);

            bool found = false;
            for (auto& d : data)
            {
                if (d.backupId == backupId)
                {
                    if (delFlag && d.backupType != BackupType::BACKUP_UPLOAD)
                    {
                        cout << "Backup Centre - Provided id is not a backup: " << backupIdStr << endl;
                        return;
                    }
                    if (stopFlag && d.backupType != BackupType::TWO_WAY)
                    {
                        cout << "Backup Centre - Provided id is not a regular sync: " << backupIdStr << endl;
                        return;
                    }
                    Node* remoteNode = client->nodebyhandle(d.rootNode);
                    if (!remoteNode)
                    {
                        cout << "Backup Centre - Remote node not found for id: " << backupIdStr << endl;

                        if (stopFlag && d.backupType == BackupType::TWO_WAY)
                        {
                            cout << "Backup Centre - Attempt to forcefully remove orphan sync." << endl;
                        }
                        else
                        {
                            return;
                        }
                    }

                    backupremove(backupId, remoteNode, targetDest, delFlag);
                    found = true;
                    break;
                }
            }
            if (!found)
            {
                cout << "Backup Centre - id not found: " << backupIdStr << endl;
                return;
            }
        }));
    }
}

class AnomalyReporter
    : public FilenameAnomalyReporter
{
public:
    void anomalyDetected(FilenameAnomalyType type,
                            const LocalPath& localPath,
                            const string& remotePath) override
    {
        string typeName;

        switch (type)
        {
        case FILENAME_ANOMALY_NAME_MISMATCH:
            typeName = "NAME_MISMATCH";
            break;
        case FILENAME_ANOMALY_NAME_RESERVED:
            typeName = "NAME_RESERVED";
            break;
        default:
            assert(!"Unknown anomaly type!");
            typeName = "UNKNOWN";
            break;
        }

        cout << "Filename anomaly detected: type: "
                << typeName
                << ": local path: "
                << localPath.toPath(false)
                << ": remote path: "
                << remotePath
                << endl;
    }
}; // AnomalyReporter

void exec_logFilenameAnomalies(autocomplete::ACState& s)
{
    unique_ptr<FilenameAnomalyReporter> reporter;

    if (s.words[1].s == "on")
    {
        reporter.reset(new AnomalyReporter());
    }

    cout << "Filename anomaly reporting is "
         << (reporter ? "en" : "dis")
         << "abled."
         << endl;

    client->mFilenameAnomalyReporter = std::move(reporter);
}

#ifdef ENABLE_SYNC
void exec_syncoutput(autocomplete::ACState& s)
{
    bool onOff = s.words[3].s == "on";

    if (s.words[2].s == "local_change_detection")
    {
        syncout_local_change_detection = onOff;
    }
    else if (s.words[2].s == "remote_change_detection")
    {
        syncout_remote_change_detection = onOff;
    }
    else if (s.words[2].s == "transfer_activity")
    {
        syncout_transfer_activity = onOff;
    }
    else if (s.words[2].s == "folder_sync_state")
    {
        syncout_transfer_activity = onOff;
    }
    else if (s.words[2].s == "detail_log")
    {
        client->syncs.mDetailedSyncLogging = onOff;
    }
    else if (s.words[2].s == "all")
    {
        syncout_local_change_detection = onOff;
        syncout_remote_change_detection = onOff;
        syncout_transfer_activity = onOff;
        syncout_transfer_activity = onOff;
        client->syncs.mDetailedSyncLogging = onOff;
    }
}
#endif

MegaCLILogger gLogger;

autocomplete::ACN autocompleteSyntax()
{
    using namespace autocomplete;
    std::unique_ptr<Either> p(new Either("      "));

    p->Add(exec_apiurl, sequence(text("apiurl"), opt(sequence(param("url"), opt(param("disablepkp"))))));
    p->Add(exec_login, sequence(text("login"), opt(flag("-fresh")), either(sequence(param("email"), opt(param("password"))),
                                                      sequence(exportedLink(false, true), opt(param("auth_key"))),
                                                      param("session"),
                                                      sequence(text("autoresume"), opt(param("id"))))));
    p->Add(exec_begin, sequence(text("begin"), opt(flag("-e++")),
                                opt(either(sequence(param("firstname"), param("lastname")),     // to create an ephemeral++
                                        param("ephemeralhandle#ephemeralpw"),               // to resume an ephemeral
                                        param("session")))));                                 // to resume an ephemeral++
    p->Add(exec_signup, sequence(text("signup"),
                                 either(sequence(param("email"), param("name")),
                                        param("confirmationlink"))));

    p->Add(exec_cancelsignup, sequence(text("cancelsignup")));
    p->Add(exec_session, sequence(text("session"), opt(sequence(text("autoresume"), opt(param("id"))))));
    p->Add(exec_mount, sequence(text("mount")));
    p->Add(exec_ls, sequence(text("ls"), opt(flag("-R")), opt(sequence(flag("-tofile"), param("filename"))), opt(remoteFSFolder(client, &cwd))));
    p->Add(exec_cd, sequence(text("cd"), opt(remoteFSFolder(client, &cwd))));
    p->Add(exec_pwd, sequence(text("pwd")));
    p->Add(exec_lcd, sequence(text("lcd"), opt(localFSFolder())));
    p->Add(exec_llockfile, sequence(text("llockfile"), opt(flag("-read")), opt(flag("-write")), opt(flag("-unlock")), localFSFile()));
#ifdef USE_FILESYSTEM
    p->Add(exec_lls, sequence(text("lls"), opt(flag("-R")), opt(localFSFolder())));
    p->Add(exec_lpwd, sequence(text("lpwd")));
    p->Add(exec_lmkdir, sequence(text("lmkdir"), localFSFolder()));
#endif
    p->Add(exec_import, sequence(text("import"), exportedLink(true, false)));
    p->Add(exec_folderlinkinfo, sequence(text("folderlink"), opt(param("link"))));

    p->Add(exec_open,
           sequence(text("open"),
                    exportedLink(false, true),
                    opt(param("authToken"))));

    p->Add(exec_put, sequence(text("put"), opt(flag("-r")), opt(flag("-noversion")), opt(flag("-version")), opt(flag("-versionreplace")), opt(flag("-allowduplicateversions")), localFSPath("localpattern"), opt(either(remoteFSPath(client, &cwd, "dst"),param("dstemail")))));
    p->Add(exec_putq, sequence(text("putq"), repeat(either(flag("-active"), flag("-all"), flag("-count"))), opt(param("cancelslot"))));
#ifdef USE_FILESYSTEM
    p->Add(exec_get, sequence(text("get"), opt(sequence(flag("-r"), opt(flag("-foldersonly")))), remoteFSPath(client, &cwd), opt(sequence(param("offset"), opt(param("length"))))));
#else
    p->Add(exec_get, sequence(text("get"), remoteFSPath(client, &cwd), opt(sequence(param("offset"), opt(param("length"))))));
#endif
    p->Add(exec_get, sequence(text("get"), flag("-re"), param("regularexpression")));
    p->Add(exec_get, sequence(text("get"), exportedLink(true, false), opt(sequence(param("offset"), opt(param("length"))))));
    p->Add(exec_getq, sequence(text("getq"), repeat(either(flag("-active"), flag("-all"), flag("-count"))), opt(param("cancelslot"))));
    p->Add(exec_more, sequence(text("more"), opt(remoteFSPath(client, &cwd))));
    p->Add(exec_pause, sequence(text("pause"), either(text("status"), sequence(opt(either(text("get"), text("put"))), opt(text("hard"))))));
    p->Add(exec_getfa, sequence(text("getfa"), wholenumber(1), opt(remoteFSPath(client, &cwd)), opt(text("cancel"))));
#ifdef USE_MEDIAINFO
    p->Add(exec_mediainfo, sequence(text("mediainfo"), either(sequence(text("calc"), localFSFile()), sequence(text("show"), remoteFSFile(client, &cwd)))));
#endif
    p->Add(exec_smsverify, sequence(text("smsverify"), either(sequence(text("send"), param("phonenumber"), opt(param("reverifywhitelisted"))), sequence(text("code"), param("verificationcode")))));
    p->Add(exec_verifiedphonenumber, sequence(text("verifiedphone")));
    p->Add(exec_resetverifiedphonenumber, sequence(text("resetverifiedphone")));
    p->Add(exec_mkdir, sequence(text("mkdir"), opt(flag("-allowduplicate")), opt(flag("-exactleafname")), remoteFSFolder(client, &cwd)));
    p->Add(exec_rm, sequence(text("rm"), remoteFSPath(client, &cwd), opt(sequence(flag("-regexchild"), param("regex")))));
    p->Add(exec_mv, sequence(text("mv"), remoteFSPath(client, &cwd, "src"), remoteFSPath(client, &cwd, "dst")));
    p->Add(exec_cp, sequence(text("cp"), opt(flag("-noversion")), opt(flag("-version")), opt(flag("-versionreplace")), remoteFSPath(client, &cwd, "src"), either(remoteFSPath(client, &cwd, "dst"), param("dstemail"))));
    p->Add(exec_du, sequence(text("du"), opt(remoteFSPath(client, &cwd))));
    p->Add(exec_numberofnodes, sequence(text("nn")));
    p->Add(exec_numberofchildren, sequence(text("nc"), opt(remoteFSPath(client, &cwd))));


#ifdef ENABLE_SYNC
    p->Add(exec_setdevicename, sequence(text("setdevicename"), param("device_name")));
    p->Add(exec_getdevicename, sequence(text("getdevicename")));
    p->Add(exec_setextdrivename, sequence(text("setextdrivename"), param("drive_path"), param("drive_name")));
    p->Add(exec_getextdrivename, sequence(text("getextdrivename"), opt(either(sequence(flag("-id"), param("b64driveid")), sequence(flag("-path"), param("drivepath"))))));
    p->Add(exec_setmybackups, sequence(text("setmybackups"), param("mybackup_folder")));
    p->Add(exec_getmybackups, sequence(text("getmybackups")));
    p->Add(exec_backupcentre, sequence(text("backupcentre"), opt(either(
                                       sequence(flag("-del"), param("backup_id"), opt(param("move_to_handle"))),
                                       sequence(flag("-purge")),
                                       sequence(flag("-stop"), param("backup_id"))))));

    p->Add(exec_syncadd,
           sequence(text("sync"),
                    text("add"),
                    either(
                        sequence(flag("-backup"),
                            opt(sequence(flag("-external"), param("drivePath"))),
                            opt(sequence(flag("-name"), param("syncname"))),
                            localFSFolder("source")),
                        sequence(opt(sequence(flag("-name"), param("syncname"))),
                            localFSFolder("source"),
                            remoteFSFolder(client, &cwd, "target")))));

    p->Add(exec_syncrename,
           sequence(text("sync"),
                    text("rename"),
                    backupID(*client),
                    param("newname")));

    p->Add(exec_syncclosedrive,
           sequence(text("sync"),
                    text("closedrive"),
                    localFSFolder("drive")));

    p->Add(exec_syncexport,
           sequence(text("sync"),
                    text("export"),
                    opt(localFSFile("outputFile"))));

    p->Add(exec_syncimport,
           sequence(text("sync"),
                    text("import"),
                    localFSFile("inputFile")));

    p->Add(exec_syncopendrive,
           sequence(text("sync"),
                    text("opendrive"),
                    localFSFolder("drive")));

    p->Add(exec_synclist,
           sequence(text("sync"), text("list")));

    p->Add(exec_syncremove,
           sequence(text("sync"),
                    text("remove"),
                    either(backupID(*client),
                           sequence(flag("-by-local-path"),
                                    localFSFolder()),
                           sequence(flag("-by-remote-path"),
                                    remoteFSFolder(client, &cwd))),
                    opt(param("backupdestinationfolder"))));

    p->Add(exec_syncxable,
           sequence(text("sync"),
                    either(sequence(either(text("disable"), text("fail")),
                                    backupID(*client),
                                    opt(param("error"))),
                           sequence(text("enable"),
                                    backupID(*client)))));

    p->Add(exec_syncoutput,
           sequence(text("sync"),
                    text("output"),
                    either(text("local_change_detection"),
                           text("remote_change_detection"),
                           text("transfer_activity"),
                           text("folder_sync_state"),
                           text("detail_log"),
                           text("all")),
                    either(text("on"),
                           text("off"))));

#endif

    p->Add(exec_export, sequence(text("export"), remoteFSPath(client, &cwd), opt(flag("-mega-hosted")), opt(either(flag("-writable"), param("expiretime"), text("del")))));
    p->Add(exec_share, sequence(text("share"), opt(sequence(remoteFSPath(client, &cwd), opt(sequence(contactEmail(client), opt(either(text("r"), text("rw"), text("full"))), opt(param("origemail"))))))));
    p->Add(exec_invite, sequence(text("invite"), param("dstemail"), opt(either(param("origemail"), text("del"), text("rmd")))));

    p->Add(exec_clink, sequence(text("clink"), either(text("renew"), sequence(text("query"), param("handle")), sequence(text("del"), opt(param("handle"))))));

    p->Add(exec_ipc, sequence(text("ipc"), param("handle"), either(text("a"), text("d"), text("i"))));
    p->Add(exec_showpcr, sequence(text("showpcr")));
    p->Add(exec_users, sequence(text("users"), opt(sequence(contactEmail(client), text("del")))));
    p->Add(exec_getua, sequence(text("getua"), param("attrname"), opt(contactEmail(client))));
    p->Add(exec_putua, sequence(text("putua"), param("attrname"), opt(either(
                                                                          text("del"),
                                                                          sequence(text("set"), param("string")),
                                                                          sequence(text("map"), param("key"), param("value")),
                                                                          sequence(text("load"), localFSFile())))));
#ifdef DEBUG
    p->Add(exec_delua, sequence(text("delua"), param("attrname")));
    p->Add(exec_devcommand, sequence(text("devcommand"), param("subcommand"), opt(param("email"))));
#endif
    p->Add(exec_alerts, sequence(text("alerts"), opt(either(text("new"), text("old"), wholenumber(10), text("notify"), text("seen")))));
    p->Add(exec_recentactions, sequence(text("recentactions"), param("hours"), param("maxcount")));
    p->Add(exec_recentnodes, sequence(text("recentnodes"), param("hours"), param("maxcount")));

    p->Add(exec_putbps, sequence(text("putbps"), opt(either(wholenumber(100000), text("auto"), text("none")))));
    p->Add(exec_killsession, sequence(text("killsession"), opt(either(text("all"), param("sessionid")))));
    p->Add(exec_whoami, sequence(text("whoami"), repeat(either(flag("-storage"), flag("-transfer"), flag("-pro"), flag("-transactions"), flag("-purchases"), flag("-sessions")))));
    p->Add(exec_verifycredentials, sequence(text("credentials"), either(text("show"), text("status"), text("verify"), text("reset")), opt(contactEmail(client))));
    p->Add(exec_passwd, sequence(text("passwd")));
    p->Add(exec_reset, sequence(text("reset"), contactEmail(client), opt(text("mk"))));
    p->Add(exec_recover, sequence(text("recover"), param("recoverylink")));
    p->Add(exec_cancel, sequence(text("cancel"), opt(param("cancellink"))));
    p->Add(exec_email, sequence(text("email"), opt(either(param("newemail"), param("emaillink")))));
    p->Add(exec_retry, sequence(text("retry")));
    p->Add(exec_recon, sequence(text("recon")));
    p->Add(exec_reload, sequence(text("reload"), opt(text("nocache"))));
    p->Add(exec_logout, sequence(text("logout"), opt(flag("-keepsyncconfigs"))));
    p->Add(exec_locallogout, sequence(text("locallogout")));
    p->Add(exec_version, sequence(text("version")));
    p->Add(exec_debug, sequence(text("debug"),
                opt(either(flag("-on"), flag("-off"), flag("-verbose"))),
                opt(either(flag("-console"), flag("-noconsole"))),
                opt(either(flag("-nofile"), sequence(flag("-file"), localFSFile())))
#ifdef USE_ROTATIVEPERFORMANCELOGGER
                ,opt(sequence(flag("-rotative_performance_logger_file"), localFSFile(), opt(flag("-rotative_performance_logger_toconsole")), opt(flag("-rotative_performance_logger_exerciseOutput"))))
#endif
                ));

#if defined(WIN32) && defined(NO_READLINE)
    p->Add(exec_clear, sequence(text("clear")));
    p->Add(exec_codepage, sequence(text("codepage"), opt(sequence(wholenumber(65001), opt(wholenumber(65001))))));
    p->Add(exec_log, sequence(text("log"), either(text("utf8"), text("utf16"), text("codepage")), localFSFile()));
#endif
    p->Add(exec_test, sequence(text("test"), opt(param("data"))));
    p->Add(exec_fingerprint, sequence(text("fingerprint"), localFSFile("localfile")));
#ifdef ENABLE_CHAT
    p->Add(exec_chats, sequence(text("chats"), opt(param("chatid"))));
    p->Add(exec_chatc, sequence(text("chatc"), param("group"), repeat(opt(sequence(contactEmail(client), either(text("ro"), text("sta"), text("mod")))))));
    p->Add(exec_chati, sequence(text("chati"), param("chatid"), contactEmail(client), either(text("ro"), text("sta"), text("mod"))));
    p->Add(exec_chatcp, sequence(text("chatcp"), flag("-meeting"), param("mownkey"), opt(sequence(text("t"), param("title64"))),
                                 repeat(sequence(contactEmail(client), either(text("ro"), text("sta"), text("mod"))))));
    p->Add(exec_chatr, sequence(text("chatr"), param("chatid"), opt(contactEmail(client))));
    p->Add(exec_chatu, sequence(text("chatu"), param("chatid")));
    p->Add(exec_chatup, sequence(text("chatup"), param("chatid"), param("userhandle"), either(text("ro"), text("sta"), text("mod"))));
    p->Add(exec_chatpu, sequence(text("chatpu")));
    p->Add(exec_chatga, sequence(text("chatga"), param("chatid"), param("nodehandle"), param("uid")));
    p->Add(exec_chatra, sequence(text("chatra"), param("chatid"), param("nodehandle"), param("uid")));
    p->Add(exec_chatst, sequence(text("chatst"), param("chatid"), param("title64")));
    p->Add(exec_chata, sequence(text("chata"), param("chatid"), param("archive")));
    p->Add(exec_chatl, sequence(text("chatl"), param("chatid"), either(text("del"), text("query"))));
    p->Add(exec_chatsm, sequence(text("chatsm"), param("chatid"), opt(param("title64"))));
    p->Add(exec_chatlu, sequence(text("chatlu"), param("publichandle")));
    p->Add(exec_chatlj, sequence(text("chatlj"), param("publichandle"), param("unifiedkey")));
#endif
    p->Add(exec_setmaxdownloadspeed, sequence(text("setmaxdownloadspeed"), opt(wholenumber(10000))));
    p->Add(exec_setmaxuploadspeed, sequence(text("setmaxuploadspeed"), opt(wholenumber(10000))));
    p->Add(exec_setmaxloglinesize, sequence(text("setmaxloglinesize"), wholenumber(10000)));
    p->Add(exec_handles, sequence(text("handles"), opt(either(text("on"), text("off")))));
    p->Add(exec_httpsonly, sequence(text("httpsonly"), opt(either(text("on"), text("off")))));
    p->Add(exec_showattrs, sequence(text("showattrs"), opt(either(text("on"), text("off")))));
    p->Add(exec_timelocal, sequence(text("mtimelocal"), either(text("set"), text("get")), localFSPath(), opt(param("datetime"))));

    p->Add(exec_mfac, sequence(text("mfac"), param("email")));
    p->Add(exec_mfae, sequence(text("mfae")));
    p->Add(exec_mfad, sequence(text("mfad"), param("pin")));

#if defined(WIN32) && defined(NO_READLINE)
    p->Add(exec_autocomplete, sequence(text("autocomplete"), opt(either(text("unix"), text("dos")))));
    p->Add(exec_history, sequence(text("history")));
#elif !defined(NO_READLINE)
    p->Add(exec_history,
           sequence(text("history"),
                    either(text("clear"),
                           text("list"),
                           sequence(either(text("read"),
                                           text("record"),
                                           text("write")),
                                    localFSFile("history")))));
#endif
    p->Add(exec_help, either(text("help"), text("h"), text("?")));
    p->Add(exec_quit, either(text("quit"), text("q"), text("exit")));

    p->Add(exec_find, sequence(text("find"), text("raided")));
    p->Add(exec_findemptysubfoldertrees, sequence(text("findemptysubfoldertrees"), opt(flag("-movetotrash"))));

#ifdef MEGA_MEASURE_CODE
    p->Add(exec_deferRequests, sequence(text("deferrequests"), repeat(either(flag("-putnodes")))));
    p->Add(exec_sendDeferred, sequence(text("senddeferred"), opt(flag("-reset"))));
    p->Add(exec_codeTimings, sequence(text("codetimings"), opt(flag("-reset"))));
#endif

#ifdef USE_FILESYSTEM
    p->Add(exec_treecompare, sequence(text("treecompare"), localFSPath(), remoteFSPath(client, &cwd)));
    p->Add(exec_generatetestfilesfolders, sequence(text("generatetestfilesfolders"),
        repeat(either(  sequence(flag("-folderdepth"), param("depth")),
                        sequence(flag("-folderwidth"), param("width")),
                        sequence(flag("-filecount"), param("count")),
                        sequence(flag("-filesize"), param("size")),
                        sequence(flag("-nameprefix"), param("prefix")))), localFSFolder("parent")));
    p->Add(exec_generatesparsefile, sequence(text("generatesparsefile"), opt(sequence(flag("-filesize"), param("size"))), localFSFile("targetfile")));
    p->Add(exec_generate_put_fileversions, sequence(text("generate_put_fileversions"), opt(sequence(flag("-count"), param("n"))), localFSFile("targetfile")));
    p->Add(exec_lreplace, sequence(text("lreplace"), either(flag("-file"), flag("-folder")), localFSPath("existing"), param("content")));
    p->Add(exec_lrenamereplace, sequence(text("lrenamereplace"), either(flag("-file"), flag("-folder")), localFSPath("existing"), param("content"), localFSPath("renamed")));

    p->Add(exec_cycleUploadDownload, sequence(text("cycleuploaddownload"),
        repeat(either(
            sequence(flag("-filecount"), param("count")),
            sequence(flag("-filesize"), param("size")),
            sequence(flag("-nameprefix"), param("prefix")))), localFSFolder("localworkingfolder"), remoteFSFolder(client, &cwd, "remoteworkingfolder")));

#endif
    p->Add(exec_querytransferquota, sequence(text("querytransferquota"), param("filesize")));
    p->Add(exec_getcloudstorageused, sequence(text("getcloudstorageused")));
    p->Add(exec_getuserquota, sequence(text("getuserquota"), repeat(either(flag("-storage"), flag("-transfer"), flag("-pro")))));
    p->Add(exec_getuserdata, text("getuserdata"));

    p->Add(exec_showattributes, sequence(text("showattributes"), remoteFSPath(client, &cwd)));

    p->Add(exec_setmaxconnections, sequence(text("setmaxconnections"), either(text("put"), text("get")), opt(wholenumber(4))));
    p->Add(exec_metamac, sequence(text("metamac"), localFSPath(), remoteFSPath(client, &cwd)));
    p->Add(exec_banner, sequence(text("banner"), either(text("get"), sequence(text("dismiss"), param("id")))));

    p->Add(exec_logFilenameAnomalies,
           sequence(text("logfilenameanomalies"), either(text("on"), text("off"))));

    p->Add(exec_drivemonitor, sequence(text("drivemonitor"), opt(either(flag("-on"), flag("-off")))));

    p->Add(exec_driveid,
           sequence(text("driveid"),
                    either(sequence(text("get"), localFSFolder()),
                           sequence(text("set"), localFSFolder(), opt(text("force"))))));

    p->Add(exec_randomfile,
           sequence(text("randomfile"),
                    localFSPath("outputPath"),
                    opt(param("lengthKB"))));

    p->Add(exec_setsandelements,
        sequence(text("setsandelements"),
                 either(text("list"),
                        sequence(text("newset"), opt(param("name"))),
                        sequence(text("updateset"), param("id"), opt(sequence(flag("-n"), opt(param("name")))), opt(sequence(flag("-c"), opt(param("cover"))))),
                        sequence(text("removeset"), param("id")),
                        sequence(text("fetchset"), param("id")),
                        sequence(text("newelement"), param("setid"), param("nodehandle"),
                                 opt(sequence(flag("-n"), param("name"))), opt(sequence(flag("-o"), param("order")))),
                        sequence(text("updateelement"), param("sid"), param("eid"),
                                 opt(sequence(flag("-n"), opt(param("name")))), opt(sequence(flag("-o"), param("order")))),
                        sequence(text("removeelement"), param("sid"), param("eid"))
                        )));

    return autocompleteTemplate = std::move(p);
}


#ifdef USE_FILESYSTEM
bool recursiveget(fs::path&& localpath, Node* n, bool folders, unsigned& queued)
{
    if (n->type == FILENODE)
    {
        if (!folders)
        {
            TransferDbCommitter committer(client->tctable);
            auto file = ::mega::make_unique<AppFileGet>(n, NodeHandle(), nullptr, -1, 0, nullptr, nullptr, localpath.u8string());
            error result = startxfer(committer, std::move(file), *n);
            queued += result == API_OK ? 1 : 0;
        }
    }
    else if (n->type == FOLDERNODE || n->type == ROOTNODE)
    {
        fs::path newpath = localpath / fs::u8path(n->type == ROOTNODE ? "ROOTNODE" : n->displayname());
        if (folders)
        {
            std::error_code ec;
            if (fs::create_directory(newpath, ec) || !ec)
            {
                cout << newpath << endl;
            }
            else
            {
                cout << "Failed trying to create " << newpath << ": " << ec.message() << endl;
                return false;
            }
        }
        for (Node* node : client->getChildren(n))
        {
            if (!recursiveget(std::move(newpath), node, folders, queued))
            {
                return false;
            }
        }
    }
    return true;
}
#endif

bool regexget(const string& expression, Node* n, unsigned& queued)
{
    try
    {
        std::regex re(expression);

        if (n->type == FOLDERNODE || n->type == ROOTNODE)
        {
            TransferDbCommitter committer(client->tctable);
            for (Node* node : client->getChildren(n))
            {
                if (node->type == FILENODE)
                {
                    if (regex_search(string(node->displayname()), re))
                    {
                        auto file = ::mega::make_unique<AppFileGet>(node);
                        error result = startxfer(committer, std::move(file), *node);
                        queued += result == API_OK ? 1 : 0;
                    }
                }
            }
        }
    }
    catch (std::exception& e)
    {
        cout << "ERROR: " << e.what() << endl;
        return false;
    }
    return true;
}

struct Login
{
    string email, password, salt, pin;
    int version;

    Login() : version(0)
    {
    }

    void reset()
    {
        *this = Login();
    }

    void login(MegaClient* mc)
    {
        byte keybuf[SymmCipher::KEYLENGTH];

        if (version == 1)
        {
            if (error e = mc->pw_key(password.c_str(), keybuf))
            {
                cout << "Login error: " << e << endl;
            }
            else
            {
                mc->login(email.c_str(), keybuf, (!pin.empty()) ? pin.c_str() : NULL);
            }
        }
        else if (version == 2 && !salt.empty())
        {
            mc->login2(email.c_str(), password.c_str(), &salt, (!pin.empty()) ? pin.c_str() : NULL);
        }
        else
        {
            cout << "Login unexpected error" << endl;
        }
    }
};
static Login login;

ofstream* pread_file = NULL;
m_off_t pread_file_end = 0;


// execute command
static void process_line(char* l)
{
    switch (prompt)
    {
    case LOGINTFA:
        if (strlen(l) > 1)
        {
            login.pin = l;
            login.login(client);
        }
        else
        {
            cout << endl << "The pin length is invalid, please try to login again." << endl;
        }

        setprompt(COMMAND);
        return;

    case SETTFA:
        client->multifactorauthsetup(l);
        setprompt(COMMAND);
        return;

    case LOGINPASSWORD:

        if (signupcode.size())
        {
            // verify correctness of supplied signup password
            client->pw_key(l, pwkey);
            SymmCipher pwcipher(pwkey);
            pwcipher.ecb_decrypt(signuppwchallenge);

            if (MemAccess::get<int64_t>((const char*)signuppwchallenge + 4))
            {
                cout << endl << "Incorrect password, please try again." << endl;
            }

            signupcode.clear();
        }
        else if (recoverycode.size())   // cancelling account --> check password
        {
            client->pw_key(l, pwkey);
            client->validatepwd(pwkey);
        }
        else if (changecode.size())     // changing email --> check password to avoid creating an invalid hash
        {
            client->pw_key(l, pwkey);
            client->validatepwd(pwkey);
        }
        else
        {
            login.password = l;
            login.login(client);
            cout << endl << "Logging in..." << endl;
        }

        setprompt(COMMAND);
        return;

    case OLDPASSWORD:
        client->pw_key(l, pwkeybuf);

        if (!memcmp(pwkeybuf, pwkey, sizeof pwkey))
        {
            cout << endl;
            setprompt(NEWPASSWORD);
        }
        else
        {
            cout << endl << "Bad password, please try again" << endl;
            setprompt(COMMAND);
        }
        return;

    case NEWPASSWORD:
        newpassword = l;
        client->pw_key(l, newpwkey);

        cout << endl;
        setprompt(PASSWORDCONFIRM);
        return;

    case PASSWORDCONFIRM:
        client->pw_key(l, pwkeybuf);

        if (memcmp(pwkeybuf, newpwkey, sizeof pwkeybuf))
        {
            cout << endl << "Mismatch, please try again" << endl;
        }
        else
        {
            error e;

            if (signupemail.size())
            {
                client->sendsignuplink2(signupemail.c_str(), newpassword.c_str(), signupname.c_str());
            }
            else if (recoveryemail.size() && recoverycode.size())
            {
                cout << endl << "Resetting password..." << endl;

                if (hasMasterKey)
                {
                    client->confirmrecoverylink(recoverycode.c_str(), recoveryemail.c_str(), newpassword.c_str(), masterkey);
                }
                else
                {
                    client->confirmrecoverylink(recoverycode.c_str(), recoveryemail.c_str(), newpassword.c_str(), NULL);
                }

                recoverycode.clear();
                recoveryemail.clear();
                hasMasterKey = false;
                memset(masterkey, 0, sizeof masterkey);
            }
            else
            {
                if ((e = client->changepw(newpassword.c_str())) == API_OK)
                {
                    memcpy(pwkey, newpwkey, sizeof pwkey);
                    cout << endl << "Changing password..." << endl;
                }
                else
                {
                    cout << "You must be logged in to change your password." << endl;
                }
            }
        }

        setprompt(COMMAND);
        signupemail.clear();
        return;

    case MASTERKEY:
        cout << endl << "Retrieving private RSA key for checking integrity of the Master Key..." << endl;

        Base64::atob(l, masterkey, sizeof masterkey);
        client->getprivatekey(recoverycode.c_str());
        return;

    case COMMAND:
        try
        {
            std::string consoleOutput;
            ac::autoExec(string(l), string::npos, autocompleteTemplate, false, consoleOutput, true); // todo: pass correct unixCompletions flag
            if (!consoleOutput.empty())
            {
                cout << consoleOutput << flush;
            }
        }
        catch (std::exception& e)
        {
            cout << "Command failed: " << e.what() << endl;
        }
        return;
    case PAGER:
        if (strlen(l) && l[0] == 'q')
        {
            setprompt(COMMAND); // quit pager view if 'q' is sent, see README
        }
        else
        {
            autocomplete::ACState nullState; //not entirely sure about this
            exec_more(nullState); //else, get one more page
        }
        return;
    }
}

void exec_ls(autocomplete::ACState& s)
{
    Node* n;
    bool recursive = s.extractflag("-R");
    string toFilename;
    bool toFileFlag = s.extractflagparam("-tofile", toFilename);

    ofstream toFile;
    if (toFileFlag)
    {
        toFile.open(toFilename);
    }

    if (s.words.size() > 1)
    {
        n = nodebypath(s.words[1].s.c_str());
    }
    else
    {
        n = client->nodeByHandle(cwd);
    }

    if (n)
    {
        dumptree(n, recursive, 0, NULL, toFileFlag ? &toFile : nullptr);
    }
}

void exec_cd(autocomplete::ACState& s)
{
    if (s.words.size() > 1)
    {
        if (Node* n = nodebypath(s.words[1].s.c_str()))
        {
            if (n->type == FILENODE)
            {
                cout << s.words[1].s << ": Not a directory" << endl;
            }
            else
            {
                cwd = n->nodeHandle();
            }
        }
        else
        {
            cout << s.words[1].s << ": No such file or directory" << endl;
        }
    }
    else
    {
        cwd = client->mNodeManager.getRootNodeFiles();
    }
}

void exec_rm(autocomplete::ACState& s)
{
    string childregexstring;
    bool useregex = s.extractflagparam("-regexchild", childregexstring);

    if (Node* n = nodebypath(s.words[1].s.c_str()))
    {
        vector<Node*> v;
        if (useregex)
        {
            std::regex re(childregexstring);
            for (Node* c : client->getChildren(n))
            {
                if (std::regex_match(c->displayname(), re))
                {
                    v.push_back(c);
                }
            }
        }
        else
        {
            v.push_back(n);
        }

        for (auto d : v)
        {
            if (client->checkaccess(d, FULL))
            {
                error e = client->unlink(d, false, 0, false);

                if (e)
                {
                    cout << d->displaypath() << ": Deletion failed (" << errorstring(e) << ")" << endl;
                }
            }
            else
            {
                cout << d->displaypath() << ": Access denied" << endl;
            }
        }
    }
    else
    {
        cout << s.words[1].s << ": No such file or directory" << endl;
    }
}

void exec_mv(autocomplete::ACState& s)
{
    Node *n, *tn;
    string newname;

    if (s.words.size() > 2)
    {
        // source node must exist
        if ((n = nodebypath(s.words[1].s.c_str())))
        {
            // we have four situations:
            // 1. target path does not exist - fail
            // 2. target node exists and is folder - move
            // 3. target node exists and is file - delete and rename (unless same)
            // 4. target path exists, but filename does not - rename
            if ((tn = nodebypath(s.words[2].s.c_str(), NULL, &newname)))
            {
                error e;

                if (newname.size())
                {
                    if (tn->type == FILENODE)
                    {
                        cout << s.words[2].s << ": Not a directory" << endl;

                        return;
                    }
                    else
                    {
                        if ((e = client->checkmove(n, tn)) == API_OK)
                        {
                            if (!client->checkaccess(n, RDWR))
                            {
                                cout << "Write access denied" << endl;

                                return;
                            }

                            // rename
                            LocalPath::utf8_normalize(&newname);

                            if ((e = client->setattr(n, attr_map('n', newname), 0, nullptr, setattr_result, false)))
                            {
                                cout << "Cannot rename file (" << errorstring(e) << ")" << endl;
                            }
                        }
                        else
                        {
                            cout << "Cannot rename file (" << errorstring(e) << ")" << endl;
                        }
                    }
                }
                else
                {
                    if (tn->type == FILENODE)
                    {
                        // (there should never be any orphaned filenodes)
                        if (!tn->parent)
                        {
                            return;
                        }

                        if ((e = client->checkmove(n, tn->parent)) == API_OK)
                        {
                            if (!client->checkaccess(n, RDWR))
                            {
                                cout << "Write access denied" << endl;

                                return;
                            }

                            // overwrite existing target file: rename source...
                            e = client->setattr(n, attr_map('n', tn->attrs.map['n']), 0, nullptr, setattr_result, false);

                            if (e)
                            {
                                cout << "Rename failed (" << errorstring(e) << ")" << endl;
                            }

                            if (n != tn)
                            {
                                // ...delete target...
                                e = client->unlink(tn, false, 0, false);

                                if (e)
                                {
                                    cout << "Remove failed (" << errorstring(e) << ")" << endl;
                                }
                            }
                        }

                        // ...and set target to original target's parent
                        tn = tn->parent;
                    }
                    else
                    {
                        e = client->checkmove(n, tn);
                    }
                }

                if (n->parent != tn)
                {
                    if (e == API_OK)
                    {
                        e = client->rename(n, tn, SYNCDEL_NONE, NodeHandle(), nullptr, false, rename_result);

                        if (e)
                        {
                            cout << "Move failed (" << errorstring(e) << ")" << endl;
                        }
                    }
                    else
                    {
                        cout << "Move not permitted - try copy" << endl;
                    }
                }
            }
            else
            {
                cout << s.words[2].s << ": No such directory" << endl;
            }
        }
        else
        {
            cout << s.words[1].s << ": No such file or directory" << endl;
        }
    }
}


void exec_cp(autocomplete::ACState& s)
{
    Node *n, *tn;
    string targetuser;
    string newname;
    error e;


    VersioningOption vo = UseLocalVersioningFlag;
    if (s.extractflag("-noversion")) vo = NoVersioning;
    if (s.extractflag("-version")) vo = ClaimOldVersion;
    if (s.extractflag("-versionreplace")) vo = ReplaceOldVersion;

    if (s.words.size() > 2)
    {
        if ((n = nodebypath(s.words[1].s.c_str())))
        {
            if ((tn = nodebypath(s.words[2].s.c_str(), &targetuser, &newname)))
            {
                if (!client->checkaccess(tn, RDWR))
                {
                    cout << "Write access denied" << endl;

                    return;
                }

                if (tn->type == FILENODE)
                {
                    if (n->type == FILENODE)
                    {
                        // overwrite target if source and taret are files

                        // (there should never be any orphaned filenodes)
                        if (!tn->parent)
                        {
                            return;
                        }

                        // ...delete target...
                        e = client->unlink(tn, false, 0, false);

                        if (e)
                        {
                            cout << "Cannot delete existing file (" << errorstring(e) << ")"
                                << endl;
                        }

                        // ...and set target to original target's parent
                        tn = tn->parent;
                    }
                    else
                    {
                        cout << "Cannot overwrite file with folder" << endl;
                        return;
                    }
                }
            }

            TreeProcCopy_mcli tc;
            NodeHandle ovhandle;

            if (!n->keyApplied())
            {
                cout << "Cannot copy a node without key" << endl;
                return;
            }

            if (n->attrstring)
            {
                n->applykey();
                n->setattr();
                if (n->attrstring)
                {
                    cout << "Cannot copy undecryptable node" << endl;
                    return;
                }
            }

            string sname;
            if (newname.size())
            {
                sname = newname;
                LocalPath::utf8_normalize(&sname);
            }
            else
            {
                attr_map::iterator it = n->attrs.map.find('n');
                if (it != n->attrs.map.end())
                {
                    sname = it->second;
                }
            }

            if (tn && n->type == FILENODE)
            {
                Node *ovn = client->childnodebyname(tn, sname.c_str(), true);
                if (ovn)
                {
                    if (n->isvalid && ovn->isvalid && *(FileFingerprint*)n == *(FileFingerprint*)ovn)
                    {
                        cout << "Skipping identical node" << endl;
                        return;
                    }

                    ovhandle = ovn->nodeHandle();
                }
            }

            // determine number of nodes to be copied
            client->proctree(n, &tc, false, !ovhandle.isUndef());

            tc.allocnodes();

            // build new nodes array
            client->proctree(n, &tc, false, !ovhandle.isUndef());

            // if specified target is a filename, use it
            if (newname.size())
            {
                SymmCipher key;
                string attrstring;

                // copy source attributes and rename
                AttrMap attrs;

                attrs.map = n->attrs.map;
                attrs.map['n'] = sname;

                key.setkey((const byte*)tc.nn[0].nodekey.data(), tc.nn[0].type);

                // JSON-encode object and encrypt attribute string
                attrs.getjson(&attrstring);
                tc.nn[0].attrstring.reset(new string);
                client->makeattr(&key, tc.nn[0].attrstring, attrstring.c_str());
            }

            // tree root: no parent
            tc.nn[0].parenthandle = UNDEF;
            tc.nn[0].ovhandle = ovhandle;

            if (tn)
            {
                // add the new nodes
                client->putnodes(tn->nodeHandle(), vo, move(tc.nn), nullptr, gNextClientTag++, false);
            }
            else
            {
                if (targetuser.size())
                {
                    cout << "Attempting to drop into user " << targetuser << "'s inbox..." << endl;

                    client->putnodes(targetuser.c_str(), move(tc.nn), gNextClientTag++);
                }
                else
                {
                    cout << s.words[2].s << ": No such file or directory" << endl;
                }
            }
        }
        else
        {
            cout << s.words[1].s << ": No such file or directory" << endl;
        }
    }
}

void exec_du(autocomplete::ACState &s)
{
    Node *n;

    if (s.words.size() > 1)
    {
        if (!(n = nodebypath(s.words[1].s.c_str())))
        {
            cout << s.words[1].s << ": No such file or directory" << endl;
            return;
        }
    }
    else
    {
        n = client->nodeByHandle(cwd);
    }

    NodeCounter nc = n->getCounter();

    cout << "Total storage used: " << nc.storage << endl;
    cout << "Total storage used by versions: " << nc.versionStorage << endl << endl;

    cout << "Total # of files: " << nc.files << endl;
    cout << "Total # of folders: " << nc.folders << endl;
    cout << "Total # of versions: " << nc.versions << endl;
}

void exec_get(autocomplete::ACState& s)
{
    Node *n;
    string regularexpression;
    if (s.extractflag("-r"))
    {
#ifdef USE_FILESYSTEM
        // recursive get.  create local folder structure first, then queue transfer of all files
        bool foldersonly = s.extractflag("-foldersonly");

        if (!(n = nodebypath(s.words[1].s.c_str())))
        {
            cout << s.words[1].s << ": No such folder (or file)" << endl;
        }
        else if (n->type != FOLDERNODE && n->type != ROOTNODE)
        {
            cout << s.words[1].s << ": not a folder" << endl;
        }
        else
        {
            unsigned queued = 0;
            cout << "creating folders: " << endl;
            if (recursiveget(fs::current_path(), n, true, queued))
            {
                if (!foldersonly)
                {
                    cout << "queueing files..." << endl;
                    bool alldone = recursiveget(fs::current_path(), n, false, queued);
                    cout << "queued " << queued << " files for download" << (!alldone ? " before failure" : "") << endl;
                }
            }
        }
#else
        cout << "Sorry, -r not supported yet" << endl;
#endif
    }
    else if (s.extractflagparam("-re", regularexpression))
    {
        if (!(n = nodebypath(".")))
        {
            cout << ": No current folder" << endl;
        }
        else if (n->type != FOLDERNODE && n->type != ROOTNODE)
        {
            cout << ": not in a folder" << endl;
        }
        else
        {
            unsigned queued = 0;
            if (regexget(regularexpression, n, queued))
            {
                cout << "queued " << queued << " files for download" << endl;
            }
        }
    }
    else
    {
        handle ph = UNDEF;
        byte key[FILENODEKEYLENGTH];
        if (client->parsepubliclink(s.words[1].s.c_str(), ph, key, false) == API_OK)
        {
            cout << "Checking link..." << endl;

            client->reqs.add(new CommandGetFile(client, key, FILENODEKEYLENGTH, ph, false, nullptr, nullptr, nullptr, false,
                [key, ph](const Error &e, m_off_t size, m_time_t ts, m_time_t tm, dstime /*timeleft*/,
                   std::string* filename, std::string* fingerprint, std::string* fileattrstring,
                   const std::vector<std::string> &/*tempurls*/, const std::vector<std::string> &/*ips*/)
                {
                    if (!fingerprint) // failed processing the command
                    {
                        if (e == API_ETOOMANY && e.hasExtraInfo())
                        {
                             cout << "Link check failed: " << DemoApp::getExtraInfoErrorString(e) << endl;
                        }
                        else
                        {
                            cout << "Link check failed: " << errorstring(e) << endl;
                        }
                        return true;
                    }

                    cout << "Name: " << *filename << ", size: " << size;

                    if (fingerprint->size())
                    {
                        cout << ", fingerprint available";
                    }

                    if (fileattrstring->size())
                    {
                        cout << ", has attributes";
                    }

                    cout << endl;

                    if (e)
                    {
                        cout << "Not available: " << errorstring(e) << endl;
                    }
                    else
                    {
                        cout << "Initiating download..." << endl;

                        TransferDbCommitter committer(client->tctable);
                        auto file = ::mega::make_unique<AppFileGet>(nullptr, NodeHandle().set6byte(ph), (byte*)key, size, tm, filename, fingerprint);
                        startxfer(committer, std::move(file), *filename);
                    }

                    return true;
                }));

            return;
        }

        n = nodebypath(s.words[1].s.c_str());

        if (n)
        {
            if (s.words.size() > 2)
            {
                // read file slice
                m_off_t offset = atol(s.words[2].s.c_str());
                m_off_t count = (s.words.size() > 3) ? atol(s.words[3].s.c_str()) : 0;

                if (offset + count > n->size)
                {
                    if (offset < n->size)
                    {
                        count = n->size - offset;
                        cout << "Count adjusted to " << count << " bytes (filesize is " << n->size << " bytes)" << endl;
                    }
                    else
                    {
                        cout << "Nothing to read: offset + length > filesize (" << offset << " + " << count << " > " << n->size << " bytes)" << endl;
                        return;
                    }
                }

                if (s.words.size() == 5)
                {
                    pread_file = new ofstream(s.words[4].s.c_str(), std::ios_base::binary);
                    pread_file_end = offset + count;
                }

                client->pread(n, offset, count, NULL);
            }
            else
            {
                TransferDbCommitter committer(client->tctable);

                // queue specified file...
                if (n->type == FILENODE)
                {
                    auto f = ::mega::make_unique<AppFileGet>(n);

                    string::size_type index = s.words[1].s.find(":");
                    // node from public folder link
                    if (index != string::npos && s.words[1].s.substr(0, index).find("@") == string::npos)
                    {
                        handle h = clientFolder->mNodeManager.getRootNodeFiles().as8byte();
                        char *pubauth = new char[12];
                        Base64::btoa((byte*)&h, MegaClient::NODEHANDLE, pubauth);
                        f->pubauth = pubauth;
                        f->hprivate = true;
                        f->hforeign = true;
                        memcpy(f->filekey, n->nodekey().data(), FILENODEKEYLENGTH);
                    }

                    startxfer(committer, std::move(f), *n);
                }
                else
                {
                    // ...or all files in the specified folder (non-recursive)
                    for (Node* node : client->getChildren(n))
                    {
                        if (node->type == FILENODE)
                        {
                            auto f = ::mega::make_unique<AppFileGet>(node);
                            startxfer(committer, std::move(f), *node);
                        }
                    }
                }
            }
        }
        else
        {
            cout << s.words[1].s << ": No such file or folder" << endl;
        }
    }
}

/* more_node here is intentionally defined with filescope, it allows us to
 * resume an interrupted pagination.
 * Node contents are fetched one page at a time, defaulting to 1KB of data.
 * Improvement: Get console layout and use width*height for precise pagination.
 */
static Node    *more_node = nullptr; // Remote node that we are paging through
static m_off_t  more_offset = 0; // Current offset in the remote file
static const m_off_t MORE_BYTES = 1024;

void exec_more(autocomplete::ACState& s)
{
    if(s.words.size() > 1) // set up new node for pagination
    {
        more_offset = 0;
        more_node = nodebypath(s.words[1].s.c_str());
    }
    if(more_node && (more_node->type == FILENODE))
    {
        m_off_t count = (more_offset + MORE_BYTES <= more_node->size)
                ? MORE_BYTES : (more_node->size - more_offset);

        client->pread(more_node, more_offset, count, NULL);
    }
}

void uploadLocalFolderContent(const LocalPath& localname, Node* cloudFolder, VersioningOption vo, bool allowDuplicateVersions);

void uploadLocalPath(nodetype_t type, std::string name, const LocalPath& localname, Node* parent, const std::string& targetuser,
    TransferDbCommitter& committer, int& total, bool recursive, VersioningOption vo,
    std::function<std::function<void()>(LocalPath)> onCompletedGenerator, bool noRetries, bool allowDuplicateVersions)
{

    Node *previousNode = client->childnodebyname(parent, name.c_str(), false);

    if (type == FILENODE)
    {
        auto fa = client->fsaccess->newfileaccess();
        if (fa->fopen(localname, true, false))
        {
            FileFingerprint fp;
            fp.genfingerprint(fa.get());

            if (previousNode)
            {
                if (previousNode->type == FILENODE)
                {
                    if (!allowDuplicateVersions && fp.isvalid && previousNode->isvalid && fp == *((FileFingerprint *)previousNode))
                    {
                        cout << "Identical file already exist. Skipping transfer of " << name << endl;
                        return;
                    }
                }
                else
                {
                    cout << "Can't upload file over the top of a folder with the same name: " << name << endl;
                    return;
                }
            }
            fa.reset();

            AppFilePut* f = new AppFilePut(localname, parent ? parent->nodeHandle() : NodeHandle(), targetuser.c_str());
            f->noRetries = noRetries;

            if (onCompletedGenerator) f->onCompleted = onCompletedGenerator(localname);
            *static_cast<FileFingerprint*>(f) = fp;
            f->appxfer_it = appxferq[PUT].insert(appxferq[PUT].end(), f);
            client->startxfer(PUT, f, committer, false, false, false, vo);
            total++;
        }
        else
        {
            cout << "Can't open file: " << name << endl;
        }
    }
    else if (type == FOLDERNODE && recursive)
    {

        if (previousNode)
        {
            if (previousNode->type == FILENODE)
            {
                cout << "Can't upload a folder over the top of a file with the same name: " << name << endl;
                return;
            }
            else
            {
                // upload into existing folder with the same name
                uploadLocalFolderContent(localname, previousNode, vo, true);
            }
        }
        else
        {
            vector<NewNode> nn(1);
            client->putnodes_prepareOneFolder(&nn[0], name, false);

            gOnPutNodeTag[gNextClientTag] = [localname, vo](Node* parent) {
                auto tmp = localname;
                uploadLocalFolderContent(tmp, parent, vo, true);
            };

            client->putnodes(parent->nodeHandle(), NoVersioning, move(nn), nullptr, gNextClientTag++, false);
        }
    }
}


string localpathToUtf8Leaf(const LocalPath& itemlocalname)
{
    return itemlocalname.leafName().toPath(false);
}

void uploadLocalFolderContent(const LocalPath& localname, Node* cloudFolder, VersioningOption vo, bool allowDuplicateVersions)
{
#ifndef DONT_USE_SCAN_SERVICE

    auto fa = client->fsaccess->newfileaccess();
    fa->fopen(localname);
    if (fa->type != FOLDERNODE)
    {
        cout << "Path is not a folder: " << localname.toPath(false);
        return;
    }

    ScanService s(*client->waiter);
    ScanService::RequestPtr r = s.queueScan(localname, fa->fsid, false, {});

    while (!r->completed())
    {
        std::this_thread::sleep_for(std::chrono::milliseconds(10));
    }
    if (r->completionResult() != SCAN_SUCCESS)
    {
        cout << "Scan failed: " << r->completionResult() << " for path: " << localname.toPath(false);
        return;
    }

    std::vector<FSNode> results = r->resultNodes();

    TransferDbCommitter committer(client->tctable);
    int total = 0;

    for (auto& rr : results)
    {
        auto newpath = localname;
        newpath.appendWithSeparator(rr.localname, true);
        uploadLocalPath(rr.type, rr.localname.toPath(false), newpath, cloudFolder, "", committer, total, true, vo, nullptr, false, allowDuplicateVersions);
    }

    if (gVerboseMode)
    {
        cout << "Queued " << total << " more uploads from folder " << localname.toPath(false) << endl;
    }

#else

    auto da = client->fsaccess->newdiraccess();

    LocalPath lp(localname);
    if (da->dopen(&lp, NULL, false))
    {
        TransferDbCommitter committer(client->tctable);

        int total = 0;
        nodetype_t type;
        LocalPath itemlocalleafname;
        while (da->dnext(lp, itemlocalleafname, true, &type))
        {
            string leafNameUtf8 = localpathToUtf8Leaf(itemlocalleafname);

            if (gVerboseMode)
            {
                cout << "Queueing " << leafNameUtf8 << "..." << endl;
            }
            auto newpath = lp;
            newpath.appendWithSeparator(itemlocalleafname, true);
            uploadLocalPath(type, leafNameUtf8, newpath, cloudFolder, "", committer, total, true, vo, nullptr, true);
        }
        if (gVerboseMode)
        {
            cout << "Queued " << total << " more uploads from folder " << localpathToUtf8Leaf(localname) << endl;
        }
    }
#endif
}

void exec_put(autocomplete::ACState& s)
{
    NodeHandle target = cwd;
    string targetuser;
    string newname;
    int total = 0;
    Node* n = NULL;

    VersioningOption vo = UseLocalVersioningFlag;
    if (s.extractflag("-noversion")) vo = NoVersioning;
    if (s.extractflag("-version")) vo = ClaimOldVersion;
    if (s.extractflag("-versionreplace")) vo = ReplaceOldVersion;
    bool allowDuplicateVersions = s.extractflag("-allowduplicateversions");

    bool recursive = s.extractflag("-r");

    if (s.words.size() > 2)
    {
        if ((n = nodebypath(s.words[2].s.c_str(), &targetuser, &newname)))
        {
            target = n->nodeHandle();
        }
    }
    else    // target is current path
    {
        n = client->nodeByHandle(target);
    }

    if (client->loggedin() == NOTLOGGEDIN && !targetuser.size() && !client->loggedIntoWritableFolder())
    {
        cout << "Not logged in." << endl;

        return;
    }

    if (recursive && !targetuser.empty())
    {
        cout << "Sorry, can't send recursively to a user" << endl;
    }

    auto localname = localPathArg(s.words[1].s);

    auto da = client->fsaccess->newdiraccess();

    // search with glob, eg *.txt
    if (da->dopen(&localname, NULL, true))
    {
        TransferDbCommitter committer(client->tctable);

        nodetype_t type;
        LocalPath itemlocalname;
        while (da->dnext(localname, itemlocalname, true, &type))
        {
            string leafNameUtf8 = localpathToUtf8Leaf(itemlocalname);

            if (gVerboseMode)
            {
                cout << "Queueing " << leafNameUtf8 << "..." << endl;
            }
            uploadLocalPath(type, leafNameUtf8, itemlocalname, n, targetuser, committer, total, recursive, vo, nullptr, false, allowDuplicateVersions);
        }
    }

    cout << "Queued " << total << " file(s) for upload, " << appxferq[PUT].size()
        << " file(s) in queue" << endl;
}

void exec_pwd(autocomplete::ACState& s)
{
    string path;

    nodepath(cwd, &path);

    cout << path << endl;
}

void exec_lcd(autocomplete::ACState& s)
{
    if (s.words.size() != 2)
    {
        cout << "lcd <dir>" << endl;
        return;
    }

    LocalPath localpath = localPathArg(s.words[1].s);

    if (!client->fsaccess->chdirlocal(localpath))
    {
        cout << s.words[1].s << ": Failed" << endl;
    }
}


void exec_llockfile(autocomplete::ACState& s)
{
    bool readlock = s.extractflag("-read");
    bool writelock = s.extractflag("-write");
    bool unlock = s.extractflag("-unlock");

    if (!readlock && !writelock && !unlock)
    {
        readlock = true;
        writelock = true;
    }

    LocalPath localpath = localPathArg(s.words[1].s);

#ifdef WIN32
    static map<LocalPath, HANDLE> llockedFiles;

    if (unlock)
    {
        CloseHandle(llockedFiles[localpath]);
    }
    else
    {
        string pe = localpath.platformEncoded();
        HANDLE hFile = CreateFileW(wstring((wchar_t*)pe.data(), pe.size()/2).c_str(),
            readlock ? GENERIC_READ : (writelock ? GENERIC_WRITE : 0),
            0, // no sharing
            NULL, OPEN_EXISTING, 0, NULL);

        if (hFile == INVALID_HANDLE_VALUE)
        {
            auto err = GetLastError();
            cout << "Error locking file: " << err;
        }
        else
        {
            llockedFiles[localpath] = hFile;
        }
    }

#else
    cout << " sorry, not implemented yet" << endl;
#endif
}

#ifdef USE_FILESYSTEM
void exec_lls(autocomplete::ACState& s)
{
    bool recursive = s.extractflag("-R");
    fs::path ls_folder = s.words.size() > 1 ? fs::u8path(s.words[1].s) : fs::current_path();
    std::error_code ec;
    auto status = fs::status(ls_folder, ec);
    (void)status;
    if (ec)
    {
        cerr << ec.message() << endl;
    }
    else if (!fs::exists(ls_folder))
    {
        cerr << "not found" << endl;
    }
    else
    {
        local_dumptree(ls_folder, recursive);
    }
}
#endif

void exec_ipc(autocomplete::ACState& s)
{
    // incoming pending contact action
    handle phandle;
    if (s.words.size() == 3 && Base64::atob(s.words[1].s.c_str(), (byte*) &phandle, sizeof phandle) == sizeof phandle)
    {
        ipcactions_t action;
        if (s.words[2].s == "a")
        {
            action = IPCA_ACCEPT;
        }
        else if (s.words[2].s == "d")
        {
            action = IPCA_DENY;
        }
        else if (s.words[2].s == "i")
        {
            action = IPCA_IGNORE;
        }
        else
        {
            return;
        }
        client->updatepcr(phandle, action);
    }
}

#if defined(WIN32) && defined(NO_READLINE)
void exec_log(autocomplete::ACState& s)
{
    if (s.words.size() == 1)
    {
        // close log
        static_cast<WinConsole*>(console)->log("", WinConsole::no_log);
        cout << "log closed" << endl;
    }
    else if (s.words.size() == 3)
    {
        // open log
        WinConsole::logstyle style = WinConsole::no_log;
        if (s.words[1].s == "utf8")
        {
            style = WinConsole::utf8_log;
        }
        else if (s.words[1].s == "utf16")
        {
            style = WinConsole::utf16_log;
        }
        else if (s.words[1].s == "codepage")
        {
            style = WinConsole::codepage_log;
        }
        else
        {
            cout << "unknown log style" << endl;
        }
        if (!static_cast<WinConsole*>(console)->log(s.words[2].s, style))
        {
            cout << "failed to open log file" << endl;
        }
    }
}
#endif

void exec_putq(autocomplete::ACState& s)
{
    bool showActive = s.extractflag("-active");
    bool showAll = s.extractflag("-all");
    bool showCount = s.extractflag("-count");

    if (!showActive && !showAll && !showCount)
    {
        showCount = true;
    }

    xferq(PUT, s.words.size() > 1 ? atoi(s.words[1].s.c_str()) : -1, showActive, showAll, showCount);
}

void exec_getq(autocomplete::ACState& s)
{
    bool showActive = s.extractflag("-active");
    bool showAll = s.extractflag("-all");
    bool showCount = s.extractflag("-count");

    if (!showActive && !showAll && !showCount)
    {
        showCount = true;
    }

    xferq(GET, s.words.size() > 1 ? atoi(s.words[1].s.c_str()) : -1, showActive, showAll, showCount);
}

void exec_open(autocomplete::ACState& s)
{
    if (strstr(s.words[1].s.c_str(), "#F!") || strstr(s.words[1].s.c_str(), "folder/"))  // folder link indicator
    {
        if (!clientFolder)
        {
            using namespace mega;
#ifdef GFX_CLASS
            auto gfx = new GfxProc(::mega::make_unique<GFX_CLASS>());
            gfx->startProcessingThread();
#endif

            auto fsAccess = ::mega::make_unique<FSACCESS_CLASS>();

            // create a new MegaClient with a different MegaApp to process callbacks
            // from the client logged into a folder. Reuse the waiter and httpio
            clientFolder = new MegaClient(new DemoAppFolder,
                                          client->waiter,
                                          client->httpio,
                                          move(fsAccess),
                #ifdef DBACCESS_CLASS
                                          new DBACCESS_CLASS(*startDir),
                #else
                                          NULL,
                #endif
                #ifdef GFX_CLASS
                                          gfx,
                #else
                                          NULL,
                #endif
                                          "Gk8DyQBS",
                                          "megacli_folder/" TOSTRING(MEGA_MAJOR_VERSION)
                                          "." TOSTRING(MEGA_MINOR_VERSION)
                                          "." TOSTRING(MEGA_MICRO_VERSION),
                                          2);
        }
        else
        {
            clientFolder->logout(false);
        }

        const char* authToken = nullptr;

        if (s.words.size() > 2)
            authToken = s.words[2].s.c_str();

        return clientFolder->app->login_result(clientFolder->folderaccess(s.words[1].s.c_str(), authToken));
    }
    else
    {
        cout << "Invalid folder link." << endl;
    }
}

#ifdef USE_FILESYSTEM
void exec_lpwd(autocomplete::ACState& s)
{
    cout << fs::current_path().u8string() << endl;
}
#endif


void exec_test(autocomplete::ACState& s)
{
}

void exec_mfad(autocomplete::ACState& s)
{
    client->multifactorauthdisable(s.words[1].s.c_str());
}

void exec_mfac(autocomplete::ACState& s)
{
    string email;
    if (s.words.size() == 2)
    {
        email = s.words[1].s;
    }
    else
    {
        email = login.email;
    }

    client->multifactorauthcheck(email.c_str());
}

void exec_mfae(autocomplete::ACState& s)
{
    client->multifactorauthsetup();
}

void exec_login(autocomplete::ACState& s)
{
    //bool fresh = s.extractflag("-fresh");
    if (client->loggedin() == NOTLOGGEDIN)
    {
        if (s.words.size() > 1)
        {
            if ((s.words.size() == 2 || s.words.size() == 3) && s.words[1].s == "autoresume")
            {
                string filename = "megacli_autoresume_session" + (s.words.size() == 3 ? "_" + s.words[2].s : "");
                ifstream file(filename.c_str());
                string session;
                file >> session;
                if (file.is_open() && session.size())
                {
                    cout << "Resuming session..." << endl;
                    return client->login(Base64::atob(session));
                }
                cout << "Failed to get a valid session id from file " << filename << endl;
            }
            else if (strchr(s.words[1].s.c_str(), '@'))
            {
                login.reset();
                login.email = s.words[1].s;

                // full account login
                if (s.words.size() > 2)
                {
                    login.password = s.words[2].s;
                    cout << "Initiated login attempt..." << endl;
                }
                client->prelogin(login.email.c_str());
            }
            else
            {
                const char* ptr;
                if ((ptr = strchr(s.words[1].s.c_str(), '#')))  // folder link indicator
                {
                    const char *authKey = s.words.size() == 3 ? s.words[2].s.c_str() : nullptr;
                    return client->app->login_result(client->folderaccess(s.words[1].s.c_str(), authKey));
                }
                else
                {
                    return client->login(Base64::atob(s.words[1].s));
                }
            }
        }
        else
        {
            cout << "      login email [password]" << endl
                << "      login exportedfolderurl#key [authKey]" << endl
                << "      login session" << endl;
        }
    }
    else
    {
        cout << "Already logged in. Please log out first." << endl;
    }
}

void exec_begin(autocomplete::ACState& s)
{
    bool ephemeralPlusPlus = s.extractflag("-e++");
    if (s.words.size() == 1)
    {
        cout << "Creating ephemeral session..." << endl;
        pdf_to_import = true;
        client->createephemeral();
    }
    else if (s.words.size() == 2)   // resume session
    {
        if (ephemeralPlusPlus)
        {
            client->resumeephemeralPlusPlus(Base64::atob(s.words[1].s));
        }
        else
        {
            handle uh;
            byte pw[SymmCipher::KEYLENGTH];

            if (Base64::atob(s.words[1].s.c_str(), (byte*) &uh, MegaClient::USERHANDLE) == sizeof uh && Base64::atob(
                s.words[1].s.c_str() + 12, pw, sizeof pw) == sizeof pw)
            {
                client->resumeephemeral(uh, pw);
            }
            else
            {
                cout << "Malformed ephemeral session identifier." << endl;
            }
        }
    }
    else if (ephemeralPlusPlus && s.words.size() == 3)  // begin -e++ firstname lastname
    {
        cout << "Creating ephemeral session plus plus..." << endl;

        pdf_to_import = true;
        ephemeralFirstname = s.words[1].s;
        ephemeralLastName = s.words[2].s;
        client->createephemeralPlusPlus();
    }
}

void exec_mount(autocomplete::ACState& )
{
    listtrees();
}

void exec_share(autocomplete::ACState& s)
{
    bool writable = false;

    switch (s.words.size())
    {
    case 1:		// list all shares (incoming and outgoing)
    {
        TreeProcListOutShares listoutshares;

        cout << "Shared folders:" << endl;

        client->proctree(client->nodeByHandle(client->mNodeManager.getRootNodeFiles()), &listoutshares);
        client->proctree(client->nodeByHandle(client->mNodeManager.getRootNodeVault()), &listoutshares);
        client->proctree(client->nodeByHandle(client->mNodeManager.getRootNodeRubbish()), &listoutshares);

        for (user_map::iterator uit = client->users.begin();
            uit != client->users.end(); uit++)
        {
            User* u = &uit->second;
            Node* n;

            if (u->show == VISIBLE && u->sharing.size())
            {
                cout << "From " << u->email << ":" << endl;

                for (handle_set::iterator sit = u->sharing.begin();
                    sit != u->sharing.end(); sit++)
                {
                    if ((n = client->nodebyhandle(*sit)))
                    {
                        cout << "\t" << n->displayname() << " ("
                            << getAccessLevelStr(n->inshare->access) << ")" << endl;
                    }
                }
            }
        }
    }
    break;

    case 2:	    // list all outgoing shares on this path
    case 3:	    // remove outgoing share to specified e-mail address
    case 4:	    // add outgoing share to specified e-mail address
    case 5:     // user specified a personal representation to appear as for the invitation
        if (Node* n = nodebypath(s.words[1].s.c_str()))
        {
            if (s.words.size() == 2)
            {
                listnodeshares(n);
            }
            else
            {
                accesslevel_t a = ACCESS_UNKNOWN;
                const char* personal_representation = NULL;
                if (s.words.size() > 3)
                {
                    if (s.words[3].s == "r" || s.words[3].s == "ro")
                    {
                        a = RDONLY;
                    }
                    else if (s.words[3].s == "rw")
                    {
                        a = RDWR;
                    }
                    else if (s.words[3].s == "full")
                    {
                        a = FULL;
                    }
                    else
                    {
                        cout << "Access level must be one of r, rw or full" << endl;

                        return;
                    }

                    if (s.words.size() > 4)
                    {
                        personal_representation = s.words[4].s.c_str();
                    }
                }

                client->setshare(n, s.words[2].s.c_str(), a, writable, personal_representation, gNextClientTag++, [](Error e, bool){
                    if (e)
                    {
                        cout << "Share creation/modification request failed (" << errorstring(e) << ")" << endl;
                    }
                    else
                    {
                        cout << "Share creation/modification succeeded." << endl;
                    }
                });
            }
        }
        else
        {
            cout << s.words[1].s << ": No such directory" << endl;
        }
        break;
    }
}

void exec_users(autocomplete::ACState& s)
{
    if (s.words.size() == 1)
    {
        for (user_map::iterator it = client->users.begin(); it != client->users.end(); it++)
        {
            if (it->second.email.size())
            {
                cout << "\t" << it->second.email;

                if (it->second.userhandle == client->me)
                {
                    cout << ", session user";
                }
                else if (it->second.show == VISIBLE)
                {
                    cout << ", visible";
                }
                else if (it->second.show == HIDDEN)
                {
                    cout << ", hidden";
                }
                else if (it->second.show == INACTIVE)
                {
                    cout << ", inactive";
                }
                else if (it->second.show == BLOCKED)
                {
                    cout << ", blocked";
                }
                else
                {
                    cout << ", unknown visibility (" << it->second.show << ")";
                }

                if (it->second.sharing.size())
                {
                    cout << ", sharing " << it->second.sharing.size() << " folder(s)";
                }

                if (it->second.pubk.isvalid())
                {
                    cout << ", public key cached";
                }

                if (it->second.mBizMode == BIZ_MODE_MASTER)
                {
                    cout << ", business master user";
                }
                else if (it->second.mBizMode == BIZ_MODE_SUBUSER)
                {
                    cout << ", business sub-user";
                }

                cout << endl;
            }
        }
    }
    else if (s.words.size() == 3 && s.words[2].s == "del")
    {
        client->removecontact(s.words[1].s.c_str(), HIDDEN);
    }
}

void exec_mkdir(autocomplete::ACState& s)
{
    bool allowDuplicate = s.extractflag("-allowduplicate");
    bool exactLeafName = s.extractflag("-exactleafname");

    if (s.words.size() > 1)
    {
        string newname;

        Node* n;
        if (exactLeafName)
        {
            n = client->nodeByHandle(cwd);
            newname = s.words[1].s;
        }
        else
        {
            n = nodebypath(s.words[1].s.c_str(), NULL, &newname);
        }

        if (n)
        {
            if (!client->checkaccess(n, RDWR))
            {
                cout << "Write access denied" << endl;

                return;
            }

            if (newname.size())
            {
                vector<NewNode> nn(1);
                client->putnodes_prepareOneFolder(&nn[0], newname, false);
                client->putnodes(n->nodeHandle(), NoVersioning, move(nn), nullptr, gNextClientTag++, false);
            }
            else if (allowDuplicate && n->parent && n->parent->nodehandle != UNDEF)
            {
                // the leaf name already exists and was returned in n
                auto leafname = s.words[1].s;
                auto pos = leafname.find_last_of("/");
                if (pos != string::npos) leafname.erase(0, pos + 1);
                vector<NewNode> nn(1);
                client->putnodes_prepareOneFolder(&nn[0], leafname, false);
                client->putnodes(n->parent->nodeHandle(), NoVersioning, move(nn), nullptr, gNextClientTag++, false);
            }
            else
            {
                cout << s.words[1].s << ": Path already exists" << endl;
            }
        }
        else
        {
            cout << s.words[1].s << ": Target path not found" << endl;
        }
    }
}

void exec_getfa(autocomplete::ACState& s)
{
    Node* n;
    int cancel = s.words.size() > 2 && s.words.back().s == "cancel";

    if (s.words.size() < 3)
    {
        n = client->nodeByHandle(cwd);
    }
    else if (!(n = nodebypath(s.words[2].s.c_str())))
    {
        cout << s.words[2].s << ": Path not found" << endl;
    }

    if (n)
    {
        int c = 0;
        fatype type;

        type = fatype(atoi(s.words[1].s.c_str()));

        if (n->type == FILENODE)
        {
            if (n->hasfileattribute(type))
            {
                client->getfa(n->nodehandle, &n->fileattrstring, n->nodekey(), type, cancel);
                c++;
            }
        }
        else
        {
            for (Node* node : client->getChildren(n))
            {
                if (node->type == FILENODE && node->hasfileattribute(type))
                {
                    client->getfa(node->nodehandle, &node->fileattrstring, node->nodekey(), type, cancel);
                    c++;
                }
            }
        }

        cout << (cancel ? "Canceling " : "Fetching ") << c << " file attribute(s) of type " << type << "..." << endl;
    }
}

void exec_getua(autocomplete::ACState& s)
{
    User* u = NULL;

    if (s.words.size() == 3)
    {
        // get other user's attribute
        if (!(u = client->finduser(s.words[2].s.c_str())))
        {
            cout << "Retrieving user attribute for unknown user: " << s.words[2].s << endl;
            client->getua(s.words[2].s.c_str(), User::string2attr(s.words[1].s.c_str()));
            return;
        }
    }
    else if (s.words.size() != 2)
    {
        cout << "      getua attrname [email]" << endl;
        return;
    }

    if (!u)
    {
        // get logged in user's attribute
        if (!(u = client->ownuser()))
        {
            cout << "Must be logged in to query own attributes." << endl;
            return;
        }
    }

    if (s.words[1].s == "pubk")
    {
        client->getpubkey(u->uid.c_str());
        return;
    }

    client->getua(u, User::string2attr(s.words[1].s.c_str()));
}

void exec_putua(autocomplete::ACState& s)
{

    if (!client->loggedin())
    {
        cout << "Must be logged in to set user attributes." << endl;
        return;
    }

    attr_t attrtype = User::string2attr(s.words[1].s.c_str());
    if (attrtype == ATTR_UNKNOWN)
    {
        cout << "Attribute not recognized" << endl;
        return;
    }

    if (s.words.size() == 2)
    {
        // delete attribute
        client->putua(attrtype);

        return;
    }
    else if (s.words.size() == 3)
    {
        if (s.words[2].s == "del")
        {
            client->putua(attrtype);

            return;
        }
    }
    else if (s.words.size() == 4)
    {
        if (s.words[2].s == "set")
        {
            client->putua(attrtype, (const byte*)s.words[3].s.c_str(), unsigned(s.words[3].s.size()));
            return;
        }
        else if (s.words[2].s == "set64")
        {
            int len = int(s.words[3].s.size() * 3 / 4 + 3);
            byte *value = new byte[len];
            int valuelen = Base64::atob(s.words[3].s.data(), value, len);
            client->putua(attrtype, value, valuelen);
            delete [] value;
            return;
        }
        else if (s.words[2].s == "load")
        {
            string data;
            auto localpath = localPathArg(s.words[3].s);

            if (loadfile(localpath, &data))
            {
                client->putua(attrtype, (const byte*) data.data(), unsigned(data.size()));
            }
            else
            {
                cout << "Cannot read " << s.words[3].s << endl;
            }

            return;
        }
    }
    else if (s.words.size() == 5)
    {
        if (s.words[2].s == "map")  // putua <attrtype> map <attrKey> <attrValue>
        {
            // received <attrKey> will be B64 encoded
            // received <attrValue> will have the real text value
            if (attrtype == ATTR_DEVICE_NAMES       // TLV: { B64enc DeviceId hash, device name }
                    || attrtype == ATTR_DRIVE_NAMES // TLV: { B64enc DriveId, drive name}
                    || attrtype == ATTR_ALIAS)      // TLV: { B64enc User handle, alias }
            {
                putua_map(s.words[3].s, Base64::btoa(s.words[4].s), attrtype);
            }
        }
    }
}

#ifdef DEBUG
void exec_delua(autocomplete::ACState& s)
{
    client->delua(s.words[1].s.c_str());
}
#endif

void exec_pause(autocomplete::ACState& s)
{
    bool getarg = false, putarg = false, hardarg = false, statusarg = false;

    for (size_t i = s.words.size(); --i; )
    {
        if (s.words[i].s == "get")
        {
            getarg = true;
        }
        if (s.words[i].s == "put")
        {
            putarg = true;
        }
        if (s.words[i].s == "hard")
        {
            hardarg = true;
        }
        if (s.words[i].s == "status")
        {
            statusarg = true;
        }
    }

    if (statusarg)
    {
        if (!hardarg && !getarg && !putarg)
        {
            if (!client->xferpaused[GET] && !client->xferpaused[PUT])
            {
                cout << "Transfers not paused at the moment." << endl;
            }
            else
            {
                if (client->xferpaused[GET])
                {
                    cout << "GETs currently paused." << endl;
                }
                if (client->xferpaused[PUT])
                {
                    cout << "PUTs currently paused." << endl;
                }
            }
        }
        return;
    }

    if (!getarg && !putarg)
    {
        getarg = true;
        putarg = true;
    }

    TransferDbCommitter committer(client->tctable);

    if (getarg)
    {
        client->pausexfers(GET, client->xferpaused[GET] ^= true, hardarg, committer);
        if (client->xferpaused[GET])
        {
            cout << "GET transfers paused. Resume using the same command." << endl;
        }
        else
        {
            cout << "GET transfers unpaused." << endl;
        }
    }

    if (putarg)
    {
        client->pausexfers(PUT, client->xferpaused[PUT] ^= true, hardarg, committer);
        if (client->xferpaused[PUT])
        {
            cout << "PUT transfers paused. Resume using the same command." << endl;
        }
        else
        {
            cout << "PUT transfers unpaused." << endl;
        }
    }
}

void exec_debug(autocomplete::ACState& s)
{
    if (s.extractflag("-off"))
    {
        SimpleLogger::setLogLevel(logWarning);
        gLogger.logToConsole = false;
        gLogger.mLogFile.close();
    }
    if (s.extractflag("-on"))
    {
        SimpleLogger::setLogLevel(logDebug);
    }
    if (s.extractflag("-verbose"))
    {
        SimpleLogger::setLogLevel(logMax);
    }
    if (s.extractflag("-console"))
    {
        gLogger.logToConsole = true;

    }
    if (s.extractflag("-noconsole"))
    {
        gLogger.logToConsole = false;
    }
    if (s.extractflag("-nofile"))
    {
        gLogger.mLogFile.close();
    }
    string filename;
    if (s.extractflagparam("-file", filename))
    {
        gLogger.mLogFile.close();
        if (!filename.empty())
        {
            gLogger.mLogFile.open(filename.c_str());
            if (gLogger.mLogFile.is_open())
            {
                gLogger.mLogFileName = filename;

            }
            else
            {
                cout << "Log file open failed: '" << filename << "'" << endl;
            }
        }
    }
#ifdef USE_ROTATIVEPERFORMANCELOGGER
    string rpl_filename;
    string rpl_toconsole;
    if (s.extractflagparam("-rotative_performance_logger_file", rpl_filename))
    {
        bool toconsole = s.extractflag("-rotative_performance_logger_toconsole");

        bool exerciseOutput = s.extractflag("-rotative_performance_logger_exerciseOutput");

        // singletons...
        RotativePerformanceLogger::Instance().initialize(".", rpl_filename.c_str(), toconsole);

        if (exerciseOutput)
        {
            // two competing threads, both logging, so we're not just paused during gzipping

            new std::thread([](){
                std::map<long, int> fps;

                auto start = std::chrono::high_resolution_clock::now();
                while (std::chrono::duration_cast<std::chrono::seconds>(std::chrono::high_resolution_clock::now() - start).count() < 10)
                {
                    LOG_info << "Logging from thread 1" ;
                    fps[long(m_time())]++;
                    std::this_thread::sleep_for(std::chrono::milliseconds(1000/30));
                }
                auto cl = conlock(cout);
                cl << "thread 1:";
                for (auto& n : fps) cl << " " << n.second;
                cl << "\n";
            });


            new std::thread([](){
                std::map<long, int> fps;

                auto start = std::chrono::high_resolution_clock::now();
                while (std::chrono::duration_cast<std::chrono::seconds>(std::chrono::high_resolution_clock::now() - start).count() < 10)
                {
                    LOG_info << "Logging from thread 2" ;
                    fps[long(m_time())]++;
                    std::this_thread::sleep_for(std::chrono::milliseconds(1000/30));
                }
                auto cl = conlock(cout);
                cl << "thread 2:";
                for (auto& n : fps) cl << " " << n.second;
                cl << "\n";
            });

            std::this_thread::sleep_for(std::chrono::milliseconds(2000));
            string dm(99999999, 'x');
            for (int i = 0 ; i < 30 ; i++)
            {
                LOG_err << DirectMessage(dm.c_str());
            }


        }

    }
#endif


    cout << "Debug level set to " << SimpleLogger::logCurrentLevel << endl;
    cout << "Log to console: " << (gLogger.logToConsole ? "on" : "off") << endl;
    cout << "Log to file: " << (gLogger.mLogFile.is_open() ? gLogger.mLogFileName : "<off>") << endl;

}

#if defined(WIN32) && defined(NO_READLINE)
void exec_clear(autocomplete::ACState& s)
{
    static_cast<WinConsole*>(console)->clearScreen();
}
#endif

void exec_retry(autocomplete::ACState& s)
{
    if (client->abortbackoff())
    {
        cout << "Retrying..." << endl;
    }
    else
    {
        cout << "No failed request pending." << endl;
    }
}

void exec_recon(autocomplete::ACState& s)
{
    cout << "Closing all open network connections..." << endl;

    client->disconnect();
}

void exec_email(autocomplete::ACState& s)
{
    if (s.words.size() == 1)
    {
        User *u = client->finduser(client->me);
        if (u)
        {
            cout << "Your current email address is " << u->email << endl;
        }
        else
        {
            cout << "Please, login first" << endl;
        }
    }
    else if (s.words.size() == 2)
    {
        if (s.words[1].s.find("@") != string::npos)    // get change email link
        {
            client->getemaillink(s.words[1].s.c_str());
        }
        else    // confirm change email link
        {
            string link = s.words[1].s;

            size_t pos = link.find(MegaClient::verifyLinkPrefix());
            if (pos == link.npos)
            {
                cout << "Invalid email change link." << endl;
                return;
            }

            changecode.assign(link.substr(pos + strlen(MegaClient::verifyLinkPrefix())));
            client->queryrecoverylink(changecode.c_str());
        }
    }
}

#ifdef ENABLE_CHAT
void exec_chatc(autocomplete::ACState& s)
{
    size_t wordscount = s.words.size();
    if (wordscount < 2 || wordscount == 3)
    {
        cout << "Invalid syntax to create chatroom" << endl;
        cout << "      chatc group [email ro|sta|mod]* " << endl;
        return;
    }

    int group = atoi(s.words[1].s.c_str());
    if (group != 0 && group != 1)
    {
        cout << "Invalid syntax to create chatroom" << endl;
        cout << "      chatc group [email ro|sta|mod]* " << endl;
        return;
    }

    unsigned parseoffset = 2;
    if (((wordscount - parseoffset) % 2) == 0)
    {
        if (!group && (wordscount - parseoffset) != 2)
        {
            cout << "Peer to peer chats must have only one peer" << endl;
            return;
        }

        userpriv_vector *userpriv = new userpriv_vector;

        unsigned numUsers = 0;
        while ((numUsers + 1) * 2 + parseoffset <= wordscount)
        {
            string email = s.words[numUsers * 2 + parseoffset].s;
            User *u = client->finduser(email.c_str(), 0);
            if (!u)
            {
                cout << "User not found: " << email << endl;
                delete userpriv;
                return;
            }

            string privstr = s.words[numUsers * 2 + parseoffset + 1].s;
            privilege_t priv;
            if (!group) // 1:1 chats enforce peer to be moderator
            {
                priv = PRIV_MODERATOR;
            }
            else
            {
                if (privstr == "ro")
                {
                    priv = PRIV_RO;
                }
                else if (privstr == "sta")
                {
                    priv = PRIV_STANDARD;
                }
                else if (privstr == "mod")
                {
                    priv = PRIV_MODERATOR;
                }
                else
                {
                    cout << "Unknown privilege for " << email << endl;
                    delete userpriv;
                    return;
                }
            }

            userpriv->push_back(userpriv_pair(u->userhandle, priv));
            numUsers++;
        }

        client->createChat(group, false, userpriv);
        delete userpriv;
    }
}

void exec_chati(autocomplete::ACState& s)
{
    if (s.words.size() >= 4 && s.words.size() <= 7)
    {
        handle chatid;
        Base64::atob(s.words[1].s.c_str(), (byte*)&chatid, MegaClient::CHATHANDLE);

        string email = s.words[2].s;
        User *u = client->finduser(email.c_str(), 0);
        if (!u)
        {
            cout << "User not found: " << email << endl;
            return;
        }

        string privstr = s.words[3].s;
        privilege_t priv;
        if (privstr == "ro")
        {
            priv = PRIV_RO;
        }
        else if (privstr == "sta")
        {
            priv = PRIV_STANDARD;
        }
        else if (privstr == "mod")
        {
            priv = PRIV_MODERATOR;
        }
        else
        {
            cout << "Unknown privilege for " << email << endl;
            return;
        }

        string title;
        string unifiedKey;
        if (s.words.size() == 5)
        {
            unifiedKey = s.words[4].s;
        }
        else if (s.words.size() >= 6 && s.words[4].s == "t")
        {
            title = s.words[5].s;
            if (s.words.size() == 7)
            {
                unifiedKey = s.words[6].s;
            }
        }
        const char *t = !title.empty() ? title.c_str() : NULL;
        const char *uk = !unifiedKey.empty() ? unifiedKey.c_str() : NULL;

        client->inviteToChat(chatid, u->userhandle, priv, uk, t);
        return;
    }
}

void exec_chatr(autocomplete::ACState& s)
{
    if (s.words.size() > 1 && s.words.size() < 4)
    {
        handle chatid;
        Base64::atob(s.words[1].s.c_str(), (byte*)&chatid, MegaClient::CHATHANDLE);

        if (s.words.size() == 2)
        {
            client->removeFromChat(chatid, client->me);
            return;
        }
        else if (s.words.size() == 3)
        {
            string email = s.words[2].s;
            User *u = client->finduser(email.c_str(), 0);
            if (!u)
            {
                cout << "User not found: " << email << endl;
                return;
            }

            client->removeFromChat(chatid, u->userhandle);
            return;
        }
    }
}

void exec_chatu(autocomplete::ACState& s)
{
    handle chatid;
    Base64::atob(s.words[1].s.c_str(), (byte*)&chatid, MegaClient::CHATHANDLE);

    client->getUrlChat(chatid);
}

void exec_chata(autocomplete::ACState& s)
{
    handle chatid;
    Base64::atob(s.words[1].s.c_str(), (byte*)&chatid, MegaClient::CHATHANDLE);
    bool archive = (s.words[2].s == "1");
    if (!archive && (s.words[2].s != "0"))
    {
        cout << "Use 1 or 0 to archive/unarchive chats" << endl;
        return;
    }

    client->archiveChat(chatid, archive);
}

void exec_chats(autocomplete::ACState& s)
{
    if (s.words.size() == 1)
    {
        textchat_map::iterator it;
        for (it = client->chats.begin(); it != client->chats.end(); it++)
        {
            DemoApp::printChatInformation(it->second);
        }
        return;
    }
    if (s.words.size() == 2)
    {
        handle chatid;
        Base64::atob(s.words[1].s.c_str(), (byte*)&chatid, MegaClient::CHATHANDLE);

        textchat_map::iterator it = client->chats.find(chatid);
        if (it == client->chats.end())
        {
            cout << "Chatid " << s.words[1].s.c_str() << " not found" << endl;
            return;
        }

        DemoApp::printChatInformation(it->second);
        return;
    }
}

void exec_chatl(autocomplete::ACState& s)
{
    handle chatid;
    Base64::atob(s.words[1].s.c_str(), (byte*) &chatid, MegaClient::CHATHANDLE);
    bool delflag = (s.words.size() == 3 && s.words[2].s == "del");
    bool createifmissing = s.words.size() == 2 || (s.words.size() == 3 && s.words[2].s != "query");

    client->chatlink(chatid, delflag, createifmissing);
}
#endif

void exec_reset(autocomplete::ACState& s)
{
    if (client->loggedin() != NOTLOGGEDIN)
    {
        cout << "You're logged in. Please, logout first." << endl;
    }
    else if (s.words.size() == 2 ||
        (s.words.size() == 3 && (hasMasterKey = (s.words[2].s == "mk"))))
    {
        recoveryemail = s.words[1].s;
        client->getrecoverylink(recoveryemail.c_str(), hasMasterKey);
    }
    else
    {
        cout << "      reset email [mk]" << endl;
    }
}

void exec_clink(autocomplete::ACState& s)
{
    bool renew = false;
    if (s.words.size() == 1 || (s.words.size() == 2 && (renew = s.words[1].s == "renew")))
    {
        client->contactlinkcreate(renew);
    }
    else if ((s.words.size() == 3) && (s.words[1].s == "query"))
    {
        handle clink = UNDEF;
        Base64::atob(s.words[2].s.c_str(), (byte*)&clink, MegaClient::CONTACTLINKHANDLE);

        client->contactlinkquery(clink);

    }
    else if (((s.words.size() == 3) || (s.words.size() == 2)) && (s.words[1].s == "del"))
    {
        handle clink = UNDEF;

        if (s.words.size() == 3)
        {
            Base64::atob(s.words[2].s.c_str(), (byte*)&clink, MegaClient::CONTACTLINKHANDLE);
        }

        client->contactlinkdelete(clink);
    }
}

void exec_apiurl(autocomplete::ACState& s)
{
    if (s.words.size() == 1)
    {
        cout << "Current APIURL = " << client->httpio->APIURL << endl;
        cout << "Current disablepkp = " << (client->httpio->disablepkp ? "true" : "false") << endl;
    }
    else if (client->loggedin() != NOTLOGGEDIN)
    {
        cout << "You must not be logged in, to change APIURL" << endl;
    }
    else if (s.words.size() == 3 || s.words.size() == 2)
    {
        if (s.words[1].s.size() < 8 || s.words[1].s.substr(0, 8) != "https://")
        {
            s.words[1].s = "https://" + s.words[1].s;
        }
        if (s.words[1].s.empty() || s.words[1].s[s.words[1].s.size() - 1] != '/')
        {
            s.words[1].s += '/';
        }
        client->httpio->APIURL = s.words[1].s;
        if (s.words.size() == 3)
        {
            client->httpio->disablepkp = s.words[2].s == "true";
        }
    }
}

void exec_passwd(autocomplete::ACState& s)
{
    if (client->loggedin() != NOTLOGGEDIN)
    {
        setprompt(NEWPASSWORD);
    }
    else
    {
        cout << "Not logged in." << endl;
    }
}

void exec_putbps(autocomplete::ACState& s)
{
    if (s.words.size() > 1)
    {
        if (s.words[1].s == "auto")
        {
            client->putmbpscap = -1;
        }
        else if (s.words[1].s == "none")
        {
            client->putmbpscap = 0;
        }
        else
        {
            int t = atoi(s.words[1].s.c_str());

            if (t > 0)
            {
                client->putmbpscap = t;
            }
            else
            {
                cout << "      putbps [limit|auto|none]" << endl;
                return;
            }
        }
    }

    cout << "Upload speed limit set to ";

    if (client->putmbpscap < 0)
    {
        cout << "AUTO (approx. 90% of your available bandwidth)" << endl;
    }
    else if (!client->putmbpscap)
    {
        cout << "NONE" << endl;
    }
    else
    {
        cout << client->putmbpscap << " byte(s)/second" << endl;
    }
}

void exec_invite(autocomplete::ACState& s)
{
    if (client->loggedin() != FULLACCOUNT)
    {
        cout << "Not logged in." << endl;
    }
    else
    {
        if (client->ownuser()->email.compare(s.words[1].s))
        {
            int delflag = s.words.size() == 3 && s.words[2].s == "del";
            int rmd = s.words.size() == 3 && s.words[2].s == "rmd";
            int clink = s.words.size() == 4 && s.words[2].s == "clink";
            if (s.words.size() == 2 || s.words.size() == 3 || s.words.size() == 4)
            {
                if (delflag || rmd)
                {
                    client->setpcr(s.words[1].s.c_str(), delflag ? OPCA_DELETE : OPCA_REMIND);
                }
                else
                {
                    handle contactLink = UNDEF;
                    if (clink)
                    {
                        Base64::atob(s.words[3].s.c_str(), (byte*)&contactLink, MegaClient::CONTACTLINKHANDLE);
                    }

                    // Original email is not required, but can be used if this account has multiple email addresses associated,
                    // to have the invite come from a specific email
                    client->setpcr(s.words[1].s.c_str(), OPCA_ADD, "Invite from MEGAcli", s.words.size() == 3 ? s.words[2].s.c_str() : NULL, contactLink);
                }
            }
            else
            {
                cout << "      invite dstemail [origemail|del|rmd|clink <link>]" << endl;
            }
        }
        else
        {
            cout << "Cannot send invitation to your own user" << endl;
        }
    }
}

void exec_signup(autocomplete::ACState& s)
{
    if (s.words.size() == 2)
    {
        const char* ptr = s.words[1].s.c_str();
        const char* tptr;

        if ((tptr = strstr(ptr, "confirm")))
        {
            ptr = tptr + 7;

            std::string code = Base64::atob(std::string(ptr));
            if (code.find("ConfirmCodeV2") != string::npos)
            {
                size_t posEmail = 13 + 15;
                size_t endEmail = code.find("\t", posEmail);
                if (endEmail != string::npos)
                {
                    signupemail = code.substr(posEmail, endEmail - posEmail);
                    signupname = code.substr(endEmail + 1, code.size() - endEmail - 9);

                    if (client->loggedin() == FULLACCOUNT)
                    {
                        cout << "Already logged in." << endl;
                    }
                    else    // not-logged-in / ephemeral account / partially confirmed
                    {
                        client->confirmsignuplink2((const byte*)code.data(), unsigned(code.size()));
                    }
                }
            }
            else
            {
                cout << "Received argument was not a confirmation link." << endl;
            }
        }
        else
        {
            cout << "New accounts must follow registration flow v2. Old flow is not supported anymore." << endl;
        }
    }
    else if (s.words.size() == 3)
    {
        switch (client->loggedin())
        {
        case FULLACCOUNT:
            cout << "Already logged in." << endl;
            break;

        case CONFIRMEDACCOUNT:
            cout << "Current account already confirmed." << endl;
            break;

        case EPHEMERALACCOUNT:
        case EPHEMERALACCOUNTPLUSPLUS:
            if (s.words[1].s.find('@') + 1 && s.words[1].s.find('.') + 1)
            {
                signupemail = s.words[1].s;
                signupname = s.words[2].s;

                cout << endl;
                setprompt(NEWPASSWORD);
            }
            else
            {
                cout << "Please enter a valid e-mail address." << endl;
            }
            break;

        case NOTLOGGEDIN:
            cout << "Please use the begin command to commence or resume the ephemeral session to be upgraded." << endl;
        }
    }
}

void exec_cancelsignup(autocomplete::ACState& s)
{
    client->cancelsignup();
}

void exec_whoami(autocomplete::ACState& s)
{
    if (client->loggedin() == NOTLOGGEDIN)
    {
        cout << "Not logged in." << endl;
    }
    else
    {
        User* u;

        if ((u = client->finduser(client->me)))
        {
            cout << "Account e-mail: " << u->email << " handle: " << Base64Str<MegaClient::USERHANDLE>(client->me) << endl;
            if (client->signkey)
            {
                string pubKey((const char *)client->signkey->pubKey, EdDSA::PUBLIC_KEY_LENGTH);
                cout << "Credentials: " << AuthRing::fingerprint(pubKey, true) << endl;
            }
        }

        bool storage = s.extractflag("-storage");
        bool transfer = s.extractflag("-transfer");
        bool pro = s.extractflag("-pro");
        bool transactions = s.extractflag("-transactions");
        bool purchases = s.extractflag("-purchases");
        bool sessions = s.extractflag("-sessions");

        bool all = !storage && !transfer && !pro && !transactions && !purchases && !sessions;

        cout << "Retrieving account status..." << endl;

        client->getaccountdetails(account, all || storage, all || transfer, all || pro, all || transactions, all || purchases, all || sessions);
    }
}

void exec_verifycredentials(autocomplete::ACState& s)
{
    User* u = nullptr;
    if (s.words.size() == 2 && (s.words[1].s == "show" || s.words[1].s == "status"))
    {
        u = client->finduser(client->me);
    }
    else if (s.words.size() == 3)
    {
        u = client->finduser(s.words[2].s.c_str());
    }
    else
    {
        cout << "      credentials show|status|verify|reset [email]" << endl;
        return;
    }

    if (!u)
    {
        cout << "Invalid user" << endl;
        return;
    }

    if (s.words[1].s == "show")
    {
        if (u->isattrvalid(ATTR_ED25519_PUBK))
        {
            cout << "Credentials: " << AuthRing::fingerprint(*u->getattr(ATTR_ED25519_PUBK), true) << endl;
        }
        else
        {
            cout << "Fetching singing key... " << endl;
            client->getua(u->uid.c_str(), ATTR_ED25519_PUBK);
        }
    }
    else if (s.words[1].s == "status")
    {
        handle uh = s.words.size() == 3 ? u->userhandle : UNDEF;
        printAuthringInformation(uh);
    }
    else if (s.words[1].s == "verify")
    {
        error e;
        if ((e = client->verifyCredentials(u->userhandle)))
        {
            cout << "Verification failed. Error: " << errorstring(e) << endl;
            return;
        }
    }
    else if (s.words[1].s == "reset")
    {
        error e;
        if ((e = client->resetCredentials(u->userhandle)))
        {
            cout << "Reset verification failed. Error: " << errorstring(e) << endl;
            return;
        }
    }
}

void exec_export(autocomplete::ACState& s)
{
    void exportnode_result(Error e, handle h, handle ph);

    Node* n;
    int deltmp = 0;
    int etstmp = 0;

    bool writable = s.extractflag("-writable");
    bool megaHosted = s.extractflag("-mega-hosted");


    if ((n = nodebypath(s.words[1].s.c_str())))
    {
        if (s.words.size() > 2)
        {
            deltmp = (s.words[2].s == "del");
            if (!deltmp)
            {
                etstmp = atoi(s.words[2].s.c_str());
            }
        }


        cout << "Exporting..." << endl;

        error e;
        if ((e = client->exportnode(n, deltmp, etstmp, writable, megaHosted, gNextClientTag++, [](Error e, handle h, handle ph){
            exportnode_result(e, h, ph);
        })))
        {
            cout << s.words[1].s << ": Export rejected (" << errorstring(e) << ")" << endl;
        }
    }
    else
    {
        cout << s.words[1].s << ": Not found" << endl;
    }
}

void exec_import(autocomplete::ACState& s)
{
    handle ph = UNDEF;
    byte key[FILENODEKEYLENGTH];
    error e = client->parsepubliclink(s.words[1].s.c_str(), ph, key, false);
    if (e == API_OK)
    {
        cout << "Opening link..." << endl;
        client->openfilelink(ph, key);
    }
    else
    {
        cout << "Malformed link. Format: Exported URL or fileid#filekey" << endl;
    }
}

void exec_folderlinkinfo(autocomplete::ACState& s)
{
    publiclink = s.words[1].s;

    handle ph = UNDEF;
    byte folderkey[SymmCipher::KEYLENGTH];
    if (client->parsepubliclink(publiclink.c_str(), ph, folderkey, true) == API_OK)
    {
        cout << "Loading public folder link info..." << endl;
        client->getpubliclinkinfo(ph);
    }
    else
    {
        cout << "Malformed link: " << publiclink << endl;
    }
}

void exec_reload(autocomplete::ACState& s)
{
    cout << "Reloading account..." << endl;

    bool nocache = false;
    if (s.words.size() == 2 && s.words[1].s == "nocache")
    {
        nocache = true;
    }

    cwd = NodeHandle();
    client->cachedscsn = UNDEF;
    client->fetchnodes(nocache);
}

void exec_logout(autocomplete::ACState& s)
{
    cout << "Logging off..." << endl;

    bool keepSyncConfigs = s.extractflag("-keepsyncconfigs");

    cwd = NodeHandle();
    client->logout(keepSyncConfigs);

    if (clientFolder)
    {
        clientFolder->logout(keepSyncConfigs);
        delete clientFolder;
        clientFolder = NULL;
    }

    ephemeralFirstname.clear();
    ephemeralLastName.clear();
}

#ifdef ENABLE_CHAT
void exec_chatga(autocomplete::ACState& s)
{
    handle chatid;
    Base64::atob(s.words[1].s.c_str(), (byte*) &chatid, MegaClient::CHATHANDLE);

    handle nodehandle = 0; // make sure top two bytes are 0
    Base64::atob(s.words[2].s.c_str(), (byte*) &nodehandle, MegaClient::NODEHANDLE);

    const char *uid = s.words[3].s.c_str();

    client->grantAccessInChat(chatid, nodehandle, uid);
}

void exec_chatra(autocomplete::ACState& s)
{
    handle chatid;
    Base64::atob(s.words[1].s.c_str(), (byte*)&chatid, MegaClient::CHATHANDLE);

    handle nodehandle = 0; // make sure top two bytes are 0
    Base64::atob(s.words[2].s.c_str(), (byte*)&nodehandle, MegaClient::NODEHANDLE);

    const char *uid = s.words[3].s.c_str();

    client->removeAccessInChat(chatid, nodehandle, uid);
}

void exec_chatst(autocomplete::ACState& s)
{
    handle chatid;
    Base64::atob(s.words[1].s.c_str(), (byte*)&chatid, MegaClient::CHATHANDLE);

    if (s.words.size() == 2)  // empty title / remove title
    {
        client->setChatTitle(chatid, "");
    }
    else if (s.words.size() == 3)
    {
        client->setChatTitle(chatid, s.words[2].s.c_str());
    }
}

void exec_chatpu(autocomplete::ACState& s)
{
    client->getChatPresenceUrl();
}

void exec_chatup(autocomplete::ACState& s)
{
    handle chatid;
    Base64::atob(s.words[1].s.c_str(), (byte*)&chatid, MegaClient::CHATHANDLE);

    handle uh;
    Base64::atob(s.words[2].s.c_str(), (byte*)&uh, MegaClient::USERHANDLE);

    string privstr = s.words[3].s;
    privilege_t priv;
    if (privstr == "ro")
    {
        priv = PRIV_RO;
    }
    else if (privstr == "sta")
    {
        priv = PRIV_STANDARD;
    }
    else if (privstr == "mod")
    {
        priv = PRIV_MODERATOR;
    }
    else
    {
        cout << "Unknown privilege for " << s.words[2].s << endl;
        return;
    }

    client->updateChatPermissions(chatid, uh, priv);
}

void exec_chatlu(autocomplete::ACState& s)
{
    handle publichandle = 0;
    Base64::atob(s.words[1].s.c_str(), (byte*)&publichandle, MegaClient::CHATLINKHANDLE);

    client->chatlinkurl(publichandle);
}

void exec_chatsm(autocomplete::ACState& s)
{
    handle chatid;
    Base64::atob(s.words[1].s.c_str(), (byte*)&chatid, MegaClient::CHATHANDLE);

    const char *title = (s.words.size() == 3) ? s.words[2].s.c_str() : NULL;
    client->chatlinkclose(chatid, title);
}

void exec_chatlj(autocomplete::ACState& s)
{
    handle publichandle = 0;
    Base64::atob(s.words[1].s.c_str(), (byte*)&publichandle, MegaClient::CHATLINKHANDLE);

    client->chatlinkjoin(publichandle, s.words[2].s.c_str());
}

void exec_chatcp(autocomplete::ACState& s)
{
    bool meeting = s.extractflag("-meeting");
    size_t wordscount = s.words.size();
    userpriv_vector *userpriv = new userpriv_vector;
    string_map *userkeymap = new string_map;
    string mownkey = s.words[1].s;
    unsigned parseoffset = 2;
    const char *title = NULL;

    if (wordscount >= 4)
    {
        if (s.words[2].s == "t")
        {
            if (s.words[3].s.empty())
            {
                cout << "Title cannot be set to empty string" << endl;
                delete userpriv;
                delete userkeymap;
                return;
            }
            title = s.words[3].s.c_str();
            parseoffset = 4;
        }

        if (((wordscount - parseoffset) % 3) != 0)
        {
            cout << "Invalid syntax to create chatroom" << endl;
            cout << "      chatcp mownkey [t title64] [email ro|sta|mod unifiedkey]* " << endl;
            delete userpriv;
            delete userkeymap;
            return;
        }

        unsigned numUsers = 0;
        while ((numUsers + 1) * 3 + parseoffset <= wordscount)
        {
            string email = s.words[numUsers * 3 + parseoffset].s;
            User *u = client->finduser(email.c_str(), 0);
            if (!u)
            {
                cout << "User not found: " << email << endl;
                delete userpriv;
                delete userkeymap;
                return;
            }

            string privstr = s.words[numUsers * 3 + parseoffset + 1].s;
            privilege_t priv;
            if (privstr == "ro")
            {
                priv = PRIV_RO;
            }
            else if (privstr == "sta")
            {
                priv = PRIV_STANDARD;
            }
            else if (privstr == "mod")
            {
                priv = PRIV_MODERATOR;
            }
            else
            {
                cout << "Unknown privilege for " << email << endl;
                delete userpriv;
                delete userkeymap;
                return;
            }
            userpriv->push_back(userpriv_pair(u->userhandle, priv));
            string unifiedkey = s.words[numUsers * 3 + parseoffset + 2].s;
            char uhB64[12];
            Base64::btoa((byte *)&u->userhandle, MegaClient::USERHANDLE, uhB64);
            uhB64[11] = '\0';
            userkeymap->insert(std::pair<string, string>(uhB64, unifiedkey));
            numUsers++;
        }
    }
    char ownHandleB64[12];
    Base64::btoa((byte *)&client->me, MegaClient::USERHANDLE, ownHandleB64);
    ownHandleB64[11] = '\0';
    userkeymap->insert(std::pair<string, string>(ownHandleB64, mownkey));
    client->createChat(true, true, userpriv, userkeymap, title, meeting);
    delete userpriv;
    delete userkeymap;
}
#endif

void exec_cancel(autocomplete::ACState& s)
{
    if (client->loggedin() != FULLACCOUNT)
    {
        cout << "Please, login into your account first." << endl;
        return;
    }

    if (s.words.size() == 1)  // get link
    {
        User *u = client->finduser(client->me);
        if (!u)
        {
            cout << "Error retrieving logged user." << endl;
            return;
        }
        client->getcancellink(u->email.c_str());
    }
    else if (s.words.size() == 2) // link confirmation
    {
        string link = s.words[1].s;

        size_t pos = link.find(MegaClient::cancelLinkPrefix());
        if (pos == link.npos)
        {
            cout << "Invalid cancellation link." << endl;
            return;
        }

        client->confirmcancellink(link.substr(pos + strlen(MegaClient::cancelLinkPrefix())).c_str());
    }
}

void exec_alerts(autocomplete::ACState& s)
{
    bool shownew = false, showold = false;
    size_t showN = 0;
    if (s.words.size() == 1)
    {
        shownew = showold = true;
    }
    else if (s.words.size() == 2)
    {
        if (s.words[1].s == "seen")
        {
            client->useralerts.acknowledgeAll();
            return;
        }
        else if (s.words[1].s == "notify")
        {
            notifyAlerts = !notifyAlerts;
            cout << "notification of alerts is now " << (notifyAlerts ? "on" : "off") << endl;
            return;
        }
        else if (s.words[1].s == "old")
        {
            showold = true;
        }
        else if (s.words[1].s == "new")
        {
            shownew = true;
        }
        else if (s.words[1].s == "test_reminder")
        {
            client->useralerts.add(new UserAlert::PaymentReminder(time(NULL) - 86000*3 /2, client->useralerts.nextId()));
        }
        else if (s.words[1].s == "test_payment")
        {
            client->useralerts.add(new UserAlert::Payment(true, 1, time(NULL) + 86000 * 1, client->useralerts.nextId()));
        }
        else if (atoi(s.words[1].s.c_str()) > 0)
        {
            showN = atoi(s.words[1].s.c_str());
        }
    }
    if (showold || shownew || showN > 0)
    {
        UserAlerts::Alerts::const_iterator i = client->useralerts.alerts.begin();
        if (showN)
        {
            size_t n = 0;
            for (UserAlerts::Alerts::const_reverse_iterator i = client->useralerts.alerts.rbegin(); i != client->useralerts.alerts.rend(); ++i, ++n)
            {
                showN += ((*i)->relevant || n >= showN) ? 0 : 1;
            }
        }

        size_t n = client->useralerts.alerts.size();
        for (; i != client->useralerts.alerts.end(); ++i)
        {
            if ((*i)->relevant)
            {
                if (--n < showN || (shownew && !(*i)->seen) || (showold && (*i)->seen))
                {
                    printAlert(**i);
                }
            }
        }
    }
}

#ifdef USE_FILESYSTEM
void exec_lmkdir(autocomplete::ACState& s)
{
    std::error_code ec;
    if (!fs::create_directory(s.words[1].s.c_str(), ec))
    {
        cerr << "Create directory failed: " << ec.message() << endl;
    }
}
#endif

void exec_recover(autocomplete::ACState& s)
{
    if (client->loggedin() != NOTLOGGEDIN)
    {
        cout << "You're logged in. Please, logout first." << endl;
    }
    else if (s.words.size() == 2)
    {
        string link = s.words[1].s;

        size_t pos = link.find(MegaClient::recoverLinkPrefix());
        if (pos == link.npos)
        {
            cout << "Invalid recovery link." << endl;
        }

        recoverycode.assign(link.substr(pos + strlen(MegaClient::recoverLinkPrefix())));
        client->queryrecoverylink(recoverycode.c_str());
    }
}

void exec_session(autocomplete::ACState& s)
{
    string session;

    int size = client->dumpsession(session);

    if (size > 0)
    {
        if ((s.words.size() == 2 || s.words.size() == 3) && s.words[1].s == "autoresume")
        {
            string filename = "megacli_autoresume_session" + (s.words.size() == 3 ? "_" + s.words[2].s : "");
            ofstream file(filename.c_str());
            if (file.fail() || !file.is_open())
            {
                cout << "could not open file: " << filename << endl;
            }
            else
            {
                file << Base64::btoa(session);
                cout << "Your (secret) session is saved in file '" << filename << "'" << endl;
            }
        }
        else
        {
            cout << "Your (secret) session is: " << Base64::btoa(session) << endl;
        }
    }
    else if (!size)
    {
        cout << "Not logged in." << endl;
    }
    else
    {
        cout << "Internal error." << endl;
    }
}

void exec_version(autocomplete::ACState& s)
{
    cout << "MEGA SDK version: " << MEGA_MAJOR_VERSION << "." << MEGA_MINOR_VERSION << "." << MEGA_MICRO_VERSION << endl;

    cout << "Features enabled:" << endl;

#ifdef USE_CRYPTOPP
    cout << "* CryptoPP" << endl;
#endif

#ifdef USE_SQLITE
    cout << "* SQLite" << endl;
#endif

#ifdef USE_BDB
    cout << "* Berkeley DB" << endl;
#endif

#ifdef USE_INOTIFY
    cout << "* inotify" << endl;
#endif

#ifdef HAVE_FDOPENDIR
    cout << "* fdopendir" << endl;
#endif

#ifdef HAVE_SENDFILE
    cout << "* sendfile" << endl;
#endif

#ifdef _LARGE_FILES
    cout << "* _LARGE_FILES" << endl;
#endif

#ifdef USE_FREEIMAGE
    cout << "* FreeImage" << endl;
#endif

#ifdef HAVE_PDFIUM
    cout << "* PDFium" << endl;
#endif

#ifdef ENABLE_SYNC
    cout << "* sync subsystem" << endl;
#endif

#ifdef USE_MEDIAINFO
    cout << "* MediaInfo" << endl;
#endif

    cwd = NodeHandle();
}

void exec_showpcr(autocomplete::ACState& s)
{
    string outgoing = "";
    string incoming = "";
    for (handlepcr_map::iterator it = client->pcrindex.begin(); it != client->pcrindex.end(); it++)
    {
        if (it->second->isoutgoing)
        {
            ostringstream os;
            os << setw(34) << it->second->targetemail;

            os << "\t(id: ";
            os << Base64Str<MegaClient::PCRHANDLE>(it->second->id);

            os << ", ts: ";

            os << it->second->ts;

            outgoing.append(os.str());
            outgoing.append(")\n");
        }
        else
        {
            ostringstream os;
            os << setw(34) << it->second->originatoremail;

            os << "\t(id: ";
            os << Base64Str<MegaClient::PCRHANDLE>(it->second->id);

            os << ", ts: ";

            os << it->second->ts;

            incoming.append(os.str());
            incoming.append(")\n");
        }
    }
    cout << "Incoming PCRs:" << endl << incoming << endl;
    cout << "Outgoing PCRs:" << endl << outgoing << endl;
}

#if defined(WIN32) && defined(NO_READLINE)
void exec_history(autocomplete::ACState& s)
{
    static_cast<WinConsole*>(console)->outputHistory();
}
#endif

void exec_handles(autocomplete::ACState& s)
{
    if (s.words.size() == 2)
    {
        if (s.words[1].s == "on")
        {
            handles_on = true;
        }
        else if (s.words[1].s == "off")
        {
            handles_on = false;
        }
        else
        {
            cout << "invalid handles setting" << endl;
        }
    }
    else
    {
        cout << "      handles on|off " << endl;
    }
}

#if defined(WIN32) && defined(NO_READLINE)
void exec_codepage(autocomplete::ACState& s)
{
    WinConsole* wc = static_cast<WinConsole*>(console);
    if (s.words.size() == 1)
    {
        UINT cp1, cp2;
        wc->getShellCodepages(cp1, cp2);
        cout << "Current codepage is " << cp1;
        if (cp2 != cp1)
        {
            cout << " with failover to codepage " << cp2 << " for any absent glyphs";
        }
        cout << endl;
        for (int i = 32; i < 256; ++i)
        {
            string theCharUtf8 = WinConsole::toUtf8String(WinConsole::toUtf16String(string(1, (char)i), cp1));
            cout << "  dec/" << i << " hex/" << hex << i << dec << ": '" << theCharUtf8 << "'";
            if (i % 4 == 3)
            {
                cout << endl;
            }
        }
    }
    else if (s.words.size() == 2 && atoi(s.words[1].s.c_str()) != 0)
    {
        if (!wc->setShellConsole(atoi(s.words[1].s.c_str()), atoi(s.words[1].s.c_str())))
        {
            cout << "Code page change failed - unicode selected" << endl;
        }
    }
    else if (s.words.size() == 3 && atoi(s.words[1].s.c_str()) != 0 && atoi(s.words[2].s.c_str()) != 0)
    {
        if (!wc->setShellConsole(atoi(s.words[1].s.c_str()), atoi(s.words[2].s.c_str())))
        {
            cout << "Code page change failed - unicode selected" << endl;
        }
    }
}
#endif

void exec_httpsonly(autocomplete::ACState& s)
{
    if (s.words.size() == 1)
    {
        cout << "httpsonly: " << (client->usehttps ? "on" : "off") << endl;
    }
    else if (s.words.size() == 2)
    {
        if (s.words[1].s == "on")
        {
            client->usehttps = true;
        }
        else if (s.words[1].s == "off")
        {
            client->usehttps = false;
        }
        else
        {
            cout << "invalid setting" << endl;
        }
    }
}

#ifdef USE_MEDIAINFO
void exec_mediainfo(autocomplete::ACState& s)
{
    if (client->mediaFileInfo.mediaCodecsFailed)
    {
        cout << "Sorry, mediainfo lookups could not be retrieved." << endl;
        return;
    }
    else if (!client->mediaFileInfo.mediaCodecsReceived)
    {
        client->mediaFileInfo.requestCodecMappingsOneTime(client, LocalPath());
        cout << "Mediainfo lookups requested" << endl;
    }

    if (s.words.size() == 3 && s.words[1].s == "calc")
    {
        MediaProperties mp;
        auto localFilename = localPathArg(s.words[2].s);

        string ext;
        if (client->fsaccess->getextension(localFilename, ext) && MediaProperties::isMediaFilenameExt(ext))
        {
            mp.extractMediaPropertyFileAttributes(localFilename, client->fsaccess.get());
                                uint32_t dummykey[4] = { 1, 2, 3, 4 };  // check encode/decode
                                string attrs = mp.convertMediaPropertyFileAttributes(dummykey, client->mediaFileInfo);
                                MediaProperties dmp = MediaProperties::decodeMediaPropertiesAttributes(":" + attrs, dummykey);
                                cout << showMediaInfo(dmp, client->mediaFileInfo, false) << endl;
        }
        else
        {
            cout << "Filename extension is not suitable for mediainfo analysis." << endl;
        }
    }
    else if (s.words.size() == 3 && s.words[1].s == "show")
    {
        if (Node *n = nodebypath(s.words[2].s.c_str()))
        {
            switch (n->type)
            {
            case FILENODE:
                cout << showMediaInfo(n, client->mediaFileInfo, false) << endl;
                break;

            case FOLDERNODE:
            case ROOTNODE:
            case VAULTNODE:
            case RUBBISHNODE:
            {
                for (Node* m : client->getChildren(n))
                {
                    if (m->type == FILENODE && m->hasfileattribute(fa_media))
                    {
                        cout << m->displayname() << "   " << showMediaInfo(m, client->mediaFileInfo, true) << endl;
                    }
                }
                break;
            }
            case TYPE_DONOTSYNC:
            case TYPE_SPECIAL:
            case TYPE_UNKNOWN:
                cout << "node type is inappropriate for mediainfo: " << n->type << endl;
                break;
            }
        }
        else
        {
            cout << "remote file not found: " << s.words[2].s << endl;
        }
    }
}
#endif

void exec_smsverify(autocomplete::ACState& s)
{
    if (s.words[1].s == "send")
    {
        bool reverifywhitelisted = (s.words.size() == 4 && s.words[3].s == "reverifywhitelisted");
        if (client->smsverificationsend(s.words[2].s, reverifywhitelisted) != API_OK)
        {
            cout << "phonenumber is invalid" << endl;
        }
    }
    else if (s.words[1].s == "code")
    {
        if (client->smsverificationcheck(s.words[2].s) != API_OK)
        {
            cout << "verificationcode is invalid" << endl;
        }
    }
}

void exec_verifiedphonenumber(autocomplete::ACState& s)
{
    cout << "Verified phone number: " << client->mSmsVerifiedPhone << endl;
}

void exec_killsession(autocomplete::ACState& s)
{
    if (s.words[1].s == "all")
    {
        // Kill all sessions (except current)
        client->killallsessions();
    }
    else
    {
        handle sessionid;
        if (Base64::atob(s.words[1].s.c_str(), (byte*)&sessionid, sizeof sessionid) == sizeof sessionid)
        {
            client->killsession(sessionid);
        }
        else
        {
            cout << "invalid session id provided" << endl;
        }
    }
}

void exec_locallogout(autocomplete::ACState& s)
{
    cout << "Logging off locally..." << endl;

    cwd = NodeHandle();
    client->locallogout(false, true);

    ephemeralFirstname.clear();
    ephemeralLastName.clear();
}

void exec_recentnodes(autocomplete::ACState& s)
{
    if (s.words.size() == 3)
    {
        node_vector nv = client->mNodeManager.getRecentNodes(atoi(s.words[2].s.c_str()), m_time() - 60 * 60 * atoi(s.words[1].s.c_str()));
        for (unsigned i = 0; i < nv.size(); ++i)
        {
            cout << nv[i]->displaypath() << endl;
        }
    }
}

#if defined(WIN32) && defined(NO_READLINE)
void exec_autocomplete(autocomplete::ACState& s)
{
    if (s.words[1].s == "unix")
    {
        static_cast<WinConsole*>(console)->setAutocompleteStyle(true);
    }
    else if (s.words[1].s == "dos")
    {
        static_cast<WinConsole*>(console)->setAutocompleteStyle(false);
    }
    else
    {
        cout << "invalid autocomplete style" << endl;
    }
}
#endif

void exec_recentactions(autocomplete::ACState& s)
{
    recentactions_vector nvv = client->getRecentActions(atoi(s.words[2].s.c_str()), m_time() - 60 * 60 * atoi(s.words[1].s.c_str()));
    for (unsigned i = 0; i < nvv.size(); ++i)
    {
        if (i != 0)
        {
            cout << "---" << endl;
        }
        cout << displayTime(nvv[i].time) << " " << displayUser(nvv[i].user, client) << " " << (nvv[i].updated ? "updated" : "uploaded") << " " << (nvv[i].media ? "media" : "files") << endl;
        for (unsigned j = 0; j < nvv[i].nodes.size(); ++j)
        {
            cout << nvv[i].nodes[j]->displaypath() << "  (" << displayTime(nvv[i].nodes[j]->ctime) << ")" << endl;
        }
    }
}

void exec_setmaxuploadspeed(autocomplete::ACState& s)
{
    if (s.words.size() > 1)
    {
        bool done = client->setmaxuploadspeed(atoi(s.words[1].s.c_str()));
        cout << (done ? "Success. " : "Failed. ");
    }
    cout << "Max Upload Speed: " << client->getmaxuploadspeed() << endl;
}

void exec_setmaxdownloadspeed(autocomplete::ACState& s)
{
    if (s.words.size() > 1)
    {
        bool done = client->setmaxdownloadspeed(atoi(s.words[1].s.c_str()));
        cout << (done ? "Success. " : "Failed. ");
    }
    cout << "Max Download Speed: " << client->getmaxdownloadspeed() << endl;
}

void exec_setmaxloglinesize(autocomplete::ACState& s)
{
    if (s.words.size() > 1)
    {
        SimpleLogger::maxPayloadLogSize = atoi(s.words[1].s.c_str());
    }
}

void exec_drivemonitor(autocomplete::ACState& s)
{
#ifdef USE_DRIVE_NOTIFICATIONS

    bool turnon = s.extractflag("-on");
    bool turnoff = s.extractflag("-off");

    if (turnon)
    {
        // start receiving notifications
        if (!client->startDriveMonitor())
        {
            // return immediately, when this functionality was not implemented
            cout << "Failed starting drive notifications" << endl;
        }
    }
    else if (turnoff)
    {
        client->stopDriveMonitor();
    }

    cout << "Drive monitor " << (client->driveMonitorEnabled() ? "on" : "off") << endl;
#else
    std::cout << "Failed! This functionality was disabled at compile time." << std::endl;
#endif // USE_DRIVE_NOTIFICATIONS
}

void exec_driveid(autocomplete::ACState& s)
{
    auto drivePath = s.words[2].s.c_str();
    auto get = s.words[1].s == "get";
    auto force = s.words.size() == 4;

    if (!force)
    {
        auto id = UNDEF;
        auto result = readDriveId(*client->fsaccess, drivePath, id);

        switch (result)
        {
        case API_ENOENT:
            if (!get) break;

            cout << "No drive ID has been assigned to "
                 << drivePath
                 << endl;
            return;

        case API_EREAD:
            cout << "Unable to read drive ID from "
                 << drivePath
                 << endl;
            return;

        case API_OK:
            cout << "Drive "
                 << drivePath
                 << " has the ID "
                 << toHandle(id)
                 << endl;
            return;

        default:
            assert(!"Uexpected result from readDriveID(...)");
            cerr << "Unexpected result from readDriveId(...): "
                 << errorstring(result)
                 << endl;
            return;
        }
    }

    auto id = generateDriveId(client->rng);
    auto result = writeDriveId(*client->fsaccess, drivePath, id);

    if (result != API_OK)
    {
        cout << "Unable to write drive ID to "
             << drivePath
             << endl;
        return;
    }

    cout << "Drive ID "
         << toHandle(id)
         << " has been written to "
         << drivePath
         << endl;
}

void exec_randomfile(autocomplete::ACState& s)
{
    // randomfile path [length]
    auto length = 2l;

    if (s.words.size() > 2)
        length = std::atol(s.words[2].s.c_str());

    if (length <= 0)
    {
        std::cerr << "Invalid length specified: "
                  << s.words[2].s
                  << std::endl;
        return;
    }

    constexpr auto flags =
      std::ios::binary | std::ios::out | std::ios::trunc;

    std::ofstream ostream(s.words[1].s, flags);

    if (!ostream)
    {
        std::cerr << "Unable to open file for writing: "
                  << s.words[1].s
                  << std::endl;
        return;
    }

    std::generate_n(std::ostream_iterator<char>(ostream),
                    length << 10,
                    []() { return (char)std::rand(); });

    if (!ostream.flush())
    {
        std::cerr << "Encountered an error while writing: "
                  << s.words[1].s
                  << std::endl;
        return;
    }

    std::cout << "Successfully wrote "
              << length
              << " kilobytes of random binary data to: "
              << s.words[1].s
              << std::endl;
}

#ifdef USE_DRIVE_NOTIFICATIONS
void DemoApp::drive_presence_changed(bool appeared, const LocalPath& driveRoot)
{
    std::cout << "Drive " << (appeared ? "connected" : "disconnected") << ": " << driveRoot.platformEncoded() << endl;
}
#endif // USE_DRIVE_NOTIFICATIONS

// callback for non-EAGAIN request-level errors
// in most cases, retrying is futile, so the application exits
// this can occur e.g. with syntactically malformed requests (due to a bug), an invalid application key
void DemoApp::request_error(error e)
{
    if ((e == API_ESID) || (e == API_ENOENT))   // Invalid session or Invalid folder handle
    {
        cout << "Invalid or expired session, logging out..." << endl;
        client->locallogout(true, true);
        return;
    }
    else if (e == API_EBLOCKED)
    {
        if (client->sid.size())
        {
            cout << "Your account is blocked." << endl;
            client->whyamiblocked();
        }
        else
        {
            cout << "The link has been blocked." << endl;
        }
        return;
    }

    cout << "FATAL: Request failed (" << errorstring(e) << "), exiting" << endl;

#ifndef NO_READLINE
    rl_callback_handler_remove();
#endif /* ! NO_READLINE */

    delete console;
    exit(0);
}

void DemoApp::request_response_progress(m_off_t current, m_off_t total)
{
    if (total > 0)
    {
        responseprogress = int(current * 100 / total);
    }
    else
    {
        responseprogress = -1;
    }
}

//2FA disable result
void DemoApp::multifactorauthdisable_result(error e)
{
    if (!e)
    {
        cout << "2FA, disabled succesfully..." << endl;
    }
    else
    {
        cout << "Error enabling 2FA : " << errorstring(e) << endl;
    }
    setprompt(COMMAND);
}

//2FA check result
void DemoApp::multifactorauthcheck_result(int enabled)
{
    if (enabled)
    {
        cout << "2FA is enabled for this account" << endl;
    }
    else
    {
        cout << "2FA is disabled for this account" << endl;
    }
    setprompt(COMMAND);
}

//2FA enable result
void DemoApp::multifactorauthsetup_result(string *code, error e)
{
    if (!e)
    {
        if (!code)
        {
            cout << "2FA enabled successfully" << endl;
            setprompt(COMMAND);
            attempts = 0;
        }
        else
        {
            cout << "2FA code: " << *code << endl;
            setprompt(SETTFA);
        }
    }
    else
    {
        cout << "Error enabling 2FA : " << errorstring(e) << endl;
        if (e == API_EFAILED)
        {
            if (++attempts >= 3)
            {
                attempts = 0;
                cout << "Too many attempts"<< endl;
                setprompt(COMMAND);
            }
            else
            {
                setprompt(SETTFA);
            }
        }
    }
}


void DemoApp::prelogin_result(int version, string* /*email*/, string *salt, error e)
{
    if (e)
    {
        cout << "Login error: " << e << endl;
        setprompt(COMMAND);
        return;
    }

    login.version = version;
    login.salt = (version == 2 && salt ? *salt : string());

    if (login.password.empty())
    {
        setprompt(LOGINPASSWORD);
    }
    else
    {
        login.login(client);
    }
}


// login result
void DemoApp::login_result(error e)
{
    if (!e)
    {
        login.reset();
        cout << "Login successful, retrieving account..." << endl;
        client->fetchnodes();
    }
    else if (e == API_EMFAREQUIRED)
    {
        setprompt(LOGINTFA);
    }
    else
    {
        login.reset();
        cout << "Login failed: " << errorstring(e) << endl;
    }
}

// ephemeral session result
void DemoApp::ephemeral_result(error e)
{
    if (e)
    {
        cout << "Ephemeral session error (" << errorstring(e) << ")" << endl;
    }
    pdf_to_import = false;
}

// signup link send request result
void DemoApp::sendsignuplink_result(error e)
{
    if (e)
    {
        cout << "Unable to send signup link (" << errorstring(e) << ")" << endl;
    }
    else
    {
        cout << "Thank you. Please check your e-mail and enter the command signup followed by the confirmation link." << endl;
    }
}

void DemoApp::confirmsignuplink2_result(handle, const char *name, const char *email, error e)
{
    if (e)
    {
        cout << "Signuplink confirmation failed (" << errorstring(e) << ")" << endl;
    }
    else
    {
        cout << "Signup confirmed successfully. Logging by first time..." << endl;
        login.reset();
        login.email = email;
        login.password = newpassword;
        client->prelogin(email);
    }
}

// asymmetric keypair configuration result
void DemoApp::setkeypair_result(error e)
{
    if (e)
    {
        cout << "RSA keypair setup failed (" << errorstring(e) << ")" << endl;
    }
    else
    {
        cout << "RSA keypair added. Account setup complete." << endl;
    }
}

void DemoApp::getrecoverylink_result(error e)
{
    if (e)
    {
        cout << "Unable to send the link (" << errorstring(e) << ")" << endl;
    }
    else
    {
        cout << "Please check your e-mail and enter the command \"recover\" / \"cancel\" followed by the link." << endl;
    }
}

void DemoApp::queryrecoverylink_result(error e)
{
        cout << "The link is invalid (" << errorstring(e) << ")." << endl;
}

void DemoApp::queryrecoverylink_result(int type, const char *email, const char* /*ip*/, time_t /*ts*/, handle /*uh*/, const vector<string>* /*emails*/)
{
    recoveryemail = email ? email : "";
    hasMasterKey = (type == RECOVER_WITH_MASTERKEY);

    cout << "The link is valid";

    if (type == RECOVER_WITH_MASTERKEY)
    {
        cout <<  " to reset the password for " << email << " with masterkey." << endl;

        setprompt(MASTERKEY);
    }
    else if (type == RECOVER_WITHOUT_MASTERKEY)
    {
        cout <<  " to reset the password for " << email << " without masterkey." << endl;

        setprompt(NEWPASSWORD);
    }
    else if (type == CANCEL_ACCOUNT)
    {
        cout << " to cancel the account for " << email << "." << endl;
    }
    else if (type == CHANGE_EMAIL)
    {
        cout << " to change the email from " << client->finduser(client->me)->email << " to " << email << "." << endl;

        changeemail = email ? email : "";
        setprompt(LOGINPASSWORD);
    }
}

void DemoApp::getprivatekey_result(error e,  const byte *privk, const size_t len_privk)
{
    if (e)
    {
        cout << "Unable to get private key (" << errorstring(e) << ")" << endl;
        setprompt(COMMAND);
    }
    else
    {
        // check the private RSA is valid after decryption with master key
        SymmCipher key;
        key.setkey(masterkey);

        byte privkbuf[AsymmCipher::MAXKEYLENGTH * 2];
        memcpy(privkbuf, privk, len_privk);
        key.ecb_decrypt(privkbuf, len_privk);

        AsymmCipher uk;
        if (!uk.setkey(AsymmCipher::PRIVKEY, privkbuf, unsigned(len_privk)))
        {
            cout << "The master key doesn't seem to be correct." << endl;

            recoverycode.clear();
            recoveryemail.clear();
            hasMasterKey = false;
            memset(masterkey, 0, sizeof masterkey);

            setprompt(COMMAND);
        }
        else
        {
            cout << "Private key successfully retrieved for integrity check masterkey." << endl;
            setprompt(NEWPASSWORD);
        }
    }
}

void DemoApp::confirmrecoverylink_result(error e)
{
    if (e)
    {
        cout << "Unable to reset the password (" << errorstring(e) << ")" << endl;
    }
    else
    {
        cout << "Password changed successfully." << endl;
    }
}

void DemoApp::confirmcancellink_result(error e)
{
    if (e)
    {
        cout << "Unable to cancel the account (" << errorstring(e) << ")" << endl;
    }
    else
    {
        cout << "Account cancelled successfully." << endl;
    }
}

void DemoApp::validatepassword_result(error e)
{
    if (e)
    {
        cout << "Wrong password (" << errorstring(e) << ")" << endl;
        setprompt(LOGINPASSWORD);
    }
    else
    {
        if (recoverycode.size())
        {
            cout << "Password is correct, cancelling account..." << endl;

            client->confirmcancellink(recoverycode.c_str());
            recoverycode.clear();
        }
        else if (changecode.size())
        {
            cout << "Password is correct, changing email..." << endl;

            client->confirmemaillink(changecode.c_str(), changeemail.c_str(), pwkey);
            changecode.clear();
            changeemail.clear();
        }
    }
}

void DemoApp::getemaillink_result(error e)
{
    if (e)
    {
        cout << "Unable to send the link (" << errorstring(e) << ")" << endl;
    }
    else
    {
        cout << "Please check your e-mail and enter the command \"email\" followed by the link." << endl;
    }
}

void DemoApp::confirmemaillink_result(error e)
{
    if (e)
    {
        cout << "Unable to change the email address (" << errorstring(e) << ")" << endl;
    }
    else
    {
        cout << "Email address changed successfully to " << changeemail << "." << endl;
    }
}

void DemoApp::ephemeral_result(handle uh, const byte* pw)
{
    cout << "Ephemeral session established, session ID: ";
    if (client->loggedin() == EPHEMERALACCOUNT)
    {
        cout << Base64Str<MegaClient::USERHANDLE>(uh) << "#";
        cout << Base64Str<SymmCipher::KEYLENGTH>(pw) << endl;
    }
    else
    {
        string session;
        client->dumpsession(session);
        cout << Base64::btoa(session) << endl;
    }

    client->fetchnodes();
}

void DemoApp::cancelsignup_result(error)
{
    cout << "Singup link canceled. Start again!" << endl;
    signupcode.clear();
    signupemail.clear();
    signupname.clear();
}

void DemoApp::whyamiblocked_result(int code)
{
    if (code < 0)
    {
        error e = (error) code;
        cout << "Why am I blocked failed: " << errorstring(e) << endl;
    }
    else if (code == 0)
    {
        cout << "You're not blocked" << endl;
    }
    else    // code > 0
    {
        string reason = "Your account was terminated due to breach of Mega's Terms of Service, such as abuse of rights of others; sharing and/or importing illegal data; or system abuse.";

        if (code == 100)    // deprecated
        {
            reason = "You have been suspended due to excess data usage.";
        }
        else if (code == 200)
        {
            reason = "Your account has been suspended due to copyright violations. Please check your email inbox.";
        }
        else if (code == 300)
        {
            reason = "Your account was terminated due to a breach of MEGA's Terms of Service, such as abuse of rights of others; sharing and/or importing illegal data; or system abuse.";
        }
        else if (code == 400)
        {
            reason = "Your account has been disabled by your administrator. You may contact your business account administrator for further details.";
        }
        else if (code == 401)
        {
            reason = "Your account has been removed by your administrator. You may contact your business account administrator for further details.";
        }
        else if (code == 500)
        {
            reason = "Your account has been blocked pending verification via SMS.";
        }
        else if (code == 700)
        {
            reason = "Your account has been temporarily suspended for your safety. Please verify your email and follow its steps to unlock your account.";
        }
        //else if (code == ACCOUNT_BLOCKED_DEFAULT) --> default reason

        cout << "Reason: " << reason << endl;

        if (code != 500 && code != 700)
        {
            cout << "Logging out..." << endl;
            client->locallogout(true, true);
        }
    }
}

// password change result
void DemoApp::changepw_result(error e)
{
    if (e)
    {
        cout << "Password update failed: " << errorstring(e) << endl;
    }
    else
    {
        cout << "Password updated." << endl;
    }
}


void exportnode_result(Error e, handle h, handle ph)
{
    if (e)
    {
        cout << "Export failed: " << errorstring(e) << endl;
        return;
    }

    Node* n;

    if ((n = client->nodebyhandle(h)))
    {
        string path;
        nodepath(NodeHandle().set6byte(h), &path);
        cout << "Exported " << path << ": ";

        if (n->type != FILENODE && !n->sharekey)
        {
            cout << "No key available for exported folder" << endl;
            return;
        }

        string publicLink;
        if (n->type == FILENODE)
        {
            publicLink = MegaClient::publicLinkURL(client->mNewLinkFormat, n->type, ph, Base64Str<FILENODEKEYLENGTH>((const byte*)n->nodekey().data()));
        }
        else
        {
            publicLink = MegaClient::publicLinkURL(client->mNewLinkFormat, n->type, ph, Base64Str<FOLDERNODEKEYLENGTH>(n->sharekey->key));
        }

        cout << publicLink;

        if (n->plink)
        {
            string authKey = n->plink->mAuthKey;

            if (authKey.size())
            {
                string authToken(publicLink);
                authToken = authToken.substr(MegaClient::MEGAURL.size()+strlen("/folder/")).append(":").append(authKey);
                cout << "\n          AuthToken = " << authToken;
            }
        }

        cout << endl;

    }
    else
    {
        cout << "Exported node no longer available" << endl;
    }
}

// the requested link could not be opened
void DemoApp::openfilelink_result(const Error& e)
{
    if (e)
    {
        if (pdf_to_import) // import welcome pdf has failed
        {
            cout << "Failed to import Welcome PDF file" << endl;
        }
        else
        {
            if (e == API_ETOOMANY && e.hasExtraInfo())
            {
                cout << "Failed to open link: " << getExtraInfoErrorString(e) << endl;
            }
            else
            {
                cout << "Failed to open link: " << errorstring(e) << endl;
            }

        }
    }
    pdf_to_import = false;
}

// the requested link was opened successfully - import to cwd
void DemoApp::openfilelink_result(handle ph, const byte* key, m_off_t size,
                                  string* a, string* /*fa*/, int)
{
    Node* n;

    if (!key)
    {
        cout << "File is valid, but no key was provided." << endl;
        pdf_to_import = false;
        return;
    }

    // check if the file is decryptable
    string attrstring;

    attrstring.resize(a->length()*4/3+4);
    attrstring.resize(Base64::btoa((const byte *)a->data(), int(a->length()), (char *)attrstring.data()));

    SymmCipher nodeKey;
    nodeKey.setkey(key, FILENODE);

    byte *buf = Node::decryptattr(&nodeKey,attrstring.c_str(), attrstring.size());
    if (!buf)
    {
        cout << "The file won't be imported, the provided key is invalid." << endl;
        pdf_to_import = false;
    }
    else if (client->loggedin() != NOTLOGGEDIN)
    {
        if (pdf_to_import)
        {
            n = client->nodeByHandle(client->mNodeManager.getRootNodeFiles());
        }
        else
        {
            n = client->nodeByHandle(cwd);
        }

        if (!n)
        {
            cout << "Target folder not found." << endl;
            pdf_to_import = false;
            delete [] buf;
            return;
        }

        AttrMap attrs;
        JSON json;
        nameid name;
        string* t;
        json.begin((char*)buf + 5);
        vector<NewNode> nn(1);
        NewNode* newnode = &nn[0];

        // set up new node as folder node
        newnode->source = NEW_PUBLIC;
        newnode->type = FILENODE;
        newnode->nodehandle = ph;
        newnode->parenthandle = UNDEF;
        newnode->nodekey.assign((char*)key, FILENODEKEYLENGTH);
        newnode->attrstring.reset(new string(*a));

        while ((name = json.getnameid()) != EOO && json.storeobject((t = &attrs.map[name])))
        {
            JSON::unescape(t);

            if (name == 'n')
            {
                LocalPath::utf8_normalize(t);
            }
        }

        attr_map::iterator it = attrs.map.find('n');
        if (it != attrs.map.end())
        {
            Node *ovn = client->childnodebyname(n, it->second.c_str(), true);
            if (ovn)
            {
                attr_map::iterator it2 = attrs.map.find('c');
                if (it2 != attrs.map.end())
                {
                    FileFingerprint ffp;
                    if (ffp.unserializefingerprint(&it2->second))
                    {
                        ffp.size = size;
                        if (ffp.isvalid && ovn->isvalid && ffp == *(FileFingerprint*)ovn)
                        {
                            cout << "Success. (identical node skipped)" << endl;
                            pdf_to_import = false;
                            delete [] buf;
                            return;
                        }
                    }
                }

                newnode->ovhandle = ovn->nodeHandle();
            }
        }

        client->putnodes(n->nodeHandle(), UseLocalVersioningFlag, move(nn), nullptr, client->restag, false);
    }
    else
    {
        cout << "Need to be logged in to import file links." << endl;
        pdf_to_import = false;
    }

    delete [] buf;
}

void DemoApp::folderlinkinfo_result(error e, handle owner, handle /*ph*/, string *attr, string* k, m_off_t currentSize, uint32_t numFiles, uint32_t numFolders, m_off_t versionsSize, uint32_t numVersions)
{
    if (e != API_OK)
    {
        cout << "Retrieval of public folder link information failed: " << e << endl;
        return;
    }

    handle ph;
    byte folderkey[FOLDERNODEKEYLENGTH];
    #ifndef NDEBUG
    error eaux =
    #endif
    client->parsepubliclink(publiclink.c_str(), ph, folderkey, true);
    assert(eaux == API_OK);

    // Decrypt nodekey with the key of the folder link
    SymmCipher cipher;
    cipher.setkey(folderkey);
    const char *nodekeystr = k->data() + 9;    // skip the userhandle(8) and the `:`
    byte nodekey[FOLDERNODEKEYLENGTH];
    if (client->decryptkey(nodekeystr, nodekey, sizeof(nodekey), &cipher, 0, UNDEF))
    {
        // Decrypt node attributes with the nodekey
        cipher.setkey(nodekey);
        byte* buf = Node::decryptattr(&cipher, attr->c_str(), attr->size());
        if (buf)
        {
            AttrMap attrs;
            string fileName;
            string fingerprint;
            FileFingerprint ffp;
            m_time_t mtime = 0;
            Node::parseattr(buf, attrs, currentSize, mtime, fileName, fingerprint, ffp);

            // Normalize node name to UTF-8 string
            attr_map::iterator it = attrs.map.find('n');
            if (it != attrs.map.end() && !it->second.empty())
            {
                LocalPath::utf8_normalize(&(it->second));
                fileName = it->second.c_str();
            }

            std::string ownerStr, ownerBin((const char *)&owner, sizeof(owner));
            Base64::btoa(ownerBin, ownerStr);

            cout << "Folder link information:" << publiclink << endl;
            cout << "\tFolder name: " << fileName << endl;
            cout << "\tOwner: " << ownerStr << endl;
            cout << "\tNum files: " << numFiles << endl;
            cout << "\tNum folders: " << numFolders - 1 << endl;
            cout << "\tNum versions: " << numVersions << endl;

            delete [] buf;
        }
        else
        {
            cout << "folderlink: error decrypting node attributes with decrypted nodekey" << endl;
        }
    }
    else
    {
        cout << "folderlink: error decrypting nodekey with folder link key";
    }

    publiclink.clear();
}

bool DemoApp::pread_data(byte* data, m_off_t len, m_off_t pos, m_off_t, m_off_t, void* /*appdata*/)
{
    // Improvement: is there a way to have different pread_data receivers for
    // different modes?
    if(more_node)  // are we paginating through a node?
    {
        fwrite(data, 1, size_t(len), stdout);
        if((pos + len) >= more_node->size) // is this the last chunk?
        {
            more_node = nullptr;
            more_offset = 0;
            cout << "-End of file-" << endl;
            setprompt(COMMAND);
        }
        else
        {
            // there's more to get, so set PAGER prompt
            setprompt(PAGER);
            more_offset += len;
        }
    }
    else if (pread_file)
    {
        pread_file->write((const char*)data, (size_t)len);
        cout << "Received " << len << " partial read byte(s) at position " << pos << endl;
        if (pread_file_end == pos + len)
        {
            delete pread_file;
            pread_file = NULL;
            cout << "Completed pread" << endl;
        }
    }
    else
    {
        cout << "Received " << len << " partial read byte(s) at position " << pos << ": ";
        fwrite(data, 1, size_t(len), stdout);
        cout << endl;
    }
    return true;
}

dstime DemoApp::pread_failure(const Error &e, int retry, void* /*appdata*/, dstime)
{
    if (retry < 5 && !(e == API_ETOOMANY && e.hasExtraInfo()))
    {
        cout << "Retrying read (" << errorstring(e) << ", attempt #" << retry << ")" << endl;
        return (dstime)(retry*10);
    }
    else
    {
        cout << "Too many failures (" << errorstring(e) << "), giving up" << endl;
        if (pread_file)
        {
            delete pread_file;
            pread_file = NULL;
        }
        return ~(dstime)0;
    }
}

// reload needed
void DemoApp::reload(const char* reason)
{
    cout << "Reload suggested (" << reason << ") - use 'reload' to trigger" << endl;
}

// reload initiated
void DemoApp::clearing()
{
    LOG_debug << "Clearing all nodes/users...";
}

// nodes have been modified
// (nodes with their removed flag set will be deleted immediately after returning from this call,
// at which point their pointers will become invalid at that point.)
void DemoApp::nodes_updated(Node** /*n*/, int /*count*/)
{
    if (cwd.isUndef())
    {
        cwd = client->mNodeManager.getRootNodeFiles();
    }
}

// nodes now (almost) current, i.e. no server-client notifications pending
void DemoApp::nodes_current()
{
    LOG_debug << "Nodes current.";
}

void DemoApp::account_updated()
{
    if (client->loggedin() == EPHEMERALACCOUNT || client->loggedin() == EPHEMERALACCOUNTPLUSPLUS)
    {
        LOG_debug << "Account has been confirmed by another client. Proceed to login with credentials.";
    }
    else
    {
        LOG_debug << "Account has been upgraded/downgraded.";
    }
}

void DemoApp::notify_confirmation(const char *email)
{
    if (client->loggedin() == EPHEMERALACCOUNT || client->loggedin() == EPHEMERALACCOUNTPLUSPLUS)
    {
        LOG_debug << "Account has been confirmed with email " << email << ". Proceed to login with credentials.";
    }
}

// set addition/update/removal
void DemoApp::sets_updated(Set** s, int count)
{
    cout << (count == 1 ? string("1 Set") : (std::to_string(count) + " Sets")) << " received" << endl;

    if (!s) return;

    for (int i = 0; i < count; i++)
    {
        Set* set = s[i];
        cout << "Set " << toHandle(set->id());
        if (set->hasChanged(Set::CH_NEW))
        {
            cout << " has been added";
        }
        else if (set->hasChanged(Set::CH_REMOVED))
        {
            cout << " has been removed";
        }
        else
        {
            if (set->hasChanged(Set::CH_NAME))
            {
                cout << endl << "\tchanged name";
            }
            if (set->hasChanged(Set::CH_COVER))
            {
                cout << endl << "\tchanged cover";
            }
        }
        cout << endl;
    }
}

// element addition/update/removal
void DemoApp::setelements_updated(SetElement** el, int count)
{
    cout << (count == 1 ? string("1 Element") : (std::to_string(count) + " Elements")) << " received" << endl;

    if (!el) return;

    for (int i = 0; i < count; i++)
    {
        SetElement* elem = el[i];
        cout << "Element " << toHandle(elem->id());
        if (elem->hasChanged(SetElement::CH_EL_NEW))
        {
            cout << " has been added";
        }
        else if (elem->hasChanged(Set::CH_REMOVED))
        {
            cout << " has been removed";
        }
        else
        {
            if (elem->hasChanged(SetElement::CH_EL_NAME))
            {
                cout << endl << "\tchanged name";
            }
            if (elem->hasChanged(SetElement::CH_EL_ORDER))
            {
                cout << endl << "\tchanged order";
            }
        }
        cout << endl;
    }
}

void DemoApp::enumeratequotaitems_result(unsigned, handle, unsigned, int, int, unsigned, unsigned, unsigned, unsigned, const char*, const char*, const char*, std::unique_ptr<BusinessPlan>)
{
    // FIXME: implement
}

void DemoApp::enumeratequotaitems_result(unique_ptr<CurrencyData> data)
{
    cout << "Currency data: " << endl;
    cout << "\tName: " << data->currencyName;
    cout << "\tSymbol: " << Base64::atob(data->currencySymbol);
    if (data->localCurrencyName.size())
    {
        cout << "\tName (local): " << data->localCurrencyName;
        cout << "\tSymbol (local): " << Base64::atob(data->localCurrencySymbol);
    }
}

void DemoApp::enumeratequotaitems_result(error)
{
    // FIXME: implement
}

void DemoApp::additem_result(error)
{
    // FIXME: implement
}

void DemoApp::checkout_result(const char*, error)
{
    // FIXME: implement
}

void DemoApp::getmegaachievements_result(AchievementsDetails *details, error /*e*/)
{
    // FIXME: implement display of values
    delete details;
}

#ifdef ENABLE_CHAT
void DemoApp::richlinkrequest_result(string *json, error e)
{
    if (!e)
    {
        cout << "Result:" << endl << *json << endl;
    }
    else
    {
        cout << "Failed to request rich link. Error: " << e << endl;

    }
}
#endif

void DemoApp::contactlinkcreate_result(error e, handle h)
{
    if (e)
    {
        cout << "Failed to create contact link. Error: " << e << endl;
    }
    else
    {
        cout << "Contact link created successfully: " << LOG_NODEHANDLE(h) << endl;
    }
}

void DemoApp::contactlinkquery_result(error e, handle h, string *email, string *fn, string *ln, string* /*avatar*/)
{
    if (e)
    {
        cout << "Failed to get contact link details. Error: " << e << endl;
    }
    else
    {
        cout << "Contact link created successfully: " << endl;
        cout << "\tUserhandle: " << LOG_HANDLE(h) << endl;
        cout << "\tEmail: " << *email << endl;
        cout << "\tFirstname: " << Base64::atob(*fn) << endl;
        cout << "\tLastname: " << Base64::atob(*ln) << endl;
    }
}

void DemoApp::contactlinkdelete_result(error e)
{
    if (e)
    {
        cout << "Failed to delete contact link. Error: " << e << endl;
    }
    else
    {
        cout << "Contact link deleted successfully." << endl;
    }
}

void reportNodeStorage(NodeStorage* ns, const string& rootnodename)
{
    cout << "\t\tIn " << rootnodename << ": " << ns->bytes << " byte(s) in " << ns->files << " file(s) and " << ns->folders << " folder(s)" << endl;
    cout << "\t\tUsed storage by versions: " << ns->version_bytes << " byte(s) in " << ns->version_files << " file(s)" << endl;
}

// display account details/history
void DemoApp::account_details(AccountDetails* ad, bool storage, bool transfer, bool pro, bool purchases,
                              bool transactions, bool sessions)
{
    char timebuf[32], timebuf2[32];

    if (storage)
    {
        cout << "\tAvailable storage: " << ad->storage_max << " byte(s)  used:  " << ad->storage_used << " available: " << (ad->storage_max - ad->storage_used) << endl;

        reportNodeStorage(&ad->storage[client->mNodeManager.getRootNodeFiles().as8byte()], "/");
        reportNodeStorage(&ad->storage[client->mNodeManager.getRootNodeVault().as8byte()], "//in");
        reportNodeStorage(&ad->storage[client->mNodeManager.getRootNodeRubbish().as8byte()], "//bin");
    }

    if (transfer)
    {
        if (ad->transfer_max)
        {
            long long transferFreeUsed = 0;
            for (unsigned i = 0; i < ad->transfer_hist.size(); i++)
            {
                transferFreeUsed += ad->transfer_hist[i];
            }

            cout << "\tTransfer in progress: " << ad->transfer_own_reserved << "/" << ad->transfer_srv_reserved << endl;
            cout << "\tTransfer completed: " << ad->transfer_own_used << "/" << ad->transfer_srv_used << "/" << transferFreeUsed << " of "
                 << ad->transfer_max << " ("
                 << (100 * (ad->transfer_own_used + ad->transfer_srv_used + transferFreeUsed) / ad->transfer_max) << "%)" << endl;
            cout << "\tServing bandwidth ratio: " << ad->srv_ratio << "%" << endl;
        }

        if (ad->transfer_hist_starttime)
        {
            m_time_t t = m_time() - ad->transfer_hist_starttime;

            cout << "\tTransfer history:\n";

            for (unsigned i = 0; i < ad->transfer_hist.size(); i++)
            {
                cout << "\t\t" << t;
                t -= ad->transfer_hist_interval;
                if (t < 0)
                {
                    cout << " second(s) ago until now: ";
                }
                else
                {
                    cout << "-" << t << " second(s) ago: ";
                }
                cout << ad->transfer_hist[i] << " byte(s)" << endl;
            }
        }
    }

    if (pro)
    {
        cout << "\tPro level: " << ad->pro_level << endl;
        cout << "\tSubscription type: " << ad->subscription_type << endl;
        cout << "\tAccount balance:" << endl;

        for (vector<AccountBalance>::iterator it = ad->balances.begin(); it != ad->balances.end(); it++)
        {
            printf("\tBalance: %.3s %.02f\n", it->currency, it->amount);
        }
    }

    if (purchases)
    {
        cout << "Purchase history:" << endl;

        for (vector<AccountPurchase>::iterator it = ad->purchases.begin(); it != ad->purchases.end(); it++)
        {
            time_t ts = it->timestamp;
            strftime(timebuf, sizeof timebuf, "%c", localtime(&ts));
            printf("\tID: %.11s Time: %s Amount: %.3s %.02f Payment method: %d\n", it->handle, timebuf, it->currency,
                   it->amount, it->method);
        }
    }

    if (transactions)
    {
        cout << "Transaction history:" << endl;

        for (vector<AccountTransaction>::iterator it = ad->transactions.begin(); it != ad->transactions.end(); it++)
        {
            time_t ts = it->timestamp;
            strftime(timebuf, sizeof timebuf, "%c", localtime(&ts));
            printf("\tID: %.11s Time: %s Delta: %.3s %.02f\n", it->handle, timebuf, it->currency, it->delta);
        }
    }

    if (sessions)
    {
        cout << "Currently Active Sessions:" << endl;
        for (vector<AccountSession>::iterator it = ad->sessions.begin(); it != ad->sessions.end(); it++)
        {
            if (it->alive)
            {
                time_t ts = it->timestamp;
                strftime(timebuf, sizeof timebuf, "%c", localtime(&ts));
                ts = it->mru;
                strftime(timebuf2, sizeof timebuf, "%c", localtime(&ts));

                Base64Str<MegaClient::SESSIONHANDLE> id(it->id);

                if (it->current)
                {
                    printf("\t* Current Session\n");
                }
                printf("\tSession ID: %s\n\tSession start: %s\n\tMost recent activity: %s\n\tIP: %s\n\tCountry: %.2s\n\tUser-Agent: %s\n\t-----\n",
                        id.chars, timebuf, timebuf2, it->ip.c_str(), it->country, it->useragent.c_str());
            }
        }

        if(gVerboseMode)
        {
            cout << endl << "Full Session history:" << endl;

            for (vector<AccountSession>::iterator it = ad->sessions.begin(); it != ad->sessions.end(); it++)
            {
                time_t ts = it->timestamp;
                strftime(timebuf, sizeof timebuf, "%c", localtime(&ts));
                ts = it->mru;
                strftime(timebuf2, sizeof timebuf, "%c", localtime(&ts));
                printf("\tSession start: %s\n\tMost recent activity: %s\n\tIP: %s\n\tCountry: %.2s\n\tUser-Agent: %s\n\t-----\n",
                        timebuf, timebuf2, it->ip.c_str(), it->country, it->useragent.c_str());
            }
        }
    }
}

// account details could not be retrieved
void DemoApp::account_details(AccountDetails* /*ad*/, error e)
{
    if (e)
    {
        cout << "Account details retrieval failed (" << errorstring(e) << ")" << endl;
    }
}

// account details could not be retrieved
void DemoApp::sessions_killed(handle sessionid, error e)
{
    if (e)
    {
        cout << "Session killing failed (" << errorstring(e) << ")" << endl;
        return;
    }

    if (sessionid == UNDEF)
    {
        cout << "All sessions except current have been killed" << endl;
    }
    else
    {
        Base64Str<MegaClient::SESSIONHANDLE> id(sessionid);
        cout << "Session with id " << id << " has been killed" << endl;
    }
}

void DemoApp::smsverificationsend_result(error e)
{
    if (e)
    {
        cout << "SMS send failed: " << e << endl;
    }
    else
    {
        cout << "SMS send succeeded" << endl;
    }
}

void DemoApp::smsverificationcheck_result(error e, string *phoneNumber)
{
    if (e)
    {
        cout << "SMS verification failed: " << e << endl;
    }
    else
    {
        cout << "SMS verification succeeded" << endl;
        if (phoneNumber)
        {
            cout << "Phone number: " << *phoneNumber << ")" << endl;
        }
    }
}

// user attribute update notification
void DemoApp::userattr_update(User* u, int priv, const char* n)
{
    cout << "Notification: User " << u->email << " -" << (priv ? " private" : "") << " attribute "
          << n << " added or updated" << endl;
}

void DemoApp::resetSmsVerifiedPhoneNumber_result(error e)
{
    if (e)
    {
        cout << "Reset verified phone number failed: " << e << endl;
    }
    else
    {
        cout << "Reset verified phone number succeeded" << endl;
    }
}

void DemoApp::getbanners_result(error e)
{
    cout << "Getting Smart Banners failed: " << e << endl;
}

void DemoApp::getbanners_result(vector< tuple<int, string, string, string, string, string, string> >&& banners)
{
    for (auto& b : banners)
    {
        cout << "Smart Banner:" << endl
             << "\tid         : " << std::get<0>(b) << endl
             << "\ttitle      : " << std::get<1>(b) << endl
             << "\tdescription: " << std::get<2>(b) << endl
             << "\timage      : " << std::get<3>(b) << endl
             << "\turl        : " << std::get<4>(b) << endl
             << "\tbkgr image : " << std::get<5>(b) << endl
             << "\tdsp        : " << std::get<6>(b) << endl;
    }
}

void DemoApp::dismissbanner_result(error e)
{
    if (e)
    {
        cout << "Dismissing Smart Banner failed: " << e << endl;
    }
    else
    {
        cout << "Dismissing Smart Banner succeeded" << endl;
    }
}

#ifndef NO_READLINE
char* longestCommonPrefix(ac::CompletionState& acs)
{
    string s = acs.completions[0].s;
    for (size_t i = acs.completions.size(); i--; )
    {
        for (unsigned j = 0; j < s.size() && j < acs.completions[i].s.size(); ++j)
        {
            if (s[j] != acs.completions[i].s[j])
            {
                s.erase(j, string::npos);
                break;
            }
        }
    }
    return strdup(s.c_str());
}

char** my_rl_completion(const char* /*text*/, int /*start*/, int end)
{
    rl_attempted_completion_over = 1;

    std::string line(rl_line_buffer, end);
    ac::CompletionState acs = ac::autoComplete(line, line.size(), autocompleteTemplate, true);

    if (acs.completions.empty())
    {
        return NULL;
    }

    if (acs.completions.size() == 1 && !acs.completions[0].couldExtend)
    {
        acs.completions[0].s += " ";
    }

    char** result = (char**)malloc((sizeof(char*)*(2+acs.completions.size())));
    for (size_t i = acs.completions.size(); i--; )
    {
        result[i+1] = strdup(acs.completions[i].s.c_str());
    }
    result[acs.completions.size()+1] = NULL;
    result[0] = longestCommonPrefix(acs);
    //for (int i = 0; i <= acs.completions.size(); ++i)
    //{
    //    cout << "i " << i << ": " << result[i] << endl;
    //}
    rl_completion_suppress_append = true;
    rl_basic_word_break_characters = " \r\n";
    rl_completer_word_break_characters = strdup(" \r\n");
    rl_completer_quote_characters = "";
    rl_special_prefixes = "";
    return result;
}
#endif

// main loop
void megacli()
{
#ifndef NO_READLINE
    char *saved_line = NULL;
    int saved_point = 0;
    rl_attempted_completion_function = my_rl_completion;

    rl_save_prompt();

    // Initialize history.
    using_history();

#elif defined(WIN32) && defined(NO_READLINE)

    static_cast<WinConsole*>(console)->setShellConsole(CP_UTF8, GetConsoleOutputCP());

    COORD fontSize;
    string fontname = static_cast<WinConsole*>(console)->getConsoleFont(fontSize);
    cout << "Using font '" << fontname << "', " << fontSize.X << "x" << fontSize.Y
         << ". <CHAR/hex> will be used for absent characters.  If seen, try the 'codepage' command or a different font." << endl;

#else
    #error non-windows platforms must use the readline library
#endif

    for (;;)
    {
        if (prompt == COMMAND)
        {
            ostringstream  dynamicprompt;

            // display put/get transfer speed in the prompt
            if (client->tslots.size() || responseprogress >= 0)
            {
                m_off_t xferrate[2] = { 0 };
                Waiter::bumpds();

                for (transferslot_list::iterator it = client->tslots.begin(); it != client->tslots.end(); it++)
                {
                    if ((*it)->fa)
                    {
                        xferrate[(*it)->transfer->type]
                            += (*it)->mTransferSpeed.calculateSpeed();
                    }
                }
                xferrate[GET] /= 1024;
                xferrate[PUT] /= 1024;

                dynamicprompt << "MEGA";

                if (xferrate[GET] || xferrate[PUT] || responseprogress >= 0)
                {
                    dynamicprompt << " (";

                    if (xferrate[GET])
                    {
                        dynamicprompt << "In: " << xferrate[GET] << " KB/s";

                        if (xferrate[PUT])
                        {
                            dynamicprompt << "/";
                        }
                    }

                    if (xferrate[PUT])
                    {
                        dynamicprompt << "Out: " << xferrate[PUT] << " KB/s";
                    }

                    if (responseprogress >= 0)
                    {
                        dynamicprompt << responseprogress << "%";
                    }

                    dynamicprompt  << ")";
                }

                dynamicprompt  << "> ";
            }

            string dynamicpromptstr = dynamicprompt.str();

#if defined(WIN32) && defined(NO_READLINE)
            {
                auto cl = conlock(cout);
                static_cast<WinConsole*>(console)->updateInputPrompt(!dynamicpromptstr.empty() ? dynamicpromptstr : prompts[COMMAND]);
            }
#else
            rl_callback_handler_install(!dynamicpromptstr.empty() ? dynamicpromptstr.c_str() : prompts[prompt], store_line);

            // display prompt
            if (saved_line)
            {
                rl_replace_line(saved_line, 0);
                free(saved_line);
            }

            rl_point = saved_point;
            rl_redisplay();
#endif
        }

        // command editing loop - exits when a line is submitted or the engine requires the CPU
        for (;;)
        {
            int w = client->wait();

            if (w & Waiter::HAVESTDIN)
            {
#if defined(WIN32) && defined(NO_READLINE)
                line = static_cast<WinConsole*>(console)->checkForCompletedInputLine();
#else
                if ((prompt == COMMAND) || (prompt == PAGER))
                {
                    // Note: this doesn't act like unbuffered input, still
                    // requires Return line ending
                    rl_callback_read_char();
                }
                else
                {
                    console->readpwchar(pw_buf, sizeof pw_buf, &pw_buf_pos, &line);
                }
#endif
            }

            if (w & Waiter::NEEDEXEC || line)
            {
                break;
            }
        }

#ifndef NO_READLINE
        // save line
        saved_point = rl_point;
        saved_line = rl_copy_text(0, rl_end);

        // remove prompt
        rl_save_prompt();
        rl_replace_line("", 0);
        rl_redisplay();
#endif

        if (line)
        {
            // execute user command
            if (*line)
            {
                process_line(line);
            }
            else if (prompt != COMMAND)
            {
                setprompt(prompt);
            }
            free(line);
            line = NULL;

            if (quit_flag)
            {
#ifndef NO_READLINE
                rl_callback_handler_remove();
#endif /* ! NO_READLINE */
                delete client;
                client = nullptr;
                return;
            }

            if (!cerr)
            {
                cerr.clear();
                cerr << "Console error output failed, perhaps on a font related utf8 error or on NULL.  It is now reset." << endl;
            }
            if (!cout)
            {
                cout.clear();
                cerr << "Console output failed, perhaps on a font related utf8 error or on NULL.  It is now reset." << endl;
            }
        }


        auto puts = appxferq[PUT].size();
        auto gets = appxferq[GET].size();

        // pass the CPU to the engine (nonblocking)
        client->exec();
        if (clientFolder) clientFolder->exec();

        if (puts && !appxferq[PUT].size())
        {
            cout << "Uploads complete" << endl;
            if (onCompletedUploads) onCompletedUploads();
        }
        if (gets && !appxferq[GET].size())
        {
            cout << "Downloads complete" << endl;
        }

        while (!mainloopActions.empty())
        {
            mainloopActions.front()();
            mainloopActions.pop_front();
        }

    }
}

#ifndef NO_READLINE

static void onFatalSignal(int signum)
{
    // Restore the terminal's settings.
    rl_callback_handler_remove();

    // Re-trigger the signal.
    raise(signum);
}

static void registerSignalHandlers()
{
    std::vector<int> signals = {
        SIGABRT,
        SIGBUS,
        SIGILL,
        SIGKILL,
        SIGSEGV,
        SIGTERM
    }; // signals

    struct sigaction action;

    action.sa_handler = &onFatalSignal;

    // Restore default signal handler after invoking our own.
    action.sa_flags = SA_NODEFER | SA_RESETHAND;

    // Don't ignore any signals.
    sigemptyset(&action.sa_mask);

    for (int signal : signals)
    {
        (void)sigaction(signal, &action, nullptr);
    }
}

#endif // ! NO_READLINE

int main(int argc, char* argv[])
{
#if defined(_WIN32) && defined(_DEBUG)
    _CrtSetBreakAlloc(124);  // set this to an allocation number to hunt leaks.  Prior to 124 and prior are from globals/statics so won't be detected by this
#endif

#ifndef NO_READLINE
    registerSignalHandlers();
#endif // NO_READLINE

    // On Mac, we need to be passed a special file descriptor that has permissions allowing filesystem notifications.
    // This is how MEGAsync and the integration tests work.  (running a sudo also works but then the program has too much power)
    // The program megacli_fsloader in CMakeLists is the one that gets the special descriptor and starts megacli (mac only).
    std::vector<char*> myargv1(argv, argv + argc);

    SimpleLogger::setLogLevel(logMax);
    //SimpleLogger::setOutputClass(&gLogger);
    auto gLoggerAddr = &gLogger;
    g_externalLogger.addMegaLogger(&gLogger,

        [gLoggerAddr](const char *time, int loglevel, const char *source, const char *message
#ifdef ENABLE_LOG_PERFORMANCE
            , const char **directMessages, size_t *directMessagesSizes, unsigned numberMessages
#endif
            ){
                gLoggerAddr->log(time, loglevel, source, message
#ifdef ENABLE_LOG_PERFORMANCE
                    , directMessages, directMessagesSizes, numberMessages
#endif
                );
         });

    console = new CONSOLE_CLASS;

#ifdef GFX_CLASS
    auto gfx = new GfxProc(::mega::make_unique<GFX_CLASS>());
    gfx->startProcessingThread();
#else
    mega::GfxProc* gfx = nullptr;
#endif

    // Needed so we can get the cwd.
    auto fsAccess = ::mega::make_unique<FSACCESS_CLASS>();

#ifdef __APPLE__
    // Try and raise the file descriptor limit as high as we can.
    platformSetRLimitNumFile();
#endif

    // Where are we?
    if (!fsAccess->cwd(*startDir))
    {
        cerr << "Unable to determine current working directory." << endl;
        return EXIT_FAILURE;
    }

    auto httpIO = new HTTPIO_CLASS;

#ifdef WIN32
    auto waiter = new CONSOLE_WAIT_CLASS(static_cast<CONSOLE_CLASS*>(console));
#else
    auto waiter = new CONSOLE_WAIT_CLASS;
#endif

    auto demoApp = new DemoApp;

    auto dbAccess =
#ifdef DBACCESS_CLASS
        new DBACCESS_CLASS(*startDir);
#else
        nullptr;
#endif


    // instantiate app components: the callback processor (DemoApp),
    // the HTTP I/O engine (WinHttpIO) and the MegaClient itself
    client = new MegaClient(demoApp,
                            waiter,
                            httpIO,
                            move(fsAccess),
                            dbAccess,
                            gfx,
                            "Gk8DyQBS",
                            "megacli/" TOSTRING(MEGA_MAJOR_VERSION)
                            "." TOSTRING(MEGA_MINOR_VERSION)
                            "." TOSTRING(MEGA_MICRO_VERSION),
                            2);

    ac::ACN acs = autocompleteSyntax();
#if defined(WIN32) && defined(NO_READLINE)
    static_cast<WinConsole*>(console)->setAutocompleteSyntax((acs));
#endif

    clientFolder = NULL;    // additional for folder links

    client->mFilenameAnomalyReporter.reset(new AnomalyReporter()); // on by default

    megacli();

    delete client;
    delete waiter;
    delete httpIO;
    delete gfx;
    delete demoApp;
    acs.reset();
    autocompleteTemplate.reset();
    delete console;
    startDir.reset();

#if defined(USE_OPENSSL) && !defined(OPENSSL_IS_BORINGSSL)
    delete CurlHttpIO::sslMutexes;
#endif

#if defined(_WIN32) && defined(_DEBUG)

    // Singleton enthusiasts rarely think about shutdown...
    const CryptoPP::MicrosoftCryptoProvider &hProvider = CryptoPP::Singleton<CryptoPP::MicrosoftCryptoProvider>().Ref();
    delete &hProvider;

    _CrtDumpMemoryLeaks();
#endif
}


void DemoAppFolder::login_result(error e)
{
    if (e)
    {
        cout << "Failed to load the folder link: " << errorstring(e) << endl;
    }
    else
    {
        cout << "Folder link loaded, retrieving account..." << endl;
        clientFolder->fetchnodes();
    }
}

void DemoAppFolder::fetchnodes_result(const Error& e)
{
    bool success = false;
    if (e)
    {
        if (e == API_ENOENT && e.hasExtraInfo())
        {
            cout << "Folder retrieval failed: " << getExtraInfoErrorString(e) << endl;
        }
        else
        {
            cout << "Folder retrieval failed (" << errorstring(e) << ")" << endl;
        }
    }
    else
    {
        // check if the key is invalid
        if (clientFolder->isValidFolderLink())
        {
            cout << "Folder link loaded correctly." << endl;
            success = true;
        }
        else
        {
            assert(client->nodeByHandle(client->mNodeManager.getRootNodeFiles()));   // node is there, but cannot be decrypted
            cout << "Folder retrieval succeed, but encryption key is wrong." << endl;
        }
    }

    if (!success)
    {
        delete clientFolder;
        clientFolder = NULL;
    }
}

void DemoAppFolder::nodes_updated(Node** /*n*/, int /*count*/)
{
}

void exec_metamac(autocomplete::ACState& s)
{
    Node *node = nodebypath(s.words[2].s.c_str());
    if (!node || node->type != FILENODE)
    {
        cerr << s.words[2].s
             << (node ? ": No such file or directory"
                      : ": Not a file")
             << endl;
        return;
    }

    auto ifAccess = client->fsaccess->newfileaccess();
    {
        auto localPath = localPathArg(s.words[1].s);
        if (!ifAccess->fopen(localPath, 1, 0))
        {
            cerr << "Failed to open: " << s.words[1].s << endl;
            return;
        }
    }

    SymmCipher cipher;
    int64_t remoteIv;
    int64_t remoteMac;

    {
        std::string remoteKey = node->nodekey();
        const char *iva = &remoteKey[SymmCipher::KEYLENGTH];

        cipher.setkey((byte*)&remoteKey[0], node->type);
        remoteIv = MemAccess::get<int64_t>(iva);
        remoteMac = MemAccess::get<int64_t>(iva + sizeof(int64_t));
    }

    auto result = generateMetaMac(cipher, *ifAccess, remoteIv);
    if (!result.first)
    {
        cerr << "Failed to generate metamac for: "
             << s.words[1].s
             << endl;
    }
    else
    {
        const std::ios::fmtflags flags = cout.flags();

        cout << s.words[2].s
             << " (remote): "
             << std::hex
             << (uint64_t)remoteMac
             << "\n"
             << s.words[1].s
             << " (local): "
             << (uint64_t)result.second
             << endl;

        cout.flags(flags);
    }
}

void exec_resetverifiedphonenumber(autocomplete::ACState& s)
{
    client->resetSmsVerifiedPhoneNumber();
}

void exec_banner(autocomplete::ACState& s)
{
    if (s.words.size() == 2 && s.words[1].s == "get")
    {
        cout << "Retrieving banner info..." << endl;

        client->reqs.add(new CommandGetBanners(client));
    }
    else if (s.words.size() == 3 && s.words[1].s == "dismiss")
    {
        cout << "Dismissing banner with id " << s.words[2].s << "..." << endl;

        client->reqs.add(new CommandDismissBanner(client, stoi(s.words[2].s), m_time(nullptr)));
    }
}

#ifdef ENABLE_SYNC

void sync_completion(error result, const SyncError& se, handle backupId)
{
    if (backupId == UNDEF)
    {
        cerr << "Sync could not be added " << (se == SyncError::PUT_NODES_ERROR ? "(putnodes for backup failed)" : "") << ": "
             << errorstring(result)
             << endl;
    }
    else if (result == API_OK && se == NO_SYNC_ERROR)
    {
        cerr << "Sync added and running: "
             << toHandle(backupId)
             << endl;
    }
    else
    {
        cerr << "Sync added but could not be started: "
             << errorstring(result)
             << endl;
    }
}

void exec_syncadd(autocomplete::ACState& s)
{
    if (client->loggedin() != FULLACCOUNT)
    {
        cerr << "You must be logged in to create a sync."
             << endl;
        return;
    }

    string drive, syncname;
    bool backup = s.extractflag("-backup");
    s.extractflagparam("-external", drive);
    bool named = s.extractflagparam("-name", syncname);
    LocalPath sourcePath = localPathArg(s.words[2].s);

    if (!named)
    {
        syncname = sourcePath.leafOrParentName();
    }

    // sync add source target
    LocalPath drivePath = localPathArg(drive);

    // Create a suitable sync config.
    auto config =
        SyncConfig(sourcePath,
            syncname,
            NodeHandle(),
            string(),
            0,
            move(drivePath),
            true,
            backup ? SyncConfig::TYPE_BACKUP : SyncConfig::TYPE_TWOWAY);


    if (!backup) // regular sync
    {
        // Does the target node exist?
        const string& targetPath = s.words[3].s;
        auto* targetNode = nodebypath(targetPath.c_str());

        if (!targetNode)
        {
            cerr << targetPath
                << ": Not found."
                << endl;
            return;
        }

        config.mRemoteNode = targetNode ? NodeHandle().set6byte(targetNode->nodehandle) : NodeHandle();
        config.mOriginalPathOfRemoteRootNode = targetNode ? targetNode->displaypath() : string();

        client->addsync(move(config), false, sync_completion, "");
    }

    else // backup
    {
        // drive must be without trailing separator
        if (!drive.empty() && drive.back() == LocalPath::localPathSeparator_utf8)
        {
            drive.pop_back();
        }

#ifdef _WIN32
        // source can be with or without trailing separator, except for Win where it must have it for drive root (OMG...)
        string src = s.words[2].s;
        if (!src.empty() && src.back() != LocalPath::localPathSeparator_utf8)
        {
            src.push_back(LocalPath::localPathSeparator_utf8);
            sourcePath = LocalPath::fromAbsolutePath(src);
        }
#endif

        client->preparebackup(config, [](Error err, SyncConfig sc, MegaClient::UndoFunction revertOnError){

            if (err != API_OK)
            {
                sync_completion(error(err), SyncError::PUT_NODES_ERROR, UNDEF);
            }
            else
            {
                client->addsync(move(sc), false, [revertOnError](error e, SyncError se, handle h){

                    if (e != API_OK)
                    {
                        if (revertOnError)
                        {
                            cerr << "Removing the created backup node, as backup sync add failed" << endl;
                            revertOnError(nullptr);
                        }
                    }
                    sync_completion(e, se, h);

                }, "");
            }
        });
    }
}

void exec_syncrename(autocomplete::ACState& s)
{
    // Are we logged in?
    if (client->loggedin() != FULLACCOUNT)
    {
        cerr << "You must be logged in to manipulate backup syncs."
            << endl;
        return;
    }

    // get id
    handle backupId = 0;
    Base64::atob(s.words[2].s.c_str(), (byte*) &backupId, sizeof(handle));

    string newname = s.words[3].s;

    client->syncs.renameSync(backupId, newname,
        [&](Error e)
        {
            if (!e) cout << "Rename succeeded" << endl;
            else cout << "Rename failed: " << e << endl;
        });
}

void exec_syncclosedrive(autocomplete::ACState& s)
{
    // Are we logged in?
    if (client->loggedin() != FULLACCOUNT)
    {
        cerr << "You must be logged in to manipulate backup syncs."
             << endl;
        return;
    }

    // sync backup remove drive
    const auto drivePath =
        localPathArg(s.words[2].s);

    client->syncs.backupCloseDrive(drivePath, [](Error e){
        conlock(cout) << "syncclosedrive result: "
            << errorstring(e)
            << endl;
    });
}

void exec_syncimport(autocomplete::ACState& s)
{
    if (client->loggedin() != FULLACCOUNT)
    {
        cerr << "You must be logged in to import syncs."
             << endl;
        return;
    }

    auto flags = std::ios::binary | std::ios::in;
    ifstream istream(s.words[2].s, flags);

    if (!istream)
    {
        cerr << "Unable to open "
             << s.words[2].s
             << " for reading."
             << endl;
        return;
    }

    string data;

    for (char buffer[512]; istream; )
    {
        istream.read(buffer, sizeof(buffer));
        data.append(buffer, istream.gcount());
    }

    if (!istream.eof())
    {
        cerr << "Unable to read "
             << s.words[2].s
             << endl;
        return;
    }

    auto completion =
      [](error result)
      {
          if (result)
          {
              cerr << "Unable to import sync configs: "
                   << errorstring(result)
                   << endl;
              return;
          }

          cout << "Sync configs successfully imported."
               << endl;
      };

    cout << "Importing sync configs..."
         << endl;

    client->importSyncConfigs(data.c_str(), std::move(completion));
}

void exec_syncexport(autocomplete::ACState& s)
{
    if (client->loggedin() != FULLACCOUNT)
    {
        cerr << "You must be logged in to export syncs."
             << endl;
        return;
    }

    auto configs = client->syncs.exportSyncConfigs();

    if (s.words.size() == 2)
    {
        cout << "Configs exported as: "
             << configs
             << endl;
        return;
    }

    auto flags = std::ios::binary | std::ios::out | std::ios::trunc;
    ofstream ostream(s.words[2].s, flags);

    ostream.write(configs.data(), configs.size());
    ostream.close();

    if (!ostream.good())
    {
        cout << "Failed to write exported configs to: "
             << s.words[2].s
             << endl;
    }
}

void exec_syncopendrive(autocomplete::ACState& s)
{
    if (client->loggedin() != FULLACCOUNT)
    {
        cerr << "You must be logged in to restore backup syncs."
             << endl;
        return;
    }

    // sync backup restore drive
    const auto drivePath =
        localPathArg(s.words[2].s);

    client->syncs.backupOpenDrive(drivePath, [](Error e){
        conlock(cout) << "syncopendrive result: "
            << errorstring(e)
            << endl;
        });
}

void exec_synclist(autocomplete::ACState& s)
{
    // Check the user's logged in.
    if (client->loggedin() != FULLACCOUNT)
    {
        cerr << "You must be logged in to list syncs (and backup syncs)."
             << endl;
        return;
    }

    SyncConfigVector configs = client->syncs.getConfigs(false);

    if (configs.empty())
    {
        cout << "No syncs configured yet" << endl;
        return;
    }

    for (SyncConfig& config : configs)
    {

        // Display name.
        cout << "Sync "
            << config.mName
            << " Id: "
            << toHandle(config.mBackupId)
            << "\n";

        auto cloudnode = client->nodeByHandle(config.mRemoteNode);
        string cloudpath = cloudnode ? cloudnode->displaypath() : "<null>";

        // Display source/target mapping.
        cout << "  Mapping: "
            << config.mLocalPath.toPath(false)
            << " -> "
            << cloudpath
            << (!cloudnode || cloudpath != config.mOriginalPathOfRemoteRootNode ? " (originally " + config.mOriginalPathOfRemoteRootNode + ")" : "")
            << "\n";

        //if (sync)
        //{
        //    // Display status info.
        //    cout << "  State: "
        //        << SyncConfig::syncstatename(sync->state)
        //        << (sync->isSyncPaused() ? " (paused)" : "")
        //        << "\n";

        //    // Display some usage stats.
        //    cout << "  Statistics: "
        //         //<< sync->localbytes
        //         //<< " byte(s) across "
        //         << sync->localnodes[FILENODE]
        //         << " file(s) and "
        //         << sync->localnodes[FOLDERNODE]
        //         << " folder(s).\n";
        //}
        //else

        // Display what status info we can.
        auto msg = config.syncErrorToStr();
        cout << "  Enabled: "
            << config.getEnabled()
            << "\n"
            << "  Last Error: "
            << msg
            << "\n";

        // Display sync type.
        cout << "  Type: "
            << (config.isExternal() ? "EX" : "IN")
            << "TERNAL "
            << SyncConfig::synctypename(config.getType())
            << "\n"
            << endl;
      }
}

void exec_syncremove(autocomplete::ACState& s)
{
    // Are we logged in?
    if (client->loggedin() != FULLACCOUNT)
    {
        cerr << "You must be logged in to manipulate syncs."
             << endl;
        return;
    }

    string localPath;
    string remotePath;
    bool byLocal = s.extractflagparam("-by-local-path", localPath);
    bool byRemote = s.extractflagparam("-by-remote-path", remotePath);

    // Get move destination
    size_t bkpDestPos = (byLocal || byRemote) ? 5 : 4;
    handle bkpDest = UNDEF;
    if (s.words.size() > bkpDestPos)
    {
        // get final destination
        Node* destination = nodebypath(s.words[bkpDestPos].s.c_str());
        if (destination)
        {
            bkpDest = destination->nodehandle;
        }
        else
        {
            cout << "Wrong backup remove destination: " << s.words[bkpDestPos].s << endl;
            return;
        }
    }

    std::function<bool(SyncConfig&, Sync*)> predicate;
    bool found = false;
    bool isBackup = false;

    if (byLocal)
    {
        predicate = [&](SyncConfig& config, Sync*) {
            auto matched = config.mLocalPath.toPath(false) == localPath;

            found = found || matched;
            isBackup |= config.isBackup();

            return matched;
        };
    }
    else if (byRemote)
    {
        predicate = [&](SyncConfig& config, Sync*) {
            auto matched = config.mOriginalPathOfRemoteRootNode == remotePath;

            found = found || matched;
            isBackup |= config.isBackup();

            return matched;
        };
    }
    else
    {
        predicate = [&](SyncConfig& config, Sync*) {
            auto id = toHandle(config.mBackupId);
            auto matched = id == s.words[2].s;

            found = found || matched;
            isBackup |= config.isBackup();

            return matched;
        };
    }

    client->syncs.removeSelectedSyncs(std::move(predicate),
        [=](Error e)
        {
            if (e == API_OK)
            {
                cout << "Sync - removed" << endl;
            }
            else if (e == API_ENOENT)
            {
                cout << "Sync - no config exists for "
                    << (byLocal ? localPath : (byRemote ? remotePath : s.words[2].s));
            }
            else
            {
                cout << "Sync - Failed to remove (" << error(e) << ": " << errorstring(e) << ')' << endl;
            }
        }, isBackup, NodeHandle().set6byte(bkpDest));

    if (!found)
    {
        ostringstream ostream;

        ostream << "No sync config found with the ";

        if (byLocal)
        {
            ostream << "local path: " << localPath;
        }
        else if (byRemote)
        {
            ostream << "remote path: " << remotePath;
        }
        else
        {
            ostream << "backup ID: " << s.words[2].s;
        }

        cerr << ostream.str() << endl;
    }
}

void exec_syncxable(autocomplete::ACState& s)
{
    // Are we logged in?
    if (client->loggedin() != FULLACCOUNT)
    {
        cerr << "You must be logged in to manipulate syncs."
             << endl;
        return;
    }

    const auto command = s.words[1].s;

    handle backupId = 0;
    Base64::atob(s.words[2].s.c_str(), (byte*) &backupId, sizeof(handle));

    if (command == "enable")
    {
        // sync enable id
        UnifiedSync* unifiedSync;
        error result =
          client->syncs.enableSyncByBackupId(backupId, false, unifiedSync, "");

        if (result)
        {
            cerr << "Unable to enable sync: "
                 << errorstring(result)
                 << endl;
        }

        return;
    }

    // sync disable id [error]
    // sync fail id [error]

    int error = NO_SYNC_ERROR;

    // Has the user provided a specific error code?
    if (s.words.size() > 3)
    {
        // Yep, use it.
        error = atoi(s.words[3].s.c_str());
    }

    // Disable or fail?
    if (command == "fail")
    {
        client->syncs.disableSyncByBackupId(
            backupId,
            true, // disable is fail
            static_cast<SyncError>(error),
            false, nullptr);

        cout << "Failing of syncs complete." << endl;
    }
    else    // command == "disable"
    {
        client->syncs.disableSyncByBackupId(
          backupId,
          false,
          static_cast<SyncError>(error),
          false, nullptr);

        cout << "disablement complete." << endl;
    }
}

<<<<<<< HEAD
#endif // ENABLE_SYNC

void exec_numberofnodes(autocomplete::ACState &s)
{
    uint64_t numberOfNodes = client->mNodeManager.getNodeCount();
    // We have to add RootNode, Incoming and rubbish
    if (!client->loggedinfolderlink())
    {
        numberOfNodes += 3;
    }
    cout << "Total nodes: " << numberOfNodes << endl;
    cout << "Total nodes in RAM: " << client->mNodeManager.getNumberNodesInRam() << endl << endl;
}

void exec_numberofchildren(autocomplete::ACState &s)
{
    Node *n;

    if (s.words.size() > 1)
    {
        if (!(n = nodebypath(s.words[1].s.c_str())))
        {
            cout << s.words[1].s << ": No such file or directory" << endl;
            return;
        }
    }
    else
    {
        n = client->nodeByHandle(cwd);
    }

    assert(n);

    size_t folders = client->mNodeManager.getNumberOfChildrenByType(n->nodeHandle(), FOLDERNODE);
    size_t files = client->mNodeManager.getNumberOfChildrenByType(n->nodeHandle(), FILENODE);

    cout << "Number of folders: " << folders << endl;
    cout << "Number of files: " << files << endl;
}
=======
void printSet(const Set* s)
{
    if (!s)
    {
        cout << "Set not found" << endl;
        return;
    }

    cout << "Set " << toHandle(s->id()) << endl;
    cout << "\tkey: " << Base64::btoa(s->key()) << endl;
    cout << "\tuser: " << toHandle(s->user()) << endl;
    cout << "\tts: " << s->ts() << endl;
    cout << "\tname: " << s->name() << endl;
    handle cover = s->cover();
    cout << "\tcover: " << (cover == UNDEF ? "(no cover)" : toHandle(cover)) << endl;
    cout << endl;
}
void printElements(const map<handle, SetElement>* elems)
{
    if (!elems)
    {
        cout << "No elements" << endl;
        return;
    }

    for (const auto& p : *elems)
    {
        const SetElement& el = p.second;
        cout << "\t\telement " << toHandle(el.id()) << endl;
        cout << "\t\t\tset " << toHandle(el.set()) << endl;
        cout << "\t\t\tnode: " << toNodeHandle(el.node()) << endl;
        cout << "\t\t\tname: " << el.name() << endl;
        cout << "\t\t\torder: " << el.order() << endl;
        cout << "\t\t\tkey: " << (el.key().empty() ? "(no key)" : Base64::btoa(el.key())) << endl;
        cout << "\t\t\tts: " << el.ts() << endl;
    }
    cout << endl;
}

void exec_setsandelements(autocomplete::ACState& s)
{
    // Are we logged in?
    if (client->loggedin() != FULLACCOUNT)
    {
        cerr << "You must be logged in to manipulate Sets."
             << endl;
        return;
    }

    const auto command = s.words[1].s;

    if (command == "list")
    {
        const auto& sets = client->getSets();
        for (auto& set : sets)
        {
            printSet(&set.second);
            printElements(client->getSetElements(set.first));
        }
    }

    else if (command == "newset")
    {
        const char* name = (s.words.size() == 3) ? s.words[2].s.c_str() : nullptr;
        Set newset;
        if (name)
        {
            newset.setName(name);
        }

        client->putSet(move(newset), [](Error e, const Set* s)
            {
                if (e == API_OK && s)
                {
                    cout << "Created Set with id " << toHandle(s->id()) << endl;
                    printSet(s);
                }
                else
                {
                    cout << "Error creating new Set " << e << endl;
                }
            });
    }

    else if (command == "updateset")
    {
        handle id = 0; // must have remaining bits set to 0
        Base64::atob(s.words[2].s.c_str(), (byte*)&id, MegaClient::SETHANDLE);

        Set updset;
        updset.setId(id);
        string buf;
        if (s.extractflagparam("-n", buf) || s.extractflag("-n"))
        {
            updset.setName(move(buf));
        }
        buf.clear();
        if (s.extractflagparam("-c", buf) || s.extractflag("-c"))
        {
            if (buf.empty())
            {
                updset.setCover(UNDEF);
            }
            else
            {
                handle hc = 0;
                Base64::atob(buf.c_str(), (byte*)&hc, MegaClient::SETELEMENTHANDLE);
                updset.setCover(hc);
            }
        }

        client->putSet(move(updset), [id](Error e, const Set*)
            {
                if (e == API_OK)
                {
                    cout << "Updated Set " << toHandle(id) << endl;
                    printSet(client->getSet(id));
                    printElements(client->getSetElements(id));
                }
                else
                {
                    cout << "Error updating Set " << toHandle(id) << ' ' << e << endl;
                }
            });
    }

    else if (command == "removeset")
    {
        handle id = 0; // must have remaining bits set to 0
        Base64::atob(s.words[2].s.c_str(), (byte*)&id, MegaClient::SETHANDLE);

        client->removeSet(id, [id](Error e)
            {
                if (e == API_OK)
                    cout << "Removed Set " << toHandle(id) << endl;
                else
                    cout << "Error removing Set " << toHandle(id) << ' ' << e << endl;
            });
    }

    else if (command == "fetchset")
    {
        handle id = 0; // must have remaining bits set to 0
        Base64::atob(s.words[2].s.c_str(), (byte*)&id, MegaClient::SETHANDLE);

        client->fetchSet(id, [id](Error e, Set* s, map<handle, SetElement>* els)
            {
                if (e == API_OK)
                {
                    cout << "Fetched Set " << toHandle(id) << endl;
                    printSet(s);
                    printElements(els);
                }
                else
                {
                    cout << "Error fetching Set " << toHandle(id) << ' ' << e << endl;
                }
            });
    }

    else if (command == "removeelement")
    {
        handle sid = 0, eid = 0; // must have remaining bits set to 0
        Base64::atob(s.words[2].s.c_str(), (byte*)&sid, MegaClient::SETHANDLE);
        Base64::atob(s.words[3].s.c_str(), (byte*)&eid, MegaClient::SETELEMENTHANDLE);

        client->removeSetElement(sid, eid, [sid, eid](Error e)
            {
                if (e == API_OK)
                    cout << "Removed Element " << toHandle(eid) << " from Set " << toHandle(sid) << endl;
                else
                    cout << "Error removing Element " << toHandle(eid) << ' ' << e << endl;
            });
    }

    else // create or update element
    {
        handle setId = 0;   // must have remaining bits set to 0
        handle node = 0;    // must have remaining bits set to 0
        handle elemId = 0;  // must have remaining bits set to 0
        Base64::atob(s.words[2].s.c_str(), (byte*)&setId, MegaClient::SETHANDLE);

        bool createNew = command == "newelement";
        if (createNew)
        {
            Base64::atob(s.words[3].s.c_str(), (byte*)&node, MegaClient::NODEHANDLE);
            elemId = UNDEF;
        }

        else // "updateelement"
        {
            node = UNDEF;
            Base64::atob(s.words[3].s.c_str(), (byte*)&elemId, MegaClient::SETELEMENTHANDLE);
        }

        SetElement el;
        el.setSet(setId);
        el.setId(elemId);
        el.setNode(node);

        string param;
        if (s.extractflagparam("-n", param) || s.extractflag("-n"))
        {
            el.setName(move(param));
        }
        param.clear();
        if (s.extractflagparam("-o", param))
        {
            el.setOrder(atoll(param.c_str()));
            if (el.order() == 0 && param != "0")
            {
                cout << "Invalid order: " << param << endl;
                return;
            }
        }

        client->putSetElement(move(el), [createNew, setId, elemId](Error e, const SetElement* el)
            {
                if (createNew)
                {
                    if (e == API_OK && el)
                        cout << "Created Element " << toHandle(el->id()) << " in Set " << toHandle(setId) << endl;
                    else
                        cout << "Error creating new Element " << e << endl;
                }
                else
                {
                    if (e == API_OK)
                    {
                        cout << "Updated Element " << toHandle(elemId) << " in Set " << toHandle(setId) << endl;
                    }
                    else
                    {
                        cout << "Error updating Element " << toHandle(elemId) << ' ' << e << endl;
                    }
                }
            });
    }
}

#endif // ENABLE_SYNC
>>>>>>> 0230f94e
<|MERGE_RESOLUTION|>--- conflicted
+++ resolved
@@ -10375,47 +10375,6 @@
     }
 }
 
-<<<<<<< HEAD
-#endif // ENABLE_SYNC
-
-void exec_numberofnodes(autocomplete::ACState &s)
-{
-    uint64_t numberOfNodes = client->mNodeManager.getNodeCount();
-    // We have to add RootNode, Incoming and rubbish
-    if (!client->loggedinfolderlink())
-    {
-        numberOfNodes += 3;
-    }
-    cout << "Total nodes: " << numberOfNodes << endl;
-    cout << "Total nodes in RAM: " << client->mNodeManager.getNumberNodesInRam() << endl << endl;
-}
-
-void exec_numberofchildren(autocomplete::ACState &s)
-{
-    Node *n;
-
-    if (s.words.size() > 1)
-    {
-        if (!(n = nodebypath(s.words[1].s.c_str())))
-        {
-            cout << s.words[1].s << ": No such file or directory" << endl;
-            return;
-        }
-    }
-    else
-    {
-        n = client->nodeByHandle(cwd);
-    }
-
-    assert(n);
-
-    size_t folders = client->mNodeManager.getNumberOfChildrenByType(n->nodeHandle(), FOLDERNODE);
-    size_t files = client->mNodeManager.getNumberOfChildrenByType(n->nodeHandle(), FILENODE);
-
-    cout << "Number of folders: " << folders << endl;
-    cout << "Number of files: " << files << endl;
-}
-=======
 void printSet(const Set* s)
 {
     if (!s)
@@ -10657,4 +10616,41 @@
 }
 
 #endif // ENABLE_SYNC
->>>>>>> 0230f94e
+
+void exec_numberofnodes(autocomplete::ACState &s)
+{
+    uint64_t numberOfNodes = client->mNodeManager.getNodeCount();
+    // We have to add RootNode, Incoming and rubbish
+    if (!client->loggedinfolderlink())
+    {
+        numberOfNodes += 3;
+    }
+    cout << "Total nodes: " << numberOfNodes << endl;
+    cout << "Total nodes in RAM: " << client->mNodeManager.getNumberNodesInRam() << endl << endl;
+}
+
+void exec_numberofchildren(autocomplete::ACState &s)
+{
+    Node *n;
+
+    if (s.words.size() > 1)
+    {
+        if (!(n = nodebypath(s.words[1].s.c_str())))
+        {
+            cout << s.words[1].s << ": No such file or directory" << endl;
+            return;
+        }
+    }
+    else
+    {
+        n = client->nodeByHandle(cwd);
+    }
+
+    assert(n);
+
+    size_t folders = client->mNodeManager.getNumberOfChildrenByType(n->nodeHandle(), FOLDERNODE);
+    size_t files = client->mNodeManager.getNumberOfChildrenByType(n->nodeHandle(), FILENODE);
+
+    cout << "Number of folders: " << folders << endl;
+    cout << "Number of files: " << files << endl;
+}