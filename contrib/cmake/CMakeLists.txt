# This file enables building with cmake 
#
# use cases
#  - generate a visual studio solution and projects, eg: cmake . -G "Visual Studio 15 2017"
#  - or for 64 bit: cmake . -G "Visual Studio 15 2017 Win64"
#  - or set your build options before VS project generation by using the gui, eg:  cmake-gui.exe .
#  - you can set up to build both 32 bit and 64 bit this way:
#       make subfolders '32' and '64' of this cmake folder
#       execute 'cmake-gui  ..' in each.  Select the cmake folder as the 'source code' folder, and the appropriate 32 or 64 folder as 'where to build the binaries' folder
#       for each cmake-gui configuration, choose the suitable 32/64 bit compiler, and corresponding setting for the build_64_bit variable.
#       then Configure, Generate, Open Project (all buttons in the gui) for each.

# check the ./build3rdParty.cmd script in this folder for how to (relatively) easily build the dependencies, typically in a 3rdParty folder outside of the SDK repo.

if (WIN32)
cmake_minimum_required(VERSION 3.15)
cmake_policy(SET CMP0091 NEW)   # for msvc dll/stsatic target
else()
cmake_minimum_required(VERSION 3.13)
endif()

project(MegaSDK)

set (Mega3rdPartyDir "" CACHE FILEPATH "Prefix path for where third party dependencies are located")

if (CMAKE_HOST_APPLE)
    set (USE_OPENSSL 0 CACHE STRING "")
else()
    set (USE_OPENSSL 1 CACHE STRING "Usually Needed")
ENDIF()

set (USE_ASIO 1 CACHE STRING "Only needed For tcprelay test tool")
set (USE_CURL 1 CACHE STRING "Always needed (turning it off would mean using WinHTTP instead but that has not been maintained for a while)")
set (USE_SQLITE 1 CACHE STRING "Needed unless intending a cache-less app")
set (USE_MEDIAINFO 1 CACHE STRING "Used to determine media properties and set those as node attributes")
set (USE_FREEIMAGE 1 CACHE STRING "Used to create previews/thumbnails for photos/pictures")
set (ENABLE_SYNC 1 CACHE STRING "Turns on sync functionality")
set (ENABLE_CHAT 0 CACHE STRING "Turns on chat management functionality")
set (ENABLE_LOG_PERFORMANCE 0 CACHE STRING "Faster log message generation")
set (USE_ROTATIVEPERFORMANCELOGGER 0 CACHE STRING "Internal logger, not just callbacks")
set (HAVE_FFMPEG 1 CACHE STRING "Used to create previews/thumbnails for video files")
set (USE_WEBRTC 0 CACHE STRING "Declare that your app will link wtih WebRTC")
set (USE_LIBUV 0 CACHE STRING "Includes the library and turns on internal web and ftp server functionality")
set (USE_QT 0 CACHE STRING "Declare that your app will link wtih Qt")
set (USE_PDFIUM 0 CACHE STRING "Used to create previews/thumbnails for PDF files")
set (USE_LIBRAW 0 CACHE STRING "Just includes the library (used by MEGAsync)")
set (USE_PCRE 1 CACHE STRING "Provides pattern matching functionality for sync rules or flie listings")

if (USE_QT)
    set( USE_CPPTHREAD 0)
else()
    set( USE_CPPTHREAD 1)
endif()

# Sodium is no longer optional. Setting the variable here to saisfy existing preprocessor checks and #cmakedefine
set (USE_SODIUM 1)

# Cryptop never was optional
set (USE_CRYPTOPP 1)

set (HAVE_LIBUV ${USE_LIBUV})
set (HAVE_LIBRAW ${USE_LIBRAW})

option(USE_THIRDPARTY_FROM_VCPKG
"Whether to look for third party dependencies in a vcpkg install. If yes, Mega3rdPartyDir must be a path to a directory containing the vcpkg directory"
${WIN32})

message(STATUS " Using 3rd party from vcpkg = ${USE_THIRDPARTY_FROM_VCPKG}")

if (WIN32)
    set (NO_READLINE 1 CACHE STRING "")
    set (UNCHECKED_ITERATORS 0 CACHE STRING "")
    IF (USE_WEBRTC)
        IF ("${WebRtcDir}" STREQUAL "")
            SET (WebRtcDir "${Mega3rdPartyDir}/libwebrtc/build32debug")
        ENDIF()
    ENDIF()
else(WIN32)
    set(NO_READLINE 0 CACHE STRING "")
endif(WIN32)

if (USE_WEBRTC)
    if ("${WebRtcDir}" STREQUAL "")
        SET(WebRtcDir ${Mega3rdPartyDir}/libwebrtc/build32debug)
    endif()
endif()

set (MEGA_LINK_DYNAMIC_CRT 1 CACHE STRING "")

if (WIN32)
    message(STATUS "CMAKE_GENERATOR is ${CMAKE_GENERATOR}")
    message(STATUS "CMAKE_GENERATOR_PLATFORM is ${CMAKE_GENERATOR_PLATFORM}")
    if (("${CMAKE_GENERATOR_PLATFORM}" MATCHES "(Win64|IA64|x64)") OR
        ("${CMAKE_GENERATOR}" MATCHES "(Win64|IA64|x64)"))
        SET(build_64_bit 1)
        message(STATUS "Building 64 bit")
    elseif(CMAKE_SIZEOF_VOID_P EQUAL 4)
        SET(build_64_bit 0)
        message(STATUS "Building 32 bit")
    elseif("${CMAKE_CXX_COMPILER}" MATCHES "x64/cl.exe" )
        SET(build_64_bit 1)
        message(STATUS "Building 64 bit")
    elseif("${CMAKE_CXX_COMPILER}" MATCHES "x86/cl.exe" )
        SET(build_64_bit 0)
        message(STATUS "Building 32 bit")
    else()
        message(STATUS "CMAKE_SIZEOF_VOID_P ${CMAKE_SIZEOF_VOID_P}")
        message(STATUS "CMAKE_CXX_COMPILER ${CMAKE_CXX_COMPILER}")
        message(FATAL_ERROR "Can't tell if we should build 32 bit or 64 bit")
    endif()
else()
    set (build_64_bit 1 CACHE STRING "Build for a 64 bit target")
    message(STATUS "Building 64 bit")
endif()

if(APPLE)
    set(CMAKE_CXX_STANDARD 11)
    set(CMAKE_CXX_STANDARD_REQUIRED ON)
    set(CMAKE_CXX_FLAGS "${CMAKE_CXX_FLAGS} -isysroot /Applications/Xcode.app/Contents/Developer/Platforms/MacOSX.platform/Developer/SDKs/MacOSX.sdk" )
endif()

if ("${MEGA_PROJECT_NAME}" STREQUAL "")
    set(MEGA_PROJECT_NAME "MegaSDK" CACHE STRING "")
endif()

if(build_64_bit)
    project ("${MEGA_PROJECT_NAME}64" LANGUAGES CXX C)
else(build_64_bit)
    project ("${MEGA_PROJECT_NAME}32" LANGUAGES CXX C)
endif(build_64_bit)

IF(WIN32)
    set(MegaDir "${CMAKE_CURRENT_LIST_DIR}/../..")
    if ("${Mega3rdPartyDir}" STREQUAL "")
        set(Mega3rdPartyDir "${MegaDir}/../3rdParty" CACHE STRING "")
    endif()
ELSE(WIN32)
    set(MegaDir "${CMAKE_CURRENT_LIST_DIR}/../..")
    if ("${Mega3rdPartyDir}" STREQUAL "")
        set (Mega3rdPartyDir "${MegaDir}/../3rdParty/" CACHE STRING "")
    endif()
ENDIF(WIN32)

# Since we offer some Qt support in the SDK, set up those dependencies here
if (USE_QT)

    #For convenience, added some default qt paths if none is specified by CMAKE_PREFIX_PATH
    if (CMAKE_HOST_WIN32 AND (NOT DEFINED CMAKE_PREFIX_PATH) )
        if (build_64_bit)
            set (QT_BASE_PATH "C:/Qt/Qt5.6.3_64/5.6.3/msvc2015" CACHE STRING "Specify your QT install folder if it is nonstandard")
            set(CMAKE_PREFIX_PATH "${QT_BASE_PATH};${CMAKE_PREFIX_PATH}")
        else()
            set (QT_BASE_PATH "C:/Qt/Qt5.6.3/5.6.3/msvc2015" CACHE STRING "Specify your QT install folder if it is nonstandard")
            set(CMAKE_PREFIX_PATH "${QT_BASE_PATH};${CMAKE_PREFIX_PATH}")
        ENDIF()
    ENDIF()

    message(STATUS "CMAKE_PREFIX_PATH (should contain the QT install path): ${CMAKE_PREFIX_PATH}")

    foreach (PKG IN LISTS MEGA_QT_REQUIRED_COMPONENTS)
        message(STATUS "Finding Qt package ${PKG}")
        find_package(Qt5 COMPONENTS ${PKG} REQUIRED)
    endforeach(PKG)

    # get qt version
    if ("${QT_QMAKE_EXECUTABLE}" STREQUAL "")
        if(WIN32)
            set(QT_QMAKE_EXECUTABLE "${QT_DIR}/bin/qmake.exe")
        else()
            set(QT_QMAKE_EXECUTABLE "${CMAKE_PREFIX_PATH}/bin/qmake")
        endif()
    endif()

    execute_process(COMMAND ${QT_QMAKE_EXECUTABLE} -query QT_VERSION OUTPUT_VARIABLE QT_VERSION OUTPUT_STRIP_TRAILING_WHITESPACE)
    message(STATUS "Using QT ${QT_VERSION} from ${Qt5_DIR} ${QT_DIR}")

endif(USE_QT)

# currently supported scenarios for getting 3rd party libraries:
#  - vcpkg built dependencies (there are some scripts in this folder to build those)
#  - libraries from the system, installed via eg. apt-get on linux

if (USE_THIRDPARTY_FROM_VCPKG) #vcpkg or system

    #determine VCPKG triplet
    IF(WIN32)
        if (UNCHECKED_ITERATORS)
            if(build_64_bit)
                set(VCPKG_TRIPLET "x64-windows-mega-uncheckediterators" CACHE STRING "")
            else(build_64_bit)
                set(VCPKG_TRIPLET "x86-windows-mega-uncheckediterators" CACHE STRING "")
            endif(build_64_bit)
        else()
            if(build_64_bit)
                set(VCPKG_TRIPLET "x64-windows-mega" CACHE STRING "")
            else(build_64_bit)
                set(VCPKG_TRIPLET "x86-windows-mega" CACHE STRING "")
            endif(build_64_bit)
        endif()

    ELSE(WIN32)
         IF(CMAKE_HOST_APPLE)
            set(VCPKG_TRIPLET "x64-osx-mega" CACHE STRING "")
        ELSE(CMAKE_HOST_APPLE)
            set(VCPKG_TRIPLET "x64-linux" CACHE STRING "")
        endif(CMAKE_HOST_APPLE)
    ENDIF(WIN32)

    set(vcpkg_dir "${Mega3rdPartyDir}/vcpkg/installed/${VCPKG_TRIPLET}")
endif()

message(STATUS, " Mega3rdPartyDir = ${Mega3rdPartyDir}")
message(STATUS, " USE_THIRDPARTY_FROM_VCPKG = ${USE_THIRDPARTY_FROM_VCPKG}")
message(STATUS, " vcpkg_dir = ${vcpkg_dir}")


if (NOT CMAKE_BUILD_TYPE)
    message("Generated with config types: ${CMAKE_CONFIGURATION_TYPES}")
else(NOT CMAKE_BUILD_TYPE)
    message("CMAKE_BUILD_TYPE is ${CMAKE_BUILD_TYPE}")
endif(NOT CMAKE_BUILD_TYPE)

#windows projects usually need _DEBUG and/or DEBUG set rather than NDEBUG not set
set(CMAKE_C_FLAGS_DEBUG "${CMAKE_C_FLAGS_DEBUG} -D_DEBUG -DDEBUG")
set(CMAKE_CXX_FLAGS_DEBUG "${CMAKE_CXX_FLAGS_DEBUG} -D_DEBUG -DDEBUG")

if (WIN32)
    # node deletion in debug under VC++ is pretty slow without this.  However libraries we depend on need to be built with the same setting or linking fails
    # (hence the build3rdParty script using the xNN-windows-static-uncheckediterators triplets)
    if (UNCHECKED_ITERATORS)
        set(CMAKE_CXX_FLAGS_DEBUG "${CMAKE_CXX_FLAGS_DEBUG} -D_ITERATOR_DEBUG_LEVEL=0" )
    endif()

    # accurate __cplusplus macro for vc++, selecting c++17 here for windows builds though the MEGA SDK library must build for older c++ standards also
    set(CMAKE_CXX_FLAGS "${CMAKE_CXX_FLAGS} /Zc:__cplusplus /std:c++17")
    add_definitions( -DNOMINMAX )

	#Link against the static C/C++ libraries on windows. Though, if linking with prebuilt QT we need dynamic CRT
	foreach(flag_var
			CMAKE_CXX_FLAGS CMAKE_CXX_FLAGS_DEBUG CMAKE_CXX_FLAGS_RELEASE
			CMAKE_C_FLAGS CMAKE_C_FLAGS_DEBUG CMAKE_C_FLAGS_RELEASE
			CMAKE_CXX_FLAGS_MINSIZEREL CMAKE_CXX_FLAGS_RELWITHDEBINFO)
		if (MEGA_LINK_DYNAMIC_CRT)
			if(${flag_var} MATCHES "/MT")
				string(REGEX REPLACE "/MT" "/MD" ${flag_var} "${${flag_var}}")
			endif()
		else ()
			if(${flag_var} MATCHES "/MD")
				string(REGEX REPLACE "/MD" "/MT" ${flag_var} "${${flag_var}}")
			endif()
		endif ()
	endforeach(flag_var)

    set (CMAKE_CXX_FLAGS "${CMAKE_CXX_FLAGS} /MP")
    set (CMAKE_C_FLAGS "${CMAKE_C_FLAGS} /MP")
    set (CMAKE_CXX_FLAGS_RELEASE "${CMAKE_CXX_FLAGS_RELEASE} /Zi")
    set (CMAKE_C_FLAGS_RELEASE "${CMAKE_C_FLAGS_RELEASE} /Zi")


    # for inet_ntoa (which is available in XP)
    add_definitions( -D_WINSOCK_DEPRECATED_NO_WARNINGS )
ENDIF(WIN32)

include(CheckIncludeFile)
include(CheckFunctionExists)
check_include_file(inttypes.h HAVE_INTTYPES_H)
check_include_file(dirent.h HAVE_DIRENT_H)
check_include_file(uv.h HAVE_LIBUV)
check_function_exists(aio_write, HAVE_AIO_RT)


function(ImportStaticLibrary libName includeDir lib32debug lib32release lib64debug lib64release)
    # function to import a library with different files for 32/64 & debug/release
    add_library(${libName} STATIC IMPORTED)
    set_property(TARGET ${libName} PROPERTY INTERFACE_INCLUDE_DIRECTORIES ${includeDir})
    if(build_64_bit)
        set_property(TARGET ${libName} PROPERTY IMPORTED_LOCATION_DEBUG ${lib64debug})
        set_property(TARGET ${libName} PROPERTY IMPORTED_LOCATION_RELEASE  ${lib64release})
    else(build_64_bit)
        set_property(TARGET ${libName} PROPERTY IMPORTED_LOCATION_DEBUG ${lib32debug})
        set_property(TARGET ${libName} PROPERTY IMPORTED_LOCATION_RELEASE  ${lib32release})
    endif(build_64_bit)
endfunction(ImportStaticLibrary)

function(ImportALibrary libName includeDir) #receives also libfileDebug & libfileRelease
    # supports alternating debug/release lib names for libraries that have more than one .lib
    # (however it seems the IMPORTED_LOCATION only supports a single one, so it only supports one debug and one release (for now))
    add_library(${libName} STATIC IMPORTED)
    set_property(TARGET ${libName} PROPERTY INTERFACE_INCLUDE_DIRECTORIES ${includeDir})
    set (d 1)
    foreach(libfile ${ARGN})
        if (d EQUAL 1)
            set_property(TARGET ${libName} APPEND PROPERTY IMPORTED_LOCATION_DEBUG ${libfile})
            set(d 2)
        else()
            set_property(TARGET ${libName} APPEND PROPERTY IMPORTED_LOCATION_RELEASE  ${libfile})
            set(d 1)
        endif()
    endforeach(libfile)
endfunction(ImportALibrary)

function(ImportStdVcpkgLibrary libName winDbg win linDbg lin)
    if(WIN32)
        set(_target_lib "${vcpkg_dir}/lib/${win}.lib")
        set(_target_lib_dbg "${vcpkg_dir}/debug/lib/${winDbg}.lib")
    else()
        set(_target_lib "${vcpkg_dir}/lib/${lin}.a")
        set(_target_lib_dbg "${vcpkg_dir}/debug/lib/${linDbg}.a")
    endif()

    if (NOT (EXISTS ${_target_lib} AND EXISTS ${_target_lib_dbg}))
        if (WIN32)
            message(FATAL_ERROR "Could not find libraries for ${winDbg} ${win}")
        else()
            set(_target_lib_shared "${vcpkg_dir}/lib/${lin}${CMAKE_SHARED_LIBRARY_SUFFIX}")
            set(_target_lib_shared_dbg "${vcpkg_dir}/debug/lib/${linDbg}${CMAKE_SHARED_LIBRARY_SUFFIX}")
            if(NOT (EXISTS ${_target_lib_shared} AND EXISTS ${_target_lib_shared_dbg}))
                message(FATAL_ERROR "Could not find libraries for ${lin} ${linDbg}
                checked ${_target_lib} ${_target_lib_dbg}
                ${_target_lib_shared} ${_target_lib_shared_dbg}
                ")
            else()
                set(_target_lib ${_target_lib_shared})
                set(_target_lib_dbg ${_target_lib_shared_dbg})
            endif()
        endif()
    endif()

    add_library(${libName} UNKNOWN IMPORTED)

    set_target_properties(${libName}
        PROPERTIES
            INTERFACE_INCLUDE_DIRECTORIES ${vcpkg_dir}/include
            IMPORTED_LOCATION ${_target_lib}
            IMPORTED_LOCATION_DEBUG ${_target_lib_dbg}
    )
endfunction(ImportStdVcpkgLibrary)

function(ImportHeaderLibrary libName includeDir)
    add_library(${libName} INTERFACE IMPORTED)
    set_property(TARGET ${libName} PROPERTY INTERFACE_INCLUDE_DIRECTORIES ${includeDir})
endfunction(ImportHeaderLibrary)

if(NOT NO_READLINE)
    if (APPLE)
        ImportStdVcpkgLibrary(readline _ _ libreadline libreadline)
        ImportStdVcpkgLibrary(history _ _ libhistory libhistory)
        set(readline_LIBRARIES readline history)
    else()
        set(readline_LIBRARIES readline)
    endif()
endif()

if (USE_THIRDPARTY_FROM_VCPKG)
        IF(USE_CRYPTOPP)
            ImportStdVcpkgLibrary(cryptopp        cryptopp-static cryptopp-static libcryptopp libcryptopp)
        ENDIF(USE_CRYPTOPP)

        ImportStdVcpkgLibrary(sodium          libsodium libsodium libsodium libsodium)

        ImportStdVcpkgLibrary(z               zlibd zlib libz libz)

        IF(USE_CURL)
            IF(USE_WEBRTC)
                ImportStdVcpkgLibrary(curl         "${Mega3rdPartyDir}/curl/include" "${Mega3rdPartyDir}/curl/build32/lib/Debug/libcurl-d.lib" "${Mega3rdPartyDir}/curl/build32/lib/Release/libcurl.lib")
            ELSE()
                ImportStdVcpkgLibrary(curl        libcurl-d libcurl libcurl-d libcurl)
                #find_package(CURL CONFIG REQUIRED PATHS "${vcpkg_dir}/share/curl" NO_DEFAULT_PATH )
            ENDIF()
        ENDIF()
        IF(USE_CURL)
            ImportStdVcpkgLibrary(cares       cares cares libcares libcares)
        ENDIF()

        IF(USE_OPENSSL)
            IF(USE_WEBRTC)
                include_directories( "${WebRtcDir}/webrtc/src/third_party/boringssl/src/include" )
            ELSE()
                #ImportStdVcpkgLibrary(ssl         ssleay32 ssleay32 libssl libssl) # prior openssl 1.1.0
                ImportStdVcpkgLibrary(ssl         libssl libssl libssl libssl)
                #ImportStdVcpkgLibrary(crypto      libeay32 libeay32 libcrypto libcrypto) # prior openssl 1.1.0
                ImportStdVcpkgLibrary(crypto      libcrypto libcrypto libcrypto libcrypto)

            ENDIF()
        ENDIF()

        IF(USE_WEBRTC)
            ImportALibrary(webrtc "${WebRtcDir}/include" "${WebRtcDir}/lib/webrtc.lib" "${WebRtcDir}/lib/webrtc.lib")
            add_definitions( -DWEBRTC_WIN )
        ENDIF()

        ImportStdVcpkgLibrary(gtest           gtestd gtest libgtestd libgtest)
        ImportStdVcpkgLibrary(gmock           gmockd gmock libgmockd libgmock)

        IF(USE_MEDIAINFO)
            IF(CMAKE_HOST_APPLE)
                set(DEBUG_SUFIX _debug)
            endif()
            ImportStdVcpkgLibrary(zen        zend zen libzen${DEBUG_SUFIX} libzen)
            ImportStdVcpkgLibrary(mediainfo  mediainfod mediainfo libmediainfo${DEBUG_SUFIX} libmediainfo)
        ENDIF(USE_MEDIAINFO)

        IF(USE_FREEIMAGE)
            ImportStdVcpkgLibrary(freeimage             FreeImaged       FreeImage      libFreeImaged       libFreeImage       )
            ImportStdVcpkgLibrary(freeimage_Iex         Iex-2_5_d        Iex-2_5        libIex-2_5_d        libIex-2_5         )
            ImportStdVcpkgLibrary(freeimage_IexMath     IexMath-2_5_d    IexMath-2_5    libIexMath-2_5_d    libIexMath-2_5     )
            ImportStdVcpkgLibrary(freeimage_IlmImf      IlmImf-2_5_d     IlmImf-2_5     libIlmImf-2_5_d     libIlmImf-2_5      )
            ImportStdVcpkgLibrary(freeimage_IlmImfUtil  IlmImfUtil-2_5_d IlmImfUtil-2_5 libIlmImfUtil-2_5_d libIlmImfUtil-2_5  )
            ImportStdVcpkgLibrary(freeimage_IlmThread   IlmThread-2_5_d  IlmThread-2_5  libIlmThread-2_5_d  libIlmThread-2_5   )
            ImportStdVcpkgLibrary(freeimage_Imath       IMath-2_5_d      IMath-2_5      libImath-2_5_d      libImath-2_5       )
            ImportStdVcpkgLibrary(freeimage_jpeg        jpegd            jpeg           libjpeg             libjpeg            )
            ImportStdVcpkgLibrary(freeimage_turbojpeg   turbojpegd       turbojpeg      libturbojpeg        libturbojpeg       )
            ImportStdVcpkgLibrary(freeimage_jpegxr      jpegxrd          jpegxr         libjpegxrd          libjpegxr          )
            ImportStdVcpkgLibrary(freeimage_jxrglue     jxrglued         jxrglue        libjxrglued         libjxrglue         )
            ImportStdVcpkgLibrary(freeimage_openjp2     openjp2          openjp2        libopenjp2          libopenjp2         )
            ImportStdVcpkgLibrary(freeimage_half        half-2_5_d       half-2_5       libHalf-2_5_d       libHalf-2_5        )
            ImportStdVcpkgLibrary(freeimage_jasper      jasperd          jasper         libjasperd          libjasper          )
            ImportStdVcpkgLibrary(freeimage_libpng      libpng16d        libpng16       libpng16d           libpng16           )
            ImportStdVcpkgLibrary(freeimage_lzma        lzmad            lzma           liblzmad            liblzma            )
            ImportStdVcpkgLibrary(freeimage_lcms2       lcmsd            lcms           liblcmsd            liblcms            )
            ImportStdVcpkgLibrary(freeimage_raw         rawd             raw            librawd             libraw             )
            ImportStdVcpkgLibrary(freeimage_tiff        tiffd            tiff           libtiffd            libtiff            )
            ImportStdVcpkgLibrary(freeimage_tiffxx      tiffxxd          tiffxx         libtiffxxd          libtiffxx          )
            ImportStdVcpkgLibrary(freeimage_webp        webpd            webp           libwebpd            libwebp            )
            ImportStdVcpkgLibrary(freeimage_webpdecoder webpdecoderd     webpdecoder    libwebpdecoderd     libwebpdecoder     )
            ImportStdVcpkgLibrary(freeimage_webpdemux   webpdemuxd       webpdemux      libwebpdemuxd       libwebpdemux       )
            ImportStdVcpkgLibrary(freeimage_webpmux     libwebpmuxd      libwebpmux     libwebpmuxd         libwebpmux         )

            set (freeimage_deps freeimage_Iex  freeimage_IlmImf freeimage_IlmImfUtil
                freeimage_IlmThread freeimage_jpeg freeimage_openjp2
                freeimage_half freeimage_libpng freeimage_lcms2 freeimage_raw freeimage_tiff
                freeimage_tiffxx freeimage_webp freeimage_webpdecoder freeimage_webpdemux freeimage_webpmux
                freeimage_jpeg freeimage_Imath freeimage_lzma
                freeimage_jasper freeimage_turbojpeg freeimage_jxrglue freeimage_jpegxr)  # order matters

            IF(NOT CMAKE_HOST_APPLE AND NOT CMAKE_HOST_WIN32)
                set(Mega_PlatformSpecificLibs ${Mega_PlatformSpecificLibs} -fopenmp )
            ENDIF()

        ENDIF(USE_FREEIMAGE)

        IF(HAVE_FFMPEG)
            ImportStdVcpkgLibrary(avformat avformat avformat libavformat libavformat)
            ImportStdVcpkgLibrary(avutil avutil avutil libavutil libavutil)
            ImportStdVcpkgLibrary(avcodec avcodec avcodec libavcodec libavcodec)
            ImportStdVcpkgLibrary(avfilter avfilter avfilter libavfilter libavfilter)
            ImportStdVcpkgLibrary(avdevice avdevice avdevice libavdevice libavdevice)
            ImportStdVcpkgLibrary(swscale  swscale swscale libswscale libswscale)
            ImportStdVcpkgLibrary(swresample swresample swresample libswresample libswresample)
        ENDIF(HAVE_FFMPEG)

        IF(USE_SQLITE)
            ImportStdVcpkgLibrary(sqlite3          sqlite3 sqlite3 libsqlite3 libsqlite3)
        ENDIF(USE_SQLITE)

        IF(USE_LIBUV)
            ImportStdVcpkgLibrary(uv       libuv libuv liblibuv liblibuv)
        ENDIF(USE_LIBUV)

        IF(USE_PCRE)
            ImportStdVcpkgLibrary(pcre     pcred pcre libpcre libpcre)
            ImportStdVcpkgLibrary(pcrecpp  pcrecppd pcrecpp libpcrecpp libpcrecpp)
        ENDIF(USE_PCRE)

        IF(USE_LIBRAW)
            ImportStdVcpkgLibrary(raw                  rawd raw librawd libraw)
            ImportStdVcpkgLibrary(raw_lcms           lcmsd lcms liblcmsd liblcms)
            ImportStdVcpkgLibrary(raw_jasper           jasperd jasper libjasperd libjasper)

            IF(NOT CMAKE_HOST_APPLE)
                ImportStdVcpkgLibrary(raw_libjpeg_turbo    turbojpegd turbojpeg libturbojpeg libturbojpeg)
                SET(raw_deps raw_jasper raw_libjpeg_turbo raw_lcms)
            else()
                SET(raw_deps raw_jasper raw_lcms)
            endif()

            IF(NOT CMAKE_HOST_APPLE AND NOT CMAKE_HOST_WIN32)
                include(CheckCXXCompilerFlag)

                check_cxx_compiler_flag(-fgomp HAS_FGOMP)
                check_cxx_compiler_flag(-fopenmp HAS_FOPENMP)

                set(Mega_PlatformSpecificLibs
                      ${Mega_PlatformSpecificLibs}
                      $<$<BOOL:${HAS_FGOMP}>:-fgomp>
                      $<$<BOOL:${HAS_FOPENMP}>:-fopenmp>)
            ENDIF()

        ENDIF(USE_LIBRAW)

        IF(USE_PDFIUM)
            ImportStdVcpkgLibrary(pdfium       pdfium pdfium libpdfium libpdfium)

            ImportStdVcpkgLibrary(freetype     freetyped freetype libfreetyped libfreetype)
            ImportStdVcpkgLibrary(icu          icuucd icuuc libicuuc libicuuc)
            ImportStdVcpkgLibrary(icudt        icudtd icudt libicudata libicudata)
            ImportStdVcpkgLibrary(lcms         lcmsd lcms liblcmsd liblcms)
            ImportStdVcpkgLibrary(turbojpeg    jpegd jpeg libjpeg libjpeg)
            ImportStdVcpkgLibrary(openjpeg     openjp2 openjp2 libopenjp2 libopenjp2)
<<<<<<< HEAD
            ImportStdVcpkgLibrary(libpng       libpng16d libpng16 libpng16d libpng16)

            IF (CMAKE_HOST_APPLE OR CMAKE_HOST_WIN32)
                ImportStdVcpkgLibrary(bzip2       bz2d bz2 libbz2d libbz2)
                set (pdfium_deps bzip2)
            ELSEIF (CMAKE_HOST_UNIX)
=======
            
            # pdfium will use bzip2 if present
            ImportStdVcpkgLibrary(bzip2       bz2d bz2 libbz2d libbz2)

            # pkgconfig might not be needed anymore? - suppressed by our build3rdparty project
            IF (CMAKE_HOST_UNIX)
>>>>>>> 6913c4d1
                set(ENV{PKG_CONFIG_PATH} "${vcpkg_dir}/lib/pkgconfig")
                include(FindPkgConfig)
                pkg_check_modules(FTYPECONF freetype2)
                set(freetype_deps ${FTYPECONF_STATIC_LIBRARIES})
            ENDIF()

<<<<<<< HEAD
            set(pdfium_deps  ${pdfium_deps} freetype ${freetype_deps} icu icudt lcms turbojpeg openjpeg libpng)
=======
            set(pdfium_deps  ${pdfium_deps} freetype ${freetype_deps} icu icudt lcms turbojpeg openjpeg bzip2 freeimage_libpng)
>>>>>>> 6913c4d1
        ENDIF(USE_PDFIUM)

endif(USE_THIRDPARTY_FROM_VCPKG)

#we must compile with UNICODE defined or our link symbols won't match libmediainfo
# Migration from autotools note: there was a check that determined if libmediainfo was compiled with UNICODE.
set(UNICODE 1)

if(WIN32)

    add_definitions(-D_CRT_SECURE_NO_WARNINGS -DCURL_STATICLIB -DCARES_STATICLIB -DWIN32_LEAN_AND_MEAN -DSODIUM_STATIC -DPCRE_STATICWIN32 -D_CONSOLE )
    SET(Mega_PlatformSpecificIncludes ${MegaDir}/include/mega/$<IF:${USE_CURL},wincurl,win32>)
    SET(Mega_PlatformSpecificLibs ${Mega_PlatformSpecificLibs} ws2_32 winhttp Shlwapi Secur32.lib  $<$<OR:${USE_CURL},${USE_WEBRTC}>:Wldap32.lib> )
    IF(USE_LIBUV)
        SET(Mega_PlatformSpecificLibs ${Mega_PlatformSpecificLibs} Kernel32.lib Iphlpapi.lib Userenv.lib Psapi.lib )
    ENDIF(USE_LIBUV)

    SET(Mega_PlatformSpecificFiles ${MegaDir}/src/win32/console.cpp
    ${MegaDir}/src/win32/consolewaiter.cpp
    ${MegaDir}/src/win32/fs.cpp
    $<IF:${USE_CURL},${MegaDir}/src/posix/net.cpp,${MegaDir}/src/win32/net.cpp>
    ${MegaDir}/src/win32/waiter.cpp
    $<${USE_CPPTHREAD}:${MegaDir}/src/thread/cppthread.cpp>
    )

ELSE(WIN32)

    set(USE_PTHREAD 1)

    check_include_file(glob.h HAVE_GLOB_H)
    if (HAVE_GLOB_H)
        set(GLOB_H_FOUND 1)
    else()
        set(GLOB_H_FOUND 0)   #some versions on some platforms leave it undefined if not found
    endif()

    SET(Mega_PlatformSpecificFiles $<$<NOT:${GLOB_H_FOUND}>:${MegaDir}/src/mega_glob.c> ${MegaDir}/src/posix/console.cpp ${MegaDir}/src/posix/consolewaiter.cpp ${MegaDir}/src/posix/fs.cpp ${MegaDir}/src/posix/net.cpp ${MegaDir}/src/posix/waiter.cpp ${MegaDir}/src/thread/posixthread.cpp $<${USE_CPPTHREAD}:${MegaDir}/src/thread/cppthread.cpp> )
    IF(APPLE)
        SET(Mega_PlatformSpecificFiles ${Mega_PlatformSpecificFiles} ${MegaDir}/src/osx/osxutils.mm )
    ENDIF()

    SET(Mega_PlatformSpecificIncludes ${MegaDir}/include/mega/posix)

    SET(Mega_PlatformSpecificLibs ${Mega_PlatformSpecificLibs} pthread z dl termcap)
    IF(APPLE)
        SET(Mega_PlatformSpecificLibs ${Mega_PlatformSpecificLibs} "-framework Cocoa -framework SystemConfiguration -framework Security")
    ELSE()
        SET(Mega_PlatformSpecificLibs ${Mega_PlatformSpecificLibs} crypto rt stdc++fs)
    ENDIF()

    IF(USE_WEBRTC)
        add_definitions( -DWEBRTC_POSIX )
    ENDIF()

ENDIF(WIN32)

configure_file ("${MegaDir}/contrib/cmake/config.h.in" "${MegaDir}/include/mega/config.h" )
add_definitions( -DHAVE_CONFIG_H) #otherwise, it won't be included in Windows build!

SET(Mega_CryptoFiles ${MegaDir}/src/crypto/cryptopp.cpp ${MegaDir}/src/crypto/sodium.cpp)
SET(Mega_DbFiles ${MegaDir}/src/db/sqlite.cpp ${MegaDir}/src/db/sqlite.cpp )
SET(Mega_GfxFiles ${MegaDir}/src/gfx/external.cpp ${MegaDir}/src/gfx/freeimage.cpp )

add_library(Mega STATIC
            ${MegaDir}/include/megaapi.h
            ${MegaDir}/include/megaapi_impl.h
            ${MegaDir}/include/mega/osx/osxutils.h
            ${MegaDir}/include/mega/transferslot.h
            ${MegaDir}/include/mega/thread/qtthread.h
            ${MegaDir}/include/mega/thread/win32thread.h #TODO:only win32
            ${MegaDir}/include/mega/thread/cppthread.h
            ${MegaDir}/include/mega/thread/posixthread.h
            ${MegaDir}/include/mega/thread/libuvthread.h
            ${MegaDir}/include/mega/command.h
            ${MegaDir}/include/mega/config.h
            ${MegaDir}/include/mega/thread.h
            ${MegaDir}/include/mega/json.h
            ${MegaDir}/include/mega/base64.h
            ${MegaDir}/include/mega/wp8/megafs.h
            ${MegaDir}/include/mega/wp8/meganet.h
            ${MegaDir}/include/mega/wp8/megaconsolewaiter.h
            ${MegaDir}/include/mega/wp8/megasys.h
            ${MegaDir}/include/mega/wp8/megaconsole.h
            ${MegaDir}/include/mega/wp8/megawaiter.h
            ${MegaDir}/include/mega/mega_utf8proc.h
            ${MegaDir}/include/mega/gfx.h
            ${MegaDir}/include/mega/proxy.h
            ${MegaDir}/include/mega/crypto/sodium.h
            ${MegaDir}/include/mega/crypto/cryptopp.h
            ${MegaDir}/include/mega/http.h
            ${MegaDir}/include/mega/useralerts.h
            ${MegaDir}/include/mega/pendingcontactrequest.h
            ${MegaDir}/include/mega/megaapp.h
            ${MegaDir}/include/mega/wincurl/megafs.h
            ${MegaDir}/include/mega/wincurl/meganet.h
            ${MegaDir}/include/mega/wincurl/megaconsolewaiter.h
            ${MegaDir}/include/mega/wincurl/megaconsole.h
            ${MegaDir}/include/mega/wincurl/megawaiter.h
            ${MegaDir}/include/mega/console.h
            ${MegaDir}/include/mega/user.h
            ${MegaDir}/include/mega/mega_evt_queue.h
            ${MegaDir}/include/mega/mega_evt_tls.h
            ${MegaDir}/include/mega/db.h
            ${MegaDir}/include/mega/megaclient.h
            ${MegaDir}/include/mega/autocomplete.h
            ${MegaDir}/include/mega/serialize64.h
            ${MegaDir}/include/mega/posix/megafs.h
            ${MegaDir}/include/mega/posix/meganet.h
            ${MegaDir}/include/mega/posix/megaconsolewaiter.h
            ${MegaDir}/include/mega/posix/megasys.h
            ${MegaDir}/include/mega/posix/megaconsole.h
            ${MegaDir}/include/mega/posix/megawaiter.h
            ${MegaDir}/include/mega/mega_ccronexpr.h
            ${MegaDir}/include/mega/testhooks.h
            ${MegaDir}/include/mega/share.h
            ${MegaDir}/include/mega/win32/megafs.h
            ${MegaDir}/include/mega/win32/meganet.h
            ${MegaDir}/include/mega/win32/megaconsolewaiter.h
            ${MegaDir}/include/mega/win32/megasys.h
            ${MegaDir}/include/mega/win32/megaconsole.h
            ${MegaDir}/include/mega/win32/megawaiter.h
            ${MegaDir}/include/mega/mega_dict-src.h
            ${MegaDir}/include/mega/gfx/GfxProcCG.h
            ${MegaDir}/include/mega/gfx/qt.h
            ${MegaDir}/include/mega/gfx/freeimage.h
            ${MegaDir}/include/mega/gfx/external.h
            ${MegaDir}/include/mega/pubkeyaction.h
            ${MegaDir}/include/mega/mega_http_parser.h
            ${MegaDir}/include/mega/waiter.h
            ${MegaDir}/include/mega/db/sqlite.h
            ${MegaDir}/include/mega/types.h
            ${MegaDir}/include/mega/filefingerprint.h
            ${MegaDir}/include/mega/filesystem.h
            ${MegaDir}/include/mega/backofftimer.h
            ${MegaDir}/include/mega/raid.h
            ${MegaDir}/include/mega/logging.h
            ${MegaDir}/include/mega/rotativeperformancelogger.h
            ${MegaDir}/include/mega/file.h
            ${MegaDir}/include/mega/sync.h
            ${MegaDir}/include/mega/heartbeats.h
            ${MegaDir}/include/mega/utils.h
            ${MegaDir}/include/mega/account.h
            ${MegaDir}/include/mega/transfer.h
            ${MegaDir}/include/mega/config-android.h
            ${MegaDir}/include/mega/treeproc.h
            ${MegaDir}/include/mega/attrmap.h
            ${MegaDir}/include/mega/sharenodekeys.h
            ${MegaDir}/include/mega/request.h
            ${MegaDir}/include/mega/mega_zxcvbn.h
            ${MegaDir}/include/mega/fileattributefetch.h
            ${MegaDir}/include/mega/version.h
            ${MegaDir}/include/mega/node.h
            ${MegaDir}/include/mega/mediafileattribute.h
            ${MegaDir}/include/mega/mega_glob.h
            ${MegaDir}/include/mega.h
            ${MegaDir}/src/attrmap.cpp
            ${MegaDir}/src/autocomplete.cpp
            ${MegaDir}/src/backofftimer.cpp
            ${MegaDir}/src/base64.cpp
            ${MegaDir}/src/command.cpp
            ${MegaDir}/src/commands.cpp
            ${MegaDir}/src/db.cpp
            ${MegaDir}/src/file.cpp
            ${MegaDir}/src/fileattributefetch.cpp
            ${MegaDir}/src/filefingerprint.cpp
            ${MegaDir}/src/filesystem.cpp
            ${MegaDir}/src/gfx.cpp
            ${MegaDir}/src/http.cpp
            ${MegaDir}/src/json.cpp
            ${MegaDir}/src/logging.cpp
            ${MegaDir}/src/mediafileattribute.cpp
            ${MegaDir}/src/mega_ccronexpr.cpp
            ${MegaDir}/src/mega_http_parser.cpp
            ${MegaDir}/src/mega_utf8proc.cpp
            ${MegaDir}/src/mega_zxcvbn.cpp
            ${MegaDir}/src/megaapi.cpp
            ${MegaDir}/src/megaapi_impl.cpp
            ${MegaDir}/src/megaclient.cpp
            ${MegaDir}/src/node.cpp
            ${MegaDir}/src/pendingcontactrequest.cpp
            ${MegaDir}/src/proxy.cpp
            ${MegaDir}/src/pubkeyaction.cpp
            ${MegaDir}/src/raid.cpp
            ${MegaDir}/src/request.cpp
            ${MegaDir}/src/serialize64.cpp
            ${MegaDir}/src/share.cpp
            ${MegaDir}/src/sharenodekeys.cpp
            ${MegaDir}/src/sync.cpp
            ${MegaDir}/src/heartbeats.cpp
            ${MegaDir}/src/testhooks.cpp
            ${MegaDir}/src/transfer.cpp
            ${MegaDir}/src/transferslot.cpp
            ${MegaDir}/src/treeproc.cpp
            ${MegaDir}/src/user.cpp
            ${MegaDir}/src/useralerts.cpp
            ${MegaDir}/src/utils.cpp
            ${MegaDir}/src/waiterbase.cpp
            ${Mega_PlatformSpecificFiles} ${Mega_CryptoFiles} ${Mega_DbFiles} ${Mega_GfxFiles}
            ${WIN_EXTRA_INCLUDE}
            ${MACOS_EXTRA_INCLUDE}
            $<${USE_LIBUV}:${MegaDir}/src/mega_evt_tls.cpp>
            $<${USE_QT}:${MegaDir}/src/gfx/qt.cpp>
            $<${USE_QT}:${MegaDir}/src/thread/qtthread.cpp >
            $<${USE_ROTATIVEPERFORMANCELOGGER}:${MegaDir}/src/rotativeperformancelogger.cpp >
            )

target_include_directories(Mega PRIVATE ${MegaDir}/include ${Mega_PlatformSpecificIncludes})
target_include_directories(Mega PUBLIC ${MegaDir}/include ${Mega_PlatformSpecificIncludes})

if (WIN32)
    set(Mega_PlatformSpecificLibs ${Mega_PlatformSpecificLibs} $<${HAVE_FFMPEG}:Mfplat.lib> $<${HAVE_FFMPEG}:Strmiids.lib> $<${HAVE_FFMPEG}:Mfuuid.lib>)
endif()

if (CMAKE_HOST_APPLE)
    set(Mega_PlatformSpecificLibs ${Mega_PlatformSpecificLibs} $<${HAVE_FFMPEG}:-liconv>)
endif()

foreach (PKG IN LISTS MEGA_QT_LINK_LIBRARIES)
    target_link_libraries(Mega PUBLIC ${PKG} )
endforeach(PKG)

target_link_libraries(Mega PUBLIC
                        $<${USE_CRYPTOPP}:cryptopp>
                        sodium
                        $<${USE_WEBRTC}:webrtc>
                        $<${USE_MEDIAINFO}:mediainfo> $<${USE_MEDIAINFO}:zen>
                        $<${USE_CURL}:curl>
                        $<${USE_CURL}:cares>
                        $<$<AND:${USE_OPENSSL},$<NOT:${USE_WEBRTC}>>:ssl>
                        $<$<AND:${USE_OPENSSL},$<NOT:${USE_WEBRTC}>>:crypto>
                        $<${USE_SQLITE}:sqlite3>
                        $<${USE_LIBUV}:uv>
                        $<${USE_PCRE}:pcre pcrecpp>
                        $<${USE_LIBRAW}:raw> $<${USE_LIBRAW}:${raw_deps}>
                        $<${USE_FREEIMAGE}:freeimage> $<${USE_FREEIMAGE}:${freeimage_deps}>
                        $<${USE_PDFIUM}:pdfium> $<${USE_PDFIUM}:${pdfium_deps}>
                        $<${HAVE_FFMPEG}:avfilter> $<${HAVE_FFMPEG}:avdevice> $<${HAVE_FFMPEG}:avformat> $<${HAVE_FFMPEG}:avcodec> $<${HAVE_FFMPEG}:avutil> $<${HAVE_FFMPEG}:swscale>  $<${HAVE_FFMPEG}:swresample>
                        z
                        ${Mega_PlatformSpecificLibs})

target_compile_definitions(Mega PUBLIC
                $<${USE_MEDIAINFO}:USE_MEDIAINFO>
                $<${USE_SQLITE}:USE_SQLITE>
                $<${USE_CRYPTOPP}:USE_CRYPTOPP>
                $<${USE_OPENSSL}:USE_OPENSSL>
                $<${USE_CURL}:USE_CURL>
                USE_SODIUM
                $<${ENABLE_SYNC}:ENABLE_SYNC>
                $<${ENABLE_CHAT}:ENABLE_CHAT>
                $<${ENABLE_LOG_PERFORMANCE}:ENABLE_LOG_PERFORMANCE>
                $<${USE_ROTATIVEPERFORMANCELOGGER}:USE_ROTATIVEPERFORMANCELOGGER>
                $<${USE_ROTATIVEPERFORMANCELOGGER}:ENABLE_LOG_PERFORMANCE>
                $<${NO_READLINE}:NO_READLINE>
                $<${USE_FREEIMAGE}:USE_FREEIMAGE>
                $<${HAVE_FFMPEG}:HAVE_FFMPEG>
                $<${HAVE_LIBUV}:HAVE_LIBUV>
                $<${USE_CPPTHREAD}:USE_CPPTHREAD>
                $<${USE_QT}:USE_QT>
                $<${USE_PCRE}:USE_PCRE>
                $<${USE_PDFIUM}:HAVE_PDFIUM>)

if (WIN32)
    target_link_libraries(Mega PUBLIC crypt32.lib)
endif(WIN32)

OPTION( ENABLE_CODECOVERAGE "Enable code coverage testing support" )

if ( ENABLE_CODECOVERAGE )

    if ( NOT CMAKE_BUILD_TYPE STREQUAL "Debug" )
        message( WARNING "Code coverage results with an optimised (non-Debug) build may be misleading" )
    endif ( NOT CMAKE_BUILD_TYPE STREQUAL "Debug" )

    if ( NOT DEFINED CODECOV_OUTPUTFILE )
        set( CODECOV_OUTPUTFILE cmake_coverage.output )
    endif ( NOT DEFINED CODECOV_OUTPUTFILE )

    if ( NOT DEFINED CODECOV_HTMLOUTPUTDIR )
        set( CODECOV_HTMLOUTPUTDIR coverage_results )
    endif ( NOT DEFINED CODECOV_HTMLOUTPUTDIR )

    if ( CMAKE_COMPILER_IS_GNUCXX OR CMAKE_COMPILER_IS_GNUCXX )
        find_program( CODECOV_GCOV gcov )
        find_program( CODECOV_LCOV lcov )
        find_program( CODECOV_GENHTML genhtml )
        add_definitions( -fprofile-arcs -ftest-coverage )
        link_libraries( gcov )
        set( CMAKE_EXE_LINKER_FLAGS ${CMAKE_EXE_LINKER_FLAGS} --coverage )
        add_custom_target( coverage_init ALL ${CODECOV_LCOV} --base-directory .  --directory ${CMAKE_BINARY_DIR} --output-file ${CODECOV_OUTPUTFILE} --capture --initial )
        add_custom_target( coverage ${CODECOV_LCOV} --base-directory .  --directory ${CMAKE_BINARY_DIR} --output-file ${CODECOV_OUTPUTFILE} --capture COMMAND genhtml -o ${CODECOV_HTMLOUTPUTDIR} ${CODECOV_OUTPUTFILE} )
endif ( CMAKE_COMPILER_IS_GNUCXX )

endif (ENABLE_CODECOVERAGE )

#test apps
add_executable(test_unit
    ${MegaDir}/tests/unit/AttrMap_test.cpp
    ${MegaDir}/tests/unit/ChunkMacMap_test.cpp
    ${MegaDir}/tests/unit/Commands_test.cpp
    ${MegaDir}/tests/unit/constants.h
    ${MegaDir}/tests/unit/Crypto_test.cpp
    ${MegaDir}/tests/unit/DefaultedDbTable.h
    ${MegaDir}/tests/unit/DefaultedDirAccess.h
    ${MegaDir}/tests/unit/DefaultedFileAccess.h
    ${MegaDir}/tests/unit/DefaultedFileSystemAccess.h
    ${MegaDir}/tests/unit/FileFingerprint_test.cpp
    ${MegaDir}/tests/unit/File_test.cpp
    ${MegaDir}/tests/unit/FsNode.cpp
    ${MegaDir}/tests/unit/FsNode.h
    ${MegaDir}/tests/unit/Logging_test.cpp
    ${MegaDir}/tests/unit/main.cpp
    ${MegaDir}/tests/unit/MediaProperties_test.cpp
    ${MegaDir}/tests/unit/MegaApi_test.cpp
    ${MegaDir}/tests/unit/NotImplemented.h
    ${MegaDir}/tests/unit/PayCrypter_test.cpp
    ${MegaDir}/tests/unit/PendingContactRequest_test.cpp
    ${MegaDir}/tests/unit/Serialization_test.cpp
    ${MegaDir}/tests/unit/Share_test.cpp
    ${MegaDir}/tests/unit/Sync_test.cpp
    ${MegaDir}/tests/unit/TextChat_test.cpp
    ${MegaDir}/tests/unit/Transfer_test.cpp
    ${MegaDir}/tests/unit/User_test.cpp
    ${MegaDir}/tests/unit/utils.cpp
    ${MegaDir}/tests/unit/utils.h
    ${MegaDir}/tests/unit/utils_test.cpp
)

add_executable(test_integration
    ${MegaDir}/tests/integration/main.cpp
    ${MegaDir}/tests/integration/SdkTest_test.cpp
    ${MegaDir}/tests/integration/Sync_test.cpp
)

add_executable(tool_purge_account
    ${MegaDir}/tests/tool/purge_account.cpp
)

target_compile_definitions(test_unit PRIVATE _SILENCE_TR1_NAMESPACE_DEPRECATION_WARNING)
target_compile_definitions(test_integration PRIVATE _SILENCE_TR1_NAMESPACE_DEPRECATION_WARNING)
target_compile_definitions(tool_purge_account PRIVATE _SILENCE_TR1_NAMESPACE_DEPRECATION_WARNING)
target_link_libraries(test_unit gmock gtest Mega )
target_link_libraries(test_integration gmock gtest Mega )
if(APPLE)
    target_link_libraries(test_integration "-framework Security" )
endif()
target_link_libraries(tool_purge_account gmock gtest Mega )

if (USE_ASIO)
    if (USE_THIRDPARTY_FROM_VCPKG)
        if (EXISTS "${vcpkg_dir}/include/asio.hpp")
            set(HAVE_ASIO 1 CACHE STRING "" FORCE)
        else()
            set(HAVE_ASIO 0 CACHE STRING "" FORCE)
        endif()
    endif()
endif()

if (HAVE_ASIO)
    add_executable(tool_tcprelay "${MegaDir}/tests/tool/tcprelay/main.cpp" "${MegaDir}/tests/tool/tcprelay/tcprelay.cpp")
    set_property(
        TARGET tool_tcprelay
        PROPERTY EXCLUDE_FROM_ALL 1
    )
    target_include_directories(tool_tcprelay PUBLIC "${vcpkg_dir}/installed/include")
    target_compile_definitions(tool_tcprelay PUBLIC -DASIO_STANDALONE)
    target_link_libraries(tool_tcprelay Mega)
    target_compile_features(tool_tcprelay PUBLIC cxx_std_14)

    if (WIN32)
        target_compile_definitions(tool_tcprelay PUBLIC -D_WIN32_WINNT=0x601)
        target_link_libraries(tool_tcprelay Ws2_32.lib)
    endif()

    if (NOT NO_READLINE)
        target_link_libraries(tool_tcprelay ${readline_LIBRARIES})
    endif()
endif()

#test apps need this file or tests fail
configure_file("${MegaDir}/logo.png" logo.png COPYONLY)

# actual apps

add_executable(megacli ${MegaDir}/examples/megacli.cpp)
target_link_libraries(megacli Mega )
if (NOT NO_READLINE)
    target_link_libraries(megacli ${readline_LIBRARIES})
endif (NOT NO_READLINE)

add_executable(megasimplesync ${MegaDir}/examples/megasimplesync.cpp)
target_link_libraries(megasimplesync Mega )

if(WIN32)
add_executable(testmega "${MegaDir}/examples/win32/testmega/main.cpp")
target_link_libraries(testmega Mega )
endif(WIN32)

#enable_testing()
#add_test(NAME SdkTestStreaming COMMAND test_sdk "--gtest_filter=\"*Streaming*\"")
#add_test(NAME SdkTestAll COMMAND test_sdk )

if (WIN32)
    set(CMAKE_CXX_FLAGS "${CMAKE_CXX_FLAGS} /W4")
    set(CMAKE_CXX_FLAGS "${CMAKE_CXX_FLAGS} /wd4201")  # nameless struct/union (nonstandard)
    set(CMAKE_CXX_FLAGS "${CMAKE_CXX_FLAGS} /wd4100")  # unreferenced formal parameter
    set(CMAKE_CXX_FLAGS "${CMAKE_CXX_FLAGS} /wd4706")  # assignment within conditional
    set(CMAKE_CXX_FLAGS "${CMAKE_CXX_FLAGS} /wd4458")  # identifier hides class member
    set(CMAKE_CXX_FLAGS "${CMAKE_CXX_FLAGS} /wd4324")  # structure was padded due to alignment specifier (common in Sodium)
    set(CMAKE_CXX_FLAGS "${CMAKE_CXX_FLAGS} /wd4456")  # declaration hides previous local declaration
    set(CMAKE_CXX_FLAGS "${CMAKE_CXX_FLAGS} /wd4266")  # derived class did not override all overloads of a virtual function
    #TODO: remove some of those gradually.  also consider: /wd4503 /wd4996 /wd4702

    set_property(TARGET Mega PROPERTY MSVC_RUNTIME_LIBRARY "MultiThreaded$<$<CONFIG:Debug>:Debug>$<${MEGA_LINK_DYNAMIC_CRT}:DLL>")
    set_property(TARGET megacli PROPERTY MSVC_RUNTIME_LIBRARY "MultiThreaded$<$<CONFIG:Debug>:Debug>$<${MEGA_LINK_DYNAMIC_CRT}:DLL>")
    set_property(TARGET testmega PROPERTY MSVC_RUNTIME_LIBRARY "MultiThreaded$<$<CONFIG:Debug>:Debug>$<${MEGA_LINK_DYNAMIC_CRT}:DLL>")
    set_property(TARGET megasimplesync PROPERTY MSVC_RUNTIME_LIBRARY "MultiThreaded$<$<CONFIG:Debug>:Debug>$<${MEGA_LINK_DYNAMIC_CRT}:DLL>")
    set_property(TARGET test_integration PROPERTY MSVC_RUNTIME_LIBRARY "MultiThreaded$<$<CONFIG:Debug>:Debug>$<${MEGA_LINK_DYNAMIC_CRT}:DLL>")
    set_property(TARGET test_unit PROPERTY MSVC_RUNTIME_LIBRARY "MultiThreaded$<$<CONFIG:Debug>:Debug>$<${MEGA_LINK_DYNAMIC_CRT}:DLL>")
    set_property(TARGET tool_purge_account PROPERTY MSVC_RUNTIME_LIBRARY "MultiThreaded$<$<CONFIG:Debug>:Debug>$<${MEGA_LINK_DYNAMIC_CRT}:DLL>")
    if (HAVE_ASIO)
        set_property(TARGET tool_tcprelay PROPERTY MSVC_RUNTIME_LIBRARY "MultiThreaded$<$<CONFIG:Debug>:Debug>$<${MEGA_LINK_DYNAMIC_CRT}:DLL>")
    endif()

else()
    set(CMAKE_CXX_FLAGS "${CMAKE_CXX_FLAGS} -Wall -Wextra -Wconversion -Wno-unused-parameter")
endif()<|MERGE_RESOLUTION|>--- conflicted
+++ resolved
@@ -1,4 +1,4 @@
-# This file enables building with cmake 
+# This file enables building with cmake
 #
 # use cases
 #  - generate a visual studio solution and projects, eg: cmake . -G "Visual Studio 15 2017"
@@ -497,32 +497,20 @@
             ImportStdVcpkgLibrary(lcms         lcmsd lcms liblcmsd liblcms)
             ImportStdVcpkgLibrary(turbojpeg    jpegd jpeg libjpeg libjpeg)
             ImportStdVcpkgLibrary(openjpeg     openjp2 openjp2 libopenjp2 libopenjp2)
-<<<<<<< HEAD
+
+            # pdfium will use bzip2 and libpng if present
+            ImportStdVcpkgLibrary(bzip2        bz2d bz2 libbz2d libbz2)
             ImportStdVcpkgLibrary(libpng       libpng16d libpng16 libpng16d libpng16)
-
-            IF (CMAKE_HOST_APPLE OR CMAKE_HOST_WIN32)
-                ImportStdVcpkgLibrary(bzip2       bz2d bz2 libbz2d libbz2)
-                set (pdfium_deps bzip2)
-            ELSEIF (CMAKE_HOST_UNIX)
-=======
-            
-            # pdfium will use bzip2 if present
-            ImportStdVcpkgLibrary(bzip2       bz2d bz2 libbz2d libbz2)
 
             # pkgconfig might not be needed anymore? - suppressed by our build3rdparty project
             IF (CMAKE_HOST_UNIX)
->>>>>>> 6913c4d1
                 set(ENV{PKG_CONFIG_PATH} "${vcpkg_dir}/lib/pkgconfig")
                 include(FindPkgConfig)
                 pkg_check_modules(FTYPECONF freetype2)
                 set(freetype_deps ${FTYPECONF_STATIC_LIBRARIES})
             ENDIF()
 
-<<<<<<< HEAD
-            set(pdfium_deps  ${pdfium_deps} freetype ${freetype_deps} icu icudt lcms turbojpeg openjpeg libpng)
-=======
-            set(pdfium_deps  ${pdfium_deps} freetype ${freetype_deps} icu icudt lcms turbojpeg openjpeg bzip2 freeimage_libpng)
->>>>>>> 6913c4d1
+            set(pdfium_deps  ${pdfium_deps} freetype ${freetype_deps} icu icudt lcms turbojpeg openjpeg bzip2 libpng)
         ENDIF(USE_PDFIUM)
 
 endif(USE_THIRDPARTY_FROM_VCPKG)
