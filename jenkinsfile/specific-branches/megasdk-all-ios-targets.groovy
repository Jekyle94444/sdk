--- conflicted
+++ resolved
@@ -42,17 +42,6 @@
                 BUILD_DIR_X64_SIM = "build_dir_x64_sim"
             }
             steps{
-<<<<<<< HEAD
-                //Build SDK for arm64
-                sh "echo Building SDK for iOS arm64"
-                sh "cmake -DVCPKG_TARGET_TRIPLET=arm64-ios -DENABLE_LOG_PERFORMANCE=ON -DUSE_LIBUV=ON -DCMAKE_BUILD_TYPE=RelWithDebInfo -DVCPKG_ROOT=${VCPKGPATH} -DCMAKE_VERBOSE_MAKEFILE=ON -DCMAKE_SYSTEM_NAME=iOS -S ${WORKSPACE} -B ${WORKSPACE}/${BUILD_DIR_ARM64}"
-                sh "cmake --build ${WORKSPACE}/${BUILD_DIR_ARM64} -j2"
-
-                //Build SDK for x64
-                sh "echo \"Building SDK iOS x64 (crosscompiling)\""
-                sh "cmake -DVCPKG_TARGET_TRIPLET=x64-ios -DENABLE_LOG_PERFORMANCE=ON -DUSE_LIBUV=ON -DENABLE_SDKLIB_EXAMPLES=OFF -DENABLE_SDKLIB_TESTS=OFF -DENABLE_ISOLATED_GFX=OFF -DCMAKE_BUILD_TYPE=RelWithDebInfo -DVCPKG_ROOT=${VCPKGPATH} -DCMAKE_VERBOSE_MAKEFILE=ON -DCMAKE_SYSTEM_NAME=iOS -S ${WORKSPACE} -B ${WORKSPACE}/${BUILD_DIR_X64}"
-                sh "cmake --build ${WORKSPACE}/${BUILD_DIR_X64} -j2"
-=======
                 //Build SDK for arm64-iphoneos
                 sh "echo \"Building SDK for iOS arm64 (iphoneos SDK)\""
                 sh "cmake -DVCPKG_TARGET_TRIPLET=arm64-ios-mega -DENABLE_LOG_PERFORMANCE=ON -DUSE_LIBUV=ON -DCMAKE_BUILD_TYPE=RelWithDebInfo -DVCPKG_ROOT=${VCPKGPATH} -DCMAKE_VERBOSE_MAKEFILE=ON -DCMAKE_SYSTEM_NAME=iOS -S ${WORKSPACE} -B ${WORKSPACE}/${BUILD_DIR_ARM64}"
@@ -67,7 +56,6 @@
                 sh "echo \"Building SDK iOS x64 (crosscompiling iphonesimulator SDK)\""
                 sh "cmake -DVCPKG_TARGET_TRIPLET=x64-ios-simulator-mega -DENABLE_LOG_PERFORMANCE=ON -DUSE_LIBUV=ON -DENABLE_ISOLATED_GFX=OFF -DCMAKE_BUILD_TYPE=RelWithDebInfo -DVCPKG_ROOT=${VCPKGPATH} -DCMAKE_VERBOSE_MAKEFILE=ON -DCMAKE_SYSTEM_NAME=iOS -DCMAKE_OSX_ARCHITECTURES=x86_64 -DCMAKE_OSX_SYSROOT=iphonesimulator -S ${WORKSPACE} -B ${WORKSPACE}/${BUILD_DIR_X64_SIM}"
                 sh "cmake --build ${WORKSPACE}/${BUILD_DIR_X64_SIM} -j2"
->>>>>>> 390f7cac
             }
         }
     }
