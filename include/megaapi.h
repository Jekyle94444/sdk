/**
 * @file megaapi.h
 * @brief Public header file of the intermediate layer for the MEGA C++ SDK.
 *
 * (c) 2013-2014 by Mega Limited, Auckland, New Zealand
 *
 * This file is part of the MEGA SDK - Client Access Engine.
 *
 * Applications using the MEGA API must present a valid application key
 * and comply with the the rules set forth in the Terms of Service.
 *
 * The MEGA SDK is distributed in the hope that it will be useful,
 * but WITHOUT ANY WARRANTY; without even the implied warranty of
 * MERCHANTABILITY or FITNESS FOR A PARTICULAR PURPOSE.
 *
 * @copyright Simplified (2-clause) BSD License.
 *
 * You should have received a copy of the license along with this
 * program.
 */

#ifndef MEGAAPI_H
#define MEGAAPI_H

#include <string>
#include <vector>
#include <inttypes.h>

#ifdef __APPLE__
#include <TargetConditionals.h>
#endif

namespace mega
{   		
typedef uint64_t MegaHandle;
#ifdef WIN32
    const char MEGA_DEBRIS_FOLDER[] = "Rubbish";
#else
    const char MEGA_DEBRIS_FOLDER[] = ".debris";
#endif

    /**
     * @brief INVALID_HANDLE Invalid value for a handle
     *
     * This value is used to represent an invalid handle. Several MEGA objects can have
     * a handle but it will never be mega::INVALID_HANDLE
     *
     */
    const MegaHandle INVALID_HANDLE = ~(MegaHandle)0;

class MegaListener;
class MegaRequestListener;
class MegaTransferListener;
class MegaGlobalListener;
class MegaTreeProcessor;
class MegaAccountDetails;
class MegaAchievementsDetails;
class MegaPricing;
class MegaNode;
class MegaUser;
class MegaContactRequest;
class MegaShare;
class MegaError;
class MegaRequest;
class MegaEvent;
class MegaTransfer;
class MegaSync;
class MegaStringList;
class MegaNodeList;
class MegaUserList;
class MegaContactRequestList;
class MegaShareList;
class MegaTransferList;
class MegaApi;

class MegaSemaphore;

/**
 * @brief Interface to provide an external GFX processor
 *
 * You can implement this interface to provide a graphics processor to the SDK
 * in the MegaApi::MegaApi constructor. That way, SDK will use your implementation to generate
 * thumbnails/previews when needed.
 *
 * The implementation will receive callbacks from an internal worker thread.
 *
 * Images will be sequentially processed. At first, the SDK will call MegaGfxProcessor::readBitmap
 * with the path of the file. Then, it will call MegaGfxProcessor::getWidth and MegaGfxProcessor::getHeight
 * to get the dimensions of the file (in pixels). After that, the SDK will call
 * MegaGfxProcessor::getBitmapDataSize and MegaGfxProcessor::getBitmapData in a loop
 * to get thumbnails/previews of different sizes. Finally, the SDK will call
 * MegaGfxProcessor::freeBitmap to let you free the resources required to process
 * the current file.
 *
 * If the image has EXIF data, it should be rotated/mirrored before doing any
 * other processing. MegaGfxProcessor::getWidth, MegaGfxProcessor::getHeight and all
 * other coordinates in this interface are expressed over the image after the required
 * transformation based on the EXIF data.
 *
 * Generated images must be in JPG format.
 *
 */
class MegaGfxProcessor
{
public:
    /**
     * @brief Read the image file and check if it can be processed
     *
     * This is the first function that will be called to process an image. No other
     * functions of this interface will be called before this one.
     *
     * The recommended implementation is to read the file, check if it's an image and
     * get its dimensions. If everything is OK, the function should return true. If the
     * file isn't an image or can't be processed, this function should return false.
     *
     * The SDK will call this function with all files so it's probably a good idea to
     * check the extension before trying to open them.
     *
     * @param path Path of the file that is going to be processed
     * @return True if the implementation is able to manage the file, false otherwise.
     */
    virtual bool readBitmap(const char* path);

    /**
     * @brief Returns the width of the image
     *
     * This function must return the width of the image at the path provided in MegaGfxProcessor::readBitmap
     * If a number <= 0 is returned, the image won't be processed.
     *
     * @return The width of the image
     */
    virtual int getWidth();

    /**
     * @brief Returns the height of the image
     *
     * This function must return de width of the image at the path provided in MegaGfxProcessor::readBitmap
     * If a number <= 0 is returned, the image won't be processed.
     *
     * @return The height of the image
     */
    virtual int getHeight();

    /**
     * @brief Generates a thumbnail/preview image.
     *
     * This function provides the parameters of the thumbnail/preview that the SDK wants to generate.
     * If the implementation can create it, it has to provide the size of the buffer (in bytes) that
     * it needs to store the generated JPG image. Otherwise, it should return a number <= 0.
     *
     * The implementation of this function has to scale the image to the size (width, height) and then
     * extract the rectangle starting at the point (px, py) with size (rw, rh). (px, py, rw and rh) are
     * expressed in pixels over the scaled image, being the point (0, 0) the upper-left corner of the
     * scaled image, with the X-axis growing to the right and the Y-axis growing to the bottom.
     *
     * @param width Width of the scaled image from which the thumbnail/preview image will be extracted
     * @param height Height of the scaled image from which the thumbnail/preview image will be extracted
     * @param px X coordinate of the starting point of the desired image (in pixels over the scaled image)
     * @param py Y coordinate of the starting point of the desired image (in pixels over the scaled image)
     * @param rw Width of the desired image (in pixels over the scaled image)
     * @param rh Height of the desired image (in pixels over the scaled image)
     *
     * @return Size of the buffer required to store the image (in bytes) or a number <= 0 if it's not
     * possible to generate it.
     *
     */
    virtual int getBitmapDataSize(int width, int height, int px, int py, int rw, int rh);

    /**
     * @brief Copy the thumbnail/preview data to a buffer provided by the SDK
     *
     * The SDK uses this function immediately after MegaGfxProcessor::getBitmapDataSize when that
     * fuction succeed. The implementation of this function must copy the data of the image in the
     * buffer provided by the SDK. The size of this buffer will be the same as the value returned
     * in the previous call to MegaGfxProcessor::getBitmapDataSize. That size is provided in the
     * second parameter for compatibility with SWIG and to help the implementation to prevent
     * buffer overflow errors.
     *
     * @param bitmapData Preallocated buffer in which the implementation must write the generated image
     * @param size Size of the buffer. It will be the same that the previous return value of
     * MegaGfxProcessor::getBitmapDataSize
     *
     * @return True in case of success, false otherwise.
     */
    virtual bool getBitmapData(char *bitmapData, size_t size);

    /**
     * @brief Free resources associated with the processing of the current image
     *
     * With a call of this function, the processing of the image started with a call to
     * MegaGfxProcessor::readBitmap ends. No other functions will be called to continue processing
     * the current image, so you can free all related resources.
     *
     */
    virtual void freeBitmap();

    virtual ~MegaGfxProcessor();
};

/**
 * @brief Contains the information related to a proxy server.
 *
 * Pass an object of this class to MegaApi::setProxySettings to
 * start using a proxy server.
 *
 * Currently, only HTTP proxies are allowed. The proxy server
 * should support HTTP request and tunneling for HTTPS.
 *
 */
class MegaProxy
{
public:
    enum {PROXY_NONE = 0, PROXY_AUTO = 1, PROXY_CUSTOM = 2};

    /**
     * @brief Creates a MegaProxy object with the default settings (PROXY_AUTO)
     */
    MegaProxy();
    virtual ~MegaProxy();

    /**
     * @brief Sets the type of the proxy
     *
     * The allowed values in the current version are:
     * - PROXY_NONE means no proxy
     * - PROXY_AUTO means automatic detection (default)
     * - PROXY_CUSTOM means a proxy using user-provided data
     *
     * PROXY_AUTO is currently supported on Windows only, for other platforms
     * PROXY_NONE will be used as the automatic detected value.
     *
     * @param proxyType Sets the type of the proxy
     */
    void setProxyType(int proxyType);

    /**
     * @brief Sets the URL of the proxy
     *
     * That URL must follow this format: "<scheme>://<hostname|ip>:<port>"
     *
     * This is a valid example: http://127.0.0.1:8080
     *
     * @param proxyURL URL of the proxy: "<scheme>://<hostname|ip>:<port>"
     */
    void setProxyURL(const char *proxyURL);

    /**
     * @brief Set the credentials needed to use the proxy
     *
     * If you don't need to use any credentials, do not use this function
     * or pass NULL in the first parameter.
     *
     * @param username Username to access the proxy, or NULL if credentials aren't needed
     * @param password Password to access the proxy
     */
    void setCredentials(const char *username, const char *password);

    /**
     * @brief Returns the current proxy type of the object
     *
     * The allowed values in the current version are:
     * - PROXY_NONE means no proxy
     * - PROXY_AUTO means automatic detection (default)
     * - PROXY_CUSTOM means a proxy using user-provided data
     *
    * @return Current proxy type (PROXY_NONE, PROXY_AUTO or PROXY_CUSTOM)
     */
    int getProxyType();

    /**
     * @brief Returns the URL of the proxy, previously set with MegaProxy::setProxyURL.
     *
     * The MegaProxy object retains the ownership of the returned value.
     * It will be valid until the MegaProxy::setProxyURL is called (that will delete the previous value)
     * or until the MegaProxy object is deleted.
     *
     * @return URL of the proxy
     */
    const char *getProxyURL();

    /**
     * @brief Returns true if credentials are needed to access the proxy, false otherwise.
     *
     * The default value of this function is false. It will return true after calling
     * MegaProxy::setCredentials with a non NULL username.
     *
     * @return True if credentials are needed to access the proxy, false otherwise.
     */
    bool credentialsNeeded();

    /**
     * @brief Return the username required to access the proxy
     *
     * The MegaProxy object retains the ownership of the returned value.
     * It will be valid until the MegaProxy::setCredentials is called (that will delete the previous value)
     * or until the MegaProxy object is deleted.
     *
     * @return Username required to access the proxy
     */
    const char *getUsername();

    /**
     * @brief Return the username required to access the proxy
     *
     * The MegaProxy object retains the ownership of the returned value.
     * It will be valid until the MegaProxy::setCredentials is called (that will delete the previous value)
     * or until the MegaProxy object is deleted.
     *
     * @return Password required to access the proxy
     */
    const char *getPassword();

private:
    int proxyType;
    const char *proxyURL;
    const char *username;
    const char *password;
};

/**
 * @brief Interface to receive SDK logs
 *
 * You can implement this class and pass an object of your subclass to MegaApi::setLoggerClass
 * to receive SDK logs. You will have to use also MegaApi::setLogLevel to select the level of
 * the logs that you want to receive.
 *
 */
class MegaLogger
{
public:
    /**
     * @brief This function will be called with all logs with level <= your selected
     * level of logging (by default it is MegaApi::LOG_LEVEL_INFO)
     *
     * @param time Readable string representing the current time.
     *
     * The SDK retains the ownership of this string, it won't be valid after this funtion returns.
     *
     * @param loglevel Log level of this message
     *
     * Valid values are:
     * - MegaApi::LOG_LEVEL_FATAL = 0
     * - MegaApi::LOG_LEVEL_ERROR = 1
     * - MegaApi::LOG_LEVEL_WARNING = 2
     * - MegaApi::LOG_LEVEL_INFO = 3
     * - MegaApi::LOG_LEVEL_DEBUG = 4
     * - MegaApi::LOG_LEVEL_MAX = 5
     *
     * @param source Location where this log was generated
     *
     * For logs generated inside the SDK, this will contain the source file and the line of code.
     * The SDK retains the ownership of this string, it won't be valid after this funtion returns.
     *
     * @param message Log message
     *
     * The SDK retains the ownership of this string, it won't be valid after this funtion returns.
     *
     */
    virtual void log(const char *time, int loglevel, const char *source, const char *message);
    virtual ~MegaLogger(){}
};

/**
 * @brief Represents a node (file/folder) in the MEGA account
 *
 * It allows to get all data related to a file/folder in MEGA. It can be also used
 * to start SDK requests (MegaApi::renameNode, MegaApi::moveNode, etc.)
 *
 * Objects of this class aren't live, they are snapshots of the state of a node
 * in MEGA when the object is created, they are immutable.
 *
 * Do not inherit from this class. You can inspect the MEGA filesystem and get these objects using
 * MegaApi::getChildren, MegaApi::getChildNode and other MegaApi functions.
 *
 */
class MegaNode
{
    public:
		enum {
			TYPE_UNKNOWN = -1,
			TYPE_FILE = 0,
			TYPE_FOLDER,
			TYPE_ROOT,
			TYPE_INCOMING,
            TYPE_RUBBISH
		};

        enum
        {
            CHANGE_TYPE_REMOVED         = 0x01,
            CHANGE_TYPE_ATTRIBUTES      = 0x02,
            CHANGE_TYPE_OWNER           = 0x04,
            CHANGE_TYPE_TIMESTAMP       = 0x08,
            CHANGE_TYPE_FILE_ATTRIBUTES = 0x10,
            CHANGE_TYPE_INSHARE         = 0x20,
            CHANGE_TYPE_OUTSHARE        = 0x40,
            CHANGE_TYPE_PARENT          = 0x80,
            CHANGE_TYPE_PENDINGSHARE    = 0x100,
            CHANGE_TYPE_PUBLIC_LINK     = 0x200
        };

        static const int INVALID_DURATION = -1;
        static const double INVALID_COORDINATE;

        virtual ~MegaNode();

        /**
         * @brief Creates a copy of this MegaNode object.
         *
         * The resulting object is fully independent of the source MegaNode,
         * it contains a copy of all internal attributes, so it will be valid after
         * the original object is deleted.
         *
         * You are the owner of the returned object
         *
         * @return Copy of the MegaNode object
         */
        virtual MegaNode *copy();

        /**
         * @brief Returns the type of the node
         *
         * Valid values are:
         * - TYPE_UNKNOWN = -1,
         * Unknown node type
         *
         * - TYPE_FILE = 0,
         * The MegaNode object represents a file in MEGA
         *
         * - TYPE_FOLDER = 1
         * The MegaNode object represents a folder in MEGA
         *
         * - TYPE_ROOT = 2
         * The MegaNode object represents root of the MEGA Cloud Drive
         *
         * - TYPE_INCOMING = 3
         * The MegaNode object represents root of the MEGA Inbox
         *
         * - TYPE_RUBBISH = 4
         * The MegaNode object represents root of the MEGA Rubbish Bin
         *
         * @return Type of the node
         */
        virtual int getType();

        /**
         * @brief Returns the name of the node
         *
         * The name is only valid for nodes of type TYPE_FILE or TYPE_FOLDER.
         * For other MegaNode types, the name is undefined.
         *
         * The MegaNode object retains the ownership of the returned string. It will
         * be valid until the MegaNode object is deleted.
         *
         * @return Name of the node
         */
        virtual const char* getName();

        /**
         * @brief Returns the fingerprint (Base64-encoded) of the node
         *
         * Only files have a fingerprint, and there could be files without it.
         * If the node doesn't have a fingerprint, this funtion returns NULL
         *
         * The MegaNode object retains the ownership of the returned string. It will
         * be valid until the MegaNode object is deleted.
         *
         * @return Base64-encoded fingerprint of the node, or NULL it the node doesn't have a fingerprint.
         */
        virtual const char* getFingerprint();

        /**
         * @brief Returns true if the node has custom attributes
         *
         * Custom attributes can be set using MegaApi::setCustomNodeAttribute
         *
         * @return True if the node has custom attributes, otherwise false
         * @see MegaApi::setCustomNodeAttribute
         */
        virtual bool hasCustomAttrs();

        /**
         * @brief Returns the list with the names of the custom attributes of the node
         *
         * Custom attributes can be set using MegaApi::setCustomNodeAttribute
         *
         * You take the ownership of the returned value
         *
         * @return Names of the custom attributes of the node
         * @see MegaApi::setCustomNodeAttribute
         */
        virtual MegaStringList *getCustomAttrNames();

        /**
         * @brief Get a custom attribute of the node
         *
         * Custom attributes can be set using MegaApi::setCustomNodeAttribute
         *
         * The MegaNode object retains the ownership of the returned string. It will
         * be valid until the MegaNode object is deleted.
         *
         * @param attrName Name of the custom attribute
         * @return Custom attribute of the node
         * @see MegaApi::setCustomNodeAttribute
         */
        virtual const char *getCustomAttr(const char* attrName);

        /**
         * @brief Get the attribute of the node representing its duration.
         *
         * The purpose of this attribute is to store the duration of audio/video files.
         *
         * @return The number of seconds, or -1 if this attribute is not set.
         */
        virtual int getDuration();

        /**
         * @brief Get the attribute of the node representing the latitude.
         *
         * The purpose of this attribute is to store the coordinate where a photo was taken.
         *
         * @return The latitude coordinate in its decimal degree notation, or INVALID_COORDINATE
         * if this attribute is not set.
         */
        virtual double getLatitude();

        /**
         * @brief Get the attribute of the node representing the longitude.
         *
         * The purpose of this attribute is to store the coordinate where a photo was taken.
         *
         * @return The longitude coordinate in its decimal degree notation, or INVALID_COORDINATE
         * if this attribute is not set.
         */
        virtual double getLongitude();

        /**
         * @brief Returns the handle of this MegaNode in a Base64-encoded string
         *
         * You take the ownership of the returned string.
         * Use delete [] to free it.
         *
         * @return Base64-encoded handle of the node
         */
        virtual char* getBase64Handle();

        /**
         * @brief Returns the size of the node
         *
         * The returned value is only valid for nodes of type TYPE_FILE.
         *
         * @return Size of the node
         */
        virtual int64_t getSize();

        /**
         * @brief Returns the creation time of the node in MEGA (in seconds since the epoch)
         *
         * The returned value is only valid for nodes of type TYPE_FILE or TYPE_FOLDER.
         *
         * @return Creation time of the node (in seconds since the epoch)
         */
        virtual int64_t getCreationTime();

        /**
         * @brief Returns the modification time of the file that was uploaded to MEGA (in seconds since the epoch)
         *
         * The returned value is only valid for nodes of type TYPE_FILE.
         *
         * @return Modification time of the file that was uploaded to MEGA (in seconds since the epoch)
         */
        virtual int64_t getModificationTime();

        /**
         * @brief Returns a handle to identify this MegaNode
         *
         * You can use MegaApi::getNodeByHandle to recover the node later.
         *
         * @return Handle that identifies this MegaNode
         */
        virtual MegaHandle getHandle();

        /**
         * @brief Returns the handle of the parent node
         *
         * You can use MegaApi::getNodeByHandle to recover the node later.
         *
         * @return Handle of the parent node (or INVALID_HANDLE for root nodes)
         */
        virtual MegaHandle getParentHandle();

        /**
         * @brief Returns the key of the node in a Base64-encoded string
         *
         * You take the ownership of the returned string.
         * Use delete [] to free it.
         *
         * @return Returns the key of the node.
         */
        virtual char* getBase64Key();

        /**
         * @brief Returns the tag of the operation that created/modified this node in MEGA
         *
         * Every request and every transfer has a tag that identifies it.
         * When a request creates or modifies a node, the tag is associated with the node
         * at runtime, this association is lost after a reload of the filesystem or when
         * the SDK is closed.
         *
         * This tag is specially useful to know if a node reported in MegaListener::onNodesUpdate or
         * MegaGlobalListener::onNodesUpdate was modified by a local operation (tag != 0) or by an
         * external operation, made by another MEGA client (tag == 0).
         *
         * If the node hasn't been created/modified during the current execution, this function returns 0
         *
         * @return The tag associated with the node.
         */
        virtual int getTag();

        /**
         * @brief Returns the expiration time of a public link, if any
         *
         * @return The expiration time as an Epoch timestamp. Returns 0 for non-expire
         * links, and -1 if the MegaNode is not exported.
         */
        virtual int64_t getExpirationTime();

        /**
         * @brief Returns the public handle of a node
         *
         * Only exported nodes have a public handle.
         *
         * @return The public handle of an exported node. If the MegaNode
         * has not been exported, it returns UNDEF.
         */
        virtual MegaHandle getPublicHandle();

         /**
         * @brief Returns a public node corresponding to the exported MegaNode
         *
         * @return Public node for the exported node. If the MegaNode has not been
         * exported or it has expired, then it returns NULL.
         */
        virtual MegaNode* getPublicNode();

        /**
         * @brief Returns the URL for the public link of the exported node.
         *
         * You take the ownership of the returned string.
         * Use delete [] to free it.
         *
         * @param includeKey False if you want the link without the key.
         * @return The URL for the public link of the exported node. If the MegaNode
         * has not been exported, it returns NULL.
         */
        virtual char * getPublicLink(bool includeKey = true);

        /**
         * @brief Returns true if this node represents a file (type == TYPE_FILE)
         * @return true if this node represents a file, otherwise false
         */
        virtual bool isFile();

        /**
         * @brief Returns true this node represents a folder or a root node
         *
         * @return true this node represents a folder or a root node
         */
        virtual bool isFolder();

        /**
         * @brief Returns true if this node has been removed from the MEGA account
         *
         * This value is only useful for nodes notified by MegaListener::onNodesUpdate or
         * MegaGlobalListener::onNodesUpdate that can notify about deleted nodes.
         *
         * In other cases, the return value of this function will be always false.
         *
         * @return true if this node has been removed from the MEGA account
         */
        virtual bool isRemoved();

        /**
         * @brief Returns true if this node has an specific change
         *
         * This value is only useful for nodes notified by MegaListener::onNodesUpdate or
         * MegaGlobalListener::onNodesUpdate that can notify about node modifications.
         *
         * In other cases, the return value of this function will be always false.
         *
         * @param changeType The type of change to check. It can be one of the following values:
         *
         * - MegaNode::CHANGE_TYPE_REMOVED         = 0x01
         * Check if the node is being removed
         *
         * - MegaNode::CHANGE_TYPE_ATTRIBUTES      = 0x02
         * Check if an attribute of the node has changed, usually the namespace name
         *
         * - MegaNode::CHANGE_TYPE_OWNER           = 0x04
         * Check if the owner of the node has changed
         *
         * - MegaNode::CHANGE_TYPE_TIMESTAMP       = 0x08
         * Check if the modification time of the node has changed
         *
         * - MegaNode::CHANGE_TYPE_FILE_ATTRIBUTES = 0x10
         * Check if file attributes have changed, usually the thumbnail or the preview for images
         *
         * - MegaNode::CHANGE_TYPE_INSHARE         = 0x20
         * Check if the node is a new or modified inshare
         *
         * - MegaNode:: CHANGE_TYPE_OUTSHARE       = 0x40
         * Check if the node is a new or modified outshare
         *
         * - MegaNode::CHANGE_TYPE_PARENT          = 0x80
         * Check if the parent of the node has changed
         *
         * - MegaNode::CHANGE_TYPE_PENDINGSHARE    = 0x100
         * Check if the pending share of the node has changed
         *
         * - MegaNode::CHANGE_TYPE_PUBLIC_LINK     = 0x200
         * Check if the public link of the node has changed
         *
         * @return true if this node has an specific change
         */
        virtual bool hasChanged(int changeType);

        /**
         * @brief Returns a bit field with the changes of the node
         *
         * This value is only useful for nodes notified by MegaListener::onNodesUpdate or
         * MegaGlobalListener::onNodesUpdate that can notify about node modifications.
         *
         * @return The returned value is an OR combination of these flags:
         *
         *- MegaNode::CHANGE_TYPE_REMOVED         = 0x01
         * The node is being removed
         *
         * - MegaNode::CHANGE_TYPE_ATTRIBUTES      = 0x02
         * An attribute of the node has changed, usually the namespace name
         *
         * - MegaNode::CHANGE_TYPE_OWNER           = 0x04
         * The owner of the node has changed
         *
         * - MegaNode::CHANGE_TYPE_TIMESTAMP       = 0x08
         * The modification time of the node has changed
         *
         * - MegaNode::CHANGE_TYPE_FILE_ATTRIBUTES = 0x10
         * File attributes have changed, usually the thumbnail or the preview for images
         *
         * - MegaNode::CHANGE_TYPE_INSHARE         = 0x20
         * The node is a new or modified inshare
         *
         * - MegaNode::CHANGE_TYPE_OUTSHARE       = 0x40
         * The node is a new or modified outshare
         *
         * - MegaNode::CHANGE_TYPE_PARENT          = 0x80
         * The parent of the node has changed
         *
         * - MegaNode::CHANGE_TYPE_PENDINGSHARE    = 0x100
         * Check if the pending share of the node has changed
         *
         * - MegaNode::CHANGE_TYPE_PUBLIC_LINK     = 0x200
         * Check if the public link of the node has changed
         *
         */
        virtual int getChanges();

        /**
         * @brief Returns true if the node has an associated thumbnail
         * @return true if the node has an associated thumbnail
         */
        virtual bool hasThumbnail();

        /**
         * @brief Returns true if the node has an associated preview
         * @return true if the node has an associated preview
         */
        virtual bool hasPreview();

        /**
         * @brief Returns true if this is a public node
         *
         * Only MegaNode objects generated with MegaApi::getPublicMegaNode
         * will return true.
         *
         * @return true if this is a public node
         */
        virtual bool isPublic();

        /**
         * @brief Check if the MegaNode is being shared by/with your own user
         *
         * For nodes that are being shared, you can get a list of MegaShare
         * objects using MegaApi::getOutShares, or a list of MegaNode objects
         * using MegaApi::getInShares
         *
         * @return true is the MegaNode is being shared, otherwise false
         * @note Exported nodes (public link) are not considered to be shared nodes.
         */
        virtual bool isShared();

        /**
         * @brief Check if the MegaNode is being shared with other users
         *
         * For nodes that are being shared, you can get a list of MegaShare
         * objects using MegaApi::getOutShares
         *
         * @return true is the MegaNode is being shared, otherwise false
         */
        virtual bool isOutShare();

        /**
         * @brief Check if a MegaNode belong to another User, but it is shared with you
         *
         * For nodes that are being shared, you can get a list of MegaNode
         * objects using MegaApi::getInShares
         *
         * @return true is the MegaNode is being shared, otherwise false
         */
        virtual bool isInShare();

        /**
         * @brief Returns true if the node has been exported (has a public link)
         *
         * Public links are created by calling MegaApi::exportNode.
         *
         * @return true if this is an exported node
         */
        virtual bool isExported();

        /**
         * @brief Returns true if the node has been exported (has a temporal public link)
         * and the related public link has expired.
         *
         * Public links are created by calling MegaApi::exportNode.
         *
         * @return true if the public link has expired.
         */
        virtual bool isExpired();

        /**
         * @brief Returns true if this the node has been exported
         * and the related public link has been taken down.
         *
         * Public links are created by calling MegaApi::exportNode.
         *
         * @return true if the public link has been taken down.
         */
        virtual bool isTakenDown();

        /**
         * @brief Returns true if this MegaNode is a private node from a foreign account
         *
         * Only MegaNodes created with MegaApi::createPublicFileNode and MegaApi::createPublicFolderNode
         * returns true in this function.
         *
         * @return true if this node is a private node from a foreign account
         */
        virtual bool isForeign();

        /**
         * @brief Returns a string that contains the decryption key of the file (in binary format)
         *
         * The MegaNode object retains the ownership of the returned pointer. It will be valid until the deletion
         * of the MegaNode object.
         *
         * @return Decryption key of the file (in binary format)
         * @deprecated This function is intended for debugging and internal purposes and will be probably removed in future updates.
         * Use MegaNode::getBase64Key instead
         */
        virtual std::string* getNodeKey();

        /**
         * @brief Returns a string that contains the encrypted attributes of the file (in binary format)
         *
         * The return value is only valid for public nodes or undecrypted nodes. In all other cases this function
         * will return an empty string.
         *
         * The MegaNode object retains the ownership of the returned pointer. It will be valid until the deletion
         * of the MegaNode object.
         *
         * @return Encrypted attributes of the file (in binary format)
         * @deprecated This function is intended for debugging and internal purposes and will be probably removed in future updates.
         * Use MegaNode::getName and MegaNode::getModificationTime and MegaApi::getFingerprint. They provide the same information,
         * decrypted and in a manageable format.
         */
        virtual std::string* getAttrString();

        /**
         * @brief Returns the file attributes related to the node
         *
         * The return value is only valid for nodes attached in a chatroom. In all other cases this function
         * will return NULL.
         *
         * You take the ownership of the returned string.
         * Use delete [] to free it.
         *
         * @return File attributes related to the node
         */
        virtual char *getFileAttrString();

        /**
         * @brief Return the private auth token to access this node
         *
         * The MegaNode object retains the ownership of the returned pointer. It will be valid until the deletion
         * of the MegaNode object.
         *
         * @return Private auth token to access the node
         * @deprecated This function is intended for internal purposes and will be probably removed in future updates.
         */
        virtual std::string* getPrivateAuth();

        /**
         * @brief Set an auth token to access this node
         * @param privateAuth token to access the node
         * @deprecated This function is intended for internal purposes and will be probably removed in future updates.
         */
        virtual void setPrivateAuth(const char *privateAuth);

        /**
         * @brief Return the public auth token to access this node
         *
         * The MegaNode object retains the ownership of the returned pointer. It will be valid until the deletion
         * of the MegaNode object.
         *
         * @return Public auth token to access the node
         * @deprecated This function is intended for internal purposes and will be probably removed in future updates.
         */
        virtual std::string* getPublicAuth();

        /**
         * @brief Returns the child nodes of an authorized folder node
         *
         * This function always returns NULL, except for authorized folder nodes.
         * Authorized folder nodes are the ones returned by MegaApi::authorizeNode.
         *
         * The MegaNode object retains the ownership of the returned pointer. It will be valid until the deletion
         * of the MegaNode object.
         *
         * @return Child nodes of an authorized folder node, otherwise NULL
         */
        virtual MegaNodeList *getChildren();

#ifdef ENABLE_SYNC
        /**
         * @brief Returns true if this node was deleted from the MEGA account by the
         * synchronization engine
         *
         * This value is only useful for nodes notified by MegaListener::onNodesUpdate or
         * MegaGlobalListener::onNodesUpdate that can notify about deleted nodes.
         *
         * In other cases, the return value of this function will be always false.
         *
         * @return True if this node was deleted from the MEGA account by the synchronization engine
         */
        virtual bool isSyncDeleted();

        /**
         * @brief Returns the local path associated with this node
         *
         * Only synchronized nodes has an associated local path, for all other nodes
         * the return value will be an empty string.
         *
         * @return The local path associated with this node or an empty string if the node isn't synced-
         */
        virtual std::string getLocalPath();
#endif

        /**
         * @brief Provides a serialization of the MegaNode object
         *
         * @note This function is intended to use ONLY with MegaNode objects obtained from
         * attachment messages received in a chatroom (@see MegaChatMessage::getMegaNodeList()).
         * Using MegaNode objects returned by MegaNode::unserialize from a serialized
         * non-chat MegaNode object may cause undefined behavior.
         *
         * You take the ownership of the returned value.
         *
         * @return Serialization of the MegaNode object, in Base64, or NULL if error.
         */
        virtual char *serialize();

        /**
         * @brief Returns a new MegaNode object from its serialization
         *
         * @note This function is intended to use ONLY with MegaNode objects obtained from
         * attachment messages received in a chatroom (@see MegaChatMessage::getMegaNodeList()).
         * Using MegaNode objects obtained by MegaNode::unserialize from a serialized
         * non-chat MegaNode object may cause undefined behavior.
         *
         * You take the ownership of the returned value.
         *
         * @param Serialization of a MegaNode object obtained from a chat message (in Base64)
         * @return A new MegaNode object, or NULL if error.
         */
        static MegaNode* unserialize(const char *d);
};

/**
 * @brief Represents an user in MEGA
 *
 * It allows to get all data related to an user in MEGA. It can be also used
 * to start SDK requests (MegaApi::share MegaApi::removeContact, etc.)
 *
 * Objects of this class aren't live, they are snapshots of the state of an user
 * in MEGA when the object is created, they are immutable.
 *
 * Do not inherit from this class. You can get the contacts of an account using
 * MegaApi::getContacts and MegaApi::getContact.
 *
 */
class MegaUser
{
	public:
		enum {
			VISIBILITY_UNKNOWN = -1,
            VISIBILITY_HIDDEN = 0,
            VISIBILITY_VISIBLE = 1,
            VISIBILITY_INACTIVE = 2,
            VISIBILITY_BLOCKED = 3
		};

		virtual ~MegaUser();

        /**
         * @brief Creates a copy of this MegaUser object.
         *
         * The resulting object is fully independent of the source MegaUser,
         * it contains a copy of all internal attributes, so it will be valid after
         * the original object is deleted.
         *
         * You are the owner of the returned object
         *
         * @return Copy of the MegaUser object
         */
        virtual MegaUser *copy();

        /**
         * @brief Returns the email associated with the contact.
         *
         * The email can be used to recover the MegaUser object later using MegaApi::getContact
         *
         * The MegaUser object retains the ownership of the returned string, it will be valid until
         * the MegaUser object is deleted.
         *
         * @return The email associated with the contact.
         */
        virtual const char* getEmail();

        /**
         * @brief Returns the handle associated with the contact.
         *
         * @return The handle associated with the contact.
         */
        virtual MegaHandle getHandle();

        /**
         * @brief Get the current visibility of the contact
         *
         * The returned value will be one of these:
         *
         * - VISIBILITY_UNKNOWN = -1
         * The visibility of the contact isn't know
         *
         * - VISIBILITY_HIDDEN = 0
         * The contact is currently hidden
         *
         * - VISIBILITY_VISIBLE = 1
         * The contact is currently visible
         *
         * - VISIBILITY_INACTIVE = 2
         * The contact is currently inactive
         *
         * - VISIBILITY_BLOCKED = 3
         * The contact is currently blocked
         *
         * @note The visibility of your own user is undefined and shouldn't be used.
         * @return Current visibility of the contact
         */
        virtual int getVisibility();

        /**
         * @brief Returns the timestamp when the contact was added to the contact list (in seconds since the epoch)
         * @return Timestamp when the contact was added to the contact list (in seconds since the epoch)
         */
        virtual int64_t getTimestamp();

        enum
        {
            CHANGE_TYPE_AUTHRING        = 0x01,
            CHANGE_TYPE_LSTINT          = 0x02,
            CHANGE_TYPE_AVATAR          = 0x04,
            CHANGE_TYPE_FIRSTNAME       = 0x08,
            CHANGE_TYPE_LASTNAME        = 0x10,
            CHANGE_TYPE_EMAIL           = 0x20,
            CHANGE_TYPE_KEYRING         = 0x40,
            CHANGE_TYPE_COUNTRY         = 0x80,
            CHANGE_TYPE_BIRTHDAY        = 0x100,
            CHANGE_TYPE_PUBKEY_CU255    = 0x200,
            CHANGE_TYPE_PUBKEY_ED255    = 0x400,
            CHANGE_TYPE_SIG_PUBKEY_RSA  = 0x800,
            CHANGE_TYPE_SIG_PUBKEY_CU255 = 0x1000,
            CHANGE_TYPE_LANGUAGE        = 0x2000,
            CHANGE_TYPE_PWD_REMINDER    = 0x4000,
            CHANGE_TYPE_DISABLE_VERSIONS = 0x8000
        };

        /**
         * @brief Returns true if this user has an specific change
         *
         * This value is only useful for users notified by MegaListener::onUsersUpdate or
         * MegaGlobalListener::onUsersUpdate that can notify about user modifications.
         *
         * In other cases, the return value of this function will be always false.
         *
         * @param changeType The type of change to check. It can be one of the following values:
         *
         * - MegaUser::CHANGE_TYPE_AUTH            = 0x01
         * Check if the user has new or modified authentication information
         *
         * - MegaUser::CHANGE_TYPE_LSTINT          = 0x02
         * Check if the last interaction timestamp is modified
         *
         * - MegaUser::CHANGE_TYPE_AVATAR          = 0x04
         * Check if the user has a new or modified avatar image, or if the avatar was removed
         *
         * - MegaUser::CHANGE_TYPE_FIRSTNAME       = 0x08
         * Check if the user has new or modified firstname
         *
         * - MegaUser::CHANGE_TYPE_LASTNAME        = 0x10
         * Check if the user has new or modified lastname
         *
         * - MegaUser::CHANGE_TYPE_EMAIL           = 0x20
         * Check if the user has modified email
         *
         * - MegaUser::CHANGE_TYPE_KEYRING        = 0x40
         * Check if the user has new or modified keyring
         *
         * - MegaUser::CHANGE_TYPE_COUNTRY        = 0x80
         * Check if the user has new or modified country
         *
         * - MegaUser::CHANGE_TYPE_BIRTHDAY        = 0x100
         * Check if the user has new or modified birthday, birthmonth or birthyear
         *
         * - MegaUser::CHANGE_TYPE_PUBKEY_CU255    = 0x200
         * Check if the user has new or modified public key for chat
         *
         * - MegaUser::CHANGE_TYPE_PUBKEY_ED255    = 0x400
         * Check if the user has new or modified public key for signing
         *
         * - MegaUser::CHANGE_TYPE_SIG_PUBKEY_RSA  = 0x800
         * Check if the user has new or modified signature for RSA public key
         *
         * - MegaUser::CHANGE_TYPE_SIG_PUBKEY_CU255 = 0x1000
         * Check if the user has new or modified signature for Cu25519 public key
         *
         * - MegaUser::CHANGE_TYPE_LANGUAGE         = 0x2000
         * Check if the user has modified the preferred language
         *
         * - MegaUser::CHANGE_TYPE_PWD_REMINDER     = 0x4000
         * Check if the data related to the password reminder dialog has changed
         *
         * - MegaUser::CHANGE_TYPE_DISABLE_VERSIONS     = 0x8000
         * Check if option for file versioning has changed
         *
         * @return true if this user has an specific change
         */
        virtual bool hasChanged(int changeType);

        /**
         * @brief Returns a bit field with the changes of the user
         *
         * This value is only useful for users notified by MegaListener::onUsersUpdate or
         * MegaGlobalListener::onUsersUpdate that can notify about user modifications.
         *
         * @return The returned value is an OR combination of these flags:
         *
         * - MegaUser::CHANGE_TYPE_AUTH            = 0x01
         * Check if the user has new or modified authentication information
         *
         * - MegaUser::CHANGE_TYPE_LSTINT          = 0x02
         * Check if the last interaction timestamp is modified
         *
         * - MegaUser::CHANGE_TYPE_AVATAR          = 0x04
         * Check if the user has a new or modified avatar image
         *
         * - MegaUser::CHANGE_TYPE_FIRSTNAME       = 0x08
         * Check if the user has new or modified firstname
         *
         * - MegaUser::CHANGE_TYPE_LASTNAME        = 0x10
         * Check if the user has new or modified lastname
         *
         * - MegaUser::CHANGE_TYPE_EMAIL           = 0x20
         * Check if the user has modified email
         *
         * - MegaUser::CHANGE_TYPE_KEYRING        = 0x40
         * Check if the user has new or modified keyring
         *
         * - MegaUser::CHANGE_TYPE_COUNTRY        = 0x80
         * Check if the user has new or modified country
         *
         * - MegaUser::CHANGE_TYPE_BIRTHDAY        = 0x100
         * Check if the user has new or modified birthday, birthmonth or birthyear
         *
         * - MegaUser::CHANGE_TYPE_PUBKEY_CU255    = 0x200
         * Check if the user has new or modified public key for chat
         *
         * - MegaUser::CHANGE_TYPE_PUBKEY_ED255    = 0x400
         * Check if the user has new or modified public key for signing
         *
         * - MegaUser::CHANGE_TYPE_SIG_PUBKEY_RSA  = 0x800
         * Check if the user has new or modified signature for RSA public key
         *
         * - MegaUser::CHANGE_TYPE_SIG_PUBKEY_CU255 = 0x1000
         * Check if the user has new or modified signature for Cu25519 public key
         *
         * - MegaUser::CHANGE_TYPE_LANGUAGE         = 0x2000
         * Check if the user has modified the preferred language
         *
         * - MegaUser::CHANGE_TYPE_PWD_REMINDER     = 0x4000
         * Check if the data related to the password reminder dialog has changed
         *
         * - MegaUser::CHANGE_TYPE_DISABLE_VERSIONS     = 0x8000
         * Check if option for file versioning has changed
         */
        virtual int getChanges();

        /**
         * @brief Indicates if the user is changed by yourself or by another client.
         *
         * This value is only useful for users notified by MegaListener::onUsersUpdate or
         * MegaGlobalListener::onUsersUpdate that can notify about user modifications.
         *
         * @return 0 if the change is external. >0 if the change is the result of an
         * explicit request, -1 if the change is the result of an implicit request
         * made by the SDK internally.
         */
        virtual int isOwnChange();
};

/**
 * @brief List of MegaHandle objects
 *
 */
class MegaHandleList
{
public:
    /**
     * @brief Creates a new instance of MegaHandleList
     * @return A pointer the new object
     */
    static MegaHandleList *createInstance();

    virtual ~MegaHandleList();

    /**
     * @brief Creates a copy of this MegaHandleList object
     *
     * The resulting object is fully independent of the source MegaHandleList,
     * it contains a copy of all internal attributes, so it will be valid after
     * the original object is deleted.
     *
     * You are the owner of the returned object
     *
     * @return Copy of the MegaHandleList object
     */
    virtual MegaHandleList *copy() const;

    /**
     * @brief Returns the MegaHandle at the position i in the MegaHandleList
     *
     *
     * If the index is >= the size of the list, this function returns MEGACHAT_INVALID_HANDLE.
     *
     * @param i Position of the MegaHandle that we want to get for the list
     * @return MegaHandle at the position i in the list
     */
    virtual MegaHandle get(unsigned int i) const;

    /**
     * @brief Returns the number of MegaHandles in the list
     * @return Number of MegaHandles in the list
     */
    virtual unsigned int size() const;

    /**
     * @brief Add new MegaHandle to list
     * @param megaHandle to be added
     */
    virtual void addMegaHandle(MegaHandle megaHandle);
};

/**
 * @brief Represents the outbound sharing of a folder with a user in MEGA
 *
 * It allows to get all data related to the sharing. You can start sharing a folder with
 * a contact or cancel an existing sharing using MegaApi::share. A public link of a folder
 * is also considered a sharing and can be cancelled.
 *
 * Objects of this class aren't live, they are snapshots of the state of the sharing
 * in MEGA when the object is created, they are immutable.
 *
 * Do not inherit from this class. You can get current active sharings using MegaApi::getOutShares
 *
 */
class MegaShare
{
	public:
		enum {
			ACCESS_UNKNOWN = -1,
			ACCESS_READ = 0,
			ACCESS_READWRITE,
			ACCESS_FULL,
			ACCESS_OWNER
		};

		virtual ~MegaShare();

        /**
         * @brief Creates a copy of this MegaShare object
         *
         * The resulting object is fully independent of the source MegaShare,
         * it contains a copy of all internal attributes, so it will be valid after
         * the original object is deleted.
         *
         * You are the owner of the returned object
         *
         * @return Copy of the MegaShare object
         */
        virtual MegaShare *copy();

        /**
         * @brief Returns the email of the user with whom we are sharing the folder
         *
         * For public shared folders, this function returns NULL
         *
         * The MegaShare object retains the ownership of the returned string, it will be valid until
         * the MegaShare object is deleted.
         *
         * @return The email of the user with whom we share the folder, or NULL if it's a public folder
         */
        virtual const char *getUser();

        /**
         * @brief Returns the handle of the folder that is being shared
         * @return The handle of the folder that is being shared
         */
        virtual MegaHandle getNodeHandle();

        /**
         * @brief Returns the access level of the sharing
         *
         * Possible return values are:
         * - ACCESS_UNKNOWN = -1
         * It means that the access level is unknown
         *
         * - ACCESS_READ = 0
         * The user can read the folder only
         *
         * - ACCESS_READWRITE = 1
         * The user can read and write the folder
         *
         * - ACCESS_FULL = 2
         * The user has full permissions over the folder
         *
         * - ACCESS_OWNER = 3
         * The user is the owner of the folder
         *
         * @return The access level of the sharing
         */
        virtual int getAccess();

        /**
         * @brief Returns the timestamp when the sharing was created (in seconds since the epoch)
         * @return The timestamp when the sharing was created (in seconds since the epoch)
         */
        virtual int64_t getTimestamp();
};

#ifdef ENABLE_CHAT
class MegaTextChatPeerList
{
public:
    enum {
        PRIV_UNKNOWN = -2,
        PRIV_RM = -1,
        PRIV_RO = 0,
        PRIV_STANDARD = 2,
        PRIV_MODERATOR = 3
    };

    /**
     * @brief Creates a new instance of MegaTextChatPeerList
     * @return A pointer to the superclass of the private object
     */
    static MegaTextChatPeerList * createInstance();

    virtual ~MegaTextChatPeerList();

    /**
     * @brief Creates a copy of this MegaTextChatPeerList object
     *
     * The resulting object is fully independent of the source MegaTextChatPeerList,
     * it contains a copy of all internal attributes, so it will be valid after
     * the original object is deleted.
     *
     * You are the owner of the returned object
     *
     * @return Copy of the MegaTextChatPeerList object
     */
    virtual MegaTextChatPeerList *copy() const;

    /**
     * @brief addPeer Adds a new chat peer to the list
     *
     * @param h MegaHandle of the user to be added
     * @param priv Privilege level of the user to be added
     * Valid values are:
     * - MegaTextChatPeerList::PRIV_UNKNOWN = -2
     * - MegaTextChatPeerList::PRIV_RM = -1
     * - MegaTextChatPeerList::PRIV_RO = 0
     * - MegaTextChatPeerList::PRIV_STANDARD = 2
     * - MegaTextChatPeerList::PRIV_MODERATOR = 3
     */
    virtual void addPeer(MegaHandle h, int priv);

    /**
     * @brief Returns the MegaHandle of the chat peer at the position i in the list
     *
     * If the index is >= the size of the list, this function returns INVALID_HANDLE.
     *
     * @param i Position of the chat peer that we want to get from the list
     * @return MegaHandle of the chat peer at the position i in the list
     */
    virtual MegaHandle getPeerHandle(int i) const;

    /**
     * @brief Returns the privilege of the chat peer at the position i in the list
     *
     * If the index is >= the size of the list, this function returns PRIV_UNKNOWN.
     *
     * @param i Position of the chat peer that we want to get from the list
     * @return Privilege level of the chat peer at the position i in the list.
     * Valid values are:
     * - MegaTextChatPeerList::PRIV_UNKNOWN = -2
     * - MegaTextChatPeerList::PRIV_RM = -1
     * - MegaTextChatPeerList::PRIV_RO = 0
     * - MegaTextChatPeerList::PRIV_STANDARD = 2
     * - MegaTextChatPeerList::PRIV_MODERATOR = 3
     */
    virtual int getPeerPrivilege(int i) const;

    /**
     * @brief Returns the number of chat peer in the list
     * @return Number of chat peers in the list
     */
    virtual int size() const;

protected:
    MegaTextChatPeerList();

};

class MegaTextChat
{
public:

    enum
    {
        CHANGE_TYPE_ATTACHMENT        = 0x01
    };

    virtual ~MegaTextChat();

    /**
     * @brief Creates a copy of this MegaTextChat object
     *
     * The resulting object is fully independent of the source MegaTextChat,
     * it contains a copy of all internal attributes, so it will be valid after
     * the original object is deleted.
     *
     * You are the owner of the returned object
     *
     * @return Copy of the MegaTextChat object
     */
    virtual MegaTextChat *copy() const;

    /**
     * @brief getHandle Returns the MegaHandle of the chat.
     * @return MegaHandle of the chat.
     */
    virtual MegaHandle getHandle() const;

    /**
     * @brief getOwnPrivilege Returns your privilege level in this chat
     * @return
     */
    virtual int getOwnPrivilege() const;

    /**
     * @brief Returns the chat shard
     * @return The chat shard
     */
    virtual int getShard() const;

    /**
     * @brief getPeerList Returns the full user list and privileges (including yourself).
     *
     * The MegaTextChat retains the ownership of the returned MetaTextChatPeerList. It will
     * be only valid until the MegaTextChat is deleted.
     *
     * @return The list of peers in the chat.
     */
    virtual const MegaTextChatPeerList *getPeerList() const;

    /**
     * @brief Establish the list of peers participating on this chatroom
     *
     * If a peers list already exist, this function will delete it.
     *
     * The MegaTextChat does not take ownership of the list passed as parameter, it makes
     * a local copy.
     *
     * @param peers List of peers
     */
    virtual void setPeerList(const MegaTextChatPeerList *peers);

    /**
     * @brief isGroup Returns whether this chat is a group chat or not
     * @return True if this chat is a group chat. Only chats with more than 2 peers are groupal chats.
     */
    virtual bool isGroup() const;

    /**
     * @brief getOriginatingUser Returns the user that originated the chat notification
     *
     * @note This value is only relevant for new or updated chats notified by MegaGlobalListener::onChatsUpdate or
     * MegaListener::onChatsUpdate.
     *
     * @return The handle of the user who originated the chat notification.
     */
    virtual MegaHandle getOriginatingUser() const;

    /**
     * @brief Returns the title of the chat, if any.
     *
     * The MegaTextChat retains the ownership of the returned string. It will
     * be only valid until the MegaTextChat is deleted.
     *
     * @return The title of the chat as a byte array encoded in Base64URL, or NULL if not available.
     */
    virtual const char *getTitle() const;


    /**
     * @brief Returns true if this chat has an specific change
     *
     * This value is only useful for chats notified by MegaListener::onChatsUpdate or
     * MegaGlobalListener::onChatsUpdate that can notify about chat modifications.
     *
     * In other cases, the return value of this function will be always false.
     *
     * @param changeType The type of change to check. It can be one of the following values:
     *
     * - MegaUser::CHANGE_TYPE_ATTACHMENT      = 0x01
     * Check if the access to nodes have been granted/revoked
     *
     * @return true if this chat has an specific change
     */
    virtual bool hasChanged(int changeType) const;

    /**
     * @brief Returns a bit field with the changes of the chatroom
     *
     * This value is only useful for chats notified by MegaListener::onChatsUpdate or
     * MegaGlobalListener::onChatsUpdate that can notify about chat modifications.
     *
     * @return The returned value is an OR combination of these flags:
     *
     * - MegaUser::CHANGE_TYPE_ATTACHMENT      = 0x01
     * Check if the access to nodes have been granted/revoked
     */
    virtual int getChanges() const;

    /**
     * @brief Indicates if the chat is changed by yourself or by another client.
     *
     * This value is only useful for chats notified by MegaListener::onChatsUpdate or
     * MegaGlobalListener::onChatsUpdate that can notify about chat modifications.
     *
     * @return 0 if the change is external. >0 if the change is the result of an
     * explicit request, -1 if the change is the result of an implicit request
     * made by the SDK internally.
     */
    virtual int isOwnChange() const;

    /**
     * @brief Returns the creation timestamp of the chat
     *
     * In seconds since the Epoch
     *
     * @return Creation date of the chat
     */
    virtual int64_t getCreationTime() const;
};

/**
 * @brief List of MegaTextChat objects
 *
 * A MegaTextChatList has the ownership of the MegaTextChat objects that it contains, so they will be
 * only valid until the MegaTextChatList is deleted. If you want to retain a MegaTextChat returned by
 * a MegaTextChatList, use MegaTextChat::copy.
 *
 * Objects of this class are immutable.
 */
class MegaTextChatList
{
public:

    virtual ~MegaTextChatList();

    virtual MegaTextChatList *copy() const;

    /**
     * @brief Returns the MegaTextChat at the position i in the MegaTextChatList
     *
     * The MegaTextChatList retains the ownership of the returned MegaTextChat. It will be only valid until
     * the MegaTextChatList is deleted. If you want to retain a MegaTextChat returned by this function,
     * use MegaTextChat::copy.
     *
     * If the index is >= the size of the list, this function returns NULL.
     *
     * @param i Position of the MegaTextChat that we want to get for the list
     * @return MegaTextChat at the position i in the list
     */
    virtual const MegaTextChat *get(unsigned int i)  const;

    /**
     * @brief Returns the number of MegaTextChats in the list
     * @return Number of MegaTextChats in the list
     */
    virtual int size() const;
};

#endif

/**
 * @brief Map of string values with string keys (map<string,string>)
 *
 * A MegaStringMap has the ownership of the strings that it contains, so they will be
 * only valid until the MegaStringMap is deleted. If you want to retain a string returned by
 * a MegaStringMap, copy it.
 *
 * Objects of this class are immutable.
 */

class MegaStringMap
{
public:
    virtual ~MegaStringMap();

    virtual MegaStringMap *copy() const;

    /**
     * @brief Returns the string at the position key in the MegaStringMap
     *
     * The returned value is a null-terminated char array. If the value in the map is an array of
     * bytes, then it will be a Base64-encoded string.
     *
     * The MegaStringMap retains the ownership of the returned string. It will be only valid until
     * the MegaStringMap is deleted.
     *
     * If the key is not found in the map, this function returns NULL.
     *
     * @param key Key of the string that you want to get from the map
     * @return String at the position key in the map
     */
    virtual const char* get(const char* key) const;

    /**
     * @brief Returns the list of keys in the MegaStringMap
     *
     * You take the ownership of the returned value
     *
     * @return A MegaStringList containing the keys present in the MegaStringMap
     */
    virtual MegaStringList *getKeys() const;

    /**
     * @brief Sets a value in the MegaStringMap for the given key.
     *
     * If the key already exists in the MegaStringMap, the value will be overwritten by the
     * new value.
     *
     * The MegaStringMap does not take ownership of the strings passed as parameter, it makes
     * a local copy.
     *
     * @param key Key for the new value in the map. It must be a NULL-terminated string.
     * @param value The new value for the key in the map. It must be a NULL-terminated string.
     */
    virtual void set(const char* key, const char *value);

    /**
     * @brief Returns the number of strings in the map
     * @return Number of strings in the map
     */
    virtual int size() const;
};

/**
 * @brief List of strings
 *
 * A MegaStringList has the ownership of the strings that it contains, so they will be
 * only valid until the MegaStringList is deleted. If you want to retain a string returned by
 * a MegaStringList, copy it.
 *
 * Objects of this class are immutable.
 */
class MegaStringList
{
public:
    virtual ~MegaStringList();

    virtual MegaStringList *copy();

    /**
     * @brief Returns the string at the position i in the MegaStringList
     *
     * The MegaStringList retains the ownership of the returned string. It will be only valid until
     * the MegaStringList is deleted.
     *
     * If the index is >= the size of the list, this function returns NULL.
     *
     * @param i Position of the string that we want to get for the list
     * @return string at the position i in the list
     */
    virtual const char* get(int i);

    /**
     * @brief Returns the number of strings in the list
     * @return Number of strings in the list
     */
    virtual int size();
};

/**
 * @brief List of MegaNode objects
 *
 * A MegaNodeList has the ownership of the MegaNode objects that it contains, so they will be
 * only valid until the NodeList is deleted. If you want to retain a MegaMode returned by
 * a MegaNodeList, use MegaNode::copy.
 *
 * Objects of this class are immutable.
 *
 * @see MegaApi::getChildren, MegaApi::search, MegaApi::getInShares
 */
class MegaNodeList
{
    public:
        /**
         * @brief Creates a new instance of MegaChatPeerList
         * @return A pointer to the superclass of the private object
         */
        static MegaNodeList * createInstance();

		virtual ~MegaNodeList();

        virtual MegaNodeList *copy();

        /**
         * @brief Returns the MegaNode at the position i in the MegaNodeList
         *
         * The MegaNodeList retains the ownership of the returned MegaNode. It will be only valid until
         * the MegaNodeList is deleted.
         *
         * If the index is >= the size of the list, this function returns NULL.
         *
         * @param i Position of the MegaNode that we want to get for the list
         * @return MegaNode at the position i in the list
         */
        virtual MegaNode* get(int i);

        /**
         * @brief Returns the number of MegaNode objects in the list
         * @return Number of MegaNode objects in the list
         */
        virtual int size();

        /**
         * @brief Add new node to list
         * @param MegaNode to be added. The node inserted is a copy from 'node'
         */
        virtual void addNode(MegaNode* node);
};

/**
 * @brief Lists of file and folder children MegaNode objects
 *
 * A MegaChildrenLists object has the ownership of the MegaNodeList objects that it contains,
 * so they will be only valid until the MegaChildrenLists is deleted. If you want to retain
 * a MegaNodeList returned by a MegaChildrenLists, use MegaNodeList::copy.
 *
 * Objects of this class are immutable.
 */
class MegaChildrenLists
{
public:
    virtual ~MegaChildrenLists();
    virtual MegaChildrenLists *copy();

    /**
     * @brief Get the list of folder MegaNode objects
     * @return List of MegaNode folders
     */
    virtual MegaNodeList* getFolderList();

    /**
     * @brief Get the list of file MegaNode objects
     * @return List of MegaNode files
     */
    virtual MegaNodeList* getFileList();
};

/**
 * @brief List of MegaUser objects
 *
 * A MegaUserList has the ownership of the MegaUser objects that it contains, so they will be
 * only valid until the MegaUserList is deleted. If you want to retain a MegaUser returned by
 * a MegaUserList, use MegaUser::copy.
 *
 * Objects of this class are immutable.
 *
 * @see MegaApi::getContacts
 *
 */
class MegaUserList
{
	public:
		virtual ~MegaUserList();

		virtual MegaUserList *copy();

        /**
         * @brief Returns the MegaUser at the position i in the MegaUserList
         *
         * The MegaUserList retains the ownership of the returned MegaUser. It will be only valid until
         * the MegaUserList is deleted.
         *
         * If the index is >= the size of the list, this function returns NULL.
         *
         * @param i Position of the MegaUser that we want to get for the list
         * @return MegaUser at the position i in the list
         */
        virtual MegaUser* get(int i);

        /**
         * @brief Returns the number of MegaUser objects in the list
         * @return Number of MegaUser objects in the list
         */
        virtual int size();
};

/**
 * @brief List of MegaShare objects
 *
 * A MegaShareList has the ownership of the MegaShare objects that it contains, so they will be
 * only valid until the MegaShareList is deleted. If you want to retain a MegaShare returned by
 * a MegaShareList, use MegaShare::copy.
 *
 * Objects of this class are immutable.
 *
 * @see MegaApi::getOutShares
 */
class MegaShareList
{
	public:
		virtual ~MegaShareList();

        /**
         * @brief Returns the MegaShare at the position i in the MegaShareList
         *
         * The MegaShareList retains the ownership of the returned MegaShare. It will be only valid until
         * the MegaShareList is deleted.
         *
         * If the index is >= the size of the list, this function returns NULL.
         *
         * @param i Position of the MegaShare that we want to get for the list
         * @return MegaShare at the position i in the list
         */
        virtual MegaShare* get(int i);

        /**
         * @brief Returns the number of MegaShare objects in the list
         * @return Number of MegaShare objects in the list
         */
        virtual int size();
};

/**
 * @brief List of MegaTransfer objects
 *
 * A MegaTransferList has the ownership of the MegaTransfer objects that it contains, so they will be
 * only valid until the MegaTransferList is deleted. If you want to retain a MegaTransfer returned by
 * a MegaTransferList, use MegaTransfer::copy.
 *
 * Objects of this class are immutable.
 *
 * @see MegaApi::getTransfers
 */
class MegaTransferList
{
	public:
		virtual ~MegaTransferList();

        /**
         * @brief Returns the MegaTransfer at the position i in the MegaTransferList
         *
         * The MegaTransferList retains the ownership of the returned MegaTransfer. It will be only valid until
         * the MegaTransferList is deleted.
         *
         * If the index is >= the size of the list, this function returns NULL.
         *
         * @param i Position of the MegaTransfer that we want to get for the list
         * @return MegaTransfer at the position i in the list
         */
        virtual MegaTransfer* get(int i);

        /**
         * @brief Returns the number of MegaTransfer objects in the list
         * @return Number of MegaTransfer objects in the list
         */
        virtual int size();
};

/**
 * @brief List of MegaContactRequest objects
 *
 * A MegaContactRequestList has the ownership of the MegaContactRequest objects that it contains, so they will be
 * only valid until the MegaContactRequestList is deleted. If you want to retain a MegaContactRequest returned by
 * a MegaContactRequestList, use MegaContactRequest::copy.
 *
 * Objects of this class are immutable.
 *
 * @see MegaApi::getContactRequests
 */
class MegaContactRequestList
{
    public:
        virtual ~MegaContactRequestList();

        virtual MegaContactRequestList *copy();


        /**
         * @brief Returns the MegaContactRequest at the position i in the MegaContactRequestList
         *
         * The MegaContactRequestList retains the ownership of the returned MegaContactRequest. It will be only valid until
         * the MegaContactRequestList is deleted.
         *
         * If the index is >= the size of the list, this function returns NULL.
         *
         * @param i Position of the MegaContactRequest that we want to get for the list
         * @return MegaContactRequest at the position i in the list
         */
        virtual MegaContactRequest* get(int i);

        /**
         * @brief Returns the number of MegaContactRequest objects in the list
         * @return Number of MegaContactRequest objects in the list
         */
        virtual int size();
};

/**
 * @brief Provides information about an asynchronous request
 *
 * Most functions in this API are asynchonous, except the ones that never require to
 * contact MEGA servers. Developers can use listeners (MegaListener, MegaRequestListener)
 * to track the progress of each request. MegaRequest objects are provided in callbacks sent
 * to these listeners and allow developers to know the state of the request, their parameters
 * and their results.
 *
 * Objects of this class aren't live, they are snapshots of the state of the request
 * when the object is created, they are immutable.
 *
 * These objects have a high number of 'getters', but only some of them return valid values
 * for each type of request. Documentation of each request specify which fields are valid.
 *
 */
class MegaRequest
{
    public:
        enum {
            TYPE_LOGIN, TYPE_CREATE_FOLDER, TYPE_MOVE, TYPE_COPY,
            TYPE_RENAME, TYPE_REMOVE, TYPE_SHARE,
            TYPE_IMPORT_LINK, TYPE_EXPORT, TYPE_FETCH_NODES, TYPE_ACCOUNT_DETAILS,
            TYPE_CHANGE_PW, TYPE_UPLOAD, TYPE_LOGOUT,
            TYPE_GET_PUBLIC_NODE, TYPE_GET_ATTR_FILE,
            TYPE_SET_ATTR_FILE, TYPE_GET_ATTR_USER,
            TYPE_SET_ATTR_USER, TYPE_RETRY_PENDING_CONNECTIONS,
            TYPE_REMOVE_CONTACT, TYPE_CREATE_ACCOUNT,
            TYPE_CONFIRM_ACCOUNT,
            TYPE_QUERY_SIGNUP_LINK, TYPE_ADD_SYNC, TYPE_REMOVE_SYNC,
            TYPE_REMOVE_SYNCS, TYPE_PAUSE_TRANSFERS,
            TYPE_CANCEL_TRANSFER, TYPE_CANCEL_TRANSFERS,
            TYPE_DELETE, TYPE_REPORT_EVENT, TYPE_CANCEL_ATTR_FILE,
            TYPE_GET_PRICING, TYPE_GET_PAYMENT_ID, TYPE_GET_USER_DATA,
            TYPE_LOAD_BALANCING, TYPE_KILL_SESSION, TYPE_SUBMIT_PURCHASE_RECEIPT,
            TYPE_CREDIT_CARD_STORE, TYPE_UPGRADE_ACCOUNT, TYPE_CREDIT_CARD_QUERY_SUBSCRIPTIONS,
            TYPE_CREDIT_CARD_CANCEL_SUBSCRIPTIONS, TYPE_GET_SESSION_TRANSFER_URL,
            TYPE_GET_PAYMENT_METHODS, TYPE_INVITE_CONTACT, TYPE_REPLY_CONTACT_REQUEST,
            TYPE_SUBMIT_FEEDBACK, TYPE_SEND_EVENT, TYPE_CLEAN_RUBBISH_BIN,
            TYPE_SET_ATTR_NODE, TYPE_CHAT_CREATE, TYPE_CHAT_FETCH, TYPE_CHAT_INVITE,
            TYPE_CHAT_REMOVE, TYPE_CHAT_URL, TYPE_CHAT_GRANT_ACCESS, TYPE_CHAT_REMOVE_ACCESS,
            TYPE_USE_HTTPS_ONLY, TYPE_SET_PROXY,
            TYPE_GET_RECOVERY_LINK, TYPE_QUERY_RECOVERY_LINK, TYPE_CONFIRM_RECOVERY_LINK,
            TYPE_GET_CANCEL_LINK, TYPE_CONFIRM_CANCEL_LINK,
            TYPE_GET_CHANGE_EMAIL_LINK, TYPE_CONFIRM_CHANGE_EMAIL_LINK,
<<<<<<< HEAD
            TYPE_WHY_AM_I_BLOCKED
=======
            TYPE_CHAT_UPDATE_PERMISSIONS, TYPE_CHAT_TRUNCATE, TYPE_CHAT_SET_TITLE, TYPE_SET_MAX_CONNECTIONS,
            TYPE_PAUSE_TRANSFER, TYPE_MOVE_TRANSFER, TYPE_CHAT_PRESENCE_URL, TYPE_REGISTER_PUSH_NOTIFICATION,
            TYPE_GET_USER_EMAIL, TYPE_APP_VERSION, TYPE_GET_LOCAL_SSL_CERT, TYPE_SEND_SIGNUP_LINK,
            TYPE_QUERY_DNS, TYPE_QUERY_GELB, TYPE_CHAT_STATS, TYPE_DOWNLOAD_FILE,
            TYPE_QUERY_TRANSFER_QUOTA, TYPE_PASSWORD_LINK, TYPE_GET_ACHIEVEMENTS,
            TYPE_RESTORE, TYPE_REMOVE_VERSIONS,
            TOTAL_OF_REQUEST_TYPES
>>>>>>> edcc5b1e
        };

        virtual ~MegaRequest();

        /**
         * @brief Creates a copy of this MegaRequest object
         *
         * The resulting object is fully independent of the source MegaRequest,
         * it contains a copy of all internal attributes, so it will be valid after
         * the original object is deleted.
         *
         * You are the owner of the returned object
         *
         * @return Copy of the MegaRequest object
         */
        virtual MegaRequest *copy();

        /**
         * @brief Returns the type of request associated with the object
         * @return Type of request associated with the object
         */
        virtual int getType() const;

        /**
         * @brief Returns a readable string that shows the type of request
         *
         * This function returns a pointer to a statically allocated buffer.
         * You don't have to free the returned pointer
         *
         * @return Readable string showing the type of request
         */
        virtual const char *getRequestString() const;

        /**
         * @brief Returns a readable string that shows the type of request
         *
         * This function provides exactly the same result as MegaRequest::getRequestString.
         * It's provided for a better Java compatibility
         *
         * @return Readable string showing the type of request
         */
        virtual const char* toString() const;

        /**
         * @brief Returns a readable string that shows the type of request
         *
         * This function provides exactly the same result as MegaRequest::getRequestString.
         * It's provided for a better Python compatibility
         *
         * @return Readable string showing the type of request
         */
        virtual const char* __str__() const;

        /**
         * @brief Returns a readable string that shows the type of request
         *
         * This function provides exactly the same result as MegaRequest::getRequestString.
         * It's provided for a better PHP compatibility
         *
         * @return Readable string showing the type of request
         */
        virtual const char* __toString() const;

        /**
         * @brief Returns the handle of a node related to the request
         *
         * This value is valid for these requests:
         * - MegaApi::moveNode - Returns the handle of the node to move
         * - MegaApi::copyNode - Returns the handle of the node to copy
         * - MegaApi::renameNode - Returns the handle of the node to rename
         * - MegaApi::remove - Returns the handle of the node to remove
         * - MegaApi::sendFileToUser - Returns the handle of the node to send
         * - MegaApi::share - Returns the handle of the folder to share
         * - MegaApi::getThumbnail - Returns the handle of the node to get the thumbnail
         * - MegaApi::getPreview - Return the handle of the node to get the preview
         * - MegaApi::cancelGetThumbnail - Return the handle of the node
         * - MegaApi::cancelGetPreview - Returns the handle of the node
         * - MegaApi::setThumbnail - Returns the handle of the node
         * - MegaApi::setPreview - Returns the handle of the node
         * - MegaApi::exportNode - Returns the handle of the node
         * - MegaApi::disableExport - Returns the handle of the node
         * - MegaApi::getPaymentId - Returns the handle of the product
         * - MegaApi::syncFolder - Returns the handle of the folder in MEGA
         * - MegaApi::resumeSync - Returns the handle of the folder in MEGA
         * - MegaApi::removeSync - Returns the handle of the folder in MEGA
         * - MegaApi::upgradeAccount - Returns that handle of the product
         * - MegaApi::replyContactRequest - Returns the handle of the contact request
         * - MegaApi::inviteToChat - Returns the handle of the chat
         * - MegaApi::removeFromChat - Returns the handle of the chat
         * - MegaApi::getUrlChat - Returns the handle of the chat
         * - MegaApi::grantAccessInChat - Returns the handle of the node
         * - MegaApi::removeAccessInChat - Returns the handle of the node
         *
         * This value is valid for these requests in onRequestFinish when the
         * error code is MegaError::API_OK:
         * - MegaApi::createFolder - Returns the handle of the new folder
         * - MegaApi::copyNode - Returns the handle of the new node
         * - MegaApi::importFileLink - Returns the handle of the new node
         *
         * @return Handle of a node related to the request
         */
        virtual MegaHandle getNodeHandle() const;

        /**
         * @brief Returns a link related to the request
         *
         * This value is valid for these requests:
         * - MegaApi::querySignupLink - Returns the confirmation link
         * - MegaApi::confirmAccount - Returns the confirmation link
         * - MegaApi::fastConfirmAccount - Returns the confirmation link
         * - MegaApi::loginToFolder - Returns the link to the folder
         * - MegaApi::importFileLink - Returns the link to the file to import
         * - MegaApi::getPublicNode - Returns the link to the file
         *
         * This value is valid for these requests in onRequestFinish when the
         * error code is MegaError::API_OK:
         * - MegaApi::exportNode - Returns the public link
         * - MegaApi::getPaymentId - Returns the payment identifier
         * - MegaApi::getUrlChat - Returns the user-specific URL for the chat
         * - MegaApi::getChatPresenceURL - Returns the user-specific URL for the chat presence server
         *
         * The SDK retains the ownership of the returned value. It will be valid until
         * the MegaRequest object is deleted.
         *
         * @return Link related to the request
         */
        virtual const char* getLink() const;

        /**
         * @brief Returns the handle of a parent node related to the request
         *
         * This value is valid for these requests:
         * - MegaApi::createFolder - Returns the handle of the parent folder
         * - MegaApi::moveNode - Returns the handle of the new parent for the node
         * - MegaApi::copyNode - Returns the handle of the parent for the new node
         * - MegaApi::importFileLink - Returns the handle of the node that receives the imported file
         * - MegaApi::inviteToChat - Returns the handle of the user to be invited
         * - MegaApi::removeFromChat - Returns the handle of the user to be removed
         * - MegaApi::grantAccessInchat - Returns the chat identifier
         * - MegaApi::removeAccessInchat - Returns the chat identifier
         *
         * This value is valid for these requests in onRequestFinish when the
         * error code is MegaError::API_OK:
         * - MegaApi::syncFolder - Returns a fingerprint of the local folder, to resume the sync with (MegaApi::resumeSync)
         *
         * @return Handle of a parent node related to the request
         */
        virtual MegaHandle getParentHandle() const;

        /**
         * @brief Returns a session key related to the request
         *
         * This value is valid for these requests:
         * - MegaApi::fastLogin - Returns session key used to access the account
         *
         * The SDK retains the ownership of the returned value. It will be valid until
         * the MegaRequest object is deleted.
         *
         * @return Session key related to the request
         */
        virtual const char* getSessionKey() const;

        /**
         * @brief Returns a name related to the request
         *
         * This value is valid for these requests:
         * - MegaApi::createAccount - Returns the name or the firstname of the user
         * - MegaApi::fastCreateAccount - Returns the name of the user
         * - MegaApi::createFolder - Returns the name of the new folder
         * - MegaApi::renameNode - Returns the new name for the node
         *
         * This value is valid for these request in onRequestFinish when the
         * error code is MegaError::API_OK:
         * - MegaApi::querySignupLink - Returns the name of the user
         * - MegaApi::confirmAccount - Returns the name of the user
         * - MegaApi::fastConfirmAccount - Returns the name of the user
         * - MegaApi::getUserData - Returns the name of the user
         *
         * The SDK retains the ownership of the returned value. It will be valid until
         * the MegaRequest object is deleted.
         *
         * @return Name related to the request
         */
        virtual const char* getName() const;

        /**
         * @brief Returns an email related to the request
         *
         * This value is valid for these requests:
         * - MegaApi::login - Returns the email of the account
         * - MegaApi::fastLogin - Returns the email of the account
         * - MegaApi::loginToFolder - Returns the string "FOLDER"
         * - MegaApi::createAccount - Returns the email for the account
         * - MegaApi::fastCreateAccount - Returns the email for the account
         * - MegaApi::sendFileToUser - Returns the email of the user that receives the node
         * - MegaApi::share - Returns the email that receives the shared folder
         * - MegaApi::getUserAvatar - Returns the email of the user to get the avatar
         * - MegaApi::removeContact - Returns the email of the contact
         * - MegaApi::getUserData - Returns the email of the contact
         * - MegaApi::inviteContact - Returns the email of the contact
         * - MegaApi::grantAccessInChat -Returns the MegaHandle of the user in Base64 enconding
         * - MegaApi::removeAccessInChat -Returns the MegaHandle of the user in Base64 enconding
         *
         * This value is valid for these request in onRequestFinish when the
         * error code is MegaError::API_OK:
         * - MegaApi::querySignupLink - Returns the email of the account
         * - MegaApi::confirmAccount - Returns the email of the account
         * - MegaApi::fastConfirmAccount - Returns the email of the account
         *
         * The SDK retains the ownership of the returned value. It will be valid until
         * the MegaRequest object is deleted.
         *
         * @return Email related to the request
         */
        virtual const char* getEmail() const;

        /**
         * @brief Returns a password related to the request
         *
         * This value is valid for these requests:
         * - MegaApi::login - Returns the password of the account
         * - MegaApi::fastLogin - Returns the hash of the email
         * - MegaApi::createAccount - Returns the password for the account
         * - MegaApi::confirmAccount - Returns the password for the account
         * - MegaApi::changePassword - Returns the old password of the account (first parameter)
         *
         * This value is valid for these request in onRequestFinish when the
         * error code is MegaError::API_OK:
         * - MegaApi::getUserData - Returns the public RSA key of the contact, Base64-encoded
         *
         * The SDK retains the ownership of the returned value. It will be valid until
         * the MegaRequest object is deleted.
         *
         * @return Password related to the request
         */
        virtual const char* getPassword() const;

        /**
         * @brief Returns a new password related to the request
         *
         * This value is valid for these requests:
         * - MegaApi::changePassword - Returns the new password for the account
         *
         * The SDK retains the ownership of the returned value. It will be valid until
         * the MegaRequest object is deleted.
         *
         * @return New password related to the request
         */
        virtual const char* getNewPassword() const;

        /**
         * @brief Returns a private key related to the request
         *
         * The SDK retains the ownership of the returned value. It will be valid until
         * the MegaRequest object is deleted.
         *
         * This value is valid for these requests:
         * - MegaApi::fastLogin - Returns the base64pwKey parameter
         * - MegaApi::fastCreateAccount - Returns the base64pwKey parameter
         * - MegaApi::fastConfirmAccount - Returns the base64pwKey parameter
         *
         * This value is valid for these request in onRequestFinish when the
         * error code is MegaError::API_OK:
         * - MegaApi::getUserData - Returns the private RSA key of the account, Base64-encoded
         *
         * @return Private key related to the request
         */
        virtual const char* getPrivateKey() const;

        /**
         * @brief Returns an access level related to the request
         *
         * This value is valid for these requests:
         * - MegaApi::share - Returns the access level for the shared folder
         * - MegaApi::exportNode - Returns true
         * - MegaApi::disableExport - Returns false
         * - MegaApi::inviteToChat - Returns the privilege level wanted for the user
         *
         * @return Access level related to the request
         */
        virtual int getAccess() const;

        /**
         * @brief Returns the path of a file related to the request
         *
         * The SDK retains the ownership of the returned value. It will be valid until
         * the MegaRequest object is deleted.
         *
         * This value is valid for these requests:
         * - MegaApi::getThumbnail - Returns the destination path for the thumbnail
         * - MegaApi::getPreview - Returns the destination path for the preview
         * - MegaApi::getUserAvatar - Returns the destination path for the avatar
         * - MegaApi::setThumbnail - Returns the source path for the thumbnail
         * - MegaApi::setPreview - Returns the source path for the preview
         * - MegaApi::setAvatar - Returns the source path for the avatar
         * - MegaApi::syncFolder - Returns the path of the local folder
         * - MegaApi::resumeSync - Returns the path of the local folder
         *
         * @return Path of a file related to the request
         */
        virtual const char* getFile() const;

        /**
         * @brief Return the number of times that a request has temporarily failed
         * @return Number of times that a request has temporarily failed
         */
        virtual int getNumRetry() const;

        /**
         * @brief Returns a public node related to the request
         *
         * The MegaRequest object retains the ownership of the returned value. It will be valid
         * until the MegaRequest object is deleted.
         *
         * If you want to use the returned node beyond the deletion of the MegaRequest object,
         * you must call MegaNode::copy or use MegaRequest::getPublicMegaNode instead
         *
         * @return Public node related to the request
         *
         * @deprecated This function will be removed in future updates. You should use
         * MegaRequest::getPublicMegaNode instead.
         *
         */
        virtual MegaNode *getPublicNode() const;

        /**
         * @brief Returns a public node related to the request
         *
         * You take the ownership of the returned value.
         *
         * This value is valid for these requests:
         * - MegaApi::copyNode - Returns the node to copy (if it is a public node)
         *
         * This value is valid for these request in onRequestFinish when the
         * error code is MegaError::API_OK:
         * - MegaApi::getPublicNode - Returns the public node
         *
         * You take the ownership of the returned value.
         *
         * @return Public node related to the request
         */
        virtual MegaNode *getPublicMegaNode() const;

        /**
         * @brief Returns the type of parameter related to the request
         *
         * This value is valid for these requests:
         * - MegaApi::getThumbnail - Returns MegaApi::ATTR_TYPE_THUMBNAIL
         * - MegaApi::getPreview - Returns MegaApi::ATTR_TYPE_PREVIEW
         * - MegaApi::cancelGetThumbnail - Returns MegaApi::ATTR_TYPE_THUMBNAIL
         * - MegaApi::cancelGetPreview - Returns MegaApi::ATTR_TYPE_PREVIEW
         * - MegaApi::setThumbnail - Returns MegaApi::ATTR_TYPE_THUMBNAIL
         * - MegaApi::setPreview - Returns MegaApi::ATTR_TYPE_PREVIEW
         * - MegaApi::reportDebugEvent - Returns MegaApi::EVENT_DEBUG
         * - MegaApi::cancelTransfers - Returns MegaTransfer::TYPE_DOWNLOAD if downloads are cancelled or MegaTransfer::TYPE_UPLOAD if uploads are cancelled
         * - MegaApi::setUserAttribute - Returns the attribute type
         * - MegaApi::getUserAttribute - Returns the attribute type
         * - MegaApi::setMaxConnections - Returns the direction of transfers
         *
         * @return Type of parameter related to the request
         */
        virtual int getParamType() const;

        /**
         * @brief Returns a text relative to this request
         *
         * The SDK retains the ownership of the returned value. It will be valid until
         * the MegaRequest object is deleted.
         *
         * This value is valid for these requests:
         * - MegaApi::submitFeedback - Returns the comment about the app
         * - MegaApi::reportDebugEvent - Returns the debug message
         * - MegaApi::setUserAttribute - Returns the new value for the attribute
         * - MegaApi::inviteContact - Returns the message appended to the contact invitation
         * - MegaApi::sendEvent - Returns the event message
         * - MegaApi::createAccount - Returns the lastname for the new account
         *
         * This value is valid for these request in onRequestFinish when the
         * error code is MegaError::API_OK:
         * - MegaApi::getUserData - Returns the XMPP JID of the user
         * - MegaApi::getUserAttribute - Returns the value of the attribute
         *
         * @return Text relative to this request
         */
        virtual const char *getText() const;

        /**
         * @brief Returns a number related to this request
         *
         * This value is valid for these requests:
         * - MegaApi::retryPendingConnections - Returns if transfers are retried
         * - MegaApi::submitFeedback - Returns the rating for the app
         * - MegaApi::pauseTransfers - Returns the direction of the transfers to pause/resume
         * - MegaApi::upgradeAccount - Returns the payment method
         * - MegaApi::replyContactRequest - Returns the action to do with the contact request
         * - MegaApi::inviteContact - Returns the action to do with the contact request
         * - MegaApi::sendEvent - Returns the event type
         * - MegaApi::moveTransferUp - Returns MegaTransfer::MOVE_TYPE_UP
         * - MegaApi::moveTransferUpByTag - Returns MegaTransfer::MOVE_TYPE_UP
         * - MegaApi::moveTransferDown - Returns MegaTransfer::MOVE_TYPE_DOWN
         * - MegaApi::moveTransferDownByTag - Returns MegaTransfer::MOVE_TYPE_DOWN
         * - MegaApi::moveTransferToFirst - Returns MegaTransfer::MOVE_TYPE_TOP
         * - MegaApi::moveTransferToFirstByTag - Returns MegaTransfer::MOVE_TYPE_TOP
         * - MegaApi::moveTransferToLast - Returns MegaTransfer::MOVE_TYPE_BOTTOM
         * - MegaApi::moveTransferToLastByTag - Returns MegaTransfer::MOVE_TYPE_BOTTOM
         * - MegaApi::moveTransferBefore - Returns the tag of the transfer with the target position
         * - MegaApi::moveTransferBeforeByTag - Returns the tag of the transfer with the target position
         * - MegaApi::setMaxConnections - Returns the number of connections
         * - MegaApi::queryTransferQuota - Returns the amount of bytes to be transferred
         *
         * This value is valid for these request in onRequestFinish when the
         * error code is MegaError::API_OK:
         * - MegaApi::resumeSync - Returns the fingerprint of the local file
         * - MegaApi::creditCardQuerySubscriptions - Returns the number of credit card subscriptions
         * - MegaApi::getPaymentMethods - Returns a bitfield with the available payment methods
         *
         * @return Number related to this request
         */
        virtual long long getNumber() const;

        /**
         * @brief Returns a flag related to the request
         *
         * This value is valid for these requests:
         * - MegaApi::retryPendingConnections - Returns if request are disconnected
         * - MegaApi::pauseTransfers - Returns true if transfers were paused, false if they were resumed
         * - MegaApi::createChat - Creates a chat for one or more participants
         * - MegaApi::fetchnodes - Return true if logged in into a folder and the provided key is invalid.
         * - MegaApi::getPublicNode - Return true if the provided key along the link is invalid.
         * - MegaApi::pauseTransfer - Returns true if the transfer has to be pause or false if it has to be resumed
         * - MegaApi::pauseTransferByTag - Returns true if the transfer has to be pause or false if it has to be resumed
         * - MegaApi::moveTransferUp - Returns true (it means that it's an automatic move)
         * - MegaApi::moveTransferUpByTag - Returns true (it means that it's an automatic move)
         * - MegaApi::moveTransferDown - Returns true (it means that it's an automatic move)
         * - MegaApi::moveTransferDownByTag - Returns true (it means that it's an automatic move)
         * - MegaApi::moveTransferToFirst - Returns true (it means that it's an automatic move)
         * - MegaApi::moveTransferToFirstByTag - Returns true (it means that it's an automatic move)
         * - MegaApi::moveTransferToLast - Returns true (it means that it's an automatic move)
         * - MegaApi::moveTransferToLastByTag - Returns true (it means that it's an automatic move)
         * - MegaApi::moveTransferBefore - Returns false (it means that it's a manual move)
         * - MegaApi::moveTransferBeforeByTag - Returns false (it means that it's a manual move)
         *
         * This value is valid for these request in onRequestFinish when the
         * error code is MegaError::API_OK:
         * - MegaApi::queryTransferQuota - True if it is expected to get an overquota error, otherwise false
         *
         * @return Flag related to the request
         */
        virtual bool getFlag() const;

        /**
         * @brief Returns the number of transferred bytes during the request
         * @return Number of transferred bytes during the request
         */
        virtual long long getTransferredBytes() const;

        /**
         * @brief Returns the number of bytes that the SDK will have to transfer to finish the request
         * @return Number of bytes that the SDK will have to transfer to finish the request
         */
        virtual long long getTotalBytes() const;

        /**
         * @brief Return the MegaRequestListener associated with this request
         *
         * This function will return NULL if there isn't an associated request listener.
         *
         * @return MegaRequestListener associated with this request
         */
        virtual MegaRequestListener *getListener() const;

        /**
         * @brief Returns details related to the MEGA account
         *
         * This value is valid for these request in onRequestFinish when the
         * error code is MegaError::API_OK:
         * - MegaApi::getAccountDetails - Details of the MEGA account
         *
         * You take the ownership of the returned value.
         *
         * @return Details related to the MEGA account
         */
        virtual MegaAccountDetails *getMegaAccountDetails() const;

        /**
         * @brief Returns available pricing plans to upgrade a MEGA account
         *
         * This value is valid for these request in onRequestFinish when the
         * error code is MegaError::API_OK:
         * - MegaApi::getPricing - Returns the available pricing plans
         *
         * You take the ownership of the returned value.
         *
         * @return Available pricing plans to upgrade a MEGA account
         */
        virtual MegaPricing *getPricing() const;

        /**
         * @brief Returns details related to the MEGA Achievements of this account
         *
         * This value is valid for these request in onRequestFinish when the
         * error code is MegaError::API_OK:
         * - MegaApi::getMegaAchievements - Details of the MEGA Achievements of this account
         *
         * You take the ownership of the returned value.
         *
         * @return Details related to the MEGA Achievements of this account
         */
        virtual MegaAchievementsDetails *getMegaAchievementsDetails() const;

        /**
         * @brief Returns the tag of a transfer related to the request
         *
         * This value is valid for these requests:
         * - MegaApi::cancelTransfer - Returns the tag of the cancelled transfer (MegaTransfer::getTag)
         * - MegaApi::pauseTransfer - Returns the tag of the request to pause or resume
         * - MegaApi::pauseTransferByTag - Returns the tag of the request to pause or resume
         * - MegaApi::moveTransferUp - Returns the tag of the transfer to move
         * - MegaApi::moveTransferUpByTag - Returns the tag of the transfer to move
         * - MegaApi::moveTransferDown - Returns the tag of the transfer to move
         * - MegaApi::moveTransferDownByTag - Returns the tag of the transfer to move
         * - MegaApi::moveTransferToFirst - Returns the tag of the transfer to move
         * - MegaApi::moveTransferToFirstByTag - Returns the tag of the transfer to move
         * - MegaApi::moveTransferToLast - Returns the tag of the transfer to move
         * - MegaApi::moveTransferToLastByTag - Returns the tag of the transfer to move
         * - MegaApi::moveTransferBefore - Returns the tag of the transfer to move
         * - MegaApi::moveTransferBeforeByTag - Returns the tag of the transfer to move
         *
         * @return Tag of a transfer related to the request
         */
        virtual int getTransferTag() const;

        /**
         * @brief Returns the number of details related to this request
         * @return Number of details related to this request
         */
        virtual int getNumDetails() const;

        /**
         * @brief Returns the tag that identifies this request
         *
         * The tag is unique for the MegaApi object that has generated it only
         *
         * @return Unique tag that identifies this request
         */
        virtual int getTag() const;

#ifdef ENABLE_CHAT
        /**
         * @brief Returns the list of peers in a chat.
         *
         * The SDK retains the ownership of the returned value. It will be valid until
         * the MegaRequest object is deleted.
         *
         * This value is valid for these requests:
         * - MegaApi::createChat - Returns the list of peers and their privilege level
         *
         * @return List of peers of a chat
         */
        virtual MegaTextChatPeerList *getMegaTextChatPeerList() const;

        /**
         * @brief Returns the list of chats.
         *
         * The SDK retains the ownership of the returned value. It will be valid until
         * the MegaRequest object is deleted.
         *
         * This value is valid for these requests in onRequestFinish when the
         * error code is MegaError::API_OK:
         * - MegaApi::createChat - Returns the new chat's information
         *
         * @return List of chats
         */
        virtual MegaTextChatList *getMegaTextChatList() const;
#endif

        /**
         * @brief Returns the string map
         *
         * The SDK retains the ownership of the returned value. It will be valid until
         * the MegaRequest object is deleted.
         *
         * This value is valid for these requests in onRequestFinish when the
         * error code is MegaError::API_OK:
         * - MegaApi::getUserAttribute - Returns the attribute value
         *
         * @return String map including the key-value pairs of the attribute
         */
        virtual MegaStringMap* getMegaStringMap() const;
};

/**
 * @brief Provides information about an event
 *
 * Objects of this class aren't live, they are snapshots of the state of the event
 * when the object is created, they are immutable.
 */
class MegaEvent
{
public:

    enum {
        EVENT_COMMIT_DB = 0,
        EVENT_ACCOUNT_CONFIRMATION = 1,
        EVENT_CHANGE_TO_HTTPS = 2,
        EVENT_DISCONNECT = 3
    };

    virtual ~MegaEvent();

    /**
     * @brief Creates a copy of this MegaEvent object
     *
     * The resulting object is fully independent of the source MegaEvent,
     * it contains a copy of all internal attributes, so it will be valid after
     * the original object is deleted.
     *
     * You are the owner of the returned object
     *
     * @return Copy of the MegaEvent object
     */
    virtual MegaEvent *copy();

    /**
     * @brief Returns the type of the event associated with the object
     * @return Type of the event associated with the object
     */
    virtual int getType() const;

    /**
     * @brief Returns a text relative to this event
     *
     * The SDK retains the ownership of the returned value. It will be valid until
     * the MegaEvent object is deleted.
     *
     * @return Text relative to this event
     */
    virtual const char *getText() const;
};

/**
 * @brief Provides information about a transfer
 *
 * Developers can use listeners (MegaListener, MegaTransferListener)
 * to track the progress of each transfer. MegaTransfer objects are provided in callbacks sent
 * to these listeners and allow developers to know the state of the transfers, their parameters
 * and their results.
 *
 * Objects of this class aren't live, they are snapshots of the state of the transfer
 * when the object is created, they are immutable.
 *
 */
class MegaTransfer
{
	public:
        enum {
            TYPE_DOWNLOAD = 0,
            TYPE_UPLOAD,
            TYPE_LOCAL_HTTP_DOWNLOAD
        };

        enum {
            STATE_NONE = 0,
            STATE_QUEUED,
            STATE_ACTIVE,
            STATE_PAUSED,
            STATE_RETRYING,
            STATE_COMPLETING,
            STATE_COMPLETED,
            STATE_CANCELLED,
            STATE_FAILED
        };

        enum {
            MOVE_TYPE_UP = 1,
            MOVE_TYPE_DOWN,
            MOVE_TYPE_TOP,
            MOVE_TYPE_BOTTOM
        };
        
        virtual ~MegaTransfer();

        /**
         * @brief Creates a copy of this MegaTransfer object
         *
         * The resulting object is fully independent of the source MegaTransfer,
         * it contains a copy of all internal attributes, so it will be valid after
         * the original object is deleted.
         *
         * You are the owner of the returned object
         *
         * @return Copy of the MegaTransfer object
         */
        virtual MegaTransfer *copy();

        /**
         * @brief Returns the type of the transfer (TYPE_DOWNLOAD, TYPE_UPLOAD)
         * @return The type of the transfer (TYPE_DOWNLOAD, TYPE_UPLOAD)
         */
        virtual int getType() const;

        /**
         * @brief Returns a readable string showing the type of transfer (UPLOAD, DOWNLOAD)
         *
         * This function returns a pointer to a statically allocated buffer.
         * You don't have to free the returned pointer
         *
         * @return Readable string showing the type of transfer (UPLOAD, DOWNLOAD)
         */
        virtual const char *getTransferString() const;

        /**
         * @brief Returns a readable string that shows the type of the transfer
         *
         * This function provides exactly the same result as MegaTransfer::getTransferString (UPLOAD, DOWNLOAD)
         * It's provided for a better Java compatibility
         *
         * @return Readable string showing the type of transfer (UPLOAD, DOWNLOAD)
         */
        virtual const char* toString() const;

        /**
         * @brief Returns a readable string that shows the type of the transfer
         *
         * This function provides exactly the same result as MegaTransfer::getTransferString (UPLOAD, DOWNLOAD)
         * It's provided for a better Python compatibility
         *
         * @return Readable string showing the type of transfer (UPLOAD, DOWNLOAD)
         */
        virtual const char* __str__() const;

        /**
         * @brief Returns a readable string that shows the type of the transfer
         *
         * This function provides exactly the same result as MegaTransfer::getTransferString (UPLOAD, DOWNLOAD)
         * It's provided for a better PHP compatibility
         *
         * @return Readable string showing the type of transfer (UPLOAD, DOWNLOAD)
         */
        virtual const char *__toString() const;

        /**
         * @brief Returns the starting time of the request (in deciseconds)
         *
         * The returned value is a monotonic time since some unspecified starting point expressed in
         * deciseconds.
         *
         * @return Starting time of the transfer (in deciseconds)
         */
        virtual int64_t getStartTime() const;

        /**
         * @brief Returns the number of transferred bytes during this request
         * @return Transferred bytes during this transfer
         */
        virtual long long getTransferredBytes() const;

        /**
         * @brief Returns the total bytes to be transferred to complete the transfer
         * @return Total bytes to be transferred to complete the transfer
         */
        virtual long long getTotalBytes() const;

        /**
         * @brief Returns the local path related to this request
         *
         * For uploads, this function returns the path to the source file. For downloads, it
         * returns the path of the destination file.
         *
         * The SDK retains the ownership of the returned value. It will be valid until
         * the MegaTransfer object is deleted.
         *
         * @return Local path related to this transfer
         */
        virtual const char* getPath() const;

        /**
         * @brief Returns the parent path related to this request
         *
         * For uploads, this function returns the path to the folder containing the source file.
         * For downloads, it returns that path to the folder containing the destination file.
         *
         * The SDK retains the ownership of the returned value. It will be valid until
         * the MegaTransfer object is deleted.
         *
         * @return Parent path related to this transfer
         */
        virtual const char* getParentPath() const;

        /**
         * @brief Returns the handle related to this transfer
         *
         * For downloads, this function returns the handle of the source node.
         *
         * For uploads, it returns the handle of the new node in MegaTransferListener::onTransferFinish
         * and MegaListener::onTransferFinish when the error code is API_OK. Otherwise, it returns
         * mega::INVALID_HANDLE.
         *
         * @return The handle related to the transfer.
         */
        virtual MegaHandle getNodeHandle() const;

        /**
         * @brief Returns the handle of the parent node related to this transfer
         *
         * For downloads, this function returns always mega::INVALID_HANDLE. For uploads,
         * it returns the handle of the destination node (folder) for the uploaded file.
         *
         * @return The handle of the destination folder for uploads, or mega::INVALID_HANDLE for downloads.
         */
        virtual MegaHandle getParentHandle() const;

        /**
         * @brief Returns the starting position of the transfer for streaming downloads
         *
         * The return value of this fuction will be 0 if the transfer isn't a streaming
         * download (MegaApi::startStreaming)
         *
         * @return Starting position of the transfer for streaming downloads, otherwise 0
         */
        virtual long long getStartPos() const;

        /**
         * @brief Returns the end position of the transfer for streaming downloads
         *
         * The return value of this fuction will be 0 if the transfer isn't a streaming
         * download (MegaApi::startStreaming)
         *
         * @return End position of the transfer for streaming downloads, otherwise 0
         */
        virtual long long getEndPos() const;

		/**
		 * @brief Returns the name of the file that is being transferred
		 *
		 * It's possible to upload a file with a different name (MegaApi::startUpload). In that case,
		 * this function returns the destination name.
		 *
         * The SDK retains the ownership of the returned value. It will be valid until
         * the MegaTransfer object is deleted.
         *
		 * @return Name of the file that is being transferred
		 */
		virtual const char* getFileName() const;

		/**
		 * @brief Returns the MegaTransferListener object associated with this transfer
		 *
		 * MegaTransferListener objects can be associated with transfers at startup, if a listener
		 * isn't associated, this function will return NULL
		 *
		 * @return Listener associated with this transfer
		 */
		virtual MegaTransferListener* getListener() const;

		/**
		 * @brief Return the number of times that a transfer has temporarily failed
		 * @return Number of times that a transfer has temporarily failed
		 */
		virtual int getNumRetry() const;

		/**
		 * @brief Returns the maximum number of times that the transfer will be retried
		 * @return Mmximum number of times that the transfer will be retried
		 */
		virtual int getMaxRetries() const;

		/**
		 * @brief Returns an integer that identifies this transfer
		 * @return Integer that identifies this transfer
		 */
		virtual int getTag() const;

		/**
         * @brief Returns the current speed of this transfer
         * @return Current speed of this transfer
		 */
		virtual long long getSpeed() const;

        /**
         * @brief Returns the average speed of this transfer
         * @return Average speed of this transfer
         */
        virtual long long getMeanSpeed() const;

        /**
		 * @brief Returns the number of bytes transferred since the previous callback
		 * @return Number of bytes transferred since the previous callback
		 * @see MegaListener::onTransferUpdate, MegaTransferListener::onTransferUpdate
		 */
		virtual long long getDeltaSize() const;

		/**
		 * @brief Returns the timestamp when the last data was received (in deciseconds)
		 *
		 * This timestamp doesn't have a defined starting point. Use the difference between
		 * the return value of this function and MegaTransfer::getStartTime to know how
		 * much time the transfer has been running.
		 *
		 * @return Timestamp when the last data was received (in deciseconds)
		 */
		virtual int64_t getUpdateTime() const;

        /**
         * @brief Returns a public node related to the transfer
         *
         * The return value is only valid for downloads of public nodes.
         *
         * You take the ownership of the returned value.
         *
         * @return Public node related to the transfer
         */
        virtual MegaNode *getPublicMegaNode() const;

        /**
         * @brief Returns true if this transfer belongs to the synchronization engine
         *
         * A single transfer can upload/download several files with exactly the same contents. If
         * some of these files are being transferred by the synchonization engine, but there is at
         * least one file started by the application, this function returns false.
         *
         * This data is important to know if the transfer is cancellable. Regular transfers are cancellable
         * but synchronization transfers aren't.
         *
         * @return true if this transfer belongs to the synchronization engine, otherwise false
         */
        virtual bool isSyncTransfer() const;

        /**
         * @brief Returns true is this is a streaming transfer
         * @return true if this is a streaming transfer, false otherwise
         * @see MegaApi::startStreaming
         */
        virtual bool isStreamingTransfer() const;

        /**
         * @brief Returns the received bytes since the last callback
         *
         * The returned value is only valid for streaming transfers (MegaApi::startStreaming).
         *
         * @return Received bytes since the last callback
         */
        virtual char *getLastBytes() const;

        /**
         * @brief Returns true if the transfer is a folder transfer
         * @return true if it's a folder transfer, otherwise (file transfer) it returns false
         */
        virtual bool isFolderTransfer() const;

        /**
         * @brief Returns the identifier of the folder transfer associated to this transfer
         *
         * This function is only useful for transfers automatically started in the context of a folder transfer.
         * For folder transfers (the ones directly started with startUpload), it returns -1
         * Otherwise, it returns 0
         *
         * @return Tag of the associated folder transfer.
         */
        virtual int getFolderTransferTag() const;

        /**
         * @brief Returns the application data associated with this transfer
         *
         * You can set the data returned by this function in MegaApi::startDownload
         *
         * The SDK retains the ownership of the returned value. It will be valid until
         * the MegaTransfer object is deleted.
         *
         * @return Application data associated with this transfer
         */
        virtual const char* getAppData() const;

        /**
         * @brief Returns the state of the transfer
         *
         * It can be one of these values:
         * - STATE_NONE = 0
         * Unknown state. This state should be never returned.
         *
         * - STATE_QUEUED = 1
         * The transfer is queued. No data related to it is being transferred.
         *
         * - STATE_ACTIVE = 2
         * The transfer is active. Its data is being transferred.
         *
         * - STATE_PAUSED = 3
         * The transfer is paused. It won't be activated until it's resumed.
         *
         * - STATE_RETRYING = 4
         * The transfer is waiting to be retried due to a temporary error.
         *
         * - STATE_COMPLETING = 5
         * The transfer is being completed. All data has been transferred
         * but it's still needed to attach the resulting node to the
         * account (uploads), to attach thumbnails/previews to the
         * node (uploads of images) or to create the resulting local
         * file (downloads). The transfer should be completed in a short time.
         *
         * - STATE_COMPLETED = 6
         * The transfer has beeing finished.
         *
         * - STATE_CANCELLED = 7
         * The transfer was cancelled by the user.
         *
         * - STATE_FAILED = 8
         * The transfer was cancelled by the SDK due to a fatal error or
         * after a high number of retries.
         *
         * @return State of the transfer
         */
        virtual int getState() const;

        /**
         * @brief Returns the priority of the transfer
         *
         * This value is intended to keep the order of the transfer queue on apps.
         *
         * @return Priority of the transfer
         */
        virtual unsigned long long getPriority() const;

        /**
         * @brief Returns the notification number of the SDK when this MegaTransfer was generated
         *
         * The notification number of the SDK is increased every time the SDK sends a callback
         * to the app.
         *
         * @return Notification number
         */
        virtual long long getNotificationNumber() const;
};

/**
 * @brief Provides information about transfer queues
 *
 * This object is used as the return value of the function MegaApi::getTransferData
 *
 * Objects of this class aren't live, they are snapshots of the state of the transfer
 * queues when the object is created, they are immutable.
 *
 */
class MegaTransferData
{
public:
    virtual ~MegaTransferData();

    /**
     * @brief Creates a copy of this MegaTransferData object
     *
     * The resulting object is fully independent of the source MegaTransferData,
     * it contains a copy of all internal attributes, so it will be valid after
     * the original object is deleted.
     *
     * You are the owner of the returned object
     *
     * @return Copy of the MegaTransferData object
     */
    virtual MegaTransferData *copy() const;

    /**
     * @brief Returns the number of downloads in the transfer queue
     * @return Number of downloads in the transfer queue
     */
    virtual int getNumDownloads() const;

    /**
     * @brief Returns the number of uploads in the transfer queue
     * @return Number of uploads in the transfer queue
     */
    virtual int getNumUploads() const;

    /**
     * @brief Returns the tag of the download at index i
     * @param i index of the selected download. It must be between 0 and MegaTransferData::getNumDownloads (not included)
     * @return Tag of the download at index i
     */
    virtual int getDownloadTag(int i) const;

    /**
     * @brief Returns the tag of the upload at index i
     * @param i index of the selected upload. It must be between 0 and MegaTransferData::getNumUploads (not included)
     * @return Tag of the upload at index i
     */
    virtual int getUploadTag(int i) const;

    /**
     * @brief Returns the priority of the download at index i
     * @param i index of the selected download. It must be between 0 and MegaTransferData::getNumDownloads (not included)
     * @return Priority of the download at index i
     */
    virtual unsigned long long getDownloadPriority(int i) const;

    /**
     * @brief Returns the priority of the upload at index i
     * @param i index of the selected upload. It must be between 0 and MegaTransferData::getNumUploads (not included)
     * @return Priority of the upload at index i
     */
    virtual unsigned long long getUploadPriority(int i) const;

    /**
     * @brief Returns the notification number of the SDK when this MegaTransferData was generated
     *
     * The notification number of the SDK is increased every time the SDK sends a callback
     * to the app.
     *
     * @return Notification number
     */
    virtual long long getNotificationNumber() const;
};


/**
 * @brief Provides information about a contact request
 *
 * Developers can use listeners (MegaListener, MegaGlobalListener)
 * to track the progress of each contact. MegaContactRequest objects are provided in callbacks sent
 * to these listeners and allow developers to know the state of the contact requests, their parameters
 * and their results.
 *
 * Objects of this class aren't live, they are snapshots of the state of the contact request
 * when the object is created, they are immutable.
 *
 */
class MegaContactRequest
{
public:
    enum {
        STATUS_UNRESOLVED = 0,
        STATUS_ACCEPTED,
        STATUS_DENIED,
        STATUS_IGNORED,
        STATUS_DELETED,
        STATUS_REMINDED
    };

    enum {
        REPLY_ACTION_ACCEPT = 0,
        REPLY_ACTION_DENY,
        REPLY_ACTION_IGNORE
    };

    enum {
        INVITE_ACTION_ADD = 0,
        INVITE_ACTION_DELETE,
        INVITE_ACTION_REMIND
    };

    virtual ~MegaContactRequest();

    /**
     * @brief Creates a copy of this MegaContactRequest object
     *
     * The resulting object is fully independent of the source MegaContactRequest,
     * it contains a copy of all internal attributes, so it will be valid after
     * the original object is deleted.
     *
     * You are the owner of the returned object
     *
     * @return Copy of the MegaContactRequest object
     */
    virtual MegaContactRequest *copy() const;

    /**
     * @brief Returns the handle of this MegaContactRequest object
     * @return Handle of the object
     */
    virtual MegaHandle getHandle() const;

    /**
     * @brief Returns the email of the request creator
     * @return Email of the request creator
     */
    virtual char* getSourceEmail() const;

    /**
     * @brief Return the message that the creator of the contact request has added
     * @return Message sent by the request creator
     */
    virtual char* getSourceMessage() const;

    /**
     * @brief Returns the email of the recipient or NULL if the current account is the recipient
     * @return Email of the recipient or NULL if the request is for us
     */
    virtual char* getTargetEmail() const;

    /**
     * @brief Returns the creation time of the contact request
     * @return Creation time of the contact request (in seconds since the Epoch)
     */
    virtual int64_t getCreationTime() const;

    /**
     * @brief Returns the last update time of the contact request
     * @return Last update time of the contact request (in seconds since the Epoch)
     */
    virtual int64_t getModificationTime() const;

    /**
     * @brief Returns the status of the contact request
     *
     * It can be one of the following values:
     * - STATUS_UNRESOLVED = 0
     * The request is pending
     *
     * - STATUS_ACCEPTED = 1
     * The request has been accepted
     *
     * - STATUS_DENIED = 2
     * The request has been denied
     *
     * - STATUS_IGNORED = 3
     * The request has been ignored
     *
     * - STATUS_DELETED = 4
     * The request has been deleted
     *
     * - STATUS_REMINDED = 5
     * The request has been reminded
     *
     * @return Status of the contact request
     */
    virtual int getStatus() const;

    /**
     * @brief Direction of the request
     * @return True if the request is outgoing and false if it's incoming
     */
    virtual bool isOutgoing() const;
};


#ifdef ENABLE_SYNC

/**
 * @brief Provides information about a synchronization event
 *
 * This object is provided in callbacks related to the synchronization engine
 * (MegaListener::onSyncEvent MegaSyncListener::onSyncEvent)
 */
class MegaSyncEvent
{
public:

    /**
     * Event types.
     */
    enum {
        TYPE_LOCAL_FOLDER_ADITION, TYPE_LOCAL_FOLDER_DELETION,
        TYPE_LOCAL_FILE_ADDITION, TYPE_LOCAL_FILE_DELETION,
        TYPE_LOCAL_FILE_CHANGED, TYPE_LOCAL_MOVE,
        TYPE_REMOTE_FOLDER_ADDITION, TYPE_REMOTE_FOLDER_DELETION,
        TYPE_REMOTE_FILE_ADDITION, TYPE_REMOTE_FILE_DELETION,
        TYPE_REMOTE_MOVE, TYPE_REMOTE_RENAME,
        TYPE_FILE_GET, TYPE_FILE_PUT
    };

    virtual ~MegaSyncEvent();

    virtual MegaSyncEvent *copy();

    /**
     * @brief Returns the type of event
     * @return Type of event
     */
    virtual int getType() const;

    /**
     * @brief Returns the local path related to the event.
     *
     * If there isn't any local path related to the event (remote events)
     * this function returns NULL
     *
     * The SDK retains the ownership of the returned value. It will be valid until
     * the MegaSyncEvent object is deleted.
     *
     * @return Local path related to the event
     */
    virtual const char* getPath() const;

    /**
     * @brief getNodeHandle Returns the node handle related to the event
     *
     * If there isn't any local path related to the event (remote events)
     * this function returns mega::INVALID_HANDLE
     *
     * @return Node handle related to the event
     */
    virtual MegaHandle getNodeHandle() const;

    /**
     * @brief Returns the previous path of the local file.
     *
     * This data is only valid when the event type is TYPE_LOCAL_MOVE
     *
     * The SDK retains the ownership of the returned value. It will be valid until
     * the MegaSyncEvent object is deleted.
     *
     * @return Previous path of the local file.
     */
    virtual const char* getNewPath() const;

    /**
     * @brief Returns the previous name of the remote node
     *
     * This data is only valid when the event type is TYPE_REMOTE_RENAME
     *
     * The SDK retains the ownership of the returned value. It will be valid until
     * the MegaSyncEvent object is deleted.
     *
     * @return Previous name of the remote node
     */
    virtual const char* getPrevName() const;

    /**
     * @brief Returns the handle of the previous parent of the remote node
     *
     * This data is only valid when the event type is TYPE_REMOTE_MOVE
     *
     * The SDK retains the ownership of the returned value. It will be valid until
     * the MegaSyncEvent object is deleted.
     *
     * @return Handle of the previous parent of the remote node
     */
    virtual MegaHandle getPrevParent() const;
};

class MegaRegExpPrivate;

/**
 * @brief Provides a mechanism to handle Regular Expressions
 */
class MegaRegExp
{
public:
    MegaRegExp();
    ~MegaRegExp();

    /**
     * @brief Creates a copy of this MegaRegExp object
     *
     * The resulting object is fully independent of the source MegaRegExp,
     * it contains a copy of all internal attributes, so it will be valid after
     * the original object is deleted.
     *
     * You are the owner of the returned object
     *
     * @return Copy of the MegaRegExp object
     */
    MegaRegExp *copy();

    bool addRegExp(const char *regExp);
    int getNumRegExp();
    const char *getRegExp(int index);
    bool match(const char *s);

    const char *getFullPattern();

private:
    MegaRegExpPrivate *pImpl;
    MegaRegExp(MegaRegExpPrivate *pImpl);
};

/**
 * @brief Provides information about a synchronization
 *
 * Developers can use listeners (MegaListener, MegaSyncListener)
 * to track the progress of each synchronization. MegaSync objects are provided in callbacks sent
 * to these listeners and allow developers to know the state of the synchronizations and their parameters
 * and
 *
 * The implementation will receive callbacks from an internal worker thread.
 *
 **/
class MegaSyncListener
{
public:
    /**
     * @brief This function is called when the state of a synced file or folder changes
     *
     * Possible values for the state are:
     * - MegaApi::STATE_SYNCED = 1
     * The file is synced with the MEGA account
     *
     * - MegaApi::STATE_PENDING = 2
     * The file isn't synced with the MEGA account. It's waiting to be synced.
     *
     * - MegaApi::STATE_SYNCING = 3
     * The file is being synced with the MEGA account
     *
     * @param api MegaApi object that is synchronizing files
     * @param sync MegaSync object related that manages the file
     * @param localPath Local path of the file or folder
     * @param newState New state of the file
     */
    virtual void onSyncFileStateChanged(MegaApi *api, MegaSync *sync, std::string *localPath, int newState);

    /**
     * @brief This function is called when the state of the synchronization changes
     *
     * The SDK calls this function when the state of the synchronization changes, for example
     * from 'scanning' to 'syncing' or 'failed'.
     *
     * You can use MegaSync::getState to get the new state.
     *
     * @param api MegaApi object that is synchronizing files
     * @param sync MegaSync object that has changed the state
     */
    virtual void onSyncStateChanged(MegaApi *api,  MegaSync *sync);

    /**
     * @brief This function is called when there is a synchronization event
     *
     * Synchronization events can be local deletions, local additions, remote deletions,
     * remote additions, etc. See MegaSyncEvent to know the full list of event types
     *
     * @param api MegaApi object that is synchronizing files
     * @param sync MegaSync object that detects the event
     * @param event Information about the event
     *
     * This parameter will be deleted just after the callback. If you want to save it use
     * MegaSyncEvent::copy
     */
    virtual void onSyncEvent(MegaApi *api, MegaSync *sync,  MegaSyncEvent *event);
};

/**
 * @brief Provides information about a synchronization
 */
class MegaSync
{
public:
    enum
    {
        SYNC_FAILED = -2,
        SYNC_CANCELED = -1,
        SYNC_INITIALSCAN = 0,
        SYNC_ACTIVE
    };

    virtual ~MegaSync();

    /**
     * @brief Creates a copy of this MegaSync object
     *
     * The resulting object is fully independent of the source MegaSync,
     * it contains a copy of all internal attributes, so it will be valid after
     * the original object is deleted.
     *
     * You are the owner of the returned object
     *
     * @return Copy of the MegaError object
     */
    virtual MegaSync *copy();

    /**
     * @brief Get the handle of the folder that is being synced
     * @return Handle of the folder that is being synced in MEGA
     */
    virtual MegaHandle getMegaHandle() const;

    /**
     * @brief Get the path of the local folder that is being synced
     *
     * The SDK retains the ownership of the returned value. It will be valid until
     * the MegaRequest object is deleted.
     *
     * @return Local folder that is being synced
     */
    virtual const char* getLocalFolder() const;

    /**
     * @brief Gets an unique identifier of the local folder that is being synced
     * @return Unique identifier of the local folder that is being synced
     */
    virtual long long getLocalFingerprint() const;

    /**
     * @brief Returns the identifier of this synchronization
     *
     * Identifiers of synchronizations are always negative numbers.
     *
     * @return Identifier of the synchronization
     */
    virtual int getTag() const;

    /**
     * @brief Get the state of the synchronization
     *
     * Possible values are:
     * - SYNC_FAILED = -2
     * The synchronization has failed and has been disabled
     *
     * - SYNC_CANCELED = -1,
     * The synchronization has failed and has been disabled
     *
     * - SYNC_INITIALSCAN = 0,
     * The synchronization is doing the initial scan
     *
     * - SYNC_ACTIVE
     * The synchronization is active
     *
     * @return State of the synchronization
     */
    virtual int getState() const;
};

#endif

/**
 * @brief Provides information about an error
 */
class MegaError
{
public:
    /**
     * @brief Declaration of API error codes.
     */
    enum
    {
        API_OK = 0,             ///< Everything OK
        API_EINTERNAL = -1,     ///< Internal error.
        API_EARGS = -2,         ///< Bad arguments.
        API_EAGAIN = -3,        ///< Request failed, retry with exponential back-off.
        API_ERATELIMIT = -4,    ///< Too many requests, slow down.
        API_EFAILED = -5,       ///< Request failed permanently.
        API_ETOOMANY = -6,      ///< Too many requests for this resource.
        API_ERANGE = -7,        ///< Resource access out of rage.
        API_EEXPIRED = -8,      ///< Resource expired.
        API_ENOENT = -9,        ///< Resource does not exist.
        API_ECIRCULAR = -10,    ///< Circular linkage.
        API_EACCESS = -11,      ///< Access denied.
        API_EEXIST = -12,       ///< Resource already exists.
        API_EINCOMPLETE = -13,  ///< Request incomplete.
        API_EKEY = -14,         ///< Cryptographic error.
        API_ESID = -15,         ///< Bad session ID.
        API_EBLOCKED = -16,     ///< Resource administratively blocked.
        API_EOVERQUOTA = -17,   ///< Quota exceeded.
        API_ETEMPUNAVAIL = -18, ///< Resource temporarily not available.
        API_ETOOMANYCONNECTIONS = -19, ///< Too many connections on this resource.
        API_EWRITE = -20,       ///< File could not be written to (or failed post-write integrity check).
        API_EREAD = -21,        ///< File could not be read from (or changed unexpectedly during reading).
        API_EAPPKEY = -22,      ///< Invalid or missing application key.
        API_ESSL = -23,         ///< SSL verification failed
        API_EGOINGOVERQUOTA = -24,  ///< Not enough quota

        PAYMENT_ECARD = -101,
        PAYMENT_EBILLING = -102,
        PAYMENT_EFRAUD = -103,
        PAYMENT_ETOOMANY = -104,
        PAYMENT_EBALANCE = -105,
        PAYMENT_EGENERIC = -106
    };

    /**
     * @brief Creates a new MegaError object
     * @param errorCode Error code for this error
     */
    MegaError(int errorCode = MegaError::API_OK);

    /**
     * @brief Creates a new MegaError object
     * @param errorCode Error code for this error
     * @param value Value associated to the error
     */
    MegaError(int errorCode, long long value);

    /**
     * @brief Creates a new MegaError object copying another one
     * @param megaError MegaError object to be copied
     */
    MegaError(const MegaError &megaError);
    virtual ~MegaError();

        /**
         * @brief Creates a copy of this MegaError object
         *
         * The resulting object is fully independent of the source MegaError,
         * it contains a copy of all internal attributes, so it will be valid after
         * the original object is deleted.
         *
         * You are the owner of the returned object
         *
         * @return Copy of the MegaError object
         */
        MegaError* copy();

		/**
		 * @brief Returns the error code associated with this MegaError
		 * @return Error code associated with this MegaError
		 */
		int getErrorCode() const;

        /**
         * @brief Returns a value associated with the error
         *
         * Currently, this value is only useful when it is related to an API_EOVERQUOTA
         * error related to a transfer. In that case, it's the number of seconds until
         * the more bandwidth will be available for the account.
         *
         * In any other case, this value will be 0
         *
         * @return Value associated with the error
         */
        long long getValue() const;

		/**
		 * @brief Returns a readable description of the error
		 *
		 * This function returns a pointer to a statically allocated buffer.
		 * You don't have to free the returned pointer
		 *
		 * @return Readable description of the error
		 */
		const char* getErrorString() const;

		/**
		 * @brief Returns a readable description of the error
		 *
		 * This function returns a pointer to a statically allocated buffer.
		 * You don't have to free the returned pointer
		 *
		 * This function provides exactly the same result as MegaError::getErrorString.
		 * It's provided for a better Java compatibility
		 *
		 * @return Readable description of the error
		 */
        const char* toString() const;

		/**
		 * @brief Returns a readable description of the error
		 *
		 * This function returns a pointer to a statically allocated buffer.
		 * You don't have to free the returned pointer
		 *
		 * This function provides exactly the same result as MegaError::getErrorString.
		 * It's provided for a better Python compatibility
		 *
		 * @return Readable description of the error
		 */
		const char* __str__() const;

		/**
		 * @brief Returns a readable description of the error
		 *
		 * This function returns a pointer to a statically allocated buffer.
		 * You don't have to free the returned pointer
		 *
		 * This function provides exactly the same result as MegaError::getErrorString.
		 * It's provided for a better PHP compatibility
		 *
		 * @return Readable description of the error
		 */
		const char* __toString() const;

		/**
		 * @brief Provides the error description associated with an error code
		 *
		 * This function returns a pointer to a statically allocated buffer.
		 * You don't have to free the returned pointer
		 *
		 * @param errorCode Error code for which the description will be returned
		 * @return Description associated with the error code
		 */
        static const char *getErrorString(int errorCode);

    private:
        //< 0 = API error code, > 0 = http error, 0 = No error
		int errorCode;
        long long value;
};

/**
 * @brief Interface to process node trees
 *
 * An implementation of this class can be used to process a node tree passing a pointer to
 * MegaApi::processMegaTree
 *
 * The implementation will receive callbacks from an internal worker thread.
 *
 */
class MegaTreeProcessor
{
    public:
        /**
         * @brief Function that will be called for all nodes in a node tree
         * @param node Node to be processed
         * @return true to continue processing nodes, false to stop
         */
        virtual bool processMegaNode(MegaNode* node);
        virtual ~MegaTreeProcessor();
};

/**
 * @brief Interface to receive information about requests
 *
 * All requests allows to pass a pointer to an implementation of this interface in the last parameter.
 * You can also get information about all requests using MegaApi::addRequestListener
 *
 * MegaListener objects can also receive information about requests
 *
 * This interface uses MegaRequest objects to provide information of requests. Take into account that not all
 * fields of MegaRequest objects are valid for all requests. See the documentation about each request to know
 * which fields contain useful information for each one.
 *
 * The implementation will receive callbacks from an internal worker thread.
 *
 */
class MegaRequestListener
{
    public:
        /**
         * @brief This function is called when a request is about to start being processed
         *
         * The SDK retains the ownership of the request parameter.
         * Don't use it after this functions returns.
         *
         * The api object is the one created by the application, it will be valid until
         * the application deletes it.
         *
         * @param api MegaApi object that started the request
         * @param request Information about the request
         */
        virtual void onRequestStart(MegaApi* api, MegaRequest *request);

        /**
         * @brief This function is called when a request has finished
         *
         * There won't be more callbacks about this request.
         * The last parameter provides the result of the request. If the request finished without problems,
         * the error code will be API_OK
         *
         * The SDK retains the ownership of the request and error parameters.
         * Don't use them after this functions returns.
         *
         * The api object is the one created by the application, it will be valid until
         * the application deletes it.
         *
         * @param api MegaApi object that started the request
         * @param request Information about the request
         * @param e Error information
         */
        virtual void onRequestFinish(MegaApi* api, MegaRequest *request, MegaError* e);

        /**
         * @brief This function is called to inform about the progres of a request
         *
         * Currently, this callback is only used for fetchNodes (MegaRequest::TYPE_FETCH_NODES) requests
         *
         * The SDK retains the ownership of the request parameter.
         * Don't use it after this functions returns.
         *
         * The api object is the one created by the application, it will be valid until
         * the application deletes it.
         *
         *
         * @param api MegaApi object that started the request
         * @param request Information about the request
         * @see MegaRequest::getTotalBytes MegaRequest::getTransferredBytes
         */
        virtual void onRequestUpdate(MegaApi*api, MegaRequest *request);

        /**
         * @brief This function is called when there is a temporary error processing a request
         *
         * The request continues after this callback, so expect more MegaRequestListener::onRequestTemporaryError or
         * a MegaRequestListener::onRequestFinish callback
         *
         * The SDK retains the ownership of the request and error parameters.
         * Don't use them after this functions returns.
         *
         * The api object is the one created by the application, it will be valid until
         * the application deletes it.
         *
         * @param api MegaApi object that started the request
         * @param request Information about the request
         * @param error Error information
         */
        virtual void onRequestTemporaryError(MegaApi *api, MegaRequest *request, MegaError* error);
        virtual ~MegaRequestListener();
};

/**
 * @brief This class extendes the functionality of MegaRequestListener
 * allowing a synchronous behaviour
 * It can be used the same way as a MegaRequestListener by overriding doOnRequestFinish
 * instead of onRequestFinish. This function will be called
 * when onRequestFinish is called by the SDK.
 *
 * For a synchronous usage, a client for this listener may wait() until the request is finished and doOnRequestFinish is completed.
 * Alternatively a trywait function is included which waits for an ammount of time or until the request is finished.
 * Then it can gather the MegaError and MegaRequest objects to process the outcome of the request.
 *
 * @see MegaRequestListener
 */
class SynchronousRequestListener : public MegaRequestListener
{
private:
    MegaSemaphore* semaphore;
    void onRequestFinish(MegaApi *api, MegaRequest *request, MegaError *error);

protected:
    MegaRequestListener *listener;
    MegaApi *megaApi;
    MegaRequest *megaRequest;
    MegaError *megaError;

public:
    SynchronousRequestListener();

    /**
     * @brief This function is called when a request has finished
     *
     * There won't be more callbacks about this request.
     * The last parameter provides the result of the request. If the request finished without problems,
     * the error code will be API_OK
     *
     * The SDK retains the ownership of the request and error parameters.
     * Don't use them after this functions returns.
     *
     * The api object is the one created by the application, it will be valid until
     * the application deletes it.
     *
     * @param api MegaApi object that started the request
     * @param request Information about the request
     * @param error Error information
     */
    virtual void doOnRequestFinish(MegaApi *api, MegaRequest *request, MegaError *error);

    /**
     * @brief Wait untill the request is finished. This means that the request has been processed and
     * doOnRequestFinish is completed.
     * After successfully waiting for the request to be finished, the caller can use getError() and getRequest()
     * to gather the output and errors produced by the request. Thus, implementing the callback doOnRequestFinish
     * is not required and the processing can be coded more linearly.
     *
     */
    void wait();

    /**
     * @brief Waits untill either the request is finished or the provided time is passed.
     *
     * After successfully waiting for the request to be finished, the caller can use getError() and getRequest()
     * to gather the output and errors produced by the request. Thus, implementing the callback doOnRequestFinish
     * is not required and the processing can be coded more linearly.
     * @param milliseconds Max number of milliseconds to wait.
     * @return returns 0 if the request had finished and a value different to 0 if timeout passed.
     */
    int trywait(int milliseconds);

    /**
     * @brief Get the MegaError object produced by the request.
     * The RequestListener retains the ownership of the object and will delete upon its destruction
     * @return the error
     */
    MegaError *getError() const;

    /**
     * @brief Get the MegaRequest object produced by the request.
     * The RequestListener retains the ownership of the object and will delete upon its destruction
     * @return the request
     */
    MegaRequest *getRequest() const;

    /**
     * @brief Getter for the MegaApi object that started the request.
     * @return the MegaApi object that started the request.
     */
    MegaApi *getApi() const;

    virtual ~SynchronousRequestListener();
};

/**
 * @brief Interface to receive information about transfers
 *
 * All transfers allows to pass a pointer to an implementation of this interface in the last parameter.
 * You can also get information about all transfers using MegaApi::addTransferListener
 *
 * MegaListener objects can also receive information about transfers
 *
 * The implementation will receive callbacks from an internal worker thread.
 *
 */
class MegaTransferListener
{
    public:
        /**
         * @brief This function is called when a transfer is about to start being processed
         *
         * The SDK retains the ownership of the transfer parameter.
         * Don't use it after this functions returns.
         *
         * The api object is the one created by the application, it will be valid until
         * the application deletes it.
         *
         * @param api MegaApi object that started the transfer
         * @param transfer Information about the transfer
         */
        virtual void onTransferStart(MegaApi *api, MegaTransfer *transfer);

        /**
         * @brief This function is called when a transfer has finished
         *
         * The SDK retains the ownership of the transfer and error parameters.
         * Don't use them after this functions returns.
         *
         * The api object is the one created by the application, it will be valid until
         * the application deletes it.
         *
         * There won't be more callbacks about this transfer.
         * The last parameter provides the result of the transfer. If the transfer finished without problems,
         * the error code will be API_OK
         *
         * @param api MegaApi object that started the transfer
         * @param transfer Information about the transfer
         * @param error Error information
         */
        virtual void onTransferFinish(MegaApi* api, MegaTransfer *transfer, MegaError* error);

        /**
         * @brief This function is called to inform about the progress of a transfer
         *
         * The SDK retains the ownership of the transfer parameter.
         * Don't use it after this functions returns.
         *
         * The api object is the one created by the application, it will be valid until
         * the application deletes it.
         *
         * @param api MegaApi object that started the transfer
         * @param transfer Information about the transfer
         *
         * @see MegaTransfer::getTransferredBytes, MegaTransfer::getSpeed
         */
        virtual void onTransferUpdate(MegaApi *api, MegaTransfer *transfer);

        /**
         * @brief This function is called when there is a temporary error processing a transfer
         *
         * The transfer continues after this callback, so expect more MegaTransferListener::onTransferTemporaryError or
         * a MegaTransferListener::onTransferFinish callback
         *
         * The SDK retains the ownership of the transfer and error parameters.
         * Don't use them after this functions returns.
         *
         * @param api MegaApi object that started the transfer
         * @param transfer Information about the transfer
         * @param error Error information
         */
        virtual void onTransferTemporaryError(MegaApi *api, MegaTransfer *transfer, MegaError* error);

        virtual ~MegaTransferListener();

        /**
         * @brief This function is called to provide the last readed bytes of streaming downloads
         *
         * This function won't be called for non streaming downloads. You can get the same buffer
         * provided by this function in MegaTransferListener::onTransferUpdate, using
         * MegaTransfer::getLastBytes MegaTransfer::getDeltaSize.
         *
         * The SDK retains the ownership of the transfer and buffer parameters.
         * Don't use them after this functions returns.
         *
         * This callback is mainly provided for compatibility with other programming languages.
         *
         * @param api MegaApi object that started the transfer
         * @param transfer Information about the transfer
         * @param buffer Buffer with the last readed bytes
         * @param size Size of the buffer
         * @return true to continue the transfer, false to cancel it
         *
         * @see MegaApi::startStreaming
         */
        virtual bool onTransferData(MegaApi *api, MegaTransfer *transfer, char *buffer, size_t size);
};


/**
 * @brief This class extendes the functionality of MegaTransferListener
 * allowing a synchronous behaviour
 * It can be used the same way as a MegaTransferListener by overriding doOnTransferFinish
 * instead of onTransferFinish. This function will be called
 * when onTransferFinish is called by the SDK.
 *
 * For a synchronous usage, a client for this listener may wait() until the transfer is finished and doOnTransferFinish is completed.
 * Alternatively a trywait function is included which waits for an ammount of time or until the transfer is finished.
 * Then it can gather the MegaError and MegaTransfer objects to process the outcome of the transfer.
 *
 * @see MegaTransferListener
 */
class SynchronousTransferListener : public MegaTransferListener
{
private:
    MegaSemaphore* semaphore;
    void onTransferFinish(MegaApi *api, MegaTransfer *transfer, MegaError *error);

protected:
    MegaTransferListener *listener;
    MegaApi *megaApi;
    MegaTransfer *megaTransfer;
    MegaError *megaError;

public:
    SynchronousTransferListener();

    /**
     * @brief This function is called when a transfer has finished
     *
     * There won't be more callbacks about this transfer.
     * The last parameter provides the result of the transfer. If the transfer finished without problems,
     * the error code will be API_OK
     *
     * The SDK retains the ownership of the transfer and error parameters.
     * Don't use them after this functions returns.
     *
     * The api object is the one created by the application, it will be valid until
     * the application deletes it.
     *
     * @param api MegaApi object that started the transfer
     * @param transfer Information about the transfer
     * @param error Error information
     */
    virtual void doOnTransferFinish(MegaApi *api, MegaTransfer *transfer, MegaError *error);

    /**
     * @brief Wait untill the transfer is finished. This means that the transfer has been processed and
     * doOnTransferFinish is completed.
     * After successfully waiting for the transfer to be finished, the caller can use getError() and getTransfer()
     * to gather the output and errors produced by the transfer. Thus, implementing the callback doOnTransferFinish
     * is not required and the processing can be coded more linearly.
     *
     */
    void wait();

    /**
     * @brief Waits untill either the transfer is finished or the provided time is passed.
     *
     * After successfully waiting for the transfer to be finished, the caller can use getError() and getTransfer()
     * to gather the output and errors produced by the transfer. Thus, implementing the callback doOnTransferFinish
     * is not required and the processing can be coded more linearly.
     * @param milliseconds Max number of milliseconds to wait.
     * @return returns 0 if the transfer had finished and a value different to 0 if timeout passed.
     */
    int trywait(int milliseconds);

    /**
     * @brief Get the MegaError object produced by the transfer.
     * The TransferListener retains the ownership of the object and will delete upon its destruction
     * @return the error
     */
    MegaError *getError() const;

    /**
     * @brief Get the MegaTransfer object produced by the transfer.
     * The TransferListener retains the ownership of the object and will delete upon its destruction
     * @return the transfer
     */
    MegaTransfer *getTransfer() const;

    /**
     * @brief Getter for the MegaApi object that started the transfer.
     * @return the MegaApi object that started the transfer.
     */
    MegaApi *getApi() const;

    virtual ~SynchronousTransferListener();
};



/**
 * @brief Interface to get information about global events
 *
 * You can implement this interface and start receiving events calling MegaApi::addGlobalListener
 *
 * MegaListener objects can also receive global events
 *
 * The implementation will receive callbacks from an internal worker thread.
 */
class MegaGlobalListener
{
    public:
        /**
         * @brief This function is called when there are new or updated contacts in the account
         *
         * The SDK retains the ownership of the MegaUserList in the second parameter. The list and all the
         * MegaUser objects that it contains will be valid until this function returns. If you want to save the
         * list, use MegaUserList::copy. If you want to save only some of the MegaUser objects, use MegaUser::copy
         * for those objects.
         *
         * @param api MegaApi object connected to the account
         * @param users List that contains the new or updated contacts
         */
        virtual void onUsersUpdate(MegaApi* api, MegaUserList *users);

        /**
         * @brief This function is called when there are new or updated nodes in the account
         *
         * When the full account is reloaded or a large number of server notifications arrives at once, the
         * second parameter will be NULL.
         *
         * The SDK retains the ownership of the MegaNodeList in the second parameter. The list and all the
         * MegaNode objects that it contains will be valid until this function returns. If you want to save the
         * list, use MegaNodeList::copy. If you want to save only some of the MegaNode objects, use MegaNode::copy
         * for those nodes.
         *
         * @param api MegaApi object connected to the account
         * @param nodes List that contains the new or updated nodes
         */
        virtual void onNodesUpdate(MegaApi* api, MegaNodeList *nodes);

        /**
         * @brief This function is called when the account has been updated (confirmed/upgraded/downgraded)
         *
         * The usage of this callback to handle the external account confirmation is deprecated.
         * Instead, you should use MegaGlobalListener::onEvent.
         *
         * @param api MegaApi object connected to the account
         */
        virtual void onAccountUpdate(MegaApi *api);

        /**
         * @brief This function is called when there are new or updated contact requests in the account
         *
         * When the full account is reloaded or a large number of server notifications arrives at once, the
         * second parameter will be NULL.
         *
         * The SDK retains the ownership of the MegaContactRequestList in the second parameter. The list and all the
         * MegaContactRequest objects that it contains will be valid until this function returns. If you want to save the
         * list, use MegaContactRequestList::copy. If you want to save only some of the MegaContactRequest objects, use MegaContactRequest::copy
         * for them.
         *
         * @param api MegaApi object connected to the account
         * @param requests List that contains the new or updated contact requests
         */
        virtual void onContactRequestsUpdate(MegaApi* api, MegaContactRequestList* requests);

        /**
         * @brief This function is called when an inconsistency is detected in the local cache
         *
         * You should call MegaApi::fetchNodes when this callback is received
         *
         * @param api MegaApi object connected to the account
         */
        virtual void onReloadNeeded(MegaApi* api);

#ifdef ENABLE_SYNC
        /**
         * @brief This function is called with the state of the synchronization engine has changed
         *
         * You can call MegaApi::isScanning and MegaApi::isWaiting to know the global state
         * of the synchronization engine.
         *
         * @param api MegaApi object related to the event
         */
        virtual void onGlobalSyncStateChanged(MegaApi* api);
#endif

#ifdef ENABLE_CHAT
        /**
         * @brief This function is called when there are new or updated chats
         *
         * This callback is also used to initialize the list of chats available during the fetchnodes request.
         *
         * The SDK retains the ownership of the MegaTextChatList in the second parameter. The list and all the
         * MegaTextChat objects that it contains will be valid until this function returns. If you want to save the
         * list, use MegaTextChatList::copy. If you want to save only some of the MegaTextChat objects, use
         * MegaTextChat::copy for those objects.
         *
         * @param api MegaApi object connected to the account
         * @param chats List that contains the new or updated chats
         */
        virtual void onChatsUpdate(MegaApi* api, MegaTextChatList *chats);
#endif
        /**
         * The details about the event, like the type of event and optionally any
         * additional parameter, is received in the \c params parameter.
         *
         * Currently, the following type of events are notified:
         *
         *  - MegaEvent::EVENT_COMMIT_DB: when the SDK commits the ongoing DB transaction.
         *  This event can be used to keep synchronization between the SDK cache and the
         *  cache managed by the app thanks to the sequence number.
         *
         *  Valid data in the MegaEvent object received in the callback:
         *      - MegaEvent::getText: sequence number recorded by the SDK when this event happened
         *
         *  - MegaEvent::EVENT_ACCOUNT_CONFIRMATION: when a new account is finally confirmed
         * by the user by confirming the signup link.
         *
         *   Valid data in the MegaEvent object received in the callback:
         *      - MegaEvent::getText: email address used to confirm the account
         *
         *  - MegaEvent::EVENT_CHANGE_TO_HTTPS: when the SDK automatically starts using HTTPS for all
         * its communications. This happens when the SDK is able to detect that MEGA servers can't be
         * reached using HTTP or that HTTP communications are being tampered. Transfers of files and
         * file attributes (thumbnails and previews) use HTTP by default to save CPU usage. Since all data
         * is already end-to-end encrypted, it's only needed to use HTTPS if HTTP doesn't work. Anyway,
         * applications can force the SDK to always use HTTPS using MegaApi::useHttpsOnly. It's recommended
         * that applications that receive one of these events save that information on its settings and
         * automatically enable HTTPS on next executions of the app to not force the SDK to detect the problem
         * and automatically switch to HTTPS every time that the application starts.
         *
         *  - MegaEvent::EVENT_DISCONNECT: when the SDK performs a disconnect to reset all the
         * existing open-connections, since they have become unusable. It's recommended that the app
         * receiving this event reset its connections with other servers, since the disconnect
         * performed by the SDK is due to a network change or IP addresses becoming invalid.
         *
         * You can check the type of event by calling MegaEvent::getType
         *
         * The SDK retains the ownership of the details of the event (\c event).
         * Don't use them after this functions returns.
         *
         * @param api MegaApi object connected to the account
         * @param event Details about the event
         */
        virtual void onEvent(MegaApi* api, MegaEvent *event);

        virtual ~MegaGlobalListener();
};

/**
 * @brief Interface to get all information related to a MEGA account
 *
 * Implementations of this interface can receive all events (request, transfer, global) and two
 * additional events related to the synchronization engine. The SDK will provide a new interface
 * to get synchronization events separately in future updates-
 *
 * Multiple inheritance isn't used for compatibility with other programming languages
 *
 * The implementation will receive callbacks from an internal worker thread.
 *
 */
class MegaListener
{
    public:
        /**
         * @brief This function is called when a request is about to start being processed
         *
         * The SDK retains the ownership of the request parameter.
         * Don't use it after this functions returns.
         *
         * The api object is the one created by the application, it will be valid until
         * the application deletes it.
         *
         * @param api MegaApi object that started the request
         * @param request Information about the request
         */
        virtual void onRequestStart(MegaApi* api, MegaRequest *request);

        /**
         * @brief This function is called when a request has finished
         *
         * There won't be more callbacks about this request.
         * The last parameter provides the result of the request. If the request finished without problems,
         * the error code will be API_OK
         *
         * The SDK retains the ownership of the request and error parameters.
         * Don't use them after this functions returns.
         *
         * The api object is the one created by the application, it will be valid until
         * the application deletes it.
         *
         * @param api MegaApi object that started the request
         * @param request Information about the request
         * @param e Error information
         */
        virtual void onRequestFinish(MegaApi* api, MegaRequest *request, MegaError* e);

        /**
         * @brief This function is called to inform about the progres of a request
         *
         * Currently, this callback is only used for fetchNodes (MegaRequest::TYPE_FETCH_NODES) requests
         *
         * The SDK retains the ownership of the request parameter.
         * Don't use it after this functions returns.
         *
         * The api object is the one created by the application, it will be valid until
         * the application deletes it.
         *
         *
         * @param api MegaApi object that started the request
         * @param request Information about the request
         * @see MegaRequest::getTotalBytes MegaRequest::getTransferredBytes
         */
        virtual void onRequestUpdate(MegaApi*api, MegaRequest *request);

        /**
         * @brief This function is called when there is a temporary error processing a request
         *
         * The request continues after this callback, so expect more MegaRequestListener::onRequestTemporaryError or
         * a MegaRequestListener::onRequestFinish callback
         *
         * The SDK retains the ownership of the request and error parameters.
         * Don't use them after this functions returns.
         *
         * The api object is the one created by the application, it will be valid until
         * the application deletes it.
         *
         * @param api MegaApi object that started the request
         * @param request Information about the request
         * @param error Error information
         */
        virtual void onRequestTemporaryError(MegaApi *api, MegaRequest *request, MegaError* error);

        /**
         * @brief This function is called when a transfer is about to start being processed
         *
         * The SDK retains the ownership of the transfer parameter.
         * Don't use it after this functions returns.
         *
         * The api object is the one created by the application, it will be valid until
         * the application deletes it.
         *
         * @param api MegaApi object that started the request
         * @param transfer Information about the transfer
         */
        virtual void onTransferStart(MegaApi *api, MegaTransfer *transfer);

        /**
         * @brief This function is called when a transfer has finished
         *
         * The SDK retains the ownership of the transfer and error parameters.
         * Don't use them after this functions returns.
         *
         * The api object is the one created by the application, it will be valid until
         * the application deletes it.
         *
         * There won't be more callbacks about this transfer.
         * The last parameter provides the result of the transfer. If the transfer finished without problems,
         * the error code will be API_OK
         *
         * @param api MegaApi object that started the transfer
         * @param transfer Information about the transfer
         * @param error Error information
         */
        virtual void onTransferFinish(MegaApi* api, MegaTransfer *transfer, MegaError* error);

        /**
         * @brief This function is called to inform about the progress of a transfer
         *
         * The SDK retains the ownership of the transfer parameter.
         * Don't use it after this functions returns.
         *
         * The api object is the one created by the application, it will be valid until
         * the application deletes it.
         *
         * @param api MegaApi object that started the transfer
         * @param transfer Information about the transfer
         *
         * @see MegaTransfer::getTransferredBytes, MegaTransfer::getSpeed
         */
        virtual void onTransferUpdate(MegaApi *api, MegaTransfer *transfer);

        /**
         * @brief This function is called when there is a temporary error processing a transfer
         *
         * The transfer continues after this callback, so expect more MegaTransferListener::onTransferTemporaryError or
         * a MegaTransferListener::onTransferFinish callback
         *
         * The SDK retains the ownership of the transfer and error parameters.
         * Don't use them after this functions returns.
         *
         * @param api MegaApi object that started the transfer
         * @param transfer Information about the transfer
         * @param error Error information
         */
        virtual void onTransferTemporaryError(MegaApi *api, MegaTransfer *transfer, MegaError* error);

        /**
         * @brief This function is called when there are new or updated contacts in the account
         *
         * The SDK retains the ownership of the MegaUserList in the second parameter. The list and all the
         * MegaUser objects that it contains will be valid until this function returns. If you want to save the
         * list, use MegaUserList::copy. If you want to save only some of the MegaUser objects, use MegaUser::copy
         * for those objects.
         *
         * @param api MegaApi object connected to the account
         * @param users List that contains the new or updated contacts
         */
        virtual void onUsersUpdate(MegaApi* api, MegaUserList *users);

        /**
         * @brief This function is called when there are new or updated nodes in the account
         *
         * When the full account is reloaded or a large number of server notifications arrives at once, the
         * second parameter will be NULL.
         *
         * The SDK retains the ownership of the MegaNodeList in the second parameter. The list and all the
         * MegaNode objects that it contains will be valid until this function returns. If you want to save the
         * list, use MegaNodeList::copy. If you want to save only some of the MegaNode objects, use MegaNode::copy
         * for those nodes.
         *
         * @param api MegaApi object connected to the account
         * @param nodes List that contains the new or updated nodes
         */
        virtual void onNodesUpdate(MegaApi* api, MegaNodeList *nodes);

        /**
         * @brief This function is called when the account has been updated (confirmed/upgraded/downgraded)
         *
         * The usage of this callback to handle the external account confirmation is deprecated.
         * Instead, you should use MegaListener::onEvent.
         *
         * @param api MegaApi object connected to the account
         */
        virtual void onAccountUpdate(MegaApi *api);

        /**
         * @brief This function is called when there are new or updated contact requests in the account
         *
         * When the full account is reloaded or a large number of server notifications arrives at once, the
         * second parameter will be NULL.
         *
         * The SDK retains the ownership of the MegaContactRequestList in the second parameter. The list and all the
         * MegaContactRequest objects that it contains will be valid until this function returns. If you want to save the
         * list, use MegaContactRequestList::copy. If you want to save only some of the MegaContactRequest objects, use MegaContactRequest::copy
         * for them.
         *
         * @param api MegaApi object connected to the account
         * @param requests List that contains the new or updated contact requests
         */
        virtual void onContactRequestsUpdate(MegaApi* api, MegaContactRequestList* requests);

        /**
         * @brief This function is called when an inconsistency is detected in the local cache
         *
         * You should call MegaApi::fetchNodes when this callback is received
         *
         * @param api MegaApi object connected to the account
         */
        virtual void onReloadNeeded(MegaApi* api);

#ifdef ENABLE_SYNC
    /**
     * @brief This function is called when the state of a synced file or folder changes
     *
     * Possible values for the state are:
     * - MegaApi::STATE_SYNCED = 1
     * The file is synced with the MEGA account
     *
     * - MegaApi::STATE_PENDING = 2
     * The file isn't synced with the MEGA account. It's waiting to be synced.
     *
     * - MegaApi::STATE_SYNCING = 3
     * The file is being synced with the MEGA account
     *
     * @param api MegaApi object that is synchronizing files
     * @param sync MegaSync object manages the file
     * @param localPath Local path of the file or folder
     * @param newState New state of the file
     */
    virtual void onSyncFileStateChanged(MegaApi *api, MegaSync *sync, std::string *localPath, int newState);

    /**
     * @brief This function is called when there is a synchronization event
     *
     * Synchronization events can be local deletions, local additions, remote deletions,
     * remote additions, etc. See MegaSyncEvent to know the full list of event types
     *
     * @param api MegaApi object that is synchronizing files
     * @param sync MegaSync object that detects the event
     * @param event Information about the event
     *
     * This parameter will be deleted just after the callback. If you want to save it use
     * MegaSyncEvent::copy
     */
    virtual void onSyncEvent(MegaApi *api, MegaSync *sync,  MegaSyncEvent *event);

    /**
     * @brief This function is called when the state of the synchronization changes
     *
     * The SDK calls this function when the state of the synchronization changes. you can use
     * MegaSync::getState to get the new state of the synchronization
     *
     * @param api MegaApi object that is synchronizing files
     * @param sync MegaSync object that has changed its state
     */
    virtual void onSyncStateChanged(MegaApi *api,  MegaSync *sync);

    /**
     * @brief This function is called with the state of the synchronization engine has changed
     *
     * You can call MegaApi::isScanning and MegaApi::isWaiting to know the global state
     * of the synchronization engine.
     *
     * @param api MegaApi object related to the event
     */
    virtual void onGlobalSyncStateChanged(MegaApi* api);
#endif

#ifdef ENABLE_CHAT
    /**
     * @brief This function is called when there are new or updated chats
     *
     * The SDK retains the ownership of the MegaTextChatList in the second parameter. The list and all the
     * MegaTextChat objects that it contains will be valid until this function returns. If you want to save the
     * list, use MegaTextChatList::copy. If you want to save only some of the MegaTextChat objects, use
     * MegaTextChat::copy for those objects.
     *
     * @param api MegaApi object connected to the account
     * @param chats List that contains the new or updated chats
     */
    virtual void onChatsUpdate(MegaApi* api, MegaTextChatList *chats);
#endif

        /**
         * The details about the event, like the type of event and optionally any
         * additional parameter, is received in the \c params parameter.
         *
         * Currently, the following type of events are notified:
         *  - MegaEvent::EVENT_COMMIT_DB: when the SDK commits the ongoing DB transaction.
         *  This event can be used to keep synchronization between the SDK cache and the
         *  cache managed by the app thanks to the sequence number, available at MegaEvent::getText.
         *
         *  - MegaEvent::EVENT_ACCOUNT_CONFIRMATION: when a new account is finally confirmed
         * by the user by confirming the signup link.
         *
         *   Valid data in the MegaEvent object received in the callback:
         *      - MegaEvent::getText: email address used to confirm the account
         *
         *  - MegaEvent::EVENT_CHANGE_TO_HTTPS: when the SDK automatically starts using HTTPS for all
         * its communications. This happens when the SDK is able to detect that MEGA servers can't be
         * reached using HTTP or that HTTP communications are being tampered. Transfers of files and
         * file attributes (thumbnails and previews) use HTTP by default to save CPU usage. Since all data
         * is already end-to-end encrypted, it's only needed to use HTTPS if HTTP doesn't work. Anyway,
         * applications can force the SDK to always use HTTPS using MegaApi::useHttpsOnly. It's recommended
         * that applications that receive one of these events save that information on its settings and
         * automatically enable HTTPS on next executions of the app to not force the SDK to detect the problem
         * and automatically switch to HTTPS every time that the application starts.
         *
         *  - MegaEvent::EVENT_DISCONNECT: when the SDK performs a disconnect to reset all the
         * existing open-connections, since they have become unusable. It's recommended that the app
         * receiving this event reset its connections with other servers, since the disconnect
         * performed by the SDK is due to a network change or IP addresses becoming invalid.
         *
         * You can check the type of event by calling MegaEvent::getType
         *
         * The SDK retains the ownership of the details of the event (\c event).
         * Don't use them after this functions returns.
         *
         * @param api MegaApi object connected to the account
         * @param event Details about the event
         */
        virtual void onEvent(MegaApi* api, MegaEvent *event);

        virtual ~MegaListener();
};

class MegaInputStream
{
public:
    virtual int64_t getSize();
    virtual bool read(char *buffer, size_t size);
    virtual ~MegaInputStream();
};

class MegaApiImpl;

/**
 * @brief Allows to control a MEGA account or a shared folder
 *
 * You must provide an appKey to use this SDK. You can generate an appKey for your app for free here:
 * - https://mega.nz/#sdk
 *
 * You can enable local node caching by passing a local path in the constructor of this class. That saves many data usage
 * and many time starting your app because the entire filesystem won't have to be downloaded each time. The persistent
 * node cache will only be loaded by logging in with a session key. To take advantage of this feature, apart of passing the
 * local path to the constructor, your application have to save the session key after login (MegaApi::dumpSession) and use
 * it to log in the next time. This is highly recommended also to enhance the security, because in this was the access password
 * doesn't have to be stored by the application.
 *
 * To access MEGA using this SDK, you have to create an object of this class and use one of the MegaApi::login options (to log in
 * to a MEGA account or a public folder). If the login request succeed, you must call MegaApi::fetchNodes to get the filesystem in MEGA.
 * After successfully completing that request, you can use all other functions, manage the files and start transfers.
 *
 * After using MegaApi::logout you can reuse the same MegaApi object to log in to another MEGA account or a public folder.
 *
 * Some functions in this class return a pointer and give you the ownership. In all of them, memory allocations
 * are made using new (for single objects) and new[] (for arrays) so you should use delete and delete[] to free them.
 */
class MegaApi
{
    public:
    	enum
		{
			STATE_NONE = 0,
			STATE_SYNCED,
			STATE_PENDING,
			STATE_SYNCING,
			STATE_IGNORED
		};

        enum {
            LOG_LEVEL_FATAL = 0,   // Very severe error event that will presumably lead the application to abort.
            LOG_LEVEL_ERROR,   // Error information but will continue application to keep running.
            LOG_LEVEL_WARNING, // Information representing errors in application but application will keep running
            LOG_LEVEL_INFO,    // Mainly useful to represent current progress of application.
            LOG_LEVEL_DEBUG,   // Informational logs, that are useful for developers. Only applicable if DEBUG is defined.
            LOG_LEVEL_MAX
        };

        enum {
            ATTR_TYPE_THUMBNAIL = 0,
            ATTR_TYPE_PREVIEW = 1
        };

        enum {
            USER_ATTR_AVATAR = 0,               // public - char array
            USER_ATTR_FIRSTNAME = 1,            // public - char array
            USER_ATTR_LASTNAME = 2,             // public - char array
            USER_ATTR_AUTHRING = 3,             // private - byte array
            USER_ATTR_LAST_INTERACTION = 4,     // private - byte array
            USER_ATTR_ED25519_PUBLIC_KEY = 5,   // public - byte array
            USER_ATTR_CU25519_PUBLIC_KEY = 6,   // public - byte array
            USER_ATTR_KEYRING = 7,              // private - byte array
            USER_ATTR_SIG_RSA_PUBLIC_KEY = 8,   // public - byte array
            USER_ATTR_SIG_CU255_PUBLIC_KEY = 9, // public - byte array
            USER_ATTR_LANGUAGE = 14,            // private - char array
            USER_ATTR_PWD_REMINDER = 15,        // private - char array
            USER_ATTR_DISABLE_VERSIONS = 16     // private - byte array
        };

        enum {
            NODE_ATTR_DURATION = 0,
            NODE_ATTR_COORDINATES = 1
        };

        enum {
            PAYMENT_METHOD_BALANCE = 0,
            PAYMENT_METHOD_PAYPAL = 1,
            PAYMENT_METHOD_ITUNES = 2,
            PAYMENT_METHOD_GOOGLE_WALLET = 3,
            PAYMENT_METHOD_BITCOIN = 4,
            PAYMENT_METHOD_UNIONPAY = 5,
            PAYMENT_METHOD_FORTUMO = 6,
            PAYMENT_METHOD_CREDIT_CARD = 8,
            PAYMENT_METHOD_CENTILI = 9,
            PAYMENT_METHOD_WINDOWS_STORE = 13
        };

        enum {
            TRANSFER_METHOD_NORMAL = 0,
            TRANSFER_METHOD_ALTERNATIVE_PORT = 1,
            TRANSFER_METHOD_AUTO = 2,
            TRANSFER_METHOD_AUTO_NORMAL = 3,
            TRANSFER_METHOD_AUTO_ALTERNATIVE = 4
        };

        enum {
            PUSH_NOTIFICATION_ANDROID = 1,
            PUSH_NOTIFICATION_IOS_VOIP = 2,
            PUSH_NOTIFICATION_IOS_STD = 3
        };

        enum {
            PASSWORD_STRENGTH_VERYWEAK = 0,
            PASSWORD_STRENGTH_WEAK = 1,
            PASSWORD_STRENGTH_MEDIUM = 2,
            PASSWORD_STRENGTH_GOOD = 3,
            PASSWORD_STRENGTH_STRONG = 4
        };

        /**
         * @brief Constructor suitable for most applications
         * @param appKey AppKey of your application
         * You can generate your AppKey for free here:
         * - https://mega.nz/#sdk
         *
         * @param basePath Base path to store the local cache
         * If you pass NULL to this parameter, the SDK won't use any local cache.
         *
         * @param userAgent User agent to use in network requests
         * If you pass NULL to this parameter, a default user agent will be used
         *
         */
        MegaApi(const char *appKey, const char *basePath = NULL, const char *userAgent = NULL);

        /**
         * @brief MegaApi Constructor that allows to use a custom GFX processor
         *
         * The SDK attach thumbnails and previews to all uploaded images. To generate them, it needs a graphics processor.
         * You can build the SDK with one of the provided built-in graphics processors. If none of them is available
         * in your app, you can implement the MegaGfxProcessor interface to provide your custom processor. Please
         * read the documentation of MegaGfxProcessor carefully to ensure that your implementation is valid.
         *
         * @param appKey AppKey of your application
         * You can generate your AppKey for free here:
         * - https://mega.nz/#sdk
         *
         * @param processor Image processor. The SDK will use it to generate previews and thumbnails
         * If you pass NULL to this parameter, the SDK will try to use the built-in image processors.
         *
         * @param basePath Base path to store the local cache
         * If you pass NULL to this parameter, the SDK won't use any local cache.
         *
         * @param userAgent User agent to use in network requests
         * If you pass NULL to this parameter, a default user agent will be used
         *
         */
        MegaApi(const char *appKey, MegaGfxProcessor* processor, const char *basePath = NULL, const char *userAgent = NULL);

#ifdef ENABLE_SYNC
        /**
         * @brief Special constructor to allow non root synchronization on OSX
         *
         * The synchronization engine needs to read filesystem notifications from /dev/fsevents to work efficiently.
         * Only root can open this file, so if you want to use the synchronization engine on OSX you will have to
         * run the application as root, or to use this constructor to provide an open file descriptor to /dev/fsevents
         *
         * You could open /dev/fsevents in a minimal loader with root permissions and provide the file descriptor
         * to a new executable that uses this constructor. Here you have an example implementation of the loader:
         *
         * int main(int argc, char *argv[])
         * {
         *     char buf[16];
         *     int fd = open("/dev/fsevents", O_RDONLY);
         *     seteuid(getuid());
         *     snprintf(buf, sizeof(buf), "%d", fd);
         *     execl("executablePath", buf, NULL);
         *     return 0;
         * }
         *
         * If you use another constructor. The synchronization engine will still work on OSX, but it will scan all files
         * regularly so it will be much less efficient.
         *
         * @param appKey AppKey of your application
         * You can generate your AppKey for free here:
         * - https://mega.nz/#sdk
         *
         * @param basePath Base path to store the local cache
         * If you pass NULL to this parameter, the SDK won't use any local cache.
         *
         * @param userAgent User agent to use in network requests
         * If you pass NULL to this parameter, a default user agent will be used
         *
         * @param fseventsfd Open file descriptor of /dev/fsevents
         *
         */
        MegaApi(const char *appKey, const char *basePath, const char *userAgent, int fseventsfd);
#endif

        virtual ~MegaApi();


        /**
         * @brief Register a listener to receive all events (requests, transfers, global, synchronization)
         *
         * You can use MegaApi::removeListener to stop receiving events.
         *
         * @param listener Listener that will receive all events (requests, transfers, global, synchronization)
         */
        void addListener(MegaListener* listener);

        /**
         * @brief Register a listener to receive all events about requests
         *
         * You can use MegaApi::removeRequestListener to stop receiving events.
         *
         * @param listener Listener that will receive all events about requests
         */
        void addRequestListener(MegaRequestListener* listener);

        /**
         * @brief Register a listener to receive all events about transfers
         *
         * You can use MegaApi::removeTransferListener to stop receiving events.
         *
         * @param listener Listener that will receive all events about transfers
         */
        void addTransferListener(MegaTransferListener* listener);

        /**
         * @brief Register a listener to receive global events
         *
         * You can use MegaApi::removeGlobalListener to stop receiving events.
         *
         * @param listener Listener that will receive global events
         */
        void addGlobalListener(MegaGlobalListener* listener);

#ifdef ENABLE_SYNC
        /**
         * @brief Add a listener for all events related to synchronizations
         * @param listener Listener that will receive synchronization events
         */
        void addSyncListener(MegaSyncListener *listener);

        /**
         * @brief Unregister a synchronization listener
         * @param listener Objet that will be unregistered
         */
        void removeSyncListener(MegaSyncListener *listener);
#endif

        /**
         * @brief Unregister a listener
         *
         * This listener won't receive more events.
         *
         * @param listener Object that is unregistered
         */
        void removeListener(MegaListener* listener);

        /**
         * @brief Unregister a MegaRequestListener
         *
         * This listener won't receive more events.
         *
         * @param listener Object that is unregistered
         */
        void removeRequestListener(MegaRequestListener* listener);

        /**
         * @brief Unregister a MegaTransferListener
         *
         * This listener won't receive more events.
         *
         * @param listener Object that is unregistered
         */
        void removeTransferListener(MegaTransferListener* listener);

        /**
         * @brief Unregister a MegaGlobalListener
         *
         * This listener won't receive more events.
         *
         * @param listener Object that is unregistered
         */
        void removeGlobalListener(MegaGlobalListener* listener);

        /**
         * @brief Get the current request
         *
         * The return value is only valid when this function is synchronously
         * called inside a callback related to a request. The return value is
         * the same as the received in the parameter of the callback.
         * This function is provided to support the creation of bindings for
         * some programming languaguages like PHP.
         *
         * @return Current request
         */
        MegaRequest *getCurrentRequest();

        /**
         * @brief Get the current transfer
         *
         * The return value is only valid when this function is synchronously
         * called inside a callback related to a transfer. The return value is
         * the same as the received in the parameter of the callback.
         * This function is provided to support the creation of bindings for
         * some programming languaguages like PHP.
         *
         * @return Current transfer
         */
        MegaTransfer *getCurrentTransfer();

        /**
         * @brief Get the current error
         *
         * The return value is only valid when this function is synchronously
         * called inside a callback. The return value is
         * the same as the received in the parameter of the callback.
         * This function is provided to support the creation of bindings for
         * some programming languaguages like PHP.
         *
         * @return Current error
         */
        MegaError *getCurrentError();

        /**
         * @brief Get the current nodes
         *
         * The return value is only valid when this function is synchronously
         * called inside a onNodesUpdate callback. The return value is
         * the same as the received in the parameter of the callback.
         * This function is provided to support the creation of bindings for
         * some programming languaguages like PHP.
         *
         * @return Current nodes
         */
        MegaNodeList *getCurrentNodes();

        /**
         * @brief Get the current users
         *
         * The return value is only valid when this function is synchronously
         * called inside a onUsersUpdate callback. The return value is
         * the same as the received in the parameter of the callback.
         * This function is provided to support the creation of bindings for
         * some programming languaguages like PHP.
         *
         * @return Current users
         */
        MegaUserList *getCurrentUsers();

        /**
         * @brief Generates a private key based on the access password
         *
         * This is a time consuming operation (specially for low-end mobile devices). Since the resulting key is
         * required to log in, this function allows to do this step in a separate function. You should run this function
         * in a background thread, to prevent UI hangs. The resulting key can be used in MegaApi::fastLogin
         *
         * You take the ownership of the returned value.
         *
         * @param password Access password
         * @return Base64-encoded private key
         */
        char* getBase64PwKey(const char *password);

        /**
         * @brief Generates a hash based in the provided private key and email
         *
         * This is a time consuming operation (specially for low-end mobile devices). Since the resulting key is
         * required to log in, this function allows to do this step in a separate function. You should run this function
         * in a background thread, to prevent UI hangs. The resulting key can be used in MegaApi::fastLogin
         *
         * You take the ownership of the returned value.
         *
         * @param base64pwkey Private key returned by MegaApi::getBase64PwKey
         * @param email Email to create the hash
         * @return Base64-encoded hash
         */
        char* getStringHash(const char* base64pwkey, const char* email);

        /**
         * @brief Get internal timestamp used by the SDK
         *
         * This is a time used in certain internal operations.
         *
         * @return actual SDK time in deciseconds
         */
        long long getSDKtime();

        /**
         * @brief Get an URL to transfer the current session to the webclient
         *
         * This function creates a new session for the link so logging out in the web client won't log out
         * the current session.
         *
         * The associated request type with this request is MegaRequest::TYPE_GET_SESSION_TRANSFER_URL
         * Valid data in the MegaRequest object received in onRequestFinish when the error code
         * is MegaError::API_OK:
         * - MegaRequest::getLink - URL to open the desired page with the same account
         *
         * You take the ownership of the returned value.
         *
         * @param path Path inside https://mega.nz/# that we want to open with the current session
         *
         * For example, if you want to open https://mega.nz/#pro, the parameter of this function should be "pro".
         *
         * @param listener MegaRequestListener to track this request
         */
        void getSessionTransferURL(const char *path, MegaRequestListener *listener = NULL);

        /**
         * @brief Converts a Base32-encoded user handle (JID) to a MegaHandle
         *
         * @param base32Handle Base32-encoded handle (JID)
         * @return User handle
         */
        static MegaHandle base32ToHandle(const char* base32Handle);

        /**
         * @brief Converts a Base64-encoded node handle to a MegaHandle
         *
         * The returned value can be used to recover a MegaNode using MegaApi::getNodeByHandle
         * You can revert this operation using MegaApi::handleToBase64
         *
         * @param base64Handle Base64-encoded node handle
         * @return Node handle
         */
        static MegaHandle base64ToHandle(const char* base64Handle);

        /**
         * @brief Converts a Base64-encoded user handle to a MegaHandle
         *
         * You can revert this operation using MegaApi::userHandleToBase64
         *
         * @param base64Handle Base64-encoded user handle
         * @return User handle
         */
        static MegaHandle base64ToUserHandle(const char* base64Handle);

        /**
         * @brief Converts the handle of a node to a Base64-encoded string
         *
         * You take the ownership of the returned value
         * You can revert this operation using MegaApi::base64ToHandle
         *
         * @param handle Node handle to be converted
         * @return Base64-encoded node handle
         */
        static char* handleToBase64(MegaHandle handle);

        /**
         * @brief Converts a MegaHandle to a Base64-encoded string
         *
         * You take the ownership of the returned value
         * You can revert this operation using MegaApi::base64ToUserHandle
         *
         * @param User handle to be converted
         * @return Base64-encoded user handle
         */
        static char* userHandleToBase64(MegaHandle handle);

        /**
         * @brief Add entropy to internal random number generators
         *
         * It's recommended to call this function with random data specially to
         * enhance security,
         *
         * @param data Byte array with random data
         * @param size Size of the byte array (in bytes)
         */
        static void addEntropy(char* data, unsigned int size);

#ifdef WINDOWS_PHONE
        /**
         * @brief Set the ID for statistics
         *
         * This function is not thread-safe so it must be used before
         * the creation of instances of MegaApi to not interfere with
         * the internal thread. Otherwise, the behavior of this
         * function is undefined and it could even crash.
         *
         * Only the first call to this function will correctly set the ID.
         * If you call this function more times, it won't have any effect.
         *
         * The id parameter is hashed before being used
         *
         * @param id ID for statistics
         */
        static void setStatsID(const char *id);
#endif

        /**
         * @brief Retry all pending requests
         *
         * When requests fails they wait some time before being retried. That delay grows exponentially if the request
         * fails again. For this reason, and since this request is very lightweight, it's recommended to call it with
         * the default parameters on every user interaction with the application. This will prevent very big delays
         * completing requests.
         *
         * The associated request type with this request is MegaRequest::TYPE_RETRY_PENDING_CONNECTIONS.
         * Valid data in the MegaRequest object received on callbacks:
         * - MegaRequest::getFlag - Returns the first parameter
         * - MegaRequest::getNumber - Returns the second parameter
         *
         * @param disconnect true if you want to disconnect already connected requests
         * It's not recommended to set this flag to true if you are not fully sure about what are you doing. If you
         * send a request that needs some time to complete and you disconnect it in a loop without giving it enough time,
         * it could be retrying forever.
         * Using true in this parameter will trigger the callback MegaGlobalListener::onEvent and the callback
         * MegaListener::onEvent with the event type MegaEvent::EVENT_DISCONNECT.
         *
         * @param includexfers true to retry also transfers
         * It's not recommended to set this flag. Transfer has a retry counter and are aborted after a number of retries
         * MegaTransfer::getMaxRetries. Setting this flag to true, you will force more immediate retries and your transfers
         * could fail faster.
         *
         * @param listener MegaRequestListener to track this request
         */
        void retryPendingConnections(bool disconnect = false, bool includexfers = false, MegaRequestListener* listener = NULL);

        /**
         * @brief Log in to a MEGA account
         *
         * The associated request type with this request is MegaRequest::TYPE_LOGIN.
         * Valid data in the MegaRequest object received on callbacks:
         * - MegaRequest::getEmail - Returns the first parameter
         * - MegaRequest::getPassword - Returns the second parameter
         *
         * If the email/password aren't valid the error code provided in onRequestFinish is
         * MegaError::API_ENOENT.
         *
         * @param email Email of the user
         * @param password Password
         * @param listener MegaRequestListener to track this request
         */
        void login(const char* email, const char* password, MegaRequestListener *listener = NULL);

        /**
         * @brief Log in to a public folder using a folder link
         *
         * After a successful login, you should call MegaApi::fetchNodes to get filesystem and
         * start working with the folder.
         *
         * The associated request type with this request is MegaRequest::TYPE_LOGIN.
         * Valid data in the MegaRequest object received on callbacks:
         * - MegaRequest::getEmail - Retuns the string "FOLDER"
         * - MegaRequest::getLink - Returns the public link to the folder
         *
         * @param megaFolderLink Public link to a folder in MEGA
         * @param listener MegaRequestListener to track this request
         */
        void loginToFolder(const char* megaFolderLink, MegaRequestListener *listener = NULL);

        /**
         * @brief Log in to a MEGA account using precomputed keys
         *
         * The associated request type with this request is MegaRequest::TYPE_LOGIN.
         * Valid data in the MegaRequest object received on callbacks:
         * - MegaRequest::getEmail - Returns the first parameter
         * - MegaRequest::getPassword - Returns the second parameter
         * - MegaRequest::getPrivateKey - Returns the third parameter
         *
         * If the email/stringHash/base64pwKey aren't valid the error code provided in onRequestFinish is
         * MegaError::API_ENOENT.
         *
         * @param email Email of the user
         * @param stringHash Hash of the email returned by MegaApi::getStringHash
         * @param base64pwkey Private key calculated using MegaApi::getBase64PwKey
         * @param listener MegaRequestListener to track this request
         */
        void fastLogin(const char* email, const char *stringHash, const char *base64pwkey, MegaRequestListener *listener = NULL);

        /**
         * @brief Log in to a MEGA account using a session key
         *
         * The associated request type with this request is MegaRequest::TYPE_LOGIN.
         * Valid data in the MegaRequest object received on callbacks:
         * - MegaRequest::getSessionKey - Returns the session key
         *
         * @param session Session key previously dumped with MegaApi::dumpSession
         * @param listener MegaRequestListener to track this request
         */
        void fastLogin(const char* session, MegaRequestListener *listener = NULL);

        /**
         * @brief Close a MEGA session
         *
         * All clients using this session will be automatically logged out.
         *
         * You can get session information using MegaApi::getExtendedAccountDetails.
         * Then use MegaAccountDetails::getNumSessions and MegaAccountDetails::getSession
         * to get session info.
         * MegaAccountSession::getHandle provides the handle that this function needs.
         *
         * If you use mega::INVALID_HANDLE, all sessions except the current one will be closed
         *
         * @param Handle of the session. Use mega::INVALID_HANDLE to cancel all sessions except the current one
         * @param listener MegaRequestListener to track this request
         */
        void killSession(MegaHandle sessionHandle, MegaRequestListener *listener = NULL);

        /**
         * @brief Get data about the logged account
         *
         * The associated request type with this request is MegaRequest::TYPE_GET_USER_DATA.
         *
         * Valid data in the MegaRequest object received in onRequestFinish when the error code
         * is MegaError::API_OK:
         * - MegaRequest::getName - Returns the name of the logged user
         * - MegaRequest::getPassword - Returns the the public RSA key of the account, Base64-encoded
         * - MegaRequest::getPrivateKey - Returns the private RSA key of the account, Base64-encoded
         * - MegaRequest::getText - Returns the XMPP JID of the logged user
         *
         * @param listener MegaRequestListener to track this request
         */
        void getUserData(MegaRequestListener *listener = NULL);

        /**
         * @brief Get data about a contact
         *
         * The associated request type with this request is MegaRequest::TYPE_GET_USER_DATA.
         * Valid data in the MegaRequest object received on callbacks:
         * - MegaRequest::getEmail - Returns the email of the contact
         *
         * Valid data in the MegaRequest object received in onRequestFinish when the error code
         * is MegaError::API_OK:
         * - MegaRequest::getText - Returns the XMPP ID of the contact
         * - MegaRequest::getPassword - Returns the public RSA key of the contact, Base64-encoded
         *
         * @param user Contact to get the data
         * @param listener MegaRequestListener to track this request
         */
        void getUserData(MegaUser *user, MegaRequestListener *listener = NULL);

        /**
         * @brief Get information about a MEGA user
         *
         * The associated request type with this request is MegaRequest::TYPE_GET_USER_DATA.
         * Valid data in the MegaRequest object received on callbacks:
         * - MegaRequest::getEmail - Returns the email or the Base64 handle of the user,
         * depending on the value provided as user parameter
         *
         * Valid data in the MegaRequest object received in onRequestFinish when the error code
         * is MegaError::API_OK:
         * - MegaRequest::getText - Returns the XMPP ID of the user
         * - MegaRequest::getPassword - Returns the public RSA key of the user, Base64-encoded
         *
         * @param user Email or Base64 handle of the user
         * @param listener MegaRequestListener to track this request
         */
        void getUserData(const char *user, MegaRequestListener *listener = NULL);

        /**
         * @brief Returns the current session key
         *
         * You have to be logged in to get a valid session key. Otherwise,
         * this function returns NULL.
         *
         * You take the ownership of the returned value.
         *
         * @return Current session key
         */
        char *dumpSession();

        /**
         * @brief Returns the current sequence number
         *
         * The sequence number indicates the state of a MEGA account known by the SDK.
         * When external changes are received via actionpackets, the sequence number is
         * updated and changes are commited to the local cache.
         *
         * You take the ownership of the returned value.
         *
         * @return The current sequence number
         */
        char *getSequenceNumber();

        /**
         * @brief Returns the current XMPP session key
         *
         * You have to be logged in to get a valid session key. Otherwise,
         * this function returns NULL.
         *
         * You take the ownership of the returned value.
         *
         * @return Current XMPP session key
         */
        char *dumpXMPPSession();

        /**
         * @brief Get an authentication token that can be used to identify the user account
         *
         * If this MegaApi object is not logged into an account, this function will return NULL
         *
         * The value returned by this function can be used in other instances of MegaApi
         * thanks to the function MegaApi::setAccountAuth.
         *
         * You take the ownership of the returned value
         *
         * @return Authentication token
         */
        char *getAccountAuth();

        /**
         * @brief Use an authentication token to identify an account while accessing public folders
         *
         * This function is useful to preserve the PRO status when a public folder is being
         * used. The identifier will be sent in all API requests made after the call to this function.
         *
         * To stop using the current authentication token, it's needed to explicitly call
         * this function with NULL as parameter. Otherwise, the value set would continue
         * being used despite this MegaApi object is logged in or logged out.
         *
         * It's recommended to call this function before the usage of MegaApi::loginToFolder
         *
         * @param auth Authentication token used to identify the account of the user.
         * You can get it using MegaApi::getAccountAuth with an instance of MegaApi logged into
         * an account.
         */
        void setAccountAuth(const char* auth);

        /**
         * @brief Initialize the creation of a new MEGA account
         *
         * This function automatically imports a Welcome PDF file into the new account. The file is
         * automatically imported in the language used for the account. In case there is no file
         * available for the language of the account, it will not be imported.
         *
         * @note If the account has been created correctly, but there is any error related to the
         * importing of the file, this request will still return API_OK. However, the nodehandle
         * at the MegaRequest::getNodeHandle will be INVALID_HANDLE.
         *
         * The associated request type with this request is MegaRequest::TYPE_CREATE_ACCOUNT.
         * Valid data in the MegaRequest object received on callbacks:
         * - MegaRequest::getEmail - Returns the email for the account
         * - MegaRequest::getPassword - Returns the password for the account
         * - MegaRequest::getName - Returns the name of the user
         *
         * Valid data in the MegaRequest object received in onRequestFinish when the error code
         * is MegaError::API_OK:
         * - MegaRequest::getNodeHandle - Returns the nodehandle of the Welcome PDF file, if it
         * was imported successfully.
         *
         * If this request succeeds, a confirmation email will be sent to the users.
         * If an account with the same email already exists, you will get the error code
         * MegaError::API_EEXIST in onRequestFinish
         *
         * @param email Email for the account
         * @param password Password for the account
         * @param name Name of the user
         * @param listener MegaRequestListener to track this request
         *
         * @deprecated This function is deprecated and will eventually be removed. Instead,
         * use the new version of MegaApi::createAccount with firstname and lastname.
         */
        void createAccount(const char* email, const char* password, const char* name, MegaRequestListener *listener = NULL);

        /**
         * @brief Initialize the creation of a new MEGA account, with firstname and lastname
         *
         * The associated request type with this request is MegaRequest::TYPE_CREATE_ACCOUNT.
         * Valid data in the MegaRequest object received on callbacks:
         * - MegaRequest::getEmail - Returns the email for the account
         * - MegaRequest::getPassword - Returns the password for the account
         * - MegaRequest::getName - Returns the firstname of the user
         * - MegaRequest::getText - Returns the lastname of the user
         *
         * Valid data in the MegaRequest object received in onRequestFinish when the error code
         * is MegaError::API_OK:
         * - MegaRequest::getSessionKey - Returns the session id to resume the process
         *
         * If this request succeeds, a new ephemeral session will be created for the new user
         * and a confirmation email will be sent to the specified email address. The app may
         * resume the create-account process by using MegaApi::resumeCreateAccount.
         *
         * If an account with the same email already exists, you will get the error code
         * MegaError::API_EEXIST in onRequestFinish
         *
         * @param email Email for the account
         * @param password Password for the account
         * @param firstname Firstname of the user
         * @param lastname Lastname of the user
         * @param listener MegaRequestListener to track this request
         */
        void createAccount(const char* email, const char* password, const char* firstname, const char* lastname, MegaRequestListener *listener = NULL);

        /**
         * @brief Resume a registration process
         *
         * When a user begins the account registration process by calling MegaApi::createAccount,
         * an ephemeral account is created.
         *
         * Until the user successfully confirms the signup link sent to the provided email address,
         * you can resume the ephemeral session in order to change the email address, resend the
         * signup link (@see MegaApi::sendSignupLink) and also to receive notifications in case the
         * user confirms the account using another client (MegaGlobalListener::onAccountUpdate or
         * MegaListener::onAccountUpdate).
         *
         * The associated request type with this request is MegaRequest::TYPE_CREATE_ACCOUNT.
         * Valid data in the MegaRequest object received on callbacks:
         * - MegaRequest::getSessionKey - Returns the session id to resume the process
         * - MegaRequest::getParamType - Returns the value 1
         *
         * In case the account is already confirmed, the associated request will fail with
         * error MegaError::API_EARGS.
         *
         * @param sid Session id valid for the ephemeral account (@see MegaApi::createAccount)
         * @param listener MegaRequestListener to track this request
         */
        void resumeCreateAccount(const char* sid, MegaRequestListener *listener = NULL);

        /**
         * @brief Initialize the creation of a new MEGA account with precomputed keys
         *
         * The associated request type with this request is MegaRequest::TYPE_CREATE_ACCOUNT.
         * Valid data in the MegaRequest object received on callbacks:
         * - MegaRequest::getEmail - Returns the email for the account
         * - MegaRequest::getPrivateKey - Returns the private key calculated with MegaApi::getBase64PwKey
         * - MegaRequest::getName - Returns the name of the user
         *
         * Valid data in the MegaRequest object received in onRequestFinish when the error code
         * is MegaError::API_OK:
         * - MegaRequest::getSessionKey - Returns the session id to resume the process
         *
         * If this request succeeds, a new ephemeral session will be created for the new user
         * and a confirmation email will be sent to the specified email address. The app may
         * resume the create-account process by using MegaApi::resumeCreateAccount.
         *
         * If an account with the same email already exists, you will get the error code
         * MegaError::API_EEXIST in onRequestFinish
         *
         * @param email Email for the account
         * @param base64pwkey Private key calculated with MegaApi::getBase64PwKey
         * @param name Name of the user
         * @param listener MegaRequestListener to track this request
         *
         * @deprecated This function is deprecated and will eventually be removed. Instead,
         * use the new version of MegaApi::createAccount with firstname and lastname.
         */
        void fastCreateAccount(const char* email, const char *base64pwkey, const char* name, MegaRequestListener *listener = NULL);

        /**
         * @brief Sends the confirmation email for a new account
         *
         * This function is useful to send the confirmation link again or to send it to a different
         * email address, in case the user mistyped the email at the registration form.
         *
         * @param email Email for the account
         * @param name Firstname of the user
         * @param password Password for the account
         * @param listener MegaRequestListener to track this request
         */
        void sendSignupLink(const char* email, const char *name, const char *password, MegaRequestListener *listener = NULL);

        /**
         * @brief Sends the confirmation email for a new account
         *
         * This function is useful to send the confirmation link again or to send it to a different
         * email address, in case the user mistyped the email at the registration form.
         *
         * @param email Email for the account
         * @param name Firstname of the user
         * @param base64pwkey Private key calculated with MegaApi::getBase64PwKey
         * @param listener MegaRequestListener to track this request
         */
        void fastSendSignupLink(const char* email, const char *base64pwkey, const char *name, MegaRequestListener *listener = NULL);

        /**
         * @brief Get information about a confirmation link or a new signup link
         *
         * The associated request type with this request is MegaRequest::TYPE_QUERY_SIGNUP_LINK.
         * Valid data in the MegaRequest object received on all callbacks:
         * - MegaRequest::getLink - Returns the confirmation link
         *
         * Valid data in the MegaRequest object received in onRequestFinish when the error code
         * is MegaError::API_OK:
         * - MegaRequest::getEmail - Return the email associated with the link
         * - MegaRequest::getName - Returns the name associated with the link (available only for confirmation links)
         *
         * @param link Confirmation link (#confirm) or new signup link (#newsignup)
         * @param listener MegaRequestListener to track this request
         */
        void querySignupLink(const char* link, MegaRequestListener *listener = NULL);

        /**
         * @brief Confirm a MEGA account using a confirmation link and the user password
         *
         * The associated request type with this request is MegaRequest::TYPE_CONFIRM_ACCOUNT
         * Valid data in the MegaRequest object received on callbacks:
         * - MegaRequest::getLink - Returns the confirmation link
         * - MegaRequest::getPassword - Returns the password
         *
         * Valid data in the MegaRequest object received in onRequestFinish when the error code
         * is MegaError::API_OK:
         * - MegaRequest::getEmail - Email of the account
         * - MegaRequest::getName - Name of the user
         *
         * As a result of a successfull confirmation, the app will receive the callback
         * MegaListener::onEvent and MegaGlobalListener::onEvent with an event of type
         * MegaEvent::EVENT_ACCOUNT_CONFIRMATION. You can check the email used to confirm
         * the account by checking MegaEvent::getText. @see MegaListener::onEvent.
         *
         * @param link Confirmation link
         * @param password Password of the account
         * @param listener MegaRequestListener to track this request
         */
        void confirmAccount(const char* link, const char *password, MegaRequestListener *listener = NULL);

        /**
         * @brief Confirm a MEGA account using a confirmation link and a precomputed key
         *
         * The associated request type with this request is MegaRequest::TYPE_CONFIRM_ACCOUNT
         * Valid data in the MegaRequest object received on callbacks:
         * - MegaRequest::getLink - Returns the confirmation link
         * - MegaRequest::getPrivateKey - Returns the base64pwkey parameter
         *
         * Valid data in the MegaRequest object received in onRequestFinish when the error code
         * is MegaError::API_OK:
         * - MegaRequest::getEmail - Email of the account
         * - MegaRequest::getName - Name of the user
         *
         * As a result of a successfull confirmation, the app will receive the callback
         * MegaListener::onEvent and MegaGlobalListener::onEvent with an event of type
         * MegaEvent::EVENT_ACCOUNT_CONFIRMATION. You can check the email used to confirm
         * the account by checking MegaEvent::getText. @see MegaListener::onEvent.
         *
         * @param link Confirmation link
         * @param base64pwkey Private key precomputed with MegaApi::getBase64PwKey
         * @param listener MegaRequestListener to track this request
         */
        void fastConfirmAccount(const char* link, const char *base64pwkey, MegaRequestListener *listener = NULL);

        /**
         * @brief Initialize the reset of the existing password, with and without the Master Key.
         *
         * The associated request type with this request is MegaRequest::TYPE_GET_RECOVERY_LINK.
         * Valid data in the MegaRequest object received on callbacks:
         * - MegaRequest::getEmail - Returns the email for the account
         * - MegaRequest::getFlag - Returns whether the user has a backup of the master key or not.
         *
         * If this request succeeds, a recovery link will be sent to the user.
         * If no account is registered under the provided email, you will get the error code
         * MegaError::API_ENOENT in onRequestFinish
         *
         * @param email Email used to register the account whose password wants to be reset.
         * @param hasMasterKey True if the user has a backup of the master key. Otherwise, false.
         * @param listener MegaRequestListener to track this request
         */
        void resetPassword(const char *email, bool hasMasterKey, MegaRequestListener *listener = NULL);

        /**
         * @brief Get information about a recovery link created by MegaApi::resetPassword.
         *
         * The associated request type with this request is MegaRequest::TYPE_QUERY_RECOVERY_LINK
         * Valid data in the MegaRequest object received on all callbacks:
         * - MegaRequest::getLink - Returns the recovery link
         *
         * Valid data in the MegaRequest object received in onRequestFinish when the error code
         * is MegaError::API_OK:
         * - MegaRequest::getEmail - Return the email associated with the link
         * - MegaRequest::getFlag - Return whether the link requires masterkey to reset password.
         *
         * @param link Recovery link (#recover)
         * @param listener MegaRequestListener to track this request
         */
        void queryResetPasswordLink(const char *link, MegaRequestListener *listener = NULL);

        /**
         * @brief Set a new password for the account pointed by the recovery link.
         *
         * Recovery links are created by calling MegaApi::resetPassword and may or may not
         * require to provide the Master Key.
         *
         * @see The flag of the MegaRequest::TYPE_QUERY_RECOVERY_LINK in MegaApi::queryResetPasswordLink.
         *
         * The associated request type with this request is MegaRequest::TYPE_CONFIRM_RECOVERY_LINK
         * Valid data in the MegaRequest object received on all callbacks:
         * - MegaRequest::getLink - Returns the recovery link
         * - MegaRequest::getPassword - Returns the new password
         * - MegaRequest::getPrivateKey - Returns the Master Key, when provided
         *
         * Valid data in the MegaRequest object received in onRequestFinish when the error code
         * is MegaError::API_OK:
         * - MegaRequest::getEmail - Return the email associated with the link
         * - MegaRequest::getFlag - Return whether the link requires masterkey to reset password.
         *
         * @param link The recovery link sent to the user's email address.
         * @param newPwd The new password to be set.
         * @param masterKey Base64-encoded string containing the master key (optional).
         * @param listener MegaRequestListener to track this request
         */
        void confirmResetPassword(const char *link, const char *newPwd, const char *masterKey = NULL, MegaRequestListener *listener = NULL);

        /**
         * @brief Initialize the cancellation of an account.
         *
         * The associated request type with this request is MegaRequest::TYPE_GET_CANCEL_LINK.
         *
         * If this request succeeds, a cancellation link will be sent to the email address of the user.
         * If no user is logged in, you will get the error code MegaError::API_EACCESS in onRequestFinish().
         *
         * @see MegaApi::confirmCancelAccount
         *
         * @param listener MegaRequestListener to track this request
         */
        void cancelAccount(MegaRequestListener *listener = NULL);

        /**
         * @brief Get information about a cancel link created by MegaApi::cancelAccount.
         *
         * The associated request type with this request is MegaRequest::TYPE_QUERY_RECOVERY_LINK
         * Valid data in the MegaRequest object received on all callbacks:
         * - MegaRequest::getLink - Returns the cancel link
         *
         * Valid data in the MegaRequest object received in onRequestFinish when the error code
         * is MegaError::API_OK:
         * - MegaRequest::getEmail - Return the email associated with the link
         *
         * @param link Cancel link (#cancel)
         * @param listener MegaRequestListener to track this request
         */
        void queryCancelLink(const char *link, MegaRequestListener *listener = NULL);

        /**
         * @brief Effectively parks the user's account without creating a new fresh account.
         *
         * The contents of the account will then be purged after 60 days. Once the account is
         * parked, the user needs to contact MEGA support to restore the account.
         *
         * The associated request type with this request is MegaRequest::TYPE_CONFIRM_CANCEL_LINK.
         * Valid data in the MegaRequest object received on all callbacks:
         * - MegaRequest::getLink - Returns the recovery link
         * - MegaRequest::getPassword - Returns the new password
         *
         * Valid data in the MegaRequest object received in onRequestFinish when the error code
         * is MegaError::API_OK:
         * - MegaRequest::getEmail - Return the email associated with the link
         *
         * @param link Cancellation link sent to the user's email address;
         * @param pwd Password for the account.
         * @param listener MegaRequestListener to track this request
         */
        void confirmCancelAccount(const char *link, const char *pwd, MegaRequestListener *listener = NULL);

        /**
         * @brief Initialize the change of the email address associated to the account.
         *
         * The associated request type with this request is MegaRequest::TYPE_GET_CHANGE_EMAIL_LINK.
         * Valid data in the MegaRequest object received on all callbacks:
         * - MegaRequest::getEmail - Returns the email for the account
         *
         * If this request succeeds, a change-email link will be sent to the specified email address.
         * If no user is logged in, you will get the error code MegaError::API_EACCESS in onRequestFinish().
         *
         * @param email The new email to be associated to the account.
         * @param listener MegaRequestListener to track this request
         */
        void changeEmail(const char *email, MegaRequestListener *listener = NULL);

        /**
         * @brief Get information about a change-email link created by MegaApi::changeEmail.
         *
         * If no user is logged in, you will get the error code MegaError::API_EACCESS in onRequestFinish().
         *
         * The associated request type with this request is MegaRequest::TYPE_QUERY_RECOVERY_LINK
         * Valid data in the MegaRequest object received on all callbacks:
         * - MegaRequest::getLink - Returns the change-email link
         *
         * Valid data in the MegaRequest object received in onRequestFinish when the error code
         * is MegaError::API_OK:
         * - MegaRequest::getEmail - Return the email associated with the link
         *
         * @param link Change-email link (#verify)
         * @param listener MegaRequestListener to track this request
         */
        void queryChangeEmailLink(const char *link, MegaRequestListener *listener = NULL);

        /**
         * @brief Effectively changes the email address associated to the account.
         *
         * The associated request type with this request is MegaRequest::TYPE_CONFIRM_CHANGE_EMAIL_LINK.
         * Valid data in the MegaRequest object received on all callbacks:
         * - MegaRequest::getLink - Returns the change-email link
         * - MegaRequest::getPassword - Returns the password
         *
         * Valid data in the MegaRequest object received in onRequestFinish when the error code
         * is MegaError::API_OK:
         * - MegaRequest::getEmail - Return the email associated with the link
         *
         * @param link Change-email link sent to the user's email address.
         * @param pwd Password for the account.
         * @param listener MegaRequestListener to track this request
         */
        void confirmChangeEmail(const char *link, const char *pwd, MegaRequestListener *listener = NULL);

        /**
         * @brief Set proxy settings
         *
         * The SDK will start using the provided proxy settings as soon as this function returns.
         *
         * @param proxySettings Proxy settings
         * @see MegaProxy
         */
        void setProxySettings(MegaProxy *proxySettings);

        /**
         * @brief Try to detect the system's proxy settings
         *
         * Automatic proxy detection is currently supported on Windows only.
         * On other platforms, this fuction will return a MegaProxy object
         * of type MegaProxy::PROXY_NONE
         *
         * You take the ownership of the returned value.
         *
         * @return MegaProxy object with the detected proxy settings
         */
        MegaProxy *getAutoProxySettings();

        /**
         * @brief Check if the MegaApi object is logged in
         * @return 0 if not logged in, Otherwise, a number >= 0
         */
        int isLoggedIn();

        /**
         * @brief Check the reason of being blocked.
         *
         * The associated request type with this request is MegaRequest::TYPE_WHY_AM_I_BLOCKED.
         *
         * This request can be sent internally at anytime (whenever an account gets blocked), so
         * a MegaGlobalListener should process the result, show the reason and logout.
         *
         * Valid data in the MegaRequest object received in onRequestFinish when the error code
         * is MegaError::API_EBLOCKED:
         * - MegaRequest::getText - Returns the reason string (in English)
         * - MegaRequest::getNumber - Returns the reason code
         *
         * If the error code in the MegaRequest object received in onRequestFinish
         * is MegaError::API_OK, the user is not blocked.
         */
        void whyAmIBlocked(MegaRequestListener *listener = NULL);

        /**
         * @brief Retuns the email of the currently open account
         *
         * If the MegaApi object isn't logged in or the email isn't available,
         * this function returns NULL
         *
         * You take the ownership of the returned value
         *
         * @return Email of the account
         */
        char* getMyEmail();

        /**
         * @brief Returns the user handle of the currently open account
         *
         * If the MegaApi object isn't logged in,
         * this function returns NULL
         *
         * You take the ownership of the returned value
         *
         * @return User handle of the account
         */
        char* getMyUserHandle();

        /**
         * @brief Returns the user handle of the currently open account
         *
         * If the MegaApi object isn't logged in,
         * this function returns INVALID_HANDLE
         *
         * @return User handle of the account
         */
        MegaHandle getMyUserHandleBinary();

        /**
         * @brief Get the MegaUser of the currently open account
         *
         * If the MegaApi object isn't logged in, this function returns NULL.
         *
         * You take the ownership of the returned value
         *
         * @note The visibility of your own user is undefined and shouldn't be used.
         * @return MegaUser of the currently open account, otherwise NULL
         */
        MegaUser* getMyUser();

        /**
         * @brief Returns the XMPP JID of the currently open account
         *
         * If the MegaApi object isn't logged in,
         * this function returns NULL
         *
         * You take the ownership of the returned value
         *
         * @return XMPP JID of the current account
         */
        char* getMyXMPPJid();

        /**
         * @brief Returns whether MEGA Achievements are enabled for the open account
         * @return True if enabled, false otherwise.
         */
        bool isAchievementsEnabled();

#ifdef ENABLE_CHAT
        /**
         * @brief Returns the fingerprint of the signing key of the currently open account
         *
         * If the MegaApi object isn't logged in or there's no signing key available,
         * this function returns NULL
         *
         * You take the ownership of the returned value.
         * Use delete [] to free it.
         *
         * @return Fingerprint of the signing key of the current account
         */
        char* getMyFingerprint();
#endif

        /**
         * @brief Set the active log level
         *
         * This function sets the log level of the logging system. Any log listener registered by
         * MegaApi::addLoggerObject will receive logs with the same or a lower level than
         * the one passed to this function.
         *
         * @param logLevel Active log level
         *
         * These are the valid values for this parameter:
         * - MegaApi::LOG_LEVEL_FATAL = 0
         * - MegaApi::LOG_LEVEL_ERROR = 1
         * - MegaApi::LOG_LEVEL_WARNING = 2
         * - MegaApi::LOG_LEVEL_INFO = 3
         * - MegaApi::LOG_LEVEL_DEBUG = 4
         * - MegaApi::LOG_LEVEL_MAX = 5
         */
        static void setLogLevel(int logLevel);

        /**
         * @brief Enable log to console
         *
         * By default, log to console is false.
         *
         * @param enable True to show messages in console, false to skip them.
         */
        static void setLogToConsole(bool enable);

        /**
         * @brief Add a MegaLogger implementation to receive SDK logs
         *
         * Logs received by this objects depends on the active log level.
         * By default, it is MegaApi::LOG_LEVEL_INFO. You can change it
         * using MegaApi::setLogLevel.
         *
         * You can remove the existing logger by using MegaApi::removeLoggerObject.
         *
         * @param megaLogger MegaLogger implementation
         */
        static void addLoggerObject(MegaLogger *megaLogger);

        /**
         * @brief Remove a MegaLogger implementation to stop receiving SDK logs
         *
         * If the logger was registered in the past, it will stop receiving log
         * messages after the call to this function.
         *
         * @param megaLogger Previously registered MegaLogger implementation
         */
        static void removeLoggerObject(MegaLogger *megaLogger);

        /**
         * @brief Send a log to the logging system
         *
         * This log will be received by the active logger object (MegaApi::setLoggerObject) if
         * the log level is the same or lower than the active log level (MegaApi::setLogLevel)
         *
         * The third and the fouth parameter are optional. You may want to use  __FILE__ and __LINE__
         * to complete them.
         *
         * @param logLevel Log level for this message
         * @param message Message for the logging system
         * @param filename Origin of the log message
         * @param line Line of code where this message was generated
         */
        static void log(int logLevel, const char* message, const char *filename = "", int line = -1);

        /**
         * @brief Create a folder in the MEGA account
         *
         * The associated request type with this request is MegaRequest::TYPE_CREATE_FOLDER
         * Valid data in the MegaRequest object received on callbacks:
         * - MegaRequest::getParentHandle - Returns the handle of the parent folder
         * - MegaRequest::getName - Returns the name of the new folder
         *
         * Valid data in the MegaRequest object received in onRequestFinish when the error code
         * is MegaError::API_OK:
         * - MegaRequest::getNodeHandle - Handle of the new folder
         *
         * @param name Name of the new folder
         * @param parent Parent folder
         * @param listener MegaRequestListener to track this request
         */
        void createFolder(const char* name, MegaNode *parent, MegaRequestListener *listener = NULL);

        /**
         * @brief Create a new empty folder in your local file system
         *
         * @param localPath Path of the new folder
         * @return True if the local folder was successfully created, otherwise false.
         */
        bool createLocalFolder(const char* localPath);

        /**
         * @brief Move a node in the MEGA account
         *
         * The associated request type with this request is MegaRequest::TYPE_MOVE
         * Valid data in the MegaRequest object received on callbacks:
         * - MegaRequest::getNodeHandle - Returns the handle of the node to move
         * - MegaRequest::getParentHandle - Returns the handle of the new parent for the node
         *
         * @param node Node to move
         * @param newParent New parent for the node
         * @param listener MegaRequestListener to track this request
         */
        void moveNode(MegaNode* node, MegaNode* newParent, MegaRequestListener *listener = NULL);

        /**
         * @brief Copy a node in the MEGA account
         *
         * The associated request type with this request is MegaRequest::TYPE_COPY
         * Valid data in the MegaRequest object received on callbacks:
         * - MegaRequest::getNodeHandle - Returns the handle of the node to copy
         * - MegaRequest::getParentHandle - Returns the handle of the new parent for the new node
         * - MegaRequest::getPublicMegaNode - Returns the node to copy (if it is a public node)
         *
         * Valid data in the MegaRequest object received in onRequestFinish when the error code
         * is MegaError::API_OK:
         * - MegaRequest::getNodeHandle - Handle of the new node
         *
         * @param node Node to copy
         * @param newParent Parent for the new node
         * @param listener MegaRequestListener to track this request
         */
        void copyNode(MegaNode* node, MegaNode *newParent, MegaRequestListener *listener = NULL);

        /**
         * @brief Copy a node in the MEGA account changing the file name
         *
         * The associated request type with this request is MegaRequest::TYPE_COPY
         * Valid data in the MegaRequest object received on callbacks:
         * - MegaRequest::getNodeHandle - Returns the handle of the node to copy
         * - MegaRequest::getParentHandle - Returns the handle of the new parent for the new node
         * - MegaRequest::getPublicMegaNode - Returns the node to copy
         * - MegaRequest::getName - Returns the name for the new node
         *
         * Valid data in the MegaRequest object received in onRequestFinish when the error code
         * is MegaError::API_OK:
         * - MegaRequest::getNodeHandle - Handle of the new node
         *
         * @param node Node to copy
         * @param newParent Parent for the new node
         * @param newName Name for the new node
         *
         * @param listener MegaRequestListener to track this request
         */
        void copyNode(MegaNode* node, MegaNode *newParent, const char* newName, MegaRequestListener *listener = NULL);

        /**
         * @brief Rename a node in the MEGA account
         *
         * The associated request type with this request is MegaRequest::TYPE_RENAME
         * Valid data in the MegaRequest object received on callbacks:
         * - MegaRequest::getNodeHandle - Returns the handle of the node to rename
         * - MegaRequest::getName - Returns the new name for the node
         *
         * @param node Node to modify
         * @param newName New name for the node
         * @param listener MegaRequestListener to track this request
         */
        void renameNode(MegaNode* node, const char* newName, MegaRequestListener *listener = NULL);

        /**
         * @brief Remove a node from the MEGA account
         *
         * This function doesn't move the node to the Rubbish Bin, it fully removes the node. To move
         * the node to the Rubbish Bin use MegaApi::moveNode
         *
         * If the node has previous versions, they will be deleted too
         *
         * The associated request type with this request is MegaRequest::TYPE_REMOVE
         * Valid data in the MegaRequest object received on callbacks:
         * - MegaRequest::getNodeHandle - Returns the handle of the node to remove
         * - MegaRequest::getFlag - Returns false because previous versions won't be preserved
         *
         * @param node Node to remove
         * @param listener MegaRequestListener to track this request
         */
        void remove(MegaNode* node, MegaRequestListener *listener = NULL);

        /**
         * @brief Remove all versions from the MEGA account
         *
         * The associated request type with this request is MegaRequest::TYPE_REMOVE_VERSIONS
         *
         * When the request finishes, file versions might not be deleted yet.
         * Deletions are notified using onNodesUpdate callbacks.
         *
         * @param listener MegaRequestListener to track this request
         */
        void removeVersions(MegaRequestListener *listener = NULL);

        /**
         * @brief Remove a version of a file from the MEGA account
         *
         * This function doesn't move the node to the Rubbish Bin, it fully removes the node. To move
         * the node to the Rubbish Bin use MegaApi::moveNode.
         *
         * If the node has previous versions, they won't be deleted.
         *
         * The associated request type with this request is MegaRequest::TYPE_REMOVE
         * Valid data in the MegaRequest object received on callbacks:
         * - MegaRequest::getNodeHandle - Returns the handle of the node to remove
         * - MegaRequest::getFlag - Returns true because previous versions will be preserved
         *
         * @param node Node to remove
         * @param listener MegaRequestListener to track this request
         */
        void removeVersion(MegaNode* node, MegaRequestListener *listener = NULL);

        /**
         * @brief Restore a previous version of a file
         *
         * Only versions of a file can be restored, not the current version (because it's already current).
         * The node will be copied and set as current. All the version history will be preserved without changes,
         * being the old current node the previous version of the new current node, and keeping the restored
         * node also in its previous place in the version history.
         *
         * The associated request type with this request is MegaRequest::TYPE_RESTORE
         * Valid data in the MegaRequest object received on callbacks:
         * - MegaRequest::getNodeHandle - Returns the handle of the node to restore
         *
         * @param version Node with the version to restore
         * @param listener MegaRequestListener to track this request
         */
        void restoreVersion(MegaNode *version, MegaRequestListener *listener = NULL);

        /**
         * @brief Clean the Rubbish Bin in the MEGA account
         *
         * This function effectively removes every node contained in the Rubbish Bin. In order to
         * avoid accidental deletions, you might want to warn the user about the action.
         *
         * The associated request type with this request is MegaRequest::TYPE_CLEAN_RUBBISH_BIN. This
         * request returns MegaError::API_ENOENT if the Rubbish bin is already empty.
         *
         * @param listener MegaRequestListener to track this request
         */
        void cleanRubbishBin(MegaRequestListener *listener = NULL);

        /**
         * @brief Send a node to the Inbox of another MEGA user using a MegaUser
         *
         * The associated request type with this request is MegaRequest::TYPE_COPY
         * Valid data in the MegaRequest object received on callbacks:
         * - MegaRequest::getNodeHandle - Returns the handle of the node to send
         * - MegaRequest::getEmail - Returns the email of the user that receives the node
         *
         * @param node Node to send
         * @param user User that receives the node
         * @param listener MegaRequestListener to track this request
         */
        void sendFileToUser(MegaNode *node, MegaUser *user, MegaRequestListener *listener = NULL);

        /**
        * @brief Send a node to the Inbox of another MEGA user using his email
        *
        * The associated request type with this request is MegaRequest::TYPE_COPY
        * Valid data in the MegaRequest object received on callbacks:
        * - MegaRequest::getNodeHandle - Returns the handle of the node to send
        * - MegaRequest::getEmail - Returns the email of the user that receives the node
        *
        * @param node Node to send
        * @param email Email of the user that receives the node        
        * @param listener MegaRequestListener to track this request
        */
        void sendFileToUser(MegaNode *node, const char* email, MegaRequestListener *listener = NULL);

        /**
         * @brief Share or stop sharing a folder in MEGA with another user using a MegaUser
         *
         * To share a folder with an user, set the desired access level in the level parameter. If you
         * want to stop sharing a folder use the access level MegaShare::ACCESS_UNKNOWN
         *
         * The associated request type with this request is MegaRequest::TYPE_SHARE
         * Valid data in the MegaRequest object received on callbacks:
         * - MegaRequest::getNodeHandle - Returns the handle of the folder to share
         * - MegaRequest::getEmail - Returns the email of the user that receives the shared folder
         * - MegaRequest::getAccess - Returns the access that is granted to the user
         *
         * @param node The folder to share. It must be a non-root folder
         * @param user User that receives the shared folder
         * @param level Permissions that are granted to the user
         * Valid values for this parameter:
         * - MegaShare::ACCESS_UNKNOWN = -1
         * Stop sharing a folder with this user
         *
         * - MegaShare::ACCESS_READ = 0
         * - MegaShare::ACCESS_READWRITE = 1
         * - MegaShare::ACCESS_FULL = 2
         * - MegaShare::ACCESS_OWNER = 3
         *
         * @param listener MegaRequestListener to track this request
         */
        void share(MegaNode *node, MegaUser* user, int level, MegaRequestListener *listener = NULL);

        /**
         * @brief Share or stop sharing a folder in MEGA with another user using his email
         *
         * To share a folder with an user, set the desired access level in the level parameter. If you
         * want to stop sharing a folder use the access level MegaShare::ACCESS_UNKNOWN
         *
         * The associated request type with this request is MegaRequest::TYPE_SHARE
         * Valid data in the MegaRequest object received on callbacks:
         * - MegaRequest::getNodeHandle - Returns the handle of the folder to share
         * - MegaRequest::getEmail - Returns the email of the user that receives the shared folder
         * - MegaRequest::getAccess - Returns the access that is granted to the user
         *
         * @param node The folder to share. It must be a non-root folder
         * @param email Email of the user that receives the shared folder. If it doesn't have a MEGA account, the folder will be shared anyway
         * and the user will be invited to register an account.
         *
         * @param level Permissions that are granted to the user
         * Valid values for this parameter:
         * - MegaShare::ACCESS_UNKNOWN = -1
         * Stop sharing a folder with this user
         *
         * - MegaShare::ACCESS_READ = 0
         * - MegaShare::ACCESS_READWRITE = 1
         * - MegaShare::ACCESS_FULL = 2
         * - MegaShare::ACCESS_OWNER = 3
         *
         * @param listener MegaRequestListener to track this request
         */
        void share(MegaNode *node, const char* email, int level, MegaRequestListener *listener = NULL);

        /**
         * @brief Import a public link to the account
         *
         * The associated request type with this request is MegaRequest::TYPE_IMPORT_LINK
         * Valid data in the MegaRequest object received on callbacks:
         * - MegaRequest::getLink - Returns the public link to the file
         * - MegaRequest::getParentHandle - Returns the folder that receives the imported file
         *
         * Valid data in the MegaRequest object received in onRequestFinish when the error code
         * is MegaError::API_OK:
         * - MegaRequest::getNodeHandle - Handle of the new node in the account
         *
         * @param megaFileLink Public link to a file in MEGA
         * @param parent Parent folder for the imported file
         * @param listener MegaRequestListener to track this request
         */
        void importFileLink(const char* megaFileLink, MegaNode* parent, MegaRequestListener *listener = NULL);

        /**
         * @brief Decrypt password-protected public link
         *
         * The associated request type with this request is MegaRequest::TYPE_PASSWORD_LINK
         * Valid data in the MegaRequest object received on callbacks:
         * - MegaRequest::getLink - Returns the encrypted public link to the file/folder
         * - MegaRequest::getPassword - Returns the password to decrypt the link
         *
         * Valid data in the MegaRequest object received in onRequestFinish when the error code
         * is MegaError::API_OK:
         * - MegaRequest::getText - Decrypted public link
         *
         * @param link Password/protected public link to a file/folder in MEGA
         * @param password Password to decrypt the link
         * @param listener MegaRequestListener to track this request
         */
        void decryptPasswordProtectedLink(const char* link, const char* password, MegaRequestListener *listener = NULL);

        /**
         * @brief Encrypt public link with password
         *
         * The associated request type with this request is MegaRequest::TYPE_PASSWORD_LINK
         * Valid data in the MegaRequest object received on callbacks:
         * - MegaRequest::getLink - Returns the public link to be encrypted
         * - MegaRequest::getPassword - Returns the password to encrypt the link
         * - MegaRequest::getFlag - Returns true
         *
         * Valid data in the MegaRequest object received in onRequestFinish when the error code
         * is MegaError::API_OK:
         * - MegaRequest::getText - Encrypted public link
         *
         * @param link Public link to be encrypted, including encryption key for the link
         * @param password Password to encrypt the link
         * @param listener MegaRequestListener to track this request
         */
        void encryptLinkWithPassword(const char* link, const char* password, MegaRequestListener *listener = NULL);

        /**
         * @brief Get a MegaNode from a public link to a file
         *
         * A public node can be imported using MegaApi::copyNode or downloaded using MegaApi::startDownload
         *
         * The associated request type with this request is MegaRequest::TYPE_GET_PUBLIC_NODE
         * Valid data in the MegaRequest object received on callbacks:
         * - MegaRequest::getLink - Returns the public link to the file
         *
         * Valid data in the MegaRequest object received in onRequestFinish when the error code
         * is MegaError::API_OK:
         * - MegaRequest::getPublicMegaNode - Public MegaNode corresponding to the public link
         * - MegaRequest::getFlag - Return true if the provided key along the link is invalid.
         *
         * @param megaFileLink Public link to a file in MEGA
         * @param listener MegaRequestListener to track this request
         */
        void getPublicNode(const char* megaFileLink, MegaRequestListener *listener = NULL);

        /**
         * @brief Get the thumbnail of a node
         *
         * If the node doesn't have a thumbnail the request fails with the MegaError::API_ENOENT
         * error code
         *
         * The associated request type with this request is MegaRequest::TYPE_GET_ATTR_FILE
         * Valid data in the MegaRequest object received on callbacks:
         * - MegaRequest::getNodeHandle - Returns the handle of the node
         * - MegaRequest::getText - Returns the file attribute string if \c node is an attached node from chats. NULL otherwise
         * - MegaRequest::getFile - Returns the destination path
         * - MegaRequest::getParamType - Returns MegaApi::ATTR_TYPE_THUMBNAIL
         * - MegaRequest::getBase64Key - Returns the nodekey in Base64 (only when node has file attributes)
         * - MegaRequest::getPrivateKey - Returns the file-attribute string (only when node has file attributes)
         *
         * @param node Node to get the thumbnail
         * @param dstFilePath Destination path for the thumbnail.
         * If this path is a local folder, it must end with a '\' or '/' character and (Base64-encoded handle + "0.jpg")
         * will be used as the file name inside that folder. If the path doesn't finish with
         * one of these characters, the file will be downloaded to a file in that path.
         *
         * @param listener MegaRequestListener to track this request
         */
        void getThumbnail(MegaNode* node, const char *dstFilePath, MegaRequestListener *listener = NULL);

        /**
         * @brief Get the preview of a node
         *
         * If the node doesn't have a preview the request fails with the MegaError::API_ENOENT
         * error code
         *
         * The associated request type with this request is MegaRequest::TYPE_GET_ATTR_FILE
         * Valid data in the MegaRequest object received on callbacks:
         * - MegaRequest::getNodeHandle - Returns the handle of the node
         * - MegaRequest::getText - Returns the file attribute string if \c node is an attached node from chats. NULL otherwise
         * - MegaRequest::getFile - Returns the destination path
         * - MegaRequest::getParamType - Returns MegaApi::ATTR_TYPE_PREVIEW
         * - MegaRequest::getBase64Key - Returns the nodekey in Base64 (only when node has file attributes)
         * - MegaRequest::getPrivateKey - Returns the file-attribute string (only when node has file attributes)
         *
         * @param node Node to get the preview
         * @param dstFilePath Destination path for the preview.
         * If this path is a local folder, it must end with a '\' or '/' character and (Base64-encoded handle + "1.jpg")
         * will be used as the file name inside that folder. If the path doesn't finish with
         * one of these characters, the file will be downloaded to a file in that path.
         *
         * @param listener MegaRequestListener to track this request
         */
        void getPreview(MegaNode* node, const char *dstFilePath, MegaRequestListener *listener = NULL);

        /**
         * @brief Get the avatar of a MegaUser
         *
         * The associated request type with this request is MegaRequest::TYPE_GET_ATTR_USER
         * Valid data in the MegaRequest object received on callbacks:
         * - MegaRequest::getFile - Returns the destination path
         * - MegaRequest::getEmail - Returns the email of the user
         *
         * @param user MegaUser to get the avatar. If this parameter is set to NULL, the avatar is obtained
         * for the active account
         * @param dstFilePath Destination path for the avatar. It has to be a path to a file, not to a folder.
         * If this path is a local folder, it must end with a '\' or '/' character and (email + "0.jpg")
         * will be used as the file name inside that folder. If the path doesn't finish with
         * one of these characters, the file will be downloaded to a file in that path.
         *
         * @param listener MegaRequestListener to track this request
         */
        void getUserAvatar(MegaUser* user, const char *dstFilePath, MegaRequestListener *listener = NULL);

        /**
         * @brief Get the avatar of any user in MEGA
         *
         * The associated request type with this request is MegaRequest::TYPE_GET_ATTR_USER
         * Valid data in the MegaRequest object received on callbacks:
         * - MegaRequest::getFile - Returns the destination path
         * - MegaRequest::getEmail - Returns the email or the handle of the user (the provided one as parameter)
         *
         * @param user email_or_user Email or user handle (Base64 encoded) to get the avatar. If this parameter is
         * set to NULL, the avatar is obtained for the active account
         * @param dstFilePath Destination path for the avatar. It has to be a path to a file, not to a folder.
         * If this path is a local folder, it must end with a '\' or '/' character and (email + "0.jpg")
         * will be used as the file name inside that folder. If the path doesn't finish with
         * one of these characters, the file will be downloaded to a file in that path.
         *
         * @param listener MegaRequestListener to track this request
         */
        void getUserAvatar(const char *email_or_handle, const char *dstFilePath, MegaRequestListener *listener = NULL);

        /**
         * @brief Get the avatar of the active account
         *
         * The associated request type with this request is MegaRequest::TYPE_GET_ATTR_USER
         * Valid data in the MegaRequest object received on callbacks:
         * - MegaRequest::getFile - Returns the destination path
         * - MegaRequest::getEmail - Returns the email of the user
         *
         * @param dstFilePath Destination path for the avatar. It has to be a path to a file, not to a folder.
         * If this path is a local folder, it must end with a '\' or '/' character and (email + "0.jpg")
         * will be used as the file name inside that folder. If the path doesn't finish with
         * one of these characters, the file will be downloaded to a file in that path.
         *
         * @param listener MegaRequestListener to track this request
         */
        void getUserAvatar(const char *dstFilePath, MegaRequestListener *listener = NULL);

        /**
         * @brief Get the default color for the avatar.
         *
         * This color should be used only when the user doesn't have an avatar.
         *
         * You take the ownership of the returned value.
         *
         * @param user MegaUser to get the color of the avatar.
         * @return The RGB color as a string with 3 components in hex: #RGB. Ie. "#FF6A19"
         */
        static char *getUserAvatarColor(MegaUser *user);

        /**
         * @brief Get the default color for the avatar.
         *
         * This color should be used only when the user doesn't have an avatar.
         *
         * You take the ownership of the returned value.
         *
         * @param userhandle User handle (Base64 encoded) to get the avatar.
         * @return The RGB color as a string with 3 components in hex: #RGB. Ie. "#FF6A19"
         */
        static char *getUserAvatarColor(const char *userhandle);

        /**
         * @brief Get an attribute of a MegaUser.
         *
         * User attributes can be private or public. Private attributes are accessible only by
         * your own user, while public ones are retrievable by any of your contacts.
         *
         * The associated request type with this request is MegaRequest::TYPE_GET_ATTR_USER
         * Valid data in the MegaRequest object received on callbacks:
         * - MegaRequest::getParamType - Returns the attribute type
         *
         * Valid data in the MegaRequest object received in onRequestFinish when the error code
         * is MegaError::API_OK:
         * - MegaRequest::getText - Returns the value for public attributes
         * - MegaRequest::getMegaStringMap - Returns the value for private attributes
         *
         * @param user MegaUser to get the attribute. If this parameter is set to NULL, the attribute
         * is obtained for the active account
         * @param type Attribute type
         *
         * Valid values are:
         *
         * MegaApi::USER_ATTR_FIRSTNAME = 1
         * Get the firstname of the user (public)
         * MegaApi::USER_ATTR_LASTNAME = 2
         * Get the lastname of the user (public)
         * MegaApi::USER_ATTR_AUTHRING = 3
         * Get the authentication ring of the user (private)
         * MegaApi::USER_ATTR_LAST_INTERACTION = 4
         * Get the last interaction of the contacts of the user (private)
         * MegaApi::USER_ATTR_ED25519_PUBLIC_KEY = 5
         * Get the public key Ed25519 of the user (public)
         * MegaApi::USER_ATTR_CU25519_PUBLIC_KEY = 6
         * Get the public key Cu25519 of the user (public)
         * MegaApi::USER_ATTR_KEYRING = 7
         * Get the key ring of the user: private keys for Cu25519 and Ed25519 (private)
         * MegaApi::USER_ATTR_SIG_RSA_PUBLIC_KEY = 8
         * Get the signature of RSA public key of the user (public)
         * MegaApi::USER_ATTR_SIG_CU255_PUBLIC_KEY = 9
         * Get the signature of Cu25519 public key of the user (public)
         * MegaApi::USER_ATTR_LANGUAGE = 14
         * Get the preferred language of the user (private, non-encrypted)
         * MegaApi::USER_ATTR_PWD_REMINDER = 15
         * Get the password-reminder-dialog information (private, non-encrypted)
         * MegaApi::USER_ATTR_DISABLE_VERSIONS = 16
         * Get whether user has versions disabled or enabled (private, non-encrypted)
         *
         * @param listener MegaRequestListener to track this request
         */
        void getUserAttribute(MegaUser* user, int type, MegaRequestListener *listener = NULL);

        /**
         * @brief Get an attribute of any user in MEGA.
         *
         * User attributes can be private or public. Private attributes are accessible only by
         * your own user, while public ones are retrievable by any of your contacts.
         *
         * The associated request type with this request is MegaRequest::TYPE_GET_ATTR_USER
         * Valid data in the MegaRequest object received on callbacks:
         * - MegaRequest::getParamType - Returns the attribute type
         * - MegaRequest::getEmail - Returns the email or the handle of the user (the provided one as parameter)
         *
         * Valid data in the MegaRequest object received in onRequestFinish when the error code
         * is MegaError::API_OK:
         * - MegaRequest::getText - Returns the value for public attributes
         * - MegaRequest::getMegaStringMap - Returns the value for private attributes
         *
         * @param email_or_handle Email or user handle (Base64 encoded) to get the attribute.
         * If this parameter is set to NULL, the attribute is obtained for the active account.
         * @param type Attribute type
         *
         * Valid values are:
         *
         * MegaApi::USER_ATTR_FIRSTNAME = 1
         * Get the firstname of the user (public)
         * MegaApi::USER_ATTR_LASTNAME = 2
         * Get the lastname of the user (public)
         * MegaApi::USER_ATTR_AUTHRING = 3
         * Get the authentication ring of the user (private)
         * MegaApi::USER_ATTR_LAST_INTERACTION = 4
         * Get the last interaction of the contacts of the user (private)
         * MegaApi::USER_ATTR_ED25519_PUBLIC_KEY = 5
         * Get the public key Ed25519 of the user (public)
         * MegaApi::USER_ATTR_CU25519_PUBLIC_KEY = 6
         * Get the public key Cu25519 of the user (public)
         * MegaApi::USER_ATTR_KEYRING = 7
         * Get the key ring of the user: private keys for Cu25519 and Ed25519 (private)
         * MegaApi::USER_ATTR_SIG_RSA_PUBLIC_KEY = 8
         * Get the signature of RSA public key of the user (public)
         * MegaApi::USER_ATTR_SIG_CU255_PUBLIC_KEY = 9
         * Get the signature of Cu25519 public key of the user (public)
         * MegaApi::USER_ATTR_LANGUAGE = 14
         * Get the preferred language of the user (private, non-encrypted)
         * MegaApi::USER_ATTR_PWD_REMINDER = 15
         * Get the password-reminder-dialog information (private, non-encrypted)
         * MegaApi::USER_ATTR_DISABLE_VERSIONS = 16
         * Get whether user has versions disabled or enabled (private, non-encrypted)
         *
         * @param listener MegaRequestListener to track this request
         */
        void getUserAttribute(const char *email_or_handle, int type, MegaRequestListener *listener = NULL);

        /**
         * @brief Get an attribute of the current account.
         *
         * User attributes can be private or public. Private attributes are accessible only by
         * your own user, while public ones are retrievable by any of your contacts.
         *
         * The associated request type with this request is MegaRequest::TYPE_GET_ATTR_USER
         * Valid data in the MegaRequest object received on callbacks:
         * - MegaRequest::getParamType - Returns the attribute type
         *
         * Valid data in the MegaRequest object received in onRequestFinish when the error code
         * is MegaError::API_OK:
         * - MegaRequest::getText - Returns the value for public attributes
         * - MegaRequest::getMegaStringMap - Returns the value for private attributes
         *
         * @param type Attribute type
         *
         * Valid values are:
         *
         * MegaApi::USER_ATTR_FIRSTNAME = 1
         * Get the firstname of the user (public)
         * MegaApi::USER_ATTR_LASTNAME = 2
         * Get the lastname of the user (public)
         * MegaApi::USER_ATTR_AUTHRING = 3
         * Get the authentication ring of the user (private)
         * MegaApi::USER_ATTR_LAST_INTERACTION = 4
         * Get the last interaction of the contacts of the user (private)
         * MegaApi::USER_ATTR_ED25519_PUBLIC_KEY = 5
         * Get the public key Ed25519 of the user (public)
         * MegaApi::USER_ATTR_CU25519_PUBLIC_KEY = 6
         * Get the public key Cu25519 of the user (public)
         * MegaApi::USER_ATTR_KEYRING = 7
         * Get the key ring of the user: private keys for Cu25519 and Ed25519 (private)
         * MegaApi::USER_ATTR_SIG_RSA_PUBLIC_KEY = 8
         * Get the signature of RSA public key of the user (public)
         * MegaApi::USER_ATTR_SIG_CU255_PUBLIC_KEY = 9
         * Get the signature of Cu25519 public key of the user (public)
         * MegaApi::USER_ATTR_LANGUAGE = 14
         * Get the preferred language of the user (private, non-encrypted)
         * MegaApi::USER_ATTR_PWD_REMINDER = 15
         * Get the password-reminder-dialog information (private, non-encrypted)
         * MegaApi::USER_ATTR_DISABLE_VERSIONS = 16
         * Get whether user has versions disabled or enabled (private, non-encrypted)
         *
         * @param listener MegaRequestListener to track this request
         */
        void getUserAttribute(int type, MegaRequestListener *listener = NULL);

        /**
         * @brief Get the email address of any user in MEGA.
         *
         * The associated request type with this request is MegaRequest::TYPE_GET_USER_EMAIL
         * Valid data in the MegaRequest object received on callbacks:
         * - MegaRequest::getNodeHandle - Returns the handle of the user (the provided one as parameter)
         *
         * Valid data in the MegaRequest object received in onRequestFinish when the error code
         * is MegaError::API_OK:
         * - MegaRequest::getEmail - Returns the email address
         *
         * @param handle Handle of the user to get the attribute.
         * @param listener MegaRequestListener to track this request
         */
        void getUserEmail(MegaHandle handle, MegaRequestListener *listener = NULL);

        /**
         * @brief Cancel the retrieval of a thumbnail
         *
         * The associated request type with this request is MegaRequest::TYPE_CANCEL_ATTR_FILE
         * Valid data in the MegaRequest object received on callbacks:
         * - MegaRequest::getNodeHandle - Returns the handle of the node
         * - MegaRequest::getParamType - Returns MegaApi::ATTR_TYPE_THUMBNAIL
         *
         * @param node Node to cancel the retrieval of the thumbnail
         * @param listener MegaRequestListener to track this request
         *
         * @see MegaApi::getThumbnail
         */
		void cancelGetThumbnail(MegaNode* node, MegaRequestListener *listener = NULL);

        /**
         * @brief Cancel the retrieval of a preview
         *
         * The associated request type with this request is MegaRequest::TYPE_CANCEL_ATTR_FILE
         * Valid data in the MegaRequest object received on callbacks:
         * - MegaRequest::getNodeHandle - Returns the handle of the node
         * - MegaRequest::getParamType - Returns MegaApi::ATTR_TYPE_PREVIEW
         *
         * @param node Node to cancel the retrieval of the preview
         * @param listener MegaRequestListener to track this request
         *
         * @see MegaApi::getPreview
         */
        void cancelGetPreview(MegaNode* node, MegaRequestListener *listener = NULL);

        /**
         * @brief Set the thumbnail of a MegaNode
         *
         * The associated request type with this request is MegaRequest::TYPE_SET_ATTR_FILE
         * Valid data in the MegaRequest object received on callbacks:
         * - MegaRequest::getNodeHandle - Returns the handle of the node
         * - MegaRequest::getFile - Returns the source path
         * - MegaRequest::getParamType - Returns MegaApi::ATTR_TYPE_THUMBNAIL
         *
         * @param node MegaNode to set the thumbnail
         * @param srcFilePath Source path of the file that will be set as thumbnail
         * @param listener MegaRequestListener to track this request
         */
        void setThumbnail(MegaNode* node, const char *srcFilePath, MegaRequestListener *listener = NULL);

        /**
         * @brief Set the preview of a MegaNode
         *
         * The associated request type with this request is MegaRequest::TYPE_SET_ATTR_FILE
         * Valid data in the MegaRequest object received on callbacks:
         * - MegaRequest::getNodeHandle - Returns the handle of the node
         * - MegaRequest::getFile - Returns the source path
         * - MegaRequest::getParamType - Returns MegaApi::ATTR_TYPE_PREVIEW
         *
         * @param node MegaNode to set the preview
         * @param srcFilePath Source path of the file that will be set as preview
         * @param listener MegaRequestListener to track this request
         */
        void setPreview(MegaNode* node, const char *srcFilePath, MegaRequestListener *listener = NULL);

        /**
         * @brief Set/Remove the avatar of the MEGA account
         *
         * The associated request type with this request is MegaRequest::TYPE_SET_ATTR_USER
         * Valid data in the MegaRequest object received on callbacks:
         * - MegaRequest::getFile - Returns the source path (optional)
         *
         * @param srcFilePath Source path of the file that will be set as avatar.
         * If NULL, the existing avatar will be removed (if any).
         * In case the avatar never existed before, removing the avatar returns MegaError::API_ENOENT
         * @param listener MegaRequestListener to track this request
         */
        void setAvatar(const char *srcFilePath, MegaRequestListener *listener = NULL);

        /**
         * @brief Set a public attribute of the current user
         *
         * The associated request type with this request is MegaRequest::TYPE_SET_ATTR_USER
         * Valid data in the MegaRequest object received on callbacks:
         * - MegaRequest::getParamType - Returns the attribute type
         * - MegaRequest::getText - Returns the new value for the attribute
         *
         * @param type Attribute type
         *
         * Valid values are:
         *
         * MegaApi::USER_ATTR_FIRSTNAME = 1
         * Set the firstname of the user (public)
         * MegaApi::USER_ATTR_LASTNAME = 2
         * Set the lastname of the user (public)
         * MegaApi::USER_ATTR_ED25519_PUBLIC_KEY = 5
         * Set the public key Ed25519 of the user (public)
         * MegaApi::USER_ATTR_CU25519_PUBLIC_KEY = 6
         * Set the public key Cu25519 of the user (public)
         *
         * @param value New attribute value
         * @param listener MegaRequestListener to track this request
         */
        void setUserAttribute(int type, const char* value, MegaRequestListener *listener = NULL);

        /**
         * @brief Set a private attribute of the current user
         *
         * The associated request type with this request is MegaRequest::TYPE_SET_ATTR_USER
         * Valid data in the MegaRequest object received on callbacks:
         * - MegaRequest::getParamType - Returns the attribute type
         * - MegaRequest::getMegaStringMap - Returns the new value for the attribute
         *
         * @param type Attribute type
         *
         * Valid values are:
         *
         * MegaApi::USER_ATTR_AUTHRING = 3
         * Get the authentication ring of the user (private)
         * MegaApi::USER_ATTR_LAST_INTERACTION = 4
         * Get the last interaction of the contacts of the user (private)
         * MegaApi::USER_ATTR_KEYRING = 7
         * Get the key ring of the user: private keys for Cu25519 and Ed25519 (private)
         *
         * @param value New attribute value
         * @param listener MegaRequestListener to track this request
         */
        void setUserAttribute(int type, const MegaStringMap *value, MegaRequestListener *listener = NULL);

        /**
         * @brief Set a custom attribute for the node
         *
         * The associated request type with this request is MegaRequest::TYPE_SET_ATTR_NODE
         * Valid data in the MegaRequest object received on callbacks:
         * - MegaRequest::getNodeHandle - Returns the handle of the node that receive the attribute
         * - MegaRequest::getName - Returns the name of the custom attribute
         * - MegaRequest::getText - Returns the text for the attribute
         * - MegaRequest::getFlag - Returns false (not official attribute)
         *
         * The attribute name must be an UTF8 string with between 1 and 7 bytes
         * If the attribute already has a value, it will be replaced
         * If value is NULL, the attribute will be removed from the node
         *
         * @param node Node that will receive the attribute
         * @param attrName Name of the custom attribute.
         * The length of this parameter must be between 1 and 7 UTF8 bytes
         * @param value Value for the attribute
         * @param listener MegaRequestListener to track this request
         */
        void setCustomNodeAttribute(MegaNode *node, const char *attrName, const char* value,  MegaRequestListener *listener = NULL);

        /**
         * @brief Set the duration of audio/video files as a node attribute.
         *
         * To remove the existing duration, set it to MegaNode::INVALID_DURATION.
         *
         * The associated request type with this request is MegaRequest::TYPE_SET_ATTR_NODE
         * Valid data in the MegaRequest object received on callbacks:
         * - MegaRequest::getNodeHandle - Returns the handle of the node that receive the attribute
         * - MegaRequest::getNumber - Returns the number of seconds for the node
         * - MegaRequest::getFlag - Returns true (official attribute)
         * - MegaRequest::getParamType - Returns MegaApi::NODE_ATTR_DURATION
         *
         * @param node Node that will receive the information.
         * @param duration Length of the audio/video in seconds.
         * @param listener MegaRequestListener to track this request
         *
         * @deprecated Since the SDK started processing media information internally,
         * it is no longer needed nor recommended to use this function, so it will
         * be removed in a short time.
         */
        void setNodeDuration(MegaNode *node, int duration,  MegaRequestListener *listener = NULL);

        /**
         * @brief Set the GPS coordinates of image files as a node attribute.
         *
         * To remove the existing coordinates, set both the latitude and longitud to
         * the value MegaNode::INVALID_COORDINATE.
         *
         * The associated request type with this request is MegaRequest::TYPE_SET_ATTR_NODE
         * Valid data in the MegaRequest object received on callbacks:
         * - MegaRequest::getNodeHandle - Returns the handle of the node that receive the attribute
         * - MegaRequest::getFlag - Returns true (official attribute)
         * - MegaRequest::getParamType - Returns MegaApi::NODE_ATTR_COORDINATES
         * - MegaRequest::getNumDetails - Returns the longitude, scaled to integer in the range of [0, 2^24]
         * - MegaRequest::getTransferTag() - Returns the latitude, scaled to integer in the range of [0, 2^24)
         *
         * @param node Node that will receive the information.
         * @param latitude Latitude in signed decimal degrees notation
         * @param longitude Longitude in signed decimal degrees notation
         * @param listener MegaRequestListener to track this request
         */
        void setNodeCoordinates(MegaNode *node, double latitude, double longitude,  MegaRequestListener *listener = NULL);

        /**
         * @brief Generate a public link of a file/folder in MEGA
         *
         * The associated request type with this request is MegaRequest::TYPE_EXPORT
         * Valid data in the MegaRequest object received on callbacks:
         * - MegaRequest::getNodeHandle - Returns the handle of the node
         * - MegaRequest::getAccess - Returns true
         *
         * Valid data in the MegaRequest object received in onRequestFinish when the error code
         * is MegaError::API_OK:
         * - MegaRequest::getLink - Public link
         *
         * @param node MegaNode to get the public link
         * @param listener MegaRequestListener to track this request
         */
        void exportNode(MegaNode *node, MegaRequestListener *listener = NULL);

        /**
         * @brief Generate a temporary public link of a file/folder in MEGA
         *
         * The associated request type with this request is MegaRequest::TYPE_EXPORT
         * Valid data in the MegaRequest object received on callbacks:
         * - MegaRequest::getNodeHandle - Returns the handle of the node
         * - MegaRequest::getAccess - Returns true
         *
         * Valid data in the MegaRequest object received in onRequestFinish when the error code
         * is MegaError::API_OK:
         * - MegaRequest::getLink - Public link
         *
         * @param node MegaNode to get the public link
         * @param expireTime Unix timestamp until the public link will be valid
         * @param listener MegaRequestListener to track this request
         *
         * @note A Unix timestamp represents the number of seconds since 00:00 hours, Jan 1, 1970 UTC
         */
        void exportNode(MegaNode *node, int64_t expireTime, MegaRequestListener *listener = NULL);

        /**
         * @brief Stop sharing a file/folder
         *
         * The associated request type with this request is MegaRequest::TYPE_EXPORT
         * Valid data in the MegaRequest object received on callbacks:
         * - MegaRequest::getNodeHandle - Returns the handle of the node
         * - MegaRequest::getAccess - Returns false
         *
         * @param node MegaNode to stop sharing
         * @param listener MegaRequestListener to track this request
         */
        void disableExport(MegaNode *node, MegaRequestListener *listener = NULL);

        /**
         * @brief Fetch the filesystem in MEGA
         *
         * The MegaApi object must be logged in in an account or a public folder
         * to successfully complete this request.
         *
         * The associated request type with this request is MegaRequest::TYPE_FETCH_NODES
         *
         * Valid data in the MegaRequest object received in onRequestFinish when the error code
         * is MegaError::API_OK:
         * - MegaRequest::getFlag - Return true if logged in into a folder and the provided key is invalid. Otherwise, false.
         *
         * @param listener MegaRequestListener to track this request
         */
        void fetchNodes(MegaRequestListener *listener = NULL);

        /**
         * @brief Get details about the MEGA account
         *
         * Only basic data will be available. If you can get more data (sessions, transactions, purchases),
         * use MegaApi::getExtendedAccountDetails.
         *
         * The associated request type with this request is MegaRequest::TYPE_ACCOUNT_DETAILS
         *
         * Valid data in the MegaRequest object received in onRequestFinish when the error code
         * is MegaError::API_OK:
         * - MegaRequest::getMegaAccountDetails - Details of the MEGA account
         *
         * @param listener MegaRequestListener to track this request
         */
        void getAccountDetails(MegaRequestListener *listener = NULL);

        /**
         * @brief Get details about the MEGA account
         *
         * This function allows to optionally get data about sessions, transactions and purchases related to the account.
         *
         * The associated request type with this request is MegaRequest::TYPE_ACCOUNT_DETAILS
         *
         * Valid data in the MegaRequest object received in onRequestFinish when the error code
         * is MegaError::API_OK:
         * - MegaRequest::getMegaAccountDetails - Details of the MEGA account
         *
         * @param listener MegaRequestListener to track this request
         */
        void getExtendedAccountDetails(bool sessions = false, bool purchases = false, bool transactions = false, MegaRequestListener *listener = NULL);

        /**
         * @brief Check if the available transfer quota is enough to transfer an amount of bytes
         *
         * The associated request type with this request is MegaRequest::TYPE_QUERY_TRANSFER_QUOTA
         *
         * Valid data in the MegaRequest object received on callbacks:
         * - MegaRequest::getNumber - Returns the amount of bytes to be transferred
         *
         * Valid data in the MegaRequest object received in onRequestFinish when the error code
         * is MegaError::API_OK:
         * - MegaRequest::getFlag - True if it is expected to get an overquota error, otherwise false
         *
         * @param size Amount of bytes to be transferred
         * @param listener MegaRequestListener to track this request
         */
        void queryTransferQuota(long long size, MegaRequestListener *listener = NULL);

        /**
         * @brief Get the available pricing plans to upgrade a MEGA account
         *
         * You can get a payment ID for any of the pricing plans provided by this function
         * using MegaApi::getPaymentId
         *
         * The associated request type with this request is MegaRequest::TYPE_GET_PRICING
         *
         * Valid data in the MegaRequest object received in onRequestFinish when the error code
         * is MegaError::API_OK:
         * - MegaRequest::getPricing - MegaPricing object with all pricing plans
         *
         * @param listener MegaRequestListener to track this request
         *
         * @see MegaApi::getPaymentId
         */
        void getPricing(MegaRequestListener *listener = NULL);

        /**
         * @brief Get the payment URL for an upgrade
         *
         * The associated request type with this request is MegaRequest::TYPE_GET_PAYMENT_ID
         * Valid data in the MegaRequest object received on callbacks:
         * - MegaRequest::getNodeHandle - Returns the handle of the product
         *
         * Valid data in the MegaRequest object received in onRequestFinish when the error code
         * is MegaError::API_OK:
         * - MegaRequest::getLink - Payment ID
         *
         * @param productHandle Handle of the product (see MegaApi::getPricing)
         * @param listener MegaRequestListener to track this request
         *
         * @see MegaApi::getPricing
         */
        void getPaymentId(MegaHandle productHandle, MegaRequestListener *listener = NULL);

        /**
         * @brief Upgrade an account
         * @param productHandle Product handle to purchase
         *
         * It's possible to get all pricing plans with their product handles using
         * MegaApi::getPricing
         *
         * The associated request type with this request is MegaRequest::TYPE_UPGRADE_ACCOUNT
         * Valid data in the MegaRequest object received on callbacks:
         * - MegaRequest::getNodeHandle - Returns the handle of the product
         * - MegaRequest::getNumber - Returns the payment method
         *
         * @param paymentMethod Payment method
         * Valid values are:
         * - MegaApi::PAYMENT_METHOD_BALANCE = 0
         * Use the account balance for the payment
         *
         * - MegaApi::PAYMENT_METHOD_CREDIT_CARD = 8
         * Complete the payment with your credit card. Use MegaApi::creditCardStore to add
         * a credit card to your account
         *
         * @param listener MegaRequestListener to track this request
         */
        void upgradeAccount(MegaHandle productHandle, int paymentMethod, MegaRequestListener *listener = NULL);

        /**
         * @brief Submit a purchase receipt for verification
         *
         * The associated request type with this request is MegaRequest::TYPE_SUBMIT_PURCHASE_RECEIPT
         *
         * @param receipt Purchase receipt
         * @param listener MegaRequestListener to track this request
         *
         * @deprecated This function is only compatible with Google Play payments.
         * It only exists for compatibility with previous apps and will be removed soon.
         * Please use the other version of MegaApi::submitPurchaseReceipt that allows
         * to select the payment gateway.
         */
        void submitPurchaseReceipt(const char* receipt, MegaRequestListener *listener = NULL);

        /**
         * @brief Submit a purchase receipt for verification
         *
         * The associated request type with this request is MegaRequest::TYPE_SUBMIT_PURCHASE_RECEIPT
         *
         * @param gateway Payment gateway
         * Currently supported payment gateways are:
         * - MegaApi::PAYMENT_METHOD_ITUNES = 2
         * - MegaApi::PAYMENT_METHOD_GOOGLE_WALLET = 3
         * - MegaApi::PAYMENT_METHOD_WINDOWS_STORE = 13
         *
         * @param receipt Purchase receipt
         * @param listener MegaRequestListener to track this request
         */
        void submitPurchaseReceipt(int gateway, const char* receipt, MegaRequestListener *listener = NULL);

        /**
         * @brief Store a credit card
         *
         * The associated request type with this request is MegaRequest::TYPE_CREDIT_CARD_STORE
         *
         * @param address1 Billing address
         * @param address2 Second line of the billing address (optional)
         * @param city City of the billing address
         * @param province Province of the billing address
         * @param country Contry of the billing address
         * @param postalcode Postal code of the billing address
         * @param firstname Firstname of the owner of the credit card
         * @param lastname Lastname of the owner of the credit card
         * @param creditcard Credit card number. Only digits, no spaces nor dashes
         * @param expire_month Expire month of the credit card. Must have two digits ("03" for example)
         * @param expire_year Expire year of the credit card. Must have four digits ("2010" for example)
         * @param cv2 Security code of the credit card (3 digits)
         * @param listener MegaRequestListener to track this request
         */
        void creditCardStore(const char* address1, const char* address2, const char* city,
                             const char* province, const char* country, const char *postalcode,
                             const char* firstname, const char* lastname, const char* creditcard,
                             const char* expire_month, const char* expire_year, const char* cv2,
                             MegaRequestListener *listener = NULL);

        /**
         * @brief Get the credit card subscriptions of the account
         *
         * The associated request type with this request is MegaRequest::TYPE_CREDIT_CARD_QUERY_SUBSCRIPTIONS
         *
         * Valid data in the MegaRequest object received in onRequestFinish when the error code
         * is MegaError::API_OK:
         * - MegaRequest::getNumber - Number of credit card subscriptions
         *
         * @param listener MegaRequestListener to track this request
         */
        void creditCardQuerySubscriptions(MegaRequestListener *listener = NULL);

        /**
         * @brief Cancel credit card subscriptions if the account
         *
         * The associated request type with this request is MegaRequest::TYPE_CREDIT_CARD_CANCEL_SUBSCRIPTIONS
         * @param reason Reason for the cancellation. It can be NULL.
         * @param listener MegaRequestListener to track this request
         */
        void creditCardCancelSubscriptions(const char* reason, MegaRequestListener *listener = NULL);

        /**
         * @brief Get the available payment methods
         *
         * The associated request type with this request is MegaRequest::TYPE_GET_PAYMENT_METHODS
         *
         * Valid data in the MegaRequest object received in onRequestFinish when the error code
         * is MegaError::API_OK:
         * - MegaRequest::getNumber - Bitfield with available payment methods
         *
         * To know if a payment method is available, you can do a check like this one:
         * request->getNumber() & (1 << MegaApi::PAYMENT_METHOD_CREDIT_CARD)
         *
         * @param listener MegaRequestListener to track this request
         */
        void getPaymentMethods(MegaRequestListener *listener = NULL);

        /**
         * @brief Export the master key of the account
         *
         * The returned value is a Base64-encoded string
         *
         * With the master key, it's possible to start the recovery of an account when the
         * password is lost:
         * - https://mega.nz/#recovery
         * - MegaApi::resetPassword()
         *
         * You take the ownership of the returned value.
         *
         * @return Base64-encoded master key
         */
        char *exportMasterKey();

        /**
         * @brief Notify the user has exported the master key
         *
         * This function should be called when the user exports the master key by
         * clicking on "Copy" or "Save file" options.
         *
         * As result, the user attribute MegaApi::USER_ATTR_PWD_REMINDER will be updated
         * to remember the user has a backup of his/her master key. In consequence,
         * MEGA will not ask the user to remind the password for the account.
         *
         * The associated request type with this request is MegaRequest::TYPE_SET_ATTR_USER
         * Valid data in the MegaRequest object received on callbacks:
         * - MegaRequest::getParamType - Returns the attribute type MegaApi::USER_ATTR_PWD_REMINDER
         * - MegaRequest::getText - Returns the new value for the attribute
         *
         * @param listener MegaRequestListener to track this request
         */
        void masterKeyExported(MegaRequestListener *listener = NULL);

        /**
         * @brief Change the password of the MEGA account
         *
         * The associated request type with this request is MegaRequest::TYPE_CHANGE_PW
         * Valid data in the MegaRequest object received on callbacks:
         * - MegaRequest::getPassword - Returns the old password
         * - MegaRequest::getNewPassword - Returns the new password
         *
         * @param oldPassword Old password
         * @param newPassword New password
         * @param listener MegaRequestListener to track this request
         */
        void changePassword(const char *oldPassword, const char *newPassword, MegaRequestListener *listener = NULL);

        /**
         * @brief Invite another person to be your MEGA contact
         *
         * The user doesn't need to be registered on MEGA. If the email isn't associated with
         * a MEGA account, an invitation email will be sent with the text in the "message" parameter.
         *
         * The associated request type with this request is MegaRequest::TYPE_INVITE_CONTACT
         * Valid data in the MegaRequest object received on callbacks:
         * - MegaRequest::getEmail - Returns the email of the contact
         * - MegaRequest::getText - Returns the text of the invitation
         * - MegaRequest::getNumber - Returns the action
         *
         * Sending a reminder within a two week period since you started or your last reminder will
         * fail the API returning the error code MegaError::API_EACCESS.
         *
         * @param email Email of the new contact
         * @param message Message for the user (can be NULL)
         * @param action Action for this contact request. Valid values are:
         * - MegaContactRequest::INVITE_ACTION_ADD = 0
         * - MegaContactRequest::INVITE_ACTION_DELETE = 1
         * - MegaContactRequest::INVITE_ACTION_REMIND = 2
         *
         * @param listener MegaRequestListener to track this request
         */
        void inviteContact(const char* email, const char* message, int action, MegaRequestListener* listener = NULL);

        /**
         * @brief Reply to a contact request
         * @param request Contact request. You can get your pending contact requests using MegaApi::getIncomingContactRequests
         * @param action Action for this contact request. Valid values are:
         * - MegaContactRequest::REPLY_ACTION_ACCEPT = 0
         * - MegaContactRequest::REPLY_ACTION_DENY = 1
         * - MegaContactRequest::REPLY_ACTION_IGNORE = 2
         *
         * The associated request type with this request is MegaRequest::TYPE_REPLY_CONTACT_REQUEST
         * Valid data in the MegaRequest object received on callbacks:
         * - MegaRequest::getNodeHandle - Returns the handle of the contact request
         * - MegaRequest::getNumber - Returns the action
         *
         * @param listener MegaRequestListener to track this request
         */
        void replyContactRequest(MegaContactRequest *request, int action, MegaRequestListener* listener = NULL);

        /**
         * @brief Remove a contact to the MEGA account
         *
         * The associated request type with this request is MegaRequest::TYPE_REMOVE_CONTACT
         * Valid data in the MegaRequest object received on callbacks:
         * - MegaRequest::getEmail - Returns the email of the contact
         *
         * @param user MegaUser of the contact (see MegaApi::getContact)
         * @param listener MegaRequestListener to track this request
         */
        void removeContact(MegaUser *user, MegaRequestListener* listener = NULL);

        /**
         * @brief Logout of the MEGA account invalidating the session
         *
         * The associated request type with this request is MegaRequest::TYPE_LOGOUT
         *
         * Under certain circumstances, this request might return the error code
         * MegaError::API_ESID. It should not be taken as an error, since the reason
         * is that the logout action has been notified before the reception of the
         * logout response itself.
         *
         * @param listener MegaRequestListener to track this request
         */
        void logout(MegaRequestListener *listener = NULL);

        /**
         * @brief Logout of the MEGA account without invalidating the session
         *
         * The associated request type with this request is MegaRequest::TYPE_LOGOUT
         *
         * @param listener MegaRequestListener to track this request
         */
        void localLogout(MegaRequestListener *listener = NULL);

        /**
         * @brief Invalidate the existing cache and create a fresh one
         */
        void invalidateCache();

        /**
         * @brief Estimate the strength of a password
         *
         * Possible return values are:
         * - PASSWORD_STRENGTH_VERYWEAK = 0
         * - PASSWORD_STRENGTH_WEAK = 1
         * - PASSWORD_STRENGTH_MEDIUM = 2
         * - PASSWORD_STRENGTH_GOOD = 3
         * - PASSWORD_STRENGTH_STRONG = 4
         *
         * @param password Password to check
         * @return Estimated strength of the password
         */
        int getPasswordStrength(const char *password);

        /**
         * @brief Submit feedback about the app
         *
         * The associated request type with this request is MegaRequest::TYPE_SUBMIT_FEEDBACK
         * Valid data in the MegaRequest object received on callbacks:
         * - MegaRequest::getText - Retuns the comment about the app
         * - MegaRequest::getNumber - Returns the rating for the app
         *
         * @param rating Integer to rate the app. Valid values: from 1 to 5.
         * @param comment Comment about the app
         * @param listener MegaRequestListener to track this request
         *
         * @deprecated This function is for internal usage of MEGA apps. This feedback
         * is sent to MEGA servers.
         */
        void submitFeedback(int rating, const char *comment, MegaRequestListener *listener = NULL);

        /**
         * @brief Send events to the stats server
         *
         * The associated request type with this request is MegaRequest::TYPE_SEND_EVENT
         * Valid data in the MegaRequest object received on callbacks:
         * - MegaRequest::getNumber - Returns the event type
         * - MegaRequest::getText - Returns the event message
         *
         * @param eventType Event type
         * @param message Event message
         * @param listener MegaRequestListener to track this request
         *
         * @deprecated This function is for internal usage of MEGA apps for debug purposes. This info
         * is sent to MEGA servers.
         */
        void sendEvent(int eventType, const char* message, MegaRequestListener *listener = NULL);

        /**
         * @brief Send a debug report
         *
         * The User-Agent is used to identify the app. It can be set in MegaApi::MegaApi
         *
         * The associated request type with this request is MegaRequest::TYPE_REPORT_EVENT
         * Valid data in the MegaRequest object received on callbacks:
         * - MegaRequest::getParamType - Returns MegaApi::EVENT_DEBUG
         * - MegaRequest::getText - Retuns the debug message
         *
         * @param text Debug message
         * @param listener MegaRequestListener to track this request
         *
         * @deprecated This function is for internal usage of MEGA apps. This feedback
         * is sent to MEGA servers.
         */
        void reportDebugEvent(const char *text, MegaRequestListener *listener = NULL);

        /**
         * @brief Use HTTPS communications only
         *
         * The default behavior is to use HTTP for transfers and the persistent connection
         * to wait for external events. Those communications don't require HTTPS because
         * all transfer data is already end-to-end encrypted and no data is transmitted
         * over the connection to wait for events (it's just closed when there are new events).
         *
         * This feature should only be enabled if there are problems to contact MEGA servers
         * through HTTP because otherwise it doesn't have any benefit and will cause a
         * higher CPU usage.
         *
         * See MegaApi::usingHttpsOnly
         *
         * @param httpsOnly True to use HTTPS communications only
         * @param listener MegaRequestListener to track this request
         */
        void useHttpsOnly(bool httpsOnly, MegaRequestListener *listener = NULL);

        /**
         * @brief Check if the SDK is using HTTPS communications only
         *
         * The default behavior is to use HTTP for transfers and the persistent connection
         * to wait for external events. Those communications don't require HTTPS because
         * all transfer data is already end-to-end encrypted and no data is transmitted
         * over the connection to wait for events (it's just closed when there are new events).
         *
         * See MegaApi::useHttpsOnly
         *
         * @return True if the SDK is using HTTPS communications only. Otherwise false.
         */
        bool usingHttpsOnly();

        ///////////////////   TRANSFERS ///////////////////

        /**
         * @brief Upload a file or a folder
         * @param localPath Local path of the file or folder
         * @param parent Parent node for the file or folder in the MEGA account
         * @param listener MegaTransferListener to track this transfer
         */
        void startUpload(const char* localPath, MegaNode *parent, MegaTransferListener *listener=NULL);

        /**
         * @brief Upload a file or a folder, saving custom app data during the transfer
         * @param localPath Local path of the file or folder
         * @param parent Parent node for the file or folder in the MEGA account
         * @param appData Custom app data to save in the MegaTransfer object
         * The data in this parameter can be accessed using MegaTransfer::getAppData in callbacks
         * related to the transfer.
         * @param listener MegaTransferListener to track this transfer
         */
        void startUploadWithData(const char* localPath, MegaNode *parent, const char* appData, MegaTransferListener *listener=NULL);

        /**
         * @brief Upload a file or a folder, saving custom app data during the transfer
         * @param localPath Local path of the file or folder
         * @param parent Parent node for the file or folder in the MEGA account
         * @param appData Custom app data to save in the MegaTransfer object
         * The data in this parameter can be accessed using MegaTransfer::getAppData in callbacks
         * related to the transfer.
         * @param isSourceTemporary Pass the ownership of the file to the SDK, that will DELETE it when the upload finishes.
         * This parameter is intended to automatically delete temporary files that are only created to be uploaded.
         * Use this parameter with caution. Set it to true only if you are sure about what are you doing.
         * @param listener MegaTransferListener to track this transfer
         */
        void startUploadWithData(const char* localPath, MegaNode *parent, const char* appData, bool isSourceTemporary, MegaTransferListener *listener=NULL);

        /**
         * @brief Upload a file or a folder with a custom modification time
         * @param localPath Local path of the file
         * @param parent Parent node for the file in the MEGA account
         * @param mtime Custom modification time for the file in MEGA (in seconds since the epoch)
         * @param listener MegaTransferListener to track this transfer
         *
         * The custom modification time will be only applied for file transfers. If a folder
         * is transferred using this function, the custom modification time won't have any effect,
         */
        void startUpload(const char* localPath, MegaNode *parent, int64_t mtime, MegaTransferListener *listener=NULL);

        /**
         * @brief Upload a file or a folder with a custom modification time
         * @param localPath Local path of the file
         * @param parent Parent node for the file in the MEGA account
         * @param mtime Custom modification time for the file in MEGA (in seconds since the epoch)
         * @param isSourceTemporary Pass the ownership of the file to the SDK, that will DELETE it when the upload finishes.
         * This parameter is intended to automatically delete temporary files that are only created to be uploaded.
         * @param listener MegaTransferListener to track this transfer
         */
        void startUpload(const char* localPath, MegaNode *parent, int64_t mtime, bool isSourceTemporary, MegaTransferListener *listener=NULL);

        /**
         * @brief Upload a file or folder with a custom name
         * @param localPath Local path of the file or folder
         * @param parent Parent node for the file or folder in the MEGA account
         * @param fileName Custom file name for the file or folder in MEGA
         * @param listener MegaTransferListener to track this transfer
         */
        void startUpload(const char* localPath, MegaNode* parent, const char* fileName, MegaTransferListener *listener = NULL);

        /**
         * @brief Upload a file or a folder with a custom name and a custom modification time
         * @param localPath Local path of the file
         * @param parent Parent node for the file in the MEGA account
         * @param fileName Custom file name for the file in MEGA
         * @param mtime Custom modification time for the file in MEGA (in seconds since the epoch)
         * @param listener MegaTransferListener to track this transfer
         *
         * The custom modification time will be only applied for file transfers. If a folder
         * is transferred using this function, the custom modification time won't have any effect,
         */
        void startUpload(const char* localPath, MegaNode* parent, const char* fileName, int64_t mtime, MegaTransferListener *listener = NULL);

        /**
         * @brief Download a file or a folder from MEGA
         * @param node MegaNode that identifies the file or folder
         * @param localPath Destination path for the file or folder
         * If this path is a local folder, it must end with a '\' or '/' character and the file name
         * in MEGA will be used to store a file inside that folder. If the path doesn't finish with
         * one of these characters, the file will be downloaded to a file in that path.
         *
         * @param listener MegaTransferListener to track this transfer
         */
        void startDownload(MegaNode* node, const char* localPath, MegaTransferListener *listener = NULL);

        /**
         * @brief Download a file or a folder from MEGA, saving custom app data during the transfer
         * @param node MegaNode that identifies the file or folder
         * @param localPath Destination path for the file or folder
         * If this path is a local folder, it must end with a '\' or '/' character and the file name
         * in MEGA will be used to store a file inside that folder. If the path doesn't finish with
         * one of these characters, the file will be downloaded to a file in that path.
         * @param appData Custom app data to save in the MegaTransfer object
         * The data in this parameter can be accessed using MegaTransfer::getAppData in callbacks
         * related to the transfer.
         * @param listener MegaTransferListener to track this transfer
         */
        void startDownloadWithData(MegaNode* node, const char* localPath, const char *appData, MegaTransferListener *listener = NULL);

        /**
         * @brief Start an streaming download for a file in MEGA
         *
         * Streaming downloads don't save the downloaded data into a local file. It is provided
         * in MegaTransferListener::onTransferUpdate in a byte buffer. The pointer is returned by
         * MegaTransfer::getLastBytes and the size of the buffer in MegaTransfer::getDeltaSize
         *
         * The same byte array is also provided in the callback MegaTransferListener::onTransferData for
         * compatibility with other programming languages. Only the MegaTransferListener passed to this function
         * will receive MegaTransferListener::onTransferData callbacks. MegaTransferListener objects registered
         * with MegaApi::addTransferListener won't receive them for performance reasons
         *
         * @param node MegaNode that identifies the file
         * @param startPos First byte to download from the file
         * @param size Size of the data to download
         * @param listener MegaTransferListener to track this transfer
         */
        void startStreaming(MegaNode* node, int64_t startPos, int64_t size, MegaTransferListener *listener);

        /**
         * @brief Cancel a transfer
         *
         * When a transfer is cancelled, it will finish and will provide the error code
         * MegaError::API_EINCOMPLETE in MegaTransferListener::onTransferFinish and
         * MegaListener::onTransferFinish
         *
         * The associated request type with this request is MegaRequest::TYPE_CANCEL_TRANSFER
         * Valid data in the MegaRequest object received on callbacks:
         * - MegaRequest::getTransferTag - Returns the tag of the cancelled transfer (MegaTransfer::getTag)
         *
         * @param transfer MegaTransfer object that identifies the transfer
         * You can get this object in any MegaTransferListener callback or any MegaListener callback
         * related to transfers.
         *
         * @param listener MegaRequestListener to track this request
         */
        void cancelTransfer(MegaTransfer *transfer, MegaRequestListener *listener = NULL);

        /**
         * @brief Retry a transfer
         *
         * This function allows to start a transfer based on a MegaTransfer object. It can be used,
         * for example, to retry transfers that finished with an error. To do it, you can retain the
         * MegaTransfer object in onTransferFinish (calling MegaTransfer::copy to take the ownership)
         * and use it later with this function.
         *
         * If the transfer parameter is NULL or is not of type MegaTransfer::TYPE_DOWNLOAD or
         * MegaTransfer::TYPE_UPLOAD (transfers started with MegaApi::startDownload or
         * MegaApi::startUpload) the function returns without doing anything.
         *
         * @param transfer Transfer to be retried
         * @param listener MegaTransferListener to track this transfer
         */
        void retryTransfer(MegaTransfer *transfer, MegaTransferListener *listener = NULL);

        /**
         * @brief Move a transfer one position up in the transfer queue
         *
         * If the transfer is successfully moved, onTransferUpdate will be called
         * for the corresponding listeners of the moved transfer and the new priority
         * of the transfer will be available using MegaTransfer::getPriority
         *
         * The associated request type with this request is MegaRequest::TYPE_MOVE_TRANSFER
         * Valid data in the MegaRequest object received on callbacks:
         * - MegaRequest::getTransferTag - Returns the tag of the transfer to move
         * - MegaRequest::getFlag - Returns true (it means that it's an automatic move)
         * - MegaRequest::getNumber - Returns MegaTransfer::MOVE_TYPE_UP
         *
         * @param transfer Transfer to move
         * @param listener MegaRequestListener to track this request
         */
        void moveTransferUp(MegaTransfer *transfer, MegaRequestListener *listener = NULL);

        /**
         * @brief Move a transfer one position up in the transfer queue
         *
         * If the transfer is successfully moved, onTransferUpdate will be called
         * for the corresponding listeners of the moved transfer and the new priority
         * of the transfer will be available using MegaTransfer::getPriority
         *
         * The associated request type with this request is MegaRequest::TYPE_MOVE_TRANSFER
         * Valid data in the MegaRequest object received on callbacks:
         * - MegaRequest::getTransferTag - Returns the tag of the transfer to move
         * - MegaRequest::getFlag - Returns true (it means that it's an automatic move)
         * - MegaRequest::getNumber - Returns MegaTransfer::MOVE_TYPE_UP
         *
         * @param transferTag Tag of the transfer to move
         * @param listener MegaRequestListener to track this request
         */
        void moveTransferUpByTag(int transferTag, MegaRequestListener *listener = NULL);

        /**
         * @brief Move a transfer one position down in the transfer queue
         *
         * If the transfer is successfully moved, onTransferUpdate will be called
         * for the corresponding listeners of the moved transfer and the new priority
         * of the transfer will be available using MegaTransfer::getPriority
         *
         * The associated request type with this request is MegaRequest::TYPE_MOVE_TRANSFER
         * Valid data in the MegaRequest object received on callbacks:
         * - MegaRequest::getTransferTag - Returns the tag of the transfer to move
         * - MegaRequest::getFlag - Returns true (it means that it's an automatic move)
         * - MegaRequest::getNumber - Returns MegaTransfer::MOVE_TYPE_DOWN
         *
         * @param transfer Transfer to move
         * @param listener MegaRequestListener to track this request
         */
        void moveTransferDown(MegaTransfer *transfer, MegaRequestListener *listener = NULL);

        /**
         * @brief Move a transfer one position down in the transfer queue
         *
         * If the transfer is successfully moved, onTransferUpdate will be called
         * for the corresponding listeners of the moved transfer and the new priority
         * of the transfer will be available using MegaTransfer::getPriority
         *
         * The associated request type with this request is MegaRequest::TYPE_MOVE_TRANSFER
         * Valid data in the MegaRequest object received on callbacks:
         * - MegaRequest::getTransferTag - Returns the tag of the transfer to move
         * - MegaRequest::getFlag - Returns true (it means that it's an automatic move)
         * - MegaRequest::getNumber - Returns MegaTransfer::MOVE_TYPE_DOWN
         *
         * @param transferTag Tag of the transfer to move
         * @param listener MegaRequestListener to track this request
         */
        void moveTransferDownByTag(int transferTag, MegaRequestListener *listener = NULL);

        /**
         * @brief Move a transfer to the top of the transfer queue
         *
         * If the transfer is successfully moved, onTransferUpdate will be called
         * for the corresponding listeners of the moved transfer and the new priority
         * of the transfer will be available using MegaTransfer::getPriority
         *
         * The associated request type with this request is MegaRequest::TYPE_MOVE_TRANSFER
         * Valid data in the MegaRequest object received on callbacks:
         * - MegaRequest::getTransferTag - Returns the tag of the transfer to move
         * - MegaRequest::getFlag - Returns true (it means that it's an automatic move)
         * - MegaRequest::getNumber - Returns MegaTransfer::MOVE_TYPE_TOP
         *
         * @param transfer Transfer to move
         * @param listener MegaRequestListener to track this request
         */
        void moveTransferToFirst(MegaTransfer *transfer, MegaRequestListener *listener = NULL);

        /**
         * @brief Move a transfer to the top of the transfer queue
         *
         * If the transfer is successfully moved, onTransferUpdate will be called
         * for the corresponding listeners of the moved transfer and the new priority
         * of the transfer will be available using MegaTransfer::getPriority
         *
         * The associated request type with this request is MegaRequest::TYPE_MOVE_TRANSFER
         * Valid data in the MegaRequest object received on callbacks:
         * - MegaRequest::getTransferTag - Returns the tag of the transfer to move
         * - MegaRequest::getFlag - Returns true (it means that it's an automatic move)
         * - MegaRequest::getNumber - Returns MegaTransfer::MOVE_TYPE_TOP
         *
         * @param transferTag Tag of the transfer to move
         * @param listener MegaRequestListener to track this request
         */
        void moveTransferToFirstByTag(int transferTag, MegaRequestListener *listener = NULL);

        /**
         * @brief Move a transfer to the bottom of the transfer queue
         *
         * If the transfer is successfully moved, onTransferUpdate will be called
         * for the corresponding listeners of the moved transfer and the new priority
         * of the transfer will be available using MegaTransfer::getPriority
         *
         * The associated request type with this request is MegaRequest::TYPE_MOVE_TRANSFER
         * Valid data in the MegaRequest object received on callbacks:
         * - MegaRequest::getTransferTag - Returns the tag of the transfer to move
         * - MegaRequest::getFlag - Returns true (it means that it's an automatic move)
         * - MegaRequest::getNumber - Returns MegaTransfer::MOVE_TYPE_BOTTOM
         *
         * @param transfer Transfer to move
         * @param listener MegaRequestListener to track this request
         */
        void moveTransferToLast(MegaTransfer *transfer, MegaRequestListener *listener = NULL);

        /**
         * @brief Move a transfer to the bottom of the transfer queue
         *
         * If the transfer is successfully moved, onTransferUpdate will be called
         * for the corresponding listeners of the moved transfer and the new priority
         * of the transfer will be available using MegaTransfer::getPriority
         *
         * The associated request type with this request is MegaRequest::TYPE_MOVE_TRANSFER
         * Valid data in the MegaRequest object received on callbacks:
         * - MegaRequest::getTransferTag - Returns the tag of the transfer to move
         * - MegaRequest::getFlag - Returns true (it means that it's an automatic move)
         * - MegaRequest::getNumber - Returns MegaTransfer::MOVE_TYPE_BOTTOM
         *
         * @param transferTag Tag of the transfer to move
         * @param listener MegaRequestListener to track this request
         */
        void moveTransferToLastByTag(int transferTag, MegaRequestListener *listener = NULL);

        /**
         * @brief Move a transfer before another one in the transfer queue
         *
         * If the transfer is successfully moved, onTransferUpdate will be called
         * for the corresponding listeners of the moved transfer and the new priority
         * of the transfer will be available using MegaTransfer::getPriority
         *
         * The associated request type with this request is MegaRequest::TYPE_MOVE_TRANSFER
         * Valid data in the MegaRequest object received on callbacks:
         * - MegaRequest::getTransferTag - Returns the tag of the transfer to move
         * - MegaRequest::getFlag - Returns false (it means that it's a manual move)
         * - MegaRequest::getNumber - Returns the tag of the transfer with the target position
         *
         * @param transfer Transfer to move
         * @param prevTransfer Transfer with the target position
         * @param listener MegaRequestListener to track this request
         */
        void moveTransferBefore(MegaTransfer *transfer, MegaTransfer *prevTransfer, MegaRequestListener *listener = NULL);

        /**
         * @brief Move a transfer before another one in the transfer queue
         *
         * If the transfer is successfully moved, onTransferUpdate will be called
         * for the corresponding listeners of the moved transfer and the new priority
         * of the transfer will be available using MegaTransfer::getPriority
         *
         * The associated request type with this request is MegaRequest::TYPE_MOVE_TRANSFER
         * Valid data in the MegaRequest object received on callbacks:
         * - MegaRequest::getTransferTag - Returns the tag of the transfer to move
         * - MegaRequest::getFlag - Returns false (it means that it's a manual move)
         * - MegaRequest::getNumber - Returns the tag of the transfer with the target position
         *
         * @param transferTag Tag of the transfer to move
         * @param prevTransferTag Tag of the transfer with the target position
         * @param listener MegaRequestListener to track this request
         */
        void moveTransferBeforeByTag(int transferTag, int prevTransferTag, MegaRequestListener *listener = NULL);

        /**
         * @brief Cancel the transfer with a specific tag
         *
         * When a transfer is cancelled, it will finish and will provide the error code
         * MegaError::API_EINCOMPLETE in MegaTransferListener::onTransferFinish and
         * MegaListener::onTransferFinish
         *
         * The associated request type with this request is MegaRequest::TYPE_CANCEL_TRANSFER
         * Valid data in the MegaRequest object received on callbacks:
         * - MegaRequest::getTransferTag - Returns the tag of the cancelled transfer (MegaTransfer::getTag)
         *
         * @param transferTag tag that identifies the transfer
         * You can get this tag using MegaTransfer::getTag
         *
         * @param listener MegaRequestListener to track this request
         */
        void cancelTransferByTag(int transferTag, MegaRequestListener *listener = NULL);

        /**
         * @brief Cancel all transfers of the same type
         *
         * The associated request type with this request is MegaRequest::TYPE_CANCEL_TRANSFERS
         * Valid data in the MegaRequest object received on callbacks:
         * - MegaRequest::getParamType - Returns the first parameter
         *
         * @param type Type of transfers to cancel.
         * Valid values are:
         * - MegaTransfer::TYPE_DOWNLOAD = 0
         * - MegaTransfer::TYPE_UPLOAD = 1
         *
         * @param listener MegaRequestListener to track this request
         */
        void cancelTransfers(int type, MegaRequestListener *listener = NULL);

        /**
         * @brief Pause/resume all transfers
         *
         * The associated request type with this request is MegaRequest::TYPE_PAUSE_TRANSFERS
         * Valid data in the MegaRequest object received on callbacks:
         * - MegaRequest::getFlag - Returns the first parameter
         *
         * @param pause true to pause all transfers / false to resume all transfers
         * @param listener MegaRequestListener to track this request
         */
        void pauseTransfers(bool pause, MegaRequestListener* listener = NULL);

        /**
         * @brief  Pause/resume all transfers in one direction (uploads or downloads)
         *
         * The associated request type with this request is MegaRequest::TYPE_PAUSE_TRANSFERS
         * Valid data in the MegaRequest object received on callbacks:
         * - MegaRequest::getFlag - Returns the first parameter
         * - MegaRequest::getNumber - Returns the direction of the transfers to pause/resume
         *
         * @param pause true to pause transfers / false to resume transfers
         * @param direction Direction of transfers to pause/resume
         * Valid values for this parameter are:
         * - MegaTransfer::TYPE_DOWNLOAD = 0
         * - MegaTransfer::TYPE_UPLOAD = 1
         *
         * @param listener MegaRequestListener to track this request
         */
        void pauseTransfers(bool pause, int direction, MegaRequestListener* listener = NULL);

        /**
         * @brief Pause/resume a transfer
         *
         * The request finishes with MegaError::API_OK if the state of the transfer is the
         * desired one at that moment. That means that the request succeed when the transfer
         * is successfully paused or resumed, but also if the transfer was already in the
         * desired state and it wasn't needed to change anything.
         *
         * Resumed transfers don't necessarily continue just after the resumption. They
         * are tagged as queued and are processed according to its position on the request queue.
         *
         * The associated request type with this request is MegaRequest::TYPE_PAUSE_TRANSFER
         * Valid data in the MegaRequest object received on callbacks:
         * - MegaRequest::getTransferTag - Returns the tag of the transfer to pause or resume
         * - MegaRequest::getFlag - Returns true if the transfer has to be pause or false if it has to be resumed
         *
         * @param transfer Transfer to pause or resume
         * @param pause True to pause the transfer or false to resume it
         * @param listener MegaRequestListener to track this request
         */
        void pauseTransfer(MegaTransfer *transfer, bool pause, MegaRequestListener* listener = NULL);

        /**
         * @brief Pause/resume a transfer
         *
         * The request finishes with MegaError::API_OK if the state of the transfer is the
         * desired one at that moment. That means that the request succeed when the transfer
         * is successfully paused or resumed, but also if the transfer was already in the
         * desired state and it wasn't needed to change anything.
         *
         * Resumed transfers don't necessarily continue just after the resumption. They
         * are tagged as queued and are processed according to its position on the request queue.
         *
         * The associated request type with this request is MegaRequest::TYPE_PAUSE_TRANSFER
         * Valid data in the MegaRequest object received on callbacks:
         * - MegaRequest::getTransferTag - Returns the tag of the transfer to pause or resume
         * - MegaRequest::getFlag - Returns true if the transfer has to be pause or false if it has to be resumed
         *
         * @param transferTag Tag of the transfer to pause or resume
         * @param pause True to pause the transfer or false to resume it
         * @param listener MegaRequestListener to track this request
         */
        void pauseTransferByTag(int transferTag, bool pause, MegaRequestListener* listener = NULL);

        /**
         * @brief Enable the resumption of transfers 
         *
         * This function enables the cache of transfers, so they can be resumed later.
         * Additionally, if a previous cache already exists (from previous executions),
         * then this function also resumes the existing cached transfers.
         * 
         * @note Cached uploads expire after 24 hours since the last time they were active.
         * @note Cached transfers related to files that have been modified since they were
         * added to the cache are discarded, since the file has changed.
         * 
         * A log in or a log out automatically disables this feature.
         *
         * When the MegaApi object is logged in, the cache of transfers is identified
         * and protected using the session and the master key, so transfers won't
         * be resumable using a different session or a different account. The
         * recommended way of using this function to resume transfers for an account
         * is calling it in the callback onRequestFinish related to MegaApi::fetchNodes
         *
         * When the MegaApi object is not logged in, it's still possible to use this
         * feature. However, since there isn't any available data to identify
         * and protect the cache, a default identifier and key are used. To improve
         * the protection of the transfer cache and allow the usage of this feature
         * with several non logged in instances of MegaApi at once without clashes,
         * it's possible to set a custom identifier for the transfer cache in the
         * optional parameter of this function. If that parameter is used, the
         * encryption key for the transfer cache will be derived from it.
         *
         * @param loggedOutId Identifier for a non logged in instance of MegaApi.
         * It doesn't have any effect if MegaApi is logged in.
         */
        void enableTransferResumption(const char* loggedOutId = NULL);

        /**
         * @brief Disable the resumption of transfers
         *
         * This function disables the resumption of transfers and also deletes
         * the transfer cache if it exists. See also MegaApi.enableTransferResumption.
         *
         * @param loggedOutId Identifier for a non logged in instance of MegaApi.
         * It doesn't have any effect if MegaApi is logged in.
         */
        void disableTransferResumption(const char* loggedOutId = NULL);

        /**
         * @brief Returns the state (paused/unpaused) of transfers
         * @param direction Direction of transfers to check
         * Valid values for this parameter are:
         * - MegaTransfer::TYPE_DOWNLOAD = 0
         * - MegaTransfer::TYPE_UPLOAD = 1
         *
         * @return true if transfers on that direction are paused, false otherwise
         */
        bool areTransfersPaused(int direction);

        /**
         * @brief Set the upload speed limit
         *
         * The limit will be applied on the server side when starting a transfer. Thus the limit won't be
         * applied for already started uploads and it's applied per storage server.
         *
         * @param bpslimit -1 to automatically select the limit, 0 for no limit, otherwise the speed limit
         * in bytes per second
         */
        void setUploadLimit(int bpslimit);

        /**
         * @brief Set the maximum number of connections per transfer
         *
         * The maximum number of allowed connections is 6. If a higher number of connections is passed
         * to this function, it will fail with the error code API_ETOOMANY.
         *
         * The associated request type with this request is MegaRequest::TYPE_SET_MAX_CONNECTIONS
         * Valid data in the MegaRequest object received on callbacks:
         * - MegaRequest::getParamType - Returns the value for \c direction parameter
         * - MegaRequest::getNumber - Returns the number of \c connections
         *
         * @param direction Direction of transfers
         * Valid values for this parameter are:
         * - MegaTransfer::TYPE_DOWNLOAD = 0
         * - MegaTransfer::TYPE_UPLOAD = 1
         * @param connections Maximum number of connection (it should between 1 and 6)
         */
        void setMaxConnections(int direction, int connections, MegaRequestListener* listener = NULL);

        /**
         * @brief Set the maximum number of connections per transfer for downloads and uploads
         *
         * The maximum number of allowed connections is 6. If a higher number of connections is passed
         * to this function, it will fail with the error code API_ETOOMANY.
         *
         * The associated request type with this request is MegaRequest::TYPE_SET_MAX_CONNECTIONS
         * Valid data in the MegaRequest object received on callbacks:
         * - MegaRequest::getNumber - Returns the number of connections
         *
         * @param connections Maximum number of connection (it should between 1 and 6)
         */
        void setMaxConnections(int connections, MegaRequestListener* listener = NULL);

        /**
         * @brief Set the transfer method for downloads
         *
         * Valid methods are:
         * - TRANSFER_METHOD_NORMAL = 0
         * HTTP transfers using port 80. Data is already encrypted.
         *
         * - TRANSFER_METHOD_ALTERNATIVE_PORT = 1
         * HTTP transfers using port 8080. Data is already encrypted.
         *
         * - TRANSFER_METHOD_AUTO = 2
         * The SDK selects the transfer method automatically
         *
         * - TRANSFER_METHOD_AUTO_NORMAL = 3
         * The SDK selects the transfer method automatically starting with port 80.
         *
         *  - TRANSFER_METHOD_AUTO_ALTERNATIVE = 4
         * The SDK selects the transfer method automatically starting with alternative port 8080.
         *
         * @param method Selected transfer method for downloads
         */
        void setDownloadMethod(int method);

        /**
         * @brief Set the transfer method for uploads
         *
         * Valid methods are:
         * - TRANSFER_METHOD_NORMAL = 0
         * HTTP transfers using port 80. Data is already encrypted.
         *
         * - TRANSFER_METHOD_ALTERNATIVE_PORT = 1
         * HTTP transfers using port 8080. Data is already encrypted.
         *
         * - TRANSFER_METHOD_AUTO = 2
         * The SDK selects the transfer method automatically
         *
         * - TRANSFER_METHOD_AUTO_NORMAL = 3
         * The SDK selects the transfer method automatically starting with port 80.
         *
         * - TRANSFER_METHOD_AUTO_ALTERNATIVE = 4
         * The SDK selects the transfer method automatically starting with alternative port 8080.
         *
         * @param method Selected transfer method for uploads
         */
        void setUploadMethod(int method);

        /**
         * @brief Set the maximum download speed in bytes per second
         *
         * Currently, this method is only available using the cURL-based network layer.
         * It doesn't work with WinHTTP. You can check if the function will have effect
         * by checking the return value. If it's true, the value will be applied. Otherwise,
         * this function returns false.
         *
         * A value <= 0 means unlimited speed
         *
         * @param bpslimit Download speed in bytes per second
         * @return true if the network layer allows to control the download speed, otherwise false
         */
        bool setMaxDownloadSpeed(long long bpslimit);

        /**
         * @brief Set the maximum upload speed in bytes per second
         *
         * Currently, this method is only available using the cURL-based network layer.
         * It doesn't work with WinHTTP. You can check if the function will have effect
         * by checking the return value. If it's true, the value will be applied. Otherwise,
         * this function returns false.
         *
         * A value <= 0 means unlimited speed
         *
         * @param bpslimit Upload speed in bytes per second
         * @return true if the network layer allows to control the upload speed, otherwise false
         */
        bool setMaxUploadSpeed(long long bpslimit);

        /**
         * @brief Get the maximum download speed in bytes per second
         *
         * The value 0 means unlimited speed
         *
         * @return Download speed in bytes per second
         */
        int getMaxDownloadSpeed();

        /**
         * @brief Get the maximum upload speed in bytes per second
         *
         * The value 0 means unlimited speed
         *
         * @return Upload speed in bytes per second
         */
        int getMaxUploadSpeed();

        /**
         * @brief Return the current download speed
         * @return Download speed in bytes per second
         */
        int getCurrentDownloadSpeed();

        /**
         * @brief Return the current download speed
         * @return Download speed in bytes per second
         */
        int getCurrentUploadSpeed();

        /**
         * @brief Return the current transfer speed
         * @param type Type of transfer to get the speed.
         * Valid values are MegaTransfer::TYPE_DOWNLOAD or MegaTransfer::TYPE_UPLOAD
         * @return Transfer speed for the transfer type, or 0 if the parameter is invalid
         */
        int getCurrentSpeed(int type);

        /**
         * @brief Get the active transfer method for downloads
         *
         * Valid values for the return parameter are:
         * - TRANSFER_METHOD_NORMAL = 0
         * HTTP transfers using port 80. Data is already encrypted.
         *
         * - TRANSFER_METHOD_ALTERNATIVE_PORT = 1
         * HTTP transfers using port 8080. Data is already encrypted.
         *
         * - TRANSFER_METHOD_AUTO = 2
         * The SDK selects the transfer method automatically
         *
         * - TRANSFER_METHOD_AUTO_NORMAL = 3
         * The SDK selects the transfer method automatically starting with port 80.
         *
         * - TRANSFER_METHOD_AUTO_ALTERNATIVE = 4
         * The SDK selects the transfer method automatically starting with alternative port 8080.
         *
         * @return Active transfer method for downloads
         */
        int getDownloadMethod();

        /**
         * @brief Get the active transfer method for uploads
         *
         * Valid values for the return parameter are:
         * - TRANSFER_METHOD_NORMAL = 0
         * HTTP transfers using port 80. Data is already encrypted.
         *
         * - TRANSFER_METHOD_ALTERNATIVE_PORT = 1
         * HTTP transfers using port 8080. Data is already encrypted.
         *
         * - TRANSFER_METHOD_AUTO = 2
         * The SDK selects the transfer method automatically
         *
         * - TRANSFER_METHOD_AUTO_NORMAL = 3
         * The SDK selects the transfer method automatically starting with port 80.
         *
         * - TRANSFER_METHOD_AUTO_ALTERNATIVE = 4
         * The SDK selects the transfer method automatically starting with alternative port 8080.
         *
         * @return Active transfer method for uploads
         */
        int getUploadMethod();

        /**
         * @brief Get information about transfer queues
         * @param listener MegaTransferListener to start receiving information about transfers
         * @return Information about transfer queues
         */
        MegaTransferData *getTransferData(MegaTransferListener *listener = NULL);

        /**
         * @brief Get the first transfer in a transfer queue
         *
         * You take the ownership of the returned value.
         *
         * @param type Transfer queue to get the first transfer (MegaTransfer::TYPE_DOWNLOAD or MegaTransfer::TYPE_UPLOAD)
         * @return MegaTransfer object related to the first transfer in the queue or NULL if there isn't any transfer
         */
        MegaTransfer *getFirstTransfer(int type);

        /**
         * @brief Force an onTransferUpdate callback for the specified transfer
         *
         * The callback will be received by transfer listeners registered to receive all
         * callbacks related to callbacks and additionally by the listener in the last
         * parameter of this function, if it's not NULL.
         *
         * @param transfer Transfer that will be provided in the onTransferUpdate callback
         * @param listener Listener that will receive the callback
         */
        void notifyTransfer(MegaTransfer *transfer, MegaTransferListener *listener = NULL);

        /**
         * @brief Force an onTransferUpdate callback for the specified transfer
         *
         * The callback will be received by transfer listeners registered to receive all
         * callbacks related to callbacks and additionally by the listener in the last
         * parameter of this function, if it's not NULL.
         *
         * @param transferTag Tag of the transfer that will be provided in the onTransferUpdate callback
         * @param listener Listener that will receive the callback
         */
        void notifyTransferByTag(int transferTag, MegaTransferListener *listener = NULL);

        /**
         * @brief Get all active transfers
         *
         * You take the ownership of the returned value
         *
         * @return List with all active transfers
         * @see MegaApi::startUpload, MegaApi::startDownload
         */
        MegaTransferList *getTransfers();

        /**
         * @brief Get all active streaming transfers
         *
         * You take the ownership of the returned value
         *
         * @return List with all active streaming transfers
         * @see MegaApi::startStreaming
         */
        MegaTransferList *getStreamingTransfers();

        /**
         * @brief Get the transfer with a transfer tag
         *
         * That tag can be got using MegaTransfer::getTag
         *
         * You take the ownership of the returned value
         *
         * @param transferTag tag to check
         * @return MegaTransfer object with that tag, or NULL if there isn't any
         * active transfer with it
         *
         */
        MegaTransfer* getTransferByTag(int transferTag);

        /**
         * @brief Get all transfers of a specific type (downloads or uploads)
         *
         * If the parameter isn't MegaTransfer::TYPE_DOWNLOAD or MegaTransfer::TYPE_UPLOAD
         * this function returns an empty list.
         *
         * You take the ownership of the returned value
         *
         * @param type MegaTransfer::TYPE_DOWNLOAD or MegaTransfer::TYPE_UPLOAD
         * @return List with transfers of the desired type
         */
        MegaTransferList *getTransfers(int type);

        /**
         * @brief Get a list of transfers that belong to a folder transfer
         *
         * This function provides the list of transfers started in the context
         * of a folder transfer.
         *
         * If the tag in the parameter doesn't belong to a folder transfer,
         * this function returns an empty list.
         *
         * The transfers provided by this function are the ones that are added to the
         * transfer queue when this function is called. Finished transfers, or transfers
         * not added to the transfer queue yet (for example, uploads that are waiting for
         * the creation of the parent folder in MEGA) are not returned by this function.
         *
         * You take the ownership of the returned value
         *
         * @param transferTag Tag of the folder transfer to check
         * @return List of transfers in the context of the selected folder transfer
         * @see MegaTransfer::isFolderTransfer, MegaTransfer::getFolderTransferTag
         */
        MegaTransferList *getChildTransfers(int transferTag);

#ifdef ENABLE_SYNC

        ///////////////////   SYNCHRONIZATION   ///////////////////

        /**
         * @brief Get the synchronization state of a local file
         * @param Path of the local file
         * @return Synchronization state of the local file.
         * Valid values are:
         * - STATE_NONE = 0
         * The file isn't inside a synced folder
         *
         * - MegaApi::STATE_SYNCED = 1
         * The file is in sync with the MEGA account
         *
         * - MegaApi::STATE_PENDING = 2
         * The file is pending to be synced with the MEGA account
         *
         * - MegaApi::STATE_SYNCING = 3
         * The file is being synced with the MEGA account
         *
         * - MegaApi::STATE_IGNORED = 4
         * The file is inside a synced folder, but it is ignored
         * by the selected exclusion filters
         *
         */
        int syncPathState(std::string *path);

        /**
         * @brief Get the MegaNode associated with a local synced file
         * @param path Local path of the file
         * @return The same file in MEGA or NULL if the file isn't synced
         */
        MegaNode *getSyncedNode(std::string *path);

        /**
         * @brief Synchronize a local folder and a folder in MEGA
         *
         * This function should be used to add a new synchronized folders. To resume a previously
         * added synchronized folder, use MegaApi::resumeSync
         *
         * The associated request type with this request is MegaRequest::TYPE_ADD_SYNC
         * Valid data in the MegaRequest object received on callbacks:
         * - MegaRequest::getNodeHandle - Returns the handle of the folder in MEGA
         * - MegaRequest::getFile - Returns the path of the local folder
         *
         * Valid data in the MegaRequest object received in onRequestFinish when the error code
         * is MegaError::API_OK:
         * - MegaRequest::getNumber - Fingerprint of the local folder to resume the sync (MegaApi::resumeSync)
         *
         * @param localFolder Local folder
         * @param megaFolder MEGA folder
         * @param listener MegaRequestListener to track this request
         *
         * @see MegaApi::resumeSync
         */
        void syncFolder(const char *localFolder, MegaNode *megaFolder, MegaRequestListener *listener = NULL);

        /**
         * @brief Resume a previously synced folder
         *
         * This function should be called in the onRequestFinish callback for MegaApi::fetchNodes, before the callback
         * returns, to ensure that all changes made in the MEGA account while the synchronization was stopped
         * are correctly applied.
         *
         * The third parameter allows to pass a fingerprint of the local folder to check if it has changed since
         * the previous execution. That fingerprint can be obtained using MegaRequest::getParentHandle in the
         * onRequestFinish callback if the MegaApi::syncFolder request. If the provided fingerprint doesn't match
         * the current fingerprint of the local folder, this request will fail with the error code
         * MegaError::API_EFAILED
         *
         * The associated request type with this request is MegaRequest::TYPE_ADD_SYNC
         * Valid data in the MegaRequest object received on callbacks:
         * - MegaRequest::getNodeHandle - Returns the handle of the folder in MEGA
         * - MegaRequest::getFile - Returns the path of the local folder
         * - MegaRequest::getNumber - Returns the fingerprint of the local folder
         *
         * @param localFolder Local folder
         * @param megaFolder MEGA folder
         * @param localfp Fingerprint of the local file
         * @param listener MegaRequestListener to track this request
         */
        void resumeSync(const char *localFolder, MegaNode *megaFolder, long long localfp, MegaRequestListener *listener = NULL);

#ifdef USE_PCRE
        /**
         * @brief Synchronize a local folder and a folder in MEGA, having an exclusion list
         *
         * This function should be used to add a new synchronized pair of folders. To resume a previously
         * added synchronized folder, use MegaApi::resumeSync
         *
         * The associated request type with this request is MegaRequest::TYPE_ADD_SYNC
         * Valid data in the MegaRequest object received on callbacks:
         * - MegaRequest::getNodeHandle - Returns the handle of the folder in MEGA
         * - MegaRequest::getFile - Returns the path of the local folder
         *
         * Valid data in the MegaRequest object received in onRequestFinish when the error code
         * is MegaError::API_OK:
         * - MegaRequest::getNumber - Fingerprint of the local folder to resume the sync (MegaApi::resumeSync)
         *
         * @param localFolder Local folder
         * @param megaFolder MEGA folder
         * @param regExp Regular expressions to handle excluded files/folders
         * @param listener MegaRequestListener to track this request
         *
         * @see MegaApi::resumeSync
         */
        void syncFolder(const char *localFolder, MegaNode *megaFolder, MegaRegExp *regExp, MegaRequestListener *listener = NULL);

        /**
         * @brief Resume a previously synced folder, having an exclusion list
         *
         * This function should be called in the onRequestFinish callback for MegaApi::fetchNodes, before the callback
         * returns, to ensure that all changes made in the MEGA account while the synchronization was stopped
         * are correctly applied.
         *
         * The third parameter allows to pass a fingerprint of the local folder to check if it has changed since
         * the previous execution. That fingerprint can be obtained using MegaRequest::getParentHandle in the
         * onRequestFinish callback if the MegaApi::syncFolder request. If the provided fingerprint doesn't match
         * the current fingerprint of the local folder, this request will fail with the error code
         * MegaError::API_EFAILED
         *
         * The associated request type with this request is MegaRequest::TYPE_ADD_SYNC
         * Valid data in the MegaRequest object received on callbacks:
         * - MegaRequest::getNodeHandle - Returns the handle of the folder in MEGA
         * - MegaRequest::getFile - Returns the path of the local folder
         * - MegaRequest::getNumber - Returns the fingerprint of the local folder
         *
         * @param localFolder Local folder
         * @param megaFolder MEGA folder
         * @param localfp Fingerprint of the local file
         * @param regExp Regular expressions to handle excluded files/folders
         * @param listener MegaRequestListener to track this request
         */
        void resumeSync(const char *localFolder, MegaNode *megaFolder, long long localfp, MegaRegExp *regExp, MegaRequestListener *listener = NULL);
#endif

        /**
         * @brief Remove a synced folder
         *
         * The folder will stop being synced. No files in the local nor in the remote folder
         * will be deleted due to the usage of this function.
         *
         * The synchronization will stop and the cache of local files will be deleted
         * If you don't want to delete the local cache use MegaApi::disableSync
         *
         * The associated request type with this request is MegaRequest::TYPE_REMOVE_SYNC
         * Valid data in the MegaRequest object received on callbacks:
         * - MegaRequest::getNodeHandle - Returns the handle of the folder in MEGA
         * - MegaRequest::getFlag - Returns true
         *
         * @param megaFolder MEGA folder
         * @param listener MegaRequestListener to track this request
         */
        void removeSync(MegaNode *megaFolder, MegaRequestListener *listener = NULL);

        /**
         * @brief Remove a synced folder
         *
         * The folder will stop being synced. No files in the local nor in the remote folder
         * will be deleted due to the usage of this function.
         *
         * The synchronization will stop and the cache of local files will be deleted
         * If you don't want to delete the local cache use MegaApi::disableSync
         *
         * The associated request type with this request is MegaRequest::TYPE_REMOVE_SYNC
         * Valid data in the MegaRequest object received on callbacks:
         * - MegaRequest::getNodeHandle - Returns the handle of the folder in MEGA
         * - MegaRequest::getFlag - Returns true
         *
         * @param sync Synchronization to cancel
         * @param listener MegaRequestListener to track this request
         */
        void removeSync(MegaSync *sync, MegaRequestListener *listener = NULL);

        /**
         * @brief Disable a synced folder
         *
         * The folder will stop being synced. No files in the local nor in the remote folder
         * will be deleted due to the usage of this function.
         *
         * The synchronization will stop but the cache of local files won't be deleted.
         * If you want to also delete the local cache use MegaApi::removeSync
         *
         * The associated request type with this request is MegaRequest::TYPE_REMOVE_SYNC
         * Valid data in the MegaRequest object received on callbacks:
         * - MegaRequest::getNodeHandle - Returns the handle of the folder in MEGA
         * - MegaRequest::getFlag - Returns false
         *
         * @param megaFolder MEGA folder
         * @param listener MegaRequestListener to track this request
         */
        void disableSync(MegaNode *megaFolder, MegaRequestListener *listener=NULL);

        /**
         * @brief Disable a synced folder
         *
         * The folder will stop being synced. No files in the local nor in the remote folder
         * will be deleted due to the usage of this function.
         *
         * The synchronization will stop but the cache of local files won't be deleted.
         * If you want to also delete the local cache use MegaApi::removeSync
         *
         * The associated request type with this request is MegaRequest::TYPE_REMOVE_SYNC
         * Valid data in the MegaRequest object received on callbacks:
         * - MegaRequest::getNodeHandle - Returns the handle of the folder in MEGA
         * - MegaRequest::getFlag - Returns false
         *
         * @param sync Synchronization to disable
         * @param listener MegaRequestListener to track this request
         */
        void disableSync(MegaSync *sync, MegaRequestListener *listener = NULL);

        /**
         * @brief Remove all active synced folders
         *
         * All folders will stop being synced. Nothing in the local nor in the remote folders
         * will be deleted due to the usage of this function.
         *
         * The associated request type with this request is MegaRequest::TYPE_REMOVE_SYNCS
         *
         * @param listener MegaRequestListener to track this request
         */
        void removeSyncs(MegaRequestListener *listener = NULL);

        /**
         * @brief Get the number of active synced folders
         * @return The number of active synced folders
         *
         * @deprecated New functions to manage synchronizations are being implemented. This funtion will
         * be removed in future updates.
         */
        int getNumActiveSyncs();

        /**
         * @brief Check if the synchronization engine is scanning files
         * @return true if it is scanning, otherwise false
         */
        bool isScanning();

        /**
         * @brief Check if the MegaNode is synchronized with a local file
         * @param MegaNode to check
         * @return true if the node is synchronized, othewise false
         * @see MegaApi::getLocalPath
         */
        bool isSynced(MegaNode *n);

        /**
         * @brief Set a list of excluded file names
         *
         * Wildcards (* and ?) are allowed
         *
         * @param List of excluded file names
         * @deprecated A more powerful exclusion system based on regular expresions is being developed. This
         * function will be removed in future updates
         */
        void setExcludedNames(std::vector<std::string> *excludedNames);

        /**
         * @brief Set a list of excluded paths
         *
         * Wildcards (* and ?) are allowed
         *
         * @param List of excluded paths
         * @deprecated A more powerful exclusion system based on regular expresions is being developed. This
         * function will be removed in future updates
         */
        void setExcludedPaths(std::vector<std::string> *excludedPaths);

        /**
         * @brief Set a lower limit for synchronized files
         *
         * Files with a size lower than this limit won't be synchronized
         * To disable the limit, you can set it to 0
         *
         * If both limits are enabled and the lower one is greater than the upper one,
         * only files between both limits will be excluded
         *
         * @param limit Lower limit for synchronized files
         */
        void setExclusionLowerSizeLimit(long long limit);

        /**
         * @brief Set an upper limit for synchronized files
         *
         * Files with a size greater than this limit won't be synchronized
         * To disable the limit, you can set it to 0
         *
         * If both limits are enabled and the lower one is greater than the upper one,
         * only files between both limits will be excluded
         *
         * @param limit Upper limit for synchronized files
         */
        void setExclusionUpperSizeLimit(long long limit);

        /**
         * @brief Move a local file to the local "Debris" folder
         *
         * The file have to be inside a local synced folder
         *
         * @param path Path of the local file
         * @return true on success, false on failure
         */
        bool moveToLocalDebris(const char *path);

        /**
         * @brief Check if a path is syncable based on the excluded names and paths and sizes
         * @param name Path to check
         * @param size Size of the file or -1 to ignore the size
         * @return true if the path is syncable, otherwise false
         */
        bool isSyncable(const char *path, long long size);

        /**
         * @brief Check if it's possible to start synchronizing a folder node.
         *
         * Possible return values for this function are:
         * - MegaError::API_OK if the folder is syncable
         * - MegaError::API_ENOENT if the node doesn't exist in the account
         * - MegaError::API_EARGS if the node is NULL or is not a folder
         * - MegaError::API_EACCESS if the node doesn't have full access
         * - MegaError::API_EEXIST if there is a conflicting synchronization (nodes can't be synced twice)
         * - MegaError::API_EINCOMPLETE if the SDK hasn't been built with support for synchronization
         *
         * @param Folder node to check
         * @return MegaError::API_OK if the node is syncable, otherwise it returns an error.
         */
        int isNodeSyncable(MegaNode *node);

        /**
         * @brief Get the corresponding local path of a synced node
         * @param Node to check
         * @return Local path of the corresponding file in the local computer. If the node is't synced
         * this function returns an empty string.
         *
         * @deprecated New functions to manage synchronizations are being implemented. This funtion will
         * be removed in future updates.
         */
        std::string getLocalPath(MegaNode *node);

        /**
         * @brief Get the synchronization identified with a tag
         *
         * You take the ownership of the returned value
         *
         * @param tag Tag that identifies the synchronization
         * @return Synchronization identified by the tag
         */
        MegaSync *getSyncByTag(int tag);

        /**
         * @brief getSyncByNode Get the synchronization associated with a node
         *
         * You take the ownership of the returned value
         *
         * @param node Root node of the synchronization
         * @return Synchronization with the specified root node
         */
        MegaSync *getSyncByNode(MegaNode *node);

        /**
         * @brief getSyncByPath Get the synchronization associated with a local path
         *
         * You take the ownership of the returned value
         *
         * @param localPath Root local path of the synchronization
         * @return Synchronization with the specified root local path
         */
        MegaSync *getSyncByPath(const char *localPath);

#ifdef USE_PCRE
        /**
        * @brief Set a list of rules to exclude files and folders for a given synchronized folder
        * @param sync Synchronization whose rules want to be updated
        * @param regExp List of regular expressions (rules) to exclude file / folders
        */
        void setExcludedRegularExpressions(MegaSync *sync, MegaRegExp *regExp);
#endif

        /**
         * @brief Get the total number of local nodes in the account
         * @return Total number of local nodes in the account
         */
        long long getNumLocalNodes();

        /**
         * @brief Get the path if the file/folder that is blocking the sync engine
         *
         * If the sync engine is not blocked, this function returns NULL
         * You take the ownership of the returned value
         *
         * @return Path of the file that is blocking the sync engine, or NULL if it isn't blocked
         */
        char *getBlockedPath();
#endif

        /**
         * @brief Force a loop of the SDK thread
         * @deprecated This function is only here for debugging purposes. It will probably
         * be removed in future updates
         */
        void update();

        /**
         * @brief Check if the SDK is waiting for something external (filesystem lock or a server)
         * @return true if the SDK is waiting for the server to complete a request
         */
        bool isWaiting();

        /**
         * @brief Check if the SDK is waiting for the server
         * @return true if the SDK is waiting for the server to complete a request
         */
        bool areServersBusy();

        /**
         * @brief Get the number of pending uploads
         *
         * @return Pending uploads
         *
         * @deprecated Function related to statistics will be reviewed in future updates to
         * provide more data and avoid race conditions. They could change or be removed in the current form.
         */
        int getNumPendingUploads();

        /**
         * @brief Get the number of pending downloads
         * @return Pending downloads
         *
         * @deprecated Function related to statistics will be reviewed in future updates to
         * provide more data and avoid race conditions. They could change or be removed in the current form.
         */
        int getNumPendingDownloads();

        /**
         * @brief Get the number of queued uploads since the last call to MegaApi::resetTotalUploads
         * @return Number of queued uploads since the last call to MegaApi::resetTotalUploads
         *
         * @deprecated Function related to statistics will be reviewed in future updates to
         * provide more data and avoid race conditions. They could change or be removed in the current form.
         */
        int getTotalUploads();

        /**
         * @brief Get the number of queued uploads since the last call to MegaApi::resetTotalDownloads
         * @return Number of queued uploads since the last call to MegaApi::resetTotalDownloads
         *
         * @deprecated Function related to statistics will be reviewed in future updates. They
         * could change or be removed in the current form.
         */
        int getTotalDownloads();

        /**
         * @brief Reset the number of total downloads
         * This function resets the number returned by MegaApi::getTotalDownloads
         *
         * @deprecated Function related to statistics will be reviewed in future updates to
         * provide more data and avoid race conditions. They could change or be removed in the current form.
         *
         */
        void resetTotalDownloads();

        /**
         * @brief Reset the number of total uploads
         * This function resets the number returned by MegaApi::getTotalUploads
         *
         * @deprecated Function related to statistics will be reviewed in future updates to
         * provide more data and avoid race conditions. They could change or be removed in the current form.
         */
        void resetTotalUploads();

        /**
         * @brief Get the total downloaded bytes
         * @return Total downloaded bytes
         *
         * The count starts with the creation of MegaApi and is reset with calls to MegaApi::resetTotalDownloads
         * or just before a log in or a log out.
         *
         * Only regular downloads are taken into account, not streaming nor folder transfers.
         *
         * @deprecated Function related to statistics will be reviewed in future updates to
         * provide more data and avoid race conditions. They could change or be removed in the current form.
         */
        long long getTotalDownloadedBytes();

        /**
         * @brief Get the total uploaded bytes
         * @return Total uploaded bytes
         *
         * The count starts with the creation of MegaApi and is reset with calls to MegaApi::resetTotalUploads
         * or just before a log in or a log out.
         *
         * Only regular uploads are taken into account, not folder transfers.
         *
         * @deprecated Function related to statistics will be reviewed in future updates to
         * provide more data and avoid race conditions. They could change or be removed in the current form.
         *
         */
        long long getTotalUploadedBytes();

        /**
         * @brief Get the total bytes of started downloads
         * @return Total bytes of started downloads
         *
         * The count starts with the creation of MegaApi and is reset with calls to MegaApi::resetTotalDownloads
         * or just before a log in or a log out.
         *
         * Only regular downloads are taken into account, not streaming nor folder transfers.
         *
         * @deprecated Function related to statistics will be reviewed in future updates to
         * provide more data and avoid race conditions. They could change or be removed in the current form.
         */
        long long getTotalDownloadBytes();

        /**
         * @brief Get the total bytes of started uploads
         * @return Total bytes of started uploads
         *
         * The count starts with the creation of MegaApi and is reset with calls to MegaApi::resetTotalUploads
         * or just before a log in or a log out.
         *
         * Only regular uploads are taken into account, not folder transfers.
         *
         * @deprecated Function related to statistics will be reviewed in future updates to
         * provide more data and avoid race conditions. They could change or be removed in the current form.
         *
         */
        long long getTotalUploadBytes();

        /**
         * @brief Update the number of pending downloads/uploads
         *
         * This function forces a count of the pending downloads/uploads. It could
         * affect the return value of MegaApi::getNumPendingDownloads and
         * MegaApi::getNumPendingUploads.
         *
         * @deprecated Function related to statistics will be reviewed in future updates to
         * provide more data and avoid race conditions. They could change or be removed in the current form.
         *
         */
        void updateStats();

        /**
         * @brief Get the total number of nodes in the account
         * @return Total number of nodes in the account
         */
        long long getNumNodes();

        enum {	ORDER_NONE = 0, ORDER_DEFAULT_ASC, ORDER_DEFAULT_DESC,
            ORDER_SIZE_ASC, ORDER_SIZE_DESC,
            ORDER_CREATION_ASC, ORDER_CREATION_DESC,
            ORDER_MODIFICATION_ASC, ORDER_MODIFICATION_DESC,
            ORDER_ALPHABETICAL_ASC, ORDER_ALPHABETICAL_DESC};


		/**
		 * @brief Get the number of child nodes
		 *
		 * If the node doesn't exist in MEGA or isn't a folder,
		 * this function returns 0
		 *
		 * This function doesn't search recursively, only returns the direct child nodes.
		 *
		 * @param parent Parent node
		 * @return Number of child nodes
		 */
		int getNumChildren(MegaNode* parent);

		/**
		 * @brief Get the number of child files of a node
		 *
		 * If the node doesn't exist in MEGA or isn't a folder,
		 * this function returns 0
		 *
		 * This function doesn't search recursively, only returns the direct child files.
		 *
		 * @param parent Parent node
		 * @return Number of child files
		 */
		int getNumChildFiles(MegaNode* parent);

		/**
		 * @brief Get the number of child folders of a node
		 *
		 * If the node doesn't exist in MEGA or isn't a folder,
		 * this function returns 0
		 *
		 * This function doesn't search recursively, only returns the direct child folders.
		 *
		 * @param parent Parent node
		 * @return Number of child folders
		 */
		int getNumChildFolders(MegaNode* parent);

		/**
		 * @brief Get all children of a MegaNode
		 *
		 * If the parent node doesn't exist or it isn't a folder, this function
		 * returns NULL
		 *
		 * You take the ownership of the returned value
		 *
		 * @param parent Parent node
		 * @param order Order for the returned list
		 * Valid values for this parameter are:
		 * - MegaApi::ORDER_NONE = 0
		 * Undefined order
		 *
		 * - MegaApi::ORDER_DEFAULT_ASC = 1
		 * Folders first in alphabetical order, then files in the same order
		 *
		 * - MegaApi::ORDER_DEFAULT_DESC = 2
		 * Files first in reverse alphabetical order, then folders in the same order
		 *
		 * - MegaApi::ORDER_SIZE_ASC = 3
		 * Sort by size, ascending
		 *
		 * - MegaApi::ORDER_SIZE_DESC = 4
		 * Sort by size, descending
		 *
		 * - MegaApi::ORDER_CREATION_ASC = 5
		 * Sort by creation time in MEGA, ascending
		 *
		 * - MegaApi::ORDER_CREATION_DESC = 6
		 * Sort by creation time in MEGA, descending
		 *
		 * - MegaApi::ORDER_MODIFICATION_ASC = 7
		 * Sort by modification time of the original file, ascending
		 *
		 * - MegaApi::ORDER_MODIFICATION_DESC = 8
		 * Sort by modification time of the original file, descending
		 *
		 * - MegaApi::ORDER_ALPHABETICAL_ASC = 9
		 * Sort in alphabetical order, ascending
		 *
		 * - MegaApi::ORDER_ALPHABETICAL_DESC = 10
		 * Sort in alphabetical order, descending
		 *
		 * @return List with all child MegaNode objects
		 */
        MegaNodeList* getChildren(MegaNode *parent, int order = 1);

        /**
         * @brief Get all versions of a file
         * @param node Node to check
         * @return List with all versions of the node, including the current version
         */
        MegaNodeList* getVersions(MegaNode *node);

        /**
         * @brief Get the number of versions of a file
         * @param node Node to check
         * @return Number of versions of the node, including the current version
         */
        int getNumVersions(MegaNode *node);

        /**
         * @brief Check if a file has previous versions
         * @param node Node to check
         * @return true if the node has any previous version
         */
        bool hasVersions(MegaNode *node);

        /**
         * @brief Get file and folder children of a MegaNode separatedly
         *
         * If the parent node doesn't exist or it isn't a folder, this function
         * returns NULL
         *
         * You take the ownership of the returned value
         *
         * @param parent Parent node
         * @param order Order for the returned lists
         * Valid values for this parameter are:
         * - MegaApi::ORDER_NONE = 0
         * Undefined order
         *
         * - MegaApi::ORDER_DEFAULT_ASC = 1
         * Folders first in alphabetical order, then files in the same order
         *
         * - MegaApi::ORDER_DEFAULT_DESC = 2
         * Files first in reverse alphabetical order, then folders in the same order
         *
         * - MegaApi::ORDER_SIZE_ASC = 3
         * Sort by size, ascending
         *
         * - MegaApi::ORDER_SIZE_DESC = 4
         * Sort by size, descending
         *
         * - MegaApi::ORDER_CREATION_ASC = 5
         * Sort by creation time in MEGA, ascending
         *
         * - MegaApi::ORDER_CREATION_DESC = 6
         * Sort by creation time in MEGA, descending
         *
         * - MegaApi::ORDER_MODIFICATION_ASC = 7
         * Sort by modification time of the original file, ascending
         *
         * - MegaApi::ORDER_MODIFICATION_DESC = 8
         * Sort by modification time of the original file, descending
         *
         * - MegaApi::ORDER_ALPHABETICAL_ASC = 9
         * Sort in alphabetical order, ascending
         *
         * - MegaApi::ORDER_ALPHABETICAL_DESC = 10
         * Sort in alphabetical order, descending
         *
         * @return Lists with files and folders child MegaNode objects
         */
        MegaChildrenLists* getFileFolderChildren(MegaNode *p, int order = 1);

        /**
         * @brief Returns true if the node has children
         * @return true if the node has children
         */
        bool hasChildren(MegaNode *parent);

        /**
         * @brief Get the current index of the node in the parent folder for a specific sorting order
         *
         * If the node doesn't exist or it doesn't have a parent node (because it's a root node)
         * this function returns -1
         *
         * @param node Node to check
         * @param order Sorting order to use
         * @return Index of the node in its parent folder
         */
        int getIndex(MegaNode* node, int order = 1);

        /**
         * @brief Get the child node with the provided name
         *
         * If the node doesn't exist, this function returns NULL
         *
         * You take the ownership of the returned value
         *
         * @param parent Parent node
         * @param name Name of the node
         * @return The MegaNode that has the selected parent and name
         */
        MegaNode *getChildNode(MegaNode *parent, const char* name);

        /**
         * @brief Get the parent node of a MegaNode
         *
         * If the node doesn't exist in the account or
         * it is a root node, this function returns NULL
         *
         * You take the ownership of the returned value.
         *
         * @param node MegaNode to get the parent
         * @return The parent of the provided node
         */
        MegaNode *getParentNode(MegaNode *node);

        /**
         * @brief Get the path of a MegaNode
         *
         * If the node doesn't exist, this function returns NULL.
         * You can recoved the node later using MegaApi::getNodeByPath
         * except if the path contains names with  '/', '\' or ':' characters.
         *
         * You take the ownership of the returned value
         *
         * @param node MegaNode for which the path will be returned
         * @return The path of the node
         */
        char* getNodePath(MegaNode *node);

        /**
         * @brief Get the MegaNode in a specific path in the MEGA account
         *
         * The path separator character is '/'
         * The Root node is /
         * The Inbox root node is //in/
         * The Rubbish root node is //bin/
         *
         * Paths with names containing '/', '\' or ':' aren't compatible
         * with this function.
         *
         * It is needed to be logged in and to have successfully completed a fetchNodes
         * request before calling this function. Otherwise, it will return NULL.
         *
         * You take the ownership of the returned value
         *
         * @param path Path to check
         * @param n Base node if the path is relative
         * @return The MegaNode object in the path, otherwise NULL
         */
        MegaNode *getNodeByPath(const char *path, MegaNode *n = NULL);

        /**
         * @brief Get the MegaNode that has a specific handle
         *
         * You can get the handle of a MegaNode using MegaNode::getHandle. The same handle
         * can be got in a Base64-encoded string using MegaNode::getBase64Handle. Conversions
         * between these formats can be done using MegaApi::base64ToHandle and MegaApi::handleToBase64
         *
         * It is needed to be logged in and to have successfully completed a fetchNodes
         * request before calling this function. Otherwise, it will return NULL.
         *
         * You take the ownership of the returned value.
         *
         * @param h Node handle to check
         * @return MegaNode object with the handle, otherwise NULL
         */
        MegaNode *getNodeByHandle(MegaHandle h);

        /**
         * @brief Get the MegaContactRequest that has a specific handle
         *
         * You can get the handle of a MegaContactRequest using MegaContactRequest::getHandle.
         *
         * You take the ownership of the returned value.
         *
         * @param handle Contact request handle to check
         * @return MegaContactRequest object with the handle, otherwise NULL
         */
        MegaContactRequest *getContactRequestByHandle(MegaHandle handle);

        /**
         * @brief Get all contacts of this MEGA account
         *
         * You take the ownership of the returned value
         *
         * @return List of MegaUser object with all contacts of this account
         */
        MegaUserList* getContacts();

        /**
         * @brief Get the MegaUser that has a specific email address
         *
         * You can get the email of a MegaUser using MegaUser::getEmail
         *
         * You take the ownership of the returned value
         *
         * @param user Email or Base64 handle of the user
         * @return MegaUser that has the email address, otherwise NULL
         */
        MegaUser* getContact(const char *user);

        /**
         * @brief Get a list with all inbound sharings from one MegaUser
         *
         * You take the ownership of the returned value
         *
         * @param user MegaUser sharing folders with this account
         * @return List of MegaNode objects that this user is sharing with this account
         */
        MegaNodeList *getInShares(MegaUser* user);

        /**
         * @brief Get a list with all inboud sharings
         *
         * You take the ownership of the returned value
         *
         * @return List of MegaNode objects that other users are sharing with this account
         */
        MegaNodeList *getInShares();

        /**
         * @brief Get a list with all active inboud sharings
         *
         * You take the ownership of the returned value
         *
         * @return List of MegaShare objects that other users are sharing with this account
         */
        MegaShareList *getInSharesList();

        /**
         * @brief Get the user relative to an incoming share
         *
         * This function will return NULL if the node is not found or doesn't represent
         * the root of an incoming share.
         *
         * You take the ownership of the returned value
         *
         * @param node Incoming share
         * @return MegaUser relative to the incoming share
         */
        MegaUser *getUserFromInShare(MegaNode *node);

        /**
          * @brief Check if a MegaNode is being shared by/with your own user
          *
          * For nodes that are being shared, you can get a list of MegaShare
          * objects using MegaApi::getOutShares, or a list of MegaNode objects
          * using MegaApi::getInShares
          *
          * @param node Node to check
          * @return true is the MegaNode is being shared, otherwise false
          * @deprecated This function is intended for debugging and internal purposes and will be probably removed in future updates.
          * Use MegaNode::isShared instead
         */
         bool isShared(MegaNode *node);

         /**
          * @brief Check if a MegaNode is being shared with other users
          *
          * For nodes that are being shared, you can get a list of MegaShare
          * objects using MegaApi::getOutShares
          *
          * @param node Node to check
          * @return true is the MegaNode is being shared, otherwise false
          * @deprecated This function is intended for debugging and internal purposes and will be probably removed in future updates.
          * Use MegaNode::isOutShare instead
          */
         bool isOutShare(MegaNode *node);

         /**
          * @brief Check if a MegaNode belong to another User, but it is shared with you
          *
          * For nodes that are being shared, you can get a list of MegaNode
          * objects using MegaApi::getInShares
          *
          * @param node Node to check
          * @return true is the MegaNode is being shared, otherwise false
          * @deprecated This function is intended for debugging and internal purposes and will be probably removed in future updates.
          * Use MegaNode::isInShare instead
          */
         bool isInShare(MegaNode *node);

        /**
         * @brief Check if a MegaNode is pending to be shared with another User. This situation
         * happens when a node is to be shared with a User which is not a contact yet.
         *
         * For nodes that are pending to be shared, you can get a list of MegaNode
         * objects using MegaApi::getPendingShares
         *
         * @param node Node to check
         * @return true is the MegaNode is pending to be shared, otherwise false
         */
        bool isPendingShare(MegaNode *node);

        /**
         * @brief Get a list with all active outbound sharings
         *
         * You take the ownership of the returned value
         *
         * @return List of MegaShare objects
         */
        MegaShareList *getOutShares();

        /**
         * @brief Get a list with the active outbound sharings for a MegaNode
         *
         * If the node doesn't exist in the account, this function returns an empty list.
         *
         * You take the ownership of the returned value
         *
         * @param node MegaNode to check
         * @return List of MegaShare objects
         */
        MegaShareList *getOutShares(MegaNode *node);

        /**
         * @brief Get a list with all pending outbound sharings
         *
         * You take the ownership of the returned value
         *
         * @return List of MegaShare objects
         */
        MegaShareList *getPendingOutShares();

        /**
         * @brief Get a list with all pending outbound sharings
         *
         * You take the ownership of the returned value
         *
         * @return List of MegaShare objects
         */
        MegaShareList *getPendingOutShares(MegaNode *node);

        /**
         * @brief Get a list with all public links
         *
         * You take the ownership of the returned value
         *
         * @return List of MegaNode objects that are shared with everyone via public link
         */
        MegaNodeList *getPublicLinks();

        /**
         * @brief Get a list with all incoming contact requests
         *
         * You take the ownership of the returned value
         *
         * @return List of MegaContactRequest objects
         */
        MegaContactRequestList *getIncomingContactRequests();

        /**
         * @brief Get a list with all outgoing contact requests
         *
         * You take the ownership of the returned value
         *
         * @return List of MegaContactRequest objects
         */
        MegaContactRequestList *getOutgoingContactRequests();

        /**
         * @brief Get the access level of a MegaNode
         * @param node MegaNode to check
         * @return Access level of the node
         * Valid values are:
         * - MegaShare::ACCESS_OWNER
         * - MegaShare::ACCESS_FULL
         * - MegaShare::ACCESS_READWRITE
         * - MegaShare::ACCESS_READ
         * - MegaShare::ACCESS_UNKNOWN
         */
        int getAccess(MegaNode* node);

        /**
         * @brief Get the size of a node tree
         *
         * If the MegaNode is a file, this function returns the size of the file.
         * If it's a folder, this fuction returns the sum of the sizes of all nodes
         * in the node tree.
         *
         * @param node Parent node
         * @return Size of the node tree
         */
        long long getSize(MegaNode *node);

        /**
         * @brief Get a Base64-encoded fingerprint for a local file
         *
         * The fingerprint is created taking into account the modification time of the file
         * and file contents. This fingerprint can be used to get a corresponding node in MEGA
         * using MegaApi::getNodeByFingerprint
         *
         * If the file can't be found or can't be opened, this function returns NULL
         *
         * You take the ownership of the returned value
         *
         * @param filePath Local file path
         * @return Base64-encoded fingerprint for the file
         */
        char* getFingerprint(const char *filePath);

        /**
         * @brief Get a Base64-encoded fingerprint for a node
         *
         * If the node doesn't exist or doesn't have a fingerprint, this function returns NULL
         *
         * You take the ownership of the returned value
         *
         * @param node Node for which we want to get the fingerprint
         * @return Base64-encoded fingerprint for the file
         * @deprecated Use MegaNode::getFingerprint instead of this function
         */
        char *getFingerprint(MegaNode *node);

        /**
         * @brief Get a Base64-encoded fingerprint from an input stream and a modification time
         *
         * If the input stream is NULL, has a negative size or can't be read, this function returns NULL
         *
         * You take the ownership of the returned value
         *
         * @param inputStream Input stream that provides the data to create the fingerprint
         * @param mtime Modification time that will be taken into account for the creation of the fingerprint
         * @return Base64-encoded fingerprint
         */
        char* getFingerprint(MegaInputStream *inputStream, int64_t mtime);

        /**
         * @brief Returns a node with the provided fingerprint
         *
         * If there isn't any node in the account with that fingerprint, this function returns NULL.
         *
         * You take the ownership of the returned value.
         *
         * @param fingerprint Fingerprint to check
         * @return MegaNode object with the provided fingerprint
         */
        MegaNode *getNodeByFingerprint(const char* fingerprint);

        /**
         * @brief Returns a node with the provided fingerprint
         *
         * If there isn't any node in the account with that fingerprint, this function returns NULL.
         * If there are several nodes with the same fingerprint, nodes in the preferred
         * parent folder take precedence.
         *
         * You take the ownership of the returned value.
         *
         * @param fingerprint Fingerprint to check
         * @param parent Preferred parent node
         * @return MegaNode object with the provided fingerprint
         */
        MegaNode *getNodeByFingerprint(const char *fingerprint, MegaNode* parent);

        /**
         * @brief Returns all nodes that have a fingerprint
         *
         * If there isn't any node in the account with that fingerprint, this function returns an empty MegaNodeList.
         *
         * You take the ownership of the returned value.
         *
         * @param fingerprint Fingerprint to check
         * @return List of nodes with the same fingerprint
         */
        MegaNodeList *getNodesByFingerprint(const char* fingerprint);

        /**
         * @brief Returns a node with the provided fingerprint that can be exported
         *
         * If there isn't any node in the account with that fingerprint, this function returns NULL.
         * If a file name is passed in the second parameter, it's also checked if nodes with a matching
         * fingerprint has that name. If there isn't any matching node, this function returns NULL.
         * This function ignores nodes that are inside the Rubbish Bin because public links to those nodes
         * can't be downloaded.
         *
         * You take the ownership of the returned value.
         *
         * @param fingerprint Fingerprint to check
         * @param name Name that the node should have (optional)
         * @return Exportable node that meet the requirements
         */
        MegaNode *getExportableNodeByFingerprint(const char *fingerprint, const char *name = NULL);

        /**
         * @brief Check if the account already has a node with the provided fingerprint
         *
         * A fingerprint for a local file can be generated using MegaApi::getFingerprint
         *
         * @param fingerprint Fingerprint to check
         * @return true if the account contains a node with the same fingerprint
         */
        bool hasFingerprint(const char* fingerprint);

        /**
         * @brief getCRC Get the CRC of a file
         *
         * The CRC of a file is a hash of its contents.
         * If you need a more realiable method to check files, use fingerprint functions
         * (MegaApi::getFingerprint, MegaApi::getNodeByFingerprint) that also takes into
         * account the size and the modification time of the file to create the fingerprint.
         *
         * You take the ownership of the returned value.
         *
         * @param filePath Local file path
         * @return Base64-encoded CRC of the file
         */
        char* getCRC(const char *filePath);
    
        /**
         * @brief Get the CRC from a fingerprint
         *
         * You take the ownership of the returned value.
         *
         * @param fingerprint fingerprint from which we want to get the CRC
         * @return Base64-encoded CRC from the fingerprint
         */
        char *getCRCFromFingerprint(const char *fingerprint);

        /**
         * @brief getCRC Get the CRC of a node
         *
         * The CRC of a node is a hash of its contents.
         * If you need a more realiable method to check files, use fingerprint functions
         * (MegaApi::getFingerprint, MegaApi::getNodeByFingerprint) that also takes into
         * account the size and the modification time of the node to create the fingerprint.
         *
         * You take the ownership of the returned value.
         *
         * @param node Node for which we want to get the CRC
         * @return Base64-encoded CRC of the node
         */
        char* getCRC(MegaNode *node);

        /**
         * @brief getNodeByCRC Returns a node with the provided CRC
         *
         * If there isn't any node in the selected folder with that CRC, this function returns NULL.
         * If there are several nodes with the same CRC, anyone can be returned.
         *
         * You take the ownership of the returned value.
         *
         * @param crc CRC to check
         * @param parent Parent node to scan. It must be a folder.
         * @return  Node with the selected CRC in the selected folder, or NULL
         * if it's not found.
         */
        MegaNode* getNodeByCRC(const char *crc, MegaNode* parent);

        /**
         * @brief Check if a node has an access level
         *
         * @param node Node to check
         * @param level Access level to check
         * Valid values for this parameter are:
         * - MegaShare::ACCESS_OWNER
         * - MegaShare::ACCESS_FULL
         * - MegaShare::ACCESS_READWRITE
         * - MegaShare::ACCESS_READ
         *
         * @return MegaError object with the result.
         * Valid values for the error code are:
         * - MegaError::API_OK - The node has the required access level
         * - MegaError::API_EACCESS - The node doesn't have the required access level
         * - MegaError::API_ENOENT - The node doesn't exist in the account
         * - MegaError::API_EARGS - Invalid parameters
         */
        MegaError checkAccess(MegaNode* node, int level);

        /**
         * @brief Check if a node can be moved to a target node
         * @param node Node to check
         * @param target Target for the move operation
         * @return MegaError object with the result:
         * Valid values for the error code are:
         * - MegaError::API_OK - The node can be moved to the target
         * - MegaError::API_EACCESS - The node can't be moved because of permissions problems
         * - MegaError::API_ECIRCULAR - The node can't be moved because that would create a circular linkage
         * - MegaError::API_ENOENT - The node or the target doesn't exist in the account
         * - MegaError::API_EARGS - Invalid parameters
         */
        MegaError checkMove(MegaNode* node, MegaNode* target);

        /**
         * @brief Check if the MEGA filesystem is available in the local computer
         *
         * This function returns true after a successful call to MegaApi::fetchNodes,
         * otherwise it returns false
         *
         * @return True if the MEGA filesystem is available
         */
        bool isFilesystemAvailable();

        /**
         * @brief Returns the root node of the account
         *
         * You take the ownership of the returned value
         *
         * If you haven't successfully called MegaApi::fetchNodes before,
         * this function returns NULL
         *
         * @return Root node of the account
         */
        MegaNode *getRootNode();

        /**
         * @brief Returns the inbox node of the account
         *
         * You take the ownership of the returned value
         *
         * If you haven't successfully called MegaApi::fetchNodes before,
         * this function returns NULL
         *
         * @return Inbox node of the account
         */
        MegaNode* getInboxNode();

        /**
         * @brief Returns the rubbish node of the account
         *
         * You take the ownership of the returned value
         *
         * If you haven't successfully called MegaApi::fetchNodes before,
         * this function returns NULL
         *
         * @return Rubbish node of the account
         */
        MegaNode *getRubbishNode();

        /**
         * @brief Returns the root node of one node
         *
         * You take the ownership of the returned value
         *
         * @param node Node to check
         * @return Root node for the \c node
         */
        MegaNode *getRootNode(MegaNode *node);

        /**
         * @brief Check if a node is in the Cloud Drive tree
         *
         * @param node Node to check
         * @return True if the node is in the cloud drive
         */
        bool isInCloud(MegaNode *node);

        /**
         * @brief Check if a node is in the Rubbish bin tree
         *
         * @param node Node to check
         * @return True if the node is in the Rubbish bin
         */
        bool isInRubbish(MegaNode *node);

        /**
         * @brief Check if a node is in the Inbox tree
         *
         * @param node Node to check
         * @return True if the node is in the Inbox
         */
        bool isInInbox(MegaNode *node);

        /**
         * @brief Set default permissions for new files
         *
         * This function allows to change the permissions that will be received
         * by newly created files.
         *
         * It's possible to change group permissions, public permissions and the
         * executable permission for the user. "rw" permissions for the user will
         * be always granted to prevent synchronization problems.
         *
         * To check the effective permissions that will be applied, please use
         * MegaApi::getDefaultFilePermissions
         *
         * Currently, this function only works for OS X and Linux (or any other
         * platform using the Posix filesystem layer). On Windows, it doesn't have
         * any effect.
         *
         * @param permissions Permissions for new files in the same format accepted by chmod() (0755, for example)
         */
        void setDefaultFilePermissions(int permissions);

        /**
         * @brief Get default permissions for new files
         *
         * This function returns the permissions that will be applied to new files.
         *
         * Currently, this function only works on OS X and Linux (or any other
         * platform using the Posix filesystem layer). On Windows it returns 0600
         *
         * @return Permissions for new files in the same format accepted by chmod() (0755, for example)
         */
        int getDefaultFilePermissions();

        /**
         * @brief Set default permissions for new folders
         *
         * This function allows to change the permissions that will be received
         * by newly created folders.
         *
         * It's possible to change group permissions and public permissions.
         * "rwx" permissions for the user will be always granted to prevent
         * synchronization problems.
         *
         * To check the effective permissions that will be applied, please use
         * MegaApi::getDefaultFolderPermissions
         *
         * Currently, this function only works for OS X and Linux (or any other
         * platform using the Posix filesystem layer). On Windows, it doesn't have
         * any effect.
         *
         * @param permissions Permissions for new folders in the same format accepted by chmod() (0755, for example)
         */
        void setDefaultFolderPermissions(int permissions);

        /**
         * @brief Get default permissions for new folders
         *
         * This function returns the permissions that will be applied to new folders.
         *
         * Currently, this function only works on OS X and Linux (or any other
         * platform using the Posix filesystem layer). On Windows, it returns 0700
         *
         * @return Permissions for new folders in the same format accepted by chmod() (0755, for example)
         */
        int getDefaultFolderPermissions();

        /**
         * @brief Get the time (in seconds) during which transfers will be stopped due to a bandwidth overquota
         * @return Time (in seconds) during which transfers will be stopped, otherwise 0
         */
        long long getBandwidthOverquotaDelay();

        /**
         * @brief Search nodes containing a search string in their name
         *
         * The search is case-insensitive.
         *
         * You take the ownership of the returned value.
         *
         * @param node The parent node of the tree to explore
         * @param searchString Search string. The search is case-insensitive
         * @param recursive True if you want to seach recursively in the node tree.
         * False if you want to seach in the children of the node only
         *
         * @return List of nodes that contain the desired string in their name
         */
        MegaNodeList* search(MegaNode* node, const char* searchString, bool recursive = 1);

        /**
         * @brief Search nodes containing a search string in their name
         *
         * The search is case-insensitive.
         *
         * The search will consider every accessible node for the account:
         *  - Cloud drive
         *  - Inbox
         *  - Rubbish bin
         *  - Incoming shares from other users
         *
         * You take the ownership of the returned value.
         *
         * @param searchString Search string. The search is case-insensitive
         *
         * @return List of nodes that contain the desired string in their name
         */
        MegaNodeList* search(const char* searchString);

        /**
         * @brief Process a node tree using a MegaTreeProcessor implementation
         * @param node The parent node of the tree to explore
         * @param processor MegaTreeProcessor that will receive callbacks for every node in the tree
         * @param recursive True if you want to recursively process the whole node tree.
         * False if you want to process the children of the node only
         *
         * @return True if all nodes were processed. False otherwise (the operation can be
         * cancelled by MegaTreeProcessor::processMegaNode())
         */
        bool processMegaTree(MegaNode* node, MegaTreeProcessor* processor, bool recursive = 1);

        /**
         * @brief Create a MegaNode that represents a file of a different account
         *
         * The resulting node can be used in MegaApi::startDownload and MegaApi::startStreaming but
         * can not be copied.
         *
         * At least the parameters handle, key, size, mtime and auth must be correct to be able to use the resulting node.
         *
         * You take the ownership of the returned value.
         *
         * @param handle Handle of the node
         * @param key Key of the node (Base64 encoded)
         * @param name Name of the node (Base64 encoded)
         * @param size Size of the node
         * @param mtime Modification time of the node
         * @param parentHandle Handle of the parent node
         * @param privateAuth Private authentication token to access the node
         * @param publicAuth Public authentication token to access the node
         * @return MegaNode object
         */
        MegaNode *createForeignFileNode(MegaHandle handle, const char *key, const char *name,
                                       int64_t size, int64_t mtime, MegaHandle parentHandle, const char *privateAuth, const char *publicAuth);

        /**
         * @brief Create a MegaNode that represents a folder of a different account
         *
         * The resulting node can not be successfully used in any other function of MegaApi.
         * The resulting object is only useful to store the values passed as parameters.
         *
         * You take the ownership of the returned value.

         * @param handle Handle of the node
         * @param name Name of the node (Base64 encoded)
         * @param parentHandle Handle of the parent node
         * @param privateAuth Private authentication token to access the node
         * @param publicAuth Public authentication token to access the node
         * @return MegaNode object
         */
        MegaNode *createForeignFolderNode(MegaHandle handle, const char *name, MegaHandle parentHandle, const char *privateAuth, const char *publicAuth);

        /**
         * @brief Returns a MegaNode that can be downloaded with any instance of MegaApi
         *
         * You can use MegaApi::startDownload with the resulting node with any instance
         * of MegaApi, even if it's logged into another account, a public folder, or not
         * logged in.
         *
         * If the first parameter is a public node or an already authorized node, this
         * function returns a copy of the node, because it can be already downloaded
         * with any MegaApi instance.
         *
         * If the node in the first parameter belongs to the account or public folder
         * in which the current MegaApi object is logged in, this funtion returns an
         * authorized node.
         *
         * If the first parameter is NULL or a node that is not a public node, is not
         * already authorized and doesn't belong to the current MegaApi, this function
         * returns NULL.
         *
         * You take the ownership of the returned value.
         *
         * @param node MegaNode to authorize
         * @return Authorized node, or NULL if the node can't be authorized
         */
        MegaNode *authorizeNode(MegaNode *node);

        /**
         * @brief Get the SDK version
         *
         * The returned string is an statically allocated array.
         * Do not delete it.
         *
         * @return SDK version
         */
        const char *getVersion();

        /**
         * @brief Get a string with the version of the operating system
         *
         * You take the ownership of the returned string
         *
         * @return Version of the operating system
         */
        char *getOperatingSystemVersion();

        /**
         * @brief Get the last available version of the app
         *
         * It returns the last available version corresponding to an app token
         *
         * The associated request type with this request is MegaRequest::TYPE_APP_VERSION
         * Valid data in the MegaRequest object received on callbacks:
         * - MegaRequest::getText - Returns the app token
         *
         * Valid data in the MegaRequest object received in onRequestFinish when the error code
         * is MegaError::API_OK:
         * - MegaRequest::getNumber - Returns the last available version code of the app
         * - MegaRequest::getName - Returns the last available version string of the app
         *
         * Usually, the version code is used to internally control updates, and the version
         * string is intended to be shown to final users.
         *
         * @param appKey Token of the app to check or NULL to use the same value as in the
         * initialization of the MegaApi object
         * @param listener MegaRequestListener to track this request
         */
        void getLastAvailableVersion(const char *appKey = NULL, MegaRequestListener *listener = NULL);

        /**
         * @brief Get a SSL certificate for communications with the webclient
         *
         * The associated request type with this request is MegaRequest::TYPE_GET_LOCAL_SSL_CERT
         *
         * Valid data in the MegaRequest object received in onRequestFinish when the error code
         * is MegaError::API_OK:
         * - MegaRequest::getNumber - Returns the expiration time of the certificate (in seconds since the Epoch)
         * - MegaRequest::getMegaStringMap - Returns the data of the certificate
         *
         * The data returned in the string map is encoded in PEM format.
         * The key "key" of the map contains the private key of the certificate.
         * The key "cert" of the map contains the certificate.
         * Intermediate certificates are provided in keys "intermediate_1" - "intermediate_X".
         *
         * @param listener MegaRequestListener to track this request
         */
        void getLocalSSLCertificate(MegaRequestListener *listener = NULL);

        /**
         * @brief Get the IP of a MegaChat server
         *
         * This function allows to get the correct IP to connect to a MEGAchat server
         * using Websockets.
         *
         * The associated request type with this request is MegaRequest::TYPE_QUERY_DNS
         *
         * Valid data in the MegaRequest object received in onRequestFinish when the error code
         * is MegaError::API_OK:
         * - MegaRequest::getText - Returns the IP of the hostname. 
         * IPv6 addresses are returned between brackets
         *
         * @param hostname Hostname to resolve
         * @param listener MegaRequestListener to track this request
         */
        void queryDNS(const char *hostname, MegaRequestListener *listener = NULL);

        /**
         * @brief queryGeLB Query the GeLB server for a given service
         *
         * The associated request type with this request is MegaRequest::TYPE_QUERY_GELB
         *
         * Valid data in the MegaRequest object received in onRequestFinish when the error code
         * is MegaError::API_OK:
         * - MegaRequest::getNumber - Return the HTTP status code from the GeLB server
         * - MegaRequest::getText - Returns the JSON response from the GeLB server
         * - MegaRequest::getTotalBytes - Returns the number of bytes in the response
         *
         * @param service Service to check
         * @param timeoutms Timeout for the request, including all possible retries
         * @param maxretries Maximum number of retries for the request
         * @param listener MegaRequestListener to track this request
         */
        void queryGeLB(const char *service, int timeoutms = 4000, int maxretries = 4, MegaRequestListener *listener = NULL);

        /**
         * @brief Download a file using a HTTP GET request
         *
         * The associated request type with this request is MegaRequest::TYPE_DOWNLOAD_FILE
         *
         * Valid data in the MegaRequest object received in onRequestFinish when the error code
         * is MegaError::API_OK:
         * - MegaRequest::getNumber - Return the HTTP status code from the server
         * - MegaRequest::getTotalBytes - Returns the number of bytes of the file
         *
         * If the request finishes with the error code MegaError::API_OK, the destination path
         * contains the downloaded file. If it's not possible to write in the destination path
         * the error code will be MegaError::API_EWRITE
         *
         * @param url URL of the file
         * @param dstpath Destination path for the downloaded file
         * @param listener MegaRequestListener to track this request
         */
        void downloadFile(const char *url, const char *dstpath, MegaRequestListener *listener = NULL);

        /**
         * @brief Get the User-Agent header used by the SDK
         *
         * The SDK retains the ownership of the returned value. It will be valid until
         * the MegaApi object is deleted.
         *
         * @return User-Agent used by the SDK
         */
        const char *getUserAgent();

        /**
         * @brief Get the base path set during initialization
         *
         * The SDK retains the ownership of the returned value. It will be valid until
         * the MegaApi object is deleted.
         *
         * @return Base path
         */
        const char *getBasePath();

        /**
         * @brief Change the API URL
         *
         * This function allows to change the API URL.
         * It's only useful for testing or debugging purposes.
         *
         * @param apiURL New API URL
         * @param disablepkp true to disable public key pinning for this URL
         */
        void changeApiUrl(const char *apiURL, bool disablepkp = false);

        /**
         * @brief Set the language code used by the app
         * @param Language code used by the app
         *
         * @return True if the language code is known for the SDK, otherwise false
         */
        bool setLanguage(const char* languageCode);

        /**
         * @brief Set the preferred language of the user
         *
         * Valid data in the MegaRequest object received in onRequestFinish:
         * - MegaRequest::getText - Return the language code
         *
         * If the language code is unknown for the SDK, the error code will be MegaError::API_ENOENT
         *
         * This attribute is automatically created by the server. Apps only need
         * to set the new value when the user changes the language.
         *
         * @param Language code to be set
         * @param listener MegaRequestListener to track this request
         */
        void setLanguagePreference(const char* languageCode, MegaRequestListener *listener = NULL);

        /**
         * @brief Get the preferred language of the user
         *
         * Valid data in the MegaRequest object received in onRequestFinish when the error code
         * is MegaError::API_OK:
         * - MegaRequest::getText - Return the language code
         *
         * @param listener MegaRequestListener to track this request
         */
        void getLanguagePreference(MegaRequestListener *listener = NULL);

        /**
         * @brief Enable or disable file versioning
         *
         * The associated request type with this request is MegaRequest::TYPE_SET_ATTR_USER
         *
         * Valid data in the MegaRequest object received on callbacks:
         * - MegaRequest::getParamType - Returns the value MegaApi::USER_ATTR_DISABLE_VERSIONS
         *
         * Valid data in the MegaRequest object received in onRequestFinish:
         * - MegaRequest::getText - "1" for disable, "0" for enable
         *
         * @param disable True to disable file versioning. False to enable it
         * @param listener MegaRequestListener to track this request
         */
        void setFileVersionsOption(bool disable, MegaRequestListener *listener = NULL);

        /**
         * @brief Check if file versioning is enabled or disabled
         *
         * If the option has never been set, the error code will be MegaError::API_ENOENT.
         *
         * The associated request type with this request is MegaRequest::TYPE_GET_ATTR_USER
         *
         * Valid data in the MegaRequest object received on callbacks:
         * - MegaRequest::getParamType - Returns the value MegaApi::USER_ATTR_DISABLE_VERSIONS
         *
         * Valid data in the MegaRequest object received in onRequestFinish when the error code
         * is MegaError::API_OK:
         * - MegaRequest::getText - "1" for disable, "0" for enable
         * - MegaRequest::getFlag - True if disabled, false if enabled
         *
         * @param listener MegaRequestListener to track this request
         */
        void getFileVersionsOption(MegaRequestListener *listener = NULL);

        /**
         * @brief Keep retrying when public key pinning fails
         *
         * By default, when the check of the MEGA public key fails, it causes an automatic
         * logout. Pass false to this function to disable that automatic logout and
         * keep the SDK retrying the request.
         *
         * Even if the automatic logout is disabled, a request of the type MegaRequest::TYPE_LOGOUT
         * will be automatically created and callbacks (onRequestStart, onRequestFinish) will
         * be sent. However, logout won't be really executed and in onRequestFinish the error code
         * for the request will be MegaError::API_EINCOMPLETE
         *
         * @param enable true to keep retrying failed requests due to a fail checking the MEGA public key
         * or false to perform an automatic logout in that case
         */
        void retrySSLerrors(bool enable);

        /**
         * @brief Enable / disable the public key pinning
         *
         * Public key pinning is enabled by default for all sensible communications.
         * It is strongly discouraged to disable this feature.
         *
         * @param enable true to keep public key pinning enabled, false to disable it
         */
        void setPublicKeyPinning(bool enable);

        /**
         * @brief Pause the reception of action packets
         *
         * This function is intended to help apps to initialize themselves
         * after the reception of nodes (MegaApi::fetchNodes) but before the reception
         * of action packets.
         *
         * For that purpose, this function can be called synchronously in the callback
         * onRequestFinish related to the fetchNodes request.
         *
         * After your initialization is finished, you can call MegaApi::resumeActionPackets
         * to start receiving external updates.
         *
         * If you forget to call MegaApi::resumeActionPackets after the usage of this function
         * the SDK won't work properly. Do not use this function for other purposes.
         */
        void pauseActionPackets();

        /**
         * @brief Resume the reception of action packets
         * @see MegaApi::pauseActionPackets
         */
        void resumeActionPackets();

	#ifdef _WIN32
		/**
		 * @brief Convert an UTF16 string to UTF8 (Windows only)
         *
         * If the conversion fails, the size of the string will be 0
         * If the input string is empty, the size of the result will be also 0
         * You can know that the conversion failed checking if the size of the input
         * is not 0 and the size of the output is zero
         *
		 * @param utf16data UTF16 buffer
		 * @param utf16size Size of the UTF16 buffer (in characters)
		 * @param utf8string Pointer to a string that will be filled with UTF8 characters
		 */
        static void utf16ToUtf8(const wchar_t* utf16data, int utf16size, std::string* utf8string);

        /**
         * @brief Convert an UTF8 string to UTF16 (Windows only)
         *
         * The converted string will always be a valid UTF16 string. It will have a trailing null byte
         * added to the string, that along with the null character of the string itself forms a valid
         * UTF16 string terminator character. Thus, it's valid to pass utf16string->data() to any function
         * accepting a UTF16 string.
         *
         * If the conversion fails, the size of the string will be 1 (null character)
         * If the input string is empty, the size of the result will be also 1 (null character)
         * You can know that the conversion failed checking if the size of the input
         * is not 0 (or NULL) and the size of the output is zero
         *
         * @param utf8data NULL-terminated UTF8 character array
         * @param utf16string Pointer to a string that will be filled with UTF16 characters
         */
        static void utf8ToUtf16(const char* utf8data, std::string* utf16string);
    #endif


        /**
         * @brief Make a name suitable for a file name in the local filesystem
         *
         * This function escapes (%xx) forbidden characters in the local filesystem if needed.
         * You can revert this operation using MegaApi::unescapeFsIncompatible
         *
         * The input string must be UTF8 encoded. The returned value will be UTF8 too.
         *
         * You take the ownership of the returned value
         *
         * @param filename Name to convert (UTF8)
         * @return Converted name (UTF8)
         */
        char* escapeFsIncompatible(const char *filename);

        /**
         * @brief Unescape a file name escaped with MegaApi::escapeFsIncompatible
         *
         * The input string must be UTF8 encoded. The returned value will be UTF8 too.
         *
         * You take the ownership of the returned value
         *
         * @param name Escaped name to convert (UTF8)
         * @return Converted name (UTF8)
         */
        char* unescapeFsIncompatible(const char* name);


        /**
         * @brief Create a thumbnail for an image
         * @param imagePath Image path
         * @param dstPath Destination path for the thumbnail (including the file name)
         * @return True if the thumbnail was successfully created, otherwise false.
         */
        bool createThumbnail(const char *imagePath, const char *dstPath);

        /**
         * @brief Create a preview for an image
         * @param imagePath Image path
         * @param dstPath Destination path for the preview (including the file name)
         * @return True if the preview was successfully created, otherwise false.
         */
        bool createPreview(const char *imagePath, const char *dstPath);

        /**
         * @brief Create an avatar from an image
         * @param imagePath Image path
         * @param dstPath Destination path for the avatar (including the file name)
         * @return True if the avatar was successfully created, otherwise false.
         */
        bool createAvatar(const char *imagePath, const char *dstPath);

        /**
         * @brief Convert a Base64 string to Base32
         *
         * If the input pointer is NULL, this function will return NULL.
         * If the input character array isn't a valid base64 string
         * the effect is undefined
         *
         * You take the ownership of the returned value
         *
         * @param base64 NULL-terminated Base64 character array
         * @return NULL-terminated Base32 character array
         */
        static char *base64ToBase32(const char *base64);

        /**
         * @brief Convert a Base32 string to Base64
         *
         * If the input pointer is NULL, this function will return NULL.
         * If the input character array isn't a valid base32 string
         * the effect is undefined
         *
         * You take the ownership of the returned value
         *
         * @param base32 NULL-terminated Base32 character array
         * @return NULL-terminated Base64 character array
         */
        static char *base32ToBase64(const char *base32);

        /**
         * @brief Function to copy a buffer
         *
         * The new buffer is allocated by new[] so you should release
         * it with delete[].
         *
         * @param buffer Character buffer to copy
         * @return Copy of the character buffer
         */
        static char* strdup(const char* buffer);

        /**
         * @brief Recursively remove all local files/folders inside a local path
         * @param path Local path of a folder to start the recursive deletion
         * The folder itself is not deleted
         */
        static void removeRecursively(const char *path);

        /**
         * @brief Check if the connection with MEGA servers is OK
         *
         * It can briefly return false even if the connection is good enough when
         * some storage servers are temporarily not available or the load of API
         * servers is high.
         *
         * @return true if the connection is perfectly OK, otherwise false
         */
        bool isOnline();

#ifdef HAVE_LIBUV

        enum {
            HTTP_SERVER_DENY_ALL = -1,
            HTTP_SERVER_ALLOW_ALL = 0,
            HTTP_SERVER_ALLOW_CREATED_LOCAL_LINKS = 1,
            HTTP_SERVER_ALLOW_LAST_LOCAL_LINK = 2
        };

        /**
         * @brief Start an HTTP proxy server in specified port
         *
         * If this function returns true, that means that the server is
         * ready to accept connections. The initialization is synchronous.
         *
         * The server will serve files using this URL format:
         * http://127.0.0.1/<NodeHandle>/<NodeName>
         *
         * The node name must be URL encoded and must match with the node handle.
         * You can generate a correct link for a MegaNode using MegaApi::httpServerGetLocalLink
         *
         * If the node handle belongs to a folder node, a web with the list of files
         * inside the folder is returned.
         *
         * It's important to know that the HTTP proxy server has several configuration options
         * that can restrict the nodes that will be served and the connections that will be accepted.
         *
         * These are the default options:
         * - The restricted mode of the server is set to MegaApi::HTTP_SERVER_ALLOW_CREATED_LOCAL_LINKS
         * (see MegaApi::httpServerSetRestrictedMode)
         *
         * - Folder nodes are NOT allowed to be served (see MegaApi::httpServerEnableFolderServer)
         * - File nodes are allowed to be served (see MegaApi::httpServerEnableFileServer)
         * - Subtitles support is disabled (see MegaApi::httpServerEnableSubtitlesSupport)
         *
         * The HTTP server will only stream a node if it's allowed by all configuration options.
         *
         * @param localOnly true to listen on 127.0.0.1 only, false to listen on all network interfaces
         * @param port Port in which the server must accept connections
         * @return True is the server is ready, false if the initialization failed
         */
        bool httpServerStart(bool localOnly = true, int port = 4443);

        /**
         * @brief Stop the HTTP proxy server
         *
         * When this function returns, the server is already shutdown.
         * If the HTTP proxy server isn't running, this functions does nothing
         */
        void httpServerStop();

        /**
         * @brief Check if the HTTP proxy server is running
         * @return 0 if the server is not running. Otherwise the port in which it's listening to
         */
        int httpServerIsRunning();

        /**
         * @brief Check if the HTTP proxy server is listening on all network interfaces
         * @return true if the HTTP proxy server is listening on 127.0.0.1 only, or it's not started.
         * If it's started and listening on all network interfaces, this function returns false
         */
        bool httpServerIsLocalOnly();

        /**
         * @brief Allow/forbid to serve files
         *
         * By default, files are served (when the server is running)
         *
         * Even if files are allowed to be served by this function, restrictions related to
         * other configuration options (MegaApi::httpServerSetRestrictedMode) are still applied.
         *
         * @param enable true to allow to server files, false to forbid it
         */
        void httpServerEnableFileServer(bool enable);

        /**
         * @brief Check if it's allowed to serve files
         *
         * This function can return true even if the HTTP proxy server is not running
         *
         * Even if files are allowed to be served by this function, restrictions related to
         * other configuration options (MegaApi::httpServerSetRestrictedMode) are still applied.
         *
         * @return true if it's allowed to serve files, otherwise false
         */
        bool httpServerIsFileServerEnabled();

        /**
         * @brief Allow/forbid to serve folders
         *
         * By default, folders are NOT served
         *
         * Even if folders are allowed to be served by this function, restrictions related to
         * other configuration options (MegaApi::httpServerSetRestrictedMode) are still applied.
         *
         * @param enable true to allow to server folders, false to forbid it
         */
        void httpServerEnableFolderServer(bool enable);

        /**
         * @brief Check if it's allowed to serve folders
         *
         * This function can return true even if the HTTP proxy server is not running
         *
         * Even if folders are allowed to be served by this function, restrictions related to
         * other configuration options (MegaApi::httpServerSetRestrictedMode) are still applied.
         *
         * @return true if it's allowed to serve folders, otherwise false
         */
        bool httpServerIsFolderServerEnabled();

        /**
         * @brief Enable/disable the restricted mode of the HTTP server
         *
         * This function allows to restrict the nodes that are allowed to be served.
         * For not allowed links, the server will return "407 Forbidden".
         *
         * Possible values are:
         * - HTTP_SERVER_DENY_ALL = -1
         * All nodes are forbidden
         *
         * - HTTP_SERVER_ALLOW_ALL = 0
         * All nodes are allowed to be served
         *
         * - HTTP_SERVER_ALLOW_CREATED_LOCAL_LINKS = 1 (default)
         * Only links created with MegaApi::httpServerGetLocalLink are allowed to be served
         *
         * - HTTP_SERVER_ALLOW_LAST_LOCAL_LINK = 2
         * Only the last link created with MegaApi::httpServerGetLocalLink is allowed to be served
         *
         * If a different value from the list above is passed to this function, it won't have any effect and the previous
         * state of this option will be preserved.
         *
         * The default value of this property is MegaApi::HTTP_SERVER_ALLOW_CREATED_LOCAL_LINKS
         *
         * The state of this option is preserved even if the HTTP server is restarted, but the
         * the HTTP proxy server only remembers the generated links since the last call to
         * MegaApi::httpServerStart
         *
         * Even if nodes are allowed to be served by this function, restrictions related to
         * other configuration options (MegaApi::httpServerEnableFileServer,
         * MegaApi::httpServerEnableFolderServer) are still applied.
         *
         * @param Required state for the restricted mode of the HTTP proxy server
         */
        void httpServerSetRestrictedMode(int mode);

        /**
         * @brief Check if the HTTP proxy server is working in restricted mode
         *
         * Possible return values are:
         * - HTTP_SERVER_DENY_ALL = -1
         * All nodes are forbidden
         *
         * - HTTP_SERVER_ALLOW_ALL = 0
         * All nodes are allowed to be served
         *
         * - HTTP_SERVER_ALLOW_CREATED_LOCAL_LINKS = 1
         * Only links created with MegaApi::httpServerGetLocalLink are allowed to be served
         *
         * - HTTP_SERVER_ALLOW_LAST_LOCAL_LINK = 2
         * Only the last link created with MegaApi::httpServerGetLocalLink is allowed to be served
         *
         * The default value of this property is MegaApi::HTTP_SERVER_ALLOW_CREATED_LOCAL_LINKS
         *
         * See MegaApi::httpServerEnableRestrictedMode and MegaApi::httpServerStart
         *
         * Even if nodes are allowed to be served by this function, restrictions related to
         * other configuration options (MegaApi::httpServerEnableFileServer,
         * MegaApi::httpServerEnableFolderServer) are still applied.
         *
         * @return State of the restricted mode of the HTTP proxy server
         */
        int httpServerGetRestrictedMode();

        /**
         * @brief Enable/disable the support for subtitles
         *
         * Subtitles support allows to stream some special links that otherwise wouldn't be valid.
         * For example, let's suppose that the server is streaming this video:
         * http://120.0.0.1:4443/<Base64Handle>/MyHolidays.avi
         *
         * Some media players scan HTTP servers looking for subtitle files and request links like these ones:
         * http://120.0.0.1:4443/<Base64Handle>/MyHolidays.txt
         * http://120.0.0.1:4443/<Base64Handle>/MyHolidays.srt
         *
         * Even if a file with that name is in the same folder of the MEGA account, the node wouldn't be served because
         * the node handle wouldn't match.
         *
         * When this feature is enabled, the HTTP proxy server will check if there are files with that name
         * in the same folder as the node corresponding to the handle in the link.
         *
         * If a matching file is found, the name is exactly the same as the the node with the specified handle
         * (except the extension), the node with that handle is allowed to be streamed and this feature is enabled
         * the HTTP proxy server will serve that file.
         *
         * This feature is disabled by default.
         *
         * @param enable True to enable subtitles support, false to disable it
         */
        void httpServerEnableSubtitlesSupport(bool enable);

        /**
         * @brief Check if the support for subtitles is enabled
         *
         * See MegaApi::httpServerEnableSubtitlesSupport.
         *
         * This feature is disabled by default.
         *
         * @return true of the support for subtibles is enables, otherwise false
         */
        bool httpServerIsSubtitlesSupportEnabled();

        /**
         * @brief Add a listener to receive information about the HTTP proxy server
         *
         * This is the valid data that will be provided on callbacks:
         * - MegaTransfer::getType - It will be MegaTransfer::TYPE_LOCAL_HTTP_DOWNLOAD
         * - MegaTransfer::getPath - URL requested to the HTTP proxy server
         * - MegaTransfer::getFileName - Name of the requested file (if any, otherwise NULL)
         * - MegaTransfer::getNodeHandle - Handle of the requested file (if any, otherwise NULL)
         * - MegaTransfer::getTotalBytes - Total bytes of the response (response headers + file, if required)
         * - MegaTransfer::getStartPos - Start position (for range requests only, otherwise -1)
         * - MegaTransfer::getEndPos - End position (for range requests only, otherwise -1)
         *
         * On the onTransferFinish error, the error code associated to the MegaError can be:
         * - MegaError::API_EINCOMPLETE - If the whole response wasn't sent
         * (it's normal to get this error code sometimes because media players close connections when they have
         * the data that they need)
         *
         * - MegaError::API_EREAD - If the connection with MEGA storage servers failed
         * - MegaError::API_EAGAIN - If the download speed is too slow for streaming
         * - A number > 0 means an HTTP error code returned to the client
         *
         * @param listener Listener to receive information about the HTTP proxy server
         */
        void httpServerAddListener(MegaTransferListener *listener);

        /**
         * @brief Stop the reception of callbacks related to the HTTP proxy server on this listener
         * @param listener Listener that won't continue receiving information
         */
        void httpServerRemoveListener(MegaTransferListener *listener);

        /**
         * @brief Returns a URL to a node in the local HTTP proxy server
         *
         * The HTTP proxy server must be running before using this function, otherwise
         * it will return NULL.
         *
         * You take the ownership of the returned value
         *
         * @param node Node to generate the local HTTP link
         * @return URL to the node in the local HTTP proxy server, otherwise NULL
         */
        char *httpServerGetLocalLink(MegaNode *node);

        /**
         * @brief Set the maximum buffer size for the internal buffer
         *
         * The HTTP proxy server has an internal buffer to store the data received from MEGA
         * while it's being sent to clients. When the buffer is full, the connection with
         * the MEGA storage server is closed, when the buffer has few data, the connection
         * with the MEGA storage server is started again.
         *
         * Even with very fast connections, due to the possible latency starting new connections,
         * if this buffer is small the streaming can have problems due to the overhead caused by
         * the excessive number of POST requests.
         *
         * It's recommended to set this buffer at least to 1MB
         *
         * For connections that request less data than the buffer size, the HTTP proxy server
         * will only allocate the required memory to complete the request to minimize the
         * memory usage.
         *
         * The new value will be taken into account since the next request received by
         * the HTTP proxy server, not for ongoing requests. It's possible and effective
         * to call this function even before the server has been started, and the value
         * will be still active even if the server is stopped and started again.
         *
         * @param bufferSize Maximum buffer size (in bytes) or a number <= 0 to use the
         * internal default value
         */
        void httpServerSetMaxBufferSize(int bufferSize);

        /**
         * @brief Get the maximum size of the internal buffer size
         *
         * See MegaApi::httpServerSetMaxBufferSize
         *
         * @return Maximum size of the internal buffer size (in bytes)
         */
        int httpServerGetMaxBufferSize();

        /**
         * @brief Set the maximum size of packets sent to clients
         *
         * For each connection, the HTTP proxy server only sends one write to the underlying
         * socket at once. This parameter allows to set the size of that write.
         *
         * A small value could cause a lot of writes and would lower the performance.
         *
         * A big value could send too much data to the output buffer of the socket. That could
         * keep the internal buffer full of data that hasn't been sent to the client yet,
         * preventing the retrieval of additional data from the MEGA storage server. In that
         * circumstances, the client could read a lot of data at once and the HTTP server
         * could not have enough time to get more data fast enough.
         *
         * It's recommended to set this value to at least 8192 and no more than the 25% of
         * the maximum buffer size (MegaApi::httpServerSetMaxBufferSize).
         *
         * The new value will be takein into account since the next request received by
         * the HTTP proxy server, not for ongoing requests. It's possible and effective
         * to call this function even before the server has been started, and the value
         * will be still active even if the server is stopped and started again.
         *
         * @param outputSize Maximun size of data packets sent to clients (in bytes) or
         * a number <= 0 to use the internal default value
         */
        void httpServerSetMaxOutputSize(int outputSize);

        /**
         * @brief Get the maximum size of the packets sent to clients
         *
         * See MegaApi::httpServerSetMaxOutputSize
         *
         * @return Maximum size of the packets sent to clients (in bytes)
         */
        int httpServerGetMaxOutputSize();

        /**
         * @brief Get the MIME type associated with the extension
         *
         * You take the ownership of the returned value
         *
         * @param extension File extension (with or without a leading dot)
         * @return MIME type associated with the extension
         */
        static char *getMimeType(const char* extension);
#endif

#ifdef ENABLE_CHAT
        /**
         * @brief Creates a chat for one or more participants, allowing you to specify their
         * permissions and if the chat should be a group chat or not (when it is just for 2 participants).
         *
         * There are two types of chat: permanent an group. A permanent chat is between two people, and
         * participants can not leave it. It's also called 1on1 or 1:1.
         *
         * The creator of the chat will have moderator level privilege and should not be included in the
         * list of peers.
         *
         * On 1:1 chats, the other participant has also moderator level privilege, regardless the
         * privilege level specified.
         *
         * The associated request type with this request is MegaRequest::TYPE_CHAT_CREATE
         * Valid data in the MegaRequest object received on callbacks:
         * - MegaRequest::getFlag - Returns if the new chat is a group chat or permanent chat
         * - MegaRequest::getMegaTextChatPeerList - List of participants and their privilege level
         *
         * Valid data in the MegaRequest object received in onRequestFinish when the error code
         * is MegaError::API_OK:
         * - MegaRequest::getMegaTextChatList - Returns the new chat's information
         *
         * @note If you are trying to create a chat with more than 1 other person, then it will be forced
         * to be a group chat.
         *
         * @note If peers list contains only one person, group chat is not set and a permament chat already
         * exists with that person, then this call will return the information for the existing chat, rather
         * than a new chat.
         *
         * @param group Flag to indicate if the chat is a group chat or not
         * @param peers MegaTextChatPeerList including other users and their privilege level
         * @param listener MegaRequestListener to track this request
         */
        void createChat(bool group, MegaTextChatPeerList *peers, MegaRequestListener *listener = NULL);

        /**
         * @brief Adds a user to an existing chat. To do this you must have the
         * operator privilege in the chat, and the chat must be a group chat.
         *
         * In case the chat has a title already set, the title must be encrypted for the new
         * peer and passed to this function. Note that only participants with privilege level
         * MegaTextChatPeerList::PRIV_MODERATOR are allowed to set the title of a chat.
         *
         * The associated request type with this request is MegaRequest::TYPE_CHAT_INVITE
         * Valid data in the MegaRequest object received on callbacks:
         * - MegaRequest::getNodeHandle - Returns the chat identifier
         * - MegaRequest::getParentHandle - Returns the MegaHandle of the user to be invited
         * - MegaRequest::getAccess - Returns the privilege level wanted for the user
         * - MegaRequest::getText - Returns the title of the chat.
         *
         * On the onTransferFinish error, the error code associated to the MegaError can be:
         * - MegaError::API_EACCESS - If the logged in user doesn't have privileges to invite peers.
         * - MegaError::API_EARGS - If there's a title and it's not Base64url encoded.

         * @param chatid MegaHandle that identifies the chat room
         * @param uh MegaHandle that identifies the user
         * @param privilege Privilege level for the new peers. Valid values are:
         * - MegaTextChatPeerList::PRIV_UNKNOWN = -2
         * - MegaTextChatPeerList::PRIV_RM = -1
         * - MegaTextChatPeerList::PRIV_RO = 0
         * - MegaTextChatPeerList::PRIV_STANDARD = 2
         * - MegaTextChatPeerList::PRIV_MODERATOR = 3
         * @param title Byte array representing the title that wants to be set, already encrypted and
         * converted to Base64url encoding (optional).
         * @param listener MegaRequestListener to track this request
         */
        void inviteToChat(MegaHandle chatid, MegaHandle uh, int privilege, const char *title = NULL, MegaRequestListener *listener = NULL);

        /**
         * @brief Remove yourself or another user from a chat. To remove a user other than
         * yourself you need to have the operator privilege. Only a group chat may be left.
         *
         * The associated request type with this request is MegaRequest::TYPE_CHAT_REMOVE
         * Valid data in the MegaRequest object received on callbacks:
         * - MegaRequest::getNodeHandle - Returns the chat identifier
         * - MegaRequest::getParentHandle - Returns the MegaHandle of the user to be removed
         *
         * @param chatid MegaHandle that identifies the chat room
         * @param uh MegaHandle that identifies the user. If not provided (INVALID_HANDLE), the requester is removed
         * @param listener MegaRequestListener to track this request
         */
        void removeFromChat(MegaHandle chatid, MegaHandle uh = INVALID_HANDLE, MegaRequestListener *listener = NULL);

        /**
         * @brief Get your current, user-specific url to connect to chatd with
         *
         * The associated request type with this request is MegaRequest::TYPE_CHAT_URL
         * Valid data in the MegaRequest object received on callbacks:
         * - MegaRequest::getNodeHandle - Returns the chat identifier
         *
         * Valid data in the MegaRequest object received in onRequestFinish when the error code
         * is MegaError::API_OK:
         * - MegaRequest::getLink - Returns the user-specific URL for the chat
         *
         * @param chatid MegaHandle that identifies the chat room
         * @param listener MegaRequestListener to track this request
         */
        void getUrlChat(MegaHandle chatid, MegaRequestListener *listener = NULL);

        /**
         * @brief Grants another user access to download a file using MegaApi::startDownload like
         * a user would do so for their own file, rather than a public link.
         *
         * Currently, this method only supports files, not folders.
         *
         * The associated request type with this request is MegaRequest::TYPE_CHAT_GRANT_ACCESS
         * Valid data in the MegaRequest object received on callbacks:
         * - MegaRequest::getNodeHandle - Returns the node handle
         * - MegaRequest::getParentHandle - Returns the chat identifier
         * - MegaRequest::getEmail - Returns the MegaHandle of the user in Base64 enconding
         *
         * @param chatid MegaHandle that identifies the chat room
         * @param n MegaNode that wants to be shared
         * @param uh MegaHandle that identifies the user
         * @param listener MegaRequestListener to track this request
         */
        void grantAccessInChat(MegaHandle chatid, MegaNode *n, MegaHandle uh,  MegaRequestListener *listener = NULL);

        /**
         * @brief Removes access to a node from a user you previously granted access to.
         *
         * The associated request type with this request is MegaRequest::TYPE_CHAT_REMOVE_ACCESS
         * Valid data in the MegaRequest object received on callbacks:
         * - MegaRequest::getNodeHandle - Returns the node handle
         * - MegaRequest::getParentHandle - Returns the chat identifier
         * - MegaRequest::getEmail - Returns the MegaHandle of the user in Base64 enconding
         *
         * @param chatid MegaHandle that identifies the chat room
         * @param n MegaNode whose access wants to be revokesd
         * @param uh MegaHandle that identifies the user
         * @param listener MegaRequestListener to track this request
         */
        void removeAccessInChat(MegaHandle chatid, MegaNode *n, MegaHandle uh,  MegaRequestListener *listener = NULL);

        /**
         * @brief Allows a logged in operator/moderator to adjust the permissions on any other user
         * in their group chat. This does not work for a 1:1 chat.
         *
         * The associated request type with this request is MegaRequest::TYPE_CHAT_UPDATE_PERMISSIONS
         * Valid data in the MegaRequest object received on callbacks:
         * - MegaRequest::getNodeHandle - Returns the chat identifier
         * - MegaRequest::getParentHandle - Returns the MegaHandle of the user whose permission
         * is to be upgraded
         * - MegaRequest::getAccess - Returns the privilege level wanted for the user
         *
         * @param chatid MegaHandle that identifies the chat room
         * @param uh MegaHandle that identifies the user
         * @param privilege Privilege level for the existing peer. Valid values are:
         * - MegaTextChatPeerList::PRIV_RO = 0
         * - MegaTextChatPeerList::PRIV_STANDARD = 2
         * - MegaTextChatPeerList::PRIV_MODERATOR = 3
         * @param listener MegaRequestListener to track this request
         */
        void updateChatPermissions(MegaHandle chatid, MegaHandle uh, int privilege, MegaRequestListener *listener = NULL);

        /**
         * @brief Allows a logged in operator/moderator to truncate their chat, i.e. to clear
         * the entire chat history up to a certain message. All earlier messages are wiped,
         * but his specific message gets overridden with an API message.
         *
         * The associated request type with this request is MegaRequest::TYPE_CHAT_TRUNCATE
         * Valid data in the MegaRequest object received on callbacks:
         * - MegaRequest::getNodeHandle - Returns the chat identifier
         * - MegaRequest::getParentHandle - Returns the message identifier to truncate from.
         *
         * @param chatid MegaHandle that identifies the chat room
         * @param messageid MegaHandle that identifies the message to truncate from
         * @param listener MegaRequestListener to track this request
         */
        void truncateChat(MegaHandle chatid, MegaHandle messageid, MegaRequestListener *listener = NULL);


        /**
         * @brief Allows to set the title of a chat
         *
         * Only participants with privilege level MegaTextChatPeerList::PRIV_MODERATOR are allowed to
         * set the title of a chat.
         *
         * The associated request type with this request is MegaRequest::TYPE_CHAT_SET_TITLE
         * Valid data in the MegaRequest object received on callbacks:
         * - MegaRequest::getText - Returns the title of the chat.
         *
         * On the onTransferFinish error, the error code associated to the MegaError can be:
         * - MegaError::API_EACCESS - If the logged in user doesn't have privileges to invite peers.
         * - MegaError::API_EARGS - If there's a title and it's not Base64url encoded.
         *
         * @param chatid MegaHandle that identifies the chat room
         * @param title Byte array representing the title that wants to be set, already encrypted and
         * converted to Base64url encoding.
         * @param listener MegaRequestListener to track this request
         */
        void setChatTitle(MegaHandle chatid, const char *title, MegaRequestListener *listener = NULL);

        /**
         * @brief Get your current URL to connect to the presence server
         *
         * The associated request type with this request is MegaRequest::TYPE_CHAT_PRESENCE_URL
         * Valid data in the MegaRequest object received in onRequestFinish when the error code
         * is MegaError::API_OK:
         * - MegaRequest::getLink - Returns the user-specific URL for the chat presence server
         *
         * @param listener MegaRequestListener to track this request
         */
        void getChatPresenceURL(MegaRequestListener *listener = NULL);

        /**
         * @brief Register a token for push notifications
         *
         * This function attach a token to the current session, which is intended to get push notifications
         * on mobile platforms like Android and iOS.
         *
         * The push notification mechanism is platform-dependent. Hence, the app should indicate the
         * type of push notification to be registered. Currently, the different types are:
         *  - MegaApi::PUSH_NOTIFICATION_ANDROID    = 1
         *  - MegaApi::PUSH_NOTIFICATION_IOS_VOIP   = 2
         *  - MegaApi::PUSH_NOTIFICATION_IOS_STD    = 3
         *
         * The associated request type with this request is MegaRequest::TYPE_REGISTER_PUSH_NOTIFICATION
         * Valid data in the MegaRequest object received on callbacks:
         * - MegaRequest::getText - Returns the token provided.
         * - MegaRequest::getNumber - Returns the device type provided.
         *
         * @param deviceType Type of notification to be registered.
         * @param token Character array representing the token to be registered.
         * @param listener MegaRequestListener to track this request
         */
        void registerPushNotifications(int deviceType, const char *token, MegaRequestListener *listener = NULL);

        /**
         * @brief Send data related to MEGAchat to the stats server
         *
         * The associated request type with this request is MegaRequest::TYPE_CHAT_STATS
         * Valid data in the MegaRequest object received on callbacks:
         * - MegaRequest::getName - Returns the data provided.
         * - MegaRequest::getParamType - Returns number 1
         *
         * Valid data in the MegaRequest object received in onRequestFinish when the error code
         * is MegaError::API_OK:
         * - MegaRequest::getNumber - Return the HTTP status code from the stats server
         * - MegaRequest::getText - Returns the JSON response from the stats server
         * - MegaRequest::getTotalBytes - Returns the number of bytes in the response
         *
         * @param data JSON data to send to the stats server
         * @param listener MegaRequestListener to track this request
         */
        void sendChatStats(const char *data, MegaRequestListener *listener = NULL);

        /**
         * @brief Send logs related to MEGAchat to the logs server
         *
         * The associated request type with this request is MegaRequest::TYPE_CHAT_STATS
         * Valid data in the MegaRequest object received on callbacks:
         * - MegaRequest::getName - Returns the data provided.
         * - MegaRequest::getSessionKey - Returns the aid provided
         * - MegaRequest::getParamType - Returns number 2
         *
         * Valid data in the MegaRequest object received in onRequestFinish when the error code
         * is MegaError::API_OK:
         * - MegaRequest::getNumber - Return the HTTP status code from the stats server
         * - MegaRequest::getText - Returns the JSON response from the stats server
         * - MegaRequest::getTotalBytes - Returns the number of bytes in the response
         *
         * @param data JSON data to send to the logs server
         * @param aid User's anonymous identifier for logging
         * @param listener MegaRequestListener to track this request
         */
        void sendChatLogs(const char *data, const char *aid, MegaRequestListener *listener = NULL);

        /**
         * @brief Get the list of chatrooms for this account
         *
         * You take the ownership of the returned value
         *
         * @return A list of MegaTextChat objects with detailed information about each chatroom.
         */
        MegaTextChatList *getChatList();

        /**
         * @brief Get the list of users with access to the specified node
         *
         * You take the ownership of the returned value
         *
         * @param chatid MegaHandle that identifies the chat room
         * @param h MegaNode to check the access
         *
         * @return A list of user handles that have access to the node
         */
        MegaHandleList *getAttachmentAccess(MegaHandle chatid, MegaHandle h);

        /**
         * @brief Check if the logged-in user has access to the specified node
         *
         * @param chatid MegaHandle that identifies the chat room
         * @param h MegaHandle that identifies the node to check the access
         * @param uh MegaHandle that identifies the user to check the access
         *
         * @return True the user has access to the node in that chat. Otherwise, it returns false
         */
        bool hasAccessToAttachment(MegaHandle chatid, MegaHandle h, MegaHandle uh);

        /**
         * @brief Get files attributes from a node
         * You take the ownership of the returned value
         * @param handle handle from node
         * @return char array with files attributes from the node.
         */
        const char* getFileAttribute(MegaHandle h);
#endif

        /**
         * @brief Get the MEGA Achievements of the account logged in
         *
         * The associated request type with this request is MegaRequest::TYPE_GET_ACHIEVEMENTS
         * Valid data in the MegaRequest object received on callbacks:
         * - MegaRequest::getFlag - Always false
         *
         * Valid data in the MegaRequest object received in onRequestFinish when the error code
         * is MegaError::API_OK:
         * - MegaRequest::getMegaAchievementsDetails - Details of the MEGA Achievements of this account
         *
         * @param listener MegaRequestListener to track this request
         */
        void getAccountAchievements(MegaRequestListener *listener = NULL);

        /**
         * @brief Get the list of existing MEGA Achievements
         *
         * Similar to MegaApi::getAccountAchievements, this method returns only the base storage and
         * the details for the different achievement classes, but not awards or rewards related to the
         * account that is logged in.
         * This function can be used to give an indication of what is available for advertising
         * for unregistered users, despite it can be used with a logged in account with no difference.
         *
         * @note: if the IP address is not achievement enabled (it belongs to a country where MEGA
         * Achievements are not enabled), the request will fail with MegaError::API_EACCESS.
         *
         * The associated request type with this request is MegaRequest::TYPE_GET_ACHIEVEMENTS
         * Valid data in the MegaRequest object received on callbacks:
         * - MegaRequest::getFlag - Always true
         *
         * Valid data in the MegaRequest object received in onRequestFinish when the error code
         * is MegaError::API_OK:
         * - MegaRequest::getMegaAchievementsDetails - Details of the list of existing MEGA Achievements
         *
         * @param listener MegaRequestListener to track this request
         */
        void getMegaAchievements(MegaRequestListener *listener = NULL);

private:
        MegaApiImpl *pImpl;
};


class MegaHashSignatureImpl;

/**
 * @brief Class to check a digital signatures
 *
 * The typical usage of this class:
 * - Construct the object using a public key
 * - Add data using MegaHashSignature::add (it can be called many times to add more data)
 * - Call MegaHashSignature::check to know if the data matches a signature
 * - Call MegaHashSignature::init and reuse the object if needed
 */
class MegaHashSignature
{
public:
    /**
     * @brief Initialize the object with a public key to check digital signatures
     * @param base64Key Base64-encode public key.
     *
     * This is the public key used to distribute MEGAsync updates:
     * "EACTzXPE8fdMhm6LizLe1FxV2DncybVh2cXpW3momTb8tpzRNT833r1RfySz5uHe8gdoXN1W0eM5Bk8X-LefygYYDS9RyXrRZ8qXrr9ITJ4r8ATnFIEThO5vqaCpGWTVi5pOPI5FUTJuhghVKTyAels2SpYT5CmfSQIkMKv7YVldaV7A-kY060GfrNg4--ETyIzhvaSZ_jyw-gmzYl_dwfT9kSzrrWy1vQG8JPNjKVPC4MCTZJx9SNvp1fVi77hhgT-Mc5PLcDIfjustlJkDBHtmGEjyaDnaWQf49rGq94q23mLc56MSjKpjOR1TtpsCY31d1Oy2fEXFgghM0R-1UkKswVuWhEEd8nO2PimJOl4u9ZJ2PWtJL1Ro0Hlw9OemJ12klIAxtGV-61Z60XoErbqThwWT5Uu3D2gjK9e6rL9dufSoqjC7UA2C0h7KNtfUcUHw0UWzahlR8XBNFXaLWx9Z8fRtA_a4seZcr0AhIA7JdQG5i8tOZo966KcFnkU77pfQTSprnJhCfEmYbWm9EZA122LJBWq2UrSQQN3pKc9goNaaNxy5PYU1yXyiAfMVsBDmDonhRWQh2XhdV-FWJ3rOGMe25zOwV4z1XkNBuW4T1JF2FgqGR6_q74B2ccFC8vrNGvlTEcs3MSxTI_EKLXQvBYy7hxG8EPUkrMVCaWzzTQAFEQ"
     */
    MegaHashSignature(const char *base64Key);
    ~MegaHashSignature();

    /**
     * @brief Reinitialize the object
     */
    void init();

    /**
     * @brief Add data to calculate the signature
     * @param data Byte buffer with the data
     * @param size Size of the buffer
     */
    void add(const char *data, unsigned size);

    /**
     * @brief Check if the introduced data matches a signature
     * @param base64Signature Base64-encoded digital signature
     * @return true if the signature is correct, otherwise false
     */
    bool checkSignature(const char *base64Signature);

private:
	MegaHashSignatureImpl *pImpl;    
};

/**
 * @brief Details about a MEGA balance
 */
class MegaAccountBalance
{
public:
    virtual ~MegaAccountBalance();

    /**
     * @brief Get the amount of the balance
     * @return Amount
     */
    virtual double getAmount() const;

    /**
     * @brief Get the currency of the amount
     *
     * You take the ownership of the returned value
     *
     * @return Currency of the amount
     */
    virtual char *getCurrency() const;
};

/**
 * @brief Details about a MEGA session
 */
class MegaAccountSession
{
public:
    virtual ~MegaAccountSession();

    /**
     * @brief Get the creation date of the session
     *
     * In seconds since the Epoch
     *
     * @return Creation date of the session
     */
    virtual int64_t getCreationTimestamp() const;

    /**
     * @brief Get the timestamp of the most recent usage of the session
     * @return Timestamp of the most recent usage of the session (in seconds since the Epoch)
     */
    virtual int64_t getMostRecentUsage() const;

    /**
     * @brief Get the User-Agent of the client that created the session
     *
     * You take the ownership of the returned value
     *
     * @return User-Agent of the creator of the session
     */
    virtual char *getUserAgent() const;

    /**
     * @brief Get the IP address of the client that created the session
     *
     * You take the ownership of the returned value
     *
     * @return IP address of the creator of the session
     */
    virtual char *getIP() const;

    /**
     * @brief Get the country of the client that created the session
     *
     * You take the ownership of the returned value
     *
     * @return Country of the creator of the session
     */
    virtual char *getCountry() const;

    /**
     * @brief Retuns true if the session is the current one
     * @return True if the session is the current one. Otherwise false.
     */
    virtual bool isCurrent() const;

    /**
     * @brief Get the state of the session
     * @return True if the session is alive, false otherwise
     */
    virtual bool isAlive() const;

    /**
     * @brief Get the handle of the session
     * @return Handle of the session
     */
    virtual MegaHandle getHandle() const;
};

/**
 * @brief Details about a MEGA purchase
 */
class MegaAccountPurchase
{
public:
    virtual ~MegaAccountPurchase();

    /**
     * @brief Get the timestamp of the purchase
     * @return Timestamp of the purchase (in seconds since the Epoch)
     */
    virtual int64_t getTimestamp() const;

    /**
     * @brief Get the handle of the purchase
     *
     * You take the ownership of the returned value
     *
     * @return Handle of the purchase
     */
    virtual char *getHandle() const;

    /**
     * @brief Get the currency of the purchase
     *
     * You take the ownership of the returned value
     *
     * @return Currency of the purchase
     */
    virtual char* getCurrency() const;

    /**
     * @brief Get the amount of the purchase
     * @return Amount of the purchase
     */
    virtual double getAmount() const;

    /**
     * @brief Get the method of the purchase
     *
     * These are the valid methods:
     * - MegaApi::PAYMENT_METHOD_BALANCE = 0,
     * - MegaApi::PAYMENT_METHOD_PAYPAL = 1,
     * - MegaApi::PAYMENT_METHOD_ITUNES = 2,
     * - MegaApi::PAYMENT_METHOD_GOOGLE_WALLET = 3,
     * - MegaApi::PAYMENT_METHOD_BITCOIN = 4,
     * - MegaApi::PAYMENT_METHOD_UNIONPAY = 5,
     * - MegaApi::PAYMENT_METHOD_FORTUMO = 6,
     * - MegaApi::PAYMENT_METHOD_CREDIT_CARD = 8
     * - MegaApi::PAYMENT_METHOD_CENTILI = 9
     * - MegaApi::PAYMENT_METHOD_WINDOWS_STORE = 13
     *
     * @return Method of the purchase
     */
    virtual int getMethod() const;
};

/**
 * @brief Details about a MEGA transaction
 */
class MegaAccountTransaction
{
public:
    virtual ~MegaAccountTransaction();

    /**
     * @brief Get the timestamp of the transaction
     * @return Timestamp of the transaction (in seconds since the Epoch)
     */
    virtual int64_t getTimestamp() const;

    /**
     * @brief Get the handle of the transaction
     *
     * You take the ownership of the returned value
     *
     * @return Handle of the transaction
     */
    virtual char *getHandle() const;

    /**
     * @brief Get the currency of the transaction
     *
     * You take the ownership of the returned value
     *
     * @return Currency of the transaction
     */
    virtual char* getCurrency() const;

    /**
     * @brief Get the amount of the transaction
     * @return Amount of the transaction
     */
    virtual double getAmount() const;
};

/**
 * @brief Details about a MEGA account
 */
class MegaAccountDetails
{
public:
    enum
    {
        ACCOUNT_TYPE_FREE = 0,
        ACCOUNT_TYPE_PROI = 1,
        ACCOUNT_TYPE_PROII = 2,
        ACCOUNT_TYPE_PROIII = 3,
        ACCOUNT_TYPE_LITE = 4
    };

    enum
    {
        SUBSCRIPTION_STATUS_NONE = 0,
        SUBSCRIPTION_STATUS_VALID = 1,
        SUBSCRIPTION_STATUS_INVALID = 2
    };

    virtual ~MegaAccountDetails();
    /**
     * @brief Get the PRO level of the MEGA account
     * @return PRO level of the MEGA account.
     * Valid values are:
     * - MegaAccountDetails::ACCOUNT_TYPE_FREE = 0
     * - MegaAccountDetails::ACCOUNT_TYPE_PROI = 1
     * - MegaAccountDetails::ACCOUNT_TYPE_PROII = 2
     * - MegaAccountDetails::ACCOUNT_TYPE_PROIII = 3
     * - MegaAccountDetails::ACCOUNT_TYPE_LITE = 4
     */
    virtual int getProLevel();

    /**
     * @brief Get the expiration time for the current PRO status
     * @return Expiration time for the current PRO status (in seconds since the Epoch)
     */
    virtual int64_t getProExpiration();

    /**
     * @brief Check if there is a valid subscription
     *
     * If this function returns MegaAccountDetails::SUBSCRIPTION_STATUS_VALID,
     * the PRO account will be automatically renewed.
     * See MegaAccountDetails::getSubscriptionRenewTime
     *
     * @return Information about about the subscription status
     *
     * Valid return values are:
     * - MegaAccountDetails::SUBSCRIPTION_STATUS_NONE = 0
     * There isn't any active subscription
     *
     * - MegaAccountDetails::SUBSCRIPTION_STATUS_VALID = 1
     * There is an active subscription
     *
     * - MegaAccountDetails::SUBSCRIPTION_STATUS_INVALID = 2
     * A subscription exists, but it uses a payment gateway that is no longer valid
     *
     */
    virtual int getSubscriptionStatus();

    /**
     * @brief Get the time when the the PRO account will be renewed
     * @return Renewal time (in seconds since the Epoch)
     */
    virtual int64_t getSubscriptionRenewTime();

    /**
     * @brief Get the subscryption method
     *
     * You take the ownership of the returned value
     *
     * @return Subscription method. For example "Credit Card".
     */
    virtual char* getSubscriptionMethod();

    /**
     * @brief Get the subscription cycle
     *
     * The return value will show if the subscription will be montly or yearly renewed.
     * Example return values: "1 M", "1 Y".
     *
     * @return Subscription cycle
     */
    virtual char* getSubscriptionCycle();

    /**
     * @brief Get the maximum storage for the account (in bytes)
     * @return Maximum storage for the account (in bytes)
     */
    virtual long long getStorageMax();

    /**
     * @brief Get the used storage
     * @return Used storage (in bytes)
     */
    virtual long long getStorageUsed();

    /**
     * @brief Get the used storage by versions
     * @return Used storage by versions (in bytes)
     */
    virtual long long getVersionStorageUsed();

    /**
     * @brief Get the maximum available bandwidth for the account
     * @return Maximum available bandwidth (in bytes)
     */
    virtual long long getTransferMax();

    /**
     * @brief Get the used bandwidth
     * @return Used bandwidth (in bytes)
     */
    virtual long long getTransferOwnUsed();

    /**
     * @brief Returns the number of nodes with account usage info
     *
     * You can get information about each node using MegaAccountDetails::getStorageUsed,
     * MegaAccountDetails::getNumFiles, MegaAccountDetails::getNumFolders
     *
     * This function can return:
     * - 0 (no info about any node)
     * - 3 (info about the root node, the inbox node and the rubbish node)
     * Use MegaApi::getRootNode MegaApi::getInboxNode and MegaApi::getRubbishNode to get those nodes.
     *
     * - >3 (info about root, inbox, rubbish and incoming shares)
     * Use MegaApi::getInShares to get the incoming shares
     *
     * @return Number of items with account usage info
     */
    virtual int getNumUsageItems();

    /**
     * @brief Get the used storage in for a node
     *
     * Only root nodes are supported.
     *
     * @param handle Handle of the node to check
     * @return Used storage (in bytes)
     * @see MegaApi::getRootNode, MegaApi::getRubbishNode, MegaApi::getInboxNode
     */
    virtual long long getStorageUsed(MegaHandle handle);

    /**
     * @brief Get the number of files in a node
     *
     * Only root nodes are supported.
     *
     * @param handle Handle of the node to check
     * @return Number of files in the node
     * @see MegaApi::getRootNode, MegaApi::getRubbishNode, MegaApi::getInboxNode
     */
    virtual long long getNumFiles(MegaHandle handle);

    /**
     * @brief Get the number of folders in a node
     *
     * Only root nodes are supported.
     *
     * @param handle Handle of the node to check
     * @return Number of folders in the node
     * @see MegaApi::getRootNode, MegaApi::getRubbishNode, MegaApi::getInboxNode
     */
    virtual long long getNumFolders(MegaHandle handle);

    /**
     * @brief Get the used storage by versions in for a node
     *
     * Only root nodes are supported.
     *
     * @param handle Handle of the node to check
     * @return Used storage by versions (in bytes)
     * @see MegaApi::getRootNode, MegaApi::getRubbishNode, MegaApi::getInboxNode
     */
    virtual long long getVersionStorageUsed(MegaHandle handle);

    /**
     * @brief Get the number of versioned files in a node
     *
     * Only root nodes are supported.
     *
     * @param handle Handle of the node to check
     * @return Number of versioned files in the node
     * @see MegaApi::getRootNode, MegaApi::getRubbishNode, MegaApi::getInboxNode
     */
    virtual long long getNumVersionFiles(MegaHandle handle);

    /**
     * @brief Creates a copy of this MegaAccountDetails object.
     *
     * The resulting object is fully independent of the source MegaAccountDetails,
     * it contains a copy of all internal attributes, so it will be valid after
     * the original object is deleted.
     *
     * You are the owner of the returned object
     *
     * @return Copy of the MegaAccountDetails object
     */
    virtual MegaAccountDetails* copy();

    /**
     * @brief Get the number of MegaAccountBalance objects associated with the account
     *
     * You can use MegaAccountDetails::getBalance to get those objects.
     *
     * @return Number of MegaAccountBalance objects
     */
    virtual int getNumBalances() const;

    /**
     * @brief Returns the MegaAccountBalance object associated with an index
     *
     * You take the ownership of the returned value
     *
     * @param i Index of the object
     * @return MegaAccountBalance object
     */
    virtual MegaAccountBalance* getBalance(int i) const;

    /**
     * @brief Get the number of MegaAccountSession objects associated with the account
     *
     * You can use MegaAccountDetails::getSession to get those objects.
     *
     * @return Number of MegaAccountSession objects
     */
    virtual int getNumSessions() const;

    /**
     * @brief Returns the MegaAccountSession object associated with an index
     *
     * You take the ownership of the returned value
     *
     * @param i Index of the object
     * @return MegaAccountSession object
     */
    virtual MegaAccountSession* getSession(int i) const;

    /**
     * @brief Get the number of MegaAccountPurchase objects associated with the account
     *
     * You can use MegaAccountDetails::getPurchase to get those objects.
     *
     * @return Number of MegaAccountPurchase objects
     */
    virtual int getNumPurchases() const;

    /**
     * @brief Returns the MegaAccountPurchase object associated with an index
     *
     * You take the ownership of the returned value
     *
     * @param i Index of the object
     * @return MegaAccountPurchase object
     */
    virtual MegaAccountPurchase* getPurchase(int i) const;

    /**
     * @brief Get the number of MegaAccountTransaction objects associated with the account
     *
     * You can use MegaAccountDetails::getTransaction to get those objects.
     *
     * @return Number of MegaAccountTransaction objects
     */
    virtual int getNumTransactions() const;

    /**
     * @brief Returns the MegaAccountTransaction object associated with an index
     *
     * You take the ownership of the returned value
     *
     * @param i Index of the object
     * @return MegaAccountTransaction object
     */
    virtual MegaAccountTransaction* getTransaction(int i) const;

    /**
     * @brief Get the number of hours that are taken into account to calculate the free bandwidth quota
     *
     * The number of bytes transferred in that time is provided using MegaAccountDetails::getTemporalBandwidth
     *
     * @return Number of hours taken into account to calculate the free bandwidth quota
     */
    virtual int getTemporalBandwidthInterval();

    /**
     * @brief Get the number of bytes that were recently transferred
     *
     * The time interval in which those bytes were transferred
     * is provided (in hours) using MegaAccountDetails::getTemporalBandwidthInterval
     *
     * @return Number of bytes that were recently transferred
     */
    virtual long long getTemporalBandwidth();

    /**
     * @brief Check if the temporal bandwidth usage is valid after an overquota error
     * @return True if the temporal bandwidth is valid, otherwise false
     */
    virtual bool isTemporalBandwidthValid();
};

/**
 * @brief Details about pricing plans
 *
 * Use MegaApi::getPricing to get the pricing plans to upgrade MEGA accounts
 */
class MegaPricing
{
public:
    virtual ~MegaPricing();

    /**
     * @brief Get the number of available products to upgrade the account
     * @return Number of available products
     */
    virtual int getNumProducts();

    /**
     * @brief Get the handle of a product
     * @param productIndex Product index (from 0 to MegaPricing::getNumProducts)
     * @return Handle of the product
     * @see MegaApi::getPaymentId
     */
    virtual MegaHandle getHandle(int productIndex);

    /**
     * @brief Get the PRO level associated with the product
     * @param productIndex Product index (from 0 to MegaPricing::getNumProducts)
     * @return PRO level associated with the product:
     * Valid values are:
     * - MegaAccountDetails::ACCOUNT_TYPE_FREE = 0
     * - MegaAccountDetails::ACCOUNT_TYPE_PROI = 1
     * - MegaAccountDetails::ACCOUNT_TYPE_PROII = 2
     * - MegaAccountDetails::ACCOUNT_TYPE_PROIII = 3
     * - MegaAccountDetails::ACCOUNT_TYPE_LITE = 4
     */
    virtual int getProLevel(int productIndex);

    /**
     * @brief Get the number of GB of storage associated with the product
     * @param productIndex Product index (from 0 to MegaPricing::getNumProducts)
     * @return number of GB of storage
     */
    virtual unsigned int getGBStorage(int productIndex);

    /**
     * @brief Get the number of GB of bandwidth associated with the product
     * @param productIndex Product index (from 0 to MegaPricing::getNumProducts)
     * @return number of GB of bandwidth
     */
    virtual unsigned int getGBTransfer(int productIndex);

    /**
     * @brief Get the duration of the product (in months)
     * @param productIndex Product index (from 0 to MegaPricing::getNumProducts)
     * @return Duration of the product (in months)
     */
    virtual int getMonths(int productIndex);

    /**
     * @brief getAmount Get the price of the product (in cents)
     * @param productIndex Product index (from 0 to MegaPricing::getNumProducts)
     * @return Price of the product (in cents)
     */
    virtual int getAmount(int productIndex);

    /**
     * @brief Get the currency associated with MegaPricing::getAmount
     *
     * The SDK retains the ownership of the returned value. It will be valid until
     * the MegaPricing object is deleted.
     *
     * @param productIndex Product index (from 0 to MegaPricing::getNumProducts)
     * @return Currency associated with MegaPricing::getAmount
     */
    virtual const char* getCurrency(int productIndex);

    /**
     * @brief Get a description of the product
     *
     * The SDK retains the ownership of the returned value. It will be valid until
     * the MegaPricing object is deleted.
     *
     * @param productIndex Product index (from 0 to MegaPricing::getNumProducts)
     * @return Description of the product
     */
    virtual const char* getDescription(int productIndex);

    /**
     * @brief getIosID Get the iOS ID of the product
     *
     * The SDK retains the ownership of the returned value. It will be valid until
     * the MegaPricing object is deleted.
     *
     * @param productIndex Product index (from 0 to MegaPricing::getNumProducts)
     * @return iOS ID of the product
     */
    virtual const char* getIosID(int productIndex);

    /**
     * @brief Get the Android ID of the product
     *
     * The SDK retains the ownership of the returned value. It will be valid until
     * the MegaPricing object is deleted.
     *
     * @param productIndex Product index (from 0 to MegaPricing::getNumProducts)
     * @return Android ID of the product
     */
    virtual const char* getAndroidID(int productIndex);

    /**
     * @brief Creates a copy of this MegaPricing object.
     *
     * The resulting object is fully independent of the source MegaPricing,
     * it contains a copy of all internal attributes, so it will be valid after
     * the original object is deleted.
     *
     * You are the owner of the returned object
     *
     * @return Copy of the MegaPricing object
     */
    virtual MegaPricing *copy();
};

/**
 * @brief The MegaAchievementsDetails class
 *
 * There are several MEGA Achievements that a user can unlock, resulting in a
 * temporary extension of the storage and/or transfer quota during a period of
 * time.
 *
 * Currently there are 4 different classes of MEGA Achievements:
 *
 *  - Welcome: Create your free account and get 35 GB of complimentary storage space,
 *      valid for 30 days.
 *
 *  - Invite: Invite as many friends or coworkers as you want. For every signup under the
 *      invited email address, you will receive 10 GB of complimentary storage plus 20 GB
 *      of transfer quota, both valid for 365 days, provided that the new user installs
 *      either MEGAsync or a mobile app and starts using MEGA.
 *
 *  - Desktop install: When you install MEGAsync you get 20 GB of complimentary storage
 *      space plus 40 GB of transfer quota, both valid for 180 days.
 *
 *  - Mobile install: When you install our mobile app you get 15 GB of complimentary
 *      storage space plus 30 GB transfer quota, both valid for 180 days.
 *
 * When the user unlocks one of the achievements above, it unlocks an "Award". The award
 * includes a timestamps to indicate when it was unlocked, plus an expiration timestamp.
 * Afterwards, the award will not be active. Additionally, each award results in a "Reward".
 * The reward is linked to the corresponding award and includes the storage and transfer
 * quota obtained thanks to the unlocked award.
 *
 * @note It may take 2-3 days for achievements to show on the account after they have been completed.
 */
class MegaAchievementsDetails
{
public:

    enum {
        MEGA_ACHIEVEMENT_WELCOME            = 1,
        MEGA_ACHIEVEMENT_INVITE             = 3,
        MEGA_ACHIEVEMENT_DESKTOP_INSTALL    = 4,
        MEGA_ACHIEVEMENT_MOBILE_INSTALL     = 5
    };

    virtual ~MegaAchievementsDetails();

    /**
     * @brief Get the base storage value for this account
     * @return The base storage value, in bytes
     */
    virtual long long getBaseStorage();

    /**
     * @brief Get the storage granted by a MEGA achievement class
     *
     * The following classes are valid:
     *  - MEGA_ACHIEVEMENT_WELCOME = 1
     *  - MEGA_ACHIEVEMENT_INVITE = 3
     *  - MEGA_ACHIEVEMENT_DESKTOP_INSTALL = 4
     *  - MEGA_ACHIEVEMENT_MOBILE_INSTALL = 5
     *
     * @param class_id Id of the MEGA achievement
     * @return Storage granted by this MEGA achievement class, in bytes
     */
    virtual long long getClassStorage(int class_id);

    /**
     * @brief Get the transfer quota granted by a MEGA achievement class
     *
     * The following classes are valid:
     *  - MEGA_ACHIEVEMENT_WELCOME = 1
     *  - MEGA_ACHIEVEMENT_INVITE = 3
     *  - MEGA_ACHIEVEMENT_DESKTOP_INSTALL = 4
     *  - MEGA_ACHIEVEMENT_MOBILE_INSTALL = 5
     *
     * @param class_id Id of the MEGA achievement
     * @return Transfer quota granted by this MEGA achievement class, in bytes
     */
    virtual long long getClassTransfer(int class_id);

    /**
     * @brief Get the duration of storage/transfer quota granted by a MEGA achievement class
     *
     * The following classes are valid:
     *  - MEGA_ACHIEVEMENT_WELCOME = 1
     *  - MEGA_ACHIEVEMENT_INVITE = 3
     *  - MEGA_ACHIEVEMENT_DESKTOP_INSTALL = 4
     *  - MEGA_ACHIEVEMENT_MOBILE_INSTALL = 5
     *
     * The storage and transfer quota resulting from a MEGA achievement may expire after
     * certain number of days. In example, the "Welcome" reward lasts for 30 days and afterwards
     * the granted storage and transfer quota is revoked.
     *
     * @param class_id Id of the MEGA achievement
     * @return Number of days for the storage/transfer quota granted by this MEGA achievement class
     */
    virtual int getClassExpire(int class_id);

    /**
     * @brief Get the number of unlocked awards for this account
     * @return Number of unlocked awards
     */
    virtual unsigned int getAwardsCount();

    /**
     * @brief Get the MEGA achievement class of the award
     * @param index Position of the award in the list of unlocked awards
     * @return The achievement class associated to the award in position \c index
     */
    virtual int getAwardClass(unsigned int index);

    /**
     * @brief Get the id of the award
     * @param index Position of the award in the list of unlocked awards
     * @return The id of the award in position \c index
     */
    virtual int getAwardId(unsigned int index);

    /**
     * @brief Get the timestamp of the award (when it was unlocked)
     * @param index Position of the award in the list of unlocked awards
     * @return The timestamp of the award (when it was unlocked) in position \c index
     */
    virtual int64_t getAwardTimestamp(unsigned int index);

    /**
     * @brief Get the expiration timestamp of the award
     *
     * After this moment, the storage and transfer quota granted as result of the award
     * will not be valid anymore.
     *
     * @note The expiration time may not be the \c getAwardTimestamp plus the number of days
     * returned by \c getClassExpire, since the award can be unlocked but not yet granted. It
     * typically takes 2 days from unlocking the award until the user is actually rewarded.
     *
     * @param index Position of the award in the list of unlocked awards
     * @return The expiration timestamp of the award in position \c index
     */
    virtual int64_t getAwardExpirationTs(unsigned int index);

    /**
     * @brief Get the list of referred emails for the award
     *
     * This function is specific for the achievements of class MEGA_ACHIEVEMENT_INVITE.
     *
     * You take ownership of the returned value.
     *
     * @param index Position of the award in the list of unlocked awards
     * @return The list of invited emails for the award in position \c index
     */
    virtual MegaStringList* getAwardEmails(unsigned int index);

    /**
     * @brief Get the number of active rewards for this account
     * @return Number of active rewards
     */
    virtual int getRewardsCount();
    
    /**
     * @brief Get the id of the award associated with the reward
     * @param index Position of the reward in the list of active rewards
     * @return The id of the award associated with the reward
     */
    virtual int getRewardAwardId(unsigned int index);
    
    /**
     * @brief Get the storage rewarded by the award
     * @param index Position of the reward in the list of active rewards
     * @return The storage rewarded by the award
     */
    virtual long long getRewardStorage(unsigned int index);
    
    /**
     * @brief Get the transfer quota rewarded by the award
     * @param index Position of the reward in the list of active rewards
     * @return The transfer quota rewarded by the award
     */
    virtual long long getRewardTransfer(unsigned int index);
    
    /**
     * @brief Get the storage rewarded by the award_id
     * @param award_id The id of the award
     * @return The storage rewarded by the award_id
     */
    virtual long long getRewardStorageByAwardId(int award_id);
    
    /**
     * @brief Get the transfer rewarded by the award_id
     * @param award_id The id of the award
     * @return The transfer rewarded by the award_id
     */
    virtual long long getRewardTransferByAwardId(int award_id);
    
    /**
     * @brief Get the duration of the reward
     * @param index Position of the reward in the list of active rewards
     * @return The duration of the reward, in days
     */
    virtual int getRewardExpire(unsigned int index);
    
    /**
     * @brief Creates a copy of this MegaAchievementsDetails object.
     *
     * The resulting object is fully independent of the source MegaAchievementsDetails,
     * it contains a copy of all internal attributes, so it will be valid after
     * the original object is deleted.
     *
     * You are the owner of the returned object
     *
     * @return Copy of the MegaAchievementsDetails object
     */
    virtual MegaAchievementsDetails *copy();

    /**
     * @brief Returns the actual storage achieved by this account
     *
     * This function considers all the storage granted to the logged in
     * account as result of the unlocked achievements. It does not consider
     * the expired achievements nor the permanent base storage.
     *
     * @return The achieved storage for this account
     */
    virtual long long currentStorage();

    /**
     * @brief Returns the actual transfer quota achieved by this account
     *
     * This function considers all the transfer quota granted to the logged
     * in account as result of the unlocked achievements. It does not consider
     * the expired achievements.
     *
     * @return The achieved transfer quota for this account
     */
    virtual long long currentTransfer();

    /**
     * @brief Returns the actual achieved storage due to referrals
     *
     * This function considers all the storage granted to the logged in account
     * as result of the successful invitations (referrals). It does not consider
     * the expired achievements.
     *
     * @return The achieved storage by this account as result of referrals
     */
    virtual long long currentStorageReferrals();

    /**
     * @brief Returns the actual achieved transfer quota due to referrals
     *
     * This function considers all the transfer quota granted to the logged
     * in account as result of the successful invitations (referrals). It
     * does not consider the expired achievements.
     *
     * @return The transfer achieved quota by this account as result of referrals
     */
    virtual long long currentTransferReferrals();
};

}

#endif //MEGAAPI_H<|MERGE_RESOLUTION|>--- conflicted
+++ resolved
@@ -2016,17 +2016,13 @@
             TYPE_GET_RECOVERY_LINK, TYPE_QUERY_RECOVERY_LINK, TYPE_CONFIRM_RECOVERY_LINK,
             TYPE_GET_CANCEL_LINK, TYPE_CONFIRM_CANCEL_LINK,
             TYPE_GET_CHANGE_EMAIL_LINK, TYPE_CONFIRM_CHANGE_EMAIL_LINK,
-<<<<<<< HEAD
-            TYPE_WHY_AM_I_BLOCKED
-=======
             TYPE_CHAT_UPDATE_PERMISSIONS, TYPE_CHAT_TRUNCATE, TYPE_CHAT_SET_TITLE, TYPE_SET_MAX_CONNECTIONS,
             TYPE_PAUSE_TRANSFER, TYPE_MOVE_TRANSFER, TYPE_CHAT_PRESENCE_URL, TYPE_REGISTER_PUSH_NOTIFICATION,
             TYPE_GET_USER_EMAIL, TYPE_APP_VERSION, TYPE_GET_LOCAL_SSL_CERT, TYPE_SEND_SIGNUP_LINK,
             TYPE_QUERY_DNS, TYPE_QUERY_GELB, TYPE_CHAT_STATS, TYPE_DOWNLOAD_FILE,
             TYPE_QUERY_TRANSFER_QUOTA, TYPE_PASSWORD_LINK, TYPE_GET_ACHIEVEMENTS,
-            TYPE_RESTORE, TYPE_REMOVE_VERSIONS,
+            TYPE_RESTORE, TYPE_REMOVE_VERSIONS, TYPE_WHY_AM_I_BLOCKED,
             TOTAL_OF_REQUEST_TYPES
->>>>>>> edcc5b1e
         };
 
         virtual ~MegaRequest();
