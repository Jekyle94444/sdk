--- conflicted
+++ resolved
@@ -2003,13 +2003,9 @@
             TYPE_GET_CHANGE_EMAIL_LINK, TYPE_CONFIRM_CHANGE_EMAIL_LINK,
             TYPE_CHAT_UPDATE_PERMISSIONS, TYPE_CHAT_TRUNCATE, TYPE_CHAT_SET_TITLE, TYPE_SET_MAX_CONNECTIONS,
             TYPE_PAUSE_TRANSFER, TYPE_MOVE_TRANSFER, TYPE_CHAT_PRESENCE_URL, TYPE_REGISTER_PUSH_NOTIFICATION,
-<<<<<<< HEAD
-            TYPE_GET_USER_EMAIL, TYPE_APP_VERSION, TYPE_GET_LOCAL_SSL_CERT, TYPE_QUERY_BANDWIDTH_QUOTA
-=======
             TYPE_GET_USER_EMAIL, TYPE_APP_VERSION, TYPE_GET_LOCAL_SSL_CERT, TYPE_SEND_SIGNUP_LINK,
             TYPE_QUERY_DNS, TYPE_QUERY_GELB, TYPE_CHAT_STATS, TYPE_DOWNLOAD_FILE,
             TYPE_QUERY_TRANSFER_QUOTA, TOTAL_OF_REQUEST_TYPES
->>>>>>> 32b6c198
         };
 
         virtual ~MegaRequest();
@@ -2416,11 +2412,7 @@
          * - MegaApi::moveTransferBefore - Returns the tag of the transfer with the target position
          * - MegaApi::moveTransferBeforeByTag - Returns the tag of the transfer with the target position
          * - MegaApi::setMaxConnections - Returns the number of connections
-<<<<<<< HEAD
-         * - MegaApi::queryBandwidthQuota - Returns the amount of bytes to be transferred
-=======
          * - MegaApi::queryTransferQuota - Returns the amount of bytes to be transferred
->>>>>>> 32b6c198
          *
          * This value is valid for these request in onRequestFinish when the
          * error code is MegaError::API_OK:
@@ -2456,11 +2448,7 @@
          *
          * This value is valid for these request in onRequestFinish when the
          * error code is MegaError::API_OK:
-<<<<<<< HEAD
-         * - MegaApi::queryBandwidthQuota - True if it is expected to get an overquota error, otherwise false
-=======
          * - MegaApi::queryTransferQuota - True if it is expected to get an overquota error, otherwise false
->>>>>>> 32b6c198
          *
          * @return Flag related to the request
          */
@@ -6527,15 +6515,9 @@
         void getExtendedAccountDetails(bool sessions = false, bool purchases = false, bool transactions = false, MegaRequestListener *listener = NULL);
 
         /**
-<<<<<<< HEAD
-         * @brief Check if the available bandwidth quota is enough to transfer an amount of bytes
-         *
-         * The associated request type with this request is MegaRequest::TYPE_QUERY_BANDWIDTH_QUOTA
-=======
          * @brief Check if the available transfer quota is enough to transfer an amount of bytes
          *
          * The associated request type with this request is MegaRequest::TYPE_QUERY_TRANSFER_QUOTA
->>>>>>> 32b6c198
          *
          * Valid data in the MegaRequest object received on callbacks:
          * - MegaRequest::getNumber - Returns the amount of bytes to be transferred
@@ -6547,11 +6529,7 @@
          * @param size Amount of bytes to be transferred
          * @param listener MegaRequestListener to track this request
          */
-<<<<<<< HEAD
-        void queryBandwidthQuota(long long size, MegaRequestListener *listener = NULL);
-=======
         void queryTransferQuota(long long size, MegaRequestListener *listener = NULL);
->>>>>>> 32b6c198
 
         /**
          * @brief Get the available pricing plans to upgrade a MEGA account
