--- conflicted
+++ resolved
@@ -6732,7 +6732,6 @@
          */
         bool isOnline();
 
-<<<<<<< HEAD
 #ifdef HAVE_LIBUV
         /**
          * @brief Start an HTTP proxy server in specified port
@@ -6928,7 +6927,8 @@
          * @return Maximum size of the packets sent to clients (in bytes)
          */
         int httpServerGetMaxOutputSize();
-=======
+#endif
+
 #ifdef ENABLE_CHAT
         /**
          * @brief Creates a chat for one or participants, allowing you to specify their
@@ -7028,7 +7028,6 @@
          * @param listener MegaRequestListener to track this request
          */
         void getUrlChat(MegaHandle chatid, MegaRequestListener *listener = NULL);
->>>>>>> f6c865a9
 #endif
 
 private:
