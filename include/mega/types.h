--- conflicted
+++ resolved
@@ -337,14 +337,6 @@
 typedef list<struct File*> file_list;
 
 // node types:
-<<<<<<< HEAD
-// FILE - regular file nodes
-// FOLDER - regular folder nodes
-// ROOT - the cloud drive root node
-// VAULT - vault, for "My backups" and other special folders
-// RUBBISH - rubbish bin
-typedef enum { TYPE_UNKNOWN = -1, FILENODE = 0, FOLDERNODE, ROOTNODE, VAULTNODE, RUBBISHNODE } nodetype_t;
-=======
 typedef enum {
 
     // these first two are for sync rework, and should not be used before that branch is merged (directoyScan is from sync rework)
@@ -355,10 +347,9 @@
     FILENODE = 0,    // FILE - regular file nodes
     FOLDERNODE,      // FOLDER - regular folder nodes
     ROOTNODE,        // ROOT - the cloud drive root node
-    INCOMINGNODE,    // INCOMING - inbox
+    VAULTNODE,       // VAULT - for "My backups" and other special folders.
     RUBBISHNODE      // RUBBISH - rubbish bin
 } nodetype_t;
->>>>>>> 0a7e1e58
 
 typedef enum { LBL_UNKNOWN = 0, LBL_RED = 1, LBL_ORANGE = 2, LBL_YELLOW = 3, LBL_GREEN = 4,
                LBL_BLUE = 5, LBL_PURPLE = 6, LBL_GREY = 7, } nodelabel_t;
