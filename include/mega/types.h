/**
 * @file mega/types.h
 * @brief Mega SDK types and includes
 *
 * (c) 2013-2014 by Mega Limited, Auckland, New Zealand
 *
 * This file is part of the MEGA SDK - Client Access Engine.
 *
 * Applications using the MEGA API must present a valid application key
 * and comply with the the rules set forth in the Terms of Service.
 *
 * The MEGA SDK is distributed in the hope that it will be useful,
 * but WITHOUT ANY WARRANTY; without even the implied warranty of
 * MERCHANTABILITY or FITNESS FOR A PARTICULAR PURPOSE.
 *
 * @copyright Simplified (2-clause) BSD License.
 *
 * You should have received a copy of the license along with this
 * program.
 */

#ifndef MEGA_TYPES_H
#define MEGA_TYPES_H 1

#ifdef _MSC_VER
#if MEGA_LINKED_AS_SHARED_LIBRARY
 #define MEGA_API __declspec(dllimport)
#elif MEGA_CREATE_SHARED_LIBRARY
 #define MEGA_API __declspec(dllexport)
#endif
#endif

#ifndef MEGA_API
 #define MEGA_API
#endif

// it needs to be reviewed that serialization/unserialization is not relying on this
typedef char __static_check_01__[sizeof(bool) == sizeof(char) ? 1 : -1];
// if your build fails here, please contact MEGA developers

// platform-specific includes and defines
#ifdef _WIN32
#include "mega/win32/megasys.h"
#else
#include "mega/posix/megasys.h"
#endif

#ifdef USE_CRYPTOPP
#include <cryptopp/config.h> // so we can test CRYPTO_VERSION below
#endif

// signed 64-bit generic offset
typedef int64_t m_off_t;

// opaque filesystem fingerprint
typedef uint64_t fsfp_t;

namespace mega {
// within ::mega namespace, byte is unsigned char (avoids ambiguity when std::byte from c++17 and perhaps other defined ::byte are available)
#if defined(USE_CRYPTOPP) && (CRYPTOPP_VERSION >= 600) && ((__cplusplus >= 201103L) || (__RPCNDR_H_VERSION__ == 500))
using byte = CryptoPP::byte;
#elif __RPCNDR_H_VERSION__ != 500
typedef unsigned char byte;

#endif
}

#ifdef USE_CRYPTOPP
#include "mega/crypto/cryptopp.h"
#else
#include "megacrypto.h"
#endif

#include "mega/crypto/sodium.h"

#include <memory>
#include <string>
#include <chrono>

namespace mega {

// import these select types into the namespace directly, to avoid adding std::byte from c++17
using std::string;
using std::map;
using std::set;
using std::list;
using std::vector;
using std::pair;
using std::multimap;
using std::deque;
using std::multiset;
using std::queue;
using std::streambuf;
using std::tuple;
using std::ostringstream;
using std::unique_ptr;

#ifdef WIN32
using std::wstring;
#endif

// forward declaration
struct AttrMap;
class BackoffTimer;
class Command;
class CommandPubKeyRequest;
struct DirectRead;
struct DirectReadNode;
struct DirectReadSlot;
struct FileAccess;
struct FileAttributeFetch;
struct FileAttributeFetchChannel;
struct FileFingerprint;
struct FileFingerprintCmp;
struct HttpReq;
struct GenericHttpReq;
struct HttpReqCommandPutFA;
struct LocalNode;
class MegaClient;
struct NewNode;
struct Node;
struct NodeCore;
class PubKeyAction;
class Request;
struct Transfer;
class TreeProc;
class LocalTreeProc;
struct User;
struct Waiter;
struct Proxy;
struct PendingContactRequest;
class TransferList;
struct Achievement;
class SimpleLogger;

namespace UserAlert
{
    struct Base;
}
class AuthRing;

#define EOO 0

// Our own version of time_t which we can be sure is 64 bit.
// Utils.h has functions m_time() and so on corresponding to time() which help us to use this type and avoid arithmetic overflow when working with time_t on systems where it's 32-bit
typedef int64_t m_time_t;

// monotonously increasing time in deciseconds
typedef uint32_t dstime;

#define NEVER (~(dstime)0)
#define EVER(ds) ((ds+1))

#define STRINGIFY(x) # x
#define TOSTRING(x) STRINGIFY(x)

// HttpReq states
typedef enum { REQ_READY, REQ_PREPARED, REQ_ENCRYPTING, REQ_DECRYPTING, REQ_DECRYPTED, REQ_INFLIGHT, REQ_SUCCESS, REQ_FAILURE, REQ_DONE, REQ_ASYNCIO } reqstatus_t;

typedef enum { USER_HANDLE, NODE_HANDLE } targettype_t;

typedef enum { METHOD_POST, METHOD_GET, METHOD_NONE} httpmethod_t;

typedef enum { REQ_BINARY, REQ_JSON } contenttype_t;

// new node source types
typedef enum { NEW_NODE, NEW_PUBLIC, NEW_UPLOAD } newnodesource_t;

// file chunk MAC
struct ChunkMAC
{
    ChunkMAC() : offset(0), finished(false) { }

    byte mac[SymmCipher::BLOCKSIZE];
    unsigned int offset;
    bool finished;
};

class chunkmac_map;

/**
 * @brief Declaration of API error codes.
 */
typedef enum ErrorCodes
{
    API_OK = 0,                     ///< Everything OK.
    API_EINTERNAL = -1,             ///< Internal error.
    API_EARGS = -2,                 ///< Bad arguments.
    API_EAGAIN = -3,                ///< Request failed, retry with exponential backoff.
    DAEMON_EFAILED = -4,            ///< If returned from the daemon: EFAILED
    API_ERATELIMIT = -4,            ///< If returned from the API: Too many requests, slow down.
    API_EFAILED = -5,               ///< Request failed permanently.  This one is only produced by the API, only per command (not batch level)
    API_ETOOMANY = -6,              ///< Too many requests for this resource.
    API_ERANGE = -7,                ///< Resource access out of range.
    API_EEXPIRED = -8,              ///< Resource expired.
    API_ENOENT = -9,                ///< Resource does not exist.
    API_ECIRCULAR = -10,            ///< Circular linkage.
    API_EACCESS = -11,              ///< Access denied.
    API_EEXIST = -12,               ///< Resource already exists.
    API_EINCOMPLETE = -13,          ///< Request incomplete.
    API_EKEY = -14,                 ///< Cryptographic error.
    API_ESID = -15,                 ///< Bad session ID.
    API_EBLOCKED = -16,             ///< Resource administratively blocked.
    API_EOVERQUOTA = -17,           ///< Quota exceeded.
    API_ETEMPUNAVAIL = -18,         ///< Resource temporarily not available.
    API_ETOOMANYCONNECTIONS = -19,  ///< Too many connections on this resource.
    API_EWRITE = -20,               ///< File could not be written to (or failed post-write integrity check)
    API_EREAD = -21,                ///< File could not be read from (or changed unexpectedly during reading)
    API_EAPPKEY = -22,              ///< Invalid or missing application key.
    API_ESSL = -23,                 ///< SSL verification failed
    API_EGOINGOVERQUOTA = -24,      ///< Not enough quota
    API_EMFAREQUIRED = -26,         ///< Multi-factor authentication required
    API_EMASTERONLY = -27,          ///< Access denied for sub-users (only for business accounts)
    API_EBUSINESSPASTDUE = -28,     ///< Business account expired
    API_EPAYWALL = -29,             ///< Over Disk Quota Paywall
} error;

class Error
{
public:
    typedef enum
    {
        USER_ETD_UNKNOWN = -1,
        USER_COPYRIGHT_SUSPENSION = 4,  // Account suspended by copyright
        USER_ETD_SUSPENSION = 7, // represents an ETD/ToS 'severe' suspension level
    } UserErrorCode;

    typedef enum
    {
        LINK_UNKNOWN = -1,
        LINK_UNDELETED = 0,  // Link is undeleted
        LINK_DELETED_DOWN = 1, // Link is deleted or down
        LINK_DOWN_ETD = 2,  // Link is down due to an ETD specifically
    } LinkErrorCode;

    Error(error err = API_EINTERNAL)
        : mError(err)
    { }

    void setErrorCode(error err)
    {
        mError = err;
    }

    void setUserStatus(int64_t u) { mUserStatus = u; }
    void setLinkStatus(int64_t l) { mLinkStatus = l; }
    bool hasExtraInfo() const { return mUserStatus != USER_ETD_UNKNOWN || mLinkStatus != LINK_UNKNOWN; }
    int64_t getUserStatus() const { return mUserStatus; }
    int64_t getLinkStatus() const { return mLinkStatus; }
    operator error() const { return mError; }

private:
    error mError = API_EINTERNAL;
    int64_t mUserStatus = USER_ETD_UNKNOWN;
    int64_t mLinkStatus = LINK_UNKNOWN;
};

// returned by loggedin()
typedef enum { NOTLOGGEDIN, EPHEMERALACCOUNT, CONFIRMEDACCOUNT, FULLACCOUNT } sessiontype_t;

// node/user handles are 8-11 base64 characters, case sensitive, and thus fit
// in a 64-bit int
typedef uint64_t handle;

class NodeHandle
{
    // Actual nodes are only 6 bytes.
    // This class helps avoid issues when we don't save/restore the top 2 bytes when using an 8 byte uint64 to represent it
    uint64_t h = 0xFFFFFFFFFFFFFFFF;
public:
    bool isUndef() { return (h & 0xFFFFFFFFFFFF) == 0xFFFFFFFFFFFF; }
    NodeHandle& set6byte(uint64_t n) { h = n; assert((n & 0xFFFF000000000000) == 0); return *this; }
    bool eq(NodeHandle b) { return (h & 0xFFFFFFFFFFFF) == (b.h & 0xFFFFFFFFFFFF); }
    bool eq(handle b) { return (h & 0xFFFFFFFFFFFF) == (b & 0xFFFFFFFFFFFF); }
    bool ne(handle b) { return (h & 0xFFFFFFFFFFFF) != (b & 0xFFFFFFFFFFFF); }
    bool operator<(const NodeHandle& rhs) const { return h < rhs.h; }
    handle as8byte() { return isUndef() ? 0xFFFFFFFFFFFFFFFF : (h & 0xFFFFFFFFFFFF); }
};

inline bool operator==(NodeHandle a, NodeHandle b) { return a.eq(b); }
inline bool operator==(NodeHandle a, handle b) { return a.eq(b); }
inline bool operator!=(NodeHandle a, handle b) { return a.ne(b); }
std::ostream& operator<<(std::ostream&, NodeHandle h);
SimpleLogger& operator<<(SimpleLogger&, NodeHandle h);

// (can use unordered_set if available)
typedef set<handle> handle_set;

// file attribute type
typedef uint16_t fatype;

// list of files
typedef list<struct File*> file_list;

// node types:
// FILE - regular file nodes
// FOLDER - regular folder nodes
// ROOT - the cloud drive root node
// INCOMING - inbox
// RUBBISH - rubbish bin
typedef enum { TYPE_UNKNOWN = -1, FILENODE = 0, FOLDERNODE, ROOTNODE, INCOMINGNODE, RUBBISHNODE } nodetype_t;

typedef enum { LBL_UNKNOWN = 0, LBL_RED = 1, LBL_ORANGE = 2, LBL_YELLOW = 3, LBL_GREEN = 4,
               LBL_BLUE = 5, LBL_PURPLE = 6, LBL_GREY = 7, } nodelabel_t;

// node type key lengths
const int FILENODEKEYLENGTH = 32;
const int FOLDERNODEKEYLENGTH = 16;

<<<<<<< HEAD
typedef list<class Sync*> sync_list;
struct SyncFlags;

=======
>>>>>>> e27ba13e
// persistent resource cache storage
class Cacheable
{
public:
    virtual ~Cacheable() = default;

    virtual bool serialize(string*) = 0;

    uint32_t dbid = 0;
    bool notified = false;
};

// numeric representation of string (up to 8 chars)
typedef uint64_t nameid;

// access levels:
// RDONLY - cannot add, rename or delete
// RDWR - cannot rename or delete
// FULL - all operations that do not require ownership permitted
// OWNER - node is in caller's ROOT, INCOMING or RUBBISH trees
typedef enum { ACCESS_UNKNOWN = -1, RDONLY = 0, RDWR, FULL, OWNER, OWNERPRELOGIN } accesslevel_t;

// operations for outgoing pending contacts
typedef enum { OPCA_ADD = 0, OPCA_DELETE, OPCA_REMIND} opcactions_t;
// operations for incoming pending contacts
typedef enum { IPCA_ACCEPT = 0, IPCA_DENY, IPCA_IGNORE} ipcactions_t;


typedef vector<Node*> node_vector;

// contact visibility:
// HIDDEN - not shown
// VISIBLE - shown
typedef enum { VISIBILITY_UNKNOWN = -1, HIDDEN = 0, VISIBLE = 1, INACTIVE = 2, BLOCKED = 3 } visibility_t;

typedef enum { PUTNODES_APP, PUTNODES_SYNC, PUTNODES_SYNCDEBRIS } putsource_t;

// maps handle-index pairs to file attribute handle
typedef map<pair<handle, fatype>, pair<handle, int> > fa_map;

typedef enum {
    SYNC_DISABLED = -3, //user disabled (if no syncError, otherwise automatically disabled . i.e SYNC_TEMPORARY_DISABLED)
    SYNC_FAILED = -2,
    SYNC_CANCELED = -1, // being deleted
    SYNC_INITIALSCAN = 0,
    SYNC_ACTIVE
} syncstate_t;

enum SyncError {
    NO_SYNC_ERROR = 0,
    UNKNOWN_ERROR = 1,
    UNSUPPORTED_FILE_SYSTEM = 2,            // File system type is not supported
    INVALID_REMOTE_TYPE = 3,                // Remote type is not a folder that can be synced
    INVALID_LOCAL_TYPE = 4,                 // Local path does not refer to a folder
    INITIAL_SCAN_FAILED = 5,                // The initial scan failed
    LOCAL_PATH_TEMPORARY_UNAVAILABLE = 6,   // Local path is temporarily unavailable: this is fatal when adding a sync
    LOCAL_PATH_UNAVAILABLE = 7,             // Local path is not available (can't be open)
    REMOTE_NODE_NOT_FOUND = 8,              // Remote node does no longer exists
    STORAGE_OVERQUOTA = 9,                  // Account reached storage overquota
    BUSINESS_EXPIRED = 10,                  // Business account expired
    FOREIGN_TARGET_OVERSTORAGE = 11,        // Sync transfer fails (upload into an inshare whose account is overquota)
    REMOTE_PATH_HAS_CHANGED = 12,           // Remote path has changed (currently unused: not an error)
    REMOTE_PATH_DELETED = 13,               // Remote path has been deleted
    SHARE_NON_FULL_ACCESS = 14,             // Existing inbound share sync or part thereof lost full access
    LOCAL_FINGERPRINT_MISMATCH = 15,        // Filesystem fingerprint does not match the one stored for the synchronization
    PUT_NODES_ERROR = 16,                   // Error processing put nodes result
    ACTIVE_SYNC_BELOW_PATH = 17,            // There's a synced node below the path to be synced
    ACTIVE_SYNC_ABOVE_PATH = 18,            // There's a synced node above the path to be synced
    REMOTE_NODE_MOVED_TO_RUBBISH = 19,      // Moved to rubbish
    REMOTE_NODE_INSIDE_RUBBISH = 20,        // Attempted to be added in rubbish
    VBOXSHAREDFOLDER_UNSUPPORTED = 21,      // Found unsupported VBoxSharedFolderFS
    LOCAL_PATH_SYNC_COLLISION = 22,         // Local path includes a synced path or is included within one
<<<<<<< HEAD
    LOCAL_IS_FAT = 23,                      // Found FAT (not a failure per se)
    LOCAL_IS_HGFS= 24,                      // Found HGFS (not a failure per se)
    ACCOUNT_BLOCKED= 25,                    // Account blocked
    UNKNOWN_TEMPORARY_ERROR = 26,           // Unknown temporary error
    TOO_MANY_ACTION_PACKETS = 27,           // Too many changes in account, local state discarded
    LOGGED_OUT = 28,                        // Logged out
    PAUSED = 29,                            // Paused
    COULD_NOT_MOVE_CLOUD_NODES = 30,        // rename() failed
};

inline bool isSyncErrorPermanent(SyncError e)
{
    switch (e)
    {
    case NO_SYNC_ERROR:
    case LOGGED_OUT: //syncs may be restored after relogging
    case UNKNOWN_TEMPORARY_ERROR:
    case STORAGE_OVERQUOTA:
    case BUSINESS_EXPIRED:
    case FOREIGN_TARGET_OVERSTORAGE:
    case ACCOUNT_BLOCKED:
    case LOCAL_IS_FAT:
    case LOCAL_IS_HGFS:
    case PAUSED:
        return false;
    default:
        return true;
    }
}

inline bool isAnError(SyncError e)
{
    switch (e)
    {
    case NO_SYNC_ERROR:
    case LOCAL_IS_FAT:
    case LOCAL_IS_HGFS:
    case PAUSED:
        return false;
    default:
        return true;
    }
}
=======
    ACCOUNT_BLOCKED= 23,                    // Account blocked
    UNKNOWN_TEMPORARY_ERROR = 24,           // Unknown temporary error
    TOO_MANY_ACTION_PACKETS = 25,           // Too many changes in account, local state discarded
    LOGGED_OUT = 26,                        // Logged out
    WHOLE_ACCOUNT_REFETCHED = 27,           // The whole account was reloaded, missed actionpacket changes could not have been applied
};

enum SyncWarning {
    NO_SYNC_WARNING = 0,
    LOCAL_IS_FAT = 1,                      // Found FAT (not a failure per se)
    LOCAL_IS_HGFS = 2,                      // Found HGFS (not a failure per se)
};

>>>>>>> e27ba13e

typedef enum { SYNCDEL_NONE, SYNCDEL_DELETED, SYNCDEL_INFLIGHT, SYNCDEL_BIN,
               SYNCDEL_DEBRIS, SYNCDEL_DEBRISDAY, SYNCDEL_FAILED } syncdel_t;

typedef vector<LocalNode*> localnode_vector;

// fsid is not necessarily unique becuase multiple filesystems may be involved
// Hence, we use a multimap and check other parameters too when looking for a match.
typedef multimap<handle, LocalNode*> fsid_localnode_map;

// A similar type for looking up LocalNode by node handle, analagously
// Keep the type separate by inheriting
typedef multimap<NodeHandle, LocalNode*> nodehandle_localnode_map;

typedef set<LocalNode*> localnode_set;

typedef multimap<int32_t, LocalNode*> idlocalnode_map;

typedef set<Node*> node_set;

// enumerates a node's children
// FIXME: switch to forward_list once C++11 becomes more widely available
typedef list<Node*> node_list;

// undefined node handle
const handle UNDEF = ~(handle)0;

#define ISUNDEF(h) (!((h) + 1))

typedef list<struct TransferSlot*> transferslot_list;

// FIXME: use forward_list instad (C++11)
typedef list<HttpReqCommandPutFA*> putfa_list;

// map a FileFingerprint to the transfer for that FileFingerprint
typedef map<FileFingerprint*, Transfer*, FileFingerprintCmp> transfer_map;

template <class T, class E>
class deque_with_lazy_bulk_erase
{
    // This is a wrapper class for deque.  Erasing an element from the middle of a deque is not cheap since all the subsequent elements need to be shuffled back.
    // This wrapper intercepts the erase() calls for single items, and instead marks each one as 'erased'.
    // The supplied template class E contains the normal deque entry T, plus a flag or similar to mark an entry erased.
    // Any other operation on the deque performs all the gathered erases in a single std::remove_if for efficiency.
    // This makes an enormous difference when cancelling 100k transfers in MEGAsync's transfers window for example.
    deque<E> mDeque;
    bool mErasing = false;

public:

    typedef typename deque<E>::iterator iterator;

    void erase(iterator i)
    {
        assert(i != mDeque.end());
        i->erase();
        mErasing = true;
    }

    void applyErase()
    {
        if (mErasing)
        {
            auto newEnd = std::remove_if(mDeque.begin(), mDeque.end(), [](const E& e) { return e.isErased(); } );
            mDeque.erase(newEnd, mDeque.end());
            mErasing = false;
        }
    }

    size_t size()                                        { applyErase(); return mDeque.size(); }
    size_t empty()                                       { applyErase(); return mDeque.empty(); }
    void clear()                                         { mDeque.clear(); }
    iterator begin(bool canHandleErasedElements = false) { if (!canHandleErasedElements) applyErase(); return mDeque.begin(); }
    iterator end(bool canHandleErasedElements = false)   { if (!canHandleErasedElements) applyErase(); return mDeque.end(); }
    void push_front(T t)                                 { applyErase(); mDeque.push_front(E(t)); }
    void push_back(T t)                                  { applyErase(); mDeque.push_back(E(t)); }
    void insert(iterator i, T t)                         { applyErase(); mDeque.insert(i, E(t)); }
    T& operator[](size_t n)                              { applyErase(); return mDeque[n]; }

};

// map a request tag with pending dbids of transfers and files
typedef map<int, vector<uint32_t> > pendingdbid_map;

// map a request tag with a pending dns request
typedef map<int, GenericHttpReq*> pendinghttp_map;

// map an upload handle to the corresponding transer
typedef map<handle, Transfer*> handletransfer_map;

// maps node handles to Node pointers
typedef map<handle, Node*> node_map;

struct NodeCounter
{
    m_off_t storage = 0;
    m_off_t versionStorage = 0;
    size_t files = 0;
    size_t folders = 0;
    size_t versions = 0;
    void operator += (const NodeCounter&);
    void operator -= (const NodeCounter&);
};

typedef std::map<handle, NodeCounter> NodeCounterMap;

// maps node handles to Share pointers
typedef map<handle, struct Share*> share_map;

// maps node handles NewShare pointers
typedef list<struct NewShare*> newshare_list;

// generic handle vector
typedef vector<handle> handle_vector;

// pairs of node handles
typedef set<pair<handle, handle> > handlepair_set;

// node and user vectors
typedef vector<struct User*> user_vector;
typedef vector<UserAlert::Base*> useralert_vector;
typedef vector<struct PendingContactRequest*> pcr_vector;

// actual user data (indexed by userid)
typedef map<int, User> user_map;

// maps user handles to userids
typedef map<handle, int> uh_map;

// maps lowercase user e-mail addresses to userids
typedef map<string, int> um_map;

// file attribute fetch map
typedef map<handle, FileAttributeFetch*> faf_map;

// file attribute fetch channel map
typedef map<int, FileAttributeFetchChannel*> fafc_map;

// transfer type
typedef enum { GET = 0, PUT, API, NONE } direction_t;
typedef enum { LARGEFILE = 0, SMALLFILE } filesizetype_t;

struct StringCmp
{
    bool operator()(const string* a, const string* b) const
    {
        return *a < *b;
    }
};

typedef map<handle, DirectReadNode*> handledrn_map;
typedef multimap<dstime, DirectReadNode*> dsdrn_map;
typedef list<DirectRead*> dr_list;
typedef list<DirectReadSlot*> drs_list;

typedef enum { TREESTATE_NONE = 0, TREESTATE_SYNCED, TREESTATE_PENDING, TREESTATE_SYNCING } treestate_t;

typedef enum { TRANSFERSTATE_NONE = 0, TRANSFERSTATE_QUEUED, TRANSFERSTATE_ACTIVE, TRANSFERSTATE_PAUSED,
               TRANSFERSTATE_RETRYING, TRANSFERSTATE_COMPLETING, TRANSFERSTATE_COMPLETED,
               TRANSFERSTATE_CANCELLED, TRANSFERSTATE_FAILED } transferstate_t;


// FIXME: use forward_list instad (C++11)
typedef list<HttpReqCommandPutFA*> putfa_list;

typedef map<handle, PendingContactRequest*> handlepcr_map;

// Type-Value (for user attributes)
typedef list<string> string_list;
typedef vector<string> string_vector;
typedef map<string, string> string_map;
typedef string_map TLV_map;

// user attribute types
typedef enum {
    ATTR_UNKNOWN = -1,
    ATTR_AVATAR = 0,                        // public - char array - non-versioned
    ATTR_FIRSTNAME = 1,                     // public - char array - non-versioned
    ATTR_LASTNAME = 2,                      // public - char array - non-versioned
    ATTR_AUTHRING = 3,                      // private - byte array
    ATTR_LAST_INT = 4,                      // private - byte array
    ATTR_ED25519_PUBK = 5,                  // public - byte array - versioned
    ATTR_CU25519_PUBK = 6,                  // public - byte array - versioned
    ATTR_KEYRING = 7,                       // private - byte array - versioned
    ATTR_SIG_RSA_PUBK = 8,                  // public - byte array - versioned
    ATTR_SIG_CU255_PUBK = 9,                // public - byte array - versioned
    ATTR_COUNTRY = 10,                      // public - char array - non-versioned
    ATTR_BIRTHDAY = 11,                     // public - char array - non-versioned
    ATTR_BIRTHMONTH = 12,                   // public - char array - non-versioned
    ATTR_BIRTHYEAR = 13,                    // public - char array - non-versioned
    ATTR_LANGUAGE = 14,                     // private, non-encrypted - char array in B64 - non-versioned
    ATTR_PWD_REMINDER = 15,                 // private, non-encrypted - char array in B64 - non-versioned
    ATTR_DISABLE_VERSIONS = 16,             // private, non-encrypted - char array in B64 - non-versioned
    ATTR_CONTACT_LINK_VERIFICATION = 17,    // private, non-encrypted - char array in B64 - versioned
    ATTR_RICH_PREVIEWS = 18,                // private - byte array
    ATTR_RUBBISH_TIME = 19,                 // private, non-encrypted - char array in B64 - non-versioned
    ATTR_LAST_PSA = 20,                     // private - char array
    ATTR_STORAGE_STATE = 21,                // private - non-encrypted - char array in B64 - non-versioned
    ATTR_GEOLOCATION = 22,                  // private - byte array - non-versioned
    ATTR_CAMERA_UPLOADS_FOLDER = 23,        // private - byte array - non-versioned
    ATTR_MY_CHAT_FILES_FOLDER = 24,         // private - byte array - non-versioned
    ATTR_PUSH_SETTINGS = 25,                // private - non-encripted - char array in B64 - non-versioned
    ATTR_UNSHAREABLE_KEY = 26,              // private - char array - versioned
    ATTR_ALIAS = 27,                        // private - byte array - versioned
    ATTR_AUTHRSA = 28,                      // private - byte array
    ATTR_AUTHCU255 = 29,                    // private - byte array
    ATTR_DEVICE_NAMES = 30,                 // private - byte array - versioned
    ATTR_MY_BACKUPS_FOLDER = 31,            // private - byte array - non-versioned
    ATTR_BACKUP_NAMES = 32,                 // private - byte array - versioned

} attr_t;
typedef map<attr_t, string> userattr_map;

typedef enum {

    AES_CCM_12_16 = 0x00,
    AES_CCM_10_16 = 0x01,
    AES_CCM_10_08 = 0x02,
    AES_GCM_12_16_BROKEN = 0x03, // Same as 0x00 (due to a legacy bug)
    AES_GCM_10_08_BROKEN = 0x04, // Same as 0x02 (due to a legacy bug)
    AES_GCM_12_16 = 0x10,
    AES_GCM_10_08 = 0x11

} encryptionsetting_t;

typedef enum { AES_MODE_UNKNOWN, AES_MODE_CCM, AES_MODE_GCM } encryptionmode_t;

#ifdef ENABLE_CHAT
typedef enum { PRIV_UNKNOWN = -2, PRIV_RM = -1, PRIV_RO = 0, PRIV_STANDARD = 2, PRIV_MODERATOR = 3 } privilege_t;
typedef pair<handle, privilege_t> userpriv_pair;
typedef vector< userpriv_pair > userpriv_vector;
typedef map <handle, set <handle> > attachments_map;
struct TextChat : public Cacheable
{
    enum {
        FLAG_OFFSET_ARCHIVE = 0
    };

    handle id;
    privilege_t priv;
    int shard;
    userpriv_vector *userpriv;
    bool group;
    string title;        // byte array
    string unifiedKey;   // byte array
    handle ou;
    m_time_t ts;     // creation time
    attachments_map attachedNodes;
    bool publicchat;  // whether the chat is public or private

private:        // use setter to modify these members
    byte flags;     // currently only used for "archive" flag at first bit

public:
    int tag;    // source tag, to identify own changes

    TextChat();
    ~TextChat();

    bool serialize(string *d);
    static TextChat* unserialize(class MegaClient *client, string *d);

    void setTag(int tag);
    int getTag();
    void resetTag();

    struct
    {
        bool attachments : 1;
        bool flags : 1;
        bool mode : 1;
    } changed;

    // return false if failed
    bool setNodeUserAccess(handle h, handle uh, bool revoke = false);
    bool setFlag(bool value, uint8_t offset = 0xFF);
    bool setFlags(byte newFlags);
    bool isFlagSet(uint8_t offset) const;
    bool setMode(bool publicchat);

};
typedef vector<TextChat*> textchat_vector;
typedef map<handle, TextChat*> textchat_map;
#endif

typedef enum { RECOVER_WITH_MASTERKEY = 9, RECOVER_WITHOUT_MASTERKEY = 10, CANCEL_ACCOUNT = 21, CHANGE_EMAIL = 12 } recovery_t;

typedef enum { EMAIL_REMOVED = 0, EMAIL_PENDING_REMOVED = 1, EMAIL_PENDING_ADDED = 2, EMAIL_FULLY_ACCEPTED = 3 } emailstatus_t;

typedef enum { RETRY_NONE = 0, RETRY_CONNECTIVITY = 1, RETRY_SERVERS_BUSY = 2, RETRY_API_LOCK = 3, RETRY_RATE_LIMIT = 4, RETRY_LOCAL_LOCK = 5, RETRY_UNKNOWN = 6} retryreason_t;

typedef enum {
    STORAGE_UNKNOWN = -9,
    STORAGE_GREEN = 0,      // there is storage is available
    STORAGE_ORANGE = 1,     // storage is almost full
    STORAGE_RED = 2,        // storage is full
    STORAGE_CHANGE = 3,     // the status of the storage might have changed
    STORAGE_PAYWALL = 4,    // storage is full and user didn't remedy despite of warnings
} storagestatus_t;


enum SmsVerificationState {
    // These values (except unknown) are delivered from the servers
    SMS_STATE_UNKNOWN = -1,       // Flag was not received
    SMS_STATE_NOT_ALLOWED = 0,    // No SMS allowed
    SMS_STATE_ONLY_UNBLOCK = 1,   // Only unblock SMS allowed
    SMS_STATE_FULL = 2            // Opt-in and unblock SMS allowed
};

typedef unsigned int achievement_class_id;
typedef map<achievement_class_id, Achievement> achievements_map;

struct recentaction
{
    m_time_t time;
    handle user;
    handle parent;
    bool updated;
    bool media;
    node_vector nodes;
};
typedef vector<recentaction> recentactions_vector;

typedef enum { BIZ_STATUS_UNKNOWN = -2, BIZ_STATUS_EXPIRED = -1, BIZ_STATUS_INACTIVE = 0, BIZ_STATUS_ACTIVE = 1, BIZ_STATUS_GRACE_PERIOD = 2 } BizStatus;
typedef enum { BIZ_MODE_UNKNOWN = -1, BIZ_MODE_SUBUSER = 0, BIZ_MODE_MASTER = 1 } BizMode;

typedef enum {
    ACCOUNT_TYPE_UNKNOWN = -1,
    ACCOUNT_TYPE_FREE = 0,
    ACCOUNT_TYPE_PROI = 1,
    ACCOUNT_TYPE_PROII = 2,
    ACCOUNT_TYPE_PROIII = 3,
    ACCOUNT_TYPE_LITE = 4,
    ACCOUNT_TYPE_BUSINESS = 100,
} AccountType;

typedef enum {
    AUTH_METHOD_UNKNOWN     = -1,
    AUTH_METHOD_SEEN        = 0,
    AUTH_METHOD_FINGERPRINT = 1,    // used only for AUTHRING_ED255
    AUTH_METHOD_SIGNATURE   = 2,    // used only for signed keys (RSA and Cu25519)
} AuthMethod;

typedef std::map<attr_t, AuthRing> AuthRingsMap;

// inside 'mega' namespace, since use C++11 and can't rely on C++14 yet, provide make_unique for the most common case.
// This keeps our syntax small, while making sure the compiler ensures the object is deleted when no longer used.
// Sometimes there will be ambiguity about std::make_unique vs mega::make_unique if cpp files "use namespace std", in which case specify ::mega::.
// It's better that we use the same one in older and newer compilers so we detect any issues.
template<class T, class... constructorArgs>
unique_ptr<T> make_unique(constructorArgs&&... args)
{
    return (unique_ptr<T>(new T(std::forward<constructorArgs>(args)...)));
}

//todo: comment this before merging
#define MEGA_MEASURE_CODE   // uncomment this to track time spent in major subsystems, and log it every 2 minutes, with extra control from megacli

namespace CodeCounter
{
    // Some classes that allow us to easily measure the number of times a block of code is called, and the sum of the time it takes.
    // Only enabled if MEGA_MEASURE_CODE is turned on.
    // Usage generally doesn't need to be protected by the macro as the classes and methods will be empty when not enabled.

    using namespace std::chrono;

    struct ScopeStats
    {
#ifdef MEGA_MEASURE_CODE
        uint64_t count = 0;
        uint64_t starts = 0;
        uint64_t finishes = 0;
        high_resolution_clock::duration timeSpent{};
        std::string name;
        ScopeStats(std::string s) : name(std::move(s)) {}

        inline string report(bool reset = false)
        {
            string s = " " + name + ": " + std::to_string(count) + " " + std::to_string(std::chrono::duration_cast<std::chrono::milliseconds>(timeSpent).count());
            if (reset)
            {
                count = 0;
                starts -= finishes;
                finishes = 0;
                timeSpent = high_resolution_clock::duration{};
            }
            return s;
        }
#else
        ScopeStats(std::string s) {}
#endif
    };

    struct DurationSum
    {
#ifdef MEGA_MEASURE_CODE
        high_resolution_clock::duration sum{ 0 };
        high_resolution_clock::time_point deltaStart;
        bool started = false;
        inline void start(bool b = true) { if (b && !started) { deltaStart = high_resolution_clock::now(); started = true; }  }
        inline void stop(bool b = true) { if (b && started) { sum += high_resolution_clock::now() - deltaStart; started = false; } }
        inline bool inprogress() { return started; }
        inline string report(bool reset = false)
        {
            string s = std::to_string(std::chrono::duration_cast<std::chrono::milliseconds>(sum).count());
            if (reset) sum = high_resolution_clock::duration{ 0 };
            return s;
        }
#else
        inline void start(bool = true) {  }
        inline void stop(bool = true) {  }
#endif
    };

    struct ScopeTimer
    {
#ifdef MEGA_MEASURE_CODE
        ScopeStats& scope;
        high_resolution_clock::time_point blockStart;
        bool done = false;

        ScopeTimer(ScopeStats& sm) : scope(sm), blockStart(high_resolution_clock::now())
        {
            ++scope.starts;
        }
        ~ScopeTimer()
        {
            if (!done) complete();
        }
        void complete()
        {
            ++scope.count;
            ++scope.finishes;
            scope.timeSpent += high_resolution_clock::now() - blockStart;
            done = true;
        }
#else
        ScopeTimer(ScopeStats& sm) {}
        void complete() {}
#endif
    };
}


// Hold the status of a status variable
class CacheableStatus : public Cacheable
{
public:
    enum Type
    {
        STATUS_UNKNOWN = 0,
        STATUS_STORAGE = 1,
        STATUS_BUSINESS = 2,
        STATUS_BLOCKED = 3,
    };

    CacheableStatus(int64_t type, int64_t value);

    // serializes the object to a string
    bool serialize(string* data) override;

    // deserializes the string to a SyncConfig object. Returns null in case of failure
    static std::shared_ptr<CacheableStatus> unserialize(MegaClient *client, const std::string& data);
    int64_t type() const;
    int64_t value() const;

    void setValue(const int64_t value);

private:

    // need this to ensure serialization doesn't mutate state (Cacheable::serialize is non-const)
    bool serialize(std::string& data) const;

    int64_t mType = STATUS_UNKNOWN;
    int64_t mValue = 0;

};

typedef enum {INVALID = -1, TWO_WAY = 0, UP_SYNC = 1, DOWN_SYNC = 2, CAMERA_UPLOAD = 3, MEDIA_UPLOAD = 4, BACKUP_UPLOAD } BackupType;

// Holds the config of a sync. Can be extended with future config options
class Sync;
class SyncConfig : public Cacheable
{
public:

    enum Type
    {
        TYPE_UP = 0x01, // sync up from local to remote
        TYPE_DOWN = 0x02, // sync down from remote to local
        TYPE_TWOWAY = TYPE_UP | TYPE_DOWN, // Two-way sync
        TYPE_BACKUP, // special sync up from local to remote, automatically disabled when remote changed
    };

    SyncConfig(int tag,
               std::string localPath,
               std::string syncName,
               const handle remoteNode,
               const std::string &remotePath,
               const fsfp_t localFingerprint,
               std::vector<std::string> regExps = {},
               const bool enabled = true,
               const Type syncType = TYPE_TWOWAY,
               const bool syncDeletions = false,
               const bool forceOverwrite = false,
               const SyncError error = NO_SYNC_ERROR,
               const SyncWarning warning = NO_SYNC_WARNING,
               handle hearBeatID = UNDEF
            );

    // returns unique identifier
    int getTag() const;

    // returns unique identifier
    void setTag(int tag);

    // whether this sync has errors (was inactive)
    bool hasError() const;

    // returns the local path of the sync
    const std::string& getLocalPath() const;

    // returns the name of the sync
    const std::string& getName() const;

    // returns the remote path of the sync
    handle getRemoteNode() const;

    void setRemoteNode(const handle &remoteNode);

    // returns the last valid remote path of the sync
    const std::string& getRemotePath() const;

    // returns the local fingerprint
    fsfp_t getLocalFingerprint() const;

    // sets the local fingerprint
    void setLocalFingerprint(fsfp_t fingerprint);

    // returns the regular expressions
    const std::vector<std::string>& getRegExps() const;
    void setRegExps(std::vector<std::string>&&);

    // returns the type of the sync
    Type getType() const;

    // whether this is an up-sync from local to remote
    bool isUpSync() const;

    // whether this is a down-sync from remote to local
    bool isDownSync() const;

    // whether deletions are synced
    bool syncDeletions() const;

    // whether changes are overwritten irregardless of file properties
    bool forceOverwrite() const;

    // serializes the object to a string
    bool serialize(string* data) override;

    // deserializes the string to a SyncConfig object. Returns null in case of failure
    static std::unique_ptr<SyncConfig> unserialize(const std::string& data);

    void setRemotePath(const std::string &remotePath);

    // get error code (errors can be temporary/fatal/mere warnings)
    SyncError getError() const;
    SyncWarning getWarning() const;

    // sets the error
    void setError(SyncError value);

    // enabled by the user
    bool getEnabled() const;

    // sets if enabled by the user
    void setEnabled(bool enabled);

    handle getBackupId() const;
    void setBackupId(const handle &backupId);

private:

    // Unique identifier. any other field can change (even remote handle),
    // and we want to keep disabled configurations saved: e.g: remote handle changed
    int mTag;

    // enabled/disabled by the user
    bool mEnabled = true;

    // the local path of the sync
    std::string mLocalPath;

    // name of the sync (if localpath is not adecuate)
    std::string mName;

    // the remote handle of the sync
    handle mRemoteNode;

    // the last valid remote path of the sync
    std::string mRemotePath;

    // the local fingerprint
    fsfp_t mLocalFingerprint;

    // list of regular expressions
    std::vector<std::string> mRegExps; //TODO: rename this to wildcardExclusions?: they are not regexps AFAIK

    // type of the sync, defaults to bidirectional
    Type mSyncType;

    // whether deletions are synced (only relevant for one-way-sync)
    bool mSyncDeletions;

    // whether changes are overwritten irregardless of file properties (only relevant for one-way-sync)
    bool mForceOverwrite;

    // failure cause (disable/failure cause).
    SyncError mError;

    // id for heartbeating
    handle mBackupId;

    // need this to ensure serialization doesn't mutate state (Cacheable::serialize is non-const)
    bool serialize(std::string& data) const;

    // Warning if creation was successful but the user should know something
    SyncWarning mWarning;
    friend struct UnifiedSync;
    friend class MegaClient; // until functions are moved to Sync.cpp

    // notified/saved state
    SyncError mKnownError = NO_SYNC_ERROR;
    bool mKnownEnabled = false;
};

// cross reference pointers.  For the case where two classes have pointers to each other, and they should
// either always be NULL or if one refers to the other, the other refers to the one.
// This class makes sure that the two pointers are always consistent, and also prevents copy/move (unless the pointers are NULL)
template<class TO, class FROM>
FROM*& crossref_other_ptr_ref(TO* s);  // to be supplied for each pair of classes (to assign to the right member thereof) (gets around circular declarations)

template <class  TO, class  FROM>
class MEGA_API  crossref_ptr
{
    friend class crossref_ptr<FROM, TO>;

    template<class A, class B>
    friend B*& crossref_other_ptr_ref(A* s);  // friend so that specialization can access `ptr`

    TO* ptr = nullptr;

public:
    crossref_ptr() = default;

    ~crossref_ptr()
    {
        reset();
    }

    void crossref(TO* to, FROM* from)
    {
        assert(to && from);
        assert(ptr == nullptr);
        assert( !(crossref_other_ptr_ref<TO, FROM>(to)) );
        ptr = to;
        crossref_other_ptr_ref<TO, FROM>(ptr) = from;
    }

    void reset()
    {
        if (ptr)
        {
            assert( !!(crossref_other_ptr_ref<TO, FROM>(ptr)) );
            crossref_other_ptr_ref<TO, FROM>(ptr) = nullptr;
            ptr = nullptr;
        }
    }

    void store_unchecked(TO* p) { ptr = p; }
    TO*  release_unchecked() { auto p = ptr; ptr = nullptr; return p;  }

    TO* get()              { return ptr; }
    TO* operator->() const { assert(ptr != (void*)~0); return ptr; }
    operator TO*() const   { assert(ptr != (void*)~0); return ptr; }

    // no copying
    crossref_ptr(const crossref_ptr&) = delete;
    void operator=(const crossref_ptr&) = delete;

    // only allow move if the pointers are null (check at runtime with assert)
    crossref_ptr(crossref_ptr&& p) { assert(!p.ptr); }
    void operator=(crossref_ptr&& p) { assert(!p.ptr); ptr = p; }
};

enum class SyncWaitReason { MoveNeedsTargetFolder, UpsyncNeedsTargetFolder, DownsyncNeedsTargetFolder, DeleteWaitingOnMoves };

} // namespace

#define MEGA_DISABLE_COPY(class_name) \
    class_name(const class_name&) = delete; \
    class_name& operator=(const class_name&) = delete;

#define MEGA_DISABLE_MOVE(class_name) \
    class_name(class_name&&) = delete; \
    class_name& operator=(class_name&&) = delete;

#define MEGA_DISABLE_COPY_MOVE(class_name) \
    MEGA_DISABLE_COPY(class_name) \
    MEGA_DISABLE_MOVE(class_name)

#define MEGA_DEFAULT_COPY(class_name) \
    class_name(const class_name&) = default; \
    class_name& operator=(const class_name&) = default;

#define MEGA_DEFAULT_MOVE(class_name) \
    class_name(class_name&&) = default; \
    class_name& operator=(class_name&&) = default;

#define MEGA_DEFAULT_COPY_MOVE(class_name) \
    MEGA_DEFAULT_COPY(class_name) \
    MEGA_DEFAULT_MOVE(class_name)

#endif<|MERGE_RESOLUTION|>--- conflicted
+++ resolved
@@ -307,12 +307,8 @@
 const int FILENODEKEYLENGTH = 32;
 const int FOLDERNODEKEYLENGTH = 16;
 
-<<<<<<< HEAD
-typedef list<class Sync*> sync_list;
 struct SyncFlags;
 
-=======
->>>>>>> e27ba13e
 // persistent resource cache storage
 class Cacheable
 {
@@ -385,56 +381,12 @@
     REMOTE_NODE_INSIDE_RUBBISH = 20,        // Attempted to be added in rubbish
     VBOXSHAREDFOLDER_UNSUPPORTED = 21,      // Found unsupported VBoxSharedFolderFS
     LOCAL_PATH_SYNC_COLLISION = 22,         // Local path includes a synced path or is included within one
-<<<<<<< HEAD
-    LOCAL_IS_FAT = 23,                      // Found FAT (not a failure per se)
-    LOCAL_IS_HGFS= 24,                      // Found HGFS (not a failure per se)
-    ACCOUNT_BLOCKED= 25,                    // Account blocked
-    UNKNOWN_TEMPORARY_ERROR = 26,           // Unknown temporary error
-    TOO_MANY_ACTION_PACKETS = 27,           // Too many changes in account, local state discarded
-    LOGGED_OUT = 28,                        // Logged out
-    PAUSED = 29,                            // Paused
-    COULD_NOT_MOVE_CLOUD_NODES = 30,        // rename() failed
-};
-
-inline bool isSyncErrorPermanent(SyncError e)
-{
-    switch (e)
-    {
-    case NO_SYNC_ERROR:
-    case LOGGED_OUT: //syncs may be restored after relogging
-    case UNKNOWN_TEMPORARY_ERROR:
-    case STORAGE_OVERQUOTA:
-    case BUSINESS_EXPIRED:
-    case FOREIGN_TARGET_OVERSTORAGE:
-    case ACCOUNT_BLOCKED:
-    case LOCAL_IS_FAT:
-    case LOCAL_IS_HGFS:
-    case PAUSED:
-        return false;
-    default:
-        return true;
-    }
-}
-
-inline bool isAnError(SyncError e)
-{
-    switch (e)
-    {
-    case NO_SYNC_ERROR:
-    case LOCAL_IS_FAT:
-    case LOCAL_IS_HGFS:
-    case PAUSED:
-        return false;
-    default:
-        return true;
-    }
-}
-=======
     ACCOUNT_BLOCKED= 23,                    // Account blocked
     UNKNOWN_TEMPORARY_ERROR = 24,           // Unknown temporary error
     TOO_MANY_ACTION_PACKETS = 25,           // Too many changes in account, local state discarded
     LOGGED_OUT = 26,                        // Logged out
     WHOLE_ACCOUNT_REFETCHED = 27,           // The whole account was reloaded, missed actionpacket changes could not have been applied
+    COULD_NOT_MOVE_CLOUD_NODES = 30,        // rename() failed
 };
 
 enum SyncWarning {
@@ -443,7 +395,6 @@
     LOCAL_IS_HGFS = 2,                      // Found HGFS (not a failure per se)
 };
 
->>>>>>> e27ba13e
 
 typedef enum { SYNCDEL_NONE, SYNCDEL_DELETED, SYNCDEL_INFLIGHT, SYNCDEL_BIN,
                SYNCDEL_DEBRIS, SYNCDEL_DEBRISDAY, SYNCDEL_FAILED } syncdel_t;
