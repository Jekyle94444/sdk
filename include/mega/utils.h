--- conflicted
+++ resolved
@@ -1428,14 +1428,13 @@
  */
 size_t fileExtensionDotPosition(const std::string& fileName);
 
-<<<<<<< HEAD
 // Helper function to combine hashes
 inline uint64_t hashCombine(uint64_t seed, uint64_t value)
 {
     // the magic number is the twos complement version of the golden ratio
     return seed ^ (value + 0x9e3779b97f4a7c15 + (seed << 12) + (seed >> 4));
 }
-=======
+
 /**
  * @class Timer
  * @brief A very simple helper struct to measure performance of some code pieces while developing a
@@ -1471,7 +1470,6 @@
     std::string mPosMsg;
     std::chrono::time_point<std::chrono::steady_clock> mStartTime; // Fixed time_point type
 };
->>>>>>> 37b22d8d
 
 } // namespace mega
 
