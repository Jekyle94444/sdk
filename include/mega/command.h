/**
 * @file mega/command.h
 * @brief Request command component
 *
 * (c) 2013-2014 by Mega Limited, Auckland, New Zealand
 *
 * This file is part of the MEGA SDK - Client Access Engine.
 *
 * Applications using the MEGA API must present a valid application key
 * and comply with the the rules set forth in the Terms of Service.
 *
 * The MEGA SDK is distributed in the hope that it will be useful,
 * but WITHOUT ANY WARRANTY; without even the implied warranty of
 * MERCHANTABILITY or FITNESS FOR A PARTICULAR PURPOSE.
 *
 * @copyright Simplified (2-clause) BSD License.
 *
 * You should have received a copy of the license along with this
 * program.
 */

#ifndef MEGA_COMMAND_H
#define MEGA_COMMAND_H 1

#include "types.h"
#include "node.h"
#include "account.h"
#include "http.h"

namespace mega {
// request command component
class MEGA_API Command
{
    static const int MAXDEPTH = 8;

    char levels[MAXDEPTH];

    error result;

protected:
    bool canceled;

    string json;

public:
    MegaClient* client;

    int tag;

    char level;
    bool persistent;

    void cmd(const char*);
    void notself(MegaClient*);
    virtual void cancel(void);

    void arg(const char*, const char*, int = 1);
    void arg(const char*, const byte*, int);
    void arg(const char*, m_off_t);
    void addcomma();
    void appendraw(const char*);
    void appendraw(const char*, int);
    void beginarray();
    void beginarray(const char*);
    void endarray();
    void beginobject();
    void beginobject(const char*);
    void endobject();
    void element(int);
    void element(handle, int = sizeof(handle));
    void element(const byte*, int);
    void element(const char*);

    void openobject();
    void closeobject();
    int elements();

    virtual void procresult();

    const char* getstring() const;

    Command();
    virtual ~Command() { }
};

// list of new file attributes to write
// file attribute put
struct MEGA_API HttpReqCommandPutFA : public HttpReq, public Command
{
    handle th;
    fatype type;
    string* data;
    m_off_t progressreported;

    void procresult();

    // progress information
    virtual m_off_t transferred(MegaClient*);

    HttpReqCommandPutFA(MegaClient*, handle, fatype, string*, bool);
    ~HttpReqCommandPutFA();
};

class MEGA_API CommandGetFA : public Command
{
    int part;

public:
    void procresult();

    CommandGetFA(MegaClient *client, int, handle);
};

class MEGA_API CommandPrelogin : public Command
{
    string email;

public:
    void procresult();

    CommandPrelogin(MegaClient*, const char*);
};

class MEGA_API CommandLogin : public Command
{
    bool checksession;
    int sessionversion;

public:
    void procresult();

    CommandLogin(MegaClient*, const char*, const byte *, int, const byte* = NULL,  int = 0, const char* = NULL);
};

class MEGA_API CommandSetMasterKey : public Command
{
    byte newkey[SymmCipher::KEYLENGTH];
    string salt;

public:
    void procresult();

    CommandSetMasterKey(MegaClient*, const byte*, const byte *, int, const byte* clientrandomvalue = NULL, const char* = NULL, string* = NULL);
};

class MEGA_API CommandCreateEphemeralSession : public Command
{
    byte pw[SymmCipher::KEYLENGTH];

public:
    void procresult();

    CommandCreateEphemeralSession(MegaClient*, const byte*, const byte*, const byte*);
};

class MEGA_API CommandResumeEphemeralSession : public Command
{
    byte pw[SymmCipher::KEYLENGTH];
    handle uh;

public:
    void procresult();

    CommandResumeEphemeralSession(MegaClient*, handle, const byte*, int);
};

class MEGA_API CommandWhyAmIblocked : public Command
{
public:
    void procresult();

    CommandWhyAmIblocked(MegaClient*);
};

class MEGA_API CommandSendSignupLink : public Command
{
public:
    void procresult();

    CommandSendSignupLink(MegaClient*, const char*, const char*, byte*);
};

class MEGA_API CommandSendSignupLink2 : public Command
{
public:
    void procresult();

    CommandSendSignupLink2(MegaClient*, const char*, const char*);
    CommandSendSignupLink2(MegaClient*, const char*, const char*, byte *, byte*, byte*);
};

class MEGA_API CommandQuerySignupLink : public Command
{
    string confirmcode;

public:
    void procresult();

    CommandQuerySignupLink(MegaClient*, const byte*, unsigned);
};

class MEGA_API CommandConfirmSignupLink2 : public Command
{
public:
    void procresult();

    CommandConfirmSignupLink2(MegaClient*, const byte*, unsigned);
};

class MEGA_API CommandConfirmSignupLink : public Command
{
public:
    void procresult();

    CommandConfirmSignupLink(MegaClient*, const byte*, unsigned, uint64_t);
};

class MEGA_API CommandSetKeyPair : public Command
{
public:
    void procresult();

    CommandSetKeyPair(MegaClient*, const byte*, unsigned, const byte*, unsigned);
};

// set visibility
class MEGA_API CommandRemoveContact : public Command
{
    string email;
    visibility_t v;

public:
    void procresult();

    CommandRemoveContact(MegaClient*, const char*, visibility_t);
};

// set user attributes with version
class MEGA_API CommandPutMultipleUAVer : public Command
{
    userattr_map attrs;  // attribute values

public:
    CommandPutMultipleUAVer(MegaClient*, const userattr_map *attrs, int);

    void procresult();
};

// set user attributes with version
class MEGA_API CommandPutUAVer : public Command
{
    attr_t at;  // attribute type
    string av;  // attribute value

public:
    CommandPutUAVer(MegaClient*, attr_t, const byte*, unsigned, int);

    void procresult();
};

// set user attributes
class MEGA_API CommandPutUA : public Command
{
    attr_t at;  // attribute type
    string av;  // attribute value

public:
    CommandPutUA(MegaClient*, attr_t at, const byte*, unsigned, int);

    void procresult();
};

class MEGA_API CommandGetUA : public Command
{
    string uid;
    attr_t at;  // attribute type

public:
    CommandGetUA(MegaClient*, const char*, attr_t, int);

    void procresult();
};

#ifdef DEBUG
class MEGA_API CommandDelUA : public Command
{
    string an;

public:
    CommandDelUA(MegaClient*, const char*);

    void procresult();
};
#endif

class MEGA_API CommandGetUserEmail : public Command
{
public:
    void procresult();

    CommandGetUserEmail(MegaClient*, const char *uid);
};

// reload nodes/shares/contacts
class MEGA_API CommandFetchNodes : public Command
{
public:
    void procresult();

    CommandFetchNodes(MegaClient*, bool nocache = false);
};

// update own node keys
class MEGA_API CommandNodeKeyUpdate : public Command
{
public:
    CommandNodeKeyUpdate(MegaClient*, handle_vector*);
};

class MEGA_API CommandShareKeyUpdate : public Command
{
public:
    CommandShareKeyUpdate(MegaClient*, handle, const char*, const byte*, int);
    CommandShareKeyUpdate(MegaClient*, handle_vector*);
};

class MEGA_API CommandKeyCR : public Command
{
public:
    CommandKeyCR(MegaClient*, node_vector*, node_vector*, const char*);
};

class MEGA_API CommandMoveNode : public Command
{
    handle h;
    handle pp;  // previous parent
    handle np;  // new parent
    bool syncop;
    syncdel_t syncdel;

public:
    void procresult();

    CommandMoveNode(MegaClient*, Node*, Node*, syncdel_t, handle = UNDEF);
};

class MEGA_API CommandSingleKeyCR : public Command
{
public:
    CommandSingleKeyCR(handle, handle, const byte*, unsigned);
};

class MEGA_API CommandDelNode : public Command
{
    handle h;

public:
    void procresult();

    CommandDelNode(MegaClient*, handle, bool = false);
};

class MEGA_API CommandDelVersions : public Command
{
public:
    void procresult();

    CommandDelVersions(MegaClient*);
};

class MEGA_API CommandKillSessions : public Command
{
    handle h;

public:
    void procresult();

    CommandKillSessions(MegaClient*, handle);
    CommandKillSessions(MegaClient*);
};

class MEGA_API CommandLogout : public Command
{
public:
    void procresult();

    CommandLogout(MegaClient*);
};

class MEGA_API CommandPubKeyRequest : public Command
{
    User* u;

public:
    void procresult();
    void invalidateUser();

    CommandPubKeyRequest(MegaClient*, User*);
};

class MEGA_API CommandDirectRead : public Command
{
    DirectReadNode* drn;

public:
    void cancel();
    void procresult();

    CommandDirectRead(MegaClient *client, DirectReadNode*);
};

class MEGA_API CommandGetFile : public Command
{
    TransferSlot* tslot;
    handle ph;
    bool priv;
    byte filekey[FILENODEKEYLENGTH];

public:
    void cancel();
    void procresult();

    CommandGetFile(MegaClient *client, TransferSlot*, byte*, handle, bool, const char* = NULL, const char* = NULL);
};

class MEGA_API CommandPutFile : public Command
{
    TransferSlot* tslot;

public:
    void cancel(void);
    void procresult();

    CommandPutFile(MegaClient *client, TransferSlot*, int);
};

class MEGA_API CommandAttachFA : public Command
{
    handle h;
    fatype type;

public:
    void procresult();

    // use this one for attribute blobs 
    CommandAttachFA(MegaClient*, handle, fatype, handle, int);

    // use this one for numeric 64 bit attributes (which must be pre-encrypted with XXTEA)
    // multiple attributes can be added at once, encryptedAttributes format "<N>*<attrib>/<M>*<attrib>"
    // only the fatype specified will be notified back to the app
    CommandAttachFA(MegaClient*, handle, fatype, const std::string& encryptedAttributes, int);
};


class MEGA_API CommandPutNodes : public Command
{
    NewNode* nn;
    int nnsize;
    targettype_t type;
    putsource_t source;
    handle targethandle;

public:
    void procresult();

    CommandPutNodes(MegaClient*, handle, const char*, NewNode*, int, int, putsource_t = PUTNODES_APP);
};

class MEGA_API CommandSetAttr : public Command
{
    handle h;
    string pa;
    bool syncop;

public:
    void procresult();

    CommandSetAttr(MegaClient*, Node*, SymmCipher*, const char* = NULL);
};

class MEGA_API CommandSetShare : public Command
{
    handle sh;
    User* user;
    accesslevel_t access;
    string msg;
    string personal_representation;

    bool procuserresult(MegaClient*);

public:
    void procresult();

    CommandSetShare(MegaClient*, Node*, User*, accesslevel_t, int, const char*, const char* = NULL);
};

class MEGA_API CommandGetUserData : public Command
{
public:
    void procresult();

    CommandGetUserData(MegaClient*);
};

class MEGA_API CommandSetPendingContact : public Command
{
    opcactions_t action;
    string temail;  // target email

public:
    void procresult();

    CommandSetPendingContact(MegaClient*, const char*, opcactions_t, const char* = NULL, const char* = NULL, handle = UNDEF);
};

class MEGA_API CommandUpdatePendingContact : public Command
{
    ipcactions_t action;

public:
    void procresult();

    CommandUpdatePendingContact(MegaClient*, handle, ipcactions_t);
};

class MEGA_API CommandGetUserQuota : public Command
{
    AccountDetails* details;

public:
    void procresult();

    CommandGetUserQuota(MegaClient*, AccountDetails*, bool, bool, bool);
};

class MEGA_API CommandQueryTransferQuota : public Command
{
public:
    void procresult();

    CommandQueryTransferQuota(MegaClient*, m_off_t size);
};

class MEGA_API CommandGetUserTransactions : public Command
{
    AccountDetails* details;

public:
    void procresult();

    CommandGetUserTransactions(MegaClient*, AccountDetails*);
};

class MEGA_API CommandGetUserPurchases : public Command
{
    AccountDetails* details;

public:
    void procresult();

    CommandGetUserPurchases(MegaClient*, AccountDetails*);
};

class MEGA_API CommandGetUserSessions : public Command
{
    AccountDetails* details;

public:
    void procresult();

    CommandGetUserSessions(MegaClient*, AccountDetails*);
};

class MEGA_API CommandSetPH : public Command
{
    handle h;
    m_time_t ets;

public:
    void procresult();

    CommandSetPH(MegaClient*, Node*, int, m_time_t);
};

class MEGA_API CommandGetPH : public Command
{
    handle ph;
    byte key[FILENODEKEYLENGTH];
    int op;
    bool havekey;

public:
    void procresult();

    CommandGetPH(MegaClient*, handle, const byte*, int);
};

class MEGA_API CommandPurchaseAddItem : public Command
{
public:
    void procresult();

    CommandPurchaseAddItem(MegaClient*, int, handle, unsigned, const char*, unsigned, const char*, const char*);
};

class MEGA_API CommandPurchaseCheckout : public Command
{
public:
    void procresult();

    CommandPurchaseCheckout(MegaClient*, int);
};

class MEGA_API CommandEnumerateQuotaItems : public Command
{
public:
    void procresult();

    CommandEnumerateQuotaItems(MegaClient*);
};

class MEGA_API CommandReportEvent : public Command
{
public:
    void procresult();

    CommandReportEvent(MegaClient*, const char*, const char*);
};

class MEGA_API CommandSubmitPurchaseReceipt : public Command
{
public:
    void procresult();

    CommandSubmitPurchaseReceipt(MegaClient*, int, const char*);
};

class MEGA_API CommandCreditCardStore : public Command
{

    /*
        'a':'ccs',  // credit card store
        'cc':<encrypted CC data of the required json format>,
        'last4':<last four digits of the credit card number, plain text>,
        'expm':<expiry month in the form "02">,
        'expy':<expiry year in the form "2017">,
        'hash':<sha256 hash of the card details in hex format>
    */

public:
    void procresult();

    CommandCreditCardStore(MegaClient*, const char *, const char *, const char *, const char *, const char *);
};

class MEGA_API CommandCreditCardQuerySubscriptions : public Command
{
public:
    void procresult();

    CommandCreditCardQuerySubscriptions(MegaClient*);
};

class MEGA_API CommandCreditCardCancelSubscriptions : public Command
{
public:
    void procresult();

    CommandCreditCardCancelSubscriptions(MegaClient*, const char* = NULL);
};

class MEGA_API CommandCopySession : public Command
{
public:
    void procresult();

    CommandCopySession(MegaClient*);
};

class MEGA_API CommandGetPaymentMethods : public Command
{
public:
    void procresult();

    CommandGetPaymentMethods(MegaClient*);
};

class MEGA_API CommandUserFeedbackStore : public Command
{
public:
    void procresult();

    CommandUserFeedbackStore(MegaClient*, const char *, const char *, const char *);
};

class MEGA_API CommandSendEvent : public Command
{
public:
    void procresult();

    CommandSendEvent(MegaClient*, int, const char *);
};

class MEGA_API CommandCleanRubbishBin : public Command
{
public:
    void procresult();

    CommandCleanRubbishBin(MegaClient*);
};

class MEGA_API CommandGetRecoveryLink : public Command
{
public:
    void procresult();

    CommandGetRecoveryLink(MegaClient*, const char *, int, const char* = NULL);
};

class MEGA_API CommandQueryRecoveryLink : public Command
{
public:
    void procresult();

    CommandQueryRecoveryLink(MegaClient*, const char*);
};

class MEGA_API CommandGetPrivateKey : public Command
{
public:
    void procresult();

    CommandGetPrivateKey(MegaClient*, const char*);
};

class MEGA_API CommandConfirmRecoveryLink : public Command
{
public:
    void procresult();

    CommandConfirmRecoveryLink(MegaClient*, const char*, const byte*, int, const byte*, const byte*, const byte*);
};

class MEGA_API CommandConfirmCancelLink : public Command
{
public:
    void procresult();

    CommandConfirmCancelLink(MegaClient *, const char *);
};

class MEGA_API CommandValidatePassword : public Command
{
public:
    void procresult();

    CommandValidatePassword(MegaClient*, const char*, uint64_t);
};

class MEGA_API CommandGetEmailLink : public Command
{
public:
    void procresult();

    CommandGetEmailLink(MegaClient*, const char*, int, const char *pin = NULL);
};

class MEGA_API CommandConfirmEmailLink : public Command
{
    string email;
    bool replace;
public:
    void procresult();

    CommandConfirmEmailLink(MegaClient*, const char*, const char *, const byte *, bool);
};

class MEGA_API CommandGetVersion : public Command
{
public:
    void procresult();

    CommandGetVersion(MegaClient*, const char*);
};

class MEGA_API CommandGetLocalSSLCertificate : public Command
{
public:
    void procresult();

    CommandGetLocalSSLCertificate(MegaClient*);
};

#ifdef ENABLE_CHAT
class MEGA_API CommandChatCreate : public Command
{
    userpriv_vector *chatPeers;

public:
    void procresult();

    CommandChatCreate(MegaClient*, bool group, const userpriv_vector*);
};

class MEGA_API CommandChatInvite : public Command
{
    handle chatid;
    handle uh;
    privilege_t priv;
    string title;

public:
    void procresult();

    CommandChatInvite(MegaClient*, handle, handle uh, privilege_t, const char *);
};

class MEGA_API CommandChatRemove : public Command
{
    handle chatid;
    handle uh;

public:
    void procresult();

    CommandChatRemove(MegaClient*, handle, handle uh);
};

class MEGA_API CommandChatURL : public Command
{
public:
    void procresult();

    CommandChatURL(MegaClient*, handle);
};

class MEGA_API CommandChatGrantAccess : public Command
{
    handle chatid;
    handle h;
    handle uh;

public:
    void procresult();

    CommandChatGrantAccess(MegaClient*, handle, handle, const char *);
};

class MEGA_API CommandChatRemoveAccess : public Command
{    
    handle chatid;
    handle h;
    handle uh;

public:
    void procresult();

    CommandChatRemoveAccess(MegaClient*, handle, handle, const char *);
};

class MEGA_API CommandChatUpdatePermissions : public Command
{
    handle chatid;
    handle uh;
    privilege_t priv;

public:
    void procresult();

    CommandChatUpdatePermissions(MegaClient*, handle, handle, privilege_t);
};

class MEGA_API CommandChatTruncate : public Command
{
    handle chatid;

public:
    void procresult();

    CommandChatTruncate(MegaClient*, handle, handle);
};

class MEGA_API CommandChatSetTitle : public Command
{
    handle chatid;
    string title;

public:
    void procresult();

    CommandChatSetTitle(MegaClient*, handle, const char *);
};

class MEGA_API CommandChatPresenceURL : public Command
{

public:
    void procresult();

    CommandChatPresenceURL(MegaClient*);
};

class MEGA_API CommandRegisterPushNotification : public Command
{
public:
    void procresult();

    CommandRegisterPushNotification(MegaClient*, int, const char*);
};

class MEGA_API CommandArchiveChat : public Command
{
public:
    void procresult();

    CommandArchiveChat(MegaClient*, handle chatid, bool archive);

protected:
    handle mChatid;
    bool mArchive;
};

class MEGA_API CommandRichLink : public Command
{
public:
    void procresult();

    CommandRichLink(MegaClient *client, const char *url);
};

#endif

class MEGA_API CommandGetMegaAchievements : public Command
{
    AchievementsDetails* details;
public:
    void procresult();

    CommandGetMegaAchievements(MegaClient*, AchievementsDetails *details, bool registered_user = true);
};

class MEGA_API CommandGetWelcomePDF : public Command
{
public:
    void procresult();

    CommandGetWelcomePDF(MegaClient*);
};


class MEGA_API CommandMediaCodecs : public Command
{
public:
    typedef void(*Callback)(MegaClient* client, int codecListVersion);
    void procresult();

    CommandMediaCodecs(MegaClient*, Callback );

private:
    Callback callback;
};

class MEGA_API CommandContactLinkCreate : public Command
{
public:
    void procresult();

    CommandContactLinkCreate(MegaClient*, bool);
};

class MEGA_API CommandContactLinkQuery : public Command
{
public:
    void procresult();

    CommandContactLinkQuery(MegaClient*, handle);
};

class MEGA_API CommandContactLinkDelete : public Command
{
public:
    void procresult();

    CommandContactLinkDelete(MegaClient*, handle);
};

class MEGA_API CommandKeepMeAlive : public Command
{
public:
    void procresult();

    CommandKeepMeAlive(MegaClient*, int, bool = true);
};

class MEGA_API CommandMultiFactorAuthSetup : public Command
{
public:
    void procresult();

    CommandMultiFactorAuthSetup(MegaClient*, const char* = NULL);
};

class MEGA_API CommandMultiFactorAuthCheck : public Command
{
public:
    void procresult();

    CommandMultiFactorAuthCheck(MegaClient*, const char*);
};

class MEGA_API CommandMultiFactorAuthDisable : public Command
{
public:
    void procresult();

    CommandMultiFactorAuthDisable(MegaClient*, const char*);
};

<<<<<<< HEAD
class MEGA_API CommandFetchTimeZone : public Command
=======
class MEGA_API CommandGetPSA : public Command
>>>>>>> 54d28318
{
public:
    void procresult();

<<<<<<< HEAD
    CommandFetchTimeZone(MegaClient*, const char *timezone, const char *timeoffset);
=======
    CommandGetPSA(MegaClient*);
>>>>>>> 54d28318
};

} // namespace

#endif<|MERGE_RESOLUTION|>--- conflicted
+++ resolved
@@ -1016,20 +1016,20 @@
     CommandMultiFactorAuthDisable(MegaClient*, const char*);
 };
 
-<<<<<<< HEAD
+class MEGA_API CommandGetPSA : public Command
+{
+public:
+    void procresult();
+
+    CommandGetPSA(MegaClient*);
+};
+
 class MEGA_API CommandFetchTimeZone : public Command
-=======
-class MEGA_API CommandGetPSA : public Command
->>>>>>> 54d28318
-{
-public:
-    void procresult();
-
-<<<<<<< HEAD
+{
+public:
+    void procresult();
+
     CommandFetchTimeZone(MegaClient*, const char *timezone, const char *timeoffset);
-=======
-    CommandGetPSA(MegaClient*);
->>>>>>> 54d28318
 };
 
 } // namespace
