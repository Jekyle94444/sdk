--- conflicted
+++ resolved
@@ -274,17 +274,8 @@
     virtual void syncupdate_active(handle, bool) { }
     virtual void syncupdate_syncing(bool) { }
     virtual void syncupdate_scanning(bool) { }
-<<<<<<< HEAD
     virtual void syncupdate_stalled(bool) { }
     virtual void syncupdate_conflicts(bool) { }
-    virtual void syncupdate_local_folder_addition(Sync*, const LocalPath& path) { }
-    virtual void syncupdate_local_folder_deletion(Sync*, const LocalPath& path) { }
-    virtual void syncupdate_local_file_addition(Sync*, const LocalPath& path) { }
-    virtual void syncupdate_local_file_deletion(Sync*, const LocalPath& path) { }
-    virtual void syncupdate_local_file_change(Sync*, const LocalPath& path) { }
-    virtual void syncupdate_local_move(Sync*, const LocalPath& oldPath, const LocalPath& newPath) { }
-=======
->>>>>>> 793e54fa
     virtual void syncupdate_local_lockretry(bool) { }
     virtual void syncupdate_treestate(LocalNode*) { }
 
