/**
 * @file heartbeats.h
 * @brief Classes for heartbeating Backup configuration and status
 *
 * (c) 2020 by Mega Limited, Auckland, New Zealand
 *
 * This file is part of the MEGA SDK - Client Access Engine.
 *
 * Applications using the MEGA API must present a valid application key
 * and comply with the the rules set forth in the Terms of Service.
 *
 * The MEGA SDK is distributed in the hope that it will be useful,
 * but WITHOUT ANY WARRANTY; without even the implied warranty of
 * MERCHANTABILITY or FITNESS FOR A PARTICULAR PURPOSE.
 *
 * @copyright Simplified (2-clause) BSD License.
 *
 * You should have received a copy of the license along with this
 * program.
 */

#pragma once

#include "types.h"
#include <memory>
#include <functional>
#include "mega/command.h"

namespace mega
{

#ifdef ENABLE_SYNC
struct UnifiedSync;
struct Syncs;

/**
 * @brief The HeartBeatBackupInfo class
 * This class holds the information that will be heartbeated
 */

class HeartBeatBackupInfo
{
public:
    HeartBeatBackupInfo();
    HeartBeatBackupInfo(HeartBeatBackupInfo&&) = default;
    HeartBeatBackupInfo& operator=(HeartBeatBackupInfo&&) = default;
    virtual ~HeartBeatBackupInfo() = default;

    virtual double progress(m_off_t inflightProgress) const;
    virtual void invalidateProgress();

    virtual m_time_t lastAction() const;

    virtual handle lastItemUpdated() const;

    virtual m_time_t lastBeat() const;
    virtual void setLastBeat(const m_time_t &lastBeat);
    virtual void setLastAction(const m_time_t &lastAction);
    virtual void setProgress(const double &progress);
    virtual void setLastSyncedItem(const handle &lastItemUpdated);

    bool mModified = false;
    bool mSending = false;

    using SPState = CommandBackupPut::SPState;
    SPState spState() const { return mSPState; }
    void setSPState(SPState state);

protected:
    SPState mSPState = CommandBackupPut::STATE_NOT_INITIALIZED;
    double mProgress = 0;
    bool mProgressInvalid = true;

    int32_t mPendingUps = 0;
    int32_t mPendingDowns = 0;

    handle mLastItemUpdated = UNDEF; // handle of node most recently updated

    m_time_t mLastAction = -1;   //timestamps of the last action
    m_time_t mLastBeat = -1;     //timestamps of the last beat

    void updateLastActionTime();

    friend class BackupMonitor;
};

/**
 * @brief Backup info controlled by transfers
 * progress is advanced with transfer progress
 * by holding the count of total and transferred bytes
 *
 */
class HeartBeatTransferProgressedInfo : public HeartBeatBackupInfo
{
public:
    double progress(m_off_t inflightProgress) const override;

    void adjustTransferCounts(int32_t upcount, int32_t downcount, long long totalBytes, long long transferBytes);

private:
    friend class BackupMonitor;
    long long mTotalBytes = 0;
    long long mTransferredBytes = 0;
};

class HeartBeatSyncInfo : public HeartBeatTransferProgressedInfo
{
public:
    void updateSPHBStatus(UnifiedSync& us);

    using SPHBStatus = CommandBackupPutHeartBeat::SPHBStatus;
    SPHBStatus sphbStatus() { return mSPHBStatus; }

private:
    SPHBStatus mSPHBStatus = CommandBackupPutHeartBeat::STATE_NOT_INITIALIZED;
};

class BackupInfoSync : public CommandBackupPut::BackupInfo
{
public:

    BackupInfoSync(const SyncConfig& config, const string& device, handle drive, CommandBackupPut::SPState calculatedState);
    BackupInfoSync(const UnifiedSync& us, bool pauseDown, bool pauseUp);

    static BackupType getSyncType(const SyncConfig& config);
    static HeartBeatBackupInfo::SPState getSyncState (const UnifiedSync &, bool pauseDown, bool pauseUp);
    static HeartBeatBackupInfo::SPState getSyncState(SyncError error, syncstate_t state, bool pauseDown, bool pauseUp);
    static HeartBeatBackupInfo::SPState getSyncState(const SyncConfig& config, bool pauseDown, bool pauseUp);
    static handle getDriveId(const UnifiedSync&);

    bool operator==(const BackupInfoSync& o) const;
    bool operator!=(const BackupInfoSync& o) const;

private:
    static HeartBeatBackupInfo::SPState calculatePauseActiveState(bool pauseDown, bool pauseUp);
};


class BackupMonitor
{
public:
    explicit BackupMonitor(Syncs&);

    void beat(); // produce heartbeats!

    void updateOrRegisterSync(UnifiedSync&);

private:
    static constexpr int MAX_HEARBEAT_SECS_DELAY = 60*30; // max time to wait before a heartbeat for unchanged backup

    Syncs& syncs;
<<<<<<< HEAD
=======
    MegaClient *mClient = nullptr;
>>>>>>> 5aeefe7e

    void beatBackupInfo(UnifiedSync& us);
};

#endif

}
<|MERGE_RESOLUTION|>--- conflicted
+++ resolved
@@ -149,10 +149,6 @@
     static constexpr int MAX_HEARBEAT_SECS_DELAY = 60*30; // max time to wait before a heartbeat for unchanged backup
 
     Syncs& syncs;
-<<<<<<< HEAD
-=======
-    MegaClient *mClient = nullptr;
->>>>>>> 5aeefe7e
 
     void beatBackupInfo(UnifiedSync& us);
 };
