--- conflicted
+++ resolved
@@ -311,10 +311,9 @@
     // Stores (or updates) the node in the DB. It also tries to decrypt it for the last time before storing it.
     void putNodeInDb(Node* node) const;
 
-<<<<<<< HEAD
     // true when the NodeManager has been inicialized and contains a valid filesystem
     bool mInitialized = false;
-=======
+
     // These are all the "internal" versions of the public interfaces.
     // This is to avoid confusion where public functions used to call other public functions
     // but that introudces confusion about where the mutex gets locked.
@@ -367,7 +366,6 @@
     void setRootNodeVault_internal(NodeHandle h);
     void setRootNodeRubbish_internal(NodeHandle h);
     void initCompleted_internal();
->>>>>>> 92d426f4
 };
 
 } // namespace
