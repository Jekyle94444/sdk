--- conflicted
+++ resolved
@@ -82,34 +82,10 @@
     bool getChildren(const mega::NodeSearchFilter& filter, int order, std::vector<std::pair<NodeHandle, NodeSerialized>>& children, CancelToken cancelFlag, const NodeSearchPage& page) override;
     bool searchNodes(const mega::NodeSearchFilter& filter, int order, std::vector<std::pair<NodeHandle, NodeSerialized>>& nodes, CancelToken cancelFlag, const NodeSearchPage& page) override;
 
-<<<<<<< HEAD
-=======
     bool getAllNodeTags(const std::string& searchString,
                         std::set<std::string>& tags,
                         CancelToken cancelFlag) override;
 
-    /**
-     * @deprecated
-     * should be removed along with deprecated MegaApi::search() calls
-     * use searchNodes(const NodeSearchFilter& filter, ...) instead
-     */
-    bool searchForNodesByName(const std::string& name, std::vector<std::pair<NodeHandle, NodeSerialized>> &nodes, CancelToken cancelFlag) override;
-
-    /**
-     * @deprecated
-     * should be removed along with deprecated MegaApi::getChildren() calls
-     * use getChildren(const NodeSearchFilter& filter, ...) instead
-     */
-    bool searchForNodesByNameNoRecursive(const std::string& name, std::vector<std::pair<NodeHandle, NodeSerialized>>& nodes, NodeHandle parentHandle, CancelToken cancelFlag) override;
-
-    /**
-     * @deprecated
-     * should be removed along with deprecated MegaApi::search() calls
-     * use searchNodes(const NodeSearchFilter& filter, ...) instead
-     */
-    bool searchInShareOrOutShareByName(const std::string& name, std::vector<std::pair<NodeHandle, NodeSerialized>>& nodes, ShareType_t shareType, CancelToken cancelFlag) override;
-
->>>>>>> 08b2fc05
     bool getNodesByFingerprint(const std::string& fingerprint, std::vector<std::pair<NodeHandle, NodeSerialized>>& nodes) override;
     bool getNodeByFingerprint(const std::string& fingerprint, mega::NodeSerialized& node, NodeHandle& handle) override;
     bool getRecentNodes(unsigned maxcount, m_time_t since, std::vector<std::pair<NodeHandle, NodeSerialized>>& nodes) override;
