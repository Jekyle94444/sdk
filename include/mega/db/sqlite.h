--- conflicted
+++ resolved
@@ -66,12 +66,8 @@
     bool getNodesByOrigFingerprint(const std::string& fingerprint, std::vector<std::pair<NodeHandle, NodeSerialized>> &nodes) override;
     bool getRootNodes(std::vector<std::pair<NodeHandle, NodeSerialized>>& nodes) override;
     bool getNodesWithSharesOrLink(std::vector<std::pair<NodeHandle, NodeSerialized>>& nodes, ShareType_t shareType) override;
-<<<<<<< HEAD
     // If a cancelFlag is passed, it must be kept alive until this method returns.
     bool getNodesByName(const std::string& name, std::vector<std::pair<NodeHandle, NodeSerialized>> &nodes, const std::atomic_bool* cancelFlag) override;
-=======
-    bool getNodesByName(const std::string& name, std::vector<std::pair<NodeHandle, NodeSerialized>> &nodes) override;
->>>>>>> 2bb8499f
     bool getRecentNodes(unsigned maxcount, m_time_t since, std::vector<std::pair<NodeHandle, NodeSerialized>>& nodes) override;
     bool getFavouritesHandles(NodeHandle node, uint32_t count, std::vector<mega::NodeHandle>& nodes) override;
     bool getNodeByNameAtFirstLevel(NodeHandle parentHanlde, const std::string& name, nodetype_t nodeType, std::pair<NodeHandle, NodeSerialized>& node) override;
@@ -79,10 +75,7 @@
     bool isAncestor(mega::NodeHandle node, mega::NodeHandle ancestor) override;
     bool isNodeInDB(mega::NodeHandle node) override;
     uint64_t getNumberOfNodes() override;
-<<<<<<< HEAD
-=======
     uint64_t getNumberOfChildrenByType(NodeHandle parentHandle, nodetype_t nodeType) override;
->>>>>>> 2bb8499f
     bool put(Node* node) override;
     bool remove(mega::NodeHandle nodehandle) override;
     bool removeNodes() override;
@@ -94,36 +87,26 @@
     void remove() override;
     SqliteAccountState(PrnGen &rng, sqlite3*, FileSystemAccess &fsAccess, const mega::LocalPath &path, const bool checkAlwaysTransacted);
     virtual ~SqliteAccountState();
-<<<<<<< HEAD
     static int progressHandler(void *);
-=======
->>>>>>> 2bb8499f
 
 private:
     // Iterate over a SQL query row by row and fill the map
     // Allow at least the following containers:
     //     std::map<mega::NodeHandle, NodeSerialized>
     //     std::vector<std::pair<mega::NodeHandle, NodeSerialized>>
-<<<<<<< HEAD
     // dbConnection is received as parameter to provide as much as possible information in case of error
     bool processSqlQueryNodes(sqlite3_stmt *stmt, std::vector<std::pair<mega::NodeHandle, mega::NodeSerialized>>& nodes, sqlite3* dbConnection);
-=======
-    bool processSqlQueryNodes(sqlite3_stmt *stmt, std::vector<std::pair<mega::NodeHandle, mega::NodeSerialized>>& nodes);
->>>>>>> 2bb8499f
 
     sqlite3_stmt* mStmtPutNode = nullptr;
     sqlite3_stmt* mStmtUpdateNode = nullptr;
     sqlite3_stmt* mStmtTypeAndSizeNode = nullptr;
     sqlite3_stmt* mStmtGetNode = nullptr;
-<<<<<<< HEAD
 
     sqlite3* mDbSearchConnection = nullptr;
 
     // Avoid race condition if search is cancelled and sql query hasn't started
     // This flag is checked at progressHandler() that is called once the query has started
     const std::atomic_bool *mCancelFlag = nullptr;
-=======
->>>>>>> 2bb8499f
 };
 
 class MEGA_API SqliteDbAccess : public DbAccess
