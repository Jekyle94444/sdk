/**
 * @file mega/posix/megafs.h
 * @brief POSIX filesystem/directory access/notification
 *
 * (c) 2013-2014 by Mega Limited, Auckland, New Zealand
 *
 * This file is part of the MEGA SDK - Client Access Engine.
 *
 * Applications using the MEGA API must present a valid application key
 * and comply with the the rules set forth in the Terms of Service.
 *
 * The MEGA SDK is distributed in the hope that it will be useful,
 * but WITHOUT ANY WARRANTY; without even the implied warranty of
 * MERCHANTABILITY or FITNESS FOR A PARTICULAR PURPOSE.
 *
 * @copyright Simplified (2-clause) BSD License.
 *
 * You should have received a copy of the license along with this
 * program.
 */

#ifndef FSACCESS_CLASS
#define FSACCESS_CLASS PosixFileSystemAccess

#ifdef  __APPLE__
// Apple calls it sendfile, but it isn't
#undef HAVE_SENDFILE
#define O_DIRECT 0
#include <sys/param.h>
#include <sys/mount.h>
#elif defined(__FreeBSD__)
#include <sys/mount.h>
#else
#include <sys/vfs.h>
#endif

#ifdef HAVE_AIO_RT
#include <aio.h>
#endif

#include "mega.h"

#define DEBRISFOLDER ".debris"

namespace mega {
struct MEGA_API PosixDirAccess : public DirAccess
{
    DIR* dp;
    bool globbing;
    glob_t globbuf;
    unsigned globindex;

    struct stat currentItemStat;
    bool currentItemFollowedSymlink;

    bool dopen(LocalPath*, FileAccess*, bool) override;
    bool dnext(LocalPath&, LocalPath&, bool, nodetype_t*) override;

    PosixDirAccess();
    virtual ~PosixDirAccess();
};

class MEGA_API PosixFileSystemAccess : public FileSystemAccess
{
public:
    using FileSystemAccess::getlocalfstype;

    int notifyfd;

#ifdef USE_INOTIFY
    typedef map<int, LocalNode*> wdlocalnode_map;
    wdlocalnode_map wdnodes;

    // skip the IN_FROM component in moves if followed by IN_TO
    LocalNode* lastlocalnode;
    uint32_t lastcookie;
    string lastname;
#endif

#ifdef USE_IOS
    static char *appbasepath;
#endif

    bool notifyerr;
    int defaultfilepermissions;
    int defaultfolderpermissions;

    std::unique_ptr<FileAccess> newfileaccess(bool followSymLinks = true) override;
    DirAccess* newdiraccess() override;
    DirNotify* newdirnotify(LocalPath&, LocalPath&, Waiter*) override;
<<<<<<< HEAD
=======

    bool getlocalfstype(const LocalPath& path, FileSystemType& type) const override;
>>>>>>> 9acb6655

    void tmpnamelocal(LocalPath&) const override;

    void local2path(const string*, string*) const override;
    void path2local(const string*, string*) const override;

    bool getsname(LocalPath&, LocalPath&) const override;

    bool renamelocal(LocalPath&, LocalPath&, bool) override;
    bool copylocal(LocalPath&, LocalPath&, m_time_t) override;
    bool rubbishlocal(string*);
    bool unlinklocal(LocalPath&) override;
    bool rmdirlocal(LocalPath&) override;
    bool mkdirlocal(LocalPath&, bool) override;
    bool setmtimelocal(LocalPath&, m_time_t) override;
    bool chdirlocal(LocalPath&) const override;
    size_t lastpartlocal(const string*) const override;
    bool getextension(const LocalPath&, char*, size_t) const override;
    bool expanselocalpath(LocalPath& path, LocalPath& absolutepath) override;

    void addevents(Waiter*, int) override;
    int checkevents(Waiter*) override;

    void osversion(string*, bool includeArchitecture) const override;
    void statsid(string*) const override;

    static void emptydirlocal(LocalPath&, dev_t = 0);

    int getdefaultfilepermissions();
    void setdefaultfilepermissions(int);
    int getdefaultfolderpermissions();
    void setdefaultfolderpermissions(int);

    PosixFileSystemAccess(int = -1);
    ~PosixFileSystemAccess();
};

#ifdef HAVE_AIO_RT
struct MEGA_API PosixAsyncIOContext : public AsyncIOContext
{
    PosixAsyncIOContext();
    virtual ~PosixAsyncIOContext();
    virtual void finish();

    struct aiocb *aiocb;
};
#endif

class MEGA_API PosixFileAccess : public FileAccess
{
private:
    int fd;
public:
    int stealFileDescriptor();
    int defaultfilepermissions;

    static bool mFoundASymlink;

#ifndef HAVE_FDOPENDIR
    DIR* dp;
#endif

    bool fopen(LocalPath&, bool read, bool write, DirAccess* iteratingDir = nullptr, bool ignoreAttributes = false) override;

    void updatelocalname(LocalPath&) override;
    bool fread(string *, unsigned, unsigned, m_off_t);
    bool fwrite(const byte *, unsigned, m_off_t) override;

    bool sysread(byte *, unsigned, m_off_t) override;
    bool sysstat(m_time_t*, m_off_t*) override;
    bool sysopen(bool async = false) override;
    void sysclose() override;

    PosixFileAccess(Waiter *w, int defaultfilepermissions = 0600, bool followSymLinks = true);

    // async interface
    bool asyncavailable() override;
    void asyncsysopen(AsyncIOContext* context) override;
    void asyncsysread(AsyncIOContext* context) override;
    void asyncsyswrite(AsyncIOContext* context) override;

    ~PosixFileAccess();

#ifdef HAVE_AIO_RT
protected:
    virtual AsyncIOContext* newasynccontext();
    static void asyncopfinished(union sigval sigev_value);
#endif

private:
    bool mFollowSymLinks = true;

};

class MEGA_API PosixDirNotify : public DirNotify
{
public:
    PosixFileSystemAccess* fsaccess;

    void addnotify(LocalNode*, string*) override;
    void delnotify(LocalNode*) override;

    fsfp_t fsfingerprint() const override;
    bool fsstableids() const override;

    PosixDirNotify(LocalPath&, const LocalPath&);
};

} // namespace

#endif<|MERGE_RESOLUTION|>--- conflicted
+++ resolved
@@ -88,11 +88,8 @@
     std::unique_ptr<FileAccess> newfileaccess(bool followSymLinks = true) override;
     DirAccess* newdiraccess() override;
     DirNotify* newdirnotify(LocalPath&, LocalPath&, Waiter*) override;
-<<<<<<< HEAD
-=======
 
     bool getlocalfstype(const LocalPath& path, FileSystemType& type) const override;
->>>>>>> 9acb6655
 
     void tmpnamelocal(LocalPath&) const override;
 
