/**
 * @file mega/posix/meganet.h
 * @brief POSIX network access layer (using cURL + c-ares)
 *
 * (c) 2013-2014 by Mega Limited, Auckland, New Zealand
 *
 * This file is part of the MEGA SDK - Client Access Engine.
 *
 * Applications using the MEGA API must present a valid application key
 * and comply with the the rules set forth in the Terms of Service.
 *
 * The MEGA SDK is distributed in the hope that it will be useful,
 * but WITHOUT ANY WARRANTY; without even the implied warranty of
 * MERCHANTABILITY or FITNESS FOR A PARTICULAR PURPOSE.
 *
 * @copyright Simplified (2-clause) BSD License.
 *
 * You should have received a copy of the license along with this
 * program.
 */

#ifndef HTTPIO_CLASS
#define HTTPIO_CLASS CurlHttpIO

#include "mega.h"

#ifdef USE_OPENSSL
#include <openssl/ssl.h>
#endif

#include <curl/curl.h>

#ifdef MEGA_USE_C_ARES
#include <ares.h>
#endif

namespace mega {

struct MEGA_API SockInfo
{
    enum
    {
        NONE = 0,
        READ = 1,
        WRITE = 2
    };

#ifdef WIN32
    SockInfo(HANDLE& sharedEvent) : mSharedEvent(sharedEvent) { }
#else
    SockInfo() = default;
#endif
    curl_socket_t fd = curl_socket_t(-1);
    int mode = NONE;

#if defined(_WIN32)
    SockInfo(const SockInfo&) = delete;
    void operator=(const SockInfo&) = delete;
    SockInfo(SockInfo&& o);
    ~SockInfo();

    // create the event and call WSAEventSelect, if it hasn't been done yet.
    bool createAssociateEvent();

    // see if there is any work to be done on this socket (to be called after waiting, and a network event was triggered)
    bool checkEvent(bool& read, bool& write, bool logErr = true);

    // manually close the event (used when we know the socket is no longer active)
    void closeEvent(bool adjustSocket = true);

    // get the event handle, for waiting on
    HANDLE sharedEventHandle();

    // Flag for dealing with windows write event signalling, where we only get signalled if the socket goes from unwriteable to writeable (but not if we wrote to it and didn't get it to the unwriteable state)
    bool signalledWrite = false;

private:
    HANDLE& mSharedEvent;
    int associatedHandleEvents = 0;
#endif
};

struct MEGA_API CurlDNSEntry;
struct MEGA_API CurlHttpContext;
class CurlHttpIO: public HttpIO
{
protected:
    static std::mutex curlMutex;

    string useragent;
    CURLM* curlm[3];

    CURLSH* curlsh;
#ifdef MEGA_USE_C_ARES
    ares_channel ares;
#endif
    string proxyurl;
    string proxyscheme;
    string proxyhost;
    int proxyport;
    string proxyip;
    string proxyusername;
    string proxypassword;
    int proxyinflight;
    dstime ipv6deactivationtime;
    dstime lastdnspurge;
    bool ipv6proxyenabled;
    bool ipv6requestsenabled;
    std::queue<CurlHttpContext *> pendingrequests;
    std::map<string, CurlDNSEntry> dnscache;
    int pkpErrors;

    void send_pending_requests();
    void drop_pending_requests();

    static size_t read_data(void*, size_t, size_t, void*);
    static size_t write_data(void*, size_t, size_t, void*);
    static size_t check_header(void*, size_t, size_t, void*);
    static int seek_data(void*, curl_off_t, int);

    static int socket_callback(CURL *e, curl_socket_t s, int what, void *userp, void *socketp, direction_t d);
    static int sockopt_callback(void *clientp, curl_socket_t curlfd, curlsocktype purpose);
    static int api_socket_callback(CURL *e, curl_socket_t s, int what, void *userp, void *socketp);
    static int download_socket_callback(CURL *e, curl_socket_t s, int what, void *userp, void *socketp);
    static int upload_socket_callback(CURL *e, curl_socket_t s, int what, void *userp, void *socketp);
    static int timer_callback(CURLM *multi, long timeout_ms, void *userp, direction_t d);
    static int api_timer_callback(CURLM *multi, long timeout_ms, void *userp);
    static int download_timer_callback(CURLM *multi, long timeout_ms, void *userp);
    static int upload_timer_callback(CURLM *multi, long timeout_ms, void *userp);

#if defined(USE_OPENSSL) && !defined(OPENSSL_IS_BORINGSSL)
    static std::recursive_mutex **sslMutexes;
    static void locking_function(int mode, int lockNumber, const char *, int);

#if OPENSSL_VERSION_NUMBER >= 0x10000000
    static void id_function(CRYPTO_THREADID* id);
#else
    static unsigned long id_function();
#endif
#endif

#ifdef MEGA_USE_C_ARES
#if (defined(ANDROID) || defined(__ANDROID__)) && ARES_VERSION >= 0x010F00
    static void initialize_android();
#endif
#endif

#ifdef USE_OPENSSL
    static CURLcode ssl_ctx_function(CURL*, void*, void*);
    static int cert_verify_callback(X509_STORE_CTX*, void*);
#endif

#ifdef MEGA_USE_C_ARES
    static void proxy_ready_callback(void*, int, int, struct hostent*);
    static void ares_completed_callback(void*, int, int, struct hostent*);
#endif

    static void send_request(CurlHttpContext*);
    void request_proxy_ip();
    static struct curl_slist* clone_curl_slist(struct curl_slist*);
    static bool crackurl(const string*, string*, string*, int*);
    static int debug_callback(CURL*, curl_infotype, char*, size_t, void*);
    bool ipv6available();
#ifdef MEGA_USE_C_ARES
    void filterDNSservers();
#endif

    bool curlipv6;
    bool reset;
    bool statechange;
    bool dnsok;
#ifdef MEGA_USE_C_ARES
    string dnsservers;
#endif
    curl_slist* contenttypejson;
    curl_slist* contenttypebinary;
    WAIT_CLASS* waiter;
    bool disconnecting;

    typedef std::map<curl_socket_t, SockInfo> SockInfoMap;

#ifdef MEGA_USE_C_ARES
    void addaresevents(Waiter *waiter);
    void closearesevents();
    void processaresevents();
    SockInfoMap aressockets;
    m_time_t arestimeout;
#endif
    void addcurlevents(Waiter *waiter, direction_t d);
    int checkevents(Waiter*) override;
    void closecurlevents(direction_t d);
    void processcurlevents(direction_t d);
    SockInfoMap curlsockets[3];
    m_time_t curltimeoutreset[3];
    bool arerequestspaused[3];
    int numconnections[3];
    set<CURL *>pausedrequests[3];
    m_off_t partialdata[2];
    m_off_t maxspeed[2];
    bool curlsocketsprocessed;

public:
    void post(HttpReq*, const char* = 0, unsigned = 0) override;
    void cancel(HttpReq*) override;

    m_off_t postpos(void*) override;

    bool doio(void) override;
    bool multidoio(CURLM *curlmhandle);

    void addevents(Waiter*, int) override;

    void setuseragent(string*) override;
    void setproxy(Proxy*);
#ifdef MEGA_USE_C_ARES
    void setdnsservers(const char*);
#endif
    void disconnect() override;

    // set max download speed
    bool setmaxdownloadspeed(m_off_t bpslimit) override;

    // set max upload speed
    bool setmaxuploadspeed(m_off_t bpslimit) override;

    // get max download speed
    m_off_t getmaxdownloadspeed() override;

    // get max upload speed
    m_off_t getmaxuploadspeed() override;

    bool cacheresolvedurls(const std::vector<string>& urls, std::vector<string>&& ips) override;

    CurlHttpIO();
    ~CurlHttpIO();

#ifdef WIN32
    HANDLE mSocketsWaitEvent;
#endif

private:
    static int instanceCount;

#ifdef MEGA_MEASURE_CODE
    friend class MegaClient;
    CodeCounter::ScopeStats countCurlHttpIOAddevents = { "curl-httpio-addevents" };
    CodeCounter::ScopeStats countAddCurlEventsCode = { "curl-add-events" };
    CodeCounter::ScopeStats countProcessCurlEventsCode = { "curl-process-events" };
<<<<<<< HEAD
=======
#ifdef MEGA_USE_C_ARES
    CodeCounter::ScopeStats countAddAresEventsCode = { "ares-add-events" };
    CodeCounter::ScopeStats countProcessAresEventsCode = { "ares-process-events" };
>>>>>>> b2f4cbcf
#endif
};

struct MEGA_API CurlHttpContext
{
    CURL* curl;
    direction_t d;

    HttpReq* req;
    CurlHttpIO* httpio;

    struct curl_slist *headers;
    bool isIPv6;
    bool isCachedIp;
    string hostname;
    string scheme;
    int port;
    string hostheader;
    string hostip;
    string posturl;
    unsigned len;
    const char* data;
#ifdef MEGA_USE_C_ARES
    int ares_pending;
#endif
};

struct MEGA_API CurlDNSEntry
{
    CurlDNSEntry();
    bool isIPv4Expired();
    bool isIPv6Expired();

    string ipv4;
    dstime ipv4timestamp;
    string ipv6;
    dstime ipv6timestamp;

    bool mNeedsResolvingAgain = false;
};

} // namespace

#endif<|MERGE_RESOLUTION|>--- conflicted
+++ resolved
@@ -241,17 +241,9 @@
 private:
     static int instanceCount;
 
-#ifdef MEGA_MEASURE_CODE
-    friend class MegaClient;
-    CodeCounter::ScopeStats countCurlHttpIOAddevents = { "curl-httpio-addevents" };
-    CodeCounter::ScopeStats countAddCurlEventsCode = { "curl-add-events" };
-    CodeCounter::ScopeStats countProcessCurlEventsCode = { "curl-process-events" };
-<<<<<<< HEAD
-=======
 #ifdef MEGA_USE_C_ARES
     CodeCounter::ScopeStats countAddAresEventsCode = { "ares-add-events" };
     CodeCounter::ScopeStats countProcessAresEventsCode = { "ares-process-events" };
->>>>>>> b2f4cbcf
 #endif
 };
 
