--- conflicted
+++ resolved
@@ -366,17 +366,6 @@
     bool isDocument(const std::string& ext) const;
 
     static nameid getExtensionNameId(const std::string& ext);
-
-<<<<<<< HEAD
-=======
- public:
-    enum
-    {
-        FLAGS_IS_VERSION = 0,  // This bit is active if node is a version
-        FLAGS_IS_IN_RUBBISH = 1, // This bit is active if node is in rubbish bin
-        FLAGS_SIZE = 2,
-    } Flags;
->>>>>>> 8d365986
 };
 
 inline const string& Node::nodekey() const
