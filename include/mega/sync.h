/**
 * @file mega/sync.h
 * @brief Class for synchronizing local and remote trees
 *
 * (c) 2013-2014 by Mega Limited, Auckland, New Zealand
 *
 * This file is part of the MEGA SDK - Client Access Engine.
 *
 * Applications using the MEGA API must present a valid application key
 * and comply with the the rules set forth in the Terms of Service.
 *
 * The MEGA SDK is distributed in the hope that it will be useful,
 * but WITHOUT ANY WARRANTY; without even the implied warranty of
 * MERCHANTABILITY or FITNESS FOR A PARTICULAR PURPOSE.
 *
 * @copyright Simplified (2-clause) BSD License.
 *
 * You should have received a copy of the license along with this
 * program.
 */

#ifndef MEGA_SYNC_H
#define MEGA_SYNC_H 1

#include <future>

#include "db.h"
#include "megawaiter.h"

#ifdef ENABLE_SYNC


namespace mega {

class HeartBeatSyncInfo;
class BackupInfoSync;
class BackupMonitor;
class MegaClient;

class SyncConfig
{
public:

    enum Type
    {
        TYPE_UP = 0x01, // sync up from local to remote
        TYPE_DOWN = 0x02, // sync down from remote to local
        TYPE_TWOWAY = TYPE_UP | TYPE_DOWN, // Two-way sync
        TYPE_BACKUP, // special sync up from local to remote, automatically disabled when remote changed
    };
    SyncConfig() = default;

    SyncConfig(LocalPath localPath,
        string syncName,
        NodeHandle remoteNode,
        const string& remotePath,
        const fsfp_t localFingerprint,
        const LocalPath& externalDrivePath,
        const bool enabled = true,
        const Type syncType = TYPE_TWOWAY,
        const SyncError error = NO_SYNC_ERROR,
        const SyncWarning warning = NO_SYNC_WARNING,
        handle hearBeatID = UNDEF
    );

    bool operator==(const SyncConfig &rhs) const;
    bool operator!=(const SyncConfig &rhs) const;

    // Id for the sync, also used in sync heartbeats
    handle getBackupId() const;
    void setBackupId(const handle& backupId);

    // the local path of the sync root folder
    const LocalPath& getLocalPath() const;

    // the remote path of the sync
    NodeHandle getRemoteNode() const;
    void setRemoteNode(NodeHandle remoteNode);

    // the fingerprint of the local sync root folder
    fsfp_t getLocalFingerprint() const;
    void setLocalFingerprint(fsfp_t fingerprint);

    // returns the type of the sync
    Type getType() const;

    // This is where the remote root node was, last time we checked

    // error code or warning (errors mean the sync was stopped)
    SyncError getError() const;
    void setError(SyncError value);

    //SyncWarning getWarning() const;
    //void setWarning(SyncWarning value);

    // If the sync is enabled, we will auto-start it
    bool getEnabled() const;
    void setEnabled(bool enabled);

    // Whether this is a backup sync.
    bool isBackup() const;

    // Whether this sync is backed by an external device.
    bool isExternal() const;

    // check if we need to notify the App about error/enable flag changes
    bool errorOrEnabledChanged();

    string syncErrorToStr();
    static string syncErrorToStr(SyncError errorCode);

    void setBackupState(SyncBackupState state);
    SyncBackupState getBackupState() const;

    // enabled/disabled by the user
    bool mEnabled = true;

    // the local path of the sync
    LocalPath mLocalPath;

    // name of the sync (if localpath is not adequate)
    string mName;

    // the remote handle of the sync
    NodeHandle mRemoteNode;

    // the path to the remote node, as last known (not definitive)
    string mOriginalPathOfRemoteRootNode;

    // the local fingerprint
    fsfp_t mLocalFingerprint;

    // type of the sync, defaults to bidirectional
    Type mSyncType;

    // failure cause (disable/failure cause).
    SyncError mError;

    // Warning if creation was successful but the user should know something
    SyncWarning mWarning;

    // Unique identifier. any other field can change (even remote handle),
    // and we want to keep disabled configurations saved: e.g: remote handle changed
    // id for heartbeating
    handle mBackupId;

    // Path to the volume containing this backup (only for external backups).
    // This one is not serialized
    LocalPath mExternalDrivePath;

    // Whether this backup is monitoring or mirroring.
    SyncBackupState mBackupState;

    // Current running state.  This one is not serialized, it just makes it convenient to deliver thread-safe sync state data back to client apps.
    syncstate_t mRunningState = SYNC_CANCELED;    // cancelled indicates there is no assoicated mSync

    // enum to string conversion
    static const char* syncstatename(const syncstate_t state);
    static const char* synctypename(const Type type);
    static bool synctypefromname(const string& name, Type& type);

private:
    // If mError or mEnabled have changed from these values, we need to notify the app.
    SyncError mKnownError = NO_SYNC_ERROR;
    bool mKnownEnabled = false;
};

// Convenience.
using SyncConfigVector = vector<SyncConfig>;
struct Syncs;

struct UnifiedSync
{
    // Reference to containing Syncs object
    Syncs& syncs;

    // We always have a config
    SyncConfig mConfig;

    // If the config is good, the sync can be running
    unique_ptr<Sync> mSync;

    // High level info about this sync, sent to backup centre
    std::unique_ptr<BackupInfoSync> mBackupInfo;

    // The next detail heartbeat to send to the backup centre
    std::shared_ptr<HeartBeatSyncInfo> mNextHeartbeat;

    // ctor/dtor
    UnifiedSync(Syncs&, const SyncConfig&);

private:
    friend class Sync;
    friend struct Syncs;
    void changedConfigState(bool notifyApp);
};

struct syncRow
{
    syncRow(CloudNode* node, LocalNode* syncNode, FSNode* fsNode)
        : cloudNode(node)
        , syncNode(syncNode)
        , fsNode(fsNode)
    {
    };

    // needs to be move constructable/assingable for sorting (note std::list of non-copyable below)
    syncRow(syncRow&&) = default;
    syncRow& operator=(syncRow&&) = default;

    CloudNode* cloudNode;
    LocalNode* syncNode;
    FSNode* fsNode;

    vector<CloudNode*> cloudClashingNames;
    vector<FSNode*> fsClashingNames;

    bool suppressRecursion = false;
    bool itemProcessed = false;

    bool recurseBelowRemovedCloudNode = false;
    bool recurseBelowRemovedFsNode = false;

    vector<syncRow>* rowSiblings = nullptr;
    const LocalPath& comparisonLocalname() const;

    // This list stores "synthesized" FSNodes: That is, nodes that we
    // haven't scanned yet but we know must exist.
    //
    // An example would be when we download a directory from the cloud.
    // Here, we create directory locally and push an FSNode representing it
    // to this list so that we recurse into it immediately.
    list<FSNode> fsAddedSiblings;

    void inferOrCalculateChildSyncRows(bool wasSynced, vector<syncRow>& childRows, vector<FSNode>& fsInferredChildren, vector<FSNode>& fsChildren, vector<CloudNode>& cloudChildren);

    bool empty() { return !cloudNode && !syncNode && !fsNode && cloudClashingNames.empty() && fsClashingNames.empty(); }
};

struct SyncPath
{
    // Tracks both local and remote absolute paths (whether they really exist or not) as we recurse the sync nodes
    LocalPath localPath;
    string cloudPath;

    // this one purely from the sync root (using cloud name, to avoid escaped names)
    string syncPath;

    // convenience, performs the conversion
    string localPath_utf8();

    bool appendRowNames(const syncRow& row, FileSystemType filesystemType);

    SyncPath(Syncs& s, const LocalPath& fs, const string& cloud) : syncs(s), localPath(fs), cloudPath(cloud) {}
private:
    Syncs& syncs;
};


class ScopedSyncPathRestore {
    SyncPath& path;
    size_t length1, length2, length3;
public:
    // On destruction, puts the LocalPath length back to what it was on construction of this class
    ScopedSyncPathRestore(SyncPath&);
    ~ScopedSyncPathRestore();
};


class MEGA_API Sync
{
public:

    // returns the sync config
    SyncConfig& getConfig();
    const SyncConfig& getConfig() const;

    Syncs& syncs;

    // for logging
    string syncname;

    // are we calling recursiveSync for this one?
    bool syncPaused = false;

    // sync-wide directory notification provider
    std::unique_ptr<DirNotify> dirnotify;

    // track how recent the last received fs noticiation was
    dstime lastFSNotificationTime = 0;

    // root of local filesystem tree, holding the sync's root folder.  Never null except briefly in the destructor (to ensure efficient db usage)
    unique_ptr<LocalNode> localroot;

    // Cloud node to sync to
    CloudNode cloudRoot;
    string cloudRootPath;

    FileSystemType mFilesystemType = FS_UNKNOWN;

    // Path used to normalize sync localroot name when using prefix /System/Volumes/Data needed by fsevents, due to notification paths
    // are served with such prefix from macOS catalina +
#ifdef __APPLE__
    string mFsEventsPath;
#endif

    //// are we conducting a full tree scan? (during initialization and if event notification failed)
    //bool fullscan = true;

    // syncing to an inbound share?
    bool inshare = false;

    // deletion queue
    set<uint32_t> deleteq;

    // insertion/update queue
    localnode_set insertq;

    // adds an entry to the delete queue - removes it from insertq
    void statecachedel(LocalNode*);

    // adds an entry to the insert queue - removes it from deleteq
    void statecacheadd(LocalNode*);

    // recursively add children
    void addstatecachechildren(uint32_t, idlocalnode_map*, LocalPath&, LocalNode*, int);

    // Caches all synchronized LocalNode
    void cachenodes();

    // change state, signal to application
    void changestate(syncstate_t, SyncError newSyncError, bool newEnableFlag, bool notifyApp);

    //// skip duplicates and self-caused
    //bool checkValidNotification(int q, Notification& notification);

    // process expired extra notifications.
    dstime procextraq();

    // process all outstanding filesystem notifications (mark sections of the sync tree to visit)
    dstime procscanq();

    // helper for checking moves etc
    bool checkIfFileIsChanging(FSNode& fsNode, const LocalPath& fullPath);

    //// recursively look for vanished child nodes and delete them
    //void deletemissing(LocalNode*);

    unsigned localnodes[2]{};

    // look up LocalNode relative to localroot
    LocalNode* localnodebypath(LocalNode*, const LocalPath&, LocalNode** = nullptr, LocalPath* outpath = nullptr);

    void combineTripletSet(vector<syncRow>::iterator a, vector<syncRow>::iterator b) const;

    vector<syncRow> computeSyncTriplets(
        vector<CloudNode>& cloudNodes,
        const LocalNode& root,
        vector<FSNode>& fsNodes) const;
    bool inferAlreadySyncedTriplets(
        vector<CloudNode>& cloudNodes,
        const LocalNode& root,
        vector<FSNode>& fsNodes,
        vector<syncRow>& inferredRows) const;

    bool recursiveSync(syncRow& row, SyncPath& fullPath, bool belowRemovedCloudNode, bool belowRemovedFsNode, unsigned depth);
    bool syncItem_checkMoves(syncRow& row, syncRow& parentRow, SyncPath& fullPath, bool belowRemovedCloudNode, bool belowRemovedFsNode);
    bool syncItem(syncRow& row, syncRow& parentRow, SyncPath& fullPath);
    string logTriplet(syncRow& row, SyncPath& fullPath);

    bool resolve_rowMatched(syncRow& row, syncRow& parentRow, SyncPath& fullPath);
    bool resolve_userIntervention(syncRow& row, syncRow& parentRow, SyncPath& fullPath);
    bool resolve_makeSyncNode_fromFS(syncRow& row, syncRow& parentRow, SyncPath& fullPath, bool considerSynced);
    bool resolve_makeSyncNode_fromCloud(syncRow& row, syncRow& parentRow, SyncPath& fullPath, bool considerSynced);
    bool resolve_delSyncNode(syncRow& row, syncRow& parentRow, SyncPath& fullPath);
    bool resolve_upsync(syncRow& row, syncRow& parentRow, SyncPath& fullPath);
    bool resolve_downsync(syncRow& row, syncRow& parentRow, SyncPath& fullPath, bool alreadyExists);
    bool resolve_pickWinner(syncRow& row, syncRow& parentRow, SyncPath& fullPath);
    bool resolve_cloudNodeGone(syncRow& row, syncRow& parentRow, SyncPath& fullPath);
    bool resolve_fsNodeGone(syncRow& row, syncRow& parentRow, SyncPath& fullPath);

    bool syncEqual(const CloudNode&, const FSNode&);
    bool syncEqual(const CloudNode&, const LocalNode&);
    bool syncEqual(const FSNode&, const LocalNode&);

    bool checkLocalPathForMovesRenames(syncRow& row, syncRow& parentRow, SyncPath& fullPath, bool& rowResult, bool belowRemovedCloudNode);
    bool checkCloudPathForMovesRenames(syncRow& row, syncRow& parentRow, SyncPath& fullPath, bool& rowResult, bool belowRemovedFsNode);

    void recursiveCollectNameConflicts(syncRow& row, list<NameConflict>& nc, SyncPath& fullPath);
    bool recursiveCollectNameConflicts(list<NameConflict>& nc);

<<<<<<< HEAD
=======
    bool collectScanBlocked(list<LocalPath>& paths) const;
    void collectScanBlocked(const LocalNode& node, list<LocalPath>& paths) const;

    bool collectUseBlocked(list<LocalPath>& paths) const;
    void collectUseBlocked(const LocalNode& node, list<LocalPath>& paths) const;

    //// rescan sequence number (incremented when a full rescan or a new
    //// notification batch starts)
    //int scanseqno = 0;

>>>>>>> 34e204d8
    // debris path component relative to the base path
    string debris;
    LocalPath localdebris;
    LocalPath localdebrisname;

    // state cache table
    unique_ptr<DbTable> statecachetable;

    // move file or folder to localdebris
    bool movetolocaldebris(LocalPath& localpath);

    // get progress for heartbeats
    m_off_t getInflightProgress();

    // original filesystem fingerprint
    fsfp_t fsfp = 0;

    // does the filesystem have stable IDs? (FAT does not)
    bool fsstableids = false;

    // true if the sync hasn't loaded cached LocalNodes yet
    //bool initializing = true;

    // true if the local synced folder is a network folder
    bool isnetwork = false;

    // flag to optimize destruction by skipping calls to treestate()
    bool mDestructorRunning = false;
    Sync(UnifiedSync&, const string&, const LocalPath&, NodeHandle rootNodeHandle, const string& rootNodeName, bool, const string& logname);
    ~Sync();

    // Should we synchronize this sync?
    bool active() const;

    // pause synchronization.  Syncs are still "active" but we don't call recursiveSync for them.
    void setSyncPaused(bool pause);
    bool isSyncPaused();

    // Asynchronous scan request / result.
    std::shared_ptr<ScanService::Request> mActiveScanRequest;

    static const int SCANNING_DELAY_DS;
    static const int EXTRA_SCANNING_DELAY_DS;
    static const int FILE_UPDATE_DELAY_DS;
    static const int FILE_UPDATE_MAX_DELAY_SECS;
    static const dstime RECENT_VERSION_INTERVAL_SECS;

    // Change state to (DISABLED, BACKUP_MODIFIED).
    // Always returns false.
    bool backupModified();

    // Whether this is a backup sync.
    bool isBackup() const;

    // Whether this is a backup sync and it is mirroring.
    bool isBackupAndMirroring() const;

    // Whether this is a backup sync and it is monitoring.
    bool isBackupMonitoring() const;

    // Move the sync into the monitoring state.
    void setBackupMonitoring();

    UnifiedSync& mUnifiedSync;

    // timer for whole-sync rescan in case of notifications failing or not being available
    BackoffTimer syncscanbt;

protected :
    bool readstatecache();

private:
    LocalPath mLocalPath;

    // permanent lock on the debris/tmp folder
    void createDebrisTmpLockOnce();

    // permanent lock on the debris/tmp folder
    unique_ptr<FileAccess> tmpfa;
    LocalPath tmpfaPath;

};

class SyncConfigIOContext;

class SyncConfigStore {
public:
    // How we compare drive paths.
    struct DrivePathComparator
    {
        bool operator()(const LocalPath& lhs, const LocalPath& rhs) const
        {
            return platformCompareUtf(lhs, false, rhs, false) < 0;
        }
    }; // DrivePathComparator

    using DriveSet = set<LocalPath, DrivePathComparator>;

    SyncConfigStore(const LocalPath& dbPath, SyncConfigIOContext& ioContext);
    ~SyncConfigStore();

    // Remember whether we need to update the file containing configs on this drive.
    void markDriveDirty(const LocalPath& drivePath);

    // Whether any config data has changed and needs to be written to disk
    bool dirty() const;

    // Reads a database from disk.
    error read(const LocalPath& drivePath, SyncConfigVector& configs);

    // Write the configs with this drivepath to disk.
    error write(const LocalPath& drivePath, const SyncConfigVector& configs);

    // Check whether we read configs from a particular drive
    bool driveKnown(const LocalPath& drivePath) const;

    // What drives do we know about?
    vector<LocalPath> knownDrives() const;

    // Remove a known drive.
    bool removeDrive(const LocalPath& drivePath);

    // update configs on disk for any drive marked as dirty
    auto writeDirtyDrives(const SyncConfigVector& configs) -> DriveSet;

private:
    // Metadata regarding a given drive.
    struct DriveInfo
    {
        // Directory on the drive containing the database.
        LocalPath dbPath;

        // Path to the drive itself.
        LocalPath drivePath;

        // Tracks which 'slot' we're writing to.
        unsigned int slot = 0;

        bool dirty = false;
    }; // DriveInfo

    using DriveInfoMap = map<LocalPath, DriveInfo, DrivePathComparator>;

    // Checks whether two paths are equal.
    bool equal(const LocalPath& lhs, const LocalPath& rhs) const;

    // Computes a suitable DB path for a given drive.
    LocalPath dbPath(const LocalPath& drivePath) const;

    // Reads a database from the specified slot on disk.
    error read(DriveInfo& driveInfo, SyncConfigVector& configs, unsigned int slot);

    // Where we store databases for internal syncs.
    const LocalPath mInternalSyncStorePath;

    // What drives are known to the store.
    DriveInfoMap mKnownDrives;

    // IO context used to read and write from disk.
    SyncConfigIOContext& mIOContext;
}; // SyncConfigStore


class MEGA_API SyncConfigIOContext
{
public:
    SyncConfigIOContext(FileSystemAccess& fsAccess,
                            const string& authKey,
                            const string& cipherKey,
                            const string& name,
                            PrnGen& rng);

    virtual ~SyncConfigIOContext();

    MEGA_DISABLE_COPY_MOVE(SyncConfigIOContext);

    // Deserialize configs from JSON (with logging.)
    bool deserialize(const LocalPath& dbPath,
                     SyncConfigVector& configs,
                     JSON& reader,
                     unsigned int slot) const;

    bool deserialize(SyncConfigVector& configs,
                     JSON& reader) const;

    // Return a reference to this context's filesystem access.
    FileSystemAccess& fsAccess() const;

    // Determine which slots are present.
    virtual error getSlotsInOrder(const LocalPath& dbPath,
                                  vector<unsigned int>& confSlots);

    // Read data from the specified slot.
    virtual error read(const LocalPath& dbPath,
                       string& data,
                       unsigned int slot);

    // Remove an existing slot from disk.
    virtual error remove(const LocalPath& dbPath,
                         unsigned int slot);

    // Remove all existing slots from disk.
    virtual error remove(const LocalPath& dbPath);

    // Serialize configs to JSON.
    void serialize(const SyncConfigVector &configs,
                   JSONWriter& writer) const;

    // Write data to the specified slot.
    virtual error write(const LocalPath& dbPath,
                        const string& data,
                        unsigned int slot);

    // Prefix applied to configuration database names.
    static const string NAME_PREFIX;

private:
    // Generate complete database path.
    LocalPath dbFilePath(const LocalPath& dbPath,
                         unsigned int slot) const;

    // Decrypt data.
    bool decrypt(const string& in, string& out);

    // Deserialize a config from JSON.
    bool deserialize(SyncConfig& config, JSON& reader) const;

    // Encrypt data.
    string encrypt(const string& data);

    // Serialize a config to JSON.
    void serialize(const SyncConfig& config, JSONWriter& writer) const;

    // The cipher protecting the user's configuration databases.
    SymmCipher mCipher;

    // How we access the filesystem.
    FileSystemAccess& mFsAccess;

    // Name of this user's configuration databases.
    LocalPath mName;

    // Pseudo-random number generator.
    PrnGen& mRNG;

    // Hash used to authenticate configuration databases.
    HMACSHA256 mSigner;
}; // SyncConfigIOContext

struct SyncStallInfo
{
    struct CloudStallInfo
    {
        SyncWaitReason reason = SyncWaitReason::NoReason;
        string involvedCloudPath;
        LocalPath involvedLocalPath;
    };
    struct LocalStallInfo {
        SyncWaitReason reason = SyncWaitReason::NoReason;
        LocalPath involvedLocalPath;
        string involvedCloudPath;
    };
    typedef map<string, CloudStallInfo> CloudStallInfoMap;
    typedef map<LocalPath, LocalStallInfo> LocalStallInfoMap;

    CloudStallInfoMap cloud;
    LocalStallInfoMap local;
};

struct SyncFlags
{
    // we can only perform moves after scanning is complete
    bool scanningWasComplete = false;

    // track whether all our reachable nodes have been scanned
    bool reachableNodesAllScannedThisPass = true;
    bool reachableNodesAllScannedLastPass = true;

    // true anytime we have just added a new sync, or unpaused one
    bool isInitialPass = true;

    // we can only delete/upload/download after moves are complete
    bool movesWereComplete = false;

    // stall detection (for incompatible local and remote changes, eg file added locally in a folder removed remotely)
    bool noProgress = true;
    int noProgressCount = 0;

    // to help with slowing down retries in stall state
    dstime recursiveSyncLastCompletedDs = 0;

    SyncStallInfo stall;
};


struct Syncs
{
    void appendNewSync(const SyncConfig&, bool startSync, bool notifyApp, std::function<void(error, SyncError, handle)> completion, bool completionInClient, const string& logname);

    shared_ptr<UnifiedSync> lookupUnifiedSync(handle backupId);

    // only for use in tests; not really thread safe
    Sync* runningSyncByBackupIdForTests(handle backupId) const;

    // Pause/unpause a sync. Returns a future for async operation.
    std::future<bool> setSyncPausedByBackupId(handle id, bool pause);

    // returns a copy of the config, for thread safety
    bool syncConfigByBackupId(handle backupId, SyncConfig&) const;

    // This function is deprecated; very few still using it, eventually we should remove it
    void forEachUnifiedSync(std::function<void(UnifiedSync&)> f);

    // This function is deprecated; very few still using it, eventually we should remove it
    void forEachRunningSync(bool includePaused, std::function<void(Sync* s)>) const;

    // Temporary; Only to be used from MegaApiImpl::syncPathState.
    bool forEachRunningSync_shortcircuit(bool includePaused, std::function<bool(Sync* s)>);

    vector<NodeHandle> getSyncRootHandles(bool mustBeActive);

    void purgeRunningSyncs();
    void resumeResumableSyncsOnStartup(bool resetSyncConfigStore, std::function<void(error)>&& completion);

    void enableSyncByBackupId(handle backupId, bool resetFingerprint, bool notifyApp, std::function<void(error)> completion, const string& logname);

    // disable all active syncs.  Cache is kept
    void disableSyncs(SyncError syncError, bool newEnabledFlag);

    // Called via MegaApi::disableSync - cache files are retained, as is the config, but the Sync is deleted.  Async as request is forwarded to thread
    void disableSelectedSyncs(std::function<bool(SyncConfig&, Sync*)> selector, bool disableIsFail, SyncError syncError, bool newEnabledFlag, std::function<void(size_t)> completion);

    // Called via MegaApi::removeSync - cache files are deleted and syncs unregistered.  Synchronous (for now)
    void removeSelectedSyncs(std::function<bool(SyncConfig&, Sync*)> selector);

    // removes the sync from RAM; the config will be flushed to disk
    void unloadSelectedSyncs(std::function<bool(SyncConfig&, Sync*)> selector);

    void locallogout(bool removecaches, bool keepSyncsConfigFile);

    SyncConfigVector configsForDrive(const LocalPath& drive) const;
    SyncConfigVector allConfigs() const;

    // updates in state & error
    void saveSyncConfig(const SyncConfig& config);

    // synchronous for now as that's a constraint from the intermediate layer
    NodeHandle getSyncedNodeForLocalPath(const LocalPath&);

    Syncs(MegaClient& mc);
    ~Syncs();

    // for quick lock free reference by MegaApiImpl::syncPathState (don't slow down windows explorer)
    bool isEmpty = true;

    // Keep track of files that we can't move yet because they are changing
    struct FileChangingState
    {
        // values related to possible files being updated
        m_off_t updatedfilesize = ~0;
        m_time_t updatedfilets = 0;
        m_time_t updatedfileinitialts = 0;
    };
    std::map<LocalPath, FileChangingState> mFileChangingCheckState;

    /**
     * @brief
     * Removes previously opened backup databases from that drive from memory.
     *
     * Note that this function will:
     * - Flush any pending database changes.
     * - Remove all contained backup configs from memory.
     * - Remove the database itself from memory.
     *
     * @param drivePath
     * The drive containing the database to remove.
     *
     * @return
     * The result of removing the backup database.
     *
     * API_EARGS
     * The path is invalid.
     *
     * API_EFAILED
     * There is an active sync on this device.
     *
     * API_EINTERNAL
     * Encountered an internal error.
     *
     * API_ENOENT
     * No such database exists in memory.
     *
     * API_EWRITE
     * The database has been removed from memory but it could not
     * be successfully flushed.
     *
     * API_OK
     * The database was removed from memory.
     */
    error backupCloseDrive(LocalPath drivePath);

    /**
     * @brief
     * Restores backups from an external drive.
     *
     * @param drivePath
     * The drive to restore external backups from.
     *
     * @return
     * The result of restoring the external backups.
     */
    error backupOpenDrive(LocalPath drivePath);


    // Add a config directly to the internal sync config DB.
    //
    // Note that configs added in this way bypass the usual sync mechanism.
    // That is, they are added directly to the JSON DB on disk.
    error syncConfigStoreAdd(const SyncConfig& config);

private:  // anything to do with loading/saving/storing configs etc is done on the sync thread

    // Returns a reference to this user's internal configuration database.
    SyncConfigStore* syncConfigStore();

    // Whether the internal database has changes that need to be written to disk.
    bool syncConfigStoreDirty();

    // Attempts to flush the internal configuration database to disk.
    bool syncConfigStoreFlush();

    // Load internal sync configs from disk.
    error syncConfigStoreLoad(SyncConfigVector& configs);

public:

    string exportSyncConfigs(const SyncConfigVector configs) const;
    string exportSyncConfigs() const;

    void importSyncConfigs(const char* data, std::function<void(error)> completion);

    unique_ptr<SyncFlags> mSyncFlags;

    // app scanstate flag
    bool syncscanstate = false;

    // whether any sync has any work to do
    bool syncBusyState = false;

    // app stall state flag
    bool syncStallState = false;

    // app conflict tate flag
    bool syncConflictState = false;

    // maps local fsid to corresponding LocalNode* (s)
    fsid_localnode_map localnodeBySyncedFsid;
    fsid_localnode_map localnodeByScannedFsid;
    LocalNode* findLocalNodeBySyncedFsid(mega::handle fsid, nodetype_t type, const FileFingerprint& fp, Sync* filesystemSync, std::function<bool(LocalNode* ln)> extraCheck);
    LocalNode* findLocalNodeByScannedFsid(mega::handle fsid, nodetype_t type, const FileFingerprint* fp, Sync* filesystemSync, std::function<bool(LocalNode* ln)> extraCheck);

    void setSyncedFsidReused(mega::handle fsid, const LocalNode* exclude = nullptr);
    void setScannedFsidReused(mega::handle fsid, const LocalNode* exclude = nullptr);

    // maps nodehanlde to corresponding LocalNode* (s)
    nodehandle_localnode_map localnodeByNodeHandle;
    LocalNode* findLocalNodeByNodeHandle(NodeHandle h);

    bool mDetailedSyncLogging = false;

    // total number of LocalNode objects
    long long totalLocalNodes = 0;

    // manage syncdown flags inside the syncs
    void setSyncsNeedFullSync(bool andFullScan, handle backupId = UNDEF);

    // retrieves information about any detected name conflicts.
    bool conflictsDetected(list<NameConflict>& conflicts) const;

    bool syncStallDetected(SyncStallInfo& si) const;

    // Get name conficts - pass UNDEF to collect for all syncs.
    void collectSyncNameConflicts(handle backupId, std::function<void(list<NameConflict>&& nc)>, bool completionInClient);

    // waiter for sync loop on thread
    WAIT_CLASS waiter;

    // used to asynchronously perform scans.
    unique_ptr<ScanService> mScanService;

    typedef MegaClient MC;
    typedef DBTableTransactionCommitter DBTC;

    ThreadSafeDeque<std::function<void(MC&, DBTC&)>> clientThreadActions;
    ThreadSafeDeque<std::function<void()>> syncThreadActions;

    void syncRun(std::function<void()>);
    void queueSync(std::function<void()>&&);
    void queueClient(std::function<void(MC&, DBTC&)>&&);

    // Update remote location
    bool updateSyncRemoteLocation(UnifiedSync&, bool exists, string cloudPath);

    // mark nodes as needing to be checked for sync actions
    void triggerSync(NodeHandle, bool recurse = false);

    // todo: move relevant code to this class later
    // this mutex protects the LocalNode trees while MEGAsync receives requests from the filesystem browser for icon indicators
    std::timed_mutex mLocalNodeChangeMutex;  // needs to be locked when making changes on this thread; or when accessing from another thread

private:

    // for heartbeats
    BackoffTimer btheartbeat;
    unique_ptr<BackupMonitor> mHeartBeatMonitor;

    // functions for internal use on-thread only
    void stopCancelledFailedDisabled();

    // Most of these private fields should only be used on the Sync's own thread
    // LocalNodes are entirely managed on this thread
    friend struct LocalNode;
    friend class Sync;
    friend struct SyncPath;
    friend struct UnifiedSync;
    friend class BackupInfoSync;
    friend class BackupMonitor;

    // Syncs should have a separate fsaccess for use on its thread
    unique_ptr<FileSystemAccess> fsaccess;

    // pseudo-random number generator
    PrnGen rng;

    // Separate key to avoid threading issues
    SymmCipher syncKey;

    // data structure with mutex to interchange stall info
    SyncStallInfo stall;
    mutable mutex stallMutex;

    // When the node tree changes, this structure lets the sync code know which LocalNodes need to be flagged
    map<NodeHandle, bool> triggerHandles;
    mutex triggerMutex;
    void processTriggerHandles();

    void exportSyncConfig(JSONWriter& writer, const SyncConfig& config) const;

    bool importSyncConfig(JSON& reader, SyncConfig& config);
    bool importSyncConfigs(const char* data, SyncConfigVector& configs);

    // Returns a reference to this user's sync config IO context.
    SyncConfigIOContext* syncConfigIOContext();

    // This user's internal sync configuration store.
    unique_ptr<SyncConfigStore> mSyncConfigStore;

    // Responsible for securely writing config databases to disk.
    unique_ptr<SyncConfigIOContext> mSyncConfigIOContext;

    // Stopgap solution - mutex to protect mSyncVec, and return shared_ptrs.
    // Gradually we will tighten up the interface so UnifiedSync is only managed within the sync thread.
    mutable mutex mSyncVecMutex;  // needs to be locked when making changes on this thread; or when accessing from another thread
    vector<shared_ptr<UnifiedSync>> mSyncVec;

    // remove the Sync and its config (also unregister in API). The sync's Localnode cache is removed
    void removeSyncByIndex(size_t index);

    // unload the Sync (remove from RAM and data structures), its config will be flushed to disk
    void unloadSyncByIndex(size_t index);

    void proclocaltree(LocalNode* n, LocalTreeProc* tp);

    MegaClient& mClient;

    bool mightAnySyncsHaveMoves(bool includePausedSyncs);
    bool isAnySyncSyncing(bool includePausedSyncs);
    bool isAnySyncScanning(bool includePausedSyncs);

    bool conflictsFlagged() const;


    // actually start the sync (on sync thread)
    void startSync_inThread(UnifiedSync& us, const string& debris, const LocalPath& localdebris,
        NodeHandle rootNodeHandle, const string& rootNodeName, bool inshare, bool isNetwork, const LocalPath& rootpath,
        std::function<void(error, SyncError, handle)> completion, const string& logname);
    void disableSelectedSyncs_inThread(std::function<bool(SyncConfig&, Sync*)> selector, bool disableIsFail, SyncError syncError, bool newEnabledFlag, std::function<void(size_t)> completion);
    void locallogout_inThread(bool removecaches, bool keepSyncsConfigFile);
    void resumeResumableSyncsOnStartup_inThread(bool resetSyncConfigStore, std::function<void(error)>);
    void enableSyncByBackupId_inThread(handle backupId, bool resetFingerprint, bool notifyApp, std::function<void(error, SyncError, handle)> completion, const string& logname);
    void appendNewSync_inThread(const SyncConfig&, bool startSync, bool notifyApp, std::function<void(error, SyncError, handle)> completion, const string& logname);
    void syncConfigStoreAdd_inThread(const SyncConfig& config, std::function<void(error)> completion);
    void clear_inThread();
    void removeSelectedSyncs_inThread(std::function<bool(SyncConfig&, Sync*)> selector);
    void purgeRunningSyncs_inThread();

    std::thread syncThread;
    void syncLoop();

    bool onSyncThread() const { return std::this_thread::get_id() == syncThread.get_id(); }

    enum WhichCloudVersion { EXACT_VERSION, LATEST_VERSION, FOLDER_ONLY };
    bool lookupCloudNode(NodeHandle h, CloudNode& cn, string* cloudPath, bool* isInTrash, bool* nodeIsInActiveSync, WhichCloudVersion);

    bool lookupCloudChildren(NodeHandle h, vector<CloudNode>& cloudChildren);
};

} // namespace

#endif
#endif<|MERGE_RESOLUTION|>--- conflicted
+++ resolved
@@ -389,19 +389,12 @@
     void recursiveCollectNameConflicts(syncRow& row, list<NameConflict>& nc, SyncPath& fullPath);
     bool recursiveCollectNameConflicts(list<NameConflict>& nc);
 
-<<<<<<< HEAD
-=======
     bool collectScanBlocked(list<LocalPath>& paths) const;
     void collectScanBlocked(const LocalNode& node, list<LocalPath>& paths) const;
 
     bool collectUseBlocked(list<LocalPath>& paths) const;
     void collectUseBlocked(const LocalNode& node, list<LocalPath>& paths) const;
 
-    //// rescan sequence number (incremented when a full rescan or a new
-    //// notification batch starts)
-    //int scanseqno = 0;
-
->>>>>>> 34e204d8
     // debris path component relative to the base path
     string debris;
     LocalPath localdebris;
@@ -886,6 +879,9 @@
     // Get name conficts - pass UNDEF to collect for all syncs.
     void collectSyncNameConflicts(handle backupId, std::function<void(list<NameConflict>&& nc)>, bool completionInClient);
 
+    // Get scan and use blocked paths - pass UNDEF to collect for all syncs.
+    void collectSyncScanUseBlockedPaths(handle backupId, std::function<void(list<LocalPath>&& useBlocked, list<LocalPath>&& scanBlocked)>, bool completionInClient);
+
     // waiter for sync loop on thread
     WAIT_CLASS waiter;
 
