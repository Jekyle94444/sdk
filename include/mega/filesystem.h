--- conflicted
+++ resolved
@@ -107,13 +107,6 @@
     friend void AddHiddenFileAttribute(LocalPath& path);
     friend class GfxProviderFreeImage;
     friend struct FileSystemAccess;
-<<<<<<< HEAD
-#ifdef USE_ROTATIVEPERFORMANCELOGGER
-    friend class RotativePerformanceLoggerLoggingThread;
-#endif
-=======
-    friend int computeReversePathMatchScore(const LocalPath& path1, const LocalPath& path2, const FileSystemAccess& fsaccess);
->>>>>>> fc73fa66
 #ifdef USE_IOS
     friend const string adjustBasePath(const LocalPath& name);
 #else
