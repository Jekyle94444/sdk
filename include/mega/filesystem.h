--- conflicted
+++ resolved
@@ -156,10 +156,6 @@
 
     bool empty() const;
     void clear();
-<<<<<<< HEAD
-    void erase();
-=======
->>>>>>> 0d283c19
     void truncate(size_t bytePos);
     LocalPath leafName() const;
     void append(const LocalPath& additionalPath);
@@ -175,10 +171,6 @@
 
     // get the index of the leaf name.  A trailing separator is considered part of the leaf.
     size_t getLeafnameByteIndex() const;
-<<<<<<< HEAD
-=======
-    bool backEqual(size_t bytePos, const LocalPath& compareTo) const;
->>>>>>> 0d283c19
     LocalPath subpathFrom(size_t bytePos) const;
     LocalPath subpathTo(size_t bytePos) const;
 
@@ -656,23 +648,13 @@
     // which must be part of a null terminated c-style string
     bool decodeEscape(const char* s, char& escapedChar) const;
 
-<<<<<<< HEAD
     bool islocalfscompatible(const int character, const FileSystemType type) const;
-=======
-    bool islocalfscompatible(unsigned char, bool isEscape, FileSystemType = FS_UNKNOWN) const;
->>>>>>> 0d283c19
     void escapefsincompatible(string*, FileSystemType fileSystemType) const;
 
     const char *fstypetostring(FileSystemType type) const;
     virtual bool getlocalfstype(const LocalPath& path, FileSystemType& type) const = 0;
     FileSystemType getlocalfstype(const LocalPath& path) const;
     void unescapefsincompatible(string*) const;
-<<<<<<< HEAD
-=======
-
-    // generate local temporary file name
-    virtual void tmpnamelocal(LocalPath&) const = 0;
->>>>>>> 0d283c19
 
     // obtain local secondary name
     virtual bool getsname(const LocalPath&, LocalPath&) const = 0;
