--- conflicted
+++ resolved
@@ -470,7 +470,7 @@
     node_vector mNodeNotify;
 
     // holds references to unknown parent nodes until those are received (delayed-parents: dp)
-    std::map<NodeHandle, node_set> mNodesWithMissingParent;
+    std::map<NodeHandle,  set<Node*>> mNodesWithMissingParent;
 
     Node* getNodeInRAM(NodeHandle handle);
     void saveNodeInRAM(Node* node, bool isRootnode);    // takes ownership
@@ -762,11 +762,7 @@
     void unlinkversions();
 
     // move node to new parent folder
-<<<<<<< HEAD
-    error rename(Node*, Node*, syncdel_t, NodeHandle prevparenthandle, const char *newName, CommandMoveNode::Completion&& c);
-=======
-    error rename(Node*, Node*, syncdel_t, NodeHandle prevparent, const char *newName, bool canChangeVault, CommandMoveNode::Completion&& c);
->>>>>>> e1449448
+    error rename(Node*, Node*, syncdel_t, NodeHandle prevparenthandle, const char *newName, bool canChangeVault, CommandMoveNode::Completion&& c);
 
     // Queue commands (if needed) to remvoe any outshares (or pending outshares) below the specified node
     void removeOutSharesFromSubtree(Node* n, int tag);
