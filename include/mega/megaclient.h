/**
 * @file mega/megaclient.h
 * @brief Client access engine core logic
 *
 * (c) 2013-2014 by Mega Limited, Auckland, New Zealand
 *
 * This file is part of the MEGA SDK - Client Access Engine.
 *
 * Applications using the MEGA API must present a valid application key
 * and comply with the the rules set forth in the Terms of Service.
 *
 * The MEGA SDK is distributed in the hope that it will be useful,
 * but WITHOUT ANY WARRANTY; without even the implied warranty of
 * MERCHANTABILITY or FITNESS FOR A PARTICULAR PURPOSE.
 *
 * @copyright Simplified (2-clause) BSD License.
 *
 * You should have received a copy of the license along with this
 * program.
 */

#ifndef MEGACLIENT_H
#define MEGACLIENT_H 1

#include "json.h"
#include "db.h"
#include "gfx.h"
#include "filefingerprint.h"
#include "request.h"
#include "transfer.h"
#include "treeproc.h"
#include "sharenodekeys.h"
#include "account.h"
#include "backofftimer.h"
#include "http.h"
#include "pubkeyaction.h"
#include "pendingcontactrequest.h"
#include "mediafileattribute.h"
#include "useralerts.h"
#include "user.h"
#include "sync.h"
#include "drivenotify.h"
#include "setandelement.h"
#include "nodemanager.h"

namespace mega {

class Logger;

class MEGA_API FetchNodesStats
{
public:
    enum {
        MODE_DB = 0,
        MODE_API = 1,
        MODE_NONE = 2
    };

    enum {
        TYPE_ACCOUNT = 0,
        TYPE_FOLDER = 1,
        TYPE_NONE = 2
    };

    enum {
        API_CACHE = 0,
        API_NO_CACHE = 1,    // use this for DB mode
        API_NONE = 2
    };

    FetchNodesStats();
    void init();
    void toJsonArray(string *json);

    //////////////////
    // General info //
    //////////////////
    int mode; // DB = 0, API = 1
    int cache; // no-cache = 0, no-cache = 1
    int type; // Account = 0, Folder = 1
    dstime startTime; // startup time (ds)

    /**
     * \brief Number of nodes in the cached filesystem
     *
     * From DB: number on nodes in the local database
     * From API: number of nodes in the response to the fetchnodes command
     */
    long long nodesCached;

    /**
     * @brief Number of nodes in the current filesystem, after the reception of action packets
     */
    long long nodesCurrent;

    /**
     * @brief Number of action packets to complete the cached filesystem
     *
     * From DB: Number of action packets to complete the local cache
     * From API: Number of action packets to complete the server-side cache
     */
    int actionPackets;

    ////////////
    // Errors //
    ////////////

    /**
     * @brief Number of error -3 or -4 received during the process (including cs and sc requests)
     */
    int eAgainCount;

    /**
     * @brief Number of HTTP 500 errors received during the process (including cs and sc requests)
     */
    int e500Count;

    /**
     * @brief Number of other errors received during the process (including cs and sc requests)
     *
     * The most common source of these errors are connectivity problems (no Internet, timeouts...)
     */
    int eOthersCount;

    ////////////////////////////////////////////////////////////////////
    // Time elapsed until different steps since the startup time (ds) //
    ////////////////////////////////////////////////////////////////////

    /**
     * @brief Time until the first byte read
     *
     * From DB: time until the first record read from the database
     * From API: time until the first byte read in response to the fetchnodes command (errors excluded)
     */
    dstime timeToFirstByte;

    /**
     * @brief Time until the last byte read
     *
     * From DB: time until the last record is read from the database
     * From API: time until the whole response to the fetchnodes command has been received
     */
    dstime timeToLastByte;

    /**
     * @brief Time until the cached filesystem is ready
     *
     * From DB: time until the database has been read and processed
     * From API: time until the fetchnodes command is processed
     */
    dstime timeToCached;

    /**
     * @brief Time until the filesystem is ready to be used
     *
     * From DB: this time is the same as timeToCached
     * From API: time until action packets have been processed
     * It's needed to wait until the reception of action packets due to
     * server-side caches.
     */
    dstime timeToResult;

    /**
     * @brief Time until synchronizations have been resumed
     *
     * This involves the load of the local cache and the scan of known
     * files. Files that weren't cached are scanned later.
     */
    dstime timeToSyncsResumed;

    /**
     * @brief Time until the filesystem is current
     *
     * From DB: time until action packets have been processed
     * From API: this time is the same as timeToResult
     */
    dstime timeToCurrent;

    /**
     * @brief Time until the resumption of transfers has finished
     *
     * The resumption of transfers is done after the filesystem is current
     */
    dstime timeToTransfersResumed;
};

/**
 * @brief A helper class that keeps the SN (sequence number) members in sync and well initialized.
 *  The server-client sequence number is updated along with every batch of actionpackets received from API
 *  It is used to commit the open transaction in DB, so the account's local state is persisted. Upon resumption,
 *  the scsn is sent to API, which provides the possible updates missing while the client was not running
 */
class SCSN
{
    // scsn that we are sending in sc requests (ie, where we are up to with the persisted node data)
    char scsn[12];

    // sc inconsistency: stop querying for action packets
    bool stopsc = false;

public:

    bool setScsn(JSON*);
    void setScsn(handle);
    void stopScsn();

    bool ready() const;
    bool stopped() const;

    const char* text() const;
    handle getHandle() const;

    friend std::ostream& operator<<(std::ostream& os, const SCSN& scsn);

    SCSN();
    void clear();
};

std::ostream& operator<<(std::ostream &os, const SCSN &scsn);

struct SyncdownContext
{
    bool mBackupActionsPerformed = false;
    bool mBackupForeignChangeDetected = false;
}; // SyncdownContext

class ScDbStateRecord : public Cacheable
{
public:
    string seqTag;

    bool serialize(string* data) const override;

    static ScDbStateRecord unserialize(const std::string& data);
};

// Class to help with upload of file attributes
struct UploadWaitingForFileAttributes
{
    struct FileAttributeValues {
        handle fileAttributeHandle = UNDEF;
        bool valueIsSet = false;
    };

    mapWithLookupExisting<fatype, FileAttributeValues> pendingfa;

    // The transfer must always be known, so we can check for cancellation
    Transfer* transfer = nullptr;

    // This flag is set true if its data upload completes, and we removed it from transfers[]
    // In which case, this is now the "owning" object for the transfer
    bool uploadCompleted = false;
};

// Class to help with upload of file attributes
// One entry for each active upload that has file attribute involvement
// Should the transfer be cancelled, this data structure is easily cleaned.
struct FileAttributesPending : public mapWithLookupExisting<UploadHandle, UploadWaitingForFileAttributes>
{
    void setFileAttributePending(UploadHandle h, fatype type, Transfer* t, bool alreadyavailable = false)
    {
        auto& entry = operator[](h);
        entry.pendingfa[type].valueIsSet = alreadyavailable;
        assert(entry.transfer == t || entry.transfer == nullptr);
        entry.transfer = t;
    }
};

class MegaClient;

class MEGA_API KeyManager
{
public:
    KeyManager(MegaClient& client) : mClient(client) {}

    // it's called to initialize the ^!keys attribute, since it does not exist yet
    // prRSA is expected in base64 and 4 Ints format: pqdu
    void init(const string& prEd25519, const string& prCu25519, const string& prRSA);

    // it derives master key and sets mKey
    void setKey(const SymmCipher& masterKey);

    // decrypts and decodes the ^!keys attribute
    bool fromKeysContainer(const string& data);

    // encodes and encrypts the ^!keys attribute
    string toKeysContainer();

    // --- Getters / Setters ----

    bool isSecure() const { return mSecure; }
    uint32_t generation() const;
    string privEd25519() const;
    string privCu25519() const;

    void setPostRegistration(bool postRegistration);
    bool getPostRegistration() const;

    bool addPendingOutShare(handle sharehandle, std::string uid);
    bool addPendingInShare(std::string sharehandle, handle userHandle, std::string encrytedKey);
    bool removePendingOutShare(handle sharehandle, std::string uid);
    bool removePendingInShare(std::string shareHandle);
    bool addShareKey(handle sharehandle, std::string shareKey, bool sharedSecurely = false);
    string getShareKey(handle sharehandle) const;
    bool isShareKeyTrusted(handle sharehandle) const;
    bool isShareKeyInUse(handle sharehandle) const;
    void setSharekeyInUse(handle sharehandle, bool sent);

    // Clears, if set, the in-use bit of the sharekeys no longer used.
    void syncSharekeyInUseBit();

    // return empty string if the user's credentials are not verified (or if fail to encrypt)
    std::string encryptShareKeyTo(handle userhandle, std::string shareKey);

    // return empty string if the user's credentials are not verified (or if fail to decrypt)
    std::string decryptShareKeyFrom(handle userhandle, std::string shareKey);

    void setAuthRing(std::string authring);
    void setAuthCU255(std::string authring);
    void setPrivRSA(std::string privRSA);
    std::string getPrivRSA();
    bool promotePendingShares();
    bool isUnverifiedOutShare(handle nodeHandle, const string& uid);
    bool isUnverifiedInShare(handle nodeHandle, handle userHandle);

    void loadShareKeys();

    void commit(std::function<void()> applyChanges, std::function<void()> completion = nullptr);
    void reset();

    // returns a formatted string, for logging purposes
    string toString() const;

    // Returns true if the warnings related to shares with non-verified contacts are enabled.
    bool getContactVerificationWarning();

    // Enable/disable the warnings for shares with non-verified contacts.
    void setContactVerificationWarning(bool enabled);

    // this method allows to change the feature-flag for testing purposes
    void setSecureFlag(bool enabled) { mSecure = enabled; }

    // this method allows to change the manual verification feature-flag for testing purposes
    void setManualVerificationFlag(bool enabled) { mManualVerification = enabled; }

protected:
    std::deque<std::pair<std::function<void()>, std::function<void()>>> nextQueue;
    std::deque<std::pair<std::function<void()>, std::function<void()>>> activeQueue;

    void nextCommit();
    void tryCommit(Error e, std::function<void ()> completion);
    void updateAttribute(std::function<void (Error)> completion);

private:

    // Tags used by TLV blob
    enum {
        TAG_VERSION = 1,
        TAG_CREATION_TIME = 2,
        TAG_IDENTITY = 3,
        TAG_GENERATION = 4,
        TAG_ATTR = 5,
        TAG_PRIV_ED25519 = 16,
        TAG_PRIV_CU25519 = 17,
        TAG_PRIV_RSA = 18,
        TAG_AUTHRING_ED25519 = 32,
        TAG_AUTHRING_CU25519 = 33,
        TAG_SHAREKEYS = 48,
        TAG_PENDING_OUTSHARES = 64,
        TAG_PENDING_INSHARES = 65,
        TAG_BACKUPS = 80,
        TAG_WARNINGS = 96,
    };

    // Bit position for different flags for each sharekey. Bits 2 to 7 reserved for future usage.
    enum ShareKeyFlagsId
    {
        TRUSTED = 0,    // If the sharekey is trusted
        INUSE = 1,      // If there is an active outshare or folder-link using the sharekey
    };

    // Bitmap with flags for each sharekey. The field is 1 byte size in the attribute.
    // See used bits and flag meaning in "ShareKeyFlagsId" enumeration.
    typedef std::bitset<8> ShareKeyFlags;

    static const uint8_t IV_LEN = 12;
    static const std::string SVCRYPTO_PAIRWISE_KEY;

    MegaClient& mClient;

    // key used to encrypt/decrypt the ^!keys attribute (derived from Master Key)
    SymmCipher mKey;

    // client is considered to exchange keys in a secure way (requires credential's verification)
    bool mSecure = true;

    // true if user needs to manually verify contact's credentials to encrypt/decrypt share keys
    bool mManualVerification = false;

    // enable / disable logs related to the contents of ^!keys
    static const bool mDebugContents = false;

    // true when the account is being created -> don't show warning to user "updading security",
    // false when the account is being upgraded to ^!keys -> show the warning
    bool mPostRegistration = false;

    // if the last known value of generation is greater than a value received in a ^!keys,
    // then a rogue API could be tampering with the attribute
    bool mDowngradeAttack = false;

    uint8_t mVersion = 0;
    uint32_t mCreationTime = 0;
    handle mIdentity = UNDEF;
    uint32_t mGeneration = 0;
    string mAttr;
    string mPrivEd25519, mPrivCu25519, mPrivRSA;
    string mAuthEd25519, mAuthCu25519;
    string mBackups;
    string mOther;

    // maps node handle of the shared folder to a pair of sharekey bytes and sharekey flags.
    map<handle, pair<string, ShareKeyFlags>> mShareKeys;

    // maps node handle to the target users (where value can be a user's handle in B64 or the email address)
    map<handle, set<string>> mPendingOutShares;

    // maps base64 node handles to pairs of source user handle and share key
    map<string, pair<handle, string>> mPendingInShares;

    // warnings as stored as a key-value map
    map<string, string> mWarnings;

    // decode data from the decrypted ^!keys attribute and stores values in `km`
    // returns false in case of unserializatison isues
    static bool unserialize(KeyManager& km, const string& keysContainer);

    // prepares the header for a new serialized record of type 'tag' and 'len' bytes
    string tagHeader(const byte tag, size_t len) const;

    // Serialize pairs of tags and values as Length+Tag+Lengh+Value.
    // warnings and pending inshares are encoded like that when serialized.
    static bool deserializeFromLTLV(const string& blob, map<string, string>& data);
    static string serializeToLTLV(const map<string, string>& data);

    // encode data from the decrypted ^!keys attribute
    string serialize() const;

    string serializeShareKeys() const;
    static bool deserializeShareKeys(KeyManager& km, const string& blob);
    static string shareKeysToString(const KeyManager& km);

    string serializePendingOutshares() const;
    static bool deserializePendingOutshares(KeyManager& km, const string& blob);
    static string pendingOutsharesToString(const KeyManager& km);

    string serializePendingInshares() const;
    static bool deserializePendingInshares(KeyManager& km, const string& blob);
    static string pendingInsharesToString(const KeyManager& km);

    string serializeBackups() const;
    static bool deserializeBackups(KeyManager& km, const string& blob);

    string serializeWarnings() const;
    static bool deserializeWarnings(KeyManager& km, const string& blob);
    static string warningsToString(const KeyManager& km);

    std::string computeSymmetricKey(handle user);

    // validates data in `km`: ie. downgrade attack, tampered keys...
    bool isValidKeysContainer(const KeyManager& km);

    void updateValues(KeyManager& km);

    // decodes the RSA private key and sets it at MegaClient::asymkey
    // returns false if it doesn't match the current key or if failed to set the key
    bool decodeRSAKey();

    // update the corresponding authring with `value`, both in KeyManager and MegaClient::mAuthrings
    void updateAuthring(attr_t at, std::string &value);

    // update sharekeys (incl. trust). It doesn't purge non-existing items
    void updateShareKeys(map<handle, pair<std::string, ShareKeyFlags> > &shareKeys);

    // true if the credentials of this user require verification
    bool verificationRequired(handle userHandle);
};


class MEGA_API MegaClient
{
public:
    // own identity
    handle me;
    string uid;

    // all users
    user_map users;

    // encrypted master key
    string k;

    // version of the account
    int accountversion;

    // salt of the account (for v2 accounts)
    string accountsalt;

    // timestamp of the creation of the account
    m_time_t accountsince;

    // Global Multi-Factor Authentication enabled
    bool gmfa_enabled;

    // Server-Side Rubbish-bin Scheduler enabled (autopurging)
    bool ssrs_enabled;

    // Account has VOIP push enabled (only for Apple)
    bool aplvp_enabled;

    // Use new format to generate Mega links
    bool mNewLinkFormat = false;

    // Don't start showing the cookie banner until API says so
    bool mCookieBannerEnabled = false;

    // Consider an account as new if it was created less than X days earlier (right now it's 30days; received in "ug":"na")
    bool accountIsNew = false;

    // AB Test flags
    std::map<string, uint32_t> mABTestFlags;

private:
    // Pro Flexi plan is enabled
    bool mProFlexi = false;
public:
    bool isProFlexi() const { return mProFlexi; }

    Error sendABTestActive(const char* flag, CommandABTestActive::Completion completion);

    // 2 = Opt-in and unblock SMS allowed 1 = Only unblock SMS allowed 0 = No SMS allowed  -1 = flag was not received
    SmsVerificationState mSmsVerificationState;

    // the verified account phone number, filled in from 'ug'
    string mSmsVerifiedPhone;

    // pseudo-random number generator
    PrnGen rng;

    bool ephemeralSession = false;
    bool ephemeralSessionPlusPlus = false;

    static TypeOfLink validTypeForPublicURL(nodetype_t type);
    static string publicLinkURL(bool newLinkFormat, TypeOfLink type, handle ph, const char *key);

    string getWritableLinkAuthKey(handle node);

    // method to check if a timestamp (m_time_t) is valid or not
    static bool isValidMegaTimeStamp(m_time_t val) { return val > mega_invalid_timestamp; }

#ifdef ENABLE_CHAT
    // all chats
    textchat_map chats;
#endif

    // process API requests and HTTP I/O
    void exec();

    // wait for I/O or other events
    int wait();

    // splitted implementation of wait() for a better thread management
    int preparewait();
    int dowait();
    int checkevents();

    // abort exponential backoff
    bool abortbackoff(bool = true);

    // ID tag of the next request
    int nextreqtag();

    // corresponding ID tag of the currently executing callback
    int restag;

    // ephemeral session support
    void createephemeral();
    void createephemeralPlusPlus();
    void resumeephemeral(handle, const byte*, int = 0);
    void resumeephemeralPlusPlus(const std::string& session);
    void cancelsignup();

    // full account confirmation/creation support
    string sendsignuplink2(const char*, const char *, const char*, int ctag = 0);
    void resendsignuplink2(const char*, const char *);

    void confirmsignuplink2(const byte*, unsigned);
    void setkeypair();

    // prelogin: e-mail
    void prelogin(const char*);

    // user login: e-mail, pwkey
    void login(const char*, const byte*, const char* = NULL);

    // user login: e-mail, password, salt
    void login2(const char*, const char*, string *, const char* = NULL);

    // user login: e-mail, derivedkey, 2FA pin
    void login2(const char*, const byte*, const char* = NULL);

    // user login: e-mail, pwkey, emailhash
    void fastlogin(const char*, const byte*, uint64_t);

    // session login: binary session, bytecount
    void login(string session);

    // handle login result, and allow further actions when successful
    void loginResult(error e, std::function<void()> onLoginOk = nullptr);

    // check password
    error validatepwd(const char* pswd);
    bool validatepwdlocally(const char* pswd);

    // get user data
    void getuserdata(int tag, std::function<void(string*, string*, string*, error)> = nullptr);

    // get miscelaneous flags
    void getmiscflags();

    // get the public key of an user
    void getpubkey(const char* user);

    // check if logged in (avoid repetitive calls <-- requires call to Cryptopp::InverseMod(), which is slow)
    sessiontype_t loggedin();

    // provide state by change callback
    void reportLoggedInChanges();
    sessiontype_t mLastLoggedInReportedState = NOTLOGGEDIN;
    handle mLastLoggedInMeHandle = UNDEF;
    string mLastLoggedInMyEmail;

    // check the reason of being blocked
    void whyamiblocked();

    // sets block state: stops querying for action packets, pauses transfer & removes transfer slot availability
    void block(bool fromServerClientResponse = false);

    // unsets block state
    void unblock();

    // dump current session
    int dumpsession(string&);

    // create a copy of the current session. EACCESS for not fully confirmed accounts
    error copysession();

    // resend the verification email to the same email address as it was previously sent to
    void resendverificationemail();

    // reset the verified phone number
    void resetSmsVerifiedPhoneNumber();

    // get the data for a session transfer
    // the caller takes the ownership of the returned value
    string sessiontransferdata(const char*, string*);

    // Kill session id
    void killsession(handle session);
    void killallsessions();

    // extract public handle and key from a public file/folder link
    error parsepubliclink(const char *link, handle &ph, byte *key, TypeOfLink type);

    // open the SC database and get the SCSN from it
    void checkForResumeableSCDatabase();

    // set folder link: node, key. authKey is the authentication key to be able to write into the folder
    error folderaccess(const char*folderlink, const char* authKey);

    // open exported file link (op=0 -> download, op=1 fetch data)
    void openfilelink(handle ph, const byte *key);

    // decrypt password-protected public link
    // the caller takes the ownership of the returned value in decryptedLink parameter
    error decryptlink(const char* link, const char* pwd, string *decryptedLink);

    // encrypt public link with password
    // the caller takes the ownership of the returned value
    error encryptlink(const char* link, const char* pwd, string *encryptedLink);

    // change login password
    error changepw(const char *password, const char *pin = NULL);

    // invoked at the moment we actually send `f`
    void resetScForFetchnodes();

    // load all trees: nodes, shares, contacts
    void fetchnodes(bool nocache, bool loadSyncs, bool reloadingMidSession);

    // fetchnodes stats
    FetchNodesStats fnstats;

    // check existence and integrity of keys and signatures, initialize if missing
    void initializekeys();

    // to be called after resumption from cache (user attributes loaded)
    void loadAuthrings();

    // load cryptographic keys for contacts: RSA, Ed25519, Cu25519
    void fetchContactsKeys();

    // fetch keys related to authrings for a given contact
    void fetchContactKeys(User *user);

    // track a public key in the authring for a given user
    error trackKey(attr_t keyType, handle uh, const std::string &key);

    // track the signature of a public key in the authring for a given user
    error trackSignature(attr_t signatureType, handle uh, const std::string &signature);

    // update the authring if needed on the server and manage the deactivation of the temporal authring
    error updateAuthring(AuthRing *authring, attr_t authringType, bool temporalAuthring, handle updateduh);

    // set the Ed25519 public key as verified for a given user in the authring (done by user manually by comparing hash of keys)
    error verifyCredentials(handle uh, std::function<void(Error)>);

    // reset the authentication method of Ed25519 key from Fingerprint-verified to Seen for a given user
    error resetCredentials(handle uh, std::function<void (Error)>);

    // check credentials are verified for a given user
    bool areCredentialsVerified(handle uh);

    // retrieve user details
    void getaccountdetails(std::shared_ptr<AccountDetails>, bool, bool, bool, bool, bool, bool, int source = -1);

    // check if the available bandwidth quota is enough to transfer an amount of bytes
    void querytransferquota(m_off_t size);

    // update node attributes
    error setattr(std::shared_ptr<Node>, attr_map&& updates, CommandSetAttr::Completion&& c, bool canChangeVault);

    // prefix and encrypt attribute json
    static void makeattr(SymmCipher*, string*, const char*, int = -1);

    // convenience version of the above (frequently we are passing a NodeBase's attrstring)
    static void makeattr(SymmCipher*, const std::unique_ptr<string>&, const char*, int = -1);

    // check node access level
    int checkaccess(Node*, accesslevel_t);

    // check if a move operation would succeed
    error checkmove(Node*, Node*);

    // delete node
    error unlink(Node*, bool keepversions, int tag, bool canChangeVault, std::function<void(NodeHandle, Error)>&& resultFunction = nullptr);

    void unlinkOrMoveBackupNodes(NodeHandle backupRootNode, NodeHandle destination, std::function<void(Error)> completion);

    // delete all versions
    void unlinkversions();

    // move node to new parent folder
    error rename(std::shared_ptr<Node>, std::shared_ptr<Node>, syncdel_t, NodeHandle prevparenthandle, const char *newName, bool canChangeVault, CommandMoveNode::Completion&& c);

    // Queue commands (if needed) to remvoe any outshares (or pending outshares) below the specified node
    void removeOutSharesFromSubtree(std::shared_ptr<Node> n, int tag);

    // start/stop/pause file transfer
    bool startxfer(direction_t, File*, TransferDbCommitter&, bool skipdupes, bool startfirst, bool donotpersist, VersioningOption, error* cause, int tag, m_off_t availableDiskSpace = 0);
    void stopxfer(File* f, TransferDbCommitter* committer);
    void pausexfers(direction_t, bool pause, bool hard, TransferDbCommitter& committer);

    // maximum number of connections per transfer
    static const unsigned MAX_NUM_CONNECTIONS = 6;

    // set max connections per transfer
    void setmaxconnections(direction_t, int);

    // updates business status
    void setBusinessStatus(BizStatus newBizStatus);

    // updates block boolean
    void setBlocked(bool value);

    // enqueue/abort direct read
    void pread(Node*, m_off_t, m_off_t, void*);
    void pread(handle, SymmCipher* key, int64_t, m_off_t, m_off_t, void*, bool = false,  const char* = NULL, const char* = NULL, const char* = NULL);
    void preadabort(Node*, m_off_t = -1, m_off_t = -1);
    void preadabort(handle, m_off_t = -1, m_off_t = -1);

    // pause flags
    bool xferpaused[2];

    MegaClientAsyncQueue mAsyncQueue;

    // number of parallel connections per transfer (PUT/GET)
    unsigned char connections[2];

    // helpfer function for preparing a putnodes call for new node
    error putnodes_prepareOneFile(NewNode* newnode, Node* parentNode, const char *utf8Name, const UploadToken& binaryUploadToken,
                                  const byte *theFileKey, const char *megafingerprint, const char *fingerprintOriginal,
                                  std::function<error(AttrMap&)> addNodeAttrsFunc = nullptr,
                                  std::function<error(std::string *)> addFileAttrsFunc = nullptr);

    // helper function for preparing a putnodes call for new folders
    void putnodes_prepareOneFolder(NewNode* newnode, std::string foldername, bool canChangeVault, std::function<void (AttrMap&)> addAttrs = nullptr);

    // static version to be used from worker threads, which cannot rely on the MegaClient::tmpnodecipher as SymCipher (not thread-safe))
    static void putnodes_prepareOneFolder(NewNode* newnode, std::string foldername, PrnGen& rng, SymmCipher &tmpnodecipher, bool canChangeVault, std::function<void(AttrMap&)> addAttrs = nullptr);

    // add nodes to specified parent node (complete upload, copy files, make
    // folders)
    void putnodes(NodeHandle, VersioningOption vo, vector<NewNode>&&, const char *, int tag, bool canChangeVault, CommandPutNodes::Completion&& completion = nullptr);

    // send files/folders to user
    void putnodes(const char*, vector<NewNode>&&, int tag, CommandPutNodes::Completion&& completion = nullptr);

    // attach file attribute to upload or node handle
    bool putfa(NodeOrUploadHandle, fatype, SymmCipher*, int tag, std::unique_ptr<string>);

    // move as many as possible from pendingfa to activefa
    void activatefa();

    // queue file attribute retrieval
    error getfa(handle h, string *fileattrstring, const string &nodekey, fatype, int = 0);

    // notify delayed upload completion subsystem about new file attribute
    void checkfacompletion(UploadHandle, Transfer* = NULL, bool uploadCompleted = false);

    // attach/update/delete a user attribute
    void putua(attr_t at, const byte* av = NULL, unsigned avl = 0, int ctag = -1, handle lastPublicHandle = UNDEF, int phtype = 0, int64_t ts = 0,
        std::function<void(Error)> completion = nullptr);

    // attach/update multiple versioned user attributes at once
    void putua(userattr_map *attrs, int ctag = -1, std::function<void(Error)> completion = nullptr);

    // queue a user attribute retrieval
<<<<<<< HEAD
    bool getua(User* u, const attr_t at = ATTR_UNKNOWN, int ctag = -1,
               CommandGetUA::CompletionErr ce = nullptr,
               CommandGetUA::CompletionBytes cb = nullptr,
               CommandGetUA::CompletionTLV ctlv = nullptr);
=======
    bool getua(User* u, const attr_t at = ATTR_UNKNOWN, int ctag = -1, CommandGetUA::CompletionErr completionErr = nullptr, CommandGetUA::CompletionBytes completionBytes = nullptr, CommandGetUA::CompletionTLV completionTLV = nullptr);
>>>>>>> 8f57d319

    // queue a user attribute retrieval (for non-contacts)
    void getua(const char* email_handle, const attr_t at = ATTR_UNKNOWN, const char *ph = NULL, int ctag = -1, CommandGetUA::CompletionErr ce = nullptr, CommandGetUA::CompletionBytes cb = nullptr, CommandGetUA::CompletionTLV ctlv = nullptr);

    // retrieve the email address of a user
    void getUserEmail(const char *uid);


//
// Account upgrade to V2
//
public:
    void saveV1Pwd(const char* pwd);
private:
    void upgradeAccountToV2(const string& pwd, int ctag, std::function<void(error e)> completion);
    // temporarily stores v1 account password, to allow automatic upgrade to v2 after successful (full-)login
    unique_ptr<pair<string, SymmCipher>> mV1PswdVault;
// -------- end of Account upgrade to V2

public:
#ifdef DEBUG
    // queue a user attribute removal
    void delua(const char* an);

    // send dev command for testing
    void senddevcommand(const char *command, const char *email, long long q = 0, int bs = 0, int us = 0);
#endif

    // delete or block an existing contact
    error removecontact(const char*, visibility_t = HIDDEN, CommandRemoveContact::Completion completion = nullptr);

    // Migrate the account to start using the new ^!keys attr.
    void upgradeSecurity(std::function<void(Error)> completion);

    // Set the flag to enable/disable warnings when sharing with a non-verified contact.
    void setContactVerificationWarning(bool enabled, std::function<void(Error)> completion = nullptr);

    // Creates a new share key for the node if there is no share key already created.
    void openShareDialog(Node* n, std::function<void (Error)> completion);

    // add/remove/update outgoing share
    void setshare(std::shared_ptr<Node>, const char*, accesslevel_t, bool writable, const char*,
        int tag, std::function<void(Error, bool writable)> completion);

    void setShareCompletion(Node*, User*, accesslevel_t, bool writable, const char*,
        int tag, std::function<void(Error, bool writable)> completion);

    // Add/delete/remind outgoing pending contact request
    void setpcr(const char*, opcactions_t, const char* = NULL, const char* = NULL, handle = UNDEF, CommandSetPendingContact::Completion completion = nullptr);
    void updatepcr(handle, ipcactions_t, CommandUpdatePendingContact::Completion completion = nullptr);

    // export node link or remove existing exported link for this node
    error exportnode(std::shared_ptr<Node>, int, m_time_t, bool writable, bool megaHosted,
        int tag, std::function<void(Error, handle, handle)> completion);
    void requestPublicLink(Node* n, int del, m_time_t ets, bool writable, bool megaHosted,
	    int tag, std::function<void(Error, handle, handle)> completion); // auxiliar method to add req

    // add timer
    error addtimer(TimerWithBackoff *twb);

#ifdef ENABLE_SYNC
    /**
     * @brief is node syncable
     * @param isinshare filled with whether the node is within an inshare.
     * @param syncError filled with SyncError with the sync error that makes the node unsyncable
     * @return API_OK if syncable. (regular) error otherwise
     */
    error isnodesyncable(std::shared_ptr<Node>, bool * isinshare = NULL, SyncError *syncError = nullptr);

    /**
     * @brief is local path syncable
     * @param newPath path to check
     * @param excludeBackupId backupId to exclude in checking (that of the new sync)
     * @param syncError filled with SyncError with the sync error that makes the node unsyncable
     * @return API_OK if syncable. (regular) error otherwise
     */
    error isLocalPathSyncable(const LocalPath& newPath, handle excludeBackupId = UNDEF, SyncError *syncError = nullptr);

    /**
     * @brief check config. Will fill syncError in the SyncConfig in case there is one.
     * Will fill syncWarning in the SyncConfig in case there is one.
     * Does not persist the sync configuration.
     * Does not add the syncConfig.
     * Reference parameters are filled in while checking syncConfig, for the benefit of addSync() which calls it.
     * @return And error code if there are problems serious enough with the syncconfig that it should not be added.
     *         Otherwise, API_OK
     */
    error checkSyncConfig(SyncConfig& syncConfig, LocalPath& rootpath, std::unique_ptr<FileAccess>& openedLocalFolder, bool& inshare, bool& isnetwork);

    /**
     * @brief add sync. Will fill syncError/syncWarning in the SyncConfig in case there are any.
     * It will persist the sync configuration if its call to checkSyncConfig succeeds
     * @param syncConfig the Config to attempt to add (takes ownership)
     * @param completion Completion function
     * @exludedPath: in sync rework, use this to specify a folder within the sync to exclude (eg, working folder with sync db in it)
     * @return API_OK if added to active syncs. (regular) error otherwise (with detail in syncConfig's SyncError field).
     * Completion is used to signal success/failure.  That may occur during this call, or in future (after server request/reply etc)
     */
    void addsync(SyncConfig&& syncConfig, std::function<void(error, SyncError, handle)> completion, const string& logname, const string& excludedPath);

    /**
     * @brief
     * Create the remote backup dir under //in/"My Backups"/`DEVICE_NAME`/. If `DEVICE-NAME` folder is missing, create that first.
     *
     * @param bkpName
     * The name of the remote backup dir (desired final outcome is //in/"My Backups"/`DEVICE_NAME`/bkpName)
     *
     * @param extDriveRoot
     * Drive root in case backup is from external drive; empty otherwise
     *
     * @param completion
     * Completion function
     *
     * @return
     * API_OK if remote backup dir has been successfully created.
     * API_EACCESS if "My Backups" handle could not be obtained from user attribute, or if `DEVICE_NAME` was not a dir,
     * or if remote backup dir already existed.
     * API_ENOENT if "My Backups" handle was invalid or its Node was missing.
     * API_EINCOMPLETE if device-id or device-name could not be obtained
     * Any error returned by readDriveId(), in case of external drive.
     * Registration occurs later, during addsync(), not in this function.
     * UndoFunction will be passed on completion, the caller can use it to remove the new backup cloud node if there is a later failure.
     */
    typedef std::function<void(std::function<void()> continuation)> UndoFunction;
    void preparebackup(SyncConfig, std::function<void(Error, SyncConfig, UndoFunction revertOnError)>);

    /**
     * @brief Used to migrate all the sync's management data from MEGAsync to the SDK
     *
     * @deprecated This function is deprecated. Please don't use it in new code.
     */
    void copySyncConfig(const SyncConfig& config, std::function<void(handle, error)> completion);

    /**
     * @brief
     * Import sync configs from JSON.
     *
     * @param configs
     * A JSON string encoding the sync configs to import.
     *
     * @param completion
     * The function to call when we've completed importing the configs.
     *
     * @see MegaApi::exportSyncConfigs
     * @see MegaApi::importSyncConfigs
     * @see Syncs::exportSyncConfig
     * @see Syncs::exportSyncConfigs
     * @see Syncs::importSyncConfig
     * @see Syncs::importSyncConfigs
     */
    void importSyncConfigs(const char* configs, std::function<void(error)> completion);

    /**
     * @brief This method ensures that sync user attributes are available.
     *
     * This method calls \c completion function when it finishes, with the
     * corresponding error if was not possible to ensure the attrs are available.
     *
     * Note that it may also need to create certain attributes, like *~jscd, if they
     * don't exist yet.
     *
     * @param completion Function that is called when completed
     */
    void ensureSyncUserAttributes(std::function<void(Error)> completion);

private:
    void ensureSyncUserAttributesCompleted(Error e);
    std::function<void(Error)> mOnEnsureSyncUserAttributesComplete;

public:

#endif  // ENABLE_SYNC

    /**
     * @brief creates a tlv with one record and returns it encrypted with master key
     * @param name name of the record
     * @param text value of the record
     * @return encrypted base64 string with the tlv contents
     */
    std::string cypherTLVTextWithMasterKey(const char* name, const std::string& text);
    std::string decypherTLVTextWithMasterKey(const char* name, const std::string& text);

    // close all open HTTP connections
    void disconnect();

    // close server-client HTTP connection
    void catchup();
    // abort lock request
    void abortlockrequest();

    // abort session and free all state information
    void logout(bool keepSyncConfigsFile, CommandLogout::Completion completion = nullptr);

    // free all state information
    void locallogout(bool removecaches, bool keepSyncsConfigFile);

    // SDK version
    const char* version();

    // get the last available version of the app
    void getlastversion(const char *appKey);

    // get a local ssl certificate for communications with the webclient
    void getlocalsslcertificate();

    // send a DNS request to resolve a hostname
    void dnsrequest(const char*);

    // send chat stats
    void sendchatstats(const char*, int port);

    // send chat logs with user's annonymous id
    void sendchatlogs(const char*, mega::handle userid, mega::handle callid, int port);

    // send a HTTP request
    void httprequest(const char*, int, bool = false, const char* = NULL, int = 1);

    // maximum outbound throughput (per target server)
    int putmbpscap;

    // User-Agent header for HTTP requests
    string useragent;

    // Issuer of a detected fake SSL certificate
    string sslfakeissuer;

    // shopping basket
    handle_vector purchase_basket;

    // enumerate Pro account purchase options
    void purchase_enumeratequotaitems();

    // clear shopping basket
    void purchase_begin();

    // add item to basket
    void purchase_additem(int, handle, unsigned, const char *, unsigned, const char *, handle = UNDEF, int = 0, int64_t = 0);

    // submit purchased products for payment
    void purchase_checkout(int);

    // submit purchase receipt for verification
    void submitpurchasereceipt(int, const char*, handle lph = UNDEF, int phtype = 0, int64_t ts = 0);

    // store credit card
    error creditcardstore(const char *);

    // get credit card subscriptions
    void creditcardquerysubscriptions();

    // cancel credit card subscriptions
    void creditcardcancelsubscriptions(const char *reason = NULL);

    // get payment methods
    void getpaymentmethods();

    // store user feedback
    void userfeedbackstore(const char *);

    // send event
    void sendevent(int, const char *, const char* viewId = nullptr, bool addJourneyId = false);
    void sendevent(int, const char *, int tag, const char* viewId = nullptr, bool addJourneyId = false);

    // create support ticket
    void supportticket(const char *message, int type);

    // clean rubbish bin
    void cleanrubbishbin();

    // change the storage status
    bool setstoragestatus(storagestatus_t);

    // get info about a folder link
    void getpubliclinkinfo(handle h);

    // send an sms to verificate a phone number (returns EARGS if phone number has invalid format)
    error smsverificationsend(const string& phoneNumber, bool reVerifyingWhitelisted = false);

    // check the verification code received by sms is valid (returns EARGS if provided code has invalid format)
    error smsverificationcheck(const string& verificationCode);

#ifdef ENABLE_CHAT

    // create a new chat with multiple users and different privileges
    void createChat(bool group, bool publicchat, const userpriv_vector* userpriv = NULL, const string_map* userkeymap = NULL, const char* title = NULL, bool meetingRoom = false, int chatOptions = ChatOptions::kEmpty, const ScheduledMeeting* schedMeeting = nullptr);

    // invite a user to a chat
    void inviteToChat(handle chatid, handle uh, int priv, const char *unifiedkey = NULL, const char *title = NULL);

    // remove a user from a chat
    void removeFromChat(handle chatid, handle uh);

    // get the URL of a chat
    void getUrlChat(handle chatid);

    // set chat mode (public/private)
    void setChatMode(TextChat* chat, bool pubChat);

    // process object arrays by the API server (users + privileges)
    userpriv_vector * readuserpriv(JSON* j);

    // grant access to a chat peer to one specific node
    void grantAccessInChat(handle chatid, handle h, const char *uid);

    // revoke access to a chat peer to one specific node
    void removeAccessInChat(handle chatid, handle h, const char *uid);

    // update permissions of a peer in a chat
    void updateChatPermissions(handle chatid, handle uh, int priv);

    // truncate chat from message id
    void truncateChat(handle chatid, handle messageid);

    // set title of the chat
    void setChatTitle(handle chatid, const char *title = NULL);

    // get the URL of the presence server
    void getChatPresenceUrl();

    // register a token device to route push notifications
    void registerPushNotification(int deviceType, const char *token = NULL);

    void archiveChat(handle chatid, bool archived);

    // request meta information from an url (title, description, icon)
    void richlinkrequest(const char*);

    // create/get or delete chat-link
    void chatlink(handle chatid, bool del, bool createifmissing);

    // get the URL for chat-link
    void chatlinkurl(handle publichandle);

    // convert public chat into private chat
    void chatlinkclose(handle chatid, const char *title);

    // auto-join publicchat
    void chatlinkjoin(handle publichandle, const char *unifiedkey);

    // set retention time for a chatroom in seconds, after which older messages in the chat are automatically deleted
    void setchatretentiontime(handle chatid, unsigned period);

    // parse scheduled meeting or scheduled meeting occurrences
    error parseScheduledMeetings(std::vector<std::unique_ptr<ScheduledMeeting> > &schedMeetings,
                                 bool parsingOccurrences, JSON *j, bool parseOnce = false,
                                 handle* originatingUser = nullptr,
                                 UserAlert::UpdatedScheduledMeeting::Changeset* cs = nullptr,
                                 handle_set* childMeetingsDeleted = nullptr);

    // report invalid scheduled meeting by sending an event to stats server
    void reportInvalidSchedMeeting(const ScheduledMeeting* sched = nullptr);
#endif

    // get mega achievements
    void getaccountachievements(AchievementsDetails *details);

    // get mega achievements list (for advertising for unregistered users)
    void getmegaachievements(AchievementsDetails *details);

    // get welcome pdf
    void getwelcomepdf();

    // report an event to the API logger
    void reportevent(const char*, const char* = NULL);
    void reportevent(const char*, const char*, int tag);

    // set max download speed
    bool setmaxdownloadspeed(m_off_t bpslimit);

    // set max upload speed
    bool setmaxuploadspeed(m_off_t bpslimit);

    // get max download speed
    m_off_t getmaxdownloadspeed();

    // get max upload speed
    m_off_t getmaxuploadspeed();

    // get the handle of the older version for a NewNode
    std::shared_ptr<Node> getovnode(Node *parent, string *name);

    // Load from db node children at first level
    sharedNode_list getChildren(const Node *parent, CancelToken cancelToken = CancelToken());

    // Get number of children from a node
    size_t getNumberOfChildren(NodeHandle parentHandle);

    // use HTTPS for all communications
    bool usehttps;

    // use an alternative port for downloads (8080)
    bool usealtdownport;

    // select the download port automatically
    bool autodownport;

    // use an alternative port for uploads (8080)
    bool usealtupport;

    // select the upload port automatically
    bool autoupport;

    // finish downloaded chunks in order
    bool orderdownloadedchunks;

    // retry API_ESSL errors
    bool retryessl;

private:
    // flag to start / stop the request status monitor
    bool mReqStatEnabled = false;
public:
    bool requestStatusMonitorEnabled() { return mReqStatEnabled; }
    void startRequestStatusMonitor() { mReqStatEnabled = true; }
    void stopRequestStatusMonitor() { mReqStatEnabled = false; }

    // timestamp until the bandwidth is overquota in deciseconds, related to Waiter::ds
    m_time_t overquotauntil;

    // storage status
    storagestatus_t ststatus;

    class CacheableStatusMap : private map<int64_t, CacheableStatus>
    {
    public:
        CacheableStatusMap(MegaClient *client) { mClient = client; }

        // returns the cached value for type, or defaultValue if not found
        int64_t lookup(CacheableStatus::Type type, int64_t defaultValue);

        // add/update cached status, both in memory and DB
        bool addOrUpdate(CacheableStatus::Type type, int64_t value);

        // adds a new item to the map. It also initializes dedicated vars in the client (used to load from DB)
        void loadCachedStatus(CacheableStatus::Type type, int64_t value);

        // for unserialize
        CacheableStatus *getPtr(CacheableStatus::Type type);

        void clear() { map::clear(); }

    private:
        MegaClient *mClient = nullptr;
    };

    // cacheable status
    CacheableStatusMap mCachedStatus;

    // warning timestamps related to storage overquota in paywall mode
    vector<m_time_t> mOverquotaWarningTs;

    // deadline timestamp related to storage overquota in paywall mode
    m_time_t mOverquotaDeadlineTs;

    // minimum bytes per second for streaming (0 == no limit, -1 == use default)
    int minstreamingrate;

    // user handle for customer support user
    static const string SUPPORT_USER_HANDLE;

    // root URL for chat stats
    static const string SFUSTATSURL;

    // root URL for reqstat requests
    static const string REQSTATURL;

    // root URL for Website
    static const string MEGAURL;

    // newsignup link URL prefix
    static const char* newsignupLinkPrefix();

    // confirm link URL prefix
    static const char* confirmLinkPrefix();

    // verify link URL prefix
    static const char* verifyLinkPrefix();

    // recover link URL prefix
    static const char* recoverLinkPrefix();

    // cancel link URL prefix
    static const char* cancelLinkPrefix();

    // stats id
    std::string statsid;

    // number of ongoing asynchronous fopen
    int asyncfopens;

    // list of notifications to display to the user; includes items already seen
    UserAlerts useralerts;

    // true if user data is cached
    bool cachedug;

    // backoff for the expiration of cached user data
    BackoffTimer btugexpiration;

    // if logged into public folder (which might optionally be writable)
    bool loggedIntoFolder() const;

    // if logged into writable folder
    bool loggedIntoWritableFolder() const;

    // start receiving external drive [dis]connect notifications
    bool startDriveMonitor();

    // stop receiving external drive [dis]connect notifications
    void stopDriveMonitor();

    // returns true if drive monitor is started
    bool driveMonitorEnabled();

private:
#ifdef USE_DRIVE_NOTIFICATIONS
    DriveInfoCollector mDriveInfoCollector;
#endif
    BackoffTimer btcs;
    BackoffTimer btbadhost;
    BackoffTimer btworkinglock;
    BackoffTimer btreqstat;

    vector<TimerWithBackoff *> bttimers;

    // server-client command trigger connection
    std::unique_ptr<HttpReq> pendingsc;
    std::unique_ptr<HttpReq> pendingscUserAlerts;
    BackoffTimer btsc;

    int mPendingCatchUps = 0;
    bool mReceivingCatchUp = false;

    // account is blocked: stops querying for action packets, pauses transfer & removes transfer slot availability
    bool mBlocked = false;
    bool mBlockedSet = false; //value set in current execution

    bool pendingscTimedOut = false;

    // badhost report
    HttpReq* badhostcs;

    // Working lock
    unique_ptr<HttpReq> workinglockcs;

    // Request status monitor
    unique_ptr<HttpReq> mReqStatCS;

public:
    // notify URL for new server-client commands
    string scnotifyurl;

    // lang URI component for API requests
    string lang;

    struct FolderLink {
        // public handle of the folder link ('&n=' param in the POST)
        handle mPublicHandle = UNDEF;

        // auth token that enables writing into the folder link (appended to the `n` param in POST)
        string mWriteAuth;      // (optional, only for writable links)

        // auth token that relates the usage of the folder link to a user's session id ('&sid=' param in the POST)
        string mAccountAuth;    // (optional, set by the app)
    };
    FolderLink mFolderLink;

    // API response JSON object
    JSON response;

    // response record processing issue
    bool warned;

    // next local user record identifier to use
    int userid;

    // backoff for file attributes
    BackoffTimer btpfa;
    bool faretrying;

    // next internal upload handle (call UploadHandle::next() to update value)
    UploadHandle mUploadHandle;

    // just one notification after fetchnodes and catch-up actionpackets
    bool notifyStorageChangeOnStateCurrent = false;

    // maximum number of concurrent transfers (uploads + downloads)
    static const unsigned MAXTOTALTRANSFERS;

    // maximum number of concurrent transfers (uploads or downloads)
    static const unsigned MAXTRANSFERS;

    // maximum number of queued putfa before halting the upload queue
    static const int MAXQUEUEDFA;

    // maximum number of concurrent putfa
    static const int MAXPUTFA;

    // update time at which next deferred transfer retry kicks in
    void nexttransferretry(direction_t d, dstime*);

    // a TransferSlot chunk failed
    bool chunkfailed;

    // fetch state serialize from local cache
    bool fetchsc(DbTable*);

    // fetch statusTable from local cache
    bool fetchStatusTable(DbTable*);

    // open/create status database table
    void doOpenStatusTable();

    // remove old (2 days or more) transfers from cache, if they were not resumed
    void purgeOrphanTransfers(bool remove = false);

    // close the local transfer cache
    void closetc(bool remove = false);

    // server-client command processing
    bool sc_checkSequenceTag(const string& tag);
    bool sc_checkActionPacket(Node* lastAPDeletedNode);

    void sc_updatenode();
    std::shared_ptr<Node> sc_deltree();
    handle sc_newnodes(Node* priorActionpacketDeletedNode, bool& firstHandleMismatchedDelete);
    void sc_contacts();
    void sc_keys();
    void sc_fileattr();
    void sc_userattr();
    bool sc_shares();
    bool sc_upgrade();
    void sc_paymentreminder();
    void sc_opc();
    void sc_ipc();
    void sc_upc(bool incoming);
    void sc_ph();
    void sc_se();
#ifdef ENABLE_CHAT
    void sc_chatupdate(bool readingPublicChat);
    void sc_chatnode();
    void sc_chatflags();
    void sc_scheduledmeetings();
    void sc_delscheduledmeeting();
    void createNewSMAlert(const handle&, handle chatid, handle schedId, handle parentSchedId, m_time_t startDateTime);
    void createDeletedSMAlert(const handle&, handle chatid, handle schedId);
    void createUpdatedSMAlert(const handle&, handle chatid, handle schedId, handle parentSchedId,
                               m_time_t startDateTime, UserAlert::UpdatedScheduledMeeting::Changeset&& cs);
    static error parseScheduledMeetingChangeset(JSON*, UserAlert::UpdatedScheduledMeeting::Changeset*);
    void clearSchedOccurrences(TextChat& chat);
#endif
    void sc_uac();
    void sc_uec();
    void sc_la();
    void sc_ub();
    void sc_sqac();
    void sc_pk();
    void sc_cce();

    void init();

    // remove caches
    void removeCaches();

    // add node to vector and return index
    unsigned addnode(sharedNode_vector* v, std::shared_ptr<Node> n) const;

    // crypto request response
    void cr_response(sharedNode_vector*, sharedNode_vector*, JSON*);

    // read node tree from JSON object
    void readtree(JSON*, Node* priorActionpacketDeletedNode, bool& firstHandleMatchedDelete);

    // converts UTF-8 to 32-bit word array
    static char* utf8_to_a32forjs(const char*, int*);

    // was the app notified of a retrying CS request?
    bool csretrying;

    // encode/query handle type
    void encodehandletype(handle*, bool);
    bool isprivatehandle(handle*);

    // add direct read
    void queueread(handle, bool, SymmCipher*, int64_t, m_off_t, m_off_t, void*, const char* = NULL, const char* = NULL, const char* = NULL);

    // execute pending direct reads
    bool execdirectreads();

    // maximum number parallel connections for the direct read subsystem
    static const int MAXDRSLOTS = 16;

    // abort queued direct read(s)
    void abortreads(handle, bool, m_off_t, m_off_t);

    static const char PAYMENT_PUBKEY[];

    void dodiscarduser(User* u, bool discardnotified);

    void enabletransferresumption(const char *loggedoutid = NULL);
    void disabletransferresumption(const char *loggedoutid = NULL);

    // application callbacks
    struct MegaApp* app;

    // event waiter
    shared_ptr<Waiter> waiter;

    // HTTP access
    HttpIO* httpio;

    // directory change notification
    unique_ptr<FileSystemAccess> fsaccess;

    // bitmap graphics handling
    GfxProc* gfx;

    // enable / disable the gfx layer
    bool gfxdisabled;

    // DB access
    DbAccess* dbaccess = nullptr;

    // DbTable iface to handle "statecache" for logged in user (implemented at SqliteAccountState object)
    unique_ptr<DbTable> sctable;

    // NodeManager instance to wrap all access to Node objects
    NodeManager mNodeManager;

    mutex nodeTreeMutex;

    // there is data to commit to the database when possible
    bool pendingsccommit;

    // transfer cache table
    unique_ptr<DbTable> tctable;

    // during processing of request responses, transfer table updates can be wrapped up in a single begin/commit
    TransferDbCommitter* mTctableRequestCommitter = nullptr;

    // status cache table for logged in user. For data pertaining status which requires immediate commits
    unique_ptr<DbTable> statusTable;

    // scsn as read from sctable
    handle cachedscsn;

    void handleDbError(DBError error);

    // notify the app about a fatal error (ie. DB critical error like disk is full)
    void fatalError(ErrorReason errorReason);

    // This method returns true when fatal failure has been detected
    // None actions has been taken yet (reload, restart app, ...)
    bool accountShouldBeReloadedOrRestarted() const;

    // This flag keeps the last error detected. It's overwritten by new errors and reset upon logout.It's cleaned after reload or other error is generated
    ErrorReason mLastErrorDetected = ErrorReason::REASON_ERROR_NO_ERROR;

    // initial state load in progress?  initial state can come from the database cache or via an 'f' command to the API.
    // Either way there can still be a lot of historic actionpackets to follow since that snaphot, especially if the user has not been online for a long time.
    bool fetchingnodes;
    int fetchnodestag;

    // set true after fetchnodes and catching up on actionpackets, stays true after that.
    bool statecurrent;

    // actionpackets are up to date (similar to statecurrent but false if in the middle of spoonfeeding etc)
    bool actionpacketsCurrent;

    // This flag is used to ensure we load Syncs just once per user session, even if a fetchnodes reload occurs after the first one
    bool syncsAlreadyLoadedOnStatecurrent = false;

    // subsequent fetchnodes should use the 'nocache' flag, so that we don't have difficulties with actionpackets getting to a later SCSN than we had before
    bool fetchnodesAlreadyCompletedThisSession = false;

    // File Attribute upload system.  These can come from:
    //  - upload transfers
    //  - app requests to attach a thumbnail/preview to a node
    //  - app requests for media upload (which return the fa handle)
    // initially added to queuedfa, and up to 10 moved to activefa.
    list<shared_ptr<HttpReqFA>> queuedfa;
    list<shared_ptr<HttpReqFA>> activefa;

    // API request queue double buffering:
    // reqs[r] is open for adding commands
    // reqs[r^1] is being processed on the API server
    HttpReq* pendingcs;

    // Only queue the "Server busy" event once, until the current cs completes, otherwise we may DDOS
    // ourselves in cases where many clients get 500s for a while and then recover at the same time
    bool pendingcs_serverBusySent = false;

    // pending HTTP requests
    pendinghttp_map pendinghttp;

    // record type indicator for sctable
    // allways add new ones at the end of the enum, otherwise it will mess up the db!
    enum { CACHEDSCSN, CACHEDNODE, CACHEDUSER, CACHEDLOCALNODE, CACHEDPCR, CACHEDTRANSFER, CACHEDFILE, CACHEDCHAT, CACHEDSET, CACHEDSETELEMENT, CACHEDDBSTATE, CACHEDALERT } sctablerectype;

    void persistAlert(UserAlert::Base* a);

    // record type indicator for statusTable
    enum StatusTableRecType { CACHEDSTATUS };

    // open/create "statecache" and "nodes" tables in DB
    void opensctable();

    // opens (or creates if non existing) a status database table.
    //   if loadFromCache is true, it will load status from the table.
    void openStatusTable(bool loadFromCache);

    // initialize/update state cache referenced sctable
    void initsc();
    void updatesc();
    void finalizesc(bool);

    // truncates status table
    void initStatusTable();

    // flag to pause / resume the processing of action packets
    bool scpaused;

    // actionpacket sequence tags (current refers to the one expected by the Requests)
    string mCurrentSeqtag;
    string mPriorSeqTag;
    bool mCurrentSeqtagSeen = false;
    int mCurrentSeqtagCmdtag = 0;

    // sc received seqtags to report to app (not tied to requests in this client)
    string mLastReceivedScSeqTag;
    string mLargestEverSeenScSeqTag;

    // records last seqTag, with allowance for future fields also
    ScDbStateRecord mScDbStateRecord;

    // Server-MegaClient request JSON and processing state flag ("processing a element")
    JSON jsonsc;
    bool insca;
    bool insca_notlast;

    // no two interrelated client instances should ever have the same sessionid
    char sessionid[10];

    // session key to protect local storage
    string sessionkey;

    // key protecting non-shareable GPS coordinates in nodes (currently used only by CUv2 in iOS)
    string unshareablekey;

    // application key
    char appkey[16];

    // incoming shares to be attached to a corresponding node
    newshare_list newshares;

    // maps the handle of the root of shares with their corresponding share key
    // out-shares: populated from 'ok0' element from `f` command
    // in-shares: populated from readnodes() for `f` command
    // map is cleared upon call to mergenewshares(), and used only temporary during `f` command.
    std::map<NodeHandle, std::vector<byte>> mNewKeyRepository;

    // current request tag
    int reqtag;

    // user maps: by handle and by case-normalized e-mail address
    uh_map uhindex;
    um_map umindex;

    // mapping of pending contact handles to their structure
    handlepcr_map pcrindex;

    // A record of which file attributes are needed (or now available) per upload transfer
    FileAttributesPending fileAttributesUploading;

    // file attribute fetch channels
    fafc_map fafcs;

    // generate attribute string based on the pending attributes for this upload
    void pendingattrstring(UploadHandle, string*);

    // active/pending direct reads
    handledrn_map hdrns;   // DirectReadNodes, main ownership.  One per file, each with one DirectRead per client request.
    dsdrn_map dsdrns;      // indicates the time at which DRNs should be retried
    dr_list drq;           // DirectReads that are in DirectReadNodes which have fectched URLs
    drs_list drss;         // DirectReadSlot for each DR in drq, up to Max
    void removeAppData(void* t); // remove appdata (usually a MegaTransfer*) from every DirectRead

    // merge newly received share into nodes
    void mergenewshares(bool notify, bool skipWriteInDb = false);
    void mergenewshare(NewShare *s, bool notify, bool skipWriteInDb);    // merge only the given share

    // return the list of incoming shared folder (only top level, nested inshares are skipped)
    sharedNode_vector getInShares();

    // return the list of verified incoming shared folders (only top level, nested inshares are skipped)
    sharedNode_vector getVerifiedInShares();

    // return the list of unverified incoming shared folders (only top level, nested inshares are skipped)
    sharedNode_vector getUnverifiedInShares();

    // transfer queues (PUT/GET)
    transfer_multimap multi_transfers[2];
    BackoffTimerGroupTracker transferRetryBackoffs[2];
    uint32_t lastKnownCancelCount = 0;
#ifdef ENABLE_SYNC
    // track puts that may need finishing if sync abandoned before putnodes happens
    TransferBackstop transferBackstop;
#endif

    // transfer list to manage the priority of transfers
    TransferList transferlist;

    // cached transfers (PUT/GET)
    transfer_multimap multi_cachedtransfers[2];

    // cached files and their dbids
    vector<string> cachedfiles;
    vector<uint32_t> cachedfilesdbids;

    // database IDs of cached files and transfers
    // waiting for the completion of a putnodes
    pendingdbid_map pendingtcids;

    // path of temporary files
    // waiting for the completion of a putnodes
    pendingfiles_map pendingfiles;

    // transfer tslots
    transferslot_list tslots;

    // keep track of next transfer slot timeout
    BackoffTimerGroupTracker transferSlotsBackoff;

    // next TransferSlot to doio() on
    transferslot_list::iterator slotit;

    // send updates to app when the storage size changes
    int64_t mNotifiedSumSize = 0;

    // TODO: obsolete if "secure"
    // asymmetric to symmetric key rewriting
    handle_vector nodekeyrewrite;
    handle_vector sharekeyrewrite;

    static const char* const EXPORTEDLINK;

    // default number of seconds to wait after a bandwidth overquota
    static dstime DEFAULT_BW_OVERQUOTA_BACKOFF_SECS;

    // number of seconds to invalidate the cached user data
    static dstime USER_DATA_EXPIRATION_BACKOFF_SECS;

    // total number of Node objects
    std::atomic_ullong totalNodes;

    // tracks how many nodes have had a successful applykey()
    std::atomic<long long> mAppliedKeyNodeCount;

    // server-client request sequence number
    SCSN scsn;

    // process an array of users from the API server
    bool readusers(JSON*, bool actionpackets);

    // process a JSON user object
    // possible results:
    // 0 -> no object found
    // 1 -> successful parsing
    // any other number -> parsing error
    int readuser(JSON*, bool actionpackets);

    user_vector usernotify;
    void notifyuser(User*);

    pcr_vector pcrnotify;
    void notifypcr(PendingContactRequest*);

    // update transfer in the persistent cache
    void transfercacheadd(Transfer*, TransferDbCommitter*);

    // remove a transfer from the persistent cache
    void transfercachedel(Transfer*, TransferDbCommitter* committer);

    // add a file to the persistent cache
    void filecacheadd(File*, TransferDbCommitter& committer);

    // remove a file from the persistent cache
    void filecachedel(File*, TransferDbCommitter* committer);

#ifdef ENABLE_CHAT
    textchat_map chatnotify;
    void notifychat(TextChat *);

    // process mcsm array at fetchnodes
    void procmcsm(JSON*);
#endif

#ifdef USE_MEDIAINFO
    MediaFileInfo mediaFileInfo;
#endif

    // write changed/added/deleted users to the DB cache and notify the
    // application
    void notifypurge();

    // If it's necessary, load nodes from data base
    shared_ptr<Node> nodeByHandle(NodeHandle);
    shared_ptr<Node> nodebyhandle(handle);

    shared_ptr<Node> nodeByPath(const char* path, std::shared_ptr<Node> node = nullptr, nodetype_t type = TYPE_UNKNOWN);

#if ENABLE_SYNC
    std::shared_ptr<Node> nodebyfingerprint(LocalNode*);
#endif /* ENABLE_SYNC */

    // get a vector of recent actions in the account
    recentactions_vector getRecentActions(unsigned maxcount, m_time_t since);

    // determine if the file is a video, photo, or media (video or photo).  If the extension (with trailing .) is not precalculated, pass null
    bool nodeIsMedia(const Node*, bool *isphoto, bool *isvideo) const;

    // determine if the file is a photo.
    bool nodeIsPhoto(const Node *n, bool checkPreview) const;

    // determine if the file is a video.
    bool nodeIsVideo(const Node *n) const;

    // determine if the file is an audio.
    bool nodeIsAudio(const Node *n) const;

    // determine if the file is a document.
    bool nodeIsDocument(const Node *n) const;

    // determine if the file is a PDF.
    bool nodeIsPdf(const Node *n) const;

    // determine if the file is a presentation.
    bool nodeIsPresentation(const Node *n) const;

    // determine if the file is an archive.
    bool nodeIsArchive(const Node* n) const;

    // determine if the file is a program.
    bool nodeIsProgram(const Node* n) const;

    // determine if the file is miscellaneous.
    bool nodeIsMiscellaneous(const Node* n) const;

    // functions for determining whether we can clone a node instead of upload
    // or whether two files are the same so we can just upload/download the data once
    bool treatAsIfFileDataEqual(const FileFingerprint& nodeFingerprint, const LocalPath& file2, const string& filenameExtensionLowercaseNoDot);
    bool treatAsIfFileDataEqual(const FileFingerprint& fp1, const string& filenameExtensionLowercaseNoDot1,
                                const FileFingerprint& fp2, const string& filenameExtensionLowercaseNoDot2);

#ifdef ENABLE_SYNC

    // one unified structure for SyncConfigs, the Syncs that are running, and heartbeat data
    Syncs syncs;

    // indicates whether all startup syncs have been fully scanned
    bool syncsup;

    // sync debris folder name in //bin
    static const char* const SYNCDEBRISFOLDERNAME;

    // we are adding the //bin/SyncDebris/yyyy-mm-dd subfolder(s)
    bool syncdebrisadding;

    // minute of the last created folder in SyncDebris (don't attempt creation more frequently than once per minute)
    m_time_t syncdebrisminute;

    // move nodes to //bin/SyncDebris/yyyy-mm-dd/ or unlink directly
    void movetosyncdebris(Node*, bool unlink, std::function<void(NodeHandle, Error)>&& completion, bool canChangeVault);

    // move queued nodes to SyncDebris (for syncing into the user's own cloud drive)
    void execmovetosyncdebris(Node* n, std::function<void(NodeHandle, Error)>&& completion, bool canChangeVault);

    std::shared_ptr<Node> getOrCreateSyncdebrisFolder();
    struct pendingDebrisRecord {
        NodeHandle nodeHandle;
        std::function<void(NodeHandle, Error)> completion;
        pendingDebrisRecord(NodeHandle h, std::function<void(NodeHandle, Error)> c) : nodeHandle(h), completion(c) {}
    };
    list<pendingDebrisRecord> pendingDebris;

    // unlink queued nodes directly (for inbound share syncing)
    void execsyncunlink(Node* n, std::function<void(NodeHandle, Error)>&& completion, bool canChangeVault);

#endif
    // determine if all transfer slots are full
    bool slotavail() const;

    // transfer queue dispatch/retry handling
    void dispatchTransfers();

    void freeq(direction_t);

    // client-server request double-buffering
    RequestDispatcher reqs;

    // returns if the current pendingcs includes a fetch nodes command
    bool isFetchingNodesPendingCS();

    // transfer chunk failed
    void setchunkfailed(string*);
    string badhosts;

    bool requestLock;
    dstime disconnecttimestamp;
    dstime nextDispatchTransfersDs = 0;

#ifdef ENABLE_CHAT
    // SFU id to specify the SFU server where all chat calls will be started
    int mSfuid = sfu_invalid_id;
#endif

    // process object arrays by the API server
    int readnodes(JSON*, int, putsource_t, vector<NewNode>*, bool modifiedByThisClient, bool applykeys, Node* priorActionpacketDeletedNode, bool* firstHandleMismatchedDelete);

    // process a JSON node object
    // possible results:
    // 0 -> no object found
    // 1 -> successful parsing
    // any other number -> parsing error
    int readnode(JSON*, int, putsource_t, vector<NewNode>*, bool modifiedByThisClient, bool applykeys,
                 NodeManager::MissingParentNodes& missingParentNodes, handle &previousHandleForAlert, set<NodeHandle> *allParents,
                 Node *priorActionpacketDeletedNode, bool *firstHandleMatchesDelete);

    void readok(JSON*);
    void readokelement(JSON*);
    void readoutshares(JSON*);
    void readoutshareelement(JSON*);

    void readipc(JSON*);
    void readopc(JSON*);

    error readmiscflags(JSON*);

    bool procph(JSON*);

    // process a JSON ph object
    // possible results:
    // 0 -> no object found
    // 1 -> successful parsing
    // any other number -> parsing error
    int procphelement(JSON*);

    void procsnk(JSON*);
    void procsuk(JSON*);

    void procmcf(JSON*);
    void procmcna(JSON*);

    void setkey(SymmCipher*, const char*);
    bool decryptkey(const char*, byte*, int, SymmCipher*, int, handle);

    void handleauth(handle, byte*);

    bool procsc();
    size_t procreqstat();

    // API warnings
    void warn(const char*);
    bool warnlevel();

    std::shared_ptr<Node> childnodebyname(const Node *parent, const char* name, bool skipFolders = false);
    sharedNode_vector childnodesbyname(Node* parent, const char* name, bool skipFolders = false);
    std::shared_ptr<Node> childnodebynametype(Node* parent, const char* name, nodetype_t mustBeType);
    std::shared_ptr<Node> childnodebyattribute(Node* parent, nameid attrId, const char* attrValue);

    static void honorPreviousVersionAttrs(Node *previousNode, AttrMap &attrs);

    // purge account state and abort server-client connection
    void purgenodesusersabortsc(bool keepOwnUser);

    static const int USERHANDLE = 8;
    static const int PCRHANDLE = 8;
    static const int NODEHANDLE = 6;
    static const int CHATHANDLE = 8;
    static const int SESSIONHANDLE = 8;
    static const int PURCHASEHANDLE = 8;
    static const int BACKUPHANDLE = 8;
    static const int DRIVEHANDLE = 8;
    static const int CONTACTLINKHANDLE = 6;
    static const int CHATLINKHANDLE = 6;
    static const int SETHANDLE = Set::HANDLESIZE;
    static const int SETELEMENTHANDLE = SetElement::HANDLESIZE;
    static const int PUBLICSETHANDLE = Set::PUBLICHANDLESIZE;

    // max new nodes per request
    static const int MAX_NEWNODES = 2000;

    // session ID length (binary)
    static const unsigned SIDLEN = 2 * SymmCipher::KEYLENGTH + USERHANDLE * 4 / 3 + 1;

    void proccr(JSON*);
    void procsr(JSON*);

    KeyManager mKeyManager;

    // account access: master key
    // folder link access: folder key
    SymmCipher key;

    // dummy key to obfuscate non protected cache
    SymmCipher tckey;

    // account access (full account): RSA private key
    AsymmCipher asymkey;
    string mPrivKey;    // serialized version for apps

    // RSA public key
    AsymmCipher pubk;

    // EdDSA signing key (Ed25519 private key seed).
    EdDSA *signkey;

    // ECDH key (x25519 private key).
    ECDH *chatkey;

    // set when keys for every current contact have been checked
    AuthRingsMap mAuthRings;

    // used during initialization to accumulate required updates to authring (to send them all atomically)
    AuthRingsMap mAuthRingsTemp;

    // Pending contact keys during initialization
    std::map<attr_t, set<handle>> mPendingContactKeys;

    // invalidate received keys (when fail to load)
    void clearKeys();

    // delete chatkey and signing key
    void resetKeyring();

    // binary session ID
    string sid;

    // distinguish activity from different MegaClients in logs
    string clientname;

    // number our http requests so we can distinguish them (and the curl debug logging for them) in logs
    unsigned transferHttpCounter = 0;

    // apply keys
    void applykeys();

    // send andy key rewrites prepared when keys were applied
    void sendkeyrewrites();

    // symmetric password challenge
    int checktsid(byte* sidbuf, unsigned len);

    // locate user by e-mail address or by handle
    User* finduser(const char*, int = 0);
    User* finduser(handle, int = 0);
    User* ownuser();
    void mapuser(handle, const char*);
    void discarduser(handle, bool = true);
    void discarduser(const char*);
    void mappcr(handle, unique_ptr<PendingContactRequest>&&);
    bool discardnotifieduser(User *);

    PendingContactRequest* findpcr(handle);

    // queue public key request for user
    User *getUserForSharing(const char *uid);
    void queuepubkeyreq(User*, std::unique_ptr<PubKeyAction>);
    void queuepubkeyreq(const char*, std::unique_ptr<PubKeyAction>);

    // rewrite foreign keys of the node (tree)
    void rewriteforeignkeys(std::shared_ptr<Node> n);

    // simple string hash
    static void stringhash(const char*, byte*, SymmCipher*);
    static uint64_t stringhash64(string*, SymmCipher*);

    // builds the authentication URI to be sent in POST requests
    string getAuthURI(bool supressSID = false, bool supressAuthKey = false);

    bool setlang(string *code);

    // create a new folder with given name and stores its node's handle into the user's attribute ^!bak
    error setbackupfolder(const char* foldername, int tag, std::function<void(Error)> addua_completion);

    // fetch backups and syncs from BC, search bkpId among them, disable the backup or sync, update sds attribute, for a backup move or delete its contents
    void removeFromBC(handle bkpId, handle bkpDest, std::function<void(const Error&)> f);

    // fetch backups and syncs from BC
    void getBackupInfo(std::function<void(const Error&, const vector<CommandBackupSyncFetch::Data>&)> f);

    // sets the auth token to be used when logged into a folder link
    void setFolderLinkAccountAuth(const char *auth);

    // returns the public handle of the folder link if the account is logged into a public folder, otherwise UNDEF.
    handle getFolderLinkPublicHandle();

    // check if end call reason is valid
    bool isValidEndCallReason(int reason);

    // check if there is a valid folder link (rootnode received and the valid key)
    bool isValidFolderLink();

    //returns the top-level node for a node
    shared_ptr<Node> getrootnode(shared_ptr<Node>);

    //returns true if the node referenced by the handle belongs to the logged-in account
    bool isPrivateNode(NodeHandle h);

    //returns true if the node referenced by the handle belongs to other account than the logged-in account
    bool isForeignNode(NodeHandle h);

    // process node subtree
    void proctree(std::shared_ptr<Node>, TreeProc*, bool skipinshares = false, bool skipversions = false);

    // hash password
    error pw_key(const char*, byte*) const;

    // returns a pointer to tmptransfercipher setting its key to the one provided
    // tmptransfercipher key will change: to be used right away: this is not a dedicated SymmCipher for the transfer!
    SymmCipher *getRecycledTemporaryTransferCipher(const byte *key, int type = 1);

    // returns a pointer to tmpnodecipher setting its key to the one provided
    // tmpnodecipher key will change: to be used right away: this is not a dedicated SymmCipher for the node!
    SymmCipher *getRecycledTemporaryNodeCipher(const string *key);
    SymmCipher *getRecycledTemporaryNodeCipher(const byte *key);

    // request a link to recover account
    void getrecoverylink(const char *email, bool hasMasterkey);

    // query information about recovery link
    void queryrecoverylink(const char *link);

    // request private key for integrity checking the masterkey
    void getprivatekey(const char *code);

    // confirm a recovery link to restore the account
    void confirmrecoverylink(const char *code, const char *email, const char *password, const byte *masterkey = NULL, int accountversion = 1);

    // request a link to cancel the account
    void getcancellink(const char *email, const char* = NULL);

    // confirm a link to cancel the account
    void confirmcancellink(const char *code);

    // get a link to change the email address
    void getemaillink(const char *email, const char *pin = NULL);

    // confirm a link to change the email address
    void confirmemaillink(const char *code, const char *email, const byte *pwkey);

    // create contact link
    void contactlinkcreate(bool renew);

    // query contact link
    void contactlinkquery(handle);

    // delete contact link
    void contactlinkdelete(handle);

    // multi-factor authentication setup
    void multifactorauthsetup(const char* = NULL);

    // multi-factor authentication get
    void multifactorauthcheck(const char*);

    // multi-factor authentication disable
    void multifactorauthdisable(const char*);

    // fetch time zone
    void fetchtimezone();

    void keepmealive(int, bool enable = true);

    void getpsa(bool urlSupport);

    // tells the API the user has seen existing alerts
    void acknowledgeuseralerts();

    // manage overquota errors
    void activateoverquota(dstime timeleft, bool isPaywall);

    // achievements enabled for the account
    bool achievements_enabled;

    // non-zero if login with user+pwd was done (reset upon fetchnodes completion)
    bool isNewSession;

    // timestamp of the last login with user and password
    m_time_t tsLogin;

    // true if user has disabled fileversioning
    bool versions_disabled;

    // the SDK is trying to log out
    int loggingout = 0;

    bool executingLocalLogout = false;

    // the logout request succeeded, time to clean up localy once returned from CS response processing
    std::function<void(MegaClient*)> mOnCSCompletion;

    // true if the account is a master business account, false if it's a sub-user account
    BizMode mBizMode;

    // -1: expired, 0: inactive (no business subscription), 1: active, 2: grace-period
    BizStatus mBizStatus;

    // list of handles of the Master business account/s
    std::set<handle> mBizMasters;

    // timestamp when a business account will enter into Grace Period
    m_time_t mBizGracePeriodTs;

    // timestamp when a business account will finally expire
    m_time_t mBizExpirationTs;

    // whether the destructor has started running yet
    bool destructorRunning = false;

    // Keep track of high level operation counts and times, for performance analysis
    struct PerformanceStats
    {
        CodeCounter::ScopeStats execFunction = { "MegaClient_exec" };
        CodeCounter::ScopeStats transferslotDoio = { "TransferSlot_doio" };
        CodeCounter::ScopeStats execdirectreads = { "execdirectreads" };
        CodeCounter::ScopeStats transferComplete = { "transfer_complete" };
        CodeCounter::ScopeStats megaapiSendPendingTransfers = { "megaapi_sendtransfers" };
        CodeCounter::ScopeStats prepareWait = { "MegaClient_prepareWait" };
        CodeCounter::ScopeStats doWait = { "MegaClient_doWait" };
        CodeCounter::ScopeStats checkEvents = { "MegaClient_checkEvents" };
        CodeCounter::ScopeStats applyKeys = { "MegaClient_applyKeys" };
        CodeCounter::ScopeStats dispatchTransfers = { "dispatchTransfers" };
        CodeCounter::ScopeStats csResponseProcessingTime = { "cs batch response processing" };
        CodeCounter::ScopeStats csSuccessProcessingTime = { "cs batch received processing" };
        CodeCounter::ScopeStats scProcessingTime = { "sc processing" };
#ifdef ENABLE_SYNC
        CodeCounter::ScopeStats recursiveSyncTime = { "recursiveSync" };
        CodeCounter::ScopeStats computeSyncTripletsTime = { "computeSyncTriplets" };
        CodeCounter::ScopeStats inferSyncTripletsTime = { "inferSyncTriplets" };
        CodeCounter::ScopeStats syncItem = { "syncItem" };
        CodeCounter::ScopeStats syncItemCheckMove = { "syncItemCheckMove" };
        CodeCounter::ScopeStats syncItemXXX = { "syncItemXXX" };
        CodeCounter::ScopeStats syncItemXXF = { "syncItemXXF" };
        CodeCounter::ScopeStats syncItemXSX = { "syncItemXSX" };
        CodeCounter::ScopeStats syncItemXSF = { "syncItemXSF" };
        CodeCounter::ScopeStats syncItemCXX = { "syncItemCXX" };
        CodeCounter::ScopeStats syncItemCXF = { "syncItemCXF" };
        CodeCounter::ScopeStats syncItemCSX = { "syncItemCSX" };
        CodeCounter::ScopeStats syncItemCSF = { "syncItemCSF" };
        CodeCounter::ScopeStats clientThreadActions = { "clientThreadActions" };
#endif
        uint64_t transferStarts = 0, transferFinishes = 0;
        uint64_t transferTempErrors = 0, transferFails = 0;
        uint64_t prepwaitImmediate = 0, prepwaitZero = 0, prepwaitHttpio = 0, prepwaitFsaccess = 0, nonzeroWait = 0;
        CodeCounter::DurationSum csRequestWaitTime;
        CodeCounter::DurationSum transfersActiveTime;
        std::string report(bool reset, HttpIO* httpio, Waiter* waiter, const RequestDispatcher& reqs);
    } performanceStats;

    std::string getDeviceidHash();

    /**
     * @brief This function calculates the time (in deciseconds) that a user
     * transfer request must wait for a retry.
     *
     * A pro user who has reached the limit must wait for the renewal or
     * an upgrade on the pro plan.
     *
     * @param req Pointer to HttpReq object
     * @note a 99408 event is sent for non-pro clients with a negative
     * timeleft in the request header
     *
     * @return returns the backoff time in dstime
     */
    dstime overTransferQuotaBackoff(HttpReq* req);

    MegaClient(MegaApp*, shared_ptr<Waiter>, HttpIO*, DbAccess*, GfxProc*, const char*, const char*, unsigned workerThreadCount);
    ~MegaClient();

struct MyAccountData
{
    void setProLevel(AccountType prolevel) { mProLevel = prolevel; }
    AccountType getProLevel() { return mProLevel; };
    void setProUntil(m_time_t prountil) { mProUntil = prountil; }

    // returns remaining time for the current pro-level plan
    // keep in mind that free plans do not have a remaining time; instead, the IP bandwidth is reset after a back off period
    m_time_t getTimeLeft();

private:
    AccountType mProLevel = AccountType::ACCOUNT_TYPE_UNKNOWN;
    m_time_t mProUntil = -1;
} mMyAccount;

// JourneyID for cs API requests and log events. Populated from "ug"/"gmf" commands response.
// It is kept in memory and persisted in disk until a full logout.
struct JourneyID
{
private:
    // The JourneyID value - a 16-char hex string (or an empty string if it hasn't been retrieved yet)
    string mJidValue;
    // The tracking flag: used to attach the JourneyID to cs requests
    bool mTrackValue;
    // Local cache file
    unique_ptr<FileSystemAccess>& mClientFsaccess;
    LocalPath mCacheFilePath;
    bool storeValuesToCache(bool storeJidValue, bool storeTrackValue) const;

public:
    static constexpr size_t HEX_STRING_SIZE = 16;
    JourneyID(unique_ptr<FileSystemAccess>& clientFsaccess, const LocalPath& rootPath);
    // Updates the JourneyID and the tracking flag based on the provided jidValue, which must be a 16-char hex string.
    // When jidValue is not empty:
    // - Sets mJidValue to jidValue only if it is currently unset (empty).
    // - Sets mTrackValue if it is currently unset (false).
    // When jidValue is empty:
    // - Keeps mJidValue unchanged.
    // - Unsets mTrackValue if it is currently set (true).
    // Returns true if either the JourneyID (mJidValue) or the tracking flag (mTrackValue) have been updated.
    bool setValue(const string& jidValue);
    // Get the JourneyID (empty if still unset)
    string getValue() const;
    // Check if the tracking flag is set, i.e.: the JourneyID must be tracked (used in cs API reqs)
    bool isTrackingOn() const;
    // Load the JourneyID and the tracking flag stored in the cache file.
    bool loadValuesFromCache();
    // Remove local cache file and reset the JourneyID so a new one can be set from the next "ug"/"gmf" command.
    bool resetCacheAndValues();
};

private:
    // Since it's quite expensive to create a SymmCipher, this are provided to use for quick operations - just set the key and use.
    SymmCipher tmpnodecipher;

    // Since it's quite expensive to create a SymmCipher, this is provided to use for quick operation - just set the key and use.
    SymmCipher tmptransfercipher;

    error changePasswordV1(User* u, const char* password, const char* pin);
    error changePasswordV2(const char* password, const char* pin);
    void fillCypheredAccountDataV2(const char* password, vector<byte>& clientRandomValue, vector<byte>& encmasterkey,
                                   string& hashedauthkey, string& salt);

    static vector<byte> deriveKey(const char* password, const string& salt, size_t derivedKeySize);

//
// JourneyID and ViewID
//
    // JourneyID for cs API requests and log events
    JourneyID mJourneyId;

public:

    // Checks if there is a valid JourneyID and tracking flag is set
    bool trackJourneyId() const;

    // Retrieves the JourneyID value, which is a 16-character hexadecimal string (for submission to the API)
    // If the JourneyID is still unset, it returns an empty string.
    string getJourneyId() const;

    // Load the JourneyID values from the local cache.
    bool loadJourneyIdCacheValues();

    // Set the JourneyID value from a 16-character hexadecimal string (obtained from API commands "ug"/"gmf")
    // See JourneyID::setValue() for full doc
    bool setJourneyId(const string& jid);

    // Generates a unique ViewID that the caller should store and can optionally use in subsequent sendevent() calls.
    // ViewID is employed by apps for event logging. It is generated by the SDK to ensure consistent and shared logic across applications.
    static string generateViewId(PrnGen& rng);

//
// Sets and Elements
//

    // generate "asp" command
    void putSet(Set&& s, std::function<void(Error, const Set*)> completion);

    // generate "asr" command
    void removeSet(handle sid, std::function<void(Error)> completion);

    // generate "aft" command
    void fetchSetInPreviewMode(std::function<void(Error, Set*, elementsmap_t*)> completion);

    // generate "aepb" command
    void putSetElements(vector<SetElement>&& els, std::function<void(Error, const vector<const SetElement*>*, const vector<int64_t>*)> completion);

    // generate "aep" command
    void putSetElement(SetElement&& el, std::function<void(Error, const SetElement*)> completion);

    // generate "aerb" command
    void removeSetElements(handle sid, vector<handle>&& eids, std::function<void(Error, const vector<int64_t>*)> completion);

    // generate "aer" command
    void removeSetElement(handle sid, handle eid, std::function<void(Error)> completion);

    // handle "aesp" parameter, part of 'f'/ "fetch nodes" response
    bool procaesp(JSON& j);

    // load Sets and Elements from json
    error readSetsAndElements(JSON& j, map<handle, Set>& newSets, map<handle, elementsmap_t>& newElements);

    // return Set with given sid or nullptr if it was not found
    const Set* getSet(handle sid) const;

    // return all available Sets, indexed by id
    const map<handle, Set>& getSets() const { return mSets; }

    // add new Set or replace exisiting one
    const Set* addSet(Set&& a);

    // search for Set with the same id, and update its members
    bool updateSet(Set&& s);

    // delete Set with elemId from local memory; return true if found and deleted
    bool deleteSet(handle sid);

    // return Element count for Set sid, or 0 if not found
    unsigned getSetElementCount(handle sid) const;

    // return Element with given eid from Set sid, or nullptr if not found
    const SetElement* getSetElement(handle sid, handle eid) const;

    // return all available Elements in a Set, indexed by eid
    const elementsmap_t* getSetElements(handle sid) const;

    // add new SetElement or replace exisiting one
    const SetElement* addOrUpdateSetElement(SetElement&& el);

    // delete Element with eid from Set with sid in local memory; return true if found and deleted
    bool deleteSetElement(handle sid, handle eid);

    // return true if Set with given sid is exported (has a public link)
    bool isExportedSet(handle sid) const;

    void exportSet(handle sid, bool makePublic, std::function<void(Error)> completion);

    // returns result of the operation and the link created
    pair<error, string> getPublicSetLink(handle sid) const;

    // returns error code and public handle for the link provided as a param
    error fetchPublicSet(const char* publicSetLink, std::function<void(Error, Set*, elementsmap_t*)>);

    void stopSetPreview() { if (mPreviewSet) mPreviewSet.reset(); }

    bool inPublicSetPreview() const { return !!mPreviewSet; }

    const SetElement* getPreviewSetElement(handle eid) const
    { return isElementInPreviewSet(eid) ? &mPreviewSet->mElements[eid] : nullptr; }

    const Set* getPreviewSet() const { return inPublicSetPreview() ? &mPreviewSet->mSet : nullptr; }
    const elementsmap_t* getPreviewSetElements() const
    { return inPublicSetPreview() ? &mPreviewSet->mElements : nullptr; }

private:
    error readSets(JSON& j, map<handle, Set>& sets);
    error readSet(JSON& j, Set& s);
    error readElements(JSON& j, map<handle, elementsmap_t>& elements);
    error readElement(JSON& j, SetElement& el);
    error readAllNodeMetadata(JSON& j, map<handle, SetElement::NodeMetadata>& nodes);
    error readSingleNodeMetadata(JSON& j, SetElement::NodeMetadata& node);
    bool decryptNodeMetadata(SetElement::NodeMetadata& nodeMeta, const string& key);
    error readExportedSet(JSON& j, Set& s, pair<bool, m_off_t>& exportRemoved);
    error readSetsPublicHandles(JSON& j, map<handle, Set>& sets);
    error readSetPublicHandle(JSON& j, map<handle, Set>& sets);
    void fixSetElementWithWrongKey(const Set& set);
    size_t decryptAllSets(map<handle, Set>& newSets, map<handle, elementsmap_t>& newElements, map<handle, SetElement::NodeMetadata>* nodeData);
    error decryptSetData(Set& s);
    error decryptElementData(SetElement& el, const string& setKey);
    string decryptKey(const string& k, SymmCipher& cipher) const;
    bool decryptAttrs(const string& attrs, const string& decrKey, string_map& output);
    string encryptAttrs(const string_map& attrs, const string& encryptionKey);

    void sc_asp(); // AP after new or updated Set
    void sc_asr(); // AP after removed Set
    void sc_aep(); // AP after new or updated Set Element
    void sc_aer(); // AP after removed Set Element
    void sc_ass(); // AP after exported set update

    bool initscsets();
    bool fetchscset(string* data, uint32_t id);
    bool updatescsets();
    void notifypurgesets();
    void notifyset(Set*);
    vector<Set*> setnotify;
    map<handle, Set> mSets; // indexed by Set id

    bool initscsetelements();
    bool fetchscsetelement(string* data, uint32_t id);
    bool updatescsetelements();
    void notifypurgesetelements();
    void notifysetelement(SetElement*);
    void clearsetelementnotify(handle sid);
    vector<SetElement*> setelementnotify;
    map<handle, elementsmap_t> mSetElements; // indexed by Set id, then Element id

    struct SetLink
    {
        handle mPublicId = UNDEF; // same as mSet.mPublicId once fetched
        string mPublicKey;
        string mPublicLink;
        Set mSet;
        elementsmap_t mElements;
    };
    unique_ptr<SetLink> mPreviewSet;

    bool isElementInPreviewSet(handle eid) const
    { return mPreviewSet && (mPreviewSet->mElements.find(eid) != end(mPreviewSet->mElements)); }
// -------- end of Sets and Elements

    // Generates a key pair (x25519 (Cu) key pair) to use for Vpn Credentials (MegaClient::putVpnCredential)
    StringKeyPair generateVpnKeyPair();

public:

/* Mega VPN methods */

    // Call "vpnr" command.
    void getVpnRegions(CommandGetVpnRegions::Cb&& = nullptr /* Completion */);

    // Call "vpng" command.
    void getVpnCredentials(CommandGetVpnCredentials::Cb&& = nullptr /* Completion */);

    // Call "vpnp" command.
    void putVpnCredential(std::string&& /* VPN Region */, CommandPutVpnCredential::Cb&& = nullptr /* Completion */);

    // Call "vpnd" command.
    void delVpnCredential(int /* SlotID */, CommandDelVpnCredential::Cb&& = nullptr /* Completion */);

    // Call "vpnc" command.
    void checkVpnCredential(std::string&& /* User Public Key */, CommandCheckVpnCredential::Cb&& = nullptr /* Completion */);

    /**
     * @brief Generates a VPN credential string equivalent to the .conf file generated by the webclient.
     * This method is meant to be called with the credential details obtained from CommandPutVpnCredential.
     *
     * Content:
     *    [Interface]
     *    PrivateKey = User Private Key
     *    Address = IPv4, IPv6
     *    DNS = IPv4, IPv6
     *
     *    [Peer]
     *    PublicKey = Cluster Public Key
     *    AllowedIPs = 0.0.0.0/0, ::/0
     *    Endpoint = host:port
     *
     * @note These VPN credential details are not the same than the data obtained from MegaClient::getVpnCredentials()
     * @see MegaClient::putVpnCredential()
     * @return The string with the VPN credentials specified above.
    */
    string generateVpnCredentialString(int /* ClusterID */,
                                       std::string&& /* VPN Region */,
                                       std::string&& /* IPv4 */,
                                       std::string&& /* IPv6 */,
                                       StringKeyPair&& /* Peer Key Pair <User Private, Cluster Public> */);

/* Mega VPN methods END */

    void fetchCreditCardInfo(CommandFetchCreditCardCompletion completion);
    void setProFlexi(bool newProFlexi);

    // Password Manager
    NodeHandle getPasswordManagerBase();
    void createPasswordManagerBase(int rtag, CommandCreatePasswordManagerBase::Completion cbRequest);

};

} // namespace

#define char_is_not_digit [](unsigned char c) { return !::mega::is_digit(c); }
#define char_is_not_space [](unsigned char c) { return !::mega::is_space(c); }

#endif<|MERGE_RESOLUTION|>--- conflicted
+++ resolved
@@ -835,14 +835,7 @@
     void putua(userattr_map *attrs, int ctag = -1, std::function<void(Error)> completion = nullptr);
 
     // queue a user attribute retrieval
-<<<<<<< HEAD
-    bool getua(User* u, const attr_t at = ATTR_UNKNOWN, int ctag = -1,
-               CommandGetUA::CompletionErr ce = nullptr,
-               CommandGetUA::CompletionBytes cb = nullptr,
-               CommandGetUA::CompletionTLV ctlv = nullptr);
-=======
     bool getua(User* u, const attr_t at = ATTR_UNKNOWN, int ctag = -1, CommandGetUA::CompletionErr completionErr = nullptr, CommandGetUA::CompletionBytes completionBytes = nullptr, CommandGetUA::CompletionTLV completionTLV = nullptr);
->>>>>>> 8f57d319
 
     // queue a user attribute retrieval (for non-contacts)
     void getua(const char* email_handle, const attr_t at = ATTR_UNKNOWN, const char *ph = NULL, int ctag = -1, CommandGetUA::CompletionErr ce = nullptr, CommandGetUA::CompletionBytes cb = nullptr, CommandGetUA::CompletionTLV ctlv = nullptr);
