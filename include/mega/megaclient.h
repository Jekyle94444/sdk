/**
 * @file mega/megaclient.h
 * @brief Client access engine core logic
 *
 * (c) 2013-2014 by Mega Limited, Auckland, New Zealand
 *
 * This file is part of the MEGA SDK - Client Access Engine.
 *
 * Applications using the MEGA API must present a valid application key
 * and comply with the the rules set forth in the Terms of Service.
 *
 * The MEGA SDK is distributed in the hope that it will be useful,
 * but WITHOUT ANY WARRANTY; without even the implied warranty of
 * MERCHANTABILITY or FITNESS FOR A PARTICULAR PURPOSE.
 *
 * @copyright Simplified (2-clause) BSD License.
 *
 * You should have received a copy of the license along with this
 * program.
 */

#ifndef MEGACLIENT_H
#define MEGACLIENT_H 1

#include "json.h"
#include "db.h"
#include "gfx.h"
#include "filefingerprint.h"
#include "request.h"
#include "transfer.h"
#include "treeproc.h"
#include "sharenodekeys.h"
#include "account.h"
#include "backofftimer.h"
#include "http.h"
#include "pubkeyaction.h"
#include "pendingcontactrequest.h"
#include "mediafileattribute.h"
#include "useralerts.h"
#include "user.h"
#include "sync.h"
#include "drivenotify.h"

namespace mega {

// Defined in sync.h.
class ScanService;
class Logger;

class MEGA_API FetchNodesStats
{
public:
    enum {
        MODE_DB = 0,
        MODE_API = 1,
        MODE_NONE = 2
    };

    enum {
        TYPE_ACCOUNT = 0,
        TYPE_FOLDER = 1,
        TYPE_NONE = 2
    };

    enum {
        API_CACHE = 0,
        API_NO_CACHE = 1,    // use this for DB mode
        API_NONE = 2
    };

    FetchNodesStats();
    void init();
    void toJsonArray(string *json);

    //////////////////
    // General info //
    //////////////////
    int mode; // DB = 0, API = 1
    int cache; // no-cache = 0, no-cache = 1
    int type; // Account = 0, Folder = 1
    dstime startTime; // startup time (ds)

    /**
     * \brief Number of nodes in the cached filesystem
     *
     * From DB: number on nodes in the local database
     * From API: number of nodes in the response to the fetchnodes command
     */
    long long nodesCached;

    /**
     * @brief Number of nodes in the current filesystem, after the reception of action packets
     */
    long long nodesCurrent;

    /**
     * @brief Number of action packets to complete the cached filesystem
     *
     * From DB: Number of action packets to complete the local cache
     * From API: Number of action packets to complete the server-side cache
     */
    int actionPackets;

    ////////////
    // Errors //
    ////////////

    /**
     * @brief Number of error -3 or -4 received during the process (including cs and sc requests)
     */
    int eAgainCount;

    /**
     * @brief Number of HTTP 500 errors received during the process (including cs and sc requests)
     */
    int e500Count;

    /**
     * @brief Number of other errors received during the process (including cs and sc requests)
     *
     * The most common source of these errors are connectivity problems (no Internet, timeouts...)
     */
    int eOthersCount;

    ////////////////////////////////////////////////////////////////////
    // Time elapsed until different steps since the startup time (ds) //
    ////////////////////////////////////////////////////////////////////

    /**
     * @brief Time until the first byte read
     *
     * From DB: time until the first record read from the database
     * From API: time until the first byte read in response to the fetchnodes command (errors excluded)
     */
    dstime timeToFirstByte;

    /**
     * @brief Time until the last byte read
     *
     * From DB: time until the last record is read from the database
     * From API: time until the whole response to the fetchnodes command has been received
     */
    dstime timeToLastByte;

    /**
     * @brief Time until the cached filesystem is ready
     *
     * From DB: time until the database has been read and processed
     * From API: time until the fetchnodes command is processed
     */
    dstime timeToCached;

    /**
     * @brief Time until the filesystem is ready to be used
     *
     * From DB: this time is the same as timeToCached
     * From API: time until action packets have been processed
     * It's needed to wait until the reception of action packets due to
     * server-side caches.
     */
    dstime timeToResult;

    /**
     * @brief Time until synchronizations have been resumed
     *
     * This involves the load of the local cache and the scan of known
     * files. Files that weren't cached are scanned later.
     */
    dstime timeToSyncsResumed;

    /**
     * @brief Time until the filesystem is current
     *
     * From DB: time until action packets have been processed
     * From API: this time is the same as timeToResult
     */
    dstime timeToCurrent;

    /**
     * @brief Time until the resumption of transfers has finished
     *
     * The resumption of transfers is done after the filesystem is current
     */
    dstime timeToTransfersResumed;
};

/**
 * @brief A helper class that keeps the SN (sequence number) members in sync and well initialized.
 *  The server-client sequence number is updated along with every batch of actionpackets received from API
 *  It is used to commit the open transaction in DB, so the account's local state is persisted. Upon resumption,
 *  the scsn is sent to API, which provides the possible updates missing while the client was not running
 */
class SCSN
{
    // scsn that we are sending in sc requests (ie, where we are up to with the persisted node data)
    char scsn[12];

    // sc inconsistency: stop querying for action packets
    bool stopsc = false;

public:

    bool setScsn(JSON*);
    void setScsn(handle);
    void stopScsn();

    bool ready() const;
    bool stopped() const;

    const char* text() const;
    handle getHandle() const;

    friend std::ostream& operator<<(std::ostream& os, const SCSN& scsn);

    SCSN();
    void clear();
};

std::ostream& operator<<(std::ostream &os, const SCSN &scsn);

class SyncdownContext
{
public:
    SyncdownContext()
      : mActionsPerformed(false)
    {
    }

    bool mActionsPerformed;
}; // SyncdownContext

class MEGA_API MegaClient
{
public:
    // own identity
    handle me;
    string uid;

    // root nodes (files, incoming, rubbish)
    struct Rootnodes
    {
        NodeHandle files;
        NodeHandle inbox;
        NodeHandle rubbish;
    } rootnodes;


    // all nodes
    node_map nodes;

    // manage access to the node tree so that sync code can browse the tree outside actionpacket processing
    mutex nodeTreeMutex;

    // keep track of user storage, inshare storage, file/folder counts per root node.
    NodeCounterMap mNodeCounters;

    // all users
    user_map users;

    // encrypted master key
    string k;

    // version of the account
    int accountversion;

    // salt of the account (for v2 accounts)
    string accountsalt;

    // timestamp of the creation of the account
    m_time_t accountsince;

    // Global Multi-Factor Authentication enabled
    bool gmfa_enabled;

    // Server-Side Rubbish-bin Scheduler enabled (autopurging)
    bool ssrs_enabled;

    // New Secure Registration method enabled
    bool nsr_enabled;

    // Account has VOIP push enabled (only for Apple)
    bool aplvp_enabled;

    // Use new format to generate Mega links
    bool mNewLinkFormat = false;

    // Don't start showing the cookie banner until API says so
    bool mCookieBannerEnabled = false;

    // 2 = Opt-in and unblock SMS allowed 1 = Only unblock SMS allowed 0 = No SMS allowed  -1 = flag was not received
    SmsVerificationState mSmsVerificationState;

    // the verified account phone number, filled in from 'ug'
    string mSmsVerifiedPhone;

    // pseudo-random number generator
    PrnGen rng;

    bool ephemeralSession = false;
    bool ephemeralSessionPlusPlus = false;

    static string publicLinkURL(bool newLinkFormat, nodetype_t type, handle ph, const char *key);

    string getWritableLinkAuthKey(handle node);

#ifdef ENABLE_CHAT
    // all chats
    textchat_map chats;
#endif

    // process API requests and HTTP I/O
    void exec();

    // wait for I/O or other events
    int wait();

    // splitted implementation of wait() for a better thread management
    int preparewait();
    int dowait();
    int checkevents();

    // abort exponential backoff
    bool abortbackoff(bool = true);

    // ID tag of the next request
    int nextreqtag();

    // corresponding ID tag of the currently executing callback
    int restag;

    // ephemeral session support
    void createephemeral();
    void createephemeralPlusPlus();
    void resumeephemeral(handle, const byte*, int = 0);
    void resumeephemeralPlusPlus(const std::string& session);
    void cancelsignup();

    // full account confirmation/creation support
    void sendsignuplink(const char*, const char*, const byte*);

    string sendsignuplink2(const char*, const char *, const char*);
    void resendsignuplink2(const char*, const char *);

    void querysignuplink(const byte*, unsigned);
    void confirmsignuplink(const byte*, unsigned, uint64_t);
    void confirmsignuplink2(const byte*, unsigned);
    void setkeypair();

    // prelogin: e-mail
    void prelogin(const char*);

    // user login: e-mail, pwkey
    void login(const char*, const byte*, const char* = NULL);

    // user login: e-mail, password, salt
    void login2(const char*, const char*, string *, const char* = NULL);

    // user login: e-mail, derivedkey, 2FA pin
    void login2(const char*, const byte*, const char* = NULL);

    // user login: e-mail, pwkey, emailhash
    void fastlogin(const char*, const byte*, uint64_t);

    // session login: binary session, bytecount
    void login(string session);

    // check password
    error validatepwd(const byte *);

    // get user data
    void getuserdata(int tag, std::function<void(string*, string*, string*, error)> = nullptr);

    // get miscelaneous flags
    void getmiscflags();

    // get the public key of an user
    void getpubkey(const char* user);

    // check if logged in
    sessiontype_t loggedin();

    // provide state by change callback
    void reportLoggedInChanges();
    sessiontype_t mLastLoggedInReportedState = NOTLOGGEDIN;
    handle mLastLoggedInMeHandle = UNDEF;

    // check if logged in a folder link
    bool loggedinfolderlink();

    // check the reason of being blocked
    void whyamiblocked();

    // sets block state: stops querying for action packets, pauses transfer & removes transfer slot availability
    void block(bool fromServerClientResponse = false);

    // unsets block state
    void unblock();

    // dump current session
    int dumpsession(string&);

    // create a copy of the current session. EACCESS for not fully confirmed accounts
    error copysession();

    // resend the verification email to the same email address as it was previously sent to
    void resendverificationemail();

    // reset the verified phone number
    void resetSmsVerifiedPhoneNumber();

    // get the data for a session transfer
    // the caller takes the ownership of the returned value
    string sessiontransferdata(const char*, string*);

    // Kill session id
    void killsession(handle session);
    void killallsessions();

    // extract public handle and key from a public file/folder link
    error parsepubliclink(const char *link, handle &ph, byte *key, bool isFolderLink);

    // open the SC database and get the SCSN from it
    void checkForResumeableSCDatabase();

    // set folder link: node, key. authKey is the authentication key to be able to write into the folder
    error folderaccess(const char*folderlink, const char* authKey);

    // open exported file link (op=0 -> download, op=1 fetch data)
    void openfilelink(handle ph, const byte *key);

    // decrypt password-protected public link
    // the caller takes the ownership of the returned value in decryptedLink parameter
    error decryptlink(const char* link, const char* pwd, string *decryptedLink);

    // encrypt public link with password
    // the caller takes the ownership of the returned value
    error encryptlink(const char* link, const char* pwd, string *encryptedLink);

    // change login password
    error changepw(const char *password, const char *pin = NULL);

    // load all trees: nodes, shares, contacts
    void fetchnodes(bool nocache = false);

    // fetchnodes stats
    FetchNodesStats fnstats;

    // load cryptographic keys: RSA, Ed25519, Cu25519 and their signatures
    void fetchkeys();

    // check existence and integrity of keys and signatures, initialize if missing
    void initializekeys();

    // to be called after resumption from cache (user attributes loaded)
    void loadAuthrings();

    // load cryptographic keys for contacts: RSA, Ed25519, Cu25519
    void fetchContactsKeys();

    // fetch keys related to authrings for a given contact
    void fetchContactKeys(User *user);

    // track a public key in the authring for a given user
    error trackKey(attr_t keyType, handle uh, const std::string &key);

    // track the signature of a public key in the authring for a given user
    error trackSignature(attr_t signatureType, handle uh, const std::string &signature);

    // set the Ed25519 public key as verified for a given user in the authring (done by user manually by comparing hash of keys)
    error verifyCredentials(handle uh);

    // reset the tracking of public keys in the authrings for a given user
    error resetCredentials(handle uh);

    // check credentials are verified for a given user
    bool areCredentialsVerified(handle uh);

    // retrieve user details
    void getaccountdetails(AccountDetails*, bool, bool, bool, bool, bool, bool, int source = -1);

    // check if the available bandwidth quota is enough to transfer an amount of bytes
    void querytransferquota(m_off_t size);

    // update node attributes
    error setattr(Node*, attr_map&& updates, CommandSetAttr::Completion&& c);

    // prefix and encrypt attribute json
    static void makeattr(SymmCipher*, string*, const char*, int = -1);

    // convenience version of the above (frequently we are passing a NodeBase's attrstring)
    static void makeattr(SymmCipher*, const std::unique_ptr<string>&, const char*, int = -1);

    // check node access level
    int checkaccess(Node*, accesslevel_t);

    // check if a move operation would succeed
    error checkmove(Node*, Node*);

    // delete node
    error unlink(Node*, bool keepversions, int tag, std::function<void(NodeHandle, Error)>&& resultFunction = nullptr);

    // delete all versions
    void unlinkversions();

    // move node to new parent folder
    error rename(Node*, Node*, syncdel_t, NodeHandle prevparent, const char *newName, CommandMoveNode::Completion&& c);

    // Queue commands (if needed) to remvoe any outshares (or pending outshares) below the specified node
    void removeOutSharesFromSubtree(Node* n, int tag);

    // start/stop/pause file transfer
    bool startxfer(direction_t, File*, DBTableTransactionCommitter&, bool skipdupes, bool startfirst, bool donotpersist, VersioningOption);
    void stopxfer(File* f, DBTableTransactionCommitter* committer);
    void pausexfers(direction_t, bool pause, bool hard, DBTableTransactionCommitter& committer);

    // maximum number of connections per transfer
    static const unsigned MAX_NUM_CONNECTIONS = 6;

    // set max connections per transfer
    void setmaxconnections(direction_t, int);

    // updates business status
    void setBusinessStatus(BizStatus newBizStatus);

    // updates block boolean
    void setBlocked(bool value);

    // enqueue/abort direct read
    void pread(Node*, m_off_t, m_off_t, void*);
    void pread(handle, SymmCipher* key, int64_t, m_off_t, m_off_t, void*, bool = false,  const char* = NULL, const char* = NULL, const char* = NULL);
    void preadabort(Node*, m_off_t = -1, m_off_t = -1);
    void preadabort(handle, m_off_t = -1, m_off_t = -1);

    // pause flags
    bool xferpaused[2];

    MegaClientAsyncQueue mAsyncQueue;

    // if set, symlinks will be followed except in recursive deletions
    // (give the user ample warning about possible sync repercussions)
    bool followsymlinks;

    // number of parallel connections per transfer (PUT/GET)
    unsigned char connections[2];

    // helpfer function for preparing a putnodes call for new node
    error putnodes_prepareOneFile(NewNode* newnode, Node* parentNode, const char *utf8Name, const UploadToken& binaryUploadToken,
                                  byte *theFileKey, char *megafingerprint, const char *fingerprintOriginal,
                                  std::function<error(AttrMap&)> addNodeAttrsFunc = nullptr,
                                  std::function<error(std::string *)> addFileAttrsFunc = nullptr);

    // helper function for preparing a putnodes call for new folders
    void putnodes_prepareOneFolder(NewNode* newnode, std::string foldername, std::function<void (AttrMap&)> addAttrs = nullptr);

    // add nodes to specified parent node (complete upload, copy files, make
    // folders)
    void putnodes(NodeHandle, VersioningOption vo, vector<NewNode>&&, const char *, int tag, CommandPutNodes::Completion&& completion = nullptr);

    // send files/folders to user
    void putnodes(const char*, vector<NewNode>&&, int tag, CommandPutNodes::Completion&& completion = nullptr);

    // attach file attribute to upload or node handle
    void putfa(NodeOrUploadHandle, fatype, SymmCipher*, int tag, std::unique_ptr<string>);

    // queue file attribute retrieval
    error getfa(handle h, string *fileattrstring, const string &nodekey, fatype, int = 0);

    // notify delayed upload completion subsystem about new file attribute
    void checkfacompletion(UploadHandle, Transfer* = NULL);

    // attach/update/delete a user attribute
    void putua(attr_t at, const byte* av = NULL, unsigned avl = 0, int ctag = -1, handle lastPublicHandle = UNDEF, int phtype = 0, int64_t ts = 0,
        std::function<void(Error)> completion = nullptr);

    // attach/update multiple versioned user attributes at once
    void putua(userattr_map *attrs, int ctag = -1);

    // queue a user attribute retrieval
    void getua(User* u, const attr_t at = ATTR_UNKNOWN, int ctag = -1);

    // queue a user attribute retrieval (for non-contacts)
    void getua(const char* email_handle, const attr_t at = ATTR_UNKNOWN, const char *ph = NULL, int ctag = -1);

    // retrieve the email address of a user
    void getUserEmail(const char *uid);

#ifdef DEBUG
    // queue a user attribute removal
    void delua(const char* an);

    // send dev command for testing
    void senddevcommand(const char *command, const char *email, long long q = 0, int bs = 0, int us = 0);
#endif

    // delete or block an existing contact
    error removecontact(const char*, visibility_t = HIDDEN);

    // add/remove/update outgoing share
    void setshare(Node*, const char*, accesslevel_t, bool writable, const char*,
	    int tag, std::function<void(Error, bool writable)> completion);

    // Add/delete/remind outgoing pending contact request
    void setpcr(const char*, opcactions_t, const char* = NULL, const char* = NULL, handle = UNDEF);
    void updatepcr(handle, ipcactions_t);

    // export node link or remove existing exported link for this node
    error exportnode(Node*, int, m_time_t, bool writable,
	    int tag, std::function<void(Error, handle, handle)> completion);
    void requestPublicLink(Node* n, int del, m_time_t ets, bool writable,
	    int tag, std::function<void(Error, handle, handle)> completion); // auxiliar method to add req

    // add timer
    error addtimer(TimerWithBackoff *twb);

#ifdef ENABLE_SYNC
    /**
     * @brief is node syncable
     * @param isinshare filled with whether the node is within an inshare.
     * @param syncError filled with SyncError with the sync error that makes the node unsyncable
     * @return API_OK if syncable. (regular) error otherwise
     */
    error isnodesyncable(Node*, bool * isinshare = NULL, SyncError *syncError = nullptr);

    /**
     * @brief is local path syncable
     * @param newPath path to check
     * @param excludeBackupId backupId to exclude in checking (that of the new sync)
     * @param syncError filled with SyncError with the sync error that makes the node unsyncable
     * @return API_OK if syncable. (regular) error otherwise
     */
    error isLocalPathSyncable(const LocalPath& newPath, handle excludeBackupId = UNDEF, SyncError *syncError = nullptr);

    /**
     * @brief check config. Will fill syncError in the SyncConfig in case there is one.
     * Will fill syncWarning in the SyncConfig in case there is one.
     * Does not persist the sync configuration.
     * Does not add the syncConfig.
     * Reference parameters are filled in while checking syncConfig, for the benefit of addSync() which calls it.
     * @return And error code if there are problems serious enough with the syncconfig that it should not be added.
     *         Otherwise, API_OK
     */
    error checkSyncConfig(SyncConfig& syncConfig, LocalPath& rootpath, std::unique_ptr<FileAccess>& openedLocalFolder, bool& inshare, bool& isnetwork);

    /**
     * @brief add sync. Will fill syncError/syncWarning in the SyncConfig in case there are any.
     * It will persist the sync configuration if its call to checkSyncConfig succeeds
     * @param syncConfig the Config to attempt to add
     * @param notifyApp whether the syncupdate_stateconfig callback should be called at this stage or not
     * @param completion Completion function
     * @return API_OK if added to active syncs. (regular) error otherwise (with detail in syncConfig's SyncError field).
     */
    error addsync(SyncConfig& syncConfig, bool notifyApp, std::function<void(error, SyncError, handle)> completion, const string& logname);

    void copySyncConfig(const SyncConfig& config, std::function<void(handle, error)> completion);

    /**
     * @brief
     * Import sync configs from JSON.
     *
     * @param configs
     * A JSON string encoding the sync configs to import.
     *
     * @param completion
     * The function to call when we've completed importing the configs.
     *
     * @see MegaApi::exportSyncConfigs
     * @see MegaApi::importSyncConfigs
     * @see Syncs::exportSyncConfig
     * @see Syncs::exportSyncConfigs
     * @see Syncs::importSyncConfig
     * @see Syncs::importSyncConfigs
     */
    void importSyncConfigs(const char* configs, std::function<void(error)> completion);

    /**
     * @brief This method ensures that sync user attributes are available.
     *
     * This method calls \c completion function when it finishes, with the
     * corresponding error if was not possible to ensure the attrs are available.
     *
     * Note that it may also need to create certain attributes, like *~jscd, if they
     * don't exist yet.
     *
     * @param completion Function that is called when completed
     */
    void ensureSyncUserAttributes(std::function<void(Error)> completion);

private:
    void ensureSyncUserAttributesCompleted(Error e);
    std::function<void(Error)> mOnEnsureSyncUserAttributesComplete;
public:

#endif  // ENABLE_SYNC

    /**
     * @brief creates a tlv with one record and returns it encrypted with master key
     * @param name name of the record
     * @param text value of the record
     * @return encrypted base64 string with the tlv contents
     */
    std::string cypherTLVTextWithMasterKey(const char* name, const std::string& text);
    std::string decypherTLVTextWithMasterKey(const char* name, const std::string& text);

    // close all open HTTP connections
    void disconnect();

    // close server-client HTTP connection
    void catchup();
    // abort lock request
    void abortlockrequest();

    // abort session and free all state information
    void logout(bool keepSyncConfigsFile);

    // free all state information
    void locallogout(bool removecaches, bool keepSyncsConfigFile);

    // SDK version
    const char* version();

    // get the last available version of the app
    void getlastversion(const char *appKey);

    // get a local ssl certificate for communications with the webclient
    void getlocalsslcertificate();

    // send a DNS request to resolve a hostname
    void dnsrequest(const char*);

    // send chat stats
    void sendchatstats(const char*, int port);

    // send chat logs with user's annonymous id
    void sendchatlogs(const char*, ::mega::handle userid, ::mega::handle callid, int port);

    // send a HTTP request
    void httprequest(const char*, int, bool = false, const char* = NULL, int = 1);

    // maximum outbound throughput (per target server)
    int putmbpscap;

    // User-Agent header for HTTP requests
    string useragent;

    // Issuer of a detected fake SSL certificate
    string sslfakeissuer;

    // shopping basket
    handle_vector purchase_basket;

    // enumerate Pro account purchase options
    void purchase_enumeratequotaitems();

    // clear shopping basket
    void purchase_begin();

    // add item to basket
    void purchase_additem(int, handle, unsigned, const char *, unsigned, const char *, handle = UNDEF, int = 0, int64_t = 0);

    // submit purchased products for payment
    void purchase_checkout(int);

    // submit purchase receipt for verification
    void submitpurchasereceipt(int, const char*, handle lph = UNDEF, int phtype = 0, int64_t ts = 0);

    // store credit card
    error creditcardstore(const char *);

    // get credit card subscriptions
    void creditcardquerysubscriptions();

    // cancel credit card subscriptions
    void creditcardcancelsubscriptions(const char *reason = NULL);

    // get payment methods
    void getpaymentmethods();

    // store user feedback
    void userfeedbackstore(const char *);

    // send event
    void sendevent(int, const char *);
    void sendevent(int, const char *, int tag);

    // create support ticket
    void supportticket(const char *message, int type);

    // clean rubbish bin
    void cleanrubbishbin();

    // change the storage status
    bool setstoragestatus(storagestatus_t);

    // get info about a folder link
    void getpubliclinkinfo(handle h);

    // send an sms to verificate a phone number (returns EARGS if phone number has invalid format)
    error smsverificationsend(const string& phoneNumber, bool reVerifyingWhitelisted = false);

    // check the verification code received by sms is valid (returns EARGS if provided code has invalid format)
    error smsverificationcheck(const string& verificationCode);

#ifdef ENABLE_CHAT

    // create a new chat with multiple users and different privileges
    void createChat(bool group, bool publicchat, const userpriv_vector *userpriv = NULL, const string_map *userkeymap = NULL, const char *title = NULL, bool meetingRoom = false);

    // invite a user to a chat
    void inviteToChat(handle chatid, handle uh, int priv, const char *unifiedkey = NULL, const char *title = NULL);

    // remove a user from a chat
    void removeFromChat(handle chatid, handle uh);

    // get the URL of a chat
    void getUrlChat(handle chatid);

    // process object arrays by the API server (users + privileges)
    userpriv_vector * readuserpriv(JSON* j);

    // grant access to a chat peer to one specific node
    void grantAccessInChat(handle chatid, handle h, const char *uid);

    // revoke access to a chat peer to one specific node
    void removeAccessInChat(handle chatid, handle h, const char *uid);

    // update permissions of a peer in a chat
    void updateChatPermissions(handle chatid, handle uh, int priv);

    // truncate chat from message id
    void truncateChat(handle chatid, handle messageid);

    // set title of the chat
    void setChatTitle(handle chatid, const char *title = NULL);

    // get the URL of the presence server
    void getChatPresenceUrl();

    // register a token device to route push notifications
    void registerPushNotification(int deviceType, const char *token = NULL);

    void archiveChat(handle chatid, bool archived);

    // request meta information from an url (title, description, icon)
    void richlinkrequest(const char*);

    // create/get or delete chat-link
    void chatlink(handle chatid, bool del, bool createifmissing);

    // get the URL for chat-link
    void chatlinkurl(handle publichandle);

    // convert public chat into private chat
    void chatlinkclose(handle chatid, const char *title);

    // auto-join publicchat
    void chatlinkjoin(handle publichandle, const char *unifiedkey);

    // set retention time for a chatroom in seconds, after which older messages in the chat are automatically deleted
    void setchatretentiontime(handle chatid, unsigned period);
#endif

    // get mega achievements
    void getaccountachievements(AchievementsDetails *details);

    // get mega achievements list (for advertising for unregistered users)
    void getmegaachievements(AchievementsDetails *details);

    // get welcome pdf
    void getwelcomepdf();

    // report an event to the API logger
    void reportevent(const char*, const char* = NULL);
    void reportevent(const char*, const char*, int tag);

    // set max download speed
    bool setmaxdownloadspeed(m_off_t bpslimit);

    // set max upload speed
    bool setmaxuploadspeed(m_off_t bpslimit);

    // get max download speed
    m_off_t getmaxdownloadspeed();

    // get max upload speed
    m_off_t getmaxuploadspeed();

    // get the handle of the older version for a NewNode
    Node* getovnode(Node *parent, string *name);

    // use HTTPS for all communications
    bool usehttps;

    // use an alternative port for downloads (8080)
    bool usealtdownport;

    // select the download port automatically
    bool autodownport;

    // use an alternative port for uploads (8080)
    bool usealtupport;

    // select the upload port automatically
    bool autoupport;

    // finish downloaded chunks in order
    bool orderdownloadedchunks;

    // retry API_ESSL errors
    bool retryessl;

    // timestamp until the bandwidth is overquota in deciseconds, related to Waiter::ds
    m_time_t overquotauntil;

    // storage status
    storagestatus_t ststatus;

    class CacheableStatusMap : private map<int64_t, CacheableStatus>
    {
    public:
        CacheableStatusMap(MegaClient *client) { mClient = client; }

        // returns the cached value for type, or defaultValue if not found
        int64_t lookup(CacheableStatus::Type type, int64_t defaultValue);

        // add/update cached status, both in memory and DB
        bool addOrUpdate(CacheableStatus::Type type, int64_t value);

        // adds a new item to the map. It also initializes dedicated vars in the client (used to load from DB)
        void loadCachedStatus(CacheableStatus::Type type, int64_t value);

        // for unserialize
        CacheableStatus *getPtr(CacheableStatus::Type type);

        void clear() { map::clear(); }

    private:
        MegaClient *mClient = nullptr;
    };

    // cacheable status
    CacheableStatusMap mCachedStatus;

    // warning timestamps related to storage overquota in paywall mode
    vector<m_time_t> mOverquotaWarningTs;

    // deadline timestamp related to storage overquota in paywall mode
    m_time_t mOverquotaDeadlineTs;

    // minimum bytes per second for streaming (0 == no limit, -1 == use default)
    int minstreamingrate;

    // root URL for chat stats
    static const string SFUSTATSURL;

    // root URL for Website
    static const string MEGAURL;

    // newsignup link URL prefix
    static const char* newsignupLinkPrefix();

    // confirm link URL prefix
    static const char* confirmLinkPrefix();

    // verify link URL prefix
    static const char* verifyLinkPrefix();

    // recover link URL prefix
    static const char* recoverLinkPrefix();

    // cancel link URL prefix
    static const char* cancelLinkPrefix();

    // stats id
    std::string statsid;

    // number of ongoing asynchronous fopen
    int asyncfopens;

    // list of notifications to display to the user; includes items already seen
    UserAlerts useralerts;

    // true if user data is cached
    bool cachedug;

    // backoff for the expiration of cached user data
    BackoffTimer btugexpiration;

    // if logged into public folder (which might optionally be writable)
    bool loggedIntoFolder() const;

    // if logged into writable folder
    bool loggedIntoWritableFolder() const;

    // start receiving external drive [dis]connect notifications
    bool startDriveMonitor();

    // stop receiving external drive [dis]connect notifications
    void stopDriveMonitor();

    // returns true if drive monitor is started
    bool driveMonitorEnabled();

private:
#ifdef USE_DRIVE_NOTIFICATIONS
    DriveInfoCollector mDriveInfoCollector;
#endif
    BackoffTimer btcs;
    BackoffTimer btbadhost;
    BackoffTimer btworkinglock;


    vector<TimerWithBackoff *> bttimers;

    // server-client command trigger connection
    std::unique_ptr<HttpReq> pendingsc;
    std::unique_ptr<HttpReq> pendingscUserAlerts;
    BackoffTimer btsc;

    // account is blocked: stops querying for action packets, pauses transfer & removes transfer slot availability
    bool mBlocked = false;
    bool mBlockedSet = false; //value set in current execution

    bool pendingscTimedOut = false;

    // badhost report
    HttpReq* badhostcs;

    // Working lock
    unique_ptr<HttpReq> workinglockcs;

    // notify URL for new server-client commands
    string scnotifyurl;

    // unique request ID
    char reqid[10];

    // lang URI component for API requests
    string lang;

    struct FolderLink {
        // public handle of the folder link ('&n=' param in the POST)
        handle mPublicHandle = UNDEF;

        // auth token that enables writing into the folder link (appended to the `n` param in POST)
        string mWriteAuth;      // (optional, only for writable links)

        // auth token that relates the usage of the folder link to a user's session id ('&sid=' param in the POST)
        string mAccountAuth;    // (optional, set by the app)
    };
    FolderLink mFolderLink;

    // API response JSON object
    JSON response;

    // response record processing issue
    bool warned;

    // next local user record identifier to use
    int userid;

    // backoff for file attributes
    BackoffTimer btpfa;
    bool faretrying;

    // next internal upload handle (call UploadHandle::next() to update value)
    UploadHandle mUploadHandle;

    // just one notification after fetchnodes and catch-up actionpackets
    bool notifyStorageChangeOnStateCurrent = false;

    // maximum number of concurrent transfers (uploads + downloads)
    static const unsigned MAXTOTALTRANSFERS;

    // maximum number of concurrent transfers (uploads or downloads)
    static const unsigned MAXTRANSFERS;

    // maximum number of queued putfa before halting the upload queue
    static const int MAXQUEUEDFA;

    // maximum number of concurrent putfa
    static const int MAXPUTFA;

    // update time at which next deferred transfer retry kicks in
    void nexttransferretry(direction_t d, dstime*);

    // a TransferSlot chunk failed
    bool chunkfailed;

    // fetch state serialize from local cache
    bool fetchsc(DbTable*);

    // fetch statusTable from local cache
    bool fetchStatusTable(DbTable*);

    // open/create status database table
    void doOpenStatusTable();

    // remove old (2 days or more) transfers from cache, if they were not resumed
    void purgeOrphanTransfers(bool remove = false);

    // close the local transfer cache
    void closetc(bool remove = false);

    // server-client command processing
    bool sc_checkSequenceTag(const string& tag);
    bool sc_checkActionPacket(Node* lastAPDeletedNode);

    void sc_updatenode();
    Node* sc_deltree();
    handle sc_newnodes(Node* priorActionpacketDeletedNode, bool& firstHandleMismatchedDelete);
    void sc_contacts();
    void sc_keys();
    void sc_fileattr();
    void sc_userattr();
    bool sc_shares();
    bool sc_upgrade();
    void sc_paymentreminder();
    void sc_opc();
    void sc_ipc();
    void sc_upc(bool incoming);
    void sc_ph();
    void sc_se();
#ifdef ENABLE_CHAT
    void sc_chatupdate(bool readingPublicChat);
    void sc_chatnode();
    void sc_chatflags();
#endif
    void sc_uac();
    void sc_la();
    void sc_ub();
    void sc_sqac();

    void init();

    // remove caches
    void removeCaches();

    // add node to vector and return index
    unsigned addnode(node_vector*, Node*) const;

    // crypto request response
    void cr_response(node_vector*, node_vector*, JSON*);

    // read node tree from JSON object
    void readtree(JSON*, Node* priorActionpacketDeletedNode, bool& firstHandleMatchedDelete);

    // converts UTF-8 to 32-bit word array
    static char* utf8_to_a32forjs(const char*, int*);

    // was the app notified of a retrying CS request?
    bool csretrying;

    // encode/query handle type
    void encodehandletype(handle*, bool);
    bool isprivatehandle(handle*);

    // add direct read
    void queueread(handle, bool, SymmCipher*, int64_t, m_off_t, m_off_t, void*, const char* = NULL, const char* = NULL, const char* = NULL);

    // execute pending direct reads
    bool execdirectreads();

    // maximum number parallel connections for the direct read subsystem
    static const int MAXDRSLOTS = 16;

    // abort queued direct read(s)
    void abortreads(handle, bool, m_off_t, m_off_t);

    static const char PAYMENT_PUBKEY[];

public:
    void enabletransferresumption(const char *loggedoutid = NULL);
    void disabletransferresumption(const char *loggedoutid = NULL);

    // application callbacks
    struct MegaApp* app;

    // event waiter
    Waiter* waiter;

    // HTTP access
    HttpIO* httpio;

    // directory change notification
    unique_ptr<FileSystemAccess> fsaccess;

    // bitmap graphics handling
    GfxProc* gfx;

    // enable / disable the gfx layer
    bool gfxdisabled;

    // DB access
    DbAccess* dbaccess = nullptr;

    // state cache table for logged in user
    unique_ptr<DbTable> sctable;

    // there is data to commit to the database when possible
    bool pendingsccommit;

    // transfer cache table
    unique_ptr<DbTable> tctable;

    // during processing of request responses, transfer table updates can be wrapped up in a single begin/commit
    DBTableTransactionCommitter* mTctableRequestCommitter = nullptr;

    // status cache table for logged in user. For data pertaining status which requires immediate commits
    unique_ptr<DbTable> statusTable;

    // scsn as read from sctable
    handle cachedscsn;

    // initial state load in progress?  initial state can come from the database cache or via an 'f' command to the API.
    // Either way there can still be a lot of historic actionpackets to follow since that snaphot, especially if the user has not been online for a long time.
    bool fetchingnodes;
    int fetchnodestag;

    // set true after fetchnodes and catching up on actionpackets, stays true after that.
    bool statecurrent;

    // actionpackets are up to date (similar to statecurrent but false if in the middle of spoonfeeding etc)
    bool actionpacketsCurrent;

    // pending file attribute writes
    putfa_list queuedfa;

    // current file attributes being sent
    putfa_list activefa;

    // API request queue double buffering:
    // reqs[r] is open for adding commands
    // reqs[r^1] is being processed on the API server
    HttpReq* pendingcs;

    // Only queue the "Server busy" event once, until the current cs completes, otherwise we may DDOS
    // ourselves in cases where many clients get 500s for a while and then recover at the same time
    bool pendingcs_serverBusySent = false;

    // pending HTTP requests
    pendinghttp_map pendinghttp;

    // record type indicator for sctable
    enum { CACHEDSCSN, CACHEDNODE, CACHEDUSER, CACHEDLOCALNODE, CACHEDPCR, CACHEDTRANSFER, CACHEDFILE, CACHEDCHAT} sctablerectype;

    // record type indicator for statusTable
    enum StatusTableRecType { CACHEDSTATUS };

    // open/create state cache database table
    void opensctable();

    // opens (or creates if non existing) a status database table.
    //   if loadFromCache is true, it will load status from the table.
    void openStatusTable(bool loadFromCache);

    // initialize/update state cache referenced sctable
    void initsc();
    void updatesc();
    void finalizesc(bool);

    // truncates status table
    void initStatusTable();

    // flag to pause / resume the processing of action packets
    bool scpaused;

    // MegaClient-Server response JSON
    JSON json;

    // actionpacket sequence tags
    string mCurrentSeqtag;
    string mPriorSeqTag;
    bool mCurrentSeqtagSeen = false;
    int mCurrentSeqtagCmdtag = 0;

    // Server-MegaClient request JSON and processing state flag ("processing a element")
    JSON jsonsc;
    bool insca;
    bool insca_notlast;

    // no two interrelated client instances should ever have the same sessionid
    char sessionid[10];

    // session key to protect local storage
    string sessionkey;

    // key protecting non-shareable GPS coordinates in nodes (currently used only by CUv2 in iOS)
    string unshareablekey;

    // application key
    char appkey[16];

    // incoming shares to be attached to a corresponding node
    newshare_list newshares;

    // current request tag
    int reqtag;

    // user maps: by handle and by case-normalized e-mail address
    uh_map uhindex;
    um_map umindex;

    // mapping of pending contact handles to their structure
    handlepcr_map pcrindex;

    // pending file attributes
    fa_map pendingfa;

    // upload waiting for file attributes
    uploadhandletransfer_map faputcompletion;

    // file attribute fetch channels
    fafc_map fafcs;

    // generate attribute string based on the pending attributes for this upload
    void pendingattrstring(UploadHandle, string*);

    // active/pending direct reads
    handledrn_map hdrns;   // DirectReadNodes, main ownership.  One per file, each with one DirectRead per client request.
    dsdrn_map dsdrns;      // indicates the time at which DRNs should be retried
    dr_list drq;           // DirectReads that are in DirectReadNodes which have fectched URLs
    drs_list drss;         // DirectReadSlot for each DR in drq, up to Max

    // merge newly received share into nodes
    void mergenewshares(bool);
    void mergenewshare(NewShare *s, bool notify);    // merge only the given share

    // transfer queues (PUT/GET)
    transfer_map transfers[2];
    BackoffTimerGroupTracker transferRetryBackoffs[2];

    // transfer list to manage the priority of transfers
    TransferList transferlist;

    // cached transfers (PUT/GET)
    transfer_map cachedtransfers[2];

    // cached files and their dbids
    vector<string> cachedfiles;
    vector<uint32_t> cachedfilesdbids;

    // database IDs of cached files and transfers
    // waiting for the completion of a putnodes
    pendingdbid_map pendingtcids;

    // path of temporary files
    // waiting for the completion of a putnodes
    pendingfiles_map pendingfiles;

    // transfer tslots
    transferslot_list tslots;

    // keep track of next transfer slot timeout
    BackoffTimerGroupTracker transferSlotsBackoff;

    // next TransferSlot to doio() on
    transferslot_list::iterator slotit;

    // FileFingerprint to node mapping
    Fingerprints mFingerprints;

    // flag to skip removing nodes from mFingerprints when all nodes get deleted
    bool mOptimizePurgeNodes = false;

    // send updates to app when the storage size changes
    int64_t mNotifiedSumSize = 0;

    // asymmetric to symmetric key rewriting
    handle_vector nodekeyrewrite;
    handle_vector sharekeyrewrite;

    static const char* const EXPORTEDLINK;

    // default number of seconds to wait after a bandwidth overquota
    static dstime DEFAULT_BW_OVERQUOTA_BACKOFF_SECS;

    // number of seconds to invalidate the cached user data
    static dstime USER_DATA_EXPIRATION_BACKOFF_SECS;

    // total number of Node objects
    long long totalNodes;

    // tracks how many nodes have had a successful applykey()
    long long mAppliedKeyNodeCount = 0;

    // server-client request sequence number
    SCSN scsn;

    bool readusers(JSON*, bool actionpackets);

    user_vector usernotify;
    void notifyuser(User*);

    pcr_vector pcrnotify;
    void notifypcr(PendingContactRequest*);

    node_vector nodenotify;
    void notifynode(Node*);

    // update transfer in the persistent cache
    void transfercacheadd(Transfer*, DBTableTransactionCommitter*);

    // remove a transfer from the persistent cache
    void transfercachedel(Transfer*, DBTableTransactionCommitter* committer);

    // add a file to the persistent cache
    void filecacheadd(File*, DBTableTransactionCommitter& committer);

    // remove a file from the persistent cache
    void filecachedel(File*, DBTableTransactionCommitter* committer);

#ifdef ENABLE_CHAT
    textchat_map chatnotify;
    void notifychat(TextChat *);
#endif

#ifdef USE_MEDIAINFO
    MediaFileInfo mediaFileInfo;
#endif

    // write changed/added/deleted users to the DB cache and notify the
    // application
    void notifypurge();

    Node* nodeByHandle(NodeHandle, bool fileVersionOk = false) const;
    Node* nodeByPath(const char* path, Node* node = nullptr);

    Node* nodebyhandle(handle, bool fileVersionOk = false) const;
    Node* nodebyfingerprint(FileFingerprint*);
#ifdef ENABLE_SYNC
    Node* nodebyfingerprint(LocalNode*);
#endif /* ENABLE_SYNC */

    node_vector *nodesbyfingerprint(FileFingerprint* fingerprint);
    void nodesbyoriginalfingerprint(const char* fingerprint, Node* parent, node_vector *nv);

    // get up to "maxcount" nodes, not older than "since", ordered by creation time
    node_vector getRecentNodes(unsigned maxcount, m_time_t since, bool includerubbishbin);

    // get a vector of recent actions in the account
    recentactions_vector getRecentActions(unsigned maxcount, m_time_t since);

    // determine if the file is a video, photo, or media (video or photo).  If the extension (with trailing .) is not precalculated, pass null
    bool nodeIsMedia(const Node*, bool *isphoto, bool *isvideo) const;

    // determine if the file is a photo.
    bool nodeIsPhoto(const Node *n, bool checkPreview) const;

    // determine if the file is a video.
    bool nodeIsVideo(const Node *n) const;

    // determine if the file is an audio.
    bool nodeIsAudio(const Node *n) const;

    // determine if the file is a document.
    bool nodeIsDocument(const Node *n) const;

    // maps node handle to public handle
    std::map<handle, handle> mPublicLinks;

#ifdef ENABLE_SYNC

    // one unified structure for SyncConfigs, the Syncs that are running, and heartbeat data
    Syncs syncs;

    // indicates whether all startup syncs have been fully scanned
    bool syncsup;

    // sync debris folder name in //bin
    static const char* const SYNCDEBRISFOLDERNAME;

    // we are adding the //bin/SyncDebris/yyyy-mm-dd subfolder(s)
    bool syncdebrisadding;

    // minute of the last created folder in SyncDebris (don't attempt creation more frequently than once per minute)
    m_time_t syncdebrisminute;

    // sync PUT Nagle timer
    //bool syncnagleretry;
    //BackoffTimer syncnaglebt;

    //dstime filesystemNotificationsQuietTime = 0;

    // timer for extra notifications
    // (workaround for buggy network filesystems)
    //bool syncextraretry;
    //BackoffTimer syncextrabt;

    // rescan timer if fs notification unavailable or broken
    //bool syncscanfailed;
    //BackoffTimer syncscanbt;

    // Sync monitor timer.
    //
    // Meaningful only to backup syncs.
    //
    // Set when a backup is mirroring and syncdown(...) returned after
    // having made changes to bring the cloud in line with local disk.
    //
    // That is, the backup remains in the mirror state.
    //
    // The timer is used to force another call to syncdown(...) so that we
    // can give the sync a chance to transition into the monitor state,
    // regardless of whether the local disk has changed.
    //bool mSyncMonitorRetry;
    //BackoffTimer mSyncMonitorTimer;


    // local nodes that need to be added remotely
//    localnode_vector synccreate;

    // sync id dispatch
    //handle nextsyncid();
    //handle currsyncid;

    // if no sync putnodes operation is in progress, apply the updates stored
    // in syncadded/syncdeleted/syncoverwritten to the remote tree
    void syncupdate();

    // sync putnodes() completion
    //void putnodes_sync_result(error, vector<NewNode>&);

    // move nodes to //bin/SyncDebris/yyyy-mm-dd/ or unlink directly
    void movetosyncdebris(Node*, bool unlink, std::function<void(NodeHandle, Error)>&& completion);

    // move queued nodes to SyncDebris (for syncing into the user's own cloud drive)
    void execmovetosyncdebris(Node* n, std::function<void(NodeHandle, Error)>&& completion);

    Node* getOrCreateSyncdebrisFolder();
    struct pendingDebrisRecord {
        NodeHandle nodeHandle;
        std::function<void(NodeHandle, Error)> completion;
        pendingDebrisRecord(NodeHandle h, std::function<void(NodeHandle, Error)> c) : nodeHandle(h), completion(c) {}
    };
    list<pendingDebrisRecord> pendingDebris;

    // unlink queued nodes directly (for inbound share syncing)
    void execsyncunlink(Node* n, std::function<void(NodeHandle, Error)>&& completion);

<<<<<<< HEAD
=======
    // unlink the LocalNode from the corresponding node
    // if the associated local file or folder still exists
    void unlinkifexists(LocalNode*, FileAccess*);
>>>>>>> 0d283c19
#endif

    // recursively cancel transfers in a subtree
    //void stopSyncXfers(LocalNode*, DBTableTransactionCommitter& committer);

    // update paths of all PUT transfers
    //void updateputs();

    // determine if all transfer slots are full
    bool slotavail() const;

    // transfer queue dispatch/retry handling
    void dispatchTransfers();

    void freeq(direction_t);

    // client-server request double-buffering
    RequestDispatcher reqs;

    // returns if the current pendingcs includes a fetch nodes command
    bool isFetchingNodesPendingCS();

    // upload handle -> node handle map (filled by upload completion)
    set<pair<UploadHandle, NodeHandle>> uhnh;

    // transfer chunk failed
    void setchunkfailed(string*);
    string badhosts;

    bool requestLock;
    dstime disconnecttimestamp;
    dstime nextDispatchTransfersDs = 0;

    // process object arrays by the API server
    int readnodes(JSON*, int, putsource_t, vector<NewNode>*, int, bool applykeys, Node* priorActionpacketDeletedNode, bool* firstHandleMismatchedDelete);

    void readok(JSON*);
    void readokelement(JSON*);
    void readoutshares(JSON*);
    void readoutshareelement(JSON*);

    void readipc(JSON*);
    void readopc(JSON*);

    error readmiscflags(JSON*);

    void procph(JSON*);

    void procsnk(JSON*);
    void procsuk(JSON*);

    void procmcf(JSON*);
    void procmcna(JSON*);

    void setkey(SymmCipher*, const char*);
    bool decryptkey(const char*, byte*, int, SymmCipher*, int, handle);

    void handleauth(handle, byte*);

    bool procsc();

    // API warnings
    void warn(const char*);
    bool warnlevel();

    Node* childnodebyname(Node*, const char*, bool = false);
    Node* childnodebynametype(Node*, const char*, nodetype_t mustBeType);
    Node* childnodebyattribute(Node*, nameid, const char*);
    static void honorPreviousVersionAttrs(Node *previousNode, AttrMap &attrs);
    vector<Node*> childnodesbyname(Node*, const char*, bool = false);

    // purge account state and abort server-client connection
    void purgenodesusersabortsc(bool keepOwnUser);

    static const int USERHANDLE = 8;
    static const int PCRHANDLE = 8;
    static const int NODEHANDLE = 6;
    static const int CHATHANDLE = 8;
    static const int SESSIONHANDLE = 8;
    static const int PURCHASEHANDLE = 8;
    static const int BACKUPHANDLE = 8;
    static const int DRIVEHANDLE = 8;
    static const int CONTACTLINKHANDLE = 6;
    static const int CHATLINKHANDLE = 6;

    // max new nodes per request
    static const int MAX_NEWNODES = 2000;

    // session ID length (binary)
    static const unsigned SIDLEN = 2 * SymmCipher::KEYLENGTH + USERHANDLE * 4 / 3 + 1;

    void proccr(JSON*);
    void procsr(JSON*);

    // account access: master key
    // folder link access: folder key
    SymmCipher key;

    // dummy key to obfuscate non protected cache
    SymmCipher tckey;

    // account access (full account): RSA private key
    AsymmCipher asymkey;
    string mPrivKey;    // serialized version for apps

    // RSA public key
    AsymmCipher pubk;

    // EdDSA signing key (Ed25519 private key seed).
    EdDSA *signkey;

    // ECDH key (x25519 private key).
    ECDH *chatkey;

    // set when keys for every current contact have been checked
    AuthRingsMap mAuthRings;

    // used during initialization to accumulate required updates to authring (to send them all atomically)
    AuthRingsMap mAuthRingsTemp;

    // true while authrings are being fetched
    bool mFetchingAuthrings;

    // actual state of keys
    bool fetchingkeys;

    // invalidate received keys (when fail to load)
    void clearKeys();

    // delete chatkey and signing key
    void resetKeyring();

    // binary session ID
    string sid;

    // distinguish activity from different MegaClients in logs
    string clientname;

    // number our http requests so we can distinguish them (and the curl debug logging for them) in logs
    unsigned transferHttpCounter = 0;

    // apply keys
    void applykeys();

    // send andy key rewrites prepared when keys were applied
    void sendkeyrewrites();

    // symmetric password challenge
    int checktsid(byte* sidbuf, unsigned len);

    // locate user by e-mail address or by handle
    User* finduser(const char*, int = 0);
    User* finduser(handle, int = 0);
    User* ownuser();
    void mapuser(handle, const char*);
    void discarduser(handle, bool = true);
    void discarduser(const char*);
    void mappcr(handle, unique_ptr<PendingContactRequest>&&);
    bool discardnotifieduser(User *);

    PendingContactRequest* findpcr(handle);

    // queue public key request for user
    void queuepubkeyreq(User*, std::unique_ptr<PubKeyAction>);
    void queuepubkeyreq(const char*, std::unique_ptr<PubKeyAction>);

    // rewrite foreign keys of the node (tree)
    void rewriteforeignkeys(Node* n);

    // simple string hash
    static void stringhash(const char*, byte*, SymmCipher*);
    static uint64_t stringhash64(string*, SymmCipher*);

    // builds the authentication URI to be sent in POST requests
    string getAuthURI(bool supressSID = false, bool supressAuthKey = false);

    bool setlang(string *code);

    // sets the auth token to be used when logged into a folder link
    void setFolderLinkAccountAuth(const char *auth);

    // returns the public handle of the folder link if the account is logged into a public folder, otherwise UNDEF.
    handle getFolderLinkPublicHandle();

    // check if there is a valid folder link (rootnode received and the valid key)
    bool isValidFolderLink();

    //returns the top-level node for a node
    Node *getrootnode(Node*);

    //returns true if the node referenced by the handle belongs to the logged-in account
    bool isPrivateNode(NodeHandle h);

    //returns true if the node referenced by the handle belongs to other account than the logged-in account
    bool isForeignNode(NodeHandle h);

    // process node subtree
    void proctree(Node*, TreeProc*, bool skipinshares = false, bool skipversions = false);

    // hash password
    error pw_key(const char*, byte*) const;

    // returns a pointer to tmptransfercipher setting its key to the one provided
    // tmptransfercipher key will change: to be used right away: this is not a dedicated SymmCipher for the transfer!
    SymmCipher *getRecycledTemporaryTransferCipher(const byte *key, int type = 1);

    // returns a pointer to tmpnodecipher setting its key to the one provided
    // tmpnodecipher key will change: to be used right away: this is not a dedicated SymmCipher for the node!
    SymmCipher *getRecycledTemporaryNodeCipher(const string *key);
    SymmCipher *getRecycledTemporaryNodeCipher(const byte *key);

    // request a link to recover account
    void getrecoverylink(const char *email, bool hasMasterkey);

    // query information about recovery link
    void queryrecoverylink(const char *link);

    // request private key for integrity checking the masterkey
    void getprivatekey(const char *code);

    // confirm a recovery link to restore the account
    void confirmrecoverylink(const char *code, const char *email, const char *password, const byte *masterkey = NULL, int accountversion = 1);

    // request a link to cancel the account
    void getcancellink(const char *email, const char* = NULL);

    // confirm a link to cancel the account
    void confirmcancellink(const char *code);

    // get a link to change the email address
    void getemaillink(const char *email, const char *pin = NULL);

    // confirm a link to change the email address
    void confirmemaillink(const char *code, const char *email, const byte *pwkey);

    // create contact link
    void contactlinkcreate(bool renew);

    // query contact link
    void contactlinkquery(handle);

    // delete contact link
    void contactlinkdelete(handle);

    // multi-factor authentication setup
    void multifactorauthsetup(const char* = NULL);

    // multi-factor authentication get
    void multifactorauthcheck(const char*);

    // multi-factor authentication disable
    void multifactorauthdisable(const char*);

    // fetch time zone
    void fetchtimezone();

    void keepmealive(int, bool enable = true);

    void getpsa(bool urlSupport);

    // tells the API the user has seen existing alerts
    void acknowledgeuseralerts();

    // manage overquota errors
    void activateoverquota(dstime timeleft, bool isPaywall);

    // achievements enabled for the account
    bool achievements_enabled;

    // non-zero if login with user+pwd was done (reset upon fetchnodes completion)
    bool isNewSession;

    // timestamp of the last login with user and password
    m_time_t tsLogin;

    // true if user has disabled fileversioning
    bool versions_disabled;

    // the SDK is trying to log out
    int loggingout = 0;

    bool executingLocalLogout = false;

    // the logout request succeeded, time to clean up localy once returned from CS response processing
    std::function<void(MegaClient*)> mOnCSCompletion;

    // true if the account is a master business account, false if it's a sub-user account
    BizMode mBizMode;

    // -1: expired, 0: inactive (no business subscription), 1: active, 2: grace-period
    BizStatus mBizStatus;

    // list of handles of the Master business account/s
    std::set<handle> mBizMasters;

    // timestamp when a business account will enter into Grace Period
    m_time_t mBizGracePeriodTs;

    // timestamp when a business account will finally expire
    m_time_t mBizExpirationTs;

    // whether the destructor has started running yet
    bool destructorRunning = false;

    // Keep track of high level operation counts and times, for performance analysis
    struct PerformanceStats
    {
        CodeCounter::ScopeStats execFunction = { "MegaClient_exec" };
        CodeCounter::ScopeStats transferslotDoio = { "TransferSlot_doio" };
        CodeCounter::ScopeStats execdirectreads = { "execdirectreads" };
        CodeCounter::ScopeStats transferComplete = { "transfer_complete" };
        CodeCounter::ScopeStats prepareWait = { "MegaClient_prepareWait" };
        CodeCounter::ScopeStats doWait = { "MegaClient_doWait" };
        CodeCounter::ScopeStats checkEvents = { "MegaClient_checkEvents" };
        CodeCounter::ScopeStats applyKeys = { "MegaClient_applyKeys" };
        CodeCounter::ScopeStats dispatchTransfers = { "dispatchTransfers" };
        CodeCounter::ScopeStats csResponseProcessingTime = { "cs batch response processing" };
        CodeCounter::ScopeStats scProcessingTime = { "sc processing" };
#ifdef ENABLE_SYNC
        CodeCounter::ScopeStats recursiveSyncTime = { "recursiveSync" };
        CodeCounter::ScopeStats computeSyncTripletsTime = { "computeSyncTriplets" };
        CodeCounter::ScopeStats inferSyncTripletsTime = { "inferSyncTriplets" };
        CodeCounter::ScopeStats syncItem = { "syncItem" };
        CodeCounter::ScopeStats syncItemCheckMove = { "syncItemCheckMove" };
        CodeCounter::ScopeStats syncItemXXX = { "syncItemXXX" };
        CodeCounter::ScopeStats syncItemXXF = { "syncItemXXF" };
        CodeCounter::ScopeStats syncItemXSX = { "syncItemXSX" };
        CodeCounter::ScopeStats syncItemXSF = { "syncItemXSF" };
        CodeCounter::ScopeStats syncItemCXX = { "syncItemCXX" };
        CodeCounter::ScopeStats syncItemCXF = { "syncItemCXF" };
        CodeCounter::ScopeStats syncItemCSX = { "syncItemCSX" };
        CodeCounter::ScopeStats syncItemCSF = { "syncItemCSF" };
        CodeCounter::ScopeStats clientThreadActions = { "clientThreadActions" };
#endif
        uint64_t transferStarts = 0, transferFinishes = 0;
        uint64_t transferTempErrors = 0, transferFails = 0;
        uint64_t prepwaitImmediate = 0, prepwaitZero = 0, prepwaitHttpio = 0, prepwaitFsaccess = 0, nonzeroWait = 0;
        CodeCounter::DurationSum csRequestWaitTime;
        CodeCounter::DurationSum transfersActiveTime;
        std::string report(bool reset, HttpIO* httpio, Waiter* waiter, const RequestDispatcher& reqs);
    } performanceStats;

    std::string getDeviceidHash();

    // generate a new drive id
    handle generateDriveId();

    // return API_OK if success and set driveId handle to the drive id read from the drive,
    // otherwise return error code and set driveId to UNDEF
    error readDriveId(const char *pathToDrive, handle &driveId) const;

    // return API_OK if success, otherwise error code
    error writeDriveId(const char *pathToDrive, handle driveId);

<<<<<<< HEAD
    MegaClient(MegaApp*, Waiter*, HttpIO*, unique_ptr<FileSystemAccess>, DbAccess*, GfxProc*, const char*, const char*, unsigned workerThreadCount);
=======
    MegaClient(MegaApp*, Waiter*, HttpIO*, unique_ptr<FileSystemAccess>&&, DbAccess*, GfxProc*, const char*, const char*, unsigned workerThreadCount);
>>>>>>> 0d283c19
    ~MegaClient();

    void filenameAnomalyDetected(FilenameAnomalyType type, const LocalPath& localPath, const string& remotePath);
    unique_ptr<FilenameAnomalyReporter> mFilenameAnomalyReporter;

private:
    // Since it's quite expensive to create a SymmCipher, this are provided to use for quick operations - just set the key and use.
    SymmCipher tmpnodecipher;

    // Since it's quite expensive to create a SymmCipher, this is provided to use for quick operation - just set the key and use.
    SymmCipher tmptransfercipher;

    // creates a new id filling `id` with random bytes, up to `length`
    void resetId(char *id, size_t length);
};
} // namespace

#if __cplusplus < 201100L
#define char_is_not_digit std::not1(std::ptr_fun(static_cast<int(*)(int)>(std::isdigit)))
#define char_is_not_space std::not1(std::ptr_fun<int, int>(std::isspace))
#else
#define char_is_not_digit [](char c) { return !std::isdigit(c); }
#define char_is_not_space [](char c) { return !std::isspace(c); }
#endif

#endif<|MERGE_RESOLUTION|>--- conflicted
+++ resolved
@@ -1537,12 +1537,6 @@
     // unlink queued nodes directly (for inbound share syncing)
     void execsyncunlink(Node* n, std::function<void(NodeHandle, Error)>&& completion);
 
-<<<<<<< HEAD
-=======
-    // unlink the LocalNode from the corresponding node
-    // if the associated local file or folder still exists
-    void unlinkifexists(LocalNode*, FileAccess*);
->>>>>>> 0d283c19
 #endif
 
     // recursively cancel transfers in a subtree
@@ -1897,11 +1891,7 @@
     // return API_OK if success, otherwise error code
     error writeDriveId(const char *pathToDrive, handle driveId);
 
-<<<<<<< HEAD
-    MegaClient(MegaApp*, Waiter*, HttpIO*, unique_ptr<FileSystemAccess>, DbAccess*, GfxProc*, const char*, const char*, unsigned workerThreadCount);
-=======
     MegaClient(MegaApp*, Waiter*, HttpIO*, unique_ptr<FileSystemAccess>&&, DbAccess*, GfxProc*, const char*, const char*, unsigned workerThreadCount);
->>>>>>> 0d283c19
     ~MegaClient();
 
     void filenameAnomalyDetected(FilenameAnomalyType type, const LocalPath& localPath, const string& remotePath);
