/**
 * @file mega/megaclient.h
 * @brief Client access engine core logic
 *
 * (c) 2013-2014 by Mega Limited, Auckland, New Zealand
 *
 * This file is part of the MEGA SDK - Client Access Engine.
 *
 * Applications using the MEGA API must present a valid application key
 * and comply with the the rules set forth in the Terms of Service.
 *
 * The MEGA SDK is distributed in the hope that it will be useful,
 * but WITHOUT ANY WARRANTY; without even the implied warranty of
 * MERCHANTABILITY or FITNESS FOR A PARTICULAR PURPOSE.
 *
 * @copyright Simplified (2-clause) BSD License.
 *
 * You should have received a copy of the license along with this
 * program.
 */

#ifndef MEGACLIENT_H
#define MEGACLIENT_H 1

#include "json.h"
#include "db.h"
#include "gfx.h"
#include "filefingerprint.h"
#include "request.h"
#include "transfer.h"
#include "treeproc.h"
#include "sharenodekeys.h"
#include "account.h"
#include "backofftimer.h"
#include "http.h"
#include "pubkeyaction.h"
#include "pendingcontactrequest.h"
#include "mediafileattribute.h"
#include "useralerts.h"
#include "user.h"
#include "sync.h"
#include "drivenotify.h"

#include <bitset>

namespace mega {

class Logger;
class SyncConfigBag;

class MEGA_API FetchNodesStats
{
public:
    enum {
        MODE_DB = 0,
        MODE_API = 1,
        MODE_NONE = 2
    };

    enum {
        TYPE_ACCOUNT = 0,
        TYPE_FOLDER = 1,
        TYPE_NONE = 2
    };

    enum {
        API_CACHE = 0,
        API_NO_CACHE = 1,    // use this for DB mode
        API_NONE = 2
    };

    FetchNodesStats();
    void init();
    void toJsonArray(string *json);

    //////////////////
    // General info //
    //////////////////
    int mode; // DB = 0, API = 1
    int cache; // no-cache = 0, no-cache = 1
    int type; // Account = 0, Folder = 1
    dstime startTime; // startup time (ds)

    /**
     * \brief Number of nodes in the cached filesystem
     *
     * From DB: number on nodes in the local database
     * From API: number of nodes in the response to the fetchnodes command
     */
    long long nodesCached;

    /**
     * @brief Number of nodes in the current filesystem, after the reception of action packets
     */
    long long nodesCurrent;

    /**
     * @brief Number of action packets to complete the cached filesystem
     *
     * From DB: Number of action packets to complete the local cache
     * From API: Number of action packets to complete the server-side cache
     */
    int actionPackets;

    ////////////
    // Errors //
    ////////////

    /**
     * @brief Number of error -3 or -4 received during the process (including cs and sc requests)
     */
    int eAgainCount;

    /**
     * @brief Number of HTTP 500 errors received during the process (including cs and sc requests)
     */
    int e500Count;

    /**
     * @brief Number of other errors received during the process (including cs and sc requests)
     *
     * The most common source of these errors are connectivity problems (no Internet, timeouts...)
     */
    int eOthersCount;

    ////////////////////////////////////////////////////////////////////
    // Time elapsed until different steps since the startup time (ds) //
    ////////////////////////////////////////////////////////////////////

    /**
     * @brief Time until the first byte read
     *
     * From DB: time until the first record read from the database
     * From API: time until the first byte read in response to the fetchnodes command (errors excluded)
     */
    dstime timeToFirstByte;

    /**
     * @brief Time until the last byte read
     *
     * From DB: time until the last record is read from the database
     * From API: time until the whole response to the fetchnodes command has been received
     */
    dstime timeToLastByte;

    /**
     * @brief Time until the cached filesystem is ready
     *
     * From DB: time until the database has been read and processed
     * From API: time until the fetchnodes command is processed
     */
    dstime timeToCached;

    /**
     * @brief Time until the filesystem is ready to be used
     *
     * From DB: this time is the same as timeToCached
     * From API: time until action packets have been processed
     * It's needed to wait until the reception of action packets due to
     * server-side caches.
     */
    dstime timeToResult;

    /**
     * @brief Time until synchronizations have been resumed
     *
     * This involves the load of the local cache and the scan of known
     * files. Files that weren't cached are scanned later.
     */
    dstime timeToSyncsResumed;

    /**
     * @brief Time until the filesystem is current
     *
     * From DB: time until action packets have been processed
     * From API: this time is the same as timeToResult
     */
    dstime timeToCurrent;

    /**
     * @brief Time until the resumption of transfers has finished
     *
     * The resumption of transfers is done after the filesystem is current
     */
    dstime timeToTransfersResumed;
};

/**
 * @brief A helper class that keeps the SN (sequence number) members in sync and well initialized.
 *  The server-client sequence number is updated along with every batch of actionpackets received from API
 *  It is used to commit the open transaction in DB, so the account's local state is persisted. Upon resumption,
 *  the scsn is sent to API, which provides the possible updates missing while the client was not running
 */
class SCSN
{
    // scsn that we are sending in sc requests (ie, where we are up to with the persisted node data)
    char scsn[12];

    // sc inconsistency: stop querying for action packets
    bool stopsc = false;

public:

    bool setScsn(JSON*);
    void setScsn(handle);
    void stopScsn();

    bool ready() const;
    bool stopped() const;

    const char* text() const;
    handle getHandle() const;

    friend std::ostream& operator<<(std::ostream& os, const SCSN& scsn);

    SCSN();
    void clear();
};

std::ostream& operator<<(std::ostream &os, const SCSN &scsn);

struct SyncdownContext
{
    bool mBackupActionsPerformed = false;
    bool mBackupForeignChangeDetected = false;
}; // SyncdownContext


class CommonSE
{
protected:
    static const string nameTag; // "n"
};

class SetElement : public CommonSE
{
public:
    SetElement() = default;
    SetElement(handle node, handle elemId = UNDEF) // create new element or update existing one
        : mId(elemId), mNodeHandle(node) {}

    const handle& id() const                { return mId; }
    const handle& node() const              { return mNodeHandle; }
    const string& name() const              { return getAttribute(nameTag); }
    const int64_t& order() const            { return mOrder; }
    const m_time_t& ts() const              { return mTs; }
    const string& key() const               { return mKey; }
    const string_map& attrs() const         { return mAttrs; }

    void setId(handle id)                   { mId = id; }
    void setNode(handle nh)                 { mNodeHandle = nh; }
    void setName(string&& name)             { mAttrs[nameTag] = move(name); mOpts[SE_NAME] = 1; }
    void setName(const string& name)        { mAttrs[nameTag] = name; mOpts[SE_NAME] = 1; }
    void setOrder(int64_t order)            { mOrder = order; mOpts[SE_ORDER] = 1; }
    void setTs(m_time_t ts)                 { mTs = ts; }
    void setKey(string&& key)               { mKey = move(key); }
    void setKey(const string& key)          { mKey = key; }
    void setAttrs(const string_map& attrs)  { mAttrs = attrs; }

    bool hasAttrs() const                   { return mOpts[SE_NAME]; }
    bool hasOrder() const                   { return mOpts[SE_ORDER]; }

    void setEncryptedAttrs(string&& eattrs) { mEncryptedAttrs = move(eattrs); mOpts[SE_NAME] = 1; }
    bool decryptAttributes(std::function<bool(const string&, const string&, string_map&)> f);

    bool serialize(string*);

private:
    handle mId = UNDEF;
    handle mNodeHandle = UNDEF;
    int64_t mOrder = 0;
    m_time_t mTs = 0;
    string mKey;

    const string& getAttribute(const string& id) const
    {
        static const string value;
        auto it = mAttrs.find(id);
        return it != mAttrs.end() ? it->second : value;
    }

    enum
    {
        SE_NAME,
        SE_ORDER,
        SE_SIZE
    };
    std::bitset<SE_SIZE> mOpts;

    string mEncryptedAttrs;
    string_map mAttrs;
};

class Set : public CommonSE, public Cacheable
{
public:
    Set() = default;
    Set(handle id, string&& key, handle user, m_time_t ts, string_map&& attrs) :
        mId(id), mKey(move(key)), mUser(user), mTs(ts), mAttrs(new string_map(move(attrs))) {}

    const handle& id() const { return mId; }
    const string& key() const { return mKey; }
    const handle& user() const { return mUser; }
    const m_time_t& ts() const { return mTs; }
    const string& name() const { return getAttribute(nameTag); }
    handle cover() const;

    void setId(handle id) { mId = id; }
    void setKey(string&& key) { mKey = move(key); }
    void setKey(const string& key) { mKey = key; }
    void setUser(handle uh) { mUser = uh; }
    void setTs(m_time_t ts) { mTs = ts; }
    void setName(string&& name);
    void setCover(handle h);
    void setAttr(const string& tag, string&& value); // set any non-standard attr

    void setEncryptedAttrs(string&& eattrs) { mEncryptedAttrs.reset(new string(move(eattrs))); }
    bool decryptAttributes(std::function<bool(const string&, const string&, string_map&)> f);
    void rebaseAttrsOn(const Set& s);
    void takeAttrsFrom(Set&& s);
    string encryptAttributes(std::function<string(const string_map&, const string&)> f) const;
    bool hasAttrs() const { return !!mAttrs; }

    const map<handle, SetElement>& elements() const { return mElements; }
    const SetElement* element(handle eId) const;
    void addOrUpdateElement(SetElement&& el);
    bool removeElement(handle elemId);

    void setChanged(int changeType) { mChanges[changeType] = 1; }
    void resetChanges() { mChanges = 0; }
    unsigned long changes() const { return mChanges.to_ulong(); }
    bool hasChanged(int changeType) { return mChanges[changeType]; }

    bool serialize(string*) override;

    enum
    {
        // update these from outside Set
        CHANGE_TYPE_NEW,
        CHANGE_TYPE_NAME,
        CHANGE_TYPE_COVER,
        CHANGE_TYPE_REMOVED,

        // update these from inside Set
        CHANGE_TYPE_ELEM_NEW,
        CHANGE_TYPE_ELEM_NAME,
        CHANGE_TYPE_ELEM_ORDER,
        CHANGE_TYPE_ELEM_REMOVED,

        CHANGE_TYPE_SIZE
    };

private:
    handle mId = UNDEF;
    string mKey;                        // new AES-128 key per set
    handle mUser = UNDEF;
    m_time_t mTs = 0;
    map<handle, SetElement> mElements;

    unique_ptr<string> mEncryptedAttrs;             // "at": up to 65535 bytes of miscellaneous data, encrypted with mKey
    unique_ptr<string_map> mAttrs;

    bool hasAttrChanged(const string& tag, const unique_ptr<string_map>& otherAttrs) const;

    const string& getAttribute(const string& tag) const
    {
        static const string value;
        if (!mAttrs)
        {
            return value;
        }

        auto it = mAttrs->find(tag);
        return it != mAttrs->end() ? it->second : value;
    }

<<<<<<< HEAD
    void doRebaseAttrsOn(const Set& s, string_map& appliedAttrs) const;

    std::bitset<CHANGE_TYPE_SIZE> mChanges;
=======
    enum
    {
        // update these from outside Set
        CH_NEW,
        CH_NAME,
        CH_COVER,
        CH_REMOVED,

        // update these from inside Set
        CH_EL_NEW,
        CH_EL_NAME,
        CH_EL_ORDER,
        CH_EL_REMOVED,

        CH_SIZE
    };
    std::bitset<CH_SIZE> mChanges;
>>>>>>> e978ea66

    static const string coverTag; // "c"
};


// Class to help with upload of file attributes
struct UploadWaitingForFileAttributes
{
    struct FileAttributeValues {
        handle fileAttributeHandle = UNDEF;
        bool valueIsSet = false;
    };

    mapWithLookupExisting<fatype, FileAttributeValues> pendingfa;

    // The transfer must always be known, so we can check for cancellation
    Transfer* transfer = nullptr;

    // This flag is set true if its data upload completes, and we removed it from transfers[]
    // In which case, this is now the "owning" object for the transfer
    bool uploadCompleted = false;
};

// Class to help with upload of file attributes
// One entry for each active upload that has file attribute involvement
// Should the transfer be cancelled, this data structure is easily cleaned.
struct FileAttributesPending : public mapWithLookupExisting<UploadHandle, UploadWaitingForFileAttributes>
{
    void setFileAttributePending(UploadHandle h, fatype type, Transfer* t, bool alreadyavailable = false)
    {
        auto& entry = operator[](h);
        entry.pendingfa[type].valueIsSet = alreadyavailable;
        assert(entry.transfer == t || entry.transfer == nullptr);
        entry.transfer = t;
    }
};


class MEGA_API MegaClient
{
public:
    // own identity
    handle me;
    string uid;

    // root nodes (files, incoming, rubbish)
    struct Rootnodes
    {
        NodeHandle files;
        NodeHandle inbox;
        NodeHandle rubbish;
    } rootnodes;


    // all nodes
    node_map nodes;

    // keep track of user storage, inshare storage, file/folder counts per root node.
    NodeCounterMap mNodeCounters;

    // all users
    user_map users;

    // encrypted master key
    string k;

    // version of the account
    int accountversion;

    // salt of the account (for v2 accounts)
    string accountsalt;

    // timestamp of the creation of the account
    m_time_t accountsince;

    // Global Multi-Factor Authentication enabled
    bool gmfa_enabled;

    // Server-Side Rubbish-bin Scheduler enabled (autopurging)
    bool ssrs_enabled;

    // Account has VOIP push enabled (only for Apple)
    bool aplvp_enabled;

    // Use new format to generate Mega links
    bool mNewLinkFormat = false;

    // Don't start showing the cookie banner until API says so
    bool mCookieBannerEnabled = false;

    // 2 = Opt-in and unblock SMS allowed 1 = Only unblock SMS allowed 0 = No SMS allowed  -1 = flag was not received
    SmsVerificationState mSmsVerificationState;

    // the verified account phone number, filled in from 'ug'
    string mSmsVerifiedPhone;

    // pseudo-random number generator
    PrnGen rng;

    bool ephemeralSession = false;
    bool ephemeralSessionPlusPlus = false;

    static string publicLinkURL(bool newLinkFormat, nodetype_t type, handle ph, const char *key);

    string getWritableLinkAuthKey(handle node);

#ifdef ENABLE_CHAT
    // all chats
    textchat_map chats;
#endif

    // process API requests and HTTP I/O
    void exec();

    // wait for I/O or other events
    int wait();

    // splitted implementation of wait() for a better thread management
    int preparewait();
    int dowait();
    int checkevents();

    // abort exponential backoff
    bool abortbackoff(bool = true);

    // ID tag of the next request
    int nextreqtag();

    // corresponding ID tag of the currently executing callback
    int restag;

    // ephemeral session support
    void createephemeral();
    void createephemeralPlusPlus();
    void resumeephemeral(handle, const byte*, int = 0);
    void resumeephemeralPlusPlus(const std::string& session);
    void cancelsignup();

    // full account confirmation/creation support
    string sendsignuplink2(const char*, const char *, const char*);
    void resendsignuplink2(const char*, const char *);

    void confirmsignuplink2(const byte*, unsigned);
    void setkeypair();

    // prelogin: e-mail
    void prelogin(const char*);

    // user login: e-mail, pwkey
    void login(const char*, const byte*, const char* = NULL);

    // user login: e-mail, password, salt
    void login2(const char*, const char*, string *, const char* = NULL);

    // user login: e-mail, derivedkey, 2FA pin
    void login2(const char*, const byte*, const char* = NULL);

    // user login: e-mail, pwkey, emailhash
    void fastlogin(const char*, const byte*, uint64_t);

    // session login: binary session, bytecount
    void login(string session);

    // check password
    error validatepwd(const byte *);

    // get user data
    void getuserdata(int tag, std::function<void(string*, string*, string*, error)> = nullptr);

    // get miscelaneous flags
    void getmiscflags();

    // get the public key of an user
    void getpubkey(const char* user);

    // check if logged in
    sessiontype_t loggedin();

    // provide state by change callback
    void reportLoggedInChanges();
    sessiontype_t mLastLoggedInReportedState = NOTLOGGEDIN;
    handle mLastLoggedInMeHandle = UNDEF;

    // check if logged in a folder link
    bool loggedinfolderlink();

    // check the reason of being blocked
    void whyamiblocked();

    // sets block state: stops querying for action packets, pauses transfer & removes transfer slot availability
    void block(bool fromServerClientResponse = false);

    // unsets block state
    void unblock();

    // dump current session
    int dumpsession(string&);

    // create a copy of the current session. EACCESS for not fully confirmed accounts
    error copysession();

    // resend the verification email to the same email address as it was previously sent to
    void resendverificationemail();

    // reset the verified phone number
    void resetSmsVerifiedPhoneNumber();

    // get the data for a session transfer
    // the caller takes the ownership of the returned value
    string sessiontransferdata(const char*, string*);

    // Kill session id
    void killsession(handle session);
    void killallsessions();

    // extract public handle and key from a public file/folder link
    error parsepubliclink(const char *link, handle &ph, byte *key, bool isFolderLink);

    // open the SC database and get the SCSN from it
    void checkForResumeableSCDatabase();

    // set folder link: node, key. authKey is the authentication key to be able to write into the folder
    error folderaccess(const char*folderlink, const char* authKey);

    // open exported file link (op=0 -> download, op=1 fetch data)
    void openfilelink(handle ph, const byte *key);

    // decrypt password-protected public link
    // the caller takes the ownership of the returned value in decryptedLink parameter
    error decryptlink(const char* link, const char* pwd, string *decryptedLink);

    // encrypt public link with password
    // the caller takes the ownership of the returned value
    error encryptlink(const char* link, const char* pwd, string *encryptedLink);

    // change login password
    error changepw(const char *password, const char *pin = NULL);

    // load all trees: nodes, shares, contacts
    void fetchnodes(bool nocache = false);

    // fetchnodes stats
    FetchNodesStats fnstats;

    // load cryptographic keys: RSA, Ed25519, Cu25519 and their signatures
    void fetchkeys();

    // check existence and integrity of keys and signatures, initialize if missing
    void initializekeys();

    // to be called after resumption from cache (user attributes loaded)
    void loadAuthrings();

    // load cryptographic keys for contacts: RSA, Ed25519, Cu25519
    void fetchContactsKeys();

    // fetch keys related to authrings for a given contact
    void fetchContactKeys(User *user);

    // track a public key in the authring for a given user
    error trackKey(attr_t keyType, handle uh, const std::string &key);

    // track the signature of a public key in the authring for a given user
    error trackSignature(attr_t signatureType, handle uh, const std::string &signature);

    // set the Ed25519 public key as verified for a given user in the authring (done by user manually by comparing hash of keys)
    error verifyCredentials(handle uh);

    // reset the tracking of public keys in the authrings for a given user
    error resetCredentials(handle uh);

    // check credentials are verified for a given user
    bool areCredentialsVerified(handle uh);

    // retrieve user details
    void getaccountdetails(std::shared_ptr<AccountDetails>, bool, bool, bool, bool, bool, bool, int source = -1);

    // check if the available bandwidth quota is enough to transfer an amount of bytes
    void querytransferquota(m_off_t size);

    // update node attributes
    error setattr(Node*, attr_map&& updates, int reqtag, const char* prevattr, CommandSetAttr::Completion&& c);

    // prefix and encrypt attribute json
    static void makeattr(SymmCipher*, string*, const char*, int = -1);

    // convenience version of the above (frequently we are passing a NodeBase's attrstring)
    static void makeattr(SymmCipher*, const std::unique_ptr<string>&, const char*, int = -1);

    // check node access level
    int checkaccess(Node*, accesslevel_t);

    // check if a move operation would succeed
    error checkmove(Node*, Node*);

    // delete node
    error unlink(Node*, bool keepversions, int tag, std::function<void(NodeHandle, Error)>&& resultFunction = nullptr);

    // delete all versions
    void unlinkversions();

    // move node to new parent folder
    error rename(Node*, Node*, syncdel_t, NodeHandle prevparent, const char *newName, CommandMoveNode::Completion&& c);

    // Queue commands (if needed) to remvoe any outshares (or pending outshares) below the specified node
    void removeOutSharesFromSubtree(Node* n, int tag);

    // start/stop/pause file transfer
    bool startxfer(direction_t, File*, TransferDbCommitter&, bool skipdupes, bool startfirst, bool donotpersist, VersioningOption, error* cause = nullptr);
    void stopxfer(File* f, TransferDbCommitter* committer);
    void pausexfers(direction_t, bool pause, bool hard, TransferDbCommitter& committer);

    // maximum number of connections per transfer
    static const unsigned MAX_NUM_CONNECTIONS = 6;

    // set max connections per transfer
    void setmaxconnections(direction_t, int);

    // updates business status
    void setBusinessStatus(BizStatus newBizStatus);

    // updates block boolean
    void setBlocked(bool value);

    // enqueue/abort direct read
    void pread(Node*, m_off_t, m_off_t, void*);
    void pread(handle, SymmCipher* key, int64_t, m_off_t, m_off_t, void*, bool = false,  const char* = NULL, const char* = NULL, const char* = NULL);
    void preadabort(Node*, m_off_t = -1, m_off_t = -1);
    void preadabort(handle, m_off_t = -1, m_off_t = -1);

    // pause flags
    bool xferpaused[2];

    MegaClientAsyncQueue mAsyncQueue;

    // number of parallel connections per transfer (PUT/GET)
    unsigned char connections[2];

    // helpfer function for preparing a putnodes call for new node
    error putnodes_prepareOneFile(NewNode* newnode, Node* parentNode, const char *utf8Name, const UploadToken& binaryUploadToken,
                                  byte *theFileKey, char *megafingerprint, const char *fingerprintOriginal,
                                  std::function<error(AttrMap&)> addNodeAttrsFunc = nullptr,
                                  std::function<error(std::string *)> addFileAttrsFunc = nullptr);

    // helper function for preparing a putnodes call for new folders
    void putnodes_prepareOneFolder(NewNode* newnode, std::string foldername, std::function<void (AttrMap&)> addAttrs = nullptr);

    // static version to be used from worker threads, which cannot rely on the MegaClient::tmpnodecipher as SymCipher (not thread-safe))
    static void putnodes_prepareOneFolder(NewNode* newnode, std::string foldername, PrnGen& rng, SymmCipher &tmpnodecipher, std::function<void(AttrMap&)> addAttrs = nullptr);

    // add nodes to specified parent node (complete upload, copy files, make
    // folders)
    void putnodes(NodeHandle, VersioningOption vo, vector<NewNode>&&, const char *, int tag, CommandPutNodes::Completion&& completion = nullptr);

    // send files/folders to user
    void putnodes(const char*, vector<NewNode>&&, int tag, CommandPutNodes::Completion&& completion = nullptr);

    // attach file attribute to upload or node handle
    void putfa(NodeOrUploadHandle, fatype, SymmCipher*, int tag, std::unique_ptr<string>);

    // queue file attribute retrieval
    error getfa(handle h, string *fileattrstring, const string &nodekey, fatype, int = 0);

    // notify delayed upload completion subsystem about new file attribute
    void checkfacompletion(UploadHandle, Transfer* = NULL, bool uploadCompleted = false);

    // attach/update/delete a user attribute
    void putua(attr_t at, const byte* av = NULL, unsigned avl = 0, int ctag = -1, handle lastPublicHandle = UNDEF, int phtype = 0, int64_t ts = 0,
        std::function<void(Error)> completion = nullptr);

    // attach/update multiple versioned user attributes at once
    void putua(userattr_map *attrs, int ctag = -1);

    // queue a user attribute retrieval
    void getua(User* u, const attr_t at = ATTR_UNKNOWN, int ctag = -1);

    // queue a user attribute retrieval (for non-contacts)
    void getua(const char* email_handle, const attr_t at = ATTR_UNKNOWN, const char *ph = NULL, int ctag = -1);

    // retrieve the email address of a user
    void getUserEmail(const char *uid);

#ifdef DEBUG
    // queue a user attribute removal
    void delua(const char* an);

    // send dev command for testing
    void senddevcommand(const char *command, const char *email, long long q = 0, int bs = 0, int us = 0);
#endif

    // delete or block an existing contact
    error removecontact(const char*, visibility_t = HIDDEN, CommandRemoveContact::Completion completion = nullptr);

    // add/remove/update outgoing share
    void setshare(Node*, const char*, accesslevel_t, bool writable, const char*,
        int tag, std::function<void(Error, bool writable)> completion);

    // Add/delete/remind outgoing pending contact request
    void setpcr(const char*, opcactions_t, const char* = NULL, const char* = NULL, handle = UNDEF, CommandSetPendingContact::Completion completion = nullptr);
    void updatepcr(handle, ipcactions_t, CommandUpdatePendingContact::Completion completion = nullptr);

    // export node link or remove existing exported link for this node
    error exportnode(Node*, int, m_time_t, bool writable, bool megaHosted,
        int tag, std::function<void(Error, handle, handle)> completion);
    void requestPublicLink(Node* n, int del, m_time_t ets, bool writable, bool megaHosted,
	    int tag, std::function<void(Error, handle, handle)> completion); // auxiliar method to add req

    // add timer
    error addtimer(TimerWithBackoff *twb);

#ifdef ENABLE_SYNC
    /**
     * @brief is node syncable
     * @param isinshare filled with whether the node is within an inshare.
     * @param syncError filled with SyncError with the sync error that makes the node unsyncable
     * @return API_OK if syncable. (regular) error otherwise
     */
    error isnodesyncable(Node*, bool * isinshare = NULL, SyncError *syncError = nullptr);

    /**
     * @brief is local path syncable
     * @param newPath path to check
     * @param excludeBackupId backupId to exclude in checking (that of the new sync)
     * @param syncError filled with SyncError with the sync error that makes the node unsyncable
     * @return API_OK if syncable. (regular) error otherwise
     */
    error isLocalPathSyncable(const LocalPath& newPath, handle excludeBackupId = UNDEF, SyncError *syncError = nullptr);

    /**
     * @brief check config. Will fill syncError in the SyncConfig in case there is one.
     * Will fill syncWarning in the SyncConfig in case there is one.
     * Does not persist the sync configuration.
     * Does not add the syncConfig.
     * Reference parameters are filled in while checking syncConfig, for the benefit of addSync() which calls it.
     * @return And error code if there are problems serious enough with the syncconfig that it should not be added.
     *         Otherwise, API_OK
     */
    error checkSyncConfig(SyncConfig& syncConfig, LocalPath& rootpath, std::unique_ptr<FileAccess>& openedLocalFolder, string& rootNodeName, bool& inshare, bool& isnetwork);

    /**
     * @brief add sync. Will fill syncError/syncWarning in the SyncConfig in case there are any.
     * It will persist the sync configuration if its call to checkSyncConfig succeeds
     * @param syncConfig the Config to attempt to add
     * @param notifyApp whether the syncupdate_stateconfig callback should be called at this stage or not
     * @param completion Completion function
     * @return API_OK if added to active syncs. (regular) error otherwise (with detail in syncConfig's SyncError field).
     */
    error addsync(SyncConfig& syncConfig, bool notifyApp, std::function<void(error, SyncError, handle)> completion, const string& logname);

    void copySyncConfig(const SyncConfig& config, std::function<void(handle, error)> completion);

    /**
     * @brief
     * Import sync configs from JSON.
     *
     * @param configs
     * A JSON string encoding the sync configs to import.
     *
     * @param completion
     * The function to call when we've completed importing the configs.
     *
     * @see MegaApi::exportSyncConfigs
     * @see MegaApi::importSyncConfigs
     * @see Syncs::exportSyncConfig
     * @see Syncs::exportSyncConfigs
     * @see Syncs::importSyncConfig
     * @see Syncs::importSyncConfigs
     */
    void importSyncConfigs(const char* configs, std::function<void(error)> completion);

    /**
     * @brief This method ensures that sync user attributes are available.
     *
     * This method calls \c completion function when it finishes, with the
     * corresponding error if was not possible to ensure the attrs are available.
     *
     * Note that it may also need to create certain attributes, like *~jscd, if they
     * don't exist yet.
     *
     * @param completion Function that is called when completed
     */
    void ensureSyncUserAttributes(std::function<void(Error)> completion);

private:
    void ensureSyncUserAttributesCompleted(Error e);
    std::function<void(Error)> mOnEnsureSyncUserAttributesComplete;

public:

    // disable synchronization. syncError specifies why we are disabling it.
    // newEnabledFlag specifies whether we will try to auto-resume it on eg. app restart
    void disableSyncContainingNode(NodeHandle nodeHandle, SyncError syncError, bool newEnabledFlag);

#endif  // ENABLE_SYNC

    /**
     * @brief creates a tlv with one record and returns it encrypted with master key
     * @param name name of the record
     * @param text value of the record
     * @return encrypted base64 string with the tlv contents
     */
    std::string cypherTLVTextWithMasterKey(const char* name, const std::string& text);
    std::string decypherTLVTextWithMasterKey(const char* name, const std::string& text);

    // close all open HTTP connections
    void disconnect();

    // close server-client HTTP connection
    void catchup();
    // abort lock request
    void abortlockrequest();

    // abort session and free all state information
    void logout(bool keepSyncConfigsFile, CommandLogout::Completion completion = nullptr);

    // free all state information
    void locallogout(bool removecaches, bool keepSyncsConfigFile);

    // SDK version
    const char* version();

    // get the last available version of the app
    void getlastversion(const char *appKey);

    // get a local ssl certificate for communications with the webclient
    void getlocalsslcertificate();

    // send a DNS request to resolve a hostname
    void dnsrequest(const char*);

    // send chat stats
    void sendchatstats(const char*, int port);

    // send chat logs with user's annonymous id
    void sendchatlogs(const char*, mega::handle userid, mega::handle callid, int port);

    // send a HTTP request
    void httprequest(const char*, int, bool = false, const char* = NULL, int = 1);

    // maximum outbound throughput (per target server)
    int putmbpscap;

    // User-Agent header for HTTP requests
    string useragent;

    // Issuer of a detected fake SSL certificate
    string sslfakeissuer;

    // shopping basket
    handle_vector purchase_basket;

    // enumerate Pro account purchase options
    void purchase_enumeratequotaitems();

    // clear shopping basket
    void purchase_begin();

    // add item to basket
    void purchase_additem(int, handle, unsigned, const char *, unsigned, const char *, handle = UNDEF, int = 0, int64_t = 0);

    // submit purchased products for payment
    void purchase_checkout(int);

    // submit purchase receipt for verification
    void submitpurchasereceipt(int, const char*, handle lph = UNDEF, int phtype = 0, int64_t ts = 0);

    // store credit card
    error creditcardstore(const char *);

    // get credit card subscriptions
    void creditcardquerysubscriptions();

    // cancel credit card subscriptions
    void creditcardcancelsubscriptions(const char *reason = NULL);

    // get payment methods
    void getpaymentmethods();

    // store user feedback
    void userfeedbackstore(const char *);

    // send event
    void sendevent(int, const char *);
    void sendevent(int, const char *, int tag);

    // create support ticket
    void supportticket(const char *message, int type);

    // clean rubbish bin
    void cleanrubbishbin();

    // change the storage status
    bool setstoragestatus(storagestatus_t);

    // get info about a folder link
    void getpubliclinkinfo(handle h);

    // send an sms to verificate a phone number (returns EARGS if phone number has invalid format)
    error smsverificationsend(const string& phoneNumber, bool reVerifyingWhitelisted = false);

    // check the verification code received by sms is valid (returns EARGS if provided code has invalid format)
    error smsverificationcheck(const string& verificationCode);

#ifdef ENABLE_CHAT

    // create a new chat with multiple users and different privileges
    void createChat(bool group, bool publicchat, const userpriv_vector *userpriv = NULL, const string_map *userkeymap = NULL, const char *title = NULL, bool meetingRoom = false);

    // invite a user to a chat
    void inviteToChat(handle chatid, handle uh, int priv, const char *unifiedkey = NULL, const char *title = NULL);

    // remove a user from a chat
    void removeFromChat(handle chatid, handle uh);

    // get the URL of a chat
    void getUrlChat(handle chatid);

    // process object arrays by the API server (users + privileges)
    userpriv_vector * readuserpriv(JSON* j);

    // grant access to a chat peer to one specific node
    void grantAccessInChat(handle chatid, handle h, const char *uid);

    // revoke access to a chat peer to one specific node
    void removeAccessInChat(handle chatid, handle h, const char *uid);

    // update permissions of a peer in a chat
    void updateChatPermissions(handle chatid, handle uh, int priv);

    // truncate chat from message id
    void truncateChat(handle chatid, handle messageid);

    // set title of the chat
    void setChatTitle(handle chatid, const char *title = NULL);

    // get the URL of the presence server
    void getChatPresenceUrl();

    // register a token device to route push notifications
    void registerPushNotification(int deviceType, const char *token = NULL);

    void archiveChat(handle chatid, bool archived);

    // request meta information from an url (title, description, icon)
    void richlinkrequest(const char*);

    // create/get or delete chat-link
    void chatlink(handle chatid, bool del, bool createifmissing);

    // get the URL for chat-link
    void chatlinkurl(handle publichandle);

    // convert public chat into private chat
    void chatlinkclose(handle chatid, const char *title);

    // auto-join publicchat
    void chatlinkjoin(handle publichandle, const char *unifiedkey);

    // set retention time for a chatroom in seconds, after which older messages in the chat are automatically deleted
    void setchatretentiontime(handle chatid, unsigned period);
#endif

    // get mega achievements
    void getaccountachievements(AchievementsDetails *details);

    // get mega achievements list (for advertising for unregistered users)
    void getmegaachievements(AchievementsDetails *details);

    // get welcome pdf
    void getwelcomepdf();

    // report an event to the API logger
    void reportevent(const char*, const char* = NULL);
    void reportevent(const char*, const char*, int tag);

    // set max download speed
    bool setmaxdownloadspeed(m_off_t bpslimit);

    // set max upload speed
    bool setmaxuploadspeed(m_off_t bpslimit);

    // get max download speed
    m_off_t getmaxdownloadspeed();

    // get max upload speed
    m_off_t getmaxuploadspeed();

    // get the handle of the older version for a NewNode
    Node* getovnode(Node *parent, string *name);

    // use HTTPS for all communications
    bool usehttps;

    // use an alternative port for downloads (8080)
    bool usealtdownport;

    // select the download port automatically
    bool autodownport;

    // use an alternative port for uploads (8080)
    bool usealtupport;

    // select the upload port automatically
    bool autoupport;

    // finish downloaded chunks in order
    bool orderdownloadedchunks;

    // retry API_ESSL errors
    bool retryessl;

    // flag to request an extra loop of the SDK to finish something pending
    bool looprequested;

    // timestamp until the bandwidth is overquota in deciseconds, related to Waiter::ds
    m_time_t overquotauntil;

    // storage status
    storagestatus_t ststatus;

    class CacheableStatusMap : private map<int64_t, CacheableStatus>
    {
    public:
        CacheableStatusMap(MegaClient *client) { mClient = client; }

        // returns the cached value for type, or defaultValue if not found
        int64_t lookup(CacheableStatus::Type type, int64_t defaultValue);

        // add/update cached status, both in memory and DB
        bool addOrUpdate(CacheableStatus::Type type, int64_t value);

        // adds a new item to the map. It also initializes dedicated vars in the client (used to load from DB)
        void loadCachedStatus(CacheableStatus::Type type, int64_t value);

        // for unserialize
        CacheableStatus *getPtr(CacheableStatus::Type type);

        void clear() { map::clear(); }

    private:
        MegaClient *mClient = nullptr;
    };

    // cacheable status
    CacheableStatusMap mCachedStatus;

    // warning timestamps related to storage overquota in paywall mode
    vector<m_time_t> mOverquotaWarningTs;

    // deadline timestamp related to storage overquota in paywall mode
    m_time_t mOverquotaDeadlineTs;

    // minimum bytes per second for streaming (0 == no limit, -1 == use default)
    int minstreamingrate;

    // user handle for customer support user
    static const string SUPPORT_USER_HANDLE;

    // root URL for chat stats
    static const string SFUSTATSURL;

    // root URL for Website
    static const string MEGAURL;

    // newsignup link URL prefix
    static const char* newsignupLinkPrefix();

    // confirm link URL prefix
    static const char* confirmLinkPrefix();

    // verify link URL prefix
    static const char* verifyLinkPrefix();

    // recover link URL prefix
    static const char* recoverLinkPrefix();

    // cancel link URL prefix
    static const char* cancelLinkPrefix();

    // file that is blocking the sync engine
    LocalPath blockedfile;

    // stats id
    std::string statsid;

    // number of ongoing asynchronous fopen
    int asyncfopens;

    // list of notifications to display to the user; includes items already seen
    UserAlerts useralerts;

    // true if user data is cached
    bool cachedug;

    // backoff for the expiration of cached user data
    BackoffTimer btugexpiration;

    // if logged into public folder (which might optionally be writable)
    bool loggedIntoFolder() const;

    // if logged into writable folder
    bool loggedIntoWritableFolder() const;

    // start receiving external drive [dis]connect notifications
    bool startDriveMonitor();

    // stop receiving external drive [dis]connect notifications
    void stopDriveMonitor();

    // returns true if drive monitor is started
    bool driveMonitorEnabled();

private:
#ifdef USE_DRIVE_NOTIFICATIONS
    DriveInfoCollector mDriveInfoCollector;
#endif
    BackoffTimer btcs;
    BackoffTimer btbadhost;
    BackoffTimer btworkinglock;

    vector<TimerWithBackoff *> bttimers;

    // server-client command trigger connection
    std::unique_ptr<HttpReq> pendingsc;
    std::unique_ptr<HttpReq> pendingscUserAlerts;
    BackoffTimer btsc;

    // account is blocked: stops querying for action packets, pauses transfer & removes transfer slot availability
    bool mBlocked = false;
    bool mBlockedSet = false; //value set in current execution

    bool pendingscTimedOut = false;

    // badhost report
    HttpReq* badhostcs;

    // Working lock
    unique_ptr<HttpReq> workinglockcs;

    // notify URL for new server-client commands
    string scnotifyurl;

    // unique request ID
    char reqid[10];

    // lang URI component for API requests
    string lang;

    struct FolderLink {
        // public handle of the folder link ('&n=' param in the POST)
        handle mPublicHandle = UNDEF;

        // auth token that enables writing into the folder link (appended to the `n` param in POST)
        string mWriteAuth;      // (optional, only for writable links)

        // auth token that relates the usage of the folder link to a user's session id ('&sid=' param in the POST)
        string mAccountAuth;    // (optional, set by the app)
    };
    FolderLink mFolderLink;

    // API response JSON object
    JSON response;

    // response record processing issue
    bool warned;

    // next local user record identifier to use
    int userid;

    // backoff for file attributes
    BackoffTimer btpfa;
    bool faretrying;

    // next internal upload handle (call UploadHandle::next() to update value)
    UploadHandle mUploadHandle;

    // just one notification after fetchnodes and catch-up actionpackets
    bool notifyStorageChangeOnStateCurrent = false;

    // maximum number of concurrent transfers (uploads + downloads)
    static const unsigned MAXTOTALTRANSFERS;

    // maximum number of concurrent transfers (uploads or downloads)
    static const unsigned MAXTRANSFERS;

    // maximum number of queued putfa before halting the upload queue
    static const int MAXQUEUEDFA;

    // maximum number of concurrent putfa
    static const int MAXPUTFA;

    // update time at which next deferred transfer retry kicks in
    void nexttransferretry(direction_t d, dstime*);

    // a TransferSlot chunk failed
    bool chunkfailed;

    // fetch state serialize from local cache
    bool fetchsc(DbTable*);

    // fetch statusTable from local cache
    bool fetchStatusTable(DbTable*);

    // open/create status database table
    void doOpenStatusTable();

    // remove old (2 days or more) transfers from cache, if they were not resumed
    void purgeOrphanTransfers(bool remove = false);

    // close the local transfer cache
    void closetc(bool remove = false);

    // server-client command processing
    void sc_updatenode();
    Node* sc_deltree();
    handle sc_newnodes();
    void sc_contacts();
    void sc_keys();
    void sc_fileattr();
    void sc_userattr();
    bool sc_shares();
    bool sc_upgrade();
    void sc_paymentreminder();
    void sc_opc();
    void sc_ipc();
    void sc_upc(bool incoming);
    void sc_ph();
    void sc_se();
#ifdef ENABLE_CHAT
    void sc_chatupdate(bool readingPublicChat);
    void sc_chatnode();
    void sc_chatflags();
#endif
    void sc_uac();
    void sc_la();
    void sc_ub();
    void sc_sqac();

    void init();

    // remove caches
    void removeCaches(bool keepSyncsConfigFile);

    // add node to vector and return index
    unsigned addnode(node_vector*, Node*) const;

    // add child for consideration in syncup()/syncdown()
    void addchild(remotenode_map*, string*, Node*, list<string>*, FileSystemType fsType) const;

    // crypto request response
    void cr_response(node_vector*, node_vector*, JSON*);

    // read node tree from JSON object
    void readtree(JSON*);

    // converts UTF-8 to 32-bit word array
    static char* utf8_to_a32forjs(const char*, int*);

    // was the app notified of a retrying CS request?
    bool csretrying;

    // encode/query handle type
    void encodehandletype(handle*, bool);
    bool isprivatehandle(handle*);

    // add direct read
    void queueread(handle, bool, SymmCipher*, int64_t, m_off_t, m_off_t, void*, const char* = NULL, const char* = NULL, const char* = NULL);

    // execute pending direct reads
    bool execdirectreads();

    // maximum number parallel connections for the direct read subsystem
    static const int MAXDRSLOTS = 16;

    // abort queued direct read(s)
    void abortreads(handle, bool, m_off_t, m_off_t);

    static const char PAYMENT_PUBKEY[];

    void dodiscarduser(User* u, bool discardnotified);

public:
    void enabletransferresumption(const char *loggedoutid = NULL);
    void disabletransferresumption(const char *loggedoutid = NULL);

    // application callbacks
    struct MegaApp* app;

    // event waiter
    Waiter* waiter;

    // HTTP access
    HttpIO* httpio;

    // directory change notification
    unique_ptr<FileSystemAccess> fsaccess;

    // bitmap graphics handling
    GfxProc* gfx;

    // enable / disable the gfx layer
    bool gfxdisabled;

    // DB access
    DbAccess* dbaccess = nullptr;

    // state cache table for logged in user
    unique_ptr<DbTable> sctable;

    // there is data to commit to the database when possible
    bool pendingsccommit;

    // transfer cache table
    unique_ptr<DbTable> tctable;

    // during processing of request responses, transfer table updates can be wrapped up in a single begin/commit
    TransferDbCommitter* mTctableRequestCommitter = nullptr;

    // status cache table for logged in user. For data pertaining status which requires immediate commits
    unique_ptr<DbTable> statusTable;

    // scsn as read from sctable
    handle cachedscsn;

    // initial state load in progress?  initial state can come from the database cache or via an 'f' command to the API.
    // Either way there can still be a lot of historic actionpackets to follow since that snaphot, especially if the user has not been online for a long time.
    bool fetchingnodes;
    int fetchnodestag;

    // have we just completed fetching new nodes?  (ie, caught up on all the historic actionpackets since the fetchnodes)
    bool statecurrent;

    // File Attribute upload system.  These can come from:
    //  - upload transfers
    //  - app requests to attach a thumbnail/preview to a node
    //  - app requests for media upload (which return the fa handle)
    // initially added to queuedfa, and up to 10 moved to activefa.
    putfa_list queuedfa;
    putfa_list activefa;

    // API request queue double buffering:
    // reqs[r] is open for adding commands
    // reqs[r^1] is being processed on the API server
    HttpReq* pendingcs;

    // Only queue the "Server busy" event once, until the current cs completes, otherwise we may DDOS
    // ourselves in cases where many clients get 500s for a while and then recover at the same time
    bool pendingcs_serverBusySent = false;

    // pending HTTP requests
    pendinghttp_map pendinghttp;

    // record type indicator for sctable
    enum { CACHEDSCSN, CACHEDNODE, CACHEDUSER, CACHEDLOCALNODE, CACHEDPCR, CACHEDTRANSFER, CACHEDFILE, CACHEDCHAT, CACHEDSET } sctablerectype;

    // record type indicator for statusTable
    enum StatusTableRecType { CACHEDSTATUS };

    // open/create state cache database table
    void opensctable();

    // opens (or creates if non existing) a status database table.
    //   if loadFromCache is true, it will load status from the table.
    void openStatusTable(bool loadFromCache);

    // initialize/update state cache referenced sctable
    void initsc();
    void updatesc();
    void finalizesc(bool);

    // truncates status table
    void initStatusTable();

    // flag to pause / resume the processing of action packets
    bool scpaused;

    // MegaClient-Server response JSON
    JSON json;

    // Server-MegaClient request JSON and processing state flag ("processing a element")
    JSON jsonsc;
    bool insca;
    bool insca_notlast;

    // no two interrelated client instances should ever have the same sessionid
    char sessionid[10];

    // session key to protect local storage
    string sessionkey;

    // key protecting non-shareable GPS coordinates in nodes (currently used only by CUv2 in iOS)
    string unshareablekey;

    // application key
    char appkey[16];

    // incoming shares to be attached to a corresponding node
    newshare_list newshares;

    // current request tag
    int reqtag;

    // user maps: by handle and by case-normalized e-mail address
    uh_map uhindex;
    um_map umindex;

    // mapping of pending contact handles to their structure
    handlepcr_map pcrindex;

    // A record of which file attributes are needed (or now available) per upload transfer
    FileAttributesPending fileAttributesUploading;

    // file attribute fetch channels
    fafc_map fafcs;

    // generate attribute string based on the pending attributes for this upload
    void pendingattrstring(UploadHandle, string*);

    // active/pending direct reads
    handledrn_map hdrns;   // DirectReadNodes, main ownership.  One per file, each with one DirectRead per client request.
    dsdrn_map dsdrns;      // indicates the time at which DRNs should be retried
    dr_list drq;           // DirectReads that are in DirectReadNodes which have fectched URLs
    drs_list drss;         // DirectReadSlot for each DR in drq, up to Max

    // merge newly received share into nodes
    void mergenewshares(bool);
    void mergenewshare(NewShare *s, bool notify);    // merge only the given share

    // transfer queues (PUT/GET)
    transfer_map transfers[2];
    BackoffTimerGroupTracker transferRetryBackoffs[2];
    uint32_t lastKnownCancelCount = 0;

    // transfer list to manage the priority of transfers
    TransferList transferlist;

    // cached transfers (PUT/GET)
    transfer_map cachedtransfers[2];

    // cached files and their dbids
    vector<string> cachedfiles;
    vector<uint32_t> cachedfilesdbids;

    // database IDs of cached files and transfers
    // waiting for the completion of a putnodes
    pendingdbid_map pendingtcids;

    // path of temporary files
    // waiting for the completion of a putnodes
    pendingfiles_map pendingfiles;

    // transfer tslots
    transferslot_list tslots;

    // keep track of next transfer slot timeout
    BackoffTimerGroupTracker transferSlotsBackoff;

    // next TransferSlot to doio() on
    transferslot_list::iterator slotit;

    // FileFingerprint to node mapping
    Fingerprints mFingerprints;

    // flag to skip removing nodes from mFingerprints when all nodes get deleted
    bool mOptimizePurgeNodes = false;

    // send updates to app when the storage size changes
    int64_t mNotifiedSumSize = 0;

    // asymmetric to symmetric key rewriting
    handle_vector nodekeyrewrite;
    handle_vector sharekeyrewrite;

    static const char* const EXPORTEDLINK;

    // default number of seconds to wait after a bandwidth overquota
    static dstime DEFAULT_BW_OVERQUOTA_BACKOFF_SECS;

    // number of seconds to invalidate the cached user data
    static dstime USER_DATA_EXPIRATION_BACKOFF_SECS;

    // total number of Node objects
    long long totalNodes;

    // tracks how many nodes have had a successful applykey()
    long long mAppliedKeyNodeCount = 0;

    // server-client request sequence number
    SCSN scsn;

    bool readusers(JSON*, bool actionpackets);

    user_vector usernotify;
    void notifyuser(User*);

    pcr_vector pcrnotify;
    void notifypcr(PendingContactRequest*);

    node_vector nodenotify;
    void notifynode(Node*);

    // update transfer in the persistent cache
    void transfercacheadd(Transfer*, TransferDbCommitter*);

    // remove a transfer from the persistent cache
    void transfercachedel(Transfer*, TransferDbCommitter* committer);

    // add a file to the persistent cache
    void filecacheadd(File*, TransferDbCommitter& committer);

    // remove a file from the persistent cache
    void filecachedel(File*, TransferDbCommitter* committer);

#ifdef ENABLE_CHAT
    textchat_map chatnotify;
    void notifychat(TextChat *);
#endif

#ifdef USE_MEDIAINFO
    MediaFileInfo mediaFileInfo;
#endif

    // write changed/added/deleted users to the DB cache and notify the
    // application
    void notifypurge();

    Node* nodeByHandle(NodeHandle) const;
    Node* nodeByPath(const char* path, Node* node = nullptr);

    Node* nodebyhandle(handle) const;
    Node* nodebyfingerprint(FileFingerprint*);
#ifdef ENABLE_SYNC
    Node* nodebyfingerprint(LocalNode*);
#endif /* ENABLE_SYNC */

    node_vector *nodesbyfingerprint(FileFingerprint* fingerprint);
    void nodesbyoriginalfingerprint(const char* fingerprint, Node* parent, node_vector *nv);

    // get up to "maxcount" nodes, not older than "since", ordered by creation time
    node_vector getRecentNodes(unsigned maxcount, m_time_t since, bool includerubbishbin);

    // get a vector of recent actions in the account
    recentactions_vector getRecentActions(unsigned maxcount, m_time_t since);

    // determine if the file is a video, photo, or media (video or photo).  If the extension (with trailing .) is not precalculated, pass null
    bool nodeIsMedia(const Node*, bool *isphoto, bool *isvideo) const;

    // determine if the file is a photo.
    bool nodeIsPhoto(const Node *n, bool checkPreview) const;

    // determine if the file is a video.
    bool nodeIsVideo(const Node *n) const;

    // determine if the file is an audio.
    bool nodeIsAudio(const Node *n) const;

    // determine if the file is a document.
    bool nodeIsDocument(const Node *n) const;

    // maps node handle to public handle
    std::map<handle, handle> mPublicLinks;

#ifdef ENABLE_SYNC

    // one unified structure for SyncConfigs, the Syncs that are running, and heartbeat data
    Syncs syncs;

    // indicates whether all startup syncs have been fully scanned
    bool syncsup;

    // sync debris folder name in //bin
    static const char* const SYNCDEBRISFOLDERNAME;

    // we are adding the //bin/SyncDebris/yyyy-mm-dd subfolder(s)
    bool syncdebrisadding;

    // minute of the last created folder in SyncDebris
    m_time_t syncdebrisminute;

    // activity flag
    bool syncactivity;

    // syncops indicates that a sync-relevant tree update may be pending
    bool syncops;

    // app scanstate flag
    bool syncscanstate;

    // scan required flag
    bool syncdownrequired;

    bool syncuprequired;

    // block local fs updates processing while locked ops are in progress
    bool syncfsopsfailed;

    // retry accessing temporarily locked filesystem items
    bool syncfslockretry;
    BackoffTimer syncfslockretrybt;

    // retry of transiently failed local filesystem ops
    bool syncdownretry;
    BackoffTimer syncdownbt;

    // sync PUT Nagle timer
    bool syncnagleretry;
    BackoffTimer syncnaglebt;

    // timer for extra notifications
    // (workaround for buggy network filesystems)
    bool syncextraretry;
    BackoffTimer syncextrabt;

    // rescan timer if fs notification unavailable or broken
    bool syncscanfailed;
    BackoffTimer syncscanbt;

    // Sync monitor timer.
    //
    // Meaningful only to backup syncs.
    //
    // Set when a backup is mirroring and syncdown(...) returned after
    // having made changes to bring the cloud in line with local disk.
    //
    // That is, the backup remains in the mirror state.
    //
    // The timer is used to force another call to syncdown(...) so that we
    // can give the sync a chance to transition into the monitor state,
    // regardless of whether the local disk has changed.
    bool mSyncMonitorRetry;
    BackoffTimer mSyncMonitorTimer;

    // vanished from a local synced folder
    localnode_set localsyncnotseen;

    // maps local fsid to corresponding LocalNode*
    handlelocalnode_map fsidnode;

    // local nodes that need to be added remotely
    localnode_vector synccreate;

    // number of sync-initiated putnodes() in progress
    int syncadding;

    // total number of LocalNode objects
    long long totalLocalNodes;

    // sync id dispatch
    handle nextsyncid();
    handle currsyncid;

    // SyncDebris folder addition result
    void putnodes_syncdebris_result(error, vector<NewNode>&);

    // if no sync putnodes operation is in progress, apply the updates stored
    // in syncadded/syncdeleted/syncoverwritten to the remote tree
    void syncupdate();

    // create missing folders, copy/start uploading missing files
    bool syncup(LocalNode* l, dstime* nds, size_t& parentPending);
    bool syncup(LocalNode* l, dstime* nds);

    // sync putnodes() completion
    void putnodes_sync_result(error, vector<NewNode>&);

    // start downloading/copy missing files, create missing directories
    bool syncdown(LocalNode*, LocalPath&, SyncdownContext& cxt);
    bool syncdown(LocalNode*, LocalPath&);

    // move nodes to //bin/SyncDebris/yyyy-mm-dd/ or unlink directly
    void movetosyncdebris(Node*, bool);

    // move queued nodes to SyncDebris (for syncing into the user's own cloud drive)
    void execmovetosyncdebris();
    node_set todebris;

    // unlink queued nodes directly (for inbound share syncing)
    void execsyncunlink();
    node_set tounlink;

    // commit all queueud deletions
    void execsyncdeletions();

    // process localnode subtree
    void proclocaltree(LocalNode*, LocalTreeProc*);

    // unlink the LocalNode from the corresponding node
    // if the associated local file or folder still exists
    void unlinkifexists(LocalNode*, FileAccess*);
#endif

    // recursively cancel transfers in a subtree
    void stopxfers(LocalNode*, TransferDbCommitter& committer);

    // update paths of all PUT transfers
    void updateputs();

    // determine if all transfer slots are full
    bool slotavail() const;

    // transfer queue dispatch/retry handling
    void dispatchTransfers();

    void freeq(direction_t);

    // client-server request double-buffering
    RequestDispatcher reqs;

    // returns if the current pendingcs includes a fetch nodes command
    bool isFetchingNodesPendingCS();

    // transfer chunk failed
    void setchunkfailed(string*);
    string badhosts;

    bool requestLock;
    dstime disconnecttimestamp;
    dstime nextDispatchTransfersDs = 0;

    // process object arrays by the API server
    int readnodes(JSON*, int, putsource_t, vector<NewNode>*, int, bool applykeys);

    void readok(JSON*);
    void readokelement(JSON*);
    void readoutshares(JSON*);
    void readoutshareelement(JSON*);

    void readipc(JSON*);
    void readopc(JSON*);

    error readmiscflags(JSON*);

    void procph(JSON*);

    void procsnk(JSON*);
    void procsuk(JSON*);

    void procmcf(JSON*);
    void procmcna(JSON*);

    void setkey(SymmCipher*, const char*);
    bool decryptkey(const char*, byte*, int, SymmCipher*, int, handle);

    void handleauth(handle, byte*);

    bool procsc();

    // API warnings
    void warn(const char*);
    bool warnlevel();

    const Node* childnodebyname(const Node*, const char*, bool = false) const;
    Node* childnodebyname(Node*, const char*, bool = false);
    Node* childnodebynametype(Node*, const char*, nodetype_t mustBeType);
    Node* childnodebyattribute(Node*, nameid, const char*);
    static void honorPreviousVersionAttrs(Node *previousNode, AttrMap &attrs);
    vector<Node*> childnodesbyname(Node*, const char*, bool = false);
    Node* childNodeTypeByName(Node *p, const char *name, nodetype_t type);

    // purge account state and abort server-client connection
    void purgenodesusersabortsc(bool keepOwnUser);

    static const int USERHANDLE = 8;
    static const int PCRHANDLE = 8;
    static const int NODEHANDLE = 6;
    static const int CHATHANDLE = 8;
    static const int SESSIONHANDLE = 8;
    static const int PURCHASEHANDLE = 8;
    static const int BACKUPHANDLE = 8;
    static const int DRIVEHANDLE = 8;
    static const int CONTACTLINKHANDLE = 6;
    static const int CHATLINKHANDLE = 6;
    static const int SETHANDLE = 8;
    static const int SETELEMENTHANDLE = 8;

    // max new nodes per request
    static const int MAX_NEWNODES = 2000;

    // session ID length (binary)
    static const unsigned SIDLEN = 2 * SymmCipher::KEYLENGTH + USERHANDLE * 4 / 3 + 1;

    void proccr(JSON*);
    void procsr(JSON*);

    // account access: master key
    // folder link access: folder key
    SymmCipher key;

    // dummy key to obfuscate non protected cache
    SymmCipher tckey;

    // account access (full account): RSA private key
    AsymmCipher asymkey;
    string mPrivKey;    // serialized version for apps

    // RSA public key
    AsymmCipher pubk;

    // EdDSA signing key (Ed25519 private key seed).
    EdDSA *signkey;

    // ECDH key (x25519 private key).
    ECDH *chatkey;

    // set when keys for every current contact have been checked
    AuthRingsMap mAuthRings;

    // used during initialization to accumulate required updates to authring (to send them all atomically)
    AuthRingsMap mAuthRingsTemp;

    // true while authrings are being fetched
    bool mFetchingAuthrings;

    // actual state of keys
    bool fetchingkeys;

    // invalidate received keys (when fail to load)
    void clearKeys();

    // delete chatkey and signing key
    void resetKeyring();

    // binary session ID
    string sid;

    // distinguish activity from different MegaClients in logs
    string clientname;

    // number our http requests so we can distinguish them (and the curl debug logging for them) in logs
    unsigned transferHttpCounter = 0;

    // apply keys
    void applykeys();

    // send andy key rewrites prepared when keys were applied
    void sendkeyrewrites();

    // symmetric password challenge
    int checktsid(byte* sidbuf, unsigned len);

    // locate user by e-mail address or by handle
    User* finduser(const char*, int = 0);
    User* finduser(handle, int = 0);
    User* ownuser();
    void mapuser(handle, const char*);
    void discarduser(handle, bool = true);
    void discarduser(const char*);
    void mappcr(handle, unique_ptr<PendingContactRequest>&&);
    bool discardnotifieduser(User *);

    PendingContactRequest* findpcr(handle);

    // queue public key request for user
    void queuepubkeyreq(User*, std::unique_ptr<PubKeyAction>);
    void queuepubkeyreq(const char*, std::unique_ptr<PubKeyAction>);

    // rewrite foreign keys of the node (tree)
    void rewriteforeignkeys(Node* n);

    // simple string hash
    static void stringhash(const char*, byte*, SymmCipher*);
    static uint64_t stringhash64(string*, SymmCipher*);

    // builds the authentication URI to be sent in POST requests
    string getAuthURI(bool supressSID = false, bool supressAuthKey = false);

    bool setlang(string *code);

    // sets the auth token to be used when logged into a folder link
    void setFolderLinkAccountAuth(const char *auth);

    // returns the public handle of the folder link if the account is logged into a public folder, otherwise UNDEF.
    handle getFolderLinkPublicHandle();

    // check if end call reason is valid
    bool isValidEndCallReason(int reason);

    // check if there is a valid folder link (rootnode received and the valid key)
    bool isValidFolderLink();

    //returns the top-level node for a node
    Node *getrootnode(Node*);

    //returns true if the node referenced by the handle belongs to the logged-in account
    bool isPrivateNode(NodeHandle h);

    //returns true if the node referenced by the handle belongs to other account than the logged-in account
    bool isForeignNode(NodeHandle h);

    // process node subtree
    void proctree(Node*, TreeProc*, bool skipinshares = false, bool skipversions = false);

    // hash password
    error pw_key(const char*, byte*) const;

    // returns a pointer to tmptransfercipher setting its key to the one provided
    // tmptransfercipher key will change: to be used right away: this is not a dedicated SymmCipher for the transfer!
    SymmCipher *getRecycledTemporaryTransferCipher(const byte *key, int type = 1);

    // returns a pointer to tmpnodecipher setting its key to the one provided
    // tmpnodecipher key will change: to be used right away: this is not a dedicated SymmCipher for the node!
    SymmCipher *getRecycledTemporaryNodeCipher(const string *key);
    SymmCipher *getRecycledTemporaryNodeCipher(const byte *key);

    // request a link to recover account
    void getrecoverylink(const char *email, bool hasMasterkey);

    // query information about recovery link
    void queryrecoverylink(const char *link);

    // request private key for integrity checking the masterkey
    void getprivatekey(const char *code);

    // confirm a recovery link to restore the account
    void confirmrecoverylink(const char *code, const char *email, const char *password, const byte *masterkey = NULL, int accountversion = 1);

    // request a link to cancel the account
    void getcancellink(const char *email, const char* = NULL);

    // confirm a link to cancel the account
    void confirmcancellink(const char *code);

    // get a link to change the email address
    void getemaillink(const char *email, const char *pin = NULL);

    // confirm a link to change the email address
    void confirmemaillink(const char *code, const char *email, const byte *pwkey);

    // create contact link
    void contactlinkcreate(bool renew);

    // query contact link
    void contactlinkquery(handle);

    // delete contact link
    void contactlinkdelete(handle);

    // multi-factor authentication setup
    void multifactorauthsetup(const char* = NULL);

    // multi-factor authentication get
    void multifactorauthcheck(const char*);

    // multi-factor authentication disable
    void multifactorauthdisable(const char*);

    // fetch time zone
    void fetchtimezone();

    void keepmealive(int, bool enable = true);

    void getpsa(bool urlSupport);

    // tells the API the user has seen existing alerts
    void acknowledgeuseralerts();

    // manage overquota errors
    void activateoverquota(dstime timeleft, bool isPaywall);

    // achievements enabled for the account
    bool achievements_enabled;

    // non-zero if login with user+pwd was done (reset upon fetchnodes completion)
    bool isNewSession;

    // timestamp of the last login with user and password
    m_time_t tsLogin;

    // true if user has disabled fileversioning
    bool versions_disabled;

    // the SDK is trying to log out
    int loggingout = 0;

    // the logout request succeeded, time to clean up localy once returned from CS response processing
    std::function<void(MegaClient*)> mOnCSCompletion;

    // true if the account is a master business account, false if it's a sub-user account
    BizMode mBizMode;

    // -1: expired, 0: inactive (no business subscription), 1: active, 2: grace-period
    BizStatus mBizStatus;

    // list of handles of the Master business account/s
    std::set<handle> mBizMasters;

    // timestamp when a business account will enter into Grace Period
    m_time_t mBizGracePeriodTs;

    // timestamp when a business account will finally expire
    m_time_t mBizExpirationTs;

    // whether the destructor has started running yet
    bool destructorRunning = false;

    // Keep track of high level operation counts and times, for performance analysis
    struct PerformanceStats
    {
        CodeCounter::ScopeStats execFunction = { "MegaClient_exec" };
        CodeCounter::ScopeStats transferslotDoio = { "TransferSlot_doio" };
        CodeCounter::ScopeStats execdirectreads = { "execdirectreads" };
        CodeCounter::ScopeStats transferComplete = { "transfer_complete" };
        CodeCounter::ScopeStats megaapiSendPendingTransfers = { "megaapi_sendtransfers" };
        CodeCounter::ScopeStats prepareWait = { "MegaClient_prepareWait" };
        CodeCounter::ScopeStats doWait = { "MegaClient_doWait" };
        CodeCounter::ScopeStats checkEvents = { "MegaClient_checkEvents" };
        CodeCounter::ScopeStats applyKeys = { "MegaClient_applyKeys" };
        CodeCounter::ScopeStats dispatchTransfers = { "dispatchTransfers" };
        CodeCounter::ScopeStats csResponseProcessingTime = { "cs batch response processing" };
        CodeCounter::ScopeStats csSuccessProcessingTime = { "cs batch received processing" };
        CodeCounter::ScopeStats scProcessingTime = { "sc processing" };
        uint64_t transferStarts = 0, transferFinishes = 0;
        uint64_t transferTempErrors = 0, transferFails = 0;
        uint64_t prepwaitImmediate = 0, prepwaitZero = 0, prepwaitHttpio = 0, prepwaitFsaccess = 0, nonzeroWait = 0;
        CodeCounter::DurationSum csRequestWaitTime;
        CodeCounter::DurationSum transfersActiveTime;
        std::string report(bool reset, HttpIO* httpio, Waiter* waiter, const RequestDispatcher& reqs);
    } performanceStats;

    std::string getDeviceidHash();

    /**
     * @brief This function calculates the time (in deciseconds) that a user
     * transfer request must wait for a retry.
     *
     * A pro user who has reached the limit must wait for the renewal or
     * an upgrade on the pro plan.
     *
     * @param req Pointer to HttpReq object
     * @note a 99408 event is sent for non-pro clients with a negative
     * timeleft in the request header
     *
     * @return returns the backoff time in dstime
     */
    dstime overTransferQuotaBackoff(HttpReq* req);

    MegaClient(MegaApp*, Waiter*, HttpIO*, unique_ptr<FileSystemAccess>&&, DbAccess*, GfxProc*, const char*, const char*, unsigned workerThreadCount);
    ~MegaClient();

    void filenameAnomalyDetected(FilenameAnomalyType type, const LocalPath& localPath, const string& remotePath);
    unique_ptr<FilenameAnomalyReporter> mFilenameAnomalyReporter;

struct MyAccountData
{
    void setProLevel(AccountType prolevel) { mProLevel = prolevel; }
    AccountType getProLevel() { return mProLevel; };
    void setProUntil(m_time_t prountil) { mProUntil = prountil; }

    // returns remaining time for the current pro-level plan
    // keep in mind that free plans do not have a remaining time; instead, the IP bandwidth is reset after a back off period
    m_time_t getTimeLeft();

private:
    AccountType mProLevel = AccountType::ACCOUNT_TYPE_UNKNOWN;
    m_time_t mProUntil = -1;
} mMyAccount;

private:
    // Since it's quite expensive to create a SymmCipher, this are provided to use for quick operations - just set the key and use.
    SymmCipher tmpnodecipher;

    // Since it's quite expensive to create a SymmCipher, this is provided to use for quick operation - just set the key and use.
    SymmCipher tmptransfercipher;

    // creates a new id filling `id` with random bytes, up to `length`
    void resetId(char *id, size_t length);


//
// Sets and Elements
//

public:
    // generate "asp" command
    void putSet(Set&& s, std::function<void(Error, handle)> completion);

    // generate "asr" command
    void removeSet(handle id, std::function<void(Error)> completion);

    // generate "aft" command
    void fetchSet(handle id, std::function<void(Error)> completion);

    // generate "aep" command
    void putSetElement(SetElement&& el, handle setId, std::function<void(Error, handle, handle)> completion);

    // generate "aer" command
    void removeSetElement(handle id, std::function<void(Error, handle)> completion);

    // load Sets and Elements from json
    error readSetsAndElements(JSON& j);

    // return Set with given id or nullptr if it was not found
    const Set* getSet(handle id) const;

    // return all available Sets, indexed by id
    const map<handle, Set>& getSets() const { return mSets; }

    // add new Set or replace exisiting one
    void addSet(Set&& a);

    // search for Set with the same id, and update its members
    bool updateSet(Set&& s);

    // delete Set with elemId from local memory; return true if found and deleted
    bool deleteSet(handle setId);

    // add new element or update existing one with the same id
    void addOrUpdateSetElement(SetElement&& el, handle setId);

    // delete Element with elemId from Set with setId in local memory; return true if found and deleted
    bool deleteSetElement(handle elemId, handle setId);

private:
    error readSets(JSON& j, map<handle, Set>& sets);
    error readSet(JSON& j, Set& s);
    error readElements(JSON& j, multimap<handle, SetElement>& elements);
    error readElement(JSON& j, SetElement& el, handle& setId);
    error decryptSetData(Set& s);
    error decryptElementData(SetElement& el, const string& setKey);
    string decryptKey(const string& k, SymmCipher& cipher) const;
    bool decryptAttrs(const string& attrs, const string& decrKey, string_map& output);
    string encryptAttrs(const string_map& attrs, const string& encryptionKey);

    void sc_asp(); // AP after new or updated Set
    void sc_asr(); // AP after removed Set
    void sc_aep(); // AP after new or updated Set Element
    void sc_aer(); // AP after removed Set Element

    Set* unserializeSet(string* d);

    bool initscsets();
    bool fetchscset(string* data, uint32_t id);
    bool updatescsets();
    void notifypurgesets();
    void notifyset(Set*);
    vector<Set*> setnotify;

    map<handle, Set> mSets; // indexed by Set id

// -------- end of Sets and Elements

};
} // namespace

#if __cplusplus < 201100L
#define char_is_not_digit std::not1(std::ptr_fun(static_cast<int(*)(int)>(std::isdigit)))
#define char_is_not_space std::not1(std::ptr_fun<int, int>(std::isspace))
#else
#define char_is_not_digit [](char c) { return !std::isdigit(c); }
#define char_is_not_space [](char c) { return !std::isspace(c); }
#endif

#endif<|MERGE_RESOLUTION|>--- conflicted
+++ resolved
@@ -374,29 +374,7 @@
         return it != mAttrs->end() ? it->second : value;
     }
 
-<<<<<<< HEAD
-    void doRebaseAttrsOn(const Set& s, string_map& appliedAttrs) const;
-
     std::bitset<CHANGE_TYPE_SIZE> mChanges;
-=======
-    enum
-    {
-        // update these from outside Set
-        CH_NEW,
-        CH_NAME,
-        CH_COVER,
-        CH_REMOVED,
-
-        // update these from inside Set
-        CH_EL_NEW,
-        CH_EL_NAME,
-        CH_EL_ORDER,
-        CH_EL_REMOVED,
-
-        CH_SIZE
-    };
-    std::bitset<CH_SIZE> mChanges;
->>>>>>> e978ea66
 
     static const string coverTag; // "c"
 };
