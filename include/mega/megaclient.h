--- conflicted
+++ resolved
@@ -266,9 +266,6 @@
     }
 };
 
-<<<<<<< HEAD
-class MEGA_API MegaClient
-=======
 
 class MegaClient;
 
@@ -284,7 +281,6 @@
  * triggered by the reception of a sequence-number in the actionpacket (scsn).
  */
 class MEGA_API NodeManager
->>>>>>> 94e2b9dd
 {
 public:
     NodeManager(MegaClient& client);
@@ -515,13 +511,6 @@
     // returns the counter for the specified node, calculating it recursively and accessing to DB if it's neccesary
     NodeCounter calculateNodeCounter(const NodeHandle &nodehandle, nodetype_t parentType, Node *node);
 
-<<<<<<< HEAD
-    // manage access to the node tree so that sync code can browse the tree outside actionpacket processing
-    mutex nodeTreeMutex;
-
-    // keep track of user storage, inshare storage, file/folder counts per root node.
-    NodeCounterMap mNodeCounters;
-=======
     // Container storing FileFingerprint* (Node* in practice) ordered by fingerprint
     FingerprintContainer mFingerPrints;
 
@@ -547,7 +536,6 @@
     // own identity
     handle me;
     string uid;
->>>>>>> 94e2b9dd
 
     // all users
     user_map users;
@@ -1554,6 +1542,8 @@
 
     // NodeManager instance to wrap all access to Node objects
     NodeManager mNodeManager;
+
+    mutex nodeTreeMutex;
 
     // there is data to commit to the database when possible
     bool pendingsccommit;
