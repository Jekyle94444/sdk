/**
 * @file mega/megaclient.h
 * @brief Client access engine core logic
 *
 * (c) 2013-2014 by Mega Limited, Auckland, New Zealand
 *
 * This file is part of the MEGA SDK - Client Access Engine.
 *
 * Applications using the MEGA API must present a valid application key
 * and comply with the the rules set forth in the Terms of Service.
 *
 * The MEGA SDK is distributed in the hope that it will be useful,
 * but WITHOUT ANY WARRANTY; without even the implied warranty of
 * MERCHANTABILITY or FITNESS FOR A PARTICULAR PURPOSE.
 *
 * @copyright Simplified (2-clause) BSD License.
 *
 * You should have received a copy of the license along with this
 * program.
 */

#ifndef MEGACLIENT_H
#define MEGACLIENT_H 1

#include <condition_variable>
#include <thread>

#include "json.h"
#include "db.h"
#include "gfx.h"
#include "filefingerprint.h"
#include "request.h"
#include "transfer.h"
#include "treeproc.h"
#include "sharenodekeys.h"
#include "account.h"
#include "backofftimer.h"
#include "http.h"
#include "pubkeyaction.h"
#include "pendingcontactrequest.h"
#include "mediafileattribute.h"
#include "useralerts.h"
#include "user.h"

namespace mega {

class SyncConfigBag;

class MEGA_API FetchNodesStats
{
public:
    enum {
        MODE_DB = 0,
        MODE_API = 1,
        MODE_NONE = 2
    };

    enum {
        TYPE_ACCOUNT = 0,
        TYPE_FOLDER = 1,
        TYPE_NONE = 2
    };

    enum {
        API_CACHE = 0,
        API_NO_CACHE = 1,    // use this for DB mode
        API_NONE = 2
    };

    FetchNodesStats();
    void init();
    void toJsonArray(string *json);

    //////////////////
    // General info //
    //////////////////
    int mode; // DB = 0, API = 1
    int cache; // no-cache = 0, no-cache = 1
    int type; // Account = 0, Folder = 1
    dstime startTime; // startup time (ds)

    /**
     * \brief Number of nodes in the cached filesystem
     *
     * From DB: number on nodes in the local database
     * From API: number of nodes in the response to the fetchnodes command
     */
    long long nodesCached;

    /**
     * @brief Number of nodes in the current filesystem, after the reception of action packets
     */
    long long nodesCurrent;

    /**
     * @brief Number of action packets to complete the cached filesystem
     *
     * From DB: Number of action packets to complete the local cache
     * From API: Number of action packets to complete the server-side cache
     */
    int actionPackets;

    ////////////
    // Errors //
    ////////////

    /**
     * @brief Number of error -3 or -4 received during the process (including cs and sc requests)
     */
    int eAgainCount;

    /**
     * @brief Number of HTTP 500 errors received during the process (including cs and sc requests)
     */
    int e500Count;

    /**
     * @brief Number of other errors received during the process (including cs and sc requests)
     *
     * The most common source of these errors are connectivity problems (no Internet, timeouts...)
     */
    int eOthersCount;

    ////////////////////////////////////////////////////////////////////
    // Time elapsed until different steps since the startup time (ds) //
    ////////////////////////////////////////////////////////////////////

    /**
     * @brief Time until the first byte read
     *
     * From DB: time until the first record read from the database
     * From API: time until the first byte read in response to the fetchnodes command (errors excluded)
     */
    dstime timeToFirstByte;

    /**
     * @brief Time until the last byte read
     *
     * From DB: time until the last record is read from the database
     * From API: time until the whole response to the fetchnodes command has been received
     */
    dstime timeToLastByte;

    /**
     * @brief Time until the cached filesystem is ready
     *
     * From DB: time until the database has been read and processed
     * From API: time until the fetchnodes command is processed
     */
    dstime timeToCached;

    /**
     * @brief Time until the filesystem is ready to be used
     *
     * From DB: this time is the same as timeToCached
     * From API: time until action packets have been processed
     * It's needed to wait until the reception of action packets due to
     * server-side caches.
     */
    dstime timeToResult;

    /**
     * @brief Time until synchronizations have been resumed
     *
     * This involves the load of the local cache and the scan of known
     * files. Files that weren't cached are scanned later.
     */
    dstime timeToSyncsResumed;

    /**
     * @brief Time until the filesystem is current
     *
     * From DB: time until action packets have been processed
     * From API: this time is the same as timeToResult
     */
    dstime timeToCurrent;

    /**
     * @brief Time until the resumption of transfers has finished
     *
     * The resumption of transfers is done after the filesystem is current
     */
    dstime timeToTransfersResumed;
};


// Helper class for MegaClient.  
// Maintains a small thread pool for executing independent operations such as encrypt/decrypt a block of data
// The number of threads can be 0 (eg. for helper MegaApi that deals with public folder links) in which case something queued is 
// immediately executed synchronously on the caller's thread
struct MegaClientAsyncQueue
{
    void push(std::function<void(SymmCipher&)> f);
    void clearQueue();

    MegaClientAsyncQueue(Waiter& w, unsigned threadCount);
    ~MegaClientAsyncQueue();

private:
    Waiter& mWaiter;
    std::mutex mMutex;
    std::condition_variable mConditionVariable;
    std::deque<std::function<void(SymmCipher&)>> mQueue;
    std::vector<std::thread> mThreads;
    SymmCipher mZeroThreadsCipher;

    void asyncThreadLoop();
};


class MEGA_API MegaClient
{
public:
    // own identity
    handle me;
    string uid;

    // root nodes (files, incoming, rubbish)
    handle rootnodes[3];

    // all nodes
    node_map nodes;

    // keep track of user storage, inshare storage, file/folder counts per root node.
    NodeCounterMap mNodeCounters;

    // all users
    user_map users;

    // encrypted master key
    string k;

    // version of the account
    int accountversion;

    // salt of the account (for v2 accounts)
    string accountsalt;

    // timestamp of the creation of the account
    m_time_t accountsince;

    // Global Multi-Factor Authentication enabled
    bool gmfa_enabled;

    // Server-Side Rubbish-bin Scheduler enabled (autopurging)
    bool ssrs_enabled;

    // New Secure Registration method enabled
    bool nsr_enabled;

    // Account has VOIP push enabled (only for Apple)
    bool aplvp_enabled;

    // Use new format to generate Mega links
    bool mNewLinkFormat = false;

    // 2 = Opt-in and unblock SMS allowed 1 = Only unblock SMS allowed 0 = No SMS allowed  -1 = flag was not received
    SmsVerificationState mSmsVerificationState;

    // the verified account phone number, filled in from 'ug'
    string mSmsVerifiedPhone;
	
    // pseudo-random number generator
    PrnGen rng;

    bool ephemeralSession = false;

    static string getPublicLink(bool newLinkFormat, nodetype_t type, handle ph, const char *key);

#ifdef ENABLE_CHAT
    // all chats
    textchat_map chats;
#endif

    // process API requests and HTTP I/O
    void exec();

    // wait for I/O or other events
    int wait();

    // splitted implementation of wait() for a better thread management
    int preparewait();
    int dowait();
    int checkevents();

    // abort exponential backoff
    bool abortbackoff(bool = true);

    // ID tag of the next request
    int nextreqtag();

    // corresponding ID tag of the currently executing callback
    int restag;

    // ephemeral session support
    void createephemeral();
    void resumeephemeral(handle, const byte*, int = 0);
    void cancelsignup();

    // full account confirmation/creation support
    void sendsignuplink(const char*, const char*, const byte*);

    string sendsignuplink2(const char*, const char *, const char*);
    void resendsignuplink2(const char*, const char *);

    void querysignuplink(const byte*, unsigned);
    void confirmsignuplink(const byte*, unsigned, uint64_t);
    void confirmsignuplink2(const byte*, unsigned);
    void setkeypair();

    // prelogin: e-mail
    void prelogin(const char*);

    // user login: e-mail, pwkey
    void login(const char*, const byte*, const char* = NULL);

    // user login: e-mail, password, salt
    void login2(const char*, const char*, string *, const char* = NULL);

    // user login: e-mail, derivedkey, 2FA pin
    void login2(const char*, const byte*, const char* = NULL);

    // user login: e-mail, pwkey, emailhash
    void fastlogin(const char*, const byte*, uint64_t);

    // session login: binary session, bytecount
    void login(const byte*, int);

    // check password
    error validatepwd(const byte *);

    // get user data
    void getuserdata();

    // get miscelaneous flags
    void getmiscflags();

    // get the public key of an user
    void getpubkey(const char* user);

    // check if logged in
    sessiontype_t loggedin();

    // check if logged in a folder link
    bool loggedinfolderlink();

    // check the reason of being blocked
    void whyamiblocked();

    // dump current session
    int dumpsession(byte*, size_t);

    // create a copy of the current session
    void copysession();

    // resend the verification email to the same email address as it was previously sent to
    void resendverificationemail();

    // get the data for a session transfer
    // the caller takes the ownership of the returned value
    // if the second parameter isn't NULL, it's used as session id instead of the current one
    string *sessiontransferdata(const char*, string* = NULL);

    // Kill session id
    void killsession(handle session);
    void killallsessions();

    // extract public handle and key from a public file/folder link
    error parsepubliclink(const char *link, handle &ph, byte *key, bool isFolderLink);

    // set folder link: node, key
    error folderaccess(const char*folderlink);

    // open exported file link (op=0 -> download, op=1 fetch data)
    void openfilelink(handle ph, const byte *key, int op);

    // decrypt password-protected public link
    // the caller takes the ownership of the returned value in decryptedLink parameter
    error decryptlink(const char* link, const char* pwd, string *decryptedLink);

    // encrypt public link with password
    // the caller takes the ownership of the returned value
    error encryptlink(const char* link, const char* pwd, string *encryptedLink);

    // change login password
    error changepw(const char *password, const char *pin = NULL);

    // load all trees: nodes, shares, contacts
    void fetchnodes(bool nocache = false);

    // fetchnodes stats
    FetchNodesStats fnstats;

    // load cryptographic keys: RSA, Ed25519, Cu25519 and their signatures
    void fetchkeys();

    // check existence and integrity of keys and signatures, initialize if missing
    void initializekeys();

    // to be called after resumption from cache (user attributes loaded)
    void loadAuthrings();

    // load cryptographic keys for contacts: RSA, Ed25519, Cu25519
    void fetchContactsKeys();

    // fetch keys related to authrings for a given contact
    void fetchContactKeys(User *user);

    // track a public key in the authring for a given user
    error trackKey(attr_t keyType, handle uh, const std::string &key);

    // track the signature of a public key in the authring for a given user
    error trackSignature(attr_t signatureType, handle uh, const std::string &signature);

    // set the Ed25519 public key as verified for a given user in the authring (done by user manually by comparing hash of keys)
    error verifyCredentials(handle uh);

    // reset the tracking of public keys in the authrings for a given user
    error resetCredentials(handle uh);

    // check credentials are verified for a given user
    bool areCredentialsVerified(handle uh);

    // retrieve user details
    void getaccountdetails(AccountDetails*, bool, bool, bool, bool, bool, bool, int source = -1);

    // check if the available bandwidth quota is enough to transfer an amount of bytes
    void querytransferquota(m_off_t size);

    // update node attributes
    error setattr(Node*, const char* prevattr = NULL);

    // prefix and encrypt attribute json
    void makeattr(SymmCipher*, string*, const char*, int = -1) const;

    // convenience version of the above (frequently we are passing a NodeBase's attrstring)
    void makeattr(SymmCipher*, const std::unique_ptr<string>&, const char*, int = -1) const;

    // check node access level
    int checkaccess(Node*, accesslevel_t);

    // check if a move operation would succeed
    error checkmove(Node*, Node*);

    // delete node
    error unlink(Node*, bool = false);

    // delete all versions
    void unlinkversions();

    // move node to new parent folder
    error rename(Node*, Node*, syncdel_t = SYNCDEL_NONE, handle = UNDEF, const char *newName = nullptr);

    // find a transfer by fingerprint and target type (private/foreign) in transfers or cached transfers
    transfer_map::iterator getTransferByFileFingerprint(FileFingerprint *f, transfer_map &transfers, bool foreign);

    // start/stop/pause file transfer
    bool startxfer(direction_t, File*, DBTableTransactionCommitter&, bool skipdupes = false, bool startfirst = false, bool donotpersist = false);
    void stopxfer(File* f, DBTableTransactionCommitter* committer);
    void pausexfers(direction_t, bool pause, bool hard, DBTableTransactionCommitter& committer);

    // maximum number of connections per transfer
    static const unsigned MAX_NUM_CONNECTIONS = 6;

    // set max connections per transfer
    void setmaxconnections(direction_t, int);

    // enqueue/abort direct read
    void pread(Node*, m_off_t, m_off_t, void*);
    void pread(handle, SymmCipher* key, int64_t, m_off_t, m_off_t, void*, bool = false,  const char* = NULL, const char* = NULL, const char* = NULL);
    void preadabort(Node*, m_off_t = -1, m_off_t = -1);
    void preadabort(handle, m_off_t = -1, m_off_t = -1);

    // pause flags
    bool xferpaused[2];

#ifdef ENABLE_SYNC
    // active syncs
    sync_list syncs;

    // indicates whether all startup syncs have been fully scanned
    bool syncsup;

    // A collection of sync configs backed by a database table
    std::unique_ptr<SyncConfigBag> syncConfigs;

    // whether we allow the automatic resumption of syncs
    bool allowAutoResumeSyncs = true;
#endif

    // if set, symlinks will be followed except in recursive deletions
    // (give the user ample warning about possible sync repercussions)
    bool followsymlinks;

    // number of parallel connections per transfer (PUT/GET)
    unsigned char connections[2];

    // generate & return next upload handle
    handle uploadhandle(int);

    // helper function for preparing a putnodes call for new folders
    void putnodes_prepareOneFolder(NewNode* newnode, std::string foldername);

    // add nodes to specified parent node (complete upload, copy files, make
    // folders)
    void putnodes(handle, NewNode*, int, const char * = nullptr, Transfer * = nullptr);

    // send files/folders to user
    void putnodes(const char*, NewNode*, int, Transfer * = nullptr);

    // attach file attribute to upload or node handle
    void putfa(handle, fatype, SymmCipher*, std::unique_ptr<string>, bool checkAccess = true);

    // queue file attribute retrieval
    error getfa(handle h, string *fileattrstring, const string &nodekey, fatype, int = 0);
    
    // notify delayed upload completion subsystem about new file attribute
    void checkfacompletion(handle, Transfer* = NULL);

    // attach/update/delete a user attribute
    void putua(attr_t at, const byte* av = NULL, unsigned avl = 0, int ctag = -1, handle lastPublicHandle = UNDEF, int phtype = 0, int64_t ts = 0);

    // attach/update multiple versioned user attributes at once
    void putua(userattr_map *attrs, int ctag = -1);

    // queue a user attribute retrieval
    void getua(User* u, const attr_t at = ATTR_UNKNOWN, int ctag = -1);

    // queue a user attribute retrieval (for non-contacts)
    void getua(const char* email_handle, const attr_t at = ATTR_UNKNOWN, const char *ph = NULL, int ctag = -1);

    // retrieve the email address of a user
    void getUserEmail(const char *uid);

#ifdef DEBUG
    // queue a user attribute removal
    void delua(const char* an);
#endif

    // delete or block an existing contact
    error removecontact(const char*, visibility_t = HIDDEN);

    // add/remove/update outgoing share
    void setshare(Node*, const char*, accesslevel_t, const char* = NULL);

    // Add/delete/remind outgoing pending contact request
    void setpcr(const char*, opcactions_t, const char* = NULL, const char* = NULL, handle = UNDEF);
    void updatepcr(handle, ipcactions_t);

    // export node link or remove existing exported link for this node
    error exportnode(Node*, int, m_time_t);
    void getpubliclink(Node* n, int del, m_time_t ets); // auxiliar method to add req

    // add timer
    error addtimer(TimerWithBackoff *twb);

    // add/delete sync
    error isnodesyncable(Node*, bool* = NULL);

    error addsync(SyncConfig, const char*, string*, int = 0, void* = NULL);

    void delsync(Sync*, bool = true);

    // close all open HTTP connections
    void disconnect();

    // close server-client HTTP connection
    void catchup();
    // abort lock request
    void abortlockrequest();

    // abort session and free all state information
    void logout();

    // free all state information
    void locallogout(bool removecaches);

    // SDK version
    const char* version();

    // get the last available version of the app
    void getlastversion(const char *appKey);

    // get a local ssl certificate for communications with the webclient
    void getlocalsslcertificate();

    // send a DNS request to resolve a hostname
    void dnsrequest(const char*);

    // send a GeLB request for a service with a timeout (in ms) and a number of retries
    void gelbrequest(const char*, int, int);

    // send chat stats
    void sendchatstats(const char*, int port);

    // send chat logs with user's annonymous id
    void sendchatlogs(const char*, const char*, int port);

    // send a HTTP request
    void httprequest(const char*, int, bool = false, const char* = NULL, int = 1);

    // maximum outbound throughput (per target server)
    int putmbpscap;

    // User-Agent header for HTTP requests
    string useragent;

    // Issuer of a detected fake SSL certificate
    string sslfakeissuer;

    // shopping basket
    handle_vector purchase_basket;

    // enumerate Pro account purchase options
    void purchase_enumeratequotaitems();

    // clear shopping basket
    void purchase_begin();

    // add item to basket
    void purchase_additem(int, handle, unsigned, const char *, unsigned, const char *, handle = UNDEF, int = 0, int64_t = 0);

    // submit purchased products for payment
    void purchase_checkout(int);

    // submit purchase receipt for verification
    void submitpurchasereceipt(int, const char*, handle lph = UNDEF, int phtype = 0, int64_t ts = 0);

    // store credit card
    error creditcardstore(const char *);

    // get credit card subscriptions
    void creditcardquerysubscriptions();

    // cancel credit card subscriptions
    void creditcardcancelsubscriptions(const char *reason = NULL);

    // get payment methods
    void getpaymentmethods();

    // store user feedback
    void userfeedbackstore(const char *);

    // send event
    void sendevent(int, const char *);
    void sendevent(int, const char *, int tag);

    // create support ticket
    void supportticket(const char *message, int type);

    // clean rubbish bin
    void cleanrubbishbin();

    // change the storage status
    bool setstoragestatus(storagestatus_t);

    // get info about a folder link
    void getpubliclinkinfo(handle h);

    // send an sms to verificate a phone number (returns EARGS if phone number has invalid format)
    error smsverificationsend(const string& phoneNumber, bool reVerifyingWhitelisted = false);

    // check the verification code received by sms is valid (returns EARGS if provided code has invalid format)
    error smsverificationcheck(const string& verificationCode);

#ifdef ENABLE_CHAT

    // create a new chat with multiple users and different privileges
    void createChat(bool group, bool publicchat, const userpriv_vector *userpriv = NULL, const string_map *userkeymap = NULL, const char *title = NULL);

    // invite a user to a chat
    void inviteToChat(handle chatid, handle uh, int priv, const char *unifiedkey = NULL, const char *title = NULL);

    // remove a user from a chat
    void removeFromChat(handle chatid, handle uh);

    // get the URL of a chat
    void getUrlChat(handle chatid);

    // process object arrays by the API server (users + privileges)
    userpriv_vector * readuserpriv(JSON* j);

    // grant access to a chat peer to one specific node
    void grantAccessInChat(handle chatid, handle h, const char *uid);

    // revoke access to a chat peer to one specific node
    void removeAccessInChat(handle chatid, handle h, const char *uid);

    // update permissions of a peer in a chat
    void updateChatPermissions(handle chatid, handle uh, int priv);

    // truncate chat from message id
    void truncateChat(handle chatid, handle messageid);

    // set title of the chat
    void setChatTitle(handle chatid, const char *title = NULL);

    // get the URL of the presence server
    void getChatPresenceUrl();

    // register a token device to route push notifications
    void registerPushNotification(int deviceType, const char *token = NULL);

    void archiveChat(handle chatid, bool archived);

    // request meta information from an url (title, description, icon)
    void richlinkrequest(const char*);

    // create/get or delete chat-link
    void chatlink(handle chatid, bool del, bool createifmissing);

    // get the URL for chat-link
    void chatlinkurl(handle publichandle);

    // convert public chat into private chat
    void chatlinkclose(handle chatid, const char *title);

    // auto-join publicchat
    void chatlinkjoin(handle publichandle, const char *unifiedkey);
#endif

    // get mega achievements
    void getaccountachievements(AchievementsDetails *details);

    // get mega achievements list (for advertising for unregistered users)
    void getmegaachievements(AchievementsDetails *details);

    // get welcome pdf
    void getwelcomepdf();

    // toggle global debug flag
    bool toggledebug();

    bool debugstate();

    // report an event to the API logger
    void reportevent(const char*, const char* = NULL);
    void reportevent(const char*, const char*, int tag);

    // set max download speed
    bool setmaxdownloadspeed(m_off_t bpslimit);

    // set max upload speed
    bool setmaxuploadspeed(m_off_t bpslimit);

    // get max download speed
    m_off_t getmaxdownloadspeed();

    // get max upload speed
    m_off_t getmaxuploadspeed();

    // get the handle of the older version for a NewNode
    handle getovhandle(Node *parent, string *name);

    // use HTTPS for all communications
    bool usehttps;
    
    // use an alternative port for downloads (8080)
    bool usealtdownport;

    // select the download port automatically
    bool autodownport;

    // use an alternative port for uploads (8080)
    bool usealtupport;

    // select the upload port automatically
    bool autoupport;

    // finish downloaded chunks in order
    bool orderdownloadedchunks;

    // disable public key pinning (for testing purposes)
    static bool disablepkp;

    // retry API_ESSL errors
    bool retryessl;

    // flag to request an extra loop of the SDK to finish something pending
    bool looprequested;

    // timestamp until the bandwidth is overquota in deciseconds, related to Waiter::ds
    m_time_t overquotauntil;

    // timestamp when a business account will enter into Grace Period
    m_time_t mBizGracePeriodTs;

    // timestamp when a business account will finally expire
    m_time_t mBizExpirationTs;

    // storage status
    storagestatus_t ststatus;

    // minimum bytes per second for streaming (0 == no limit, -1 == use default)
    int minstreamingrate;

    // root URL for API requests
    static string APIURL;

    // root URL for GeLB requests
    static string GELBURL;

    // root URL for chat stats
    static string CHATSTATSURL;

    // account auth for public folders
    string accountauth;

    // file that is blocking the sync engine
    string blockedfile;

    // stats id
    static char* statsid;

    // number of ongoing asynchronous fopen
    int asyncfopens;

    // list of notifications to display to the user; includes items already seen
    UserAlerts useralerts;

    // true if user data is cached
    bool cachedug;

    // backoff for the expiration of cached user data
    BackoffTimer btugexpiration;

private:
    BackoffTimer btcs;
    BackoffTimer btbadhost;
    BackoffTimer btworkinglock;

    vector<TimerWithBackoff *> bttimers;

    // server-client command trigger connection
    std::unique_ptr<HttpReq> pendingsc;
    std::unique_ptr<HttpReq> pendingscUserAlerts;
    BackoffTimer btsc;
    bool stopsc = false;
    bool pendingscTimedOut = false;


    // badhost report
    HttpReq* badhostcs;

    // Working lock
    HttpReq* workinglockcs;

    // notify URL for new server-client commands
    string scnotifyurl;

    // unique request ID
    char reqid[10];

    // auth URI component for API requests
    string auth;

    // lang URI component for API requests
    string lang;

    // public handle being used
    handle publichandle;

    // API response JSON object
    JSON response;

    // response record processing issue
    bool warned;

    // next local user record identifier to use
    int userid;

    // backoff for file attributes
    BackoffTimer btpfa;
    bool faretrying;

    // next internal upload handle
    handle nextuh;

    // just one notification after fetchnodes and catch-up actionpackets
    bool notifyStorageChangeOnStateCurrent = false;

    // maximum number of concurrent transfers (uploads + downloads)
    static const unsigned MAXTOTALTRANSFERS;

    // maximum number of concurrent transfers (uploads or downloads)
    static const unsigned MAXTRANSFERS;

    // maximum number of queued putfa before halting the upload queue
    static const int MAXQUEUEDFA;

    // maximum number of concurrent putfa
    static const int MAXPUTFA;

#ifdef ENABLE_SYNC
    // Resumes all resumable syncs
    void resumeResumableSyncs();
#endif

    // update time at which next deferred transfer retry kicks in
    void nexttransferretry(direction_t d, dstime*);

    // a TransferSlot chunk failed
    bool chunkfailed;
    
    // fetch state serialize from local cache
    bool fetchsc(DbTable*);

    // close the local transfer cache
    void closetc(bool remove = false);

    // server-client command processing
    void sc_updatenode();
    Node* sc_deltree();
    handle sc_newnodes();
    void sc_contacts();
    void sc_keys();
    void sc_fileattr();
    void sc_userattr();
    bool sc_shares();
    bool sc_upgrade();
    void sc_paymentreminder();
    void sc_opc();
    void sc_ipc();
    void sc_upc(bool incoming);
    void sc_ph();
    void sc_se();
#ifdef ENABLE_CHAT
    void sc_chatupdate(bool readingPublicChat);
    void sc_chatnode();
    void sc_chatflags();
#endif
    void sc_uac();
    void sc_la();
    void sc_ub();

    void init();

    // remove caches
    void removeCaches();

    // add node to vector and return index
    unsigned addnode(node_vector*, Node*) const;

    // add child for consideration in syncup()/syncdown()
    void addchild(remotenode_map*, string*, Node*, list<string>*) const;

    // crypto request response
    void cr_response(node_vector*, node_vector*, JSON*);

    // read node tree from JSON object
    void readtree(JSON*);

    // used by wait() to handle event timing
    void checkevent(dstime, dstime*, dstime*);

    // converts UTF-8 to 32-bit word array
    static char* utf8_to_a32forjs(const char*, int*);

    // was the app notified of a retrying CS request?
    bool csretrying;

    // encode/query handle type
    void encodehandletype(handle*, bool);
    bool isprivatehandle(handle*);
    
    // add direct read
    void queueread(handle, bool, SymmCipher*, int64_t, m_off_t, m_off_t, void*, const char* = NULL, const char* = NULL, const char* = NULL);
    
    // execute pending direct reads
    bool execdirectreads();

    // maximum number parallel connections for the direct read subsystem
    static const int MAXDRSLOTS = 16;

    // abort queued direct read(s)
    void abortreads(handle, bool, m_off_t, m_off_t);

    static const char PAYMENT_PUBKEY[];

public:
    void enabletransferresumption(const char *loggedoutid = NULL);
    void disabletransferresumption(const char *loggedoutid = NULL);

    // application callbacks
    struct MegaApp* app;

    // event waiter
    Waiter* waiter;

    // HTTP access
    HttpIO* httpio;

    // directory change notification
    struct FileSystemAccess* fsaccess;

    // bitmap graphics handling
    GfxProc* gfx;

    // enable / disable the gfx layer
    bool gfxdisabled;
    
    // DB access
    DbAccess* dbaccess = nullptr;

    // state cache table for logged in user
    DbTable* sctable;

    // there is data to commit to the database when possible
    bool pendingsccommit;

    // transfer cache table
    DbTable* tctable;

    // during processing of request responses, transfer table updates can be wrapped up in a single begin/commit
    DBTableTransactionCommitter* mTctableRequestCommitter = nullptr;

    // scsn as read from sctable
    handle cachedscsn;

    // initial state load in progress?  initial state can come from the database cache or via an 'f' command to the API.  
    // Either way there can still be a lot of historic actionpackets to follow since that snaphot, especially if the user has not been online for a long time.
    bool fetchingnodes;
    int fetchnodestag;

    // have we just completed fetching new nodes?  (ie, caught up on all the historic actionpackets since the fetchnodes)
    bool statecurrent;

    // pending file attribute writes
    putfa_list queuedfa;

    // current file attributes being sent
    putfa_list activefa;

    // API request queue double buffering:
    // reqs[r] is open for adding commands
    // reqs[r^1] is being processed on the API server
    HttpReq* pendingcs;

    // pending HTTP requests
    pendinghttp_map pendinghttp;

    // record type indicator for sctable
    enum { CACHEDSCSN, CACHEDNODE, CACHEDUSER, CACHEDLOCALNODE, CACHEDPCR, CACHEDTRANSFER, CACHEDFILE, CACHEDCHAT } sctablerectype;

    // open/create state cache database table
    void opensctable();

    // initialize/update state cache referenced sctable
    void initsc();
    void updatesc();
    void finalizesc(bool);

    // flag to pause / resume the processing of action packets
    bool scpaused;

    // MegaClient-Server response JSON
    JSON json;

    // Server-MegaClient request JSON and processing state flag ("processing a element")
    JSON jsonsc;
    bool insca;
    bool insca_notlast;

    // no two interrelated client instances should ever have the same sessionid
    char sessionid[10];

    // session key to protect local storage
    string sessionkey;

    // key protecting non-shareable GPS coordinates in nodes
    string unshareablekey;

    // application key
    char appkey[16];

    // incoming shares to be attached to a corresponding node
    newshare_list newshares;

    // current request tag
    int reqtag;

    // user maps: by handle and by case-normalized e-mail address
    uh_map uhindex;
    um_map umindex;

    // mapping of pending contact handles to their structure
    handlepcr_map pcrindex;

    // pending file attributes
    fa_map pendingfa;

    // upload waiting for file attributes
    handletransfer_map faputcompletion;    

    // file attribute fetch channels
    fafc_map fafcs;

    // generate attribute string based on the pending attributes for this upload
    void pendingattrstring(handle, string*);

    // active/pending direct reads
    handledrn_map hdrns;   // DirectReadNodes, main ownership.  One per file, each with one DirectRead per client request.
    dsdrn_map dsdrns;      // indicates the time at which DRNs should be retried 
    dr_list drq;           // DirectReads that are in DirectReadNodes which have fectched URLs
    drs_list drss;         // DirectReadSlot for each DR in drq, up to Max

    // merge newly received share into nodes
    void mergenewshares(bool);
    void mergenewshare(NewShare *s, bool notify);    // merge only the given share

    // transfer queues (PUT/GET)
    transfer_map transfers[2];
    BackoffTimerGroupTracker transferRetryBackoffs[2];

    // transfer list to manage the priority of transfers
    TransferList transferlist;

    // cached transfers (PUT/GET)
    transfer_map cachedtransfers[2];

    // cached files and their dbids
    vector<string> cachedfiles;
    vector<uint32_t> cachedfilesdbids;

    // database IDs of cached files and transfers
    // waiting for the completion of a putnodes
    pendingdbid_map pendingtcids;

    // path of temporary files
    // waiting for the completion of a putnodes
    pendingfiles_map pendingfiles;

    // transfer tslots
    transferslot_list tslots;

    // keep track of next transfer slot timeout
    BackoffTimerGroupTracker transferSlotsBackoff;

    // next TransferSlot to doio() on
    transferslot_list::iterator slotit;

    // FileFingerprint to node mapping
    Fingerprints mFingerprints;

    // send updates to app when the storage size changes
    int64_t mNotifiedSumSize = 0;

    // asymmetric to symmetric key rewriting
    handle_vector nodekeyrewrite;
    handle_vector sharekeyrewrite;

    static const char* const EXPORTEDLINK;

    // default number of seconds to wait after a bandwidth overquota
    static dstime DEFAULT_BW_OVERQUOTA_BACKOFF_SECS;

    // number of seconds to invalidate the cached user data
    static dstime USER_DATA_EXPIRATION_BACKOFF_SECS;

    // total number of Node objects
    long long totalNodes;

    // tracks how many nodes have had a successful applykey()
    long long mAppliedKeyNodeCount = 0;

    // server-client request sequence number
    char scsn[12];

    bool setscsn(JSON*);

    void purgenodes(node_vector* = NULL);
    void purgeusers(user_vector* = NULL);
    bool readusers(JSON*, bool actionpackets);

    user_vector usernotify;
    void notifyuser(User*);

    pcr_vector pcrnotify;
    void notifypcr(PendingContactRequest*);

    node_vector nodenotify;
    void notifynode(Node*);

    // update transfer in the persistent cache
    void transfercacheadd(Transfer*, DBTableTransactionCommitter*);

    // remove a transfer from the persistent cache
    void transfercachedel(Transfer*, DBTableTransactionCommitter* committer);

    // add a file to the persistent cache
    void filecacheadd(File*, DBTableTransactionCommitter& committer);

    // remove a file from the persistent cache
    void filecachedel(File*, DBTableTransactionCommitter* committer);

#ifdef ENABLE_CHAT
    textchat_map chatnotify;
    void notifychat(TextChat *);
#endif

#ifdef USE_MEDIAINFO
    MediaFileInfo mediaFileInfo;
#endif

    // write changed/added/deleted users to the DB cache and notify the
    // application
    void notifypurge();

    // remove node subtree
    void deltree(handle);

    Node* nodebyhandle(handle);
    Node* nodebyfingerprint(FileFingerprint*);
#ifdef ENABLE_SYNC
    Node* nodebyfingerprint(LocalNode*);
#endif /* ENABLE_SYNC */

    node_vector *nodesbyfingerprint(FileFingerprint* fingerprint);
    void nodesbyoriginalfingerprint(const char* fingerprint, Node* parent, node_vector *nv);

    // get up to "maxcount" nodes, not older than "since", ordered by creation time
    node_vector getRecentNodes(unsigned maxcount, m_time_t since, bool includerubbishbin);

    // get a vector of recent actions in the account
    recentactions_vector getRecentActions(unsigned maxcount, m_time_t since);

    // determine if the file is a video, photo, or media (video or photo).  If the extension (with trailing .) is not precalculated, pass null
    bool nodeIsMedia(const Node*, bool* isphoto, bool* isvideo) const;

    // generate & return upload handle
    handle getuploadhandle();

#ifdef ENABLE_SYNC    
    // sync debris folder name in //bin
    static const char* const SYNCDEBRISFOLDERNAME;

    // we are adding the //bin/SyncDebris/yyyy-mm-dd subfolder(s)
    bool syncdebrisadding;

    // minute of the last created folder in SyncDebris
    m_time_t syncdebrisminute;

    // activity flag
    bool syncactivity;

    // syncops indicates that a sync-relevant tree update may be pending
    bool syncops;

    // app scanstate flag
    bool syncscanstate;

    // scan required flag
    bool syncdownrequired;

    bool syncuprequired;

    // block local fs updates processing while locked ops are in progress
    bool syncfsopsfailed;

    // retry accessing temporarily locked filesystem items
    bool syncfslockretry;
    BackoffTimer syncfslockretrybt;

    // retry of transiently failed local filesystem ops
    bool syncdownretry;
    BackoffTimer syncdownbt;

    // sync PUT Nagle timer
    bool syncnagleretry;
    BackoffTimer syncnaglebt;

    // timer for extra notifications
    // (workaround for buggy network filesystems)
    bool syncextraretry;
    BackoffTimer syncextrabt;

    // rescan timer if fs notification unavailable or broken
    bool syncscanfailed;
    BackoffTimer syncscanbt;

    // vanished from a local synced folder
    localnode_set localsyncnotseen;

    // maps local fsid to corresponding LocalNode*
    handlelocalnode_map fsidnode;

    // local nodes that need to be added remotely
    localnode_vector synccreate;

    // number of sync-initiated putnodes() in progress
    int syncadding;

    // total number of LocalNode objects
    long long totalLocalNodes;

    // sync id dispatch
    handle nextsyncid();
    handle currsyncid;

    // SyncDebris folder addition result
    void putnodes_syncdebris_result(error, NewNode*);

    // if no sync putnodes operation is in progress, apply the updates stored
    // in syncadded/syncdeleted/syncoverwritten to the remote tree
    void syncupdate();

    // create missing folders, copy/start uploading missing files
    bool syncup(LocalNode*, dstime*);

    // sync putnodes() completion
    void putnodes_sync_result(error, NewNode*, int);

    // start downloading/copy missing files, create missing directories
    bool syncdown(LocalNode*, string*, bool);

    // move nodes to //bin/SyncDebris/yyyy-mm-dd/ or unlink directly
    void movetosyncdebris(Node*, bool);

    // move queued nodes to SyncDebris (for syncing into the user's own cloud drive)
    void execmovetosyncdebris();
    node_set todebris;

    // unlink queued nodes directly (for inbound share syncing)
    void execsyncunlink();
    node_set tounlink;
    
    // commit all queueud deletions
    void execsyncdeletions();

    // process localnode subtree
    void proclocaltree(LocalNode*, LocalTreeProc*);

    // unlink the LocalNode from the corresponding node
    // if the associated local file or folder still exists
    void unlinkifexists(LocalNode*, FileAccess*, string*);
#endif

    // recursively cancel transfers in a subtree
    void stopxfers(LocalNode*, DBTableTransactionCommitter& committer);

    // update paths of all PUT transfers
    void updateputs();

    // determine if all transfer slots are full
    bool slotavail() const;

    // transfer queue dispatch/retry handling
    void dispatchTransfers();

    void defer(direction_t, int td, int = 0);
    void freeq(direction_t);

    dstime transferretrydelay();

    // client-server request double-buffering
    RequestDispatcher reqs;

    // upload handle -> node handle map (filled by upload completion)
    handlepair_set uhnh;

    // transfer chunk failed
    void setchunkfailed(string*);
    string badhosts;

    bool requestLock;
    dstime disconnecttimestamp;
    dstime lastDispatchTransfersDs = 0;

    // process object arrays by the API server
    int readnodes(JSON*, int, putsource_t = PUTNODES_APP, NewNode* = NULL, int = 0, int = 0, bool applykeys = false);

    void readok(JSON*);
    void readokelement(JSON*);
    void readoutshares(JSON*);
    void readoutshareelement(JSON*);

    void readipc(JSON*);
    void readopc(JSON*);

    error readmiscflags(JSON*);

    void procph(JSON*);

    void readcr();
    void readsr();

    void procsnk(JSON*);
    void procsuk(JSON*);

    void procmcf(JSON*);
    void procmcna(JSON*);

    void setkey(SymmCipher*, const char*);
    bool decryptkey(const char*, byte*, int, SymmCipher*, int, handle);

    void handleauth(handle, byte*);

    bool procsc();

    // API warnings
    void warn(const char*);
    bool warnlevel();

    Node* childnodebyname(Node*, const char*, bool = false);
    vector<Node*> childnodesbyname(Node*, const char*, bool = false);

    // purge account state and abort server-client connection
    void purgenodesusersabortsc(bool keepOwnUser);

    static const int USERHANDLE = 8;
    static const int PCRHANDLE = 8;
    static const int NODEHANDLE = 6;
    static const int CHATHANDLE = 8;
    static const int SESSIONHANDLE = 8;
    static const int PURCHASEHANDLE = 8;
    static const int CONTACTLINKHANDLE = 6;
    static const int CHATLINKHANDLE = 6;

    // max new nodes per request
    static const int MAX_NEWNODES = 2000;

    // session ID length (binary)
    static const unsigned SIDLEN = 2 * SymmCipher::KEYLENGTH + USERHANDLE * 4 / 3 + 1;

    void proccr(JSON*);
    void procsr(JSON*);

    // account access: master key
    // folder link access: folder key
    SymmCipher key;

    // dummy key to obfuscate non protected cache
    SymmCipher tckey;

    // account access (full account): RSA private key
    AsymmCipher asymkey;
    string mPrivKey;    // serialized version for apps

    // RSA public key
    AsymmCipher pubk;

    // EdDSA signing key (Ed25519 private key seed).
    EdDSA *signkey;

    // ECDH key (x25519 private key).
    ECDH *chatkey;

    // set when keys for every current contact have been checked
    AuthRingsMap mAuthRings;

    // used during initialization to accumulate required updates to authring (to send them all atomically)
    AuthRingsMap mAuthRingsTemp;

    // true while authrings are being fetched
    bool mFetchingAuthrings;

    // actual state of keys
    bool fetchingkeys;

    // invalidate received keys (when fail to load)
    void clearKeys();

    // delete chatkey and signing key
    void resetKeyring();

    // binary session ID
    string sid;

    // distinguish activity from different MegaClients in logs
    string clientname;

    // apply keys
    void applykeys();

    // send andy key rewrites prepared when keys were applied
    void sendkeyrewrites();

    // symmetric password challenge
    int checktsid(byte* sidbuf, unsigned len);

    // locate user by e-mail address or by handle
    User* finduser(const char*, int = 0);
    User* finduser(handle, int = 0);
    User* ownuser();
    void mapuser(handle, const char*);
    void discarduser(handle, bool = true);
    void discarduser(const char*);
    void mappcr(handle, PendingContactRequest*);
    bool discardnotifieduser(User *);

    PendingContactRequest* findpcr(handle);

    // queue public key request for user
    void queuepubkeyreq(User*, std::unique_ptr<PubKeyAction>);
    void queuepubkeyreq(const char*, std::unique_ptr<PubKeyAction>);

    // rewrite foreign keys of the node (tree)
    void rewriteforeignkeys(Node* n);

    // simple string hash
    static void stringhash(const char*, byte*, SymmCipher*);
    static uint64_t stringhash64(string*, SymmCipher*);

    // set authentication context, either a session ID or a exported folder node handle
    void setsid(const byte*, unsigned);
    void setrootnode(handle);

    bool setlang(string *code);

    // returns the handle of the root node if the account is logged into a public folder, otherwise UNDEF.
    handle getrootpublicfolder();

    // returns the public handle of the folder link if the account is logged into a public folder, otherwise UNDEF.
    handle getpublicfolderhandle();

    //returns the top-level node for a node
    Node *getrootnode(Node*);

    //returns true if the node referenced by the handle belongs to the logged-in account
    bool isPrivateNode(handle h);

    //returns true if the node referenced by the handle belongs to other account than the logged-in account
    bool isForeignNode(handle h);

    // process node subtree
    void proctree(Node*, TreeProc*, bool skipinshares = false, bool skipversions = false);

    // hash password
    error pw_key(const char*, byte*) const;

    // convert hex digit to number
    static int hexval(char);

    // Since it's quite expensive to create a SymmCipher, these are provided to use for quick operations - just set the key and use.
    SymmCipher tmpnodecipher;
    SymmCipher tmptransfercipher;

    void exportDatabase(string filename);
    bool compareDatabases(string filename1, string filename2);

    // request a link to recover account
    void getrecoverylink(const char *email, bool hasMasterkey);

    // query information about recovery link
    void queryrecoverylink(const char *link);

    // request private key for integrity checking the masterkey
    void getprivatekey(const char *code);

    // confirm a recovery link to restore the account
    void confirmrecoverylink(const char *code, const char *email, const char *password, const byte *masterkey = NULL, int accountversion = 1);

    // request a link to cancel the account
    void getcancellink(const char *email, const char* = NULL);

    // confirm a link to cancel the account
    void confirmcancellink(const char *code);

    // get a link to change the email address
    void getemaillink(const char *email, const char *pin = NULL);

    // confirm a link to change the email address
    void confirmemaillink(const char *code, const char *email, const byte *pwkey);

    // create contact link
    void contactlinkcreate(bool renew);

    // query contact link
    void contactlinkquery(handle);

    // delete contact link
    void contactlinkdelete(handle);

    // multi-factor authentication setup
    void multifactorauthsetup(const char* = NULL);

    // multi-factor authentication get
    void multifactorauthcheck(const char*);

    // multi-factor authentication disable
    void multifactorauthdisable(const char*);

    // fetch time zone
    void fetchtimezone();

    void keepmealive(int, bool enable = true);

    void getpsa();

    // tells the API the user has seen existing alerts
    void acknowledgeuseralerts();

    // manage overquota errors
    void activateoverquota(dstime timeleft);

    // achievements enabled for the account
    bool achievements_enabled;

    // non-zero if login with user+pwd was done (reset upon fetchnodes completion)
    bool isNewSession;

    // timestamp of the last login with user and password
    m_time_t tsLogin;

    // true if user has disabled fileversioning
    bool versions_disabled;

    // the SDK is trying to log out
    int loggingout = 0;

    // the logout request succeeded, time to clean up localy once returned from CS response processing
    bool loggedout = false;

    // true if the account is a master business account, false if it's a sub-user account
    BizMode mBizMode;

    // -1: expired, 0: inactive (no business subscription), 1: active, 2: grace-period
    BizStatus mBizStatus;

<<<<<<< HEAD
    MegaClientAsyncQueue mAsyncQueue;

=======
    // list of handles of the Master business account/s
    std::set<handle> mBizMasters;

    // whether the destructor has started running yet
    bool destructorRunning = false;
  
>>>>>>> 1006485f
    // Keep track of high level operation counts and times, for performance analysis
    struct PerformanceStats
    {
        CodeCounter::ScopeStats execFunction = { "MegaClient_exec" };
        CodeCounter::ScopeStats transferslotDoio = { "TransferSlot_doio" };
        CodeCounter::ScopeStats execdirectreads = { "execdirectreads" };
        CodeCounter::ScopeStats transferComplete = { "transfer_complete" };
        CodeCounter::ScopeStats prepareWait = { "MegaClient_prepareWait" };
        CodeCounter::ScopeStats doWait = { "MegaClient_doWait" };
        CodeCounter::ScopeStats checkEvents = { "MegaClient_checkEvents" };
        CodeCounter::ScopeStats applyKeys = { "MegaClient_applyKeys" };
        CodeCounter::ScopeStats dispatchTransfers = { "dispatchTransfers" };
        CodeCounter::ScopeStats csResponseProcessingTime = { "cs batch response processing" };
        CodeCounter::ScopeStats scProcessingTime = { "sc processing" };
        uint64_t transferStarts = 0, transferFinishes = 0;
        uint64_t transferTempErrors = 0, transferFails = 0;
        uint64_t prepwaitImmediate = 0, prepwaitZero = 0, prepwaitHttpio = 0, prepwaitFsaccess = 0, nonzeroWait = 0;
        CodeCounter::DurationSum csRequestWaitTime;
        CodeCounter::DurationSum transfersActiveTime;
        std::string report(bool reset, HttpIO* httpio, Waiter* waiter, const RequestDispatcher& reqs);
    } performanceStats;

<<<<<<< HEAD
    MegaClient(MegaApp*, Waiter*, HttpIO*, FileSystemAccess*, DbAccess*, GfxProc*, const char*, const char*, unsigned workerThreadCount);
=======
#ifdef ENABLE_SYNC
    void resetSyncConfigs();
#endif

    MegaClient(MegaApp*, Waiter*, HttpIO*, FileSystemAccess*, DbAccess*, GfxProc*, const char*, const char*);
>>>>>>> 1006485f
    ~MegaClient();
};
} // namespace

#if __cplusplus < 201100L
#define char_is_not_digit std::not1(std::ptr_fun(static_cast<int(*)(int)>(std::isdigit)))
#define char_is_not_space std::not1(std::ptr_fun<int, int>(std::isspace))
#else
#define char_is_not_digit [](char c) { return !std::isdigit(c); }
#define char_is_not_space [](char c) { return !std::isspace(c); }
#endif

#endif<|MERGE_RESOLUTION|>--- conflicted
+++ resolved
@@ -1617,17 +1617,14 @@
     // -1: expired, 0: inactive (no business subscription), 1: active, 2: grace-period
     BizStatus mBizStatus;
 
-<<<<<<< HEAD
-    MegaClientAsyncQueue mAsyncQueue;
-
-=======
     // list of handles of the Master business account/s
     std::set<handle> mBizMasters;
 
     // whether the destructor has started running yet
     bool destructorRunning = false;
   
->>>>>>> 1006485f
+    MegaClientAsyncQueue mAsyncQueue;
+
     // Keep track of high level operation counts and times, for performance analysis
     struct PerformanceStats
     {
@@ -1650,15 +1647,11 @@
         std::string report(bool reset, HttpIO* httpio, Waiter* waiter, const RequestDispatcher& reqs);
     } performanceStats;
 
-<<<<<<< HEAD
-    MegaClient(MegaApp*, Waiter*, HttpIO*, FileSystemAccess*, DbAccess*, GfxProc*, const char*, const char*, unsigned workerThreadCount);
-=======
 #ifdef ENABLE_SYNC
     void resetSyncConfigs();
 #endif
 
-    MegaClient(MegaApp*, Waiter*, HttpIO*, FileSystemAccess*, DbAccess*, GfxProc*, const char*, const char*);
->>>>>>> 1006485f
+    MegaClient(MegaApp*, Waiter*, HttpIO*, FileSystemAccess*, DbAccess*, GfxProc*, const char*, const char*, unsigned workerThreadCount);
     ~MegaClient();
 };
 } // namespace
