/**
 * @file mega/user.h
 * @brief Class for manipulating user / contact data
 *
 * (c) 2013-2014 by Mega Limited, Auckland, New Zealand
 *
 * This file is part of the MEGA SDK - Client Access Engine.
 *
 * Applications using the MEGA API must present a valid application key
 * and comply with the the rules set forth in the Terms of Service.
 *
 * The MEGA SDK is distributed in the hope that it will be useful,
 * but WITHOUT ANY WARRANTY; without even the implied warranty of
 * MERCHANTABILITY or FITNESS FOR A PARTICULAR PURPOSE.
 *
 * @copyright Simplified (2-clause) BSD License.
 *
 * You should have received a copy of the license along with this
 * program.
 */

#ifndef MEGA_USER_H
#define MEGA_USER_H 1

#include "attrmap.h"

namespace mega {
// user/contact
struct MEGA_API User : public Cacheable
{
    // user handle
    handle userhandle;

    // string identifier for API requests (either e-mail address or ASCII user
    // handle)
    string uid;

    // e-mail address
    string email;

    // visibility status
    visibility_t show;

    // shares by this user
    handle_set sharing;

    // contact establishment timestamp
    m_time_t ctime;

    BizMode mBizMode = BIZ_MODE_UNKNOWN;

    struct
    {
        bool keyring : 1;   // private keys
        bool authring : 1;  // authentication information of the contact (signing key)
        bool authrsa : 1;   // authentication information of the contact (RSA key)
        bool authcu255 : 1; // authentication information of the contact (Cu25519 key)
        bool lstint : 1;    // last interaction with the contact
        bool puEd255 : 1;   // public key for Ed25519
        bool puCu255 : 1;   // public key for Cu25519
        bool sigPubk : 1;   // signature for RSA public key
        bool sigCu255 : 1;  // signature for Cu255199 public key
        bool avatar : 1;    // avatar image
        bool firstname : 1;
        bool lastname : 1;
        bool country : 1;
        bool birthday : 1;      // wraps status of birthday, birthmonth, birthyear
        bool email : 1;
        bool language : 1;      // preferred language code
        bool pwdReminder : 1;   // password-reminder-dialog information
        bool disableVersions : 1;   // disable fileversioning
        bool noCallKit : 1;   // disable CallKit
        bool contactLinkVerification : 1; // Verify contact requests with contact links
        bool richPreviews : 1;  // enable messages with rich previews
        bool lastPsa : 1;
        bool rubbishTime : 1;   // days to keep nodes in rubbish bin before auto clean
        bool storageState : 1;  // state of the storage (0 = green, 1 = orange, 2 = red)
        bool geolocation : 1;   // enable send geolocations
        bool cameraUploadsFolder : 1;   // target folder for Camera Uploads
        bool myChatFilesFolder : 1;   // target folder for my chat files
        bool pushSettings : 1;  // push notification settings
        bool alias : 1; // user's aliases
        bool unshareablekey : 1;    // key to encrypt unshareable node attributes
        bool devicenames : 1; // device or external drive names
        bool myBackupsFolder : 1; // target folder for My Backups
        bool cookieSettings : 1; // bit map to indicate whether some cookies are enabled or not
        bool jsonSyncConfigData : 1;
<<<<<<< HEAD
        bool drivenames : 1;    // drive names
        bool keys : 1;
=======
>>>>>>> 2eefbc69
    } changed;

    // user's public key
    AsymmCipher pubk;
    struct
    {
        bool pubkrequested : 1;
        bool isTemporary : 1;
    };

    // actions to take after arrival of the public key
    deque<std::unique_ptr<PubKeyAction>> pkrs;

private:
    // persistent attributes (keyring, firstname...)
    userattr_map attrs;

    // version of each attribute
    userattr_map attrsv;

    // source tag
    int tag;

public:
    void set(visibility_t, m_time_t);

    bool serialize(string*) override;
    static User* unserialize(class MegaClient *, string*);

    void removepkrs(MegaClient*);

    // attribute methods: set/get/invalidate...
    void setattr(attr_t at, string *av, string *v);
    const string *getattr(attr_t at);
    const string *getattrversion(attr_t at);
    void invalidateattr(attr_t at);
    bool isattrvalid(attr_t at);
    void removeattr(attr_t at, const string *version = nullptr);
    int updateattr(attr_t at, string *av, string *v);

    static string attr2string(attr_t at);
    static string attr2longname(attr_t at);
    static attr_t string2attr(const char *name);
    static int needversioning(attr_t at);
    static char scope(attr_t at);
    static bool isAuthring(attr_t at);

    enum {
        PWD_LAST_SUCCESS = 0x01,
        PWD_LAST_SKIPPED = 0x02,
        PWD_MK_EXPORTED = 0x04,
        PWD_DONT_SHOW = 0x08,
        PWD_LAST_LOGIN = 0x10
    };

    static const int PWD_SHOW_AFTER_ACCOUNT_AGE = 7 * 24 * 60 * 60;
    static const int PWD_SHOW_AFTER_LASTSUCCESS = 3 * 30 * 24 * 60 * 60;
    static const int PWD_SHOW_AFTER_LASTLOGIN = 14 * 24 * 60 * 60;
    static const int PWD_SHOW_AFTER_LASTSKIP = 3 * 30 * 24 * 60 * 60;
    static const int PWD_SHOW_AFTER_LASTSKIP_LOGOUT = 1 * 30 * 24 * 60 * 60;

    static bool mergePwdReminderData(int numDetails, const char *data, unsigned int size, string *newValue);
    static m_time_t getPwdReminderData(int numDetail, const char *data, unsigned int size);

    bool setChanged(attr_t at);

    void setTag(int tag);
    int getTag();
    void resetTag();

    User(const char* = NULL);

    // merges the new values in the given TLV. Returns true if TLV is changed.
    static bool mergeUserAttribute(attr_t type, const string_map &newValuesMap, TLVstore &tlv);
    static string attributePrefixInTLV(attr_t type, bool modifier);
};

class AuthRing
{
public:
    // create authring of 'type' from the encrypted TLV container
    AuthRing(attr_t type, const TLVstore &authring);

    // create authring of 'type' from the TLV value (undecrypted already, no Type nor Length)
    AuthRing(attr_t type, const string& authring);

    // return true if authring has changed (data can be pubKey or keySignature depending on authMethod)
    void add(handle uh, const std::string &fingerprint, AuthMethod authMethod);

    // assumes the key is already tracked for uh (otherwise, it will throw)
    void update(handle uh, AuthMethod authMethod);

    // return false if uh was not tracked
    bool remove(handle uh);

    // return the authring as tlv container, ready to set as user's attribute [*!authring | *!authCu255 | *!authRSA]
    std::string *serialize(PrnGen &rng, SymmCipher &key) const;

    // return a binary buffer compatible with Webclient, to store authrings in user's attribute ^!keys
    std::string serializeForJS() const;

    // false if uh is not tracked in the authring
    bool isTracked(handle uh) const;

    // true for Cu25519 and RSA, false for Ed25519
    bool isSignedKey() const;

    // true if key is tracked and authentication method is fingerprint/signature-verified
    bool areCredentialsVerified(handle uh) const;

    // returns AUTH_METHOD_UNKNOWN if no authentication is found for the given user
    AuthMethod getAuthMethod(handle uh) const;

    // returns the fingerprint of the public key for a given user, or empty string if user is not found
    string getFingerprint(handle uh) const;

    // returns the list of tracked users
    vector<handle> getTrackedUsers() const;

    // returns most significant 160 bits from SHA256, whether in binary or hexadecimal
    static string fingerprint(const string &pubKey, bool hexadecimal = false);

    // returns the authring type for a given attribute type associated to a public key
    static attr_t keyTypeToAuthringType(attr_t at);

    // returns the authring type for a given attribute type associated to a signature
    static attr_t signatureTypeToAuthringType(attr_t at);

    // returns the attribute type associated to the corresponding signature for a given authring type
    static attr_t authringTypeToSignatureType(attr_t at);

    // returns a human-friendly string for a given authentication method
    static string authMethodToStr(AuthMethod authMethod);

    static string toString(AuthRing& authRing);

private:
    attr_t mType;
    map<handle, string> mFingerprint;
    map<handle, AuthMethod> mAuthMethod;

    bool deserialize(const std::string &authValue);
};

} // namespace

#endif<|MERGE_RESOLUTION|>--- conflicted
+++ resolved
@@ -85,11 +85,8 @@
         bool myBackupsFolder : 1; // target folder for My Backups
         bool cookieSettings : 1; // bit map to indicate whether some cookies are enabled or not
         bool jsonSyncConfigData : 1;
-<<<<<<< HEAD
         bool drivenames : 1;    // drive names
         bool keys : 1;
-=======
->>>>>>> 2eefbc69
     } changed;
 
     // user's public key
