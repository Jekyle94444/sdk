--- conflicted
+++ resolved
@@ -3188,11 +3188,8 @@
         void sync_removed(handle backupId) override;
 
         void syncupdate_scanning(bool scanning) override;
-<<<<<<< HEAD
         void syncupdate_stalled(bool stalled) override;
         void syncupdate_conflicts(bool conflicts) override;
-=======
->>>>>>> 8e2f186d
         void syncupdate_local_folder_addition(Sync* sync, const LocalPath& path) override;
         void syncupdate_local_folder_deletion(Sync* sync, const LocalPath& path) override;
         void syncupdate_local_file_addition(Sync* sync, const LocalPath& path) override;
