/**
 * @file megaapi_impl.h
 * @brief Private header file of the intermediate layer for the MEGA C++ SDK.
 *
 * (c) 2013-2014 by Mega Limited, Auckland, New Zealand
 *
 * This file is part of the MEGA SDK - Client Access Engine.
 *
 * Applications using the MEGA API must present a valid application key
 * and comply with the the rules set forth in the Terms of Service.
 *
 * The MEGA SDK is distributed in the hope that it will be useful,
 * but WITHOUT ANY WARRANTY; without even the implied warranty of
 * MERCHANTABILITY or FITNESS FOR A PARTICULAR PURPOSE.
 *
 * @copyright Simplified (2-clause) BSD License.
 *
 * You should have received a copy of the license along with this
 * program.
 */

#ifndef MEGAAPI_IMPL_H
#define MEGAAPI_IMPL_H

#include <atomic>
#include <memory>

#include "mega.h"
#include "mega/gfx/external.h"
#include "megaapi.h"

#include "mega/heartbeats.h"

#define CRON_USE_LOCAL_TIME 1
#include "mega/mega_ccronexpr.h"

#ifdef HAVE_LIBUV
#include "uv.h"
#include "mega/mega_http_parser.h"
#include "mega/mega_evt_tls.h"

#endif

#ifndef _WIN32
#include <curl/curl.h>
#include <fcntl.h>
#endif

#if TARGET_OS_IPHONE
#include "mega/gfx/GfxProcCG.h"
#endif

////////////////////////////// SETTINGS //////////////////////////////
////////// Support for threads and mutexes
//Choose one of these options.
//Otherwise, C++11 threads and mutexes will be used
//#define USE_PTHREAD

////////// Support for thumbnails and previews.
//If you selected QT for threads and mutexes, it will be also used for thumbnails and previews
//You can create a subclass of MegaGfxProcessor and pass it to the constructor of MegaApi
//#define USE_FREEIMAGE
/////////////////////////// END OF SETTINGS ///////////////////////////

namespace mega
{

#if USE_PTHREAD
class MegaThread : public PosixThread {};
class MegaSemaphore : public PosixSemaphore {};
#else
class MegaThread : public CppThread {};
class MegaSemaphore : public CppSemaphore {};
#endif

#if USE_FREEIMAGE
using MegaGfxProvider = GfxProviderFreeImage;
#elif TARGET_OS_IPHONE
using MegaGfxProvider = GfxProviderCG;
#else
using MegaGfxProvider = GfxProviderExternal;
#endif

#ifdef WIN32
    #ifdef USE_CURL
    class MegaHttpIO : public CurlHttpIO {};
    #else
    class MegaHttpIO : public WinHttpIO {};
    #endif
	class MegaFileSystemAccess : public WinFileSystemAccess {};
	class MegaWaiter : public WinWaiter {};
#else
    class MegaHttpIO : public CurlHttpIO {};
    class MegaWaiter : public PosixWaiter {};
    #ifdef __APPLE__
    class MegaFileSystemAccess : public MacFileSystemAccess {};
    #else
    class MegaFileSystemAccess : public LinuxFileSystemAccess {};
    #endif
#endif

#ifdef HAVE_LIBUV
class MegaTCPServer;
class MegaHTTPServer;
class MegaFTPServer;
#endif

typedef std::vector<int8_t> MegaSmallIntVector;
typedef std::multimap<int8_t, int8_t> MegaSmallIntMap;

class MegaDbAccess
  : public SqliteDbAccess
{
public:
    MegaDbAccess(const LocalPath& rootPath)
      : SqliteDbAccess(rootPath)
    {
    }
}; // MegaDbAccess

class MegaErrorPrivate : public MegaError
{
public:
    /**
     * @param errorCode: API MegaError API_* value or internal ErrorCodes enum
     */
    MegaErrorPrivate(int errorCode = MegaError::API_OK);

    /**
     * @param errorCode: API MegaError API_* value or internal ErrorCodes enum
     */
    MegaErrorPrivate(int errorCode, SyncError syncError);

#ifdef ENABLE_SYNC
    /**
     * @param errorCode: API MegaError API_* value or internal ErrorCodes enum
     */
    MegaErrorPrivate(int errorCode, MegaSync::Error syncError);
#endif
    /**
     * @param errorCode: API MegaError API_* value or internal ErrorCodes enum
     */
    MegaErrorPrivate(int errorCode, long long value);

    MegaErrorPrivate(const Error &err);
    MegaErrorPrivate(const MegaError &megaError);
    ~MegaErrorPrivate() override;
    MegaError* copy() const override;
    int getErrorCode() const override;
    long long getValue() const override;
    bool hasExtraInfo() const override;
    long long getUserStatus() const override;
    long long getLinkStatus() const override;
    const char* getErrorString() const override;
    const char* toString() const override;
    const char* __str__() const override;
    const char* __toString() const override;

private:
    long long mValue = 0;
    long long mUserStatus = MegaError::UserErrorCode::USER_ETD_UNKNOWN;
    long long mLinkStatus = MegaError::LinkErrorCode::LINK_UNKNOWN;
};

class MegaTransferPrivate;
class MegaTreeProcCopy : public MegaTreeProcessor
{
public:
    vector<NewNode> nn;
    unsigned nc = 0;
    bool allocated = false;

    MegaTreeProcCopy(MegaClient *client);
    bool processMegaNode(MegaNode* node) override;
    void allocnodes(void);

protected:
    MegaClient *client;
};


class MegaSizeProcessor : public MegaTreeProcessor
{
    protected:
        long long totalBytes;

    public:
        MegaSizeProcessor();
        bool processMegaNode(MegaNode* node) override;
        long long getTotalBytes();
};

class ExecuteOnce
{
    // An object to go on the requestQueue.
    // It could be completed early (eg on cancel()), in which case nothing happens when it's dequeued.
    // If not completed early, it executes on dequeue.
    // In either case the flag is set when executed, so it won't be executed in the other case.
    // An atomic type is used to make sure the flag is set and checked along with actual execution.
    // The objects referred to in the completion function must live until the first execution completes.
    // After that it doesn't matter if it contains dangling pointers etc as it won't be called anymore.
    std::function<void()> f;
    std::atomic_uint executed;

public:
    ExecuteOnce(std::function<void()> fn) : f(fn), executed(0) {}
    bool exec()
    {
        if (++executed > 1)
        {
            return false;
        }
        f();
        return true;  // indicates that this call is the time it ran
    }
};

class MegaRecursiveOperation : public MegaTransferListener
{
public:
    MegaRecursiveOperation(MegaClient* c) : mMegaapiThreadClient(c) {}
    virtual ~MegaRecursiveOperation() = default;
    virtual void start(MegaNode* node) = 0;

    void notifyStage(uint8_t stage);
    void ensureThreadStopped();

    // check if user has cancelled recursive operation by using cancelToken of associated transfer
    bool isCancelledByFolderTransferToken() const;

    // check if we have received onTransferFinishCallback for every transfersTotalCount
    bool allSubtransfersResolved()              { return  transfersFinishedCount >= transfersTotalCount; }

    // setter/getter for transfersTotalCount
    void setTransfersTotalCount (size_t count)  { transfersTotalCount = count; }
    size_t getTransfersTotalCount ()            { return transfersTotalCount; }

    // ---- MegaTransferListener methods ---
    void onTransferStart(MegaApi *, MegaTransfer *t) override;
    void onTransferUpdate(MegaApi *, MegaTransfer *t) override;
    void onTransferFinish(MegaApi*, MegaTransfer *t, MegaError *e) override;

protected:
    MegaApiImpl *megaApi;
    MegaTransferPrivate *transfer;
    MegaTransferListener *listener;
    int recursive;
    int tag;

    // number of sub-transfers finished with an error
    uint64_t mIncompleteTransfers = 0;

    // number of sub-transfers expected to be transferred (size of TransferQueue provided to sendPendingTransfers)
    // in case we detect that user cancelled recursive operation (via cancel token) at sendPendingTransfers,
    // those sub-transfers not processed yet (startxfer not called) will be discounted from transfersTotalCount
    size_t transfersTotalCount = 0;

    // number of sub-transfers started, onTransferStart received (startxfer called, and file injected into SDK transfer subsystem)
    size_t transfersStartedCount = 0;

    // number of sub-transfers finished, onTransferFinish received
    size_t transfersFinishedCount = 0;

    // flag to notify STAGE_TRANSFERRING_FILES to apps, when all sub-transfers have been queued in SDK core already
    bool startedTransferring = false;

    // If the thread was started, it queues a completion before exiting
    // That will be executed when the queued request is procesed
    // We also keep a pointer to it here, so cancel() can execute it early.
    shared_ptr<ExecuteOnce> mCompletionForMegaApiThread;

    // worker thread
    std::atomic_bool mWorkerThreadStopFlag { false };
    std::thread mWorkerThread;

    // thread id of MegaApiImpl thread
    std::thread::id mMainThreadId;

    // it's only safe to use this client ptr when on the MegaApiImpl's thread
    MegaClient* megaapiThreadClient();

    // set node handle for root folder in transfer
    void setRootNodeHandleInTransfer();

    // called from onTransferFinish for the last sub-transfer
    void complete(Error e, bool cancelledByUser = false);

private:
    // client ptr to only be used from the MegaApiImpl's thread
    MegaClient* mMegaapiThreadClient;
};

class TransferQueue;
class MegaFolderUploadController : public MegaRecursiveOperation, public std::enable_shared_from_this<MegaFolderUploadController>
{
public:
    MegaFolderUploadController(MegaApiImpl *megaApi, MegaTransferPrivate *transfer);
    virtual ~MegaFolderUploadController();

    // ---- MegaRecursiveOperation methods ---
    void start(MegaNode* node) override;

protected:
    unique_ptr<FileSystemAccess> fsaccess;

    // Random number generator and cipher to avoid using client's which would cause threading corruption
    PrnGen rng;
    SymmCipher tmpnodecipher;

    // temporal nodeHandle for uploads from App
    handle mCurrUploadId = 1;

    // generates a temporal nodeHandle for uploads from App
    handle nextUploadId();

    struct Tree
    {
        // represents the node name in case of folder type
        string folderName;

        // Only figure out the fs type per folder (and on the worker thread), as it is expensive
		FileSystemType fsType;

        // If there is already a cloud node with this name for this parent, this is set
        // It also becomes set after we have created a cloud node for this folder
        unique_ptr<MegaNode> megaNode;

        // true when children nodes of 'megaNode' are pre-loaded already
        bool childrenLoaded = false;

        // Otherwise this is the record we will send to create this folder
        NewNode newnode;

        // files to upload to this folder
        struct FileRecord {
            LocalPath lp;
            FileFingerprint fp;
            FileRecord(const LocalPath& a, const FileFingerprint& b) : lp(a), fp(b) {}
        };
        vector<FileRecord> files;

        // subfolders
        vector<unique_ptr<Tree>> subtrees;

        void recursiveCountFolders(unsigned& existing, unsigned& total)
        {
            total += 1;
            existing += megaNode ? 1 : 0;
            for (auto& n : subtrees) { n->recursiveCountFolders(existing, total); }
        }
    };
    Tree mUploadTree;

    /* Scan entire tree recursively, and retrieve folder structure and files to be uploaded.
     * A putnodes command can only add subtrees under same target, so in case we need to add
     * subtrees under different targets, this method will generate a subtree for each one.
     * This happens on the worker thread.
     */
    enum scanFolder_result { scanFolder_succeeded, scanFolder_cancelled, scanFolder_failed };
    scanFolder_result scanFolder(Tree& tree, LocalPath& localPath, uint32_t& foldercount, uint32_t& filecount);

    // Gathers up enough (but not too many) newnode records that are all descendants of a single folder
    // and can be created in a single operation.
    // Called from the main thread just before we send the next set of folder creation commands.
    enum batchResult { batchResult_cancelled, batchResult_requestSent, batchResult_batchesComplete, batchResult_stillRecursing };
    batchResult createNextFolderBatch(Tree& tree, vector<NewNode>& newnodes, bool isBatchRootLevel);

    // Iterate through all pending files of each uploaded folder, and start all upload transfers
    bool genUploadTransfersForFiles(Tree& tree, TransferQueue& transferQueue);
};


class MegaScheduledCopyController : public MegaScheduledCopy, public MegaRequestListener, public MegaTransferListener
{
public:
    MegaScheduledCopyController(MegaApiImpl *megaApi, int tag, int folderTransferTag, handle parenthandle, const char *filename, bool attendPastBackups, const char *speriod, int64_t period=-1, int maxBackups = 10);
    MegaScheduledCopyController(MegaScheduledCopyController *backup);
    ~MegaScheduledCopyController();

    void update();
    void start(bool skip = false);
    void removeexceeding(bool currentoneOK);
    void abortCurrent();

    // MegaScheduledCopy interface
    MegaScheduledCopy *copy() override;
    const char *getLocalFolder() const override;
    MegaHandle getMegaHandle() const override;
    int getTag() const override;
    int64_t getPeriod() const override;
    const char *getPeriodString() const override;
    int getMaxBackups() const override;
    int getState() const override;
    long long getNextStartTime(long long oldStartTimeAbsolute = -1) const override;
    bool getAttendPastBackups() const override;
    MegaTransferList *getFailedTransfers() override;


    // MegaScheduledCopy setters
    void setLocalFolder(const std::string &value);
    void setMegaHandle(const MegaHandle &value);
    void setTag(int value);
    void setPeriod(const int64_t &value);
    void setPeriodstring(const std::string &value);
    void setMaxBackups(int value);
    void setState(int value);
    void setAttendPastBackups(bool value);

    //getters&setters
    int64_t getStartTime() const;
    void setStartTime(const int64_t &value);
    std::string getBackupName() const;
    void setBackupName(const std::string &value);
    int64_t getOffsetds() const;
    void setOffsetds(const int64_t &value);
    int64_t getLastbackuptime() const;
    void setLastbackuptime(const int64_t &value);
    int getFolderTransferTag() const;
    void setFolderTransferTag(int value);

    //convenience methods
    bool isBackup(std::string localname, std::string backupname) const;
    int64_t getTimeOfBackup(std::string localname) const;

protected:

    // common variables
    MegaApiImpl *megaApi;
    MegaClient *client;
    MegaScheduledCopyListener *backupListener;

    int state;
    int tag;
    int64_t lastwakeuptime;
    int64_t lastbackuptime; //ds absolute
    int pendingremovals;
    int folderTransferTag; //reused between backup instances
    std::string basepath;
    std::string backupName;
    handle parenthandle;
    int maxBackups;
    int64_t period;
    std::string periodstring;
    cron_expr ccronexpr;
    bool valid;
    int64_t offsetds; //times offset with epoch time?
    int64_t startTime; // when shall the next backup begin
    bool attendPastBackups;

    // backup instance related
    handle currentHandle;
    std::string currentName;
    std::list<LocalPath> pendingFolders;
    std::vector<MegaTransfer *> failedTransfers;
    int recursive;
    int pendingTransfers;
    int pendingTags;
    // backup instance stats
    int64_t currentBKStartTime;
    int64_t updateTime;
    long long transferredBytes;
    long long totalBytes;
    long long speed;
    long long meanSpeed;
    long long numberFiles; //number of files successfully uploaded
    long long totalFiles;
    long long numberFolders;


    // internal methods
    void onFolderAvailable(MegaHandle handle);
    bool checkCompletion();
    bool isBusy() const;
    int64_t getLastBackupTime();
    long long getNextStartTimeDs(long long oldStartTimeds = -1) const;

    std::string epochdsToString(int64_t rawtimeds) const;

    void clearCurrentBackupData();

public:
    void onRequestFinish(MegaApi* api, MegaRequest *request, MegaError *e) override;
    void onTransferStart(MegaApi *api, MegaTransfer *transfer) override;
    void onTransferUpdate(MegaApi *api, MegaTransfer *transfer) override;
    void onTransferTemporaryError(MegaApi *, MegaTransfer *t, MegaError* e) override;
    void onTransferFinish(MegaApi* api, MegaTransfer *transfer, MegaError *e) override;

    long long getNumberFolders() const override;
    void setNumberFolders(long long value);
    long long getNumberFiles() const override;
    void setNumberFiles(long long value);
    long long getMeanSpeed() const override;
    void setMeanSpeed(long long value);
    long long getSpeed() const override;
    void setSpeed(long long value);
    long long getTotalBytes() const override;
    void setTotalBytes(long long value);
    long long getTransferredBytes() const override;
    void setTransferredBytes(long long value);
    int64_t getUpdateTime() const override;
    void setUpdateTime(const int64_t &value);
    int64_t getCurrentBKStartTime() const override;
    void setCurrentBKStartTime(const int64_t &value);
    long long getTotalFiles() const override;
    void setTotalFiles(long long value);
    MegaScheduledCopyListener *getBackupListener() const;
    void setBackupListener(MegaScheduledCopyListener *value);
    cron_expr getCcronexpr() const;
    void setCcronexpr(const cron_expr &value);
    bool isValid() const;
    void setValid(bool value);
};

class MegaFolderDownloadController : public MegaRecursiveOperation, public std::enable_shared_from_this<MegaFolderDownloadController>
{
public:
    MegaFolderDownloadController(MegaApiImpl *megaApi, MegaTransferPrivate *transfer);
    virtual ~MegaFolderDownloadController();

    // ---- MegaRecursiveOperation methods ---
    void start(MegaNode *node) override;

protected:
    unique_ptr<FileSystemAccess> fsaccess;

    struct LocalTree
    {
        LocalTree(LocalPath lp)
        {
            localPath = lp;
        }

        LocalPath localPath;
        vector<unique_ptr<MegaNode>> childrenNodes;
    };
    vector<LocalTree> mLocalTree;

    // Scan entire tree recursively, and retrieve folder structure and files to be downloaded.
    enum scanFolder_result { scanFolder_succeeded, scanFolder_cancelled, scanFolder_failed };
    scanFolder_result scanFolder(MegaNode *node, LocalPath& path, FileSystemType fsType, unsigned& fileAddedCount);

    bool IsStoppedOrCancelled(const std::string& name) const;

    // Create all local directories in one shot. This happens on the worker thread.
    Error createFolder();

    // Iterate through all pending files, and start all download transfers
    std::unique_ptr<TransferQueue> genDownloadTransfersForFiles(FileSystemType fsType);
};

class MegaNodePrivate : public MegaNode, public Cacheable
{
    public:
        MegaNodePrivate(const char *name, int type, int64_t size, int64_t ctime, int64_t mtime,
                        MegaHandle nodeMegaHandle, const std::string *nodekey, const std::string *fileattrstring,
                        const char *fingerprint, const char *originalFingerprint, MegaHandle owner, MegaHandle parentHandle = INVALID_HANDLE,
                        const char *privateauth = NULL, const char *publicauth = NULL, bool isPublic = true,
                        bool isForeign = false, const char *chatauth = NULL, bool isNodeDecrypted = true);

        MegaNodePrivate(MegaNode *node);
        ~MegaNodePrivate() override;
        int getType() override;
        const char* getName() override;
        const char* getFingerprint() override;
        const char* getOriginalFingerprint() override;
        bool hasCustomAttrs() override;
        MegaStringList *getCustomAttrNames() override;
        const char *getCustomAttr(const char* attrName) override;
        int getDuration() override;
        int getWidth() override;
        bool isFavourite() override;
        bool isMarkedSensitive() override;
        int getLabel() override;
        int getHeight() override;
        int getShortformat() override;
        int getVideocodecid() override;
        double getLatitude() override;
        double getLongitude() override;
        char *getBase64Handle() override;
        int64_t getSize() override;
        int64_t getCreationTime() override;
        int64_t getModificationTime() override;
        MegaHandle getHandle() override;
        MegaHandle getRestoreHandle() override;
        MegaHandle getParentHandle() override;
        std::string* getNodeKey() override;
        bool isNodeKeyDecrypted() override;
        char *getBase64Key() override;
        char* getFileAttrString() override;
        int64_t getExpirationTime() override;
        MegaHandle getPublicHandle() override;
        MegaNode* getPublicNode() override;
        char *getPublicLink(bool includeKey = true) override;
        int64_t getPublicLinkCreationTime() override;
        const char * getWritableLinkAuthKey() override;

        bool isNewLinkFormat();
        bool isFile() override;
        bool isFolder() override;
        bool isRemoved() override;
        bool hasChanged(uint64_t changeType) override;
        uint64_t getChanges() override;
        bool hasThumbnail() override;
        bool hasPreview() override;
        bool isPublic() override;
        bool isExported() override;
        bool isExpired() override;
        bool isTakenDown() override;
        bool isForeign() override;
        std::string* getPrivateAuth() override;
        MegaNodeList *getChildren() override;
        void setPrivateAuth(const char *privateAuth) override;
        void setPublicAuth(const char *publicAuth);
        void setChatAuth(const char *chatAuth);
        void setForeign(bool foreign);
        void setChildren(MegaNodeList *children);
        void setName(const char *newName);
        std::string* getPublicAuth() override;
        const char *getChatAuth() override;
        bool isShared() override;
        bool isOutShare() override;
        bool isInShare() override;
        std::string* getSharekey();
        MegaHandle getOwner() const override;
        const char* getDeviceId() const override;
        const char* getS4() const override;

        static MegaNode *fromNode(Node *node);
        MegaNode *copy() override;

        char *serialize() override;
        bool serialize(string*) const override;
        static MegaNodePrivate* unserialize(string*);

        static string removeAppPrefixFromFingerprint(const char* appFingerprint, m_off_t* nodeSize = nullptr);
        static string addAppPrefixToFingerprint(const string& fingerprint, const m_off_t nodeSize);

    protected:
        MegaNodePrivate(Node *node);
        int type;
        const char *name;
        const char *fingerprint;
        const char *originalfingerprint;
        attr_map *customAttrs;
        int64_t size;
        int64_t ctime;
        int64_t mtime;
        MegaHandle nodehandle;
        MegaHandle parenthandle;
        MegaHandle restorehandle;
        std::string nodekey;
        std::string fileattrstring;
        std::string privateAuth;
        std::string publicAuth;
        std::string mDeviceId;
        std::string mS4;
        const char *chatAuth;
        uint64_t changed;
        struct {
            bool thumbnailAvailable : 1;
            bool previewAvailable : 1;
            bool isPublicNode : 1;
            bool outShares : 1;
            bool inShare : 1;
            bool foreign : 1;
        };
        PublicLink *plink;
        bool mNewLinkFormat;
        std::string *sharekey;   // for plinks of folders
        int duration;
        int width;
        int height;
        int shortformat;
        int videocodecid;
        double latitude;
        double longitude;
        MegaNodeList *children;
        MegaHandle owner;
        bool mFavourite;
        bool mMarkedSensitive = false; // sensitive attribute set on this node
        nodelabel_t mLabel;
        bool mIsNodeKeyDecrypted = false;
};


class MegaBackupInfoPrivate : public MegaBackupInfo
{
public:
    MegaBackupInfoPrivate(const CommandBackupSyncFetch::Data& d) : mData(d) {}

    MegaHandle id() const override { return mData.backupId; }
    int type() const override { return mData.backupType; }
    MegaHandle root() const override { return mData.rootNode; }
    const char* localFolder() const override { return mData.localFolder.c_str(); }
    const char* deviceId() const override { return mData.deviceId.c_str(); }
    const char* deviceUserAgent() const override { return mData.deviceUserAgent.c_str(); }
    int state() const override { return mData.syncState; }
    int substate() const override { return mData.syncSubstate; }
    const char* extra() const override { return mData.extra.c_str(); }
    const char* name() const override { return mData.backupName.c_str(); }
    uint64_t ts() const override { return mData.hbTimestamp; }
    int status() const override { return mData.hbStatus; }
    int progress() const override { return mData.hbProgress; }
    int uploads() const override { return mData.uploads; }
    int downloads() const override { return mData.downloads; }
    uint64_t activityTs() const override { return mData.lastActivityTs; }
    MegaHandle lastSync() const override { return mData.lastSyncedNodeHandle; }

    MegaBackupInfoPrivate* copy() const override { return new MegaBackupInfoPrivate(*this); }

private:
    const CommandBackupSyncFetch::Data mData;
};


class MegaBackupInfoListPrivate : public MegaBackupInfoList
{
public:
    MegaBackupInfoListPrivate(const std::vector<CommandBackupSyncFetch::Data>& d)
    {
        mBackups.reserve(d.size());
        for (const auto& bd : d)
        {
            mBackups.emplace_back(bd);
        }
    }

    MegaBackupInfoListPrivate* copy() const override { return new MegaBackupInfoListPrivate(*this); }

    const MegaBackupInfo* get(unsigned i) const override { return i < size() ? &mBackups[i] : nullptr; }
    unsigned size() const override { return (unsigned)mBackups.size(); }

private:
    vector<MegaBackupInfoPrivate> mBackups;
};


class MegaSetPrivate : public MegaSet
{
public:

    MegaSetPrivate(const Set& s)
        : mId(s.id()), mPublicId(s.publicId()), mUser(s.user()), mTs(s.ts()), mCTs(s.cts()),
          mName(s.name()), mCover(s.cover()), mChanges(s.changes()) {}

    MegaHandle id() const override { return mId; }
    MegaHandle publicId() const override { return mPublicId; }
    MegaHandle user() const override { return mUser; }
    int64_t ts() const override { return mTs; }
    int64_t cts() const override { return mCTs; }
    const char* name() const override { return mName.c_str(); }
    MegaHandle cover() const override { return mCover; }

    bool hasChanged(uint64_t changeType) const override;
    uint64_t getChanges() const override { return mChanges.to_ullong(); }
    bool isExported() const override { return mPublicId != UNDEF; }

    MegaSet* copy() const override { return new MegaSetPrivate(*this); }

private:
    MegaHandle mId;
    MegaHandle mPublicId;
    MegaHandle mUser;
    m_time_t mTs;
    m_time_t mCTs;
    string mName;
    MegaHandle mCover;
    std::bitset<Set::CH_SIZE> mChanges;
};


class MegaSetListPrivate : public MegaSetList
{
public:
    MegaSetListPrivate(const Set *const* sets, int count); // ptr --> const ptr --> const Set
    MegaSetListPrivate(const map<handle, Set>& sets);

    void add(MegaSetPrivate&& s);
    MegaSetList* copy() const override { return new MegaSetListPrivate(*this); }

    const MegaSet* get(unsigned i) const override { return i < size() ? &mSets[i] : nullptr; }
    unsigned size() const override { return (unsigned)mSets.size(); }

private:
    vector<MegaSetPrivate> mSets;
};


class MegaSetElementPrivate : public MegaSetElement
{
public:
    MegaSetElementPrivate(const SetElement& el)
        : mId(el.id()), mNode(el.node()), mSetId(el.set()), mOrder(el.order()), mTs(el.ts()),
          mName(el.name())
        {}

    MegaHandle id() const override { return mId; }
    MegaHandle node() const override { return mNode; }
    MegaHandle setId() const override { return mSetId; }
    int64_t order() const override { return mOrder; }
    int64_t ts() const override { return mTs; }
    const char* name() const override { return mName.c_str(); }

    bool hasChanged(uint64_t changeType) const override;
    uint64_t getChanges() const override { return mChanges.to_ullong(); }

    virtual MegaSetElement* copy() const override { return new MegaSetElementPrivate(*this); }

private:
    MegaHandle mId;
    MegaHandle mNode;
    MegaHandle mSetId;
    int64_t mOrder;
    m_time_t mTs;
    string mName;
    std::bitset<SetElement::CH_EL_SIZE> mChanges;
};


class MegaSetElementListPrivate : public MegaSetElementList
{
public:
    MegaSetElementListPrivate(const SetElement *const* elements, int count); // ptr --> const ptr --> const SetElement
    MegaSetElementListPrivate(const elementsmap_t* elements, const std::function<bool(handle)>& filterOut = nullptr);

    void add(MegaSetElementPrivate&& el);
    MegaSetElementList* copy() const override { return new MegaSetElementListPrivate(*this); }

    const MegaSetElement* get(unsigned i) const override { return i < size() ? &mElements[i] : nullptr; }
    unsigned size() const override { return (unsigned)mElements.size(); }

private:
    vector<MegaSetElementPrivate> mElements;
};


class MegaUserPrivate : public MegaUser
{
	public:
		MegaUserPrivate(User *user);
		MegaUserPrivate(MegaUser *user);
		static MegaUser *fromUser(User *user);
        MegaUser *copy() override;

        ~MegaUserPrivate() override;
        const char* getEmail() override;
        MegaHandle getHandle() override;
        int getVisibility() override;
        int64_t getTimestamp() override;
        bool hasChanged(uint64_t changeType) override;
        uint64_t getChanges() override;
        int isOwnChange() override;

	protected:
		const char *email;
        MegaHandle handle;
        int visibility;
        int64_t ctime;
        uint64_t changed;
        int tag;
};

class MegaUserAlertPrivate : public MegaUserAlert
{
public:
    MegaUserAlertPrivate(UserAlert::Base* user, MegaClient* mc);
    //MegaUserAlertPrivate(const MegaUserAlertPrivate&); // default copy works for this type
    MegaUserAlert* copy() const override;

    unsigned getId() const override;
    bool getSeen() const override;
    bool getRelevant() const override;
    int getType() const override;
    const char *getTypeString() const override;
    MegaHandle getUserHandle() const override;
    MegaHandle getNodeHandle() const override;
    const char* getEmail() const override;
    const char* getPath() const override;
    const char* getName() const override;
    const char* getHeading() const override;
    const char* getTitle() const override;
    int64_t getNumber(unsigned index) const override;
    int64_t getTimestamp(unsigned index) const override;
    const char* getString(unsigned index) const override;
    MegaHandle getHandle(unsigned index) const override;
#ifdef ENABLE_CHAT
    MegaHandle getSchedId() const override;
    bool hasSchedMeetingChanged(uint64_t changeType) const override;
    MegaStringList* getUpdatedTitle() const override;
    MegaStringList* getUpdatedTimeZone() const override;
    MegaIntegerList* getUpdatedStartDate() const override;
    MegaIntegerList* getUpdatedEndDate() const override;
#endif
    bool isOwnChange() const override;
    bool isRemoved() const override;
    MegaHandle getPcrHandle() const override;

protected:
    unsigned id;
    bool seen;
    bool relevant;
    int type;
    int tag;
    string heading;
    string title;
    handle userHandle;
    string email;
    handle nodeHandle;
    handle mPcrHandle = UNDEF;
    string nodePath;
    string nodeName;
    vector<int64_t> numbers;
    vector<int64_t> timestamps;
    vector<string> extraStrings;
    vector<MegaHandle> handles;
    bool removed = false;
    handle schedMeetingId = UNDEF;
#ifdef ENABLE_CHAT
    UserAlert::UpdatedScheduledMeeting::Changeset schedMeetingChangeset;
#endif
};

class MegaHandleListPrivate : public MegaHandleList
{
public:
    MegaHandleListPrivate();
    MegaHandleListPrivate(const MegaHandleListPrivate *hList);
    virtual ~MegaHandleListPrivate();
    MegaHandleListPrivate(const vector<handle> &handles);

    MegaHandleList *copy() const override;
    MegaHandle get(unsigned int i) const override;
    unsigned int size() const override;
    void addMegaHandle(MegaHandle megaHandle) override;

private:
    std::vector<MegaHandle> mList;
};

class MegaIntegerListPrivate : public MegaIntegerList
{
public:
    MegaIntegerListPrivate();
    MegaIntegerListPrivate(const vector<int8_t>& bytesList);
    MegaIntegerListPrivate(const vector<int64_t>& integerList);
    virtual ~MegaIntegerListPrivate();
    MegaSmallIntVector* toByteList() const;
    MegaIntegerList *copy() const override;
    void add(long long i) override;
    int64_t get(int i) const override;
    int size() const override;
    const vector<int64_t>* getList() const;

private:
    vector<int64_t> mIntegers;
};

class MegaSharePrivate : public MegaShare
{
	public:
        static MegaShare *fromShare(MegaHandle nodeMegaHandle, Share *share, bool verified);
        virtual MegaShare *copy();
        virtual ~MegaSharePrivate();
        virtual const char *getUser();
        virtual MegaHandle getNodeHandle();
        virtual int getAccess();
        virtual int64_t getTimestamp();
        virtual bool isPending();
        virtual bool isVerified();

	protected:
        MegaSharePrivate(MegaHandle nodehandle, Share *share, bool verified);
		MegaSharePrivate(MegaShare *share);

		MegaHandle nodehandle;
		const char *user;
		int access;
		int64_t ts;
        bool pending;
        bool mVerified;
};

class MegaCancelTokenPrivate : public MegaCancelToken
{
public:

    // The default constructor leaves the token empty, so we don't waste space when it may not be needed (eg. a request object not related to transfers)
    MegaCancelTokenPrivate();

    // Use this one to actually embed a token
    MegaCancelTokenPrivate(CancelToken);

    void cancel() override;
    bool isCancelled() const override;

    MegaCancelTokenPrivate* existencePtr() { return cancelFlag.exists() ? this : nullptr; }

    CancelToken cancelFlag;
};

inline CancelToken convertToCancelToken(MegaCancelToken* mct)
{
    if (!mct) return CancelToken();
    return static_cast<MegaCancelTokenPrivate*>(mct)->cancelFlag;
}

class CollisionChecker
{
public:
    enum class Option
    {
        Begin   = 1,
        AssumeSame      = 1,
        AlwaysError     = 2,
        Fingerprint     = 3,
        Metamac         = 4,
        AssumeDifferent = 5,
        End     = 6,
    };

    enum class Result
    {
        NotYet      = 1,                // Not checked yet
        Skip        = 2,                // Skip it
        ReportError = 3,                // Report Error
        Download    = 4,                // Download it
    };


    static Result check(FileAccess* fa, MegaNode* fileNode, Option option);
    static Result check(FileAccess* fa, Node* node, Option option);

private:
    static Result check(FileAccess* fa, std::function<FileFingerprint()> nodeFingerprintF, std::function<bool()> metamacEqualF, Option option);
    static bool CompareLocalFileMetaMac(FileAccess* fa, MegaNode* fileNode);
};

class MegaTransferPrivate : public MegaTransfer, public Cacheable
{
	public:
        MegaTransferPrivate(int type, MegaTransferListener *listener = NULL);
        MegaTransferPrivate(const MegaTransferPrivate *transfer);
        virtual ~MegaTransferPrivate();

        MegaTransfer *copy() override;
	    Transfer *getTransfer() const;
        void setTransfer(Transfer *transfer);
        void setStartTime(int64_t startTime);
		void setTransferredBytes(long long transferredBytes);
		void setTotalBytes(long long totalBytes);
		void setPath(const char* path);
		void setParentPath(const char* path);
        void setNodeHandle(MegaHandle nodeHandle);
        void setParentHandle(MegaHandle parentHandle);
		void setNumConnections(int connections);
		void setStartPos(long long startPos);
		void setEndPos(long long endPos);
		void setNumRetry(int retry);
        void setStage(unsigned mStage);
		void setMaxRetries(int retry);
        void setTime(int64_t time);
		void setFileName(const char* fileName);
		void setSlot(int id);
		void setTag(int tag);
		void setSpeed(long long speed);
        void setMeanSpeed(long long meanSpeed);
		void setDeltaSize(long long deltaSize);
        void setUpdateTime(int64_t updateTime);
        void setPublicNode(MegaNode *publicNode, bool copyChildren = false);
        void setSyncTransfer(bool syncTransfer);
        void setSourceFileTemporary(bool temporary);
        void setStartFirst(bool startFirst);
        void setBackupTransfer(bool backupTransfer);
        void setForeignOverquota(bool backupTransfer);
        void setForceNewUpload(bool forceNewUpload);
        void setStreamingTransfer(bool streamingTransfer);
        void setLastBytes(char *lastBytes);
        void setLastError(const MegaError *e);
        void setFolderTransferTag(int tag);
        void setNotificationNumber(long long notificationNumber);
        void setListener(MegaTransferListener *listener);
        void setTargetOverride(bool targetOverride);
        void setCancelToken(CancelToken);
        void setCollisionCheck(CollisionChecker::Option);
        void setCollisionCheck(int);
        void setCollisionCheckResult(CollisionChecker::Result);
        void setCollisionResolution(CollisionResolution);
        void setCollisionResolution(int);

        int getType() const override;
        const char * getTransferString() const override;
        const char* toString() const override;
        const char* __str__() const override;
        const char* __toString() const override;
        virtual int64_t getStartTime() const override;
        long long getTransferredBytes() const override;
        long long getTotalBytes() const override;
        const char* getPath() const override;
        const char* getParentPath() const override;
        MegaHandle getNodeHandle() const override;
        MegaHandle getParentHandle() const override;
        long long getStartPos() const override;
        long long getEndPos() const override;
        const char* getFileName() const override;
        MegaTransferListener* getListener() const override;
        int getNumRetry() const override;
        int getMaxRetries() const override;
        unsigned getStage() const override;
        virtual int64_t getTime() const;
        int getTag() const override;
        long long getSpeed() const override;
        long long getMeanSpeed() const override;
        long long getDeltaSize() const override;
        int64_t getUpdateTime() const override;
        virtual MegaNode *getPublicNode() const;
        MegaNode *getPublicMegaNode() const override;
        bool isSyncTransfer() const override;
        bool isStreamingTransfer() const override;
        bool isFinished() const override;
        virtual bool isSourceFileTemporary() const;
        virtual bool shouldStartFirst() const;
        bool isBackupTransfer() const override;
        bool isForeignOverquota() const override;
        bool isForceNewUpload() const override;
        char *getLastBytes() const override;
        MegaError getLastError() const override;
        const MegaError *getLastErrorExtended() const override;
        bool isFolderTransfer() const override;
        int getFolderTransferTag() const override;
        virtual void setAppData(const char *data);
        const char* getAppData() const override;
        virtual void setState(int state);
        int getState() const override;
        virtual void setPriority(unsigned long long p);
        unsigned long long getPriority() const override;
        long long getNotificationNumber() const override;
        bool getTargetOverride() const override;

        bool serialize(string*) const override;
        static MegaTransferPrivate* unserialize(string*);

        void startRecursiveOperation(shared_ptr<MegaRecursiveOperation>, MegaNode* node); // takes ownership of both
        void stopRecursiveOperationThread();

        long long getPlaceInQueue() const;
        void setPlaceInQueue(long long value);

        MegaCancelToken* getCancelToken() override;
        bool isRecursive() const { return recursiveOperation.get() != nullptr; }

        CancelToken& accessCancelToken() { return mCancelToken.cancelFlag; }

        CollisionChecker::Option    getCollisionCheck() const;
        CollisionChecker::Result    getCollisionCheckResult() const;
        CollisionResolution         getCollisionResolution() const;

        // for uploads, we fingerprint the file before queueing
        // as that way, it can be done without the main mutex locked
        error fingerprint_error = API_OK;
        nodetype_t fingerprint_filetype = TYPE_UNKNOWN;
        FileFingerprint fingerprint_onDisk;

protected:
        int type;
        int tag;
        int state;
        uint64_t priority;
        CollisionChecker::Option    mCollisionCheck;
        CollisionResolution         mCollisionResolution;
        CollisionChecker::Result    mCollisionCheckResult;

        struct
        {
            bool syncTransfer : 1;
            bool streamingTransfer : 1;
            bool temporarySourceFile : 1;
            bool startFirst : 1;
            bool backupTransfer : 1;
            bool foreignOverquota : 1;
            bool forceNewUpload : 1;
        };

        int64_t startTime;
        int64_t updateTime;
        int64_t time;
        long long transferredBytes;
        long long totalBytes;
        long long speed;
        long long meanSpeed;
        long long deltaSize;
        long long notificationNumber;
        MegaHandle nodeHandle;
        MegaHandle parentHandle;
        const char* path;
        const char* parentPath; //used as targetUser for uploads
        const char* fileName;
        char *lastBytes;
        MegaNode *publicNode;
        long long startPos;
        long long endPos;
        int retry;
        int maxRetries;

        long long placeInQueue = 0;

        MegaTransferListener *listener;
        Transfer *transfer = nullptr;
        std::unique_ptr<MegaError> lastError;
        MegaCancelTokenPrivate mCancelToken;  // default-constructed with no actual token inside
        int folderTransferTag;
        const char* appData;
        uint8_t mStage;

        bool mTargetOverride;

    public:
        // use shared_ptr here so callbacks can use a weak_ptr
        // to protect against the operation being cancelled in the meantime
        shared_ptr<MegaRecursiveOperation> recursiveOperation;

};

class MegaTransferDataPrivate : public MegaTransferData
{
public:
    MegaTransferDataPrivate(TransferList *transferList, long long notificationNumber);
    MegaTransferDataPrivate(const MegaTransferDataPrivate *transferData);

    virtual ~MegaTransferDataPrivate();
    virtual MegaTransferData *copy() const;
    virtual int getNumDownloads() const;
    virtual int getNumUploads() const;
    virtual int getDownloadTag(int i) const;
    virtual int getUploadTag(int i) const;
    virtual unsigned long long getDownloadPriority(int i) const;
    virtual unsigned long long getUploadPriority(int i) const;
    virtual long long getNotificationNumber() const;

protected:
    int numDownloads;
    int numUploads;
    long long notificationNumber;
    vector<int> downloadTags;
    vector<int> uploadTags;
    vector<uint64_t> downloadPriorities;
    vector<uint64_t> uploadPriorities;
};

class MegaFolderInfoPrivate : public MegaFolderInfo
{
public:
    MegaFolderInfoPrivate(int numFiles, int numFolders, int numVersions, long long currentSize, long long versionsSize);
    MegaFolderInfoPrivate(const MegaFolderInfoPrivate *folderData);

    virtual ~MegaFolderInfoPrivate();

    virtual MegaFolderInfo *copy() const;

    virtual int getNumVersions() const;
    virtual int getNumFiles() const;
    virtual int getNumFolders() const;
    virtual long long getCurrentSize() const;
    virtual long long getVersionsSize() const;

protected:
    int numFiles;
    int numFolders;
    int numVersions;
    long long currentSize;
    long long versionsSize;
};

class MegaTimeZoneDetailsPrivate : public MegaTimeZoneDetails
{
public:
    MegaTimeZoneDetailsPrivate(vector<string>* timeZones, vector<int> *timeZoneOffsets, int defaultTimeZone);
    MegaTimeZoneDetailsPrivate(const MegaTimeZoneDetailsPrivate *timeZoneDetails);

    virtual ~MegaTimeZoneDetailsPrivate();
    virtual MegaTimeZoneDetails *copy() const;

    virtual int getNumTimeZones() const;
    virtual const char *getTimeZone(int index) const;
    virtual int getTimeOffset(int index) const;
    virtual int getDefault() const;

protected:
    int defaultTimeZone;
    vector<string> timeZones;
    vector<int> timeZoneOffsets;
};

class MegaPushNotificationSettingsPrivate : public MegaPushNotificationSettings
{
public:
    MegaPushNotificationSettingsPrivate(const std::string &settingsJSON);
    MegaPushNotificationSettingsPrivate();
    MegaPushNotificationSettingsPrivate(const MegaPushNotificationSettingsPrivate *settings);

    std::string generateJson() const;
    bool isValid() const;

    virtual ~MegaPushNotificationSettingsPrivate();
    MegaPushNotificationSettings *copy() const override;

private:
    m_time_t mGlobalDND = -1;        // defaults to -1 if not defined
    int mGlobalScheduleStart = -1;   // defaults to -1 if not defined
    int mGlobalScheduleEnd = -1;     // defaults to -1 if not defined
    std::string mGlobalScheduleTimezone;

    std::map<MegaHandle, m_time_t> mChatDND;
    std::map<MegaHandle, bool> mChatAlwaysNotify;

    m_time_t mContactsDND = -1;      // defaults to -1 if not defined
    m_time_t mSharesDND = -1;        // defaults to -1 if not defined
    m_time_t mGlobalChatsDND = -1;        // defaults to -1 if not defined

    bool mJsonInvalid = false;  // true if ctor from JSON find issues

public:

    // getters

    bool isGlobalEnabled() const override;
    bool isGlobalDndEnabled() const override;
    bool isGlobalChatsDndEnabled() const override;
    int64_t getGlobalDnd() const override;
    int64_t getGlobalChatsDnd() const override;
    bool isGlobalScheduleEnabled() const override;
    int getGlobalScheduleStart() const override;
    int getGlobalScheduleEnd() const override;
    const char *getGlobalScheduleTimezone() const override;

    bool isChatEnabled(MegaHandle chatid) const override;
    bool isChatDndEnabled(MegaHandle chatid) const override;
    int64_t getChatDnd(MegaHandle chatid) const override;
    bool isChatAlwaysNotifyEnabled(MegaHandle chatid) const override;

    bool isContactsEnabled() const override;
    bool isSharesEnabled() const override;
    bool isChatsEnabled() const override;

    // setters

    void enableGlobal(bool enable) override;
    void setGlobalDnd(int64_t timestamp) override;
    void disableGlobalDnd() override;
    void setGlobalSchedule(int start, int end, const char *timezone) override;
    void disableGlobalSchedule() override;

    void enableChat(MegaHandle chatid, bool enable) override;
    void setChatDnd(MegaHandle chatid, int64_t timestamp) override;
    void setGlobalChatsDnd(int64_t timestamp) override;
    void enableChatAlwaysNotify(MegaHandle chatid, bool enable) override;

    void enableContacts(bool enable) override;
    void enableShares(bool enable) override;
    void enableChats(bool enable) override;
};

class MegaContactRequestPrivate : public MegaContactRequest
{
public:
    MegaContactRequestPrivate(PendingContactRequest *request);
    MegaContactRequestPrivate(const MegaContactRequest *request);
    virtual ~MegaContactRequestPrivate();

    static MegaContactRequest *fromContactRequest(PendingContactRequest *request);
    virtual MegaContactRequest *copy() const;

    virtual MegaHandle getHandle() const;
    virtual char* getSourceEmail() const;
    virtual char* getSourceMessage() const;
    virtual char* getTargetEmail() const;
    virtual int64_t getCreationTime() const;
    virtual int64_t getModificationTime() const;
    virtual int getStatus() const;
    virtual bool isOutgoing() const;
    virtual bool isAutoAccepted() const;

protected:
    MegaHandle handle;
    char* sourceEmail;
    char* sourceMessage;
    char* targetEmail;
    int64_t creationTime;
    int64_t modificationTime;
    int status;
    bool outgoing;
    bool autoaccepted;
};

#ifdef ENABLE_SYNC

class MegaSyncPrivate : public MegaSync
{
public:
    MegaSyncPrivate(const SyncConfig& config, MegaClient* client);
    MegaSyncPrivate(MegaSyncPrivate *sync);

    virtual ~MegaSyncPrivate();

    MegaSync *copy() override;

    MegaHandle getMegaHandle() const override;
    void setMegaHandle(MegaHandle handle);
    const char* getLocalFolder() const override;
    void setLocalFolder(const char*path);
    const char* getName() const override;
    void setName(const char*name);
    const char* getLastKnownMegaFolder() const override;
    void setLastKnownMegaFolder(const char *path);
    long long getLocalFingerprint() const override;
    void setLocalFingerprint(long long fingerprint);
    MegaHandle getBackupId() const override;
    void setBackupId(MegaHandle backupId);

    int getError() const override;
    void setError(int error);
    int getWarning() const override;
    void setWarning(int warning);

    int getType() const override;
    void setType(SyncType type);

    int getRunState() const override;

    MegaSync::SyncRunningState mRunState = SyncRunningState::RUNSTATE_DISABLED;

protected:
    MegaHandle megaHandle;
    char *localFolder;
    char *mName;
    char *lastKnownMegaFolder;
    long long fingerprint;

    SyncType mType = TYPE_UNKNOWN;

    //holds error cause
    int mError = NO_SYNC_ERROR;
    int mWarning = NO_SYNC_WARNING;

    handle mBackupId = UNDEF;
};

class MegaSyncStatsPrivate : public MegaSyncStats
{
    handle backupId;
    PerSyncStats stats;
public:
    MegaSyncStatsPrivate(handle bid, const PerSyncStats& s) : backupId(bid), stats(s) {}
    MegaHandle getBackupId() const override { return backupId; }
    bool isScanning() const override { return stats.scanning; }
    bool isSyncing() const override { return stats.syncing; }
    int getFolderCount() const override { return stats.numFolders; }
    int getFileCount() const override { return stats.numFiles; }
    int getUploadCount() const override { return stats.numUploads; }
    int getDownloadCount() const override { return stats.numDownloads; }
    MegaSyncStatsPrivate *copy() const override { return new MegaSyncStatsPrivate(*this); }
};


class MegaSyncListPrivate : public MegaSyncList
{
    public:
        MegaSyncListPrivate();
        MegaSyncListPrivate(MegaSyncPrivate **newlist, int size);
        MegaSyncListPrivate(const MegaSyncListPrivate *syncList);
        virtual ~MegaSyncListPrivate();
        MegaSyncList *copy() const override;
        MegaSync* get(int i) const override;
        int size() const override;

        void addSync(MegaSync* sync) override;

    protected:
        MegaSync** list;
        int s;
};

#endif // ENABLE_SYNC


class MegaPricingPrivate;
class MegaCurrencyPrivate;
class MegaBannerListPrivate;
class MegaRequestPrivate : public MegaRequest
{
	public:
        MegaRequestPrivate(int type, MegaRequestListener *listener = NULL);
        MegaRequestPrivate(MegaRequestPrivate *request);

        // Set the function to be executed in sendPendingRequests()
        // instead of adding more code to the huge switch there
        std::function<error()> performRequest;
        std::function<error(TransferDbCommitter&)> performTransferRequest;

        // perform fireOnRequestFinish in sendPendingReqeusts()
        // See fireOnRequestFinish
        std::function<void()> performFireOnRequestFinish;

        virtual ~MegaRequestPrivate();
        MegaRequest *copy() override;
        void setNodeHandle(MegaHandle nodeHandle);
        void setLink(const char* link);
        void setParentHandle(MegaHandle parentHandle);
        void setSessionKey(const char* sessionKey);
        void setName(const char* name);
        void setEmail(const char* email);
        void setPassword(const char* email);
        void setNewPassword(const char* email);
        void setPrivateKey(const char* privateKey);
        void setAccess(int access);
        void setNumRetry(int ds);
        void setNextRetryDelay(int delay);
        void setPublicNode(MegaNode* publicNode, bool copyChildren = false);
        void setNumDetails(int numDetails);
        void setFile(const char* file);
        void setParamType(int type);
        void setText(const char* text);
        void setNumber(long long number);
        void setFlag(bool flag);
        void setTransferTag(int transfer);
        void setListener(MegaRequestListener *listener);
        void setTotalBytes(long long totalBytes);
        void setTransferredBytes(long long transferredBytes);
        void setTag(int tag);
        void addProduct(unsigned int type, handle product, int proLevel, int gbStorage, int gbTransfer,
                        int months, int amount, int amountMonth, int localPrice,
                        const char *description, const char *iosid, const char *androidid,
                        std::unique_ptr<BusinessPlan>);
        void setCurrency(std::unique_ptr<CurrencyData> currencyData);
        void setProxy(Proxy *proxy);
        Proxy *getProxy();
        void setTimeZoneDetails(MegaTimeZoneDetails *timeZoneDetails);

        int getType() const override;
        const char *getRequestString() const override;
        const char* toString() const override;
        const char* __str__() const override;
        const char* __toString() const override;
        MegaHandle getNodeHandle() const override;
        const char* getLink() const override;
        MegaHandle getParentHandle() const override;
        const char* getSessionKey() const override;
        const char* getName() const override;
        const char* getEmail() const override;
        const char* getPassword() const override;
        const char* getNewPassword() const override;
        const char* getPrivateKey() const override;
        int getAccess() const override;
        const char* getFile() const override;
        int getNumRetry() const override;
        MegaNode *getPublicNode() const override;
        MegaNode *getPublicMegaNode() const override;
        int getParamType() const override;
        const char *getText() const override;
        long long getNumber() const override;
        bool getFlag() const override;
        long long getTransferredBytes() const override;
        long long getTotalBytes() const override;
        MegaRequestListener *getListener() const override;
        MegaAccountDetails *getMegaAccountDetails() const override;
        int getTransferTag() const override;
        int getNumDetails() const override;
        int getTag() const override;
        MegaPricing *getPricing() const override;
        MegaCurrency *getCurrency() const override;
        std::shared_ptr<AccountDetails> getAccountDetails() const;
        MegaAchievementsDetails *getMegaAchievementsDetails() const override;
        AchievementsDetails *getAchievementsDetails() const;
        MegaTimeZoneDetails *getMegaTimeZoneDetails () const override;
        MegaStringList *getMegaStringList() const override;
        MegaHandleList* getMegaHandleList() const override;

#ifdef ENABLE_SYNC
        MegaSyncStallList* getMegaSyncStallList() const override;
        void setMegaSyncStallList(unique_ptr<MegaSyncStallList>&& stalls);
#endif // ENABLE_SYNC

#ifdef ENABLE_CHAT
        MegaTextChatPeerList *getMegaTextChatPeerList() const override;
        void setMegaTextChatPeerList(MegaTextChatPeerList *chatPeers);
        MegaTextChatList *getMegaTextChatList() const override;
        void setMegaTextChatList(MegaTextChatList *chatList);
        MegaScheduledMeetingList* getMegaScheduledMeetingList() const override;
#endif
        MegaStringMap *getMegaStringMap() const override;
        void setMegaStringMap(const MegaStringMap *);
        MegaStringListMap *getMegaStringListMap() const override;
        void setMegaStringListMap(const MegaStringListMap *stringListMap);
        MegaStringTable *getMegaStringTable() const override;
        void setMegaStringTable(const MegaStringTable *stringTable);
        MegaFolderInfo *getMegaFolderInfo() const override;
        void setMegaFolderInfo(const MegaFolderInfo *);
        const MegaPushNotificationSettings *getMegaPushNotificationSettings() const override;
        void setMegaPushNotificationSettings(const MegaPushNotificationSettings *settings);
        MegaBackgroundMediaUpload *getMegaBackgroundMediaUploadPtr() const override;
        void setMegaBackgroundMediaUploadPtr(MegaBackgroundMediaUpload *);  // non-owned pointer
        void setMegaStringList(const MegaStringList* stringList);
        void setMegaHandleList(const MegaHandleList* handles);
        void setMegaHandleList(const vector<handle> &handles);
        void setMegaScheduledMeetingList(const MegaScheduledMeetingList *schedMeetingList);

        MegaScheduledCopyListener *getBackupListener() const;
        void setBackupListener(MegaScheduledCopyListener *value);

        MegaBannerList* getMegaBannerList() const override;
        void setBanners(vector< tuple<int, string, string, string, string, string, string> >&& banners);

        MegaRecentActionBucketList *getRecentActions() const override;
        void setRecentActions(std::unique_ptr<MegaRecentActionBucketList> recentActionBucketList);


        MegaSet* getMegaSet() const override;
        void setMegaSet(std::unique_ptr<MegaSet> s);

        MegaSetElementList* getMegaSetElementList() const override;
        void setMegaSetElementList(std::unique_ptr<MegaSetElementList> els);

        const MegaIntegerList* getMegaIntegerList() const override;
        void setMegaIntegerList(std::unique_ptr<MegaIntegerList> ints);

        MegaBackupInfoList* getMegaBackupInfoList() const override;
        void setMegaBackupInfoList(std::unique_ptr<MegaBackupInfoList> bkps);

        MegaVpnCredentials* getMegaVpnCredentials() const override;
        void setMegaVpnCredentials(MegaVpnCredentials* megaVpnCredentials);

protected:
        std::shared_ptr<AccountDetails> accountDetails;
        MegaPricingPrivate *megaPricing;
        MegaCurrencyPrivate *megaCurrency;
        AchievementsDetails *achievementsDetails;
        MegaTimeZoneDetails *timeZoneDetails;
        int type;
        MegaHandle nodeHandle;
        const char* link;
        const char* name;
        MegaHandle parentHandle;
        const char* sessionKey;
        const char* email;
        const char* password;
        const char* newPassword;
        const char* privateKey;
        const char* text;
        long long number;
        int access;
        const char* file;
        int attrType;
        bool flag;
        long long totalBytes;
        long long transferredBytes;
        MegaRequestListener *listener;
        MegaScheduledCopyListener *backupListener;

        int transfer;
        int numDetails;
        MegaNode* publicNode;
        int numRetry;
        int tag;
        Proxy *proxy;

#ifdef ENABLE_CHAT
        MegaTextChatPeerList *chatPeerList;
        MegaTextChatList *chatList;
        unique_ptr<MegaScheduledMeetingList> mScheduledMeetingList;
#endif
        MegaStringMap *stringMap;
        MegaStringListMap *mStringListMap;
        MegaStringTable *mStringTable;
        MegaFolderInfo *folderInfo;
        MegaPushNotificationSettings *settings;
        MegaBackgroundMediaUpload* backgroundMediaUpload;  // non-owned pointer
        unique_ptr<MegaStringList> mStringList;
        unique_ptr<MegaHandleList> mHandleList;
        unique_ptr<MegaRecentActionBucketList> mRecentActions;

    private:
        unique_ptr<MegaBannerListPrivate> mBannerList;
        unique_ptr<MegaSet> mMegaSet;
        unique_ptr<MegaSetElementList> mMegaSetElementList;
        unique_ptr<MegaIntegerList> mMegaIntegerList;
        unique_ptr<MegaBackupInfoList> mMegaBackupInfoList;
        unique_ptr<MegaVpnCredentials> mMegaVpnCredentials;

#ifdef ENABLE_SYNC
        unique_ptr<MegaSyncStallList> mSyncStallList;
#endif // ENABLE_SYNC
    public:
        shared_ptr<ExecuteOnce> functionToExecute;
};

class MegaEventPrivate : public MegaEvent
{
public:
    MegaEventPrivate(int atype);
    MegaEventPrivate(MegaEventPrivate *event);
    virtual ~MegaEventPrivate();
    MegaEvent *copy() override;

    int getType() const override;
    const char *getText() const override;
    int64_t getNumber() const override;
    MegaHandle getHandle() const override;
    const char *getEventString() const override;

    std::string getValidDataToString() const;
    static const char* getEventString(int type);

    void setText(const char* text);
    void setNumber(int64_t number);
    void setHandle(const MegaHandle &handle);

protected:
    int type;
    const char* text = nullptr;
    int64_t number = -1;
    MegaHandle mHandle = INVALID_HANDLE;
};

class MegaAccountBalancePrivate : public MegaAccountBalance
{
public:
    static MegaAccountBalance *fromAccountBalance(const AccountBalance *balance);
    virtual ~MegaAccountBalancePrivate() ;
    virtual MegaAccountBalance* copy();

    virtual double getAmount() const;
    virtual char* getCurrency() const;

protected:
    MegaAccountBalancePrivate(const AccountBalance *balance);
    AccountBalance balance;
};

class MegaAccountSessionPrivate : public MegaAccountSession
{
public:
    static MegaAccountSession *fromAccountSession(const AccountSession *session);
    virtual ~MegaAccountSessionPrivate() ;
    virtual MegaAccountSession* copy();

    virtual int64_t getCreationTimestamp() const override;
    virtual int64_t getMostRecentUsage() const;
    virtual char *getUserAgent() const;
    virtual char *getIP() const;
    virtual char *getCountry() const;
    virtual bool isCurrent() const;
    virtual bool isAlive() const;
    virtual MegaHandle getHandle() const;
    char *getDeviceId() const override;

private:
    MegaAccountSessionPrivate(const AccountSession *session);
    AccountSession session;
};

class MegaAccountPurchasePrivate : public MegaAccountPurchase
{
public:
    static MegaAccountPurchase *fromAccountPurchase(const AccountPurchase *purchase);
    ~MegaAccountPurchasePrivate() override;
    MegaAccountPurchase* copy();

    int64_t getTimestamp() const override;
    char *getHandle() const override;
    char *getCurrency() const override;
    double getAmount() const override;
    int getMethod() const override;

private:
    MegaAccountPurchasePrivate(const AccountPurchase *purchase);
    AccountPurchase purchase;
};

class MegaAccountTransactionPrivate : public MegaAccountTransaction
{
public:
    static MegaAccountTransaction *fromAccountTransaction(const AccountTransaction *transaction);
    ~MegaAccountTransactionPrivate() override;
    MegaAccountTransaction* copy();

    int64_t getTimestamp() const override;
    char *getHandle() const override;
    char *getCurrency() const override;
    double getAmount() const override;

private:
    MegaAccountTransactionPrivate(const AccountTransaction *transaction);
    AccountTransaction transaction;
};

class MegaAccountDetailsPrivate : public MegaAccountDetails
{
    public:
        static MegaAccountDetails *fromAccountDetails(AccountDetails *details);
        ~MegaAccountDetailsPrivate() override;

        int getProLevel() override;
        int64_t getProExpiration() override;
        int getSubscriptionStatus() override;
        int64_t getSubscriptionRenewTime() override;
        char* getSubscriptionMethod() override;
        int getSubscriptionMethodId() override;
        char* getSubscriptionCycle() override;

        long long getStorageMax() override;
        long long getStorageUsed() override;
        long long getVersionStorageUsed() override;
        long long getTransferMax() override;
        long long getTransferOwnUsed() override;
        long long getTransferSrvUsed() override;
        long long getTransferUsed() override;

        int getNumUsageItems() override;
        long long getStorageUsed(MegaHandle handle) override;
        long long getNumFiles(MegaHandle handle) override;
        long long getNumFolders(MegaHandle handle) override;
        long long getVersionStorageUsed(MegaHandle handle) override;
        long long getNumVersionFiles(MegaHandle handle) override;

        MegaAccountDetails* copy() override;

        int getNumBalances() const override;
        MegaAccountBalance* getBalance(int i) const override;

        int getNumSessions() const override;
        MegaAccountSession* getSession(int i) const override;

        int getNumPurchases() const override;
        MegaAccountPurchase* getPurchase(int i) const override;

        int getNumTransactions() const override;
        MegaAccountTransaction* getTransaction(int i) const override;

        int getTemporalBandwidthInterval() override;
        long long getTemporalBandwidth() override;
        bool isTemporalBandwidthValid() override;

    private:
        MegaAccountDetailsPrivate(AccountDetails *details);
        AccountDetails details;
};

class MegaCurrencyPrivate : public MegaCurrency
{
public:
    ~MegaCurrencyPrivate() override;
    MegaCurrency *copy() override;

    const char *getCurrencySymbol() override;
    const char *getCurrencyName() override;
    const char *getLocalCurrencySymbol() override;
    const char *getLocalCurrencyName() override;

    void setCurrency(std::unique_ptr<CurrencyData>);    // common for all products

private:
    CurrencyData mCurrencyData;   // reused for all plans
};

class MegaPricingPrivate : public MegaPricing
{
public:
    ~MegaPricingPrivate() override;
    int getNumProducts() override;
    MegaHandle getHandle(int productIndex) override;
    int getProLevel(int productIndex) override;
    int getGBStorage(int productIndex) override;
    int getGBTransfer(int productIndex) override;
    int getMonths(int productIndex) override;
    int getAmount(int productIndex) override;
    int getLocalPrice(int productIndex) override;
    const char* getDescription(int productIndex) override;
    const char* getIosID(int productIndex) override;
    const char* getAndroidID(int productIndex) override;
    bool isBusinessType(int productIndex) override;
    int getAmountMonth(int productIndex) override;
    MegaPricing *copy() override;
    int getGBStoragePerUser(int productIndex) override;
    int getGBTransferPerUser(int productIndex) override;
    unsigned int getMinUsers(int productIndex) override;
    unsigned int getPricePerUser(int productIndex) override;
    unsigned int getLocalPricePerUser(int productIndex) override;
    unsigned int getPricePerStorage(int productIndex) override;
    unsigned int getLocalPricePerStorage(int productIndex) override;
    int getGBPerStorage(int productIndex) override;
    unsigned int getPricePerTransfer(int productIndex) override;
    unsigned int getLocalPricePerTransfer(int productIndex) override;
    int getGBPerTransfer(int productIndex) override;

    void addProduct(unsigned int type, handle product, int proLevel, int gbStorage, int gbTransfer,
                    int months, int amount, int amountMonth, unsigned localPrice,
                    const char *description, const char *iosid, const char *androidid,
                    std::unique_ptr<BusinessPlan>);

private:
    vector<unsigned int> type;
    vector<handle> handles;
    vector<int> proLevel;
    vector<int> gbStorage;
    vector<int> gbTransfer;
    vector<int> months;
    vector<int> amount;
    vector<int> amountMonth;
    vector<int> mLocalPrice;
    vector<const char *> description;
    vector<const char *> iosId;
    vector<const char *> androidId;

    std::vector<std::unique_ptr<BusinessPlan>> mBizPlan;
};

class MegaAchievementsDetailsPrivate : public MegaAchievementsDetails
{
public:
    static MegaAchievementsDetails *fromAchievementsDetails(AchievementsDetails *details);
    ~MegaAchievementsDetailsPrivate() override;

    MegaAchievementsDetails* copy() override;

    long long getBaseStorage() override;
    long long getClassStorage(int class_id) override;
    long long getClassTransfer(int class_id) override;
    int getClassExpire(int class_id) override;
    unsigned int getAwardsCount() override;
    int getAwardClass(unsigned int index) override;
    int getAwardId(unsigned int index) override;
    int64_t getAwardTimestamp(unsigned int index) override;
    int64_t getAwardExpirationTs(unsigned int index) override;
    MegaStringList* getAwardEmails(unsigned int index) override;
    int getRewardsCount() override;
    int getRewardAwardId(unsigned int index) override;
    long long getRewardStorage(unsigned int index) override;
    long long getRewardTransfer(unsigned int index) override;
    long long getRewardStorageByAwardId(int award_id) override;
    long long getRewardTransferByAwardId(int award_id) override;
    int getRewardExpire(unsigned int index) override;

    long long currentStorage() override;
    long long currentTransfer() override;
    long long currentStorageReferrals() override;
    long long currentTransferReferrals() override;

private:
    MegaAchievementsDetailsPrivate(AchievementsDetails *details);
    AchievementsDetails details;
};

#ifdef ENABLE_CHAT
class MegaTextChatPeerListPrivate : public MegaTextChatPeerList
{
public:
    MegaTextChatPeerListPrivate();
    MegaTextChatPeerListPrivate(const userpriv_vector *);

    ~MegaTextChatPeerListPrivate() override;
    MegaTextChatPeerList *copy() const override;
    void addPeer(MegaHandle h, int priv) override;
    MegaHandle getPeerHandle(int i) const override;
    int getPeerPrivilege(int i) const override;
    int size() const override;

    // returns the list of user-privilege (this object keeps the ownership)
    const userpriv_vector * getList() const;

    void setPeerPrivilege(handle uh, privilege_t priv);

private:
    userpriv_vector list;
};

class MegaTextChatPrivate : public MegaTextChat
{
public:
    MegaTextChatPrivate(const MegaTextChat *);
    MegaTextChatPrivate(const TextChat *);

    virtual ~MegaTextChatPrivate();
    MegaTextChat *copy() const override;

    MegaHandle getHandle() const override;
    int getOwnPrivilege() const override;
    int getShard() const override;
    const MegaTextChatPeerList *getPeerList() const override;
    void setPeerList(const MegaTextChatPeerList *peers) override;
    bool isGroup() const override;
    MegaHandle getOriginatingUser() const override;
    const char *getTitle() const override;
    const char *getUnifiedKey() const override;
    unsigned char getChatOptions() const override;
    int64_t getCreationTime() const override;
    bool isArchived() const override;
    bool isPublicChat() const override;
    bool isMeeting() const override;

    bool hasChanged(uint64_t changeType) const override;
    uint64_t getChanges() const override;
    int isOwnChange() const override;
    const MegaScheduledMeetingList* getScheduledMeetingList() const override;
    const MegaScheduledMeetingList* getUpdatedOccurrencesList() const override;
    const MegaHandleList* getSchedMeetingsChanged() const override;

private:
    handle id;
    int priv;
    string url;
    int shard;
    MegaTextChatPeerList *peers;
    bool group;
    handle ou;
    string title;
    string unifiedKey;
    uint64_t changed;
    int tag;
    bool archived;
    bool publicchat;
    int64_t ts;
    bool meeting;
    ChatOptions_t chatOptions;

    // list of scheduled meetings
    std::unique_ptr<MegaScheduledMeetingList> mScheduledMeetings;

    // list of scheduled meetings Id's that have changed
    std::unique_ptr<MegaHandleList> mSchedMeetingsChanged;

    // list of updated scheduled meetings occurrences (just in case app requested manually for more occurrences)
    std::unique_ptr<MegaScheduledMeetingList> mUpdatedOcurrences;
};

class MegaTextChatListPrivate : public MegaTextChatList
{
public:
    MegaTextChatListPrivate();
    MegaTextChatListPrivate(textchat_map *list);

    ~MegaTextChatListPrivate() override;
    MegaTextChatList *copy() const override;
    const MegaTextChat *get(unsigned int i) const override;
    int size() const override;

    void addChat(MegaTextChatPrivate*);

private:
    MegaTextChatListPrivate(const MegaTextChatListPrivate*);
    vector<MegaTextChat*> list;
};

#endif

class MegaBannerPrivate : public MegaBanner
{
public:
    MegaBannerPrivate(std::tuple<int, std::string, std::string, std::string, std::string, std::string, std::string>&& details);
    MegaBanner* copy() const override;

    int getId() const override;
    const char* getTitle() const override;
    const char* getDescription() const override;
    const char* getImage() const override;
    const char* getUrl() const override;
    const char* getBackgroundImage() const override;
    const char* getImageLocation() const override;

private:
    std::tuple<int, std::string, std::string, std::string, std::string, std::string, std::string> mDetails;
};

class MegaBannerListPrivate : public MegaBannerList
{
public:
    MegaBannerListPrivate* copy() const override; // "different" return type is Covariant
    const MegaBanner* get(int i) const override;
    int size() const override;
    void add(MegaBannerPrivate&&);

private:
    std::vector<MegaBannerPrivate> mVector;
};

class MegaStringMapPrivate : public MegaStringMap
{
public:
    MegaStringMapPrivate();
    MegaStringMapPrivate(const string_map *map, bool toBase64 = false);
    ~MegaStringMapPrivate() override;
    MegaStringMap *copy() const override;
    const char *get(const char* key) const override;
    MegaStringList *getKeys() const override;
    void set(const char *key, const char *value) override;
    int size() const override;
    const string_map *getMap() const;

protected:
    MegaStringMapPrivate(const MegaStringMapPrivate *megaStringMap);
    string_map strMap;
};

class MegaIntegerMapPrivate : public MegaIntegerMap
{
public:
    MegaIntegerMapPrivate();
    MegaIntegerMapPrivate(const std::multimap<int8_t, int8_t>& bytesMap);
    MegaIntegerMapPrivate(const std::multimap<int64_t, int64_t>& integerMap);
    virtual ~MegaIntegerMapPrivate();
    MegaSmallIntMap* toByteMap() const;
    MegaIntegerMap* copy() const override;
    MegaIntegerList* getKeys() const override;
    MegaIntegerList* get(int64_t key) const override;
    int64_t size() const override;
    void set(int64_t key, int64_t value) override;
    const integer_map* getMap() const;
private:
    MegaIntegerMapPrivate(const MegaIntegerMapPrivate &megaIntegerMap);
    integer_map mIntegerMap;
};

class MegaStringListPrivate : public MegaStringList
{
public:
    MegaStringListPrivate() = default;
    MegaStringListPrivate(string_vector&&); // takes ownership
    virtual ~MegaStringListPrivate() = default;
    MegaStringList *copy() const override;
    const char* get(int i) const override;
    int size() const override;
    void add(const char* value) override;
    const string_vector& getVector();
protected:
    MegaStringListPrivate(const MegaStringListPrivate& stringList) = default;
    string_vector mList;
};

bool operator==(const MegaStringList& lhs, const MegaStringList& rhs);

class MegaStringListMapPrivate : public MegaStringListMap
{
public:
    MegaStringListMapPrivate() = default;
    MEGA_DISABLE_COPY_MOVE(MegaStringListMapPrivate)
    MegaStringListMap* copy() const override;
    const MegaStringList* get(const char* key) const override;
    MegaStringList *getKeys() const override;
    void set(const char* key, const MegaStringList* value) override; // takes ownership of value
    int size() const override;
protected:
    struct Compare
    {
        bool operator()(const std::unique_ptr<const char[]>& rhs,
                        const std::unique_ptr<const char[]>& lhs) const;
    };

    map<std::unique_ptr<const char[]>, std::unique_ptr<const MegaStringList>, Compare> mMap;
};

class MegaStringTablePrivate : public MegaStringTable
{
public:
    MegaStringTablePrivate() = default;
    MEGA_DISABLE_COPY_MOVE(MegaStringTablePrivate)
    MegaStringTable* copy() const override;
    void append(const MegaStringList* value) override; // takes ownership of value
    const MegaStringList* get(int i) const override;
    int size() const override;
protected:
    vector<std::unique_ptr<const MegaStringList>> mTable;
};

class MegaNodeListPrivate : public MegaNodeList
{
	public:
        MegaNodeListPrivate();
        MegaNodeListPrivate(Node** newlist, int size);
        MegaNodeListPrivate(const MegaNodeListPrivate *nodeList, bool copyChildren = false);
        MegaNodeListPrivate(sharedNode_vector& v);
        MegaNodeListPrivate(sharedNode_list& l);
        virtual ~MegaNodeListPrivate();
        MegaNodeList *copy() const override;
        MegaNode* get(int i) const override;
        int size() const override;

        void addNode(MegaNode* node) override;

        //This ones takes the ownership of the given node
        void addNode(std::unique_ptr<MegaNode> node);

	protected:
		MegaNode** list;
		int s;
};

class MegaChildrenListsPrivate : public MegaChildrenLists
{
    public:
        MegaChildrenListsPrivate();
        MegaChildrenListsPrivate(MegaChildrenLists*);
        MegaChildrenListsPrivate(unique_ptr<MegaNodeListPrivate> folderList, unique_ptr<MegaNodeListPrivate> fileList);
        virtual MegaChildrenLists *copy();
        virtual MegaNodeList* getFolderList();
        virtual MegaNodeList* getFileList();

    protected:
        unique_ptr<MegaNodeList> folders;
        unique_ptr<MegaNodeList> files;
};

class MegaUserListPrivate : public MegaUserList
{
	public:
        MegaUserListPrivate();
        MegaUserListPrivate(User** newlist, int size);
        virtual ~MegaUserListPrivate();
        virtual MegaUserList *copy();
        virtual MegaUser* get(int i);
        virtual int size();

	protected:
        MegaUserListPrivate(MegaUserListPrivate *userList);
		MegaUser** list;
		int s;
};

class MegaShareListPrivate : public MegaShareList
{
	public:
        MegaShareListPrivate();
        MegaShareListPrivate(Share** newlist, MegaHandle *MegaHandlelist, byte *verified, int size);
        virtual ~MegaShareListPrivate();
        virtual MegaShare* get(int i);
        virtual int size();

	protected:
		MegaShare** list;
		int s;
};

class MegaTransferListPrivate : public MegaTransferList
{
	public:
        MegaTransferListPrivate();
        MegaTransferListPrivate(MegaTransfer** newlist, int size);
        virtual ~MegaTransferListPrivate();
        virtual MegaTransfer* get(int i);
        virtual int size();

	protected:
		MegaTransfer** list;
		int s;
};

class MegaContactRequestListPrivate : public MegaContactRequestList
{
    public:
        MegaContactRequestListPrivate();
        MegaContactRequestListPrivate(PendingContactRequest ** newlist, int size);
        virtual ~MegaContactRequestListPrivate();
        virtual MegaContactRequestList *copy();
        virtual MegaContactRequest* get(int i);
        virtual int size();

    protected:
        MegaContactRequestListPrivate(MegaContactRequestListPrivate *requestList);
        MegaContactRequest** list;
        int s;
};

class MegaUserAlertListPrivate : public MegaUserAlertList
{
public:
    MegaUserAlertListPrivate();
    MegaUserAlertListPrivate(UserAlert::Base** newlist, int size, MegaClient* mc);
    MegaUserAlertListPrivate(const MegaUserAlertListPrivate &userList);
    virtual ~MegaUserAlertListPrivate();
    virtual MegaUserAlertList *copy() const;
    virtual MegaUserAlert* get(int i) const;
    virtual int size() const;
    virtual void clear();

protected:
    MegaUserAlertListPrivate(MegaUserAlertListPrivate *userList);
    MegaUserAlert** list;
    int s;
};

class MegaRecentActionBucketPrivate : public MegaRecentActionBucket
{
public:
    MegaRecentActionBucketPrivate(recentaction& ra, MegaClient* mc);
    MegaRecentActionBucketPrivate(int64_t timestamp, const string& user, handle parent, bool update, bool media, MegaNodeList*);
    virtual ~MegaRecentActionBucketPrivate();
    virtual MegaRecentActionBucket *copy() const;
    virtual int64_t getTimestamp() const;
    virtual const char* getUserEmail() const;
    virtual MegaHandle getParentHandle() const;
    virtual bool isUpdate() const;
    virtual bool isMedia() const;
    virtual const MegaNodeList* getNodes() const;

private:
    int64_t timestamp;
    string user;
    handle parent;
    bool update, media;
    MegaNodeList* nodes;
};

class MegaRecentActionBucketListPrivate : public MegaRecentActionBucketList
{
public:
    MegaRecentActionBucketListPrivate();
    MegaRecentActionBucketListPrivate(recentactions_vector& v, MegaClient* mc);
    MegaRecentActionBucketListPrivate(const MegaRecentActionBucketListPrivate &userList);
    virtual ~MegaRecentActionBucketListPrivate();
    virtual MegaRecentActionBucketList *copy() const;
    virtual MegaRecentActionBucket* get(int i) const;
    virtual int size() const;

protected:
    MegaRecentActionBucketPrivate** list;
    int s;
};

class EncryptFilePieceByChunks : public EncryptByChunks
{
    // specialisation for encrypting a piece of a file without using too much RAM
    FileAccess* fain;
    FileAccess* faout;
    m_off_t inpos, outpos;
    string buffer;
    unsigned lastsize;

public:

    EncryptFilePieceByChunks(FileAccess* cFain, m_off_t cInPos, FileAccess* cFaout, m_off_t cOutPos,
                             SymmCipher* cipher, chunkmac_map* chunkmacs, uint64_t ctriv);

    byte* nextbuffer(unsigned bufsize) override;
};

class MegaBackgroundMediaUploadPrivate : public MegaBackgroundMediaUpload
{
public:
    MegaBackgroundMediaUploadPrivate(MegaApi* api);
    MegaBackgroundMediaUploadPrivate(const string& serialised, MegaApi* api);
    ~MegaBackgroundMediaUploadPrivate();

    bool analyseMediaInfo(const char* inputFilepath) override;
    char *encryptFile(const char* inputFilepath, int64_t startPos, m_off_t* length, const char *outputFilepath,
                     bool adjustsizeonly) override;
    char *getUploadURL() override;

    bool serialize(string* s);
    char *serialize() override;

    void setThumbnail(MegaHandle h) override;
    void setPreview(MegaHandle h) override;
    void setCoordinates(double lat, double lon, bool unshareable) override;

    SymmCipher* nodecipher(MegaClient*);

    MegaApiImpl* api;
    string url;
    chunkmac_map chunkmacs;
    byte filekey[FILENODEKEYLENGTH];
    MediaProperties mediaproperties;

    double latitude = MegaNode::INVALID_COORDINATE;
    double longitude = MegaNode::INVALID_COORDINATE;
    bool unshareableGPS = false;
    handle thumbnailFA = INVALID_HANDLE;
    handle previewFA = INVALID_HANDLE;
};

struct MegaFile : public File
{
    MegaFile();

    void setTransfer(MegaTransferPrivate *transfer);
    MegaTransferPrivate *getTransfer();
    bool serialize(string*) const override;

    static MegaFile* unserialize(string*);

protected:
    MegaTransferPrivate *megaTransfer;
};

struct MegaFileGet : public MegaFile
{
    void prepare(FileSystemAccess&) override;
    void updatelocalname() override;
    void progress() override;
    void completed(Transfer*, putsource_t source) override;
    void terminated(error e) override;
    MegaFileGet(MegaClient *client, Node* n, const LocalPath& dstPath, FileSystemType fsType, CollisionResolution collisionResolution);
    MegaFileGet(MegaClient *client, MegaNode* n, const LocalPath& dstPath, CollisionResolution collisionResolution);
    ~MegaFileGet() {}

    bool serialize(string*) const override;
    static MegaFileGet* unserialize(string*);

private:
    MegaFileGet() {}
};

struct MegaFilePut : public MegaFile
{
    void completed(Transfer* t, putsource_t source) override;
    void terminated(error e) override;
    MegaFilePut(MegaClient *client, LocalPath clocalname, string *filename, NodeHandle ch, const char* ctargetuser, int64_t mtime = -1, bool isSourceTemporary = false, std::shared_ptr<Node> pvNode = nullptr);
    ~MegaFilePut() {}

    bool serialize(string*) const override;
    static MegaFilePut* unserialize(string*);

protected:
    int64_t customMtime;

private:
    MegaFilePut() {}
};

//Thread safe request queue
class RequestQueue
{
    protected:
        std::deque<MegaRequestPrivate *> requests;
        std::mutex mutex;

    public:
        RequestQueue();
        void push(MegaRequestPrivate *request);
        void push_front(MegaRequestPrivate *request);
        MegaRequestPrivate * pop();
        MegaRequestPrivate * front();
        void removeListener(MegaRequestListener *listener);
        void removeListener(MegaScheduledCopyListener *listener);
};


//Thread safe transfer queue
class TransferQueue
{
    protected:
        std::deque<MegaTransferPrivate *> transfers;
        std::mutex mutex;
        int lastPushedTransferTag = 0;

    public:
        TransferQueue();
        void push(MegaTransferPrivate *transfer);
        void push_front(MegaTransferPrivate *transfer);
        MegaTransferPrivate * pop();
        bool empty();
        size_t size();
        void clear();

        /**
         * @brief pops and returns transfer up to the designated one
         * @param lastQueuedTransfer position of the last transfer to pop
         * @param direction directio of transfers to pop
         * @return
         */
        std::vector<MegaTransferPrivate *> popUpTo(int lastQueuedTransfer, int direction);

        void removeWithFolderTag(int folderTag, std::function<void(MegaTransferPrivate *)> callback);
        void removeListener(MegaTransferListener *listener);
        int getLastPushedTag() const;
        void setAllCancelled(CancelToken t, int direction);
};

#ifdef ENABLE_SYNC

/**
 * Implementation for a Sync stall conflict (immutable)
 * It Could wrap a single synchronization conflict or a reference to it
 * if we know the MegaSyncStallList container is kept around.
 */
class MegaSyncStallPrivate : public MegaSyncStall
{
    public:
        MegaSyncStallPrivate(const SyncStallEntry& e);

        MegaSyncStallPrivate* copy() const override;

        SyncStallReason reason() const override
        {
            return SyncStallReason(info.reason);
        }

        MegaHandle cloudNodeHandle(int index) const override
        {
            if (index == 0) return info.cloudPath1.cloudHandle.as8byte();
            if (index == 1) return info.cloudPath2.cloudHandle.as8byte();
            return UNDEF;
        }

        const char* path(bool cloudSide, int index)  const override
        {
            if (cloudSide)
            {
                if (index == 0) return info.cloudPath1.cloudPath.c_str();
                if (index == 1) return info.cloudPath2.cloudPath.c_str();
            }
            else
            {
                if (lpConverted[0].empty() && lpConverted[1].empty())
                {
                    lpConverted[0] = info.localPath1.localPath.toPath(false);
                    lpConverted[1] = info.localPath2.localPath.toPath(false);
                }
                if (index == 0) return lpConverted[0].c_str();
                if (index == 1) return lpConverted[1].c_str();
            }
            return nullptr;
        }

        unsigned int pathCount(bool cloudSide) const override
        {
            unsigned int count(0);

            if (cloudSide)
            {
                if(!info.cloudPath1.cloudPath.empty())
                {
                    count++;
                }
                if(!info.cloudPath2.cloudPath.empty())
                {
                    count++;
                }
            }
            else
            {
                if(!info.localPath1.localPath.empty())
                {
                    count++;
                }
                if(!info.localPath2.localPath.empty())
                {
                    count++;
                }
            }

            return count;
        }

        int pathProblem(bool cloudSide, int index) const override
        {
            if (cloudSide)
            {
                if (index == 0) return int(info.cloudPath1.problem);
                if (index == 1) return int(info.cloudPath2.problem);
            }
            else
            {
                if (index == 0) return int(info.localPath1.problem);
                if (index == 1) return int(info.localPath2.problem);
            }
            return -1;
        }

        bool couldSuggestIgnoreThisPath(bool cloudSide, int index) const override
        {
            if (info.reason != SyncWaitReason::FileIssue) return false;

            int problem = pathProblem(cloudSide, index);

            return problem == DetectedHardLink ||
                   problem == DetectedSymlink ||
                   problem == DetectedSpecialFile ||
                   problem == FilesystemErrorListingFolder ||
                   problem == FilesystemErrorIdentifyingFolderContent;
        }

        const char* reasonDebugString() const override
        {
            return reasonDebugString(reason());
        }


        bool detectedCloudSide() const override
        {
            return info.detectionSideIsMEGA;
        }

        static const char*
        reasonDebugString(MegaSyncStall::SyncStallReason reason);

        static const char*
        pathProblemDebugString(MegaSyncStall::SyncPathProblem reason);

        const SyncStallEntry info;
    protected:
        mutable string lpConverted[2];
};

class MegaSyncNameConflictStallPrivate : public MegaSyncStall
{
public:
    MegaSyncNameConflictStallPrivate(const NameConflict& nc) : mConflict(nc) {}

    MegaSyncNameConflictStallPrivate* copy() const override
    {
        return new MegaSyncNameConflictStallPrivate(*this);
    }

    SyncStallReason reason() const override
    {
        return SyncStallReason(NamesWouldClashWhenSynced);
    }

    MegaHandle cloudNodeHandle(int index)  const override
    {
        if (index >= 0 && index < int(mConflict.clashingCloud.size()))
        {
            return mConflict.clashingCloud[index].handle.as8byte();
        }
        return UNDEF;
    }


    const char* path(bool cloudSide, int index)  const override
    {
        if (cloudSide)
        {
            auto i = mCache1.find(index);
            if (i != mCache1.end()) return i->second.c_str();

            if (index >= 0 && index < int(mConflict.clashingCloud.size()))
            {
                mCache1[index] = mConflict.cloudPath + "/" + mConflict.clashingCloud[index].name;
                return mCache1[index].c_str();
            }
        }
        else
        {
            auto i = mCache2.find(index);
            if (i != mCache2.end()) return i->second.c_str();

            if (index >= 0 && index < int(mConflict.clashingLocalNames.size()))
            {
                LocalPath lp = mConflict.localPath;
                lp.appendWithSeparator(mConflict.clashingLocalNames[index], true);
                mCache2[index] = lp.toPath(false);
                return mCache2[index].c_str();
            }
        }
        return nullptr;
    }

    unsigned int pathCount(bool cloudSide) const override
    {
        if (cloudSide)
        {
            return static_cast<unsigned int>(mConflict.clashingCloud.size());
        }
        else
        {
            return static_cast<unsigned int>(mConflict.clashingLocalNames.size());
        }
    }

    int pathProblem(bool, int) const override
    {
        return -1;
    }

    bool couldSuggestIgnoreThisPath(bool cloudSide, int index) const override
    {
        return false;
    }

    const char* reasonDebugString() const override
    {
        return reasonDebugString(reason());
    }

    bool detectedCloudSide() const override
    {
        return mCache1.size() > 1;
    }

    static const char*
        reasonDebugString(MegaSyncStall::SyncStallReason reason);

    static const char*
        pathProblemDebugString(MegaSyncStall::SyncPathProblem reason);

    const NameConflict mConflict;
protected:
    mutable map<int, string> mCache1, mCache2;
};

class AddressedStallFilter
{
    // Keeps track of which stalls the user addressed already
    // So we don't re-show them if the user presses Refresh
    // before the sync actually re-evaluates those nodes
    // in a complete new pass over the sync nodes

    mutex m;

    std::map<string, int> addressedSyncCloudStalls;
    std::map<LocalPath, int> addressedSyncLocalStalls;
    std::map<string, int> addressedNameConflictCloudStalls;
    std::map<LocalPath, int> addressedNameConflictLocalStalls;

public:
    bool addressedNameConfict(const string& cloudPath, const LocalPath& localPath);
    bool addressedCloudStall(const string& cloudPath);
    bool addressedLocalStall(const LocalPath& localPath);
    void filterStallCloud(const string& cloudPath, int completedPassCount);
    void filterStallLocal(const LocalPath& localPath, int completedPassCount);
    void filterNameConfict(const string& cloudPath, const LocalPath& localPath, int completedPassCount);
    void removeOldFilters(int completedPassCount);
    void clear();
};


class MegaSyncStallListPrivate : public MegaSyncStallList
{
    public:
        MegaSyncStallListPrivate(SyncProblems&&, AddressedStallFilter& filter);

        MegaSyncStallListPrivate* copy() const override;

        const MegaSyncStall* get(size_t i) const override;

        size_t size() const override
        {
            return mStalls.size();
        }

    protected:
        std::vector<std::shared_ptr<MegaSyncStall>> mStalls;
};

#endif // ENABLE_SYNC

class MegaApiImpl : public MegaApp
{
    public:
        MegaApiImpl(MegaApi *api, const char *appKey, MegaGfxProcessor* processor, const char *basePath, const char *userAgent, unsigned workerThreadCount);
        virtual ~MegaApiImpl();

        static MegaApiImpl* ImplOf(MegaApi*);

        //Multiple listener management.
        void addListener(MegaListener* listener);
        void addRequestListener(MegaRequestListener* listener);
        void addTransferListener(MegaTransferListener* listener);
        void addScheduledCopyListener(MegaScheduledCopyListener* listener);
        void addGlobalListener(MegaGlobalListener* listener);
        void removeListener(MegaListener* listener);
        void removeRequestListener(MegaRequestListener* listener);
        void removeTransferListener(MegaTransferListener* listener);
        void removeScheduledCopyListener(MegaScheduledCopyListener* listener);
        void removeGlobalListener(MegaGlobalListener* listener);

        //Utils
        long long getSDKtime();
        void getSessionTransferURL(const char *path, MegaRequestListener *listener);
        static MegaHandle base32ToHandle(const char* base32Handle);
        static handle base64ToHandle(const char* base64Handle);
        static handle base64ToUserHandle(const char* base64Handle);
        static handle base64ToBackupId(const char* backupId);
        static char *handleToBase64(MegaHandle handle);
        static char *userHandleToBase64(MegaHandle handle);
        static const char* backupIdToBase64(MegaHandle handle);
        static char *binaryToBase64(const char* binaryData, size_t length);
        static void base64ToBinary(const char *base64string, unsigned char **binary, size_t* binarysize);
        static const char* ebcEncryptKey(const char* encryptionKey, const char* plainKey);
        void retryPendingConnections(bool disconnect = false, bool includexfers = false, MegaRequestListener* listener = NULL);
        void setDnsServers(const char *dnsServers, MegaRequestListener* listener = NULL);
        void addEntropy(char* data, unsigned int size);
        static string userAttributeToString(int);
        static string userAttributeToLongName(int);
        static int userAttributeFromString(const char *name);
        static char userAttributeToScope(int);
        bool serverSideRubbishBinAutopurgeEnabled();
        bool appleVoipPushEnabled();
        bool newLinkFormatEnabled();
        unsigned int getABTestValue(const char* flag);
        void sendABTestActive(const char* flag, MegaRequestListener* listener);
        int smsAllowedState();
        char* smsVerifiedPhoneNumber();
        void resetSmsVerifiedPhoneNumber(MegaRequestListener *listener);

        bool multiFactorAuthAvailable();
        void multiFactorAuthCheck(const char *email, MegaRequestListener *listener = NULL);
        void multiFactorAuthGetCode(MegaRequestListener *listener = NULL);
        void multiFactorAuthEnable(const char *pin, MegaRequestListener *listener = NULL);
        void multiFactorAuthDisable(const char *pin, MegaRequestListener *listener = NULL);
        void multiFactorAuthLogin(const char* email, const char* password, const char* pin, MegaRequestListener *listener = NULL);
        void multiFactorAuthChangePassword(const char *oldPassword, const char *newPassword, const char* pin, MegaRequestListener *listener = NULL);
        void multiFactorAuthChangeEmail(const char *email, const char* pin, MegaRequestListener *listener = NULL);
        void multiFactorAuthCancelAccount(const char* pin, MegaRequestListener *listener = NULL);

        void fetchTimeZone(bool forceApiFetch = true, MegaRequestListener *listener = NULL);

        //API requests
        void login(const char* email, const char* password, MegaRequestListener *listener = NULL);
        char *dumpSession();
        char *getSequenceNumber();
        char *getSequenceTag();
        char *getAccountAuth();
        void setAccountAuth(const char* auth);

        void fastLogin(const char* session, MegaRequestListener *listener = NULL);
        void killSession(MegaHandle sessionHandle, MegaRequestListener *listener = NULL);
        void getUserData(MegaRequestListener *listener = NULL);
        void getUserData(MegaUser *user, MegaRequestListener *listener = NULL);
        void getUserData(const char *user, MegaRequestListener *listener = NULL);
        void getMiscFlags(MegaRequestListener *listener = NULL);
        void sendDevCommand(const char *command, const char *email, long long quota, int businessStatus, int userStatus, MegaRequestListener *listener);
        void getCloudStorageUsed(MegaRequestListener *listener = NULL);
        void getAccountDetails(bool storage, bool transfer, bool pro, bool sessions, bool purchases, bool transactions, int source = -1, MegaRequestListener *listener = NULL);
        void queryTransferQuota(long long size, MegaRequestListener *listener = NULL);
        void createAccount(const char* email, const char* password, const char* firstname, const char* lastname, MegaHandle lastPublicHandle, int lastPublicHandleType, int64_t lastAccessTimestamp, MegaRequestListener *listener = NULL);
        void createEphemeralAccountPlusPlus(const char* firstname, const char* lastname, MegaRequestListener *listener = NULL);
        void resumeCreateAccount(const char* sid, MegaRequestListener *listener = NULL);
        void resumeCreateAccountEphemeralPlusPlus(const char* sid, MegaRequestListener *listener = NULL);
        void cancelCreateAccount(MegaRequestListener *listener = NULL);
        void sendSignupLink(const char* email, const char *name, const char *password, MegaRequestListener *listener = NULL);
        void resendSignupLink(const char* email, const char *name, MegaRequestListener *listener = NULL);
        void querySignupLink(const char* link, MegaRequestListener *listener = NULL);
        void confirmAccount(const char* link, const char *password, MegaRequestListener *listener = NULL);
        void resetPassword(const char *email, bool hasMasterKey, MegaRequestListener *listener = NULL);
        void queryRecoveryLink(const char *link, MegaRequestListener *listener = NULL);
        void confirmResetPasswordLink(const char *link, const char *newPwd, const char *masterKey = NULL, MegaRequestListener *listener = NULL);
        void checkRecoveryKey(const char* link, const char* masterKey, MegaRequestListener* listener = NULL);
        void cancelAccount(MegaRequestListener *listener = NULL);
        void confirmCancelAccount(const char *link, const char *pwd, MegaRequestListener *listener = NULL);
        void resendVerificationEmail(MegaRequestListener *listener = NULL);
        void changeEmail(const char *email, MegaRequestListener *listener = NULL);
        void confirmChangeEmail(const char *link, const char *pwd, MegaRequestListener *listener = NULL);
        void setProxySettings(MegaProxy *proxySettings, MegaRequestListener *listener = NULL);
        MegaProxy *getAutoProxySettings();
        int isLoggedIn();
        void loggedInStateChanged(sessiontype_t, handle me, const string &email) override;
        bool isEphemeralPlusPlus();
        void whyAmIBlocked(bool logout, MegaRequestListener *listener = NULL);
        char* getMyEmail();
        int64_t getAccountCreationTs();
        char* getMyUserHandle();
        MegaHandle getMyUserHandleBinary();
        MegaUser *getMyUser();
        bool isAchievementsEnabled();
        bool isProFlexiAccount();
        bool isBusinessAccount();
        bool isMasterBusinessAccount();
        bool isBusinessAccountActive();
        int getBusinessStatus();
        int64_t getOverquotaDeadlineTs();
        MegaIntegerList *getOverquotaWarningsTs();
        bool checkPassword(const char *password);
        char* getMyCredentials();
        void getUserCredentials(MegaUser *user, MegaRequestListener *listener = NULL);
        bool areCredentialsVerified(MegaUser *user);
        void verifyCredentials(MegaUser *user, MegaRequestListener *listener = NULL);
        void resetCredentials(MegaUser *user, MegaRequestListener *listener = NULL);
        char* getMyRSAPrivateKey();
        void setLogExtraForModules(bool networking, bool syncs);
        static void setLogLevel(int logLevel);
        static void setMaxPayloadLogSize(long long maxSize);
        static void addLoggerClass(MegaLogger *megaLogger, bool singleExclusiveLogger);
        static void removeLoggerClass(MegaLogger *megaLogger, bool singleExclusiveLogger);
        static void setLogToConsole(bool enable);
        static void log(int logLevel, const char* message, const char *filename = NULL, int line = -1);
        void setLoggingName(const char* loggingName);

        void createFolder(const char* name, MegaNode *parent, MegaRequestListener *listener = NULL);
        bool createLocalFolder(const char *path);
        static Error createLocalFolder_unlocked(LocalPath & localPath, FileSystemAccess& fsaccess);
        void moveNode(MegaNode* node, MegaNode* newParent, MegaRequestListener *listener = NULL);
        void moveNode(MegaNode* node, MegaNode* newParent, const char *newName, MegaRequestListener *listener = NULL);
        void copyNode(MegaNode* node, MegaNode *newParent, MegaRequestListener *listener = NULL);
        void copyNode(MegaNode* node, MegaNode *newParent, const char* newName, MegaRequestListener *listener = NULL);
        void renameNode(MegaNode* node, const char* newName, MegaRequestListener *listener = NULL);
        void remove(MegaNode* node, bool keepversions = false, MegaRequestListener *listener = NULL);
        void removeVersions(MegaRequestListener *listener = NULL);
        void restoreVersion(MegaNode *version, MegaRequestListener *listener = NULL);
        void cleanRubbishBin(MegaRequestListener *listener = NULL);
        void sendFileToUser(MegaNode *node, MegaUser *user, MegaRequestListener *listener = NULL);
        void sendFileToUser(MegaNode *node, const char* email, MegaRequestListener *listener = NULL);
        void upgradeSecurity(MegaRequestListener* listener = NULL);
        bool contactVerificationWarningEnabled();
        void setSecureFlag(bool enable);
        void setManualVerificationFlag(bool enable);
        void openShareDialog(MegaNode *node, MegaRequestListener *listener = NULL);
        void share(MegaNode *node, MegaUser* user, int level, MegaRequestListener *listener = NULL);
        void share(MegaNode* node, const char* email, int level, MegaRequestListener *listener = NULL);
        void loginToFolder(const char* megaFolderLink, const char *authKey = nullptr, MegaRequestListener *listener = NULL);
        void importFileLink(const char* megaFileLink, MegaNode* parent, MegaRequestListener *listener = NULL);
        void decryptPasswordProtectedLink(const char* link, const char* password, MegaRequestListener *listener = NULL);
        void encryptLinkWithPassword(const char* link, const char* password, MegaRequestListener *listener = NULL);
        void getDownloadUrl(MegaNode* node, bool singleUrl, MegaRequestListener *listener);
        void getPublicNode(const char* megaFileLink, MegaRequestListener *listener = NULL);
        const char *buildPublicLink(const char *publicHandle, const char *key, bool isFolder);
        void getThumbnail(MegaNode* node, const char *dstFilePath, MegaRequestListener *listener = NULL);
		void cancelGetThumbnail(MegaNode* node, MegaRequestListener *listener = NULL);
        void setThumbnail(MegaNode* node, const char *srcFilePath, MegaRequestListener *listener = NULL);
        void putThumbnail(MegaBackgroundMediaUpload* node, const char *srcFilePath, MegaRequestListener *listener = NULL);
        void setThumbnailByHandle(MegaNode* node, MegaHandle attributehandle, MegaRequestListener *listener = NULL);
        void getPreview(MegaNode* node, const char *dstFilePath, MegaRequestListener *listener = NULL);
		void cancelGetPreview(MegaNode* node, MegaRequestListener *listener = NULL);
        void setPreview(MegaNode* node, const char *srcFilePath, MegaRequestListener *listener = NULL);
        void putPreview(MegaBackgroundMediaUpload* node, const char *srcFilePath, MegaRequestListener *listener = NULL);
        void setPreviewByHandle(MegaNode* node, MegaHandle attributehandle, MegaRequestListener *listener = NULL);
        void getUserAvatar(MegaUser* user, const char *dstFilePath, MegaRequestListener *listener = NULL);
        void setAvatar(const char *dstFilePath, MegaRequestListener *listener = NULL);
        void getUserAvatar(const char *email_or_handle, const char *dstFilePath, MegaRequestListener *listener = NULL);
        static char* getUserAvatarColor(MegaUser *user);
        static char *getUserAvatarColor(const char *userhandle);
        static char* getUserAvatarSecondaryColor(MegaUser *user);
        static char *getUserAvatarSecondaryColor(const char *userhandle);
        char* getPrivateKey(int type);
        bool testAllocation(unsigned allocCount, size_t allocSize);
        void getUserAttribute(MegaUser* user, int type, MegaRequestListener *listener = NULL);
        void getUserAttribute(const char* email_or_handle, int type, MegaRequestListener *listener = NULL);
        void getChatUserAttribute(const char* email_or_handle, int type, const char* ph, MegaRequestListener *listener = NULL);
        void getUserAttr(const char* email_or_handle, int type, const char *dstFilePath, int number = 0, MegaRequestListener *listener = NULL);
        void getChatUserAttr(const char* email_or_handle, int type, const char *dstFilePath, const char *ph = NULL, int number = 0, MegaRequestListener *listener = NULL);
        void setUserAttribute(int type, const char* value, MegaRequestListener *listener = NULL);
        void setUserAttribute(int type, const MegaStringMap* value, MegaRequestListener *listener = NULL);
        void getRubbishBinAutopurgePeriod(MegaRequestListener *listener = NULL);
        void setRubbishBinAutopurgePeriod(int days, MegaRequestListener *listener = NULL);
        const char* getDeviceId() const;
        void getDeviceName(const char* deviceId, MegaRequestListener *listener = NULL);
        void setDeviceName(const char* deviceId, const char* deviceName, MegaRequestListener *listener = NULL);
        void getDriveName(const char *pathToDrive, MegaRequestListener *listener = NULL);
        void setDriveName(const char* pathToDrive, const char *driveName, MegaRequestListener *listener = NULL);
        void getUserEmail(MegaHandle handle, MegaRequestListener *listener = NULL);
        void setCustomNodeAttribute(MegaNode *node, const char *attrName, const char *value, MegaRequestListener *listener = NULL);
        void setNodeS4(MegaNode *node, const char *value, MegaRequestListener *listener = NULL);
        void setNodeDuration(MegaNode *node, int secs, MegaRequestListener *listener = NULL);
        void setNodeLabel(MegaNode *node, int label, MegaRequestListener *listener = NULL);
        void setNodeFavourite(MegaNode *node, bool fav, MegaRequestListener *listener = NULL);
        void getFavourites(MegaNode* node, int count, MegaRequestListener* listener = nullptr);
        void setNodeSensitive(MegaNode* node, bool sensitive, MegaRequestListener* listener);
        void setNodeCoordinates(MegaNode *node, bool unshareable, double latitude, double longitude, MegaRequestListener *listener = NULL);
        void exportNode(MegaNode *node, int64_t expireTime, bool writable, bool megaHosted, MegaRequestListener *listener = NULL);
        void disableExport(MegaNode *node, MegaRequestListener *listener = NULL);
        void fetchNodes(MegaRequestListener *listener = NULL);
        void getPricing(MegaRequestListener *listener = NULL);
        void getRecommendedProLevel(MegaRequestListener* listener = NULL);
        void getPaymentId(handle productHandle, handle lastPublicHandle, int lastPublicHandleType, int64_t lastAccessTimestamp, MegaRequestListener *listener = NULL);
        void upgradeAccount(MegaHandle productHandle, int paymentMethod, MegaRequestListener *listener = NULL);
        void submitPurchaseReceipt(int gateway, const char *receipt, MegaHandle lastPublicHandle, int lastPublicHandleType, int64_t lastAccessTimestamp, MegaRequestListener *listener = NULL);
        void creditCardStore(const char* address1, const char* address2, const char* city,
                             const char* province, const char* country, const char *postalcode,
                             const char* firstname, const char* lastname, const char* creditcard,
                             const char* expire_month, const char* expire_year, const char* cv2,
                             MegaRequestListener *listener = NULL);

        void creditCardQuerySubscriptions(MegaRequestListener *listener = NULL);
        void creditCardCancelSubscriptions(const char* reason, MegaRequestListener *listener = NULL);
        void getPaymentMethods(MegaRequestListener *listener = NULL);

        char *exportMasterKey();
        void updatePwdReminderData(bool lastSuccess, bool lastSkipped, bool mkExported, bool dontShowAgain, bool lastLogin, MegaRequestListener *listener = NULL);

        void changePassword(const char *oldPassword, const char *newPassword, MegaRequestListener *listener = NULL);
        void inviteContact(const char* email, const char* message, int action, MegaHandle contactLink, MegaRequestListener* listener = NULL);
        void replyContactRequest(MegaContactRequest *request, int action, MegaRequestListener* listener = NULL);
        void respondContactRequest();

        void removeContact(MegaUser *user, MegaRequestListener* listener=NULL);
        void logout(bool keepSyncConfigsFile, MegaRequestListener *listener);
        void localLogout(MegaRequestListener *listener = NULL);
        void invalidateCache();
        int getPasswordStrength(const char *password);
        void submitFeedback(int rating, const char *comment, MegaRequestListener *listener = NULL);
        void reportEvent(const char *details = NULL, MegaRequestListener *listener = NULL);
        void sendEvent(int eventType, const char* message, bool addJourneyId, const char* viewId, MegaRequestListener *listener = NULL);
        void createSupportTicket(const char* message, int type = 1, MegaRequestListener *listener = NULL);

        void useHttpsOnly(bool httpsOnly, MegaRequestListener *listener = NULL);
        bool usingHttpsOnly();

        //Backups
        MegaStringList *getBackupFolders(int backuptag);
        void setScheduledCopy(const char* localPath, MegaNode *parent, bool attendPastBackups, int64_t period, string periodstring, int numBackups, MegaRequestListener *listener=NULL);
        void removeScheduledCopy(int tag, MegaRequestListener *listener=NULL);
        void abortCurrentScheduledCopy(int tag, MegaRequestListener *listener=NULL);

        //Timer
        void startTimer( int64_t period, MegaRequestListener *listener=NULL);

        //Transfers
        void startUploadForSupport(const char* localPath, bool isSourceFileTemporary, FileSystemType fsType, MegaTransferListener* listener);
        void startUpload(bool startFirst, const char* localPath, MegaNode* parent, const char* fileName, const char* targetUser, int64_t mtime, int folderTransferTag, bool isBackup, const char* appData, bool isSourceFileTemporary, bool forceNewUpload, FileSystemType fsType, CancelToken cancelToken, MegaTransferListener* listener);
        MegaTransferPrivate* createUploadTransfer(bool startFirst, const char *localPath, MegaNode *parent, const char *fileName, const char *targetUser, int64_t mtime, int folderTransferTag, bool isBackup, const char *appData, bool isSourceFileTemporary, bool forceNewUpload, FileSystemType fsType, CancelToken cancelToken, MegaTransferListener *listener, const FileFingerprint* preFingerprintedFile = nullptr);
        void startDownload (bool startFirst, MegaNode *node, const char* localPath, const char *customName, int folderTransferTag, const char *appData, CancelToken cancelToken, int collisionCheck, int collisionResolution, MegaTransferListener *listener);
        MegaTransferPrivate* createDownloadTransfer(bool startFirst, MegaNode *node, const char* localPath, const char *customName, int folderTransferTag, const char *appData, CancelToken cancelToken, int collisionCheck, int collisionResolution, MegaTransferListener *listener, FileSystemType fsType);
        void startStreaming(MegaNode* node, m_off_t startPos, m_off_t size, MegaTransferListener *listener);
        void setStreamingMinimumRate(int bytesPerSecond);
        void retryTransfer(MegaTransfer *transfer, MegaTransferListener *listener = NULL);
        void cancelTransfer(MegaTransfer *transfer, MegaRequestListener *listener=NULL);
        void cancelTransferByTag(int transferTag, MegaRequestListener *listener = NULL);
        void cancelTransfers(int direction, MegaRequestListener *listener=NULL);
        void pauseTransfers(bool pause, int direction, MegaRequestListener* listener=NULL);
        void pauseTransfer(int transferTag, bool pause, MegaRequestListener* listener = NULL);
        void moveTransferUp(int transferTag, MegaRequestListener *listener = NULL);
        void moveTransferDown(int transferTag, MegaRequestListener *listener = NULL);
        void moveTransferToFirst(int transferTag, MegaRequestListener *listener = NULL);
        void moveTransferToLast(int transferTag, MegaRequestListener *listener = NULL);
        void moveTransferBefore(int transferTag, int prevTransferTag, MegaRequestListener *listener = NULL);
        bool areTransfersPaused(int direction);
        void setUploadLimit(int bpslimit);
        void setMaxConnections(int direction, int connections, MegaRequestListener* listener = NULL);
        void setDownloadMethod(int method);
        void setUploadMethod(int method);
        bool setMaxDownloadSpeed(m_off_t bpslimit);
        bool setMaxUploadSpeed(m_off_t bpslimit);
        int getMaxDownloadSpeed();
        int getMaxUploadSpeed();
        int getCurrentDownloadSpeed();
        int getCurrentUploadSpeed();
        int getCurrentSpeed(int type);
        int getDownloadMethod();
        int getUploadMethod();
        MegaTransferData *getTransferData(MegaTransferListener *listener = NULL);
        MegaTransfer *getFirstTransfer(int type);
        void notifyTransfer(int transferTag, MegaTransferListener *listener = NULL);
        MegaTransferList *getTransfers();
        MegaTransferList *getStreamingTransfers();
        MegaTransfer* getTransferByTag(int transferTag);
        MegaTransferList *getTransfers(int type);
        MegaTransferList *getChildTransfers(int transferTag);
        MegaTransferList *getTansfersByFolderTag(int folderTransferTag);

        //Sets and Elements
        void putSet(MegaHandle sid, int optionFlags, const char* name, MegaHandle cover, MegaRequestListener* listener = nullptr);
        void removeSet(MegaHandle sid, MegaRequestListener* listener = nullptr);
        void putSetElements(MegaHandle sid, const MegaHandleList* nodes, const MegaStringList* names, MegaRequestListener* listener = nullptr);
        void putSetElement(MegaHandle sid, MegaHandle eid, MegaHandle node, int optionFlags, int64_t order, const char* name, MegaRequestListener* listener = nullptr);
        void removeSetElements(MegaHandle sid, const MegaHandleList* eids, MegaRequestListener* listener = nullptr);
        void removeSetElement(MegaHandle sid, MegaHandle eid, MegaRequestListener* listener = nullptr);
        void exportSet(MegaHandle sid, MegaRequestListener* listener = nullptr);
        void disableExportSet(MegaHandle sid, MegaRequestListener* listener = nullptr);

        MegaSetList* getSets();
        MegaSet* getSet(MegaHandle sid);
        MegaHandle getSetCover(MegaHandle sid);
        unsigned getSetElementCount(MegaHandle sid, bool includeElementsInRubbishBin);
        MegaSetElementList* getSetElements(MegaHandle sid, bool includeElementsInRubbishBin);
        MegaSetElement* getSetElement(MegaHandle sid, MegaHandle eid);
        const char* getPublicLinkForExportedSet(MegaHandle sid);
        void fetchPublicSet(const char* publicSetLink, MegaRequestListener* listener = nullptr);
        MegaSet* getPublicSetInPreview();
        MegaSetElementList* getPublicSetElementsInPreview();
        void getPreviewElementNode(MegaHandle eid, MegaRequestListener* listener = nullptr);
        void stopPublicSetPreview();
        bool isExportedSet(MegaHandle sid);
        bool inPublicSetPreview();

        // returns the Pro level based on the current plan and storage usage (MegaAccountDetails::ACCOUNT_TYPE_XYZ)
        static int calcRecommendedProLevel(MegaPricing& pricing, MegaAccountDetails& accDetails);

    private:
        bool nodeInRubbishCheck(handle) const;

    public:
#ifdef ENABLE_SYNC
        //Sync
        OverlayIconCachedPaths mRecentlyNotifiedOverlayIconPaths;
        OverlayIconCachedPaths mRecentlyRequestedOverlayIconPaths;

        int syncPathState(string *path);
        MegaNode *getSyncedNode(const LocalPath& path);
        void syncFolder(const char *localFolder, const char *name, MegaHandle megaHandle, SyncConfig::Type type, const char* driveRootIfExternal = NULL, const char* excludePath = NULL, MegaRequestListener* listener = NULL);
        void loadExternalBackupSyncsFromExternalDrive(const char* externalDriveRoot, MegaRequestListener* listener);
        void closeExternalBackupSyncsFromExternalDrive(const char* externalDriveRoot, MegaRequestListener* listener);
        void copySyncDataToCache(const char *localFolder, const char *name, MegaHandle megaHandle, const char *remotePath,
                                          long long localfp, bool enabled, bool temporaryDisabled, MegaRequestListener *listener = NULL);
        void copyCachedStatus(int storageStatus, int blockStatus, int businessStatus, MegaRequestListener *listener = NULL);
        void importSyncConfigs(const char* configs, MegaRequestListener* listener);
        const char* exportSyncConfigs();
        void removeSyncById(handle backupId, MegaRequestListener *listener=NULL);

        void setSyncRunState(MegaHandle backupId, MegaSync::SyncRunningState targetState, MegaRequestListener *listener);

        void rescanSync(MegaHandle backupId, bool reFingerprint);
        MegaSyncList *getSyncs();

        void setLegacyExcludedNames(vector<string> *excludedNames);
        void setLegacyExcludedPaths(vector<string> *excludedPaths);
        void setLegacyExclusionLowerSizeLimit(unsigned long long limit);
        void setLegacyExclusionUpperSizeLimit(unsigned long long limit);
        long long getNumLocalNodes();
        int isNodeSyncable(MegaNode *megaNode);
        MegaError *isNodeSyncableWithError(MegaNode* node);
        bool isScanning();
        bool isSyncing();

        bool receivedStallFlag = false;
        bool receivedNameConflictsFlag = false;

        MegaSync *getSyncByBackupId(mega::MegaHandle backupId);
        MegaSync *getSyncByNode(MegaNode *node);
        MegaSync *getSyncByPath(const char * localPath);
        void getMegaSyncStallList(MegaRequestListener* listener);
        void clearStalledPath(MegaSyncStall*);

        AddressedStallFilter mAddressedStallFilter;

#endif // ENABLE_SYNC

        void moveOrRemoveDeconfiguredBackupNodes(MegaHandle deconfiguredBackupRoot, MegaHandle backupDestination, MegaRequestListener* listener = NULL);

        MegaScheduledCopy *getScheduledCopyByTag(int tag);
        MegaScheduledCopy *getScheduledCopyByNode(MegaNode *node);
        MegaScheduledCopy *getScheduledCopyByPath(const char * localPath);

        void update();
        int isWaiting();
        bool isSyncStalled();

        //Statistics
        int getNumPendingUploads();
        int getNumPendingDownloads();
        int getTotalUploads();
        int getTotalDownloads();
        void resetTotalDownloads();
        void resetTotalUploads();
        void updateStats();
        unsigned long long getNumNodes();
        long long getTotalDownloadedBytes();
        long long getTotalUploadedBytes();
        long long getTotalDownloadBytes();
        long long getTotalUploadBytes();

        //Filesystem
		int getNumChildren(MegaNode* parent);
		int getNumChildFiles(MegaNode* parent);
        int getNumChildFolders(MegaNode* parent);
        MegaNodeList* getChildren(MegaNode *parent, int order, CancelToken cancelToken = CancelToken());
        MegaNodeList* getChildren(MegaNodeList *parentNodes, int order);
        MegaNodeList* getVersions(MegaNode *node);
        int getNumVersions(MegaNode *node);
        bool hasVersions(MegaNode *node);
        void getFolderInfo(MegaNode *node, MegaRequestListener *listener);
        bool isSensitiveInherited(MegaNode* node);
        MegaNodeList* getChildrenFromType(MegaNode* p, int type, int order = 1, CancelToken cancelToken = CancelToken());
        bool hasChildren(MegaNode *parent);
        MegaNode *getChildNode(MegaNode *parent, const char* name);
        MegaNode* getChildNodeOfType(MegaNode *parent, const char *name, int type = TYPE_UNKNOWN);
        MegaNode *getParentNode(MegaNode *node);
        char *getNodePath(MegaNode *node);
        char *getNodePathByNodeHandle(MegaHandle handle);
        MegaNode *getNodeByPath(const char *path, MegaNode *n = NULL);
        MegaNode *getNodeByPathOfType(const char* path, MegaNode* n, int type);
        MegaNode *getNodeByHandle(handle handler);
        MegaContactRequest *getContactRequestByHandle(MegaHandle handle);
        MegaUserList* getContacts();
        MegaUser* getContact(const char* uid);
        MegaUserAlertList* getUserAlerts();
        int getNumUnreadUserAlerts();
        MegaNodeList *getInShares(MegaUser* user, int order);
        MegaNodeList *getInShares(int order);
        MegaShareList *getInSharesList(int order);
        MegaShareList *getUnverifiedInShares(int order);
        MegaUser *getUserFromInShare(MegaNode *node, bool recurse = false);
        bool isPendingShare(MegaNode *node);
        MegaShareList *getOutShares(int order);
        MegaShareList *getOutShares(MegaNode *node);
        MegaShareList *getPendingOutShares();
        MegaShareList *getPendingOutShares(MegaNode *megaNode);
        MegaShareList *getUnverifiedOutShares(int order);
        bool isPrivateNode(MegaHandle h);
        bool isForeignNode(MegaHandle h);
        MegaNodeList *getPublicLinks(int order);
        MegaContactRequestList *getIncomingContactRequests();
        MegaContactRequestList *getOutgoingContactRequests();

        int getAccess(MegaNode* node);
        long long getSize(MegaNode *node);
        static void removeRecursively(const char *path);

        //Fingerprint
        char *getFingerprint(const char *filePath);
        char *getFingerprint(MegaNode *node);
        char *getFingerprint(MegaInputStream *inputStream, int64_t mtime);
        MegaNode *getNodeByFingerprint(const char* fingerprint);
        MegaNodeList *getNodesByFingerprint(const char* fingerprint);
        MegaNodeList *getNodesByOriginalFingerprint(const char* originalfingerprint, MegaNode* parent);
        MegaNode *getExportableNodeByFingerprint(const char *fingerprint, const char *name = NULL);
        MegaNode *getNodeByFingerprint(const char *fingerprint, MegaNode* parent);
        bool hasFingerprint(const char* fingerprint);

        //CRC
        char *getCRC(const char *filePath);
        char *getCRCFromFingerprint(const char *fingerprint);
        char *getCRC(MegaNode *node);
        MegaNode* getNodeByCRC(const char *crc, MegaNode* parent);

        //Permissions
        MegaError checkAccess(MegaNode* node, int level);
        MegaError* checkAccessErrorExtended(MegaNode* node, int level);
        MegaError checkMove(MegaNode* node, MegaNode* target);
        MegaError* checkMoveErrorExtended(MegaNode* node, MegaNode* target);

        bool isFilesystemAvailable();
        MegaNode *getRootNode();
        MegaNode* getVaultNode();
        MegaNode *getRubbishNode();
        MegaNode *getRootNode(MegaNode *node);
        bool isInRootnode(MegaNode *node, int index);

        void setDefaultFilePermissions(int permissions);
        int getDefaultFilePermissions();
        void setDefaultFolderPermissions(int permissions);
        int getDefaultFolderPermissions();

        long long getBandwidthOverquotaDelay();

        MegaRecentActionBucketList* getRecentActions(unsigned days = 90, unsigned maxnodes = 500);
        void getRecentActionsAsync(unsigned days, unsigned maxnodes, MegaRequestListener *listener = NULL);

        MegaNodeList* search(MegaNode *node, const char *searchString, CancelToken cancelToken, bool recursive = true, int order = MegaApi::ORDER_NONE, int mimeType = MegaApi::FILE_TYPE_DEFAULT, int target = MegaApi::SEARCH_TARGET_ALL, bool includeSensitive = true);
        MegaNodeList* searchWithFlags(MegaNode* node, const char* searchString, CancelToken cancelToken, bool recursive, int order, int mimeType = MegaApi::FILE_TYPE_DEFAULT, int target = MegaApi::SEARCH_TARGET_ALL, Node::Flags requiredFlags = Node::Flags(), Node::Flags excludeFlags = Node::Flags(), Node::Flags excludeRecursiveFlags = Node::Flags());

        bool processMegaTree(MegaNode* node, MegaTreeProcessor* processor, bool recursive = 1);

        MegaNode *createForeignFileNode(MegaHandle handle, const char *key, const char *name, m_off_t size, m_off_t mtime, const char* fingerprintCrc,
                                       MegaHandle parentHandle, const char *privateauth, const char *publicauth, const char *chatauth);
        MegaNode *createForeignFolderNode(MegaHandle handle, const char *name, MegaHandle parentHandle,
                                         const char *privateauth, const char *publicauth);

        MegaNode *authorizeNode(MegaNode *node);
        void authorizeMegaNodePrivate(MegaNodePrivate *node);
        MegaNode *authorizeChatNode(MegaNode *node, const char *cauth);

        const char *getVersion();
        char *getOperatingSystemVersion();
        void getLastAvailableVersion(const char *appKey, MegaRequestListener *listener = NULL);
        void getLocalSSLCertificate(MegaRequestListener *listener = NULL);
        void queryDNS(const char *hostname, MegaRequestListener *listener = NULL);
        void downloadFile(const char *url, const char *dstpath, MegaRequestListener *listener = NULL);
        const char *getUserAgent();
        const char *getBasePath();

        void contactLinkCreate(bool renew = false, MegaRequestListener *listener = NULL);
        void contactLinkQuery(MegaHandle handle, MegaRequestListener *listener = NULL);
        void contactLinkDelete(MegaHandle handle, MegaRequestListener *listener = NULL);

        void keepMeAlive(int type, bool enable, MegaRequestListener *listener = NULL);
        void acknowledgeUserAlerts(MegaRequestListener *listener = NULL);

        void getPSA(bool urlSupported, MegaRequestListener *listener = NULL);
        void setPSA(int id, MegaRequestListener *listener = NULL);

        void disableGfxFeatures(bool disable);
        bool areGfxFeaturesDisabled();

        void changeApiUrl(const char *apiURL, bool disablepkp = false);

        bool setLanguage(const char* languageCode);
        string generateViewId();
        void setLanguagePreference(const char* languageCode, MegaRequestListener *listener = NULL);
        void getLanguagePreference(MegaRequestListener *listener = NULL);
        bool getLanguageCode(const char* languageCode, std::string* code);

        void setFileVersionsOption(bool disable, MegaRequestListener *listener = NULL);
        void getFileVersionsOption(MegaRequestListener *listener = NULL);

        void setContactLinksOption(bool disable, MegaRequestListener *listener = NULL);
        void getContactLinksOption(MegaRequestListener *listener = NULL);

        void retrySSLerrors(bool enable);
        void setPublicKeyPinning(bool enable);
        void pauseActionPackets();
        void resumeActionPackets();

        static std::function<bool (Node*, Node*)>getComparatorFunction(int order, MegaClient& mc);
        static void sortByComparatorFunction(sharedNode_vector&v, int order, MegaClient& mc);
        static bool nodeNaturalComparatorASC(Node *i, Node *j);
        static bool nodeNaturalComparatorDESC(Node *i, Node *j);
        static bool nodeComparatorDefaultASC  (Node *i, Node *j);
        static bool nodeComparatorDefaultDESC (Node *i, Node *j);
        static bool nodeComparatorSizeASC  (Node *i, Node *j);
        static bool nodeComparatorSizeDESC (Node *i, Node *j);
        static bool nodeComparatorCreationASC  (Node *i, Node *j);
        static bool nodeComparatorCreationDESC  (Node *i, Node *j);
        static bool nodeComparatorModificationASC  (Node *i, Node *j);
        static bool nodeComparatorModificationDESC  (Node *i, Node *j);
        static bool nodeComparatorPhotoASC(Node *i, Node *j, MegaClient& mc);
        static bool nodeComparatorPhotoDESC(Node *i, Node *j, MegaClient& mc);
        static bool nodeComparatorVideoASC(Node *i, Node *j, MegaClient& mc);
        static bool nodeComparatorVideoDESC(Node *i, Node *j, MegaClient& mc);
        static bool nodeComparatorPublicLinkCreationASC(Node *i, Node *j);
        static bool nodeComparatorPublicLinkCreationDESC(Node *i, Node *j);
        static bool nodeComparatorLabelASC(Node *i, Node *j);
        static bool nodeComparatorLabelDESC(Node *i, Node *j);
        static bool nodeComparatorFavASC(Node *i, Node *j);
        static bool nodeComparatorFavDESC(Node *i, Node *j);
        static int typeComparator(Node *i, Node *j);
        static bool userComparatorDefaultASC (User *i, User *j);
        static m_off_t sizeDifference(Node *i, Node *j);

        char* escapeFsIncompatible(const char *filename, const char *dstPath);
        char* unescapeFsIncompatible(const char* name, const char *path);

        bool createThumbnail(const char* imagePath, const char *dstPath);
        bool createPreview(const char* imagePath, const char *dstPath);
        bool createAvatar(const char* imagePath, const char *dstPath);

        // these two: MEGA proxy use only
        void getUploadURL(int64_t fullFileSize, bool forceSSL, MegaRequestListener *listener);
        void completeUpload(const char* utf8Name, MegaNode *parent, const char* fingerprint, const char* fingerprintoriginal,
                                               const char *string64UploadToken, const char *string64FileKey, MegaRequestListener *listener);

        void getFileAttributeUploadURL(MegaHandle nodehandle, int64_t fullFileSize, int faType, bool forceSSL, MegaRequestListener *listener);


        void backgroundMediaUploadRequestUploadURL(int64_t fullFileSize, MegaBackgroundMediaUpload* state, MegaRequestListener *listener);
        void backgroundMediaUploadComplete(MegaBackgroundMediaUpload* state, const char* utf8Name, MegaNode *parent, const char* fingerprint, const char* fingerprintoriginal,
            const char *string64UploadToken, MegaRequestListener *listener);

        bool ensureMediaInfo();
        void setOriginalFingerprint(MegaNode* node, const char* originalFingerprint, MegaRequestListener *listener);

        bool isOnline();

#ifdef HAVE_LIBUV
        // start/stop
        bool httpServerStart(bool localOnly = true, int port = 4443, bool useTLS = false, const char *certificatepath = NULL, const char *keypath = NULL, bool useIPv6 = false);
        void httpServerStop();
        int httpServerIsRunning();

        // management
        char *httpServerGetLocalLink(MegaNode *node);
        char *httpServerGetLocalWebDavLink(MegaNode *node);
        MegaStringList *httpServerGetWebDavLinks();
        MegaNodeList *httpServerGetWebDavAllowedNodes();
        void httpServerRemoveWebDavAllowedNode(MegaHandle handle);
        void httpServerRemoveWebDavAllowedNodes();
        void httpServerSetMaxBufferSize(int bufferSize);
        int httpServerGetMaxBufferSize();
        void httpServerSetMaxOutputSize(int outputSize);
        int httpServerGetMaxOutputSize();

        // permissions
        void httpServerEnableFileServer(bool enable);
        bool httpServerIsFileServerEnabled();
        void httpServerEnableFolderServer(bool enable);
        bool httpServerIsFolderServerEnabled();
        bool httpServerIsOfflineAttributeEnabled();
        void httpServerSetRestrictedMode(int mode);
        int httpServerGetRestrictedMode();
        bool httpServerIsLocalOnly();
        void httpServerEnableOfflineAttribute(bool enable);
        void httpServerEnableSubtitlesSupport(bool enable);
        bool httpServerIsSubtitlesSupportEnabled();

        void httpServerAddListener(MegaTransferListener *listener);
        void httpServerRemoveListener(MegaTransferListener *listener);

        void fireOnStreamingStart(MegaTransferPrivate *transfer);
        void fireOnStreamingTemporaryError(MegaTransferPrivate *transfer, unique_ptr<MegaErrorPrivate> e);
        void fireOnStreamingFinish(MegaTransferPrivate *transfer, unique_ptr<MegaErrorPrivate> e);

        //FTP
        bool ftpServerStart(bool localOnly = true, int port = 4990, int dataportBegin = 1500, int dataPortEnd = 1600, bool useTLS = false, const char *certificatepath = NULL, const char *keypath = NULL);
        void ftpServerStop();
        int ftpServerIsRunning();

        // management
        char *ftpServerGetLocalLink(MegaNode *node);
        MegaStringList *ftpServerGetLinks();
        MegaNodeList *ftpServerGetAllowedNodes();
        void ftpServerRemoveAllowedNode(MegaHandle handle);
        void ftpServerRemoveAllowedNodes();
        void ftpServerSetMaxBufferSize(int bufferSize);
        int ftpServerGetMaxBufferSize();
        void ftpServerSetMaxOutputSize(int outputSize);
        int ftpServerGetMaxOutputSize();

        // permissions
        void ftpServerSetRestrictedMode(int mode);
        int ftpServerGetRestrictedMode();
        bool ftpServerIsLocalOnly();

        void ftpServerAddListener(MegaTransferListener *listener);
        void ftpServerRemoveListener(MegaTransferListener *listener);

        void fireOnFtpStreamingStart(MegaTransferPrivate *transfer);
        void fireOnFtpStreamingTemporaryError(MegaTransferPrivate *transfer, unique_ptr<MegaErrorPrivate> e);
        void fireOnFtpStreamingFinish(MegaTransferPrivate *transfer, unique_ptr<MegaErrorPrivate> e);

#endif

#ifdef ENABLE_CHAT
        void createChat(bool group, bool publicchat, MegaTextChatPeerList* peers, const MegaStringMap* userKeyMap = NULL, const char* title = NULL, bool meetingRoom = false, int chatOptions = MegaApi::CHAT_OPTIONS_EMPTY, const MegaScheduledMeeting* scheduledMeeting = nullptr, MegaRequestListener* listener = NULL);
        void setChatOption(MegaHandle chatid, int option, bool enabled, MegaRequestListener* listener = NULL);
        void inviteToChat(MegaHandle chatid, MegaHandle uh, int privilege, bool openMode, const char *unifiedKey = NULL, const char *title = NULL, MegaRequestListener *listener = NULL);
        void removeFromChat(MegaHandle chatid, MegaHandle uh = INVALID_HANDLE, MegaRequestListener *listener = NULL);
        void getUrlChat(MegaHandle chatid, MegaRequestListener *listener = NULL);
        void grantAccessInChat(MegaHandle chatid, MegaNode *n, MegaHandle uh,  MegaRequestListener *listener = NULL);
        void removeAccessInChat(MegaHandle chatid, MegaNode *n, MegaHandle uh,  MegaRequestListener *listener = NULL);
        void updateChatPermissions(MegaHandle chatid, MegaHandle uh, int privilege, MegaRequestListener *listener = NULL);
        void truncateChat(MegaHandle chatid, MegaHandle messageid, MegaRequestListener *listener = NULL);
        void setChatTitle(MegaHandle chatid, const char *title, MegaRequestListener *listener = NULL);
        void setChatUnifiedKey(MegaHandle chatid, const char *unifiedKey, MegaRequestListener *listener = NULL);
        void getChatPresenceURL(MegaRequestListener *listener = NULL);
        void registerPushNotification(int deviceType, const char *token, MegaRequestListener *listener = NULL);
        void sendChatStats(const char *data, int port, MegaRequestListener *listener = NULL);
         void sendChatLogs(const char *data, MegaHandle userid, MegaHandle callid = INVALID_HANDLE, int port = 0, MegaRequestListener *listener = NULL);
        MegaTextChatList *getChatList();
        MegaHandleList *getAttachmentAccess(MegaHandle chatid, MegaHandle h);
        bool hasAccessToAttachment(MegaHandle chatid, MegaHandle h, MegaHandle uh);
        const char* getFileAttribute(MegaHandle h);
        void archiveChat(MegaHandle chatid, int archive, MegaRequestListener *listener = NULL);
        void setChatRetentionTime(MegaHandle chatid, unsigned int period, MegaRequestListener *listener = NULL);
        void requestRichPreview(const char *url, MegaRequestListener *listener = NULL);
        void chatLinkHandle(MegaHandle chatid, bool del, bool createifmissing, MegaRequestListener *listener = NULL);
        void getChatLinkURL(MegaHandle publichandle, MegaRequestListener *listener = NULL);
        void chatLinkClose(MegaHandle chatid, const char *title, MegaRequestListener *listener = NULL);
        void chatLinkJoin(MegaHandle publichandle, const char *unifiedkey, MegaRequestListener *listener = NULL);
        void enableRichPreviews(bool enable, MegaRequestListener *listener = NULL);
        void isRichPreviewsEnabled(MegaRequestListener *listener = NULL);
        void shouldShowRichLinkWarning(MegaRequestListener *listener = NULL);
        void setRichLinkWarningCounterValue(int value, MegaRequestListener *listener = NULL);
        void enableGeolocation(MegaRequestListener *listener = NULL);
        void isGeolocationEnabled(MegaRequestListener *listener = NULL);
        bool isChatNotifiable(MegaHandle chatid);
        void startChatCall(MegaHandle chatid, MegaHandle schedId, MegaRequestListener* listener = nullptr);
        void joinChatCall(MegaHandle chatid, MegaHandle callid, MegaRequestListener* listener = nullptr);
        void endChatCall(MegaHandle chatid, MegaHandle callid, int reason = 0, MegaRequestListener *listener = nullptr);
        void setSFUid(int sfuid);
        void createOrUpdateScheduledMeeting(const MegaScheduledMeeting* scheduledMeeting, MegaRequestListener* listener = NULL);
        void removeScheduledMeeting(MegaHandle chatid, MegaHandle schedId, MegaRequestListener* listener = NULL);
        void fetchScheduledMeeting(MegaHandle chatid, MegaHandle schedId, MegaRequestListener* listener = NULL);
        void fetchScheduledMeetingEvents(MegaHandle chatid, MegaTimeStamp since, MegaTimeStamp until, unsigned int count, MegaRequestListener* listener = NULL);
#endif

        void setMyChatFilesFolder(MegaHandle nodehandle, MegaRequestListener *listener = NULL);
        void getMyChatFilesFolder(MegaRequestListener *listener = NULL);
        void setCameraUploadsFolder(MegaHandle nodehandle, bool secondary, MegaRequestListener *listener = NULL);
        void setCameraUploadsFolders(MegaHandle primaryFolder, MegaHandle secondaryFolder, MegaRequestListener *listener);
        void getCameraUploadsFolder(bool secondary, MegaRequestListener *listener = NULL);
        void setMyBackupsFolder(const char *localizedName, MegaRequestListener *listener = nullptr);
        void getUserAlias(MegaHandle uh, MegaRequestListener *listener = NULL);
        void setUserAlias(MegaHandle uh, const char *alias, MegaRequestListener *listener = NULL);

        void getPushNotificationSettings(MegaRequestListener *listener = NULL);
        void setPushNotificationSettings(MegaPushNotificationSettings *settings, MegaRequestListener *listener = NULL);

        bool isSharesNotifiable();
        bool isContactsNotifiable();

        void getAccountAchievements(MegaRequestListener *listener = NULL);
        void getMegaAchievements(MegaRequestListener *listener = NULL);

        void catchup(MegaRequestListener *listener = NULL);
        void getPublicLinkInformation(const char *megaFolderLink, MegaRequestListener *listener);

        void sendSMSVerificationCode(const char* phoneNumber, MegaRequestListener *listener = NULL, bool reverifying_whitelisted = false);
        void checkSMSVerificationCode(const char* verificationCode, MegaRequestListener *listener = NULL);

        void getCountryCallingCodes(MegaRequestListener *listener = NULL);

        void getBanners(MegaRequestListener *listener);
        void dismissBanner(int id, MegaRequestListener *listener);

        void setBackup(int backupType, MegaHandle targetNode, const char* localFolder, const char* backupName, int state, int subState, MegaRequestListener* listener = nullptr);
        void updateBackup(MegaHandle backupId, int backupType, MegaHandle targetNode, const char* localFolder, const char *backupName, int state, int subState, MegaRequestListener* listener = nullptr);
        void removeBackup(MegaHandle backupId, MegaRequestListener *listener = nullptr);
        void removeFromBC(MegaHandle backupId, MegaHandle moveDestination, MegaRequestListener* listener = nullptr);
        void getBackupInfo(MegaRequestListener* listener = nullptr);
        void sendBackupHeartbeat(MegaHandle backupId, int status, int progress, int ups, int downs, long long ts, MegaHandle lastNode, MegaRequestListener *listener);

        void fetchAds(int adFlags, MegaStringList *adUnits, MegaHandle publicHandle, MegaRequestListener *listener = nullptr);
        void queryAds(int adFlags, MegaHandle publicHandle = INVALID_HANDLE, MegaRequestListener *listener = nullptr);

        void setCookieSettings(int settings, MegaRequestListener *listener = nullptr);
        void getCookieSettings(MegaRequestListener *listener = nullptr);
        bool cookieBannerEnabled();

        bool startDriveMonitor();
        void stopDriveMonitor();
        bool driveMonitorEnabled();

        void enableRequestStatusMonitor(bool enable);
        bool requestStatusMonitorEnabled();

        /* MegaVpnCredentials */
        void getVpnRegions(MegaRequestListener* listener = nullptr);
        void getVpnCredentials(MegaRequestListener* listener = nullptr);
        void putVpnCredential(const char* region, MegaRequestListener* listener = nullptr);
        void delVpnCredential(int slotID, MegaRequestListener* listener = nullptr);
        void checkVpnCredential(const char* userPubKey, MegaRequestListener* listener = nullptr);
        /* MegaVpnCredentials end */

<<<<<<< HEAD
        void moveToDebris(const char* path, MegaHandle syncBackupId, MegaRequestListener* listener = nullptr);
=======
        void fetchCreditCardInfo(MegaRequestListener* listener = nullptr);
>>>>>>> ee77e591

        void fireOnTransferStart(MegaTransferPrivate *transfer);
        void fireOnTransferFinish(MegaTransferPrivate *transfer, unique_ptr<MegaErrorPrivate> e); // deletes `transfer` !!
        void fireOnTransferUpdate(MegaTransferPrivate *transfer);
        void fireOnFolderTransferUpdate(MegaTransferPrivate *transfer, int stage, uint32_t foldercount, uint32_t createdfoldercount, uint32_t filecount, const LocalPath* currentFolder, const LocalPath* currentFileLeafname);
        void fireOnTransferTemporaryError(MegaTransferPrivate *transfer, unique_ptr<MegaErrorPrivate> e);
        map<int, MegaTransferPrivate *> transferMap;


        MegaClient *getMegaClient();
        static FileFingerprint *getFileFingerprintInternal(const char *fingerprint);

        error processAbortBackupRequest(MegaRequestPrivate *request);
        void fireOnBackupStateChanged(MegaScheduledCopyController *backup);
        void fireOnBackupStart(MegaScheduledCopyController *backup);
        void fireOnBackupFinish(MegaScheduledCopyController *backup, unique_ptr<MegaErrorPrivate> e);
        void fireOnBackupUpdate(MegaScheduledCopyController *backup);
        void fireOnBackupTemporaryError(MegaScheduledCopyController *backup, unique_ptr<MegaErrorPrivate> e);

        void yield();
        void lockMutex();
        void unlockMutex();
        bool tryLockMutexFor(long long time);

private:
        void init(MegaApi *api, const char *appKey, MegaGfxProcessor* processor, const char *basePath /*= NULL*/, const char *userAgent /*= NULL*/, unsigned clientWorkerThreadCount /*= 1*/);

        static void *threadEntryPoint(void *param);

        MegaTransferPrivate* getMegaTransferPrivate(int tag);

        void fireOnRequestStart(MegaRequestPrivate *request);
        void fireOnRequestFinish(MegaRequestPrivate *request, unique_ptr<MegaErrorPrivate> e, bool callbackIsFromSyncThread = false);
        void fireOnRequestUpdate(MegaRequestPrivate *request);
        void fireOnRequestTemporaryError(MegaRequestPrivate *request, unique_ptr<MegaErrorPrivate> e);
        bool fireOnTransferData(MegaTransferPrivate *transfer);
        void fireOnUsersUpdate(MegaUserList *users);
        void fireOnUserAlertsUpdate(MegaUserAlertList *alerts);
        void fireOnNodesUpdate(MegaNodeList *nodes);
        void fireOnAccountUpdate();
        void fireOnSetsUpdate(MegaSetList* sets);
        void fireOnSetElementsUpdate(MegaSetElementList* elements);
        void fireOnContactRequestsUpdate(MegaContactRequestList *requests);
        void fireOnEvent(MegaEventPrivate *event);

#ifdef ENABLE_SYNC
        void fireOnGlobalSyncStateChanged();
        void fireOnSyncStateChanged(MegaSyncPrivate *sync);
        void fireOnSyncStatsUpdated(MegaSyncStatsPrivate*);
        void fireOnSyncAdded(MegaSyncPrivate *sync);
        void fireOnSyncDeleted(MegaSyncPrivate *sync);
        void fireOnFileSyncStateChanged(MegaSyncPrivate *sync, string *localPath, int newState);
#endif

#ifdef ENABLE_CHAT
        void fireOnChatsUpdate(MegaTextChatList *chats);
#endif

        void processTransferPrepare(Transfer *t, MegaTransferPrivate *transfer);
        void processTransferUpdate(Transfer *tr, MegaTransferPrivate *transfer);
        void processTransferComplete(Transfer *tr, MegaTransferPrivate *transfer);
        void processTransferFailed(Transfer *tr, MegaTransferPrivate *transfer, const Error &e, dstime timeleft);
        void processTransferRemoved(Transfer *tr, MegaTransferPrivate *transfer, const Error &e);

        // if seachString == "" type must not be default
        sharedNode_vector searchInNodeManager(MegaHandle nodeHandle, const char* searchString, int mimeType, bool recursive, Node::Flags requiredFlags, Node::Flags excludeFlags, Node::Flags excludeRecursiveFlags, CancelToken cancelToken);

        bool isValidTypeNode(Node *node, int type);

        MegaApi *api;
        std::thread thread;
        std::thread::id threadId;
        MegaClient *client;
        MegaHttpIO *httpio;
        shared_ptr<MegaWaiter> waiter;
        unique_ptr<MegaFileSystemAccess> fsAccess;
        MegaDbAccess *dbAccess;
        GfxProc *gfxAccess;
        string basePath;
        bool nocache;

        // for fingerprinting off-thread
        // one at a time is enough
        mutex fingerprintingFsAccessMutex;
        MegaFileSystemAccess fingerprintingFsAccess;

        mutex mLastRecievedLoggedMeMutex;
        sessiontype_t mLastReceivedLoggedInState = NOTLOGGEDIN;
        handle mLastReceivedLoggedInMeHandle = UNDEF;
        string mLastReceivedLoggedInMyEmail;

        unique_ptr<MegaNode> mLastKnownRootNode;
        unique_ptr<MegaNode> mLastKnownVaultNode;
        unique_ptr<MegaNode> mLastKnownRubbishNode;

#ifdef HAVE_LIBUV
        MegaHTTPServer *httpServer;
        int httpServerMaxBufferSize;
        int httpServerMaxOutputSize;
        bool httpServerEnableFiles;
        bool httpServerEnableFolders;
        bool httpServerOfflineAttributeEnabled;
        int httpServerRestrictedMode;
        bool httpServerSubtitlesSupportEnabled;
        set<MegaTransferListener *> httpServerListeners;

        MegaFTPServer *ftpServer;
        int ftpServerMaxBufferSize;
        int ftpServerMaxOutputSize;
        int ftpServerRestrictedMode;
        set<MegaTransferListener *> ftpServerListeners;
#endif

        map<int, MegaScheduledCopyController *> backupsMap;

        RequestQueue requestQueue;
        TransferQueue transferQueue;
        map<int, MegaRequestPrivate *> requestMap;

        // sc requests to close existing wsc and immediately retrieve pending actionpackets
        RequestQueue scRequestQueue;

        int pendingUploads;
        int pendingDownloads;
        int totalUploads;
        int totalDownloads;
        long long totalDownloadedBytes;
        long long totalUploadedBytes;
        long long totalDownloadBytes;
        long long totalUploadBytes;
        long long notificationNumber;
        set<MegaRequestListener *> requestListeners;
        set<MegaTransferListener *> transferListeners;
        set<MegaScheduledCopyListener *> backupListeners;

#ifdef ENABLE_SYNC
        std::unique_ptr<BackupMonitor> mHeartBeatMonitor;
        MegaSyncPrivate* cachedMegaSyncPrivateByBackupId(const SyncConfig&);
        unique_ptr<MegaSyncPrivate> mCachedMegaSyncPrivate;
#endif

        set<MegaGlobalListener *> globalListeners;
        set<MegaListener *> listeners;
        retryreason_t waitingRequest;
        std::recursive_timed_mutex sdkMutex;
        using SdkMutexGuard = std::unique_lock<std::recursive_timed_mutex>;   // (equivalent to typedef)
        MegaTransferPrivate *currentTransfer;
        string appKey;

        MegaPushNotificationSettings *mPushSettings; // stores lastest-seen settings (to be able to filter notifications)
        MegaTimeZoneDetails *mTimezones;

        std::atomic<bool> syncPathStateLockTimeout{ false };
        set<LocalPath> syncPathStateDeferredSet;
        mutex syncPathStateDeferredSetMutex;

        int threadExit;
        void loop();

        int maxRetries;

        // a request-level error occurred
        void request_error(error) override;
        void request_response_progress(m_off_t, m_off_t) override;

        // login result
        void prelogin_result(int, string*, string*, error) override;
        void login_result(error) override;
        void logout_result(error, MegaRequestPrivate*);
        void userdata_result(string*, string*, string*, Error) override;
        void pubkey_result(User *) override;

        // ephemeral session creation/resumption result

        // check the reason of being blocked
        void ephemeral_result(error) override;
        void ephemeral_result(handle, const byte*) override;
        void cancelsignup_result(error) override;

        // check the reason of being blocked
        void whyamiblocked_result(int) override;

        // contact link management
        void contactlinkcreate_result(error, handle) override;
        void contactlinkquery_result(error, handle, string*, string*, string*, string*) override;
        void contactlinkdelete_result(error) override;

        // multi-factor authentication
        void multifactorauthsetup_result(string*, error) override;
        void multifactorauthcheck_result(int) override;
        void multifactorauthdisable_result(error) override;

        // fetch time zone
        void fetchtimezone_result(error, vector<string>*, vector<int>*, int) override;

        // keep me alive feature
        void keepmealive_result(error) override;
        void acknowledgeuseralerts_result(error) override;

        // account validation by txted verification code
        void smsverificationsend_result(error) override;
        void smsverificationcheck_result(error, std::string *phoneNumber) override;

        // get country calling codes
        void getcountrycallingcodes_result(error, map<string, vector<string>>*) override;

        // get the current PSA
        void getpsa_result (error, int, string*, string*, string*, string*, string*, string*) override;

        // account creation
        void sendsignuplink_result(error) override;
        void confirmsignuplink2_result(handle, const char*, const char*, error) override;
        void setkeypair_result(error) override;

        // account credentials, properties and history
        void account_details(AccountDetails*,  bool, bool, bool, bool, bool, bool) override;
        void account_details(AccountDetails*, error) override;
        void querytransferquota_result(int) override;

        void unlink_result(handle, error) override;
        void unlinkversions_result(error) override;
        void nodes_updated(sharedNode_vector* nodes, int) override;
        void users_updated(User**, int) override;
        void useralerts_updated(UserAlert::Base**, int) override;
        void account_updated() override;
        void pcrs_updated(PendingContactRequest**, int) override;
        void sequencetag_update(const string&) override;
        void sets_updated(Set**, int) override;
        void setelements_updated(SetElement**, int) override;

        // password change result
        void changepw_result(error) override;

        // user attribute update notification
        void userattr_update(User*, int, const char*) override;

        void nodes_current() override;
        void catchup_result() override;
        void key_modified(handle, attr_t) override;
        void upgrading_security() override;
        void downgrade_attack() override;

        void fetchnodes_result(const Error&) override;
        void putnodes_result(const Error&, targettype_t, vector<NewNode>&, bool targetOverride, int tag) override;

        // contact request results
        void setpcr_result(handle, error, opcactions_t) override;
        void updatepcr_result(error, ipcactions_t) override;

        // file attribute fetch result
        void fa_complete(handle, fatype, const char*, uint32_t) override;
        int fa_failed(handle, fatype, int, error) override;

        // file attribute modification result
        void putfa_result(handle, fatype, error) override;

#ifdef USE_DRIVE_NOTIFICATIONS
        // external drive [dis-]connected
        void drive_presence_changed(bool appeared, const LocalPath& driveRoot) override;
#endif

        // purchase transactions
        void enumeratequotaitems_result(unsigned type, handle product, unsigned prolevel, int gbstorage, int gbtransfer,
                                        unsigned months, unsigned amount, unsigned amountMonth, unsigned localPrice,
                                        const char* description, const char* iosid, const char* androidid,
                                        std::unique_ptr<BusinessPlan>) override;
        void enumeratequotaitems_result(unique_ptr<CurrencyData>) override;
        void enumeratequotaitems_result(error e) override;
        void additem_result(error) override;
        void checkout_result(const char*, error) override;
        void submitpurchasereceipt_result(error) override;
        void creditcardstore_result(error) override;
        void creditcardquerysubscriptions_result(int, error) override;
        void creditcardcancelsubscriptions_result(error) override;
        void getpaymentmethods_result(int, error) override;
        void copysession_result(string*, error) override;

        void userfeedbackstore_result(error) override;
        void sendevent_result(error) override;
        void supportticket_result(error) override;

        // user invites/attributes
        void removecontact_result(error) override;
        void putua_result(error) override;
        void getua_result(error) override;
        void getua_result(byte*, unsigned, attr_t) override;
        void getua_result(TLVstore *, attr_t) override;
#ifdef DEBUG
        void delua_result(error) override;
        void senddevcommand_result(int) override;
#endif

        void getuseremail_result(string *, error) override;

        // exported link access result
        void openfilelink_result(const Error&) override;
        void openfilelink_result(handle, const byte*, m_off_t, string*, string*, int) override;

        // retrieval of public link information
        void folderlinkinfo_result(error, handle, handle, string *, string*, m_off_t, uint32_t, uint32_t, m_off_t, uint32_t) override;

        // global transfer queue updates (separate signaling towards the queued objects)
        void file_added(File*) override;
        void file_removed(File*, const Error& e) override;
        void file_complete(File*) override;

        void transfer_complete(Transfer *) override;
        void transfer_removed(Transfer *) override;

        File* file_resume(string*, direction_t *type) override;

        void transfer_prepare(Transfer*) override;
        void transfer_failed(Transfer*, const Error& error, dstime timeleft) override;
        void transfer_update(Transfer*) override;

        dstime pread_failure(const Error&, int, void*, dstime) override;
        bool pread_data(byte*, m_off_t, m_off_t, m_off_t, m_off_t, void*) override;

        void reportevent_result(error) override;
        void sessions_killed(handle sessionid, error e) override;

        void cleanrubbishbin_result(error) override;

        void getrecoverylink_result(error) override;
        void queryrecoverylink_result(error) override;
        void queryrecoverylink_result(int type, const char *email, const char *ip, time_t ts, handle uh, const vector<string> *emails) override;
        void getprivatekey_result(error, const byte *privk = NULL, const size_t len_privk = 0) override;
        void confirmrecoverylink_result(error) override;
        void confirmcancellink_result(error) override;
        void getemaillink_result(error) override;
        void resendverificationemail_result(error) override;
        void resetSmsVerifiedPhoneNumber_result(error) override;
        void confirmemaillink_result(error) override;
        void getversion_result(int, const char*, error) override;
        void getlocalsslcertificate_result(m_time_t, string *certdata, error) override;
        void getmegaachievements_result(AchievementsDetails*, error) override;
        void mediadetection_ready() override;
        void storagesum_changed(int64_t newsum) override;
        void getmiscflags_result(error) override;
        void getbanners_result(error e) override;
        void getbanners_result(vector< tuple<int, string, string, string, string, string, string> >&& banners) override;
        void dismissbanner_result(error e) override;
        void reqstat_progress(int permilprogress) override;

        // for internal use - for worker threads to run something on MegaApiImpl's thread, such as calls to onFire() functions
        void executeOnThread(shared_ptr<ExecuteOnce>);

#ifdef ENABLE_CHAT
        // chat-related commandsresult
        void chatcreate_result(TextChat *, error) override;
        void chatinvite_result(error) override;
        void chatremove_result(error) override;
        void chaturl_result(string*, error) override;
        void chatgrantaccess_result(error) override;
        void chatremoveaccess_result(error) override;
        void chatupdatepermissions_result(error) override;
        void chattruncate_result(error) override;
        void chatsettitle_result(error) override;
        void chatpresenceurl_result(string*, error) override;
        void registerpushnotification_result(error) override;
        void archivechat_result(error) override;
        void setchatretentiontime_result(error) override;

        void chats_updated(textchat_map *, int) override;
        void richlinkrequest_result(string*, error) override;
        void chatlink_result(handle, error) override;
        void chatlinkurl_result(handle, int, string*, string*, int, m_time_t, bool, int, const std::vector<std::unique_ptr<ScheduledMeeting>>*, handle, error) override;
        void chatlinkclose_result(error) override;
        void chatlinkjoin_result(error) override;
#endif

#ifdef ENABLE_SYNC
        // sync status updates and events

        // calls fireOnSyncStateChanged
        void syncupdate_stateconfig(const SyncConfig& config) override;

        void syncupdate_stats(handle backupId, const PerSyncStats& stats) override;

        // this will fill syncMap with a new MegaSyncPrivate, and fire onSyncAdded
        void sync_added(const SyncConfig& config) override;

        // this will fire onSyncStateChange if remote path of the synced node has changed
        virtual void syncupdate_remote_root_changed(const SyncConfig &) override;

        // this will call will fire EVENT_SYNCS_RESTORED
        virtual void syncs_restored(SyncError syncError) override;

        // this will call will fire EVENT_SYNCS_DISABLED
        virtual void syncs_disabled(SyncError syncError) override;

        // removes the sync from syncMap and fires onSyncDeleted callback
        void sync_removed(const SyncConfig& config) override;

        void syncupdate_syncing(bool syncing) override;
        void syncupdate_scanning(bool scanning) override;
        void syncupdate_stalled(bool stalled) override;
        void syncupdate_conflicts(bool conflicts) override;
        void syncupdate_treestate(const SyncConfig &, const LocalPath&, treestate_t, nodetype_t) override;

        // for the exclusive use of sync_syncable
        unique_ptr<FileAccess> mSyncable_fa;
        std::mutex mSyncable_fa_mutex;
#endif

        void backupput_result(const Error&, handle backupId) override;

        // Notify sdk errors (DB, node serialization, ...) to apps
        void notifyError(const char*, ErrorReason errorReason) override;

        // reload forced automatically by server
        void reloading() override;

        // wipe all users, nodes and shares
        void clearing() override;

        // failed request retry notification
        void notify_retry(dstime, retryreason_t) override;

        // notify about db commit
        void notify_dbcommit() override;

        // notify about a storage event
        void notify_storage(int) override;

        // notify about an automatic change to HTTPS
        void notify_change_to_https() override;

        // notify about account confirmation
        void notify_confirmation(const char*) override;

        // notify about account confirmation after signup link -> user, email have been confirmed
        void notify_confirm_user_email(handle /*user*/, const char* /*email*/) override;

        // network layer disconnected
        void notify_disconnect() override;

        // notify about a finished HTTP request
        void http_result(error, int, byte *, int) override;

        // notify about a business account status change
        void notify_business_status(BizStatus status) override;

        // notify about a finished timer
        void timer_result(error) override;

        // notify credit card Expiry
        void notify_creditCardExpiry() override;

        void sendPendingScRequest();
        void sendPendingRequests();
        unsigned sendPendingTransfers(TransferQueue *queue, MegaRecursiveOperation* = nullptr);
        void updateBackups();

        //Internal
        std::shared_ptr<Node> getNodeByFingerprintInternal(const char *fingerprint);
        std::shared_ptr<Node> getNodeByFingerprintInternal(const char *fingerprint, Node *parent);

        void getNodeAttribute(MegaNode* node, int type, const char *dstFilePath, MegaRequestListener *listener = NULL);
        void cancelGetNodeAttribute(MegaNode *node, int type, MegaRequestListener *listener = NULL);
        void setNodeAttribute(MegaNode* node, int type, const char *srcFilePath, MegaHandle attributehandle, MegaRequestListener *listener = NULL);
        void putNodeAttribute(MegaBackgroundMediaUpload* bu, int type, const char *srcFilePath, MegaRequestListener *listener = NULL);
        void setUserAttr(int type, const char *value, MegaRequestListener *listener = NULL);
        static char *getAvatarColor(handle userhandle);
        static char *getAvatarSecondaryColor(handle userhandle);
        bool isGlobalNotifiable();

        // return false if there's a schedule and it currently does not apply. Otherwise, true
        bool isScheduleNotifiable();

        // deletes backups, requests and transfers. Reset total stats for down/uploads
        void abortPendingActions(error preverror = API_OK);

        bool hasToForceUpload(const Node &node, const MegaTransferPrivate &transfer) const;

        void exportSet(MegaHandle sid, bool create, MegaRequestListener* listener = nullptr);

        friend class MegaBackgroundMediaUploadPrivate;
        friend class MegaFolderDownloadController;
        friend class MegaFolderUploadController;
        friend class MegaRecursiveOperation;

        void setCookieSettings_sendPendingRequests(MegaRequestPrivate* request);
        error getCookieSettings_getua_result(byte* data, unsigned len, MegaRequestPrivate* request);

        error performRequest_backupPut(MegaRequestPrivate* request);
        error performRequest_verifyCredentials(MegaRequestPrivate* request);
        error performRequest_completeBackgroundUpload(MegaRequestPrivate* request);
        error performRequest_getBackgroundUploadURL(MegaRequestPrivate* request);
        error performRequest_getAchievements(MegaRequestPrivate* request);
#ifdef ENABLE_CHAT
        error performRequest_chatStats(MegaRequestPrivate* request);
#endif
        error performRequest_getUserData(MegaRequestPrivate* request);
        error performRequest_enumeratequotaitems(MegaRequestPrivate* request);
        error performRequest_getChangeEmailLink(MegaRequestPrivate* request);
        error performRequest_getCancelLink(MegaRequestPrivate* request);
        error performRequest_confirmAccount(MegaRequestPrivate* request);
        error performRequest_sendSignupLink(MegaRequestPrivate* request);
        error performRequest_createAccount(MegaRequestPrivate* request);
        error performRequest_retryPendingConnections(MegaRequestPrivate* request);
        error performRequest_setAttrNode(MegaRequestPrivate* request);
        error performRequest_setAttrFile(MegaRequestPrivate* request);
        error performRequest_setAttrUser(MegaRequestPrivate* request);
        error performRequest_getAttrUser(MegaRequestPrivate* request);
        error performRequest_logout(MegaRequestPrivate* request);
        error performRequest_changePw(MegaRequestPrivate* request);
        error performRequest_export(MegaRequestPrivate* request);
        error performRequest_passwordLink(MegaRequestPrivate* request);
        error performRequest_importLink_getPublicNode(MegaRequestPrivate* request);
        error performRequest_copy(MegaRequestPrivate* request);
        error performRequest_login(MegaRequestPrivate* request);

        error performTransferRequest_cancelTransfer(MegaRequestPrivate* request, TransferDbCommitter& committer);
        error performTransferRequest_moveTransfer(MegaRequestPrivate* request, TransferDbCommitter& committer);

        void multiFactorAuthEnableOrDisable(const char* pin, bool enable, MegaRequestListener* listener);
#ifdef ENABLE_SYNC
        void addSyncByRequest(MegaRequestPrivate* request, SyncConfig sc, MegaClient::UndoFunction revertOnError);
#endif
        void CompleteFileDownloadBySkip(MegaTransferPrivate* transfer, m_off_t size, uint64_t nodehandle, int nextTag, const LocalPath& localPath);
};

class MegaHashSignatureImpl
{
	public:
		MegaHashSignatureImpl(const char *base64Key);
		~MegaHashSignatureImpl();
		void init();
		void add(const char *data, unsigned size);
        bool checkSignature(const char *base64Signature);

	protected:
		HashSignature *hashSignature;
		AsymmCipher* asymmCypher;
};

class ExternalInputStream : public InputStreamAccess
{
    MegaInputStream *inputStream;

public:
    ExternalInputStream(MegaInputStream *inputStream);
    virtual m_off_t size();
    virtual bool read(byte *buffer, unsigned size);
};

#ifdef HAVE_LIBUV
class StreamingBuffer
{
public:
    StreamingBuffer();
    ~StreamingBuffer();
    // Allocate buffer and reset class members
    void init(size_t capacity);
    // Reset positions for body writting ("forgets" buffered external data such as headers, which use the same buffer) [Default: 0 -> the whole buffer]
    void reset(bool freeData, size_t sizeToReset = 0);
    // Add data to the buffer. This will mainly come from the Transfer (or from a cache file if it's included someday).
    size_t append(const char *buf, size_t len);
    // Get buffered data size
    size_t availableData() const;
    // Get free space available in buffer
    size_t availableSpace() const;
    // Get total buffer capacity
    size_t availableCapacity() const;
    // Get the uv_buf_t for the consumer with as much buffered data as possible
    uv_buf_t nextBuffer();
    // Increase the free data counter
    void freeData(size_t len);
    // Set upper bound limit for capacity
    void setMaxBufferSize(unsigned int bufferSize);
    // Set upper bound limit for chunk size to write to the consumer
    void setMaxOutputSize(unsigned int outputSize);
    // Set file size
    void setFileSize(m_off_t fileSize);
    // Set media length in seconds
    void setDuration(int duration);
    // Rate between file size and its duration (only for media files)
    m_off_t getBytesPerSecond() const;
    // Get upper bound limit for capacity
    unsigned getMaxBufferSize();
    // Get upper bound limit for chunk size to write to the consumer
    unsigned getMaxOutputSize();
    // Get the actual buffer state for debugging purposes
    std::string bufferStatus() const;

    static const unsigned int MAX_BUFFER_SIZE = 2097152;
    static const unsigned int MAX_OUTPUT_SIZE = MAX_BUFFER_SIZE / 10;

private:
    // Rate between partial file size and its duration (only for media files)
    m_off_t partialDuration(m_off_t partialSize) const;
    // Recalculate maxBufferSize and maxOutputSize taking into accout the byteRate (for media files) and DirectReadSlot read chunk size.
    void calcMaxBufferAndMaxOutputSize();

protected:
    // Circular buffer to store data to feed the consumer
    char* buffer;
    // Total buffer size
    size_t capacity;
    // Buffered data size
    size_t size;
    // Available free space in buffer
    size_t free;
    // Index for last buffered data
    size_t inpos;
    // Index for last written data (to the consumer)
    size_t outpos;
    // Upper bound limit for capacity
    size_t maxBufferSize;
    // Upper bound limit for chunk size to write to the consumer
    size_t maxOutputSize;

    // File size
    m_off_t fileSize;
    // Media length in seconds (for media files)
    int duration;
};

class MegaTCPServer;
class MegaTCPContext : public MegaTransferListener, public MegaRequestListener
{
public:
    MegaTCPContext();
    virtual ~MegaTCPContext();

    // Connection management
    MegaTCPServer *server;
    uv_tcp_t tcphandle;
    uv_async_t asynchandle;
    uv_mutex_t mutex;
    MegaApiImpl *megaApi;
    m_off_t bytesWritten;
    m_off_t size;
    char *lastBuffer;
    size_t lastBufferLen;
    bool nodereceived;
    bool finished;
    bool failed;
    bool pause;

#ifdef ENABLE_EVT_TLS
    //tls stuff:
    evt_tls_t *evt_tls;
    bool invalid;
#endif
    std::list<char*> writePointers;

    // Request information
    bool range;
    m_off_t rangeStart;
    m_off_t rangeEnd;
    m_off_t rangeWritten;
    MegaNode *node;
    std::string path;
    std::string nodehandle;
    std::string nodekey;
    std::string nodename;
    m_off_t nodesize;
    int resultCode;

};

class MegaTCPServer
{
protected:
    static void *threadEntryPoint(void *param);
    static http_parser_settings parsercfg;

    uv_loop_t uv_loop;

    set<handle> allowedHandles;
    handle lastHandle;
    list<MegaTCPContext*> connections;
    uv_async_t exit_handle;
    MegaApiImpl *megaApi;
    bool semaphoresdestroyed;
    uv_sem_t semaphoreStartup;
    uv_sem_t semaphoreEnd;
    MegaThread *thread;
    uv_tcp_t server;
    int maxBufferSize;
    int maxOutputSize;
    int restrictedMode;
    bool localOnly;
    bool started;
    int port;
    bool closing;
    int remainingcloseevents;

#ifdef ENABLE_EVT_TLS
    // TLS
    bool evtrequirescleaning;
    evt_ctx_t evtctx;
    std::string certificatepath;
    std::string keypath;
#endif

    // libuv callbacks
    static void onNewClient(uv_stream_t* server_handle, int status);
    static void onDataReceived(uv_stream_t* tcp, ssize_t nread, const uv_buf_t * buf);
    static void allocBuffer(uv_handle_t *handle, size_t suggested_size, uv_buf_t* buf);
    static void onClose(uv_handle_t* handle);

#ifdef ENABLE_EVT_TLS
    //libuv tls
    static void onNewClient_tls(uv_stream_t* server_handle, int status);
    static void onWriteFinished_tls_async(uv_write_t* req, int status);
    static void on_tcp_read(uv_stream_t *stream, ssize_t nrd, const uv_buf_t *data);
    static int uv_tls_writer(evt_tls_t *evt_tls, void *bfr, int sz);
    static void on_evt_tls_close(evt_tls_t *evt_tls, int status);
    static void on_hd_complete( evt_tls_t *evt_tls, int status);
    static void evt_on_rd(evt_tls_t *evt_tls, char *bfr, int sz);
#endif


    static void onAsyncEventClose(uv_handle_t* handle);
    static void onAsyncEvent(uv_async_t* handle);
    static void onExitHandleClose(uv_handle_t* handle);

    static void onCloseRequested(uv_async_t* handle);

    static void onWriteFinished(uv_write_t* req, int status); //This might need to go to HTTPServer
#ifdef ENABLE_EVT_TLS
    static void onWriteFinished_tls(evt_tls_t *evt_tls, int status);
#endif
    static void closeConnection(MegaTCPContext *tcpctx);
    static void closeTCPConnection(MegaTCPContext *tcpctx);

    void run();
    void initializeAndStartListening();

    void answer(MegaTCPContext* tcpctx, const char *rsp, size_t rlen);


    //virtual methods:
    virtual void processReceivedData(MegaTCPContext *tcpctx, ssize_t nread, const uv_buf_t * buf);
    virtual void processAsyncEvent(MegaTCPContext *tcpctx);
    virtual MegaTCPContext * initializeContext(uv_stream_t *server_handle) = 0;
    virtual void processWriteFinished(MegaTCPContext* tcpctx, int status) = 0;
    virtual void processOnAsyncEventClose(MegaTCPContext* tcpctx);
    virtual bool respondNewConnection(MegaTCPContext* tcpctx) = 0; //returns true if server needs to start by reading
    virtual void processOnExitHandleClose(MegaTCPServer* tcpServer);

public:
    const bool useIPv6;
    const bool useTLS;
    MegaFileSystemAccess *fsAccess;

    std::string basePath;

    MegaTCPServer(MegaApiImpl *megaApi, std::string basePath, bool useTLS = false, std::string certificatepath = std::string(), std::string keypath = std::string(), bool useIPv6 = false);
    virtual ~MegaTCPServer();
    bool start(int port, bool localOnly = true);
    void stop(bool doNotWait = false);
    int getPort();
    bool isLocalOnly();
    void setMaxBufferSize(int bufferSize);
    void setMaxOutputSize(int outputSize);
    int getMaxBufferSize();
    int getMaxOutputSize();
    void setRestrictedMode(int mode);
    int getRestrictedMode();
    bool isHandleAllowed(handle h);
    void clearAllowedHandles();
    char* getLink(MegaNode *node, std::string protocol = "http");
    bool isCurrentThread() {
        return thread->isCurrentThread();
    }

    set<handle> getAllowedHandles();
    void removeAllowedHandle(MegaHandle handle);

    void readData(MegaTCPContext* tcpctx);
};


class MegaTCServer;
class MegaHTTPServer;
class MegaHTTPContext : public MegaTCPContext
{

public:
    MegaHTTPContext();
    ~MegaHTTPContext();

    // Connection management
    StreamingBuffer streamingBuffer;
    std::unique_ptr<MegaTransferPrivate> transfer;
    http_parser parser;
    char *lastBuffer;
    size_t lastBufferLen;
    bool nodereceived;
    bool failed;
    bool pause;

    // Request information
    bool range;
    m_off_t rangeStart;
    m_off_t rangeEnd;
    m_off_t rangeWritten;
    MegaNode *node;
    std::string path;
    std::string nodehandle;
    std::string nodekey;
    std::string nodename;
    m_off_t nodesize;
    std::string nodepubauth;
    std::string nodeprivauth;
    std::string nodechatauth;
    int resultCode;


    // WEBDAV related
    int depth;
    std::string lastheader;
    std::string subpathrelative;
    const char *messageBody;
    size_t messageBodySize;
    std::string host;
    std::string destination;
    bool overwrite;
    std::unique_ptr<FileAccess> tmpFileAccess;
    std::string tmpFileName;
    std::string newname; //newname for moved node
    MegaHandle nodeToMove; //node to be moved after delete
    MegaHandle newParentNode; //parent node for moved after delete

    uv_mutex_t mutex_responses;
    std::list<std::string> responses;

    virtual void onTransferStart(MegaApi *, MegaTransfer *transfer);
    virtual bool onTransferData(MegaApi *, MegaTransfer *transfer, char *buffer, size_t size);
    virtual void onTransferFinish(MegaApi* api, MegaTransfer *transfer, MegaError *e);
    virtual void onRequestFinish(MegaApi* api, MegaRequest *request, MegaError *e);
};

class MegaHTTPServer: public MegaTCPServer
{
protected:
    set<handle> allowedWebDavHandles;

    bool fileServerEnabled;
    bool folderServerEnabled;
    bool offlineAttribute;
    bool subtitlesSupportEnabled;

    //virtual methods:
    virtual void processReceivedData(MegaTCPContext *ftpctx, ssize_t nread, const uv_buf_t * buf);
    virtual void processAsyncEvent(MegaTCPContext *ftpctx);
    virtual MegaTCPContext * initializeContext(uv_stream_t *server_handle);
    virtual void processWriteFinished(MegaTCPContext* tcpctx, int status);
    virtual void processOnAsyncEventClose(MegaTCPContext* tcpctx);
    virtual bool respondNewConnection(MegaTCPContext* tcpctx);
    virtual void processOnExitHandleClose(MegaTCPServer* tcpServer);


    // HTTP parser callback
    static int onMessageBegin(http_parser* parser);
    static int onHeadersComplete(http_parser* parser);
    static int onUrlReceived(http_parser* parser, const char* url, size_t length);
    static int onHeaderField(http_parser* parser, const char* at, size_t length);
    static int onHeaderValue(http_parser* parser, const char* at, size_t length);
    static int onBody(http_parser* parser, const char* at, size_t length);
    static int onMessageComplete(http_parser* parser);

    static void sendHeaders(MegaHTTPContext *httpctx, string *headers);
    static void sendNextBytes(MegaHTTPContext *httpctx);
    static int streamNode(MegaHTTPContext *httpctx);

    //Utility funcitons
    static std::string getHTTPMethodName(int httpmethod);
    static std::string getHTTPErrorString(int errorcode);
    static std::string getResponseForNode(MegaNode *node, MegaHTTPContext* httpctx);

    // WEBDAV related
    static std::string getWebDavPropFindResponseForNode(std::string baseURL, std::string subnodepath, MegaNode *node, MegaHTTPContext* httpctx);
    static std::string getWebDavProfFindNodeContents(MegaNode *node, std::string baseURL, bool offlineAttribute);

    static void returnHttpCodeBasedOnRequestError(MegaHTTPContext* httpctx, MegaError *e, bool synchronous = true);
    static void returnHttpCode(MegaHTTPContext* httpctx, int errorCode, std::string errorMessage = string(), bool synchronous = true);

public:

    static void returnHttpCodeAsyncBasedOnRequestError(MegaHTTPContext* httpctx, MegaError *e);
    static void returnHttpCodeAsync(MegaHTTPContext* httpctx, int errorCode, std::string errorMessage = string());

    MegaHTTPServer(MegaApiImpl *megaApi, string basePath, bool useTLS = false, std::string certificatepath = std::string(), std::string keypath = std::string(), bool useIPv6 = false);
    virtual ~MegaHTTPServer();
    char *getWebDavLink(MegaNode *node);

    void clearAllowedHandles();
    bool isHandleWebDavAllowed(handle h);
    set<handle> getAllowedWebDavHandles();
    void removeAllowedWebDavHandle(MegaHandle handle);
    void enableFileServer(bool enable);
    void enableFolderServer(bool enable);
    bool isFileServerEnabled();
    bool isFolderServerEnabled();
    void enableOfflineAttribute(bool enable);
    bool isOfflineAttributeEnabled();
    bool isSubtitlesSupportEnabled();
    void enableSubtitlesSupport(bool enable);

};

class MegaFTPServer;
class MegaFTPDataServer;
class MegaFTPContext : public MegaTCPContext
{
public:

    int command;
    std::string arg1;
    std::string arg2;
    int resultcode;
    int pasiveport;
    MegaFTPDataServer * ftpDataServer;

    std::string tmpFileName;

    MegaNode *nodeToDeleteAfterMove;

    uv_mutex_t mutex_responses;
    std::list<std::string> responses;

    uv_mutex_t mutex_nodeToDownload;

    //status
    MegaHandle cwd;
    bool atroot;
    bool athandle;
    MegaHandle parentcwd;

    std::string cwdpath;

    MegaFTPContext();
    ~MegaFTPContext();

    virtual void onTransferStart(MegaApi *, MegaTransfer *transfer);
    virtual bool onTransferData(MegaApi *, MegaTransfer *transfer, char *buffer, size_t size);
    virtual void onTransferFinish(MegaApi* api, MegaTransfer *transfer, MegaError *e);
    virtual void onRequestFinish(MegaApi* api, MegaRequest *request, MegaError *e);
};

class MegaFTPDataServer;
class MegaFTPServer: public MegaTCPServer
{
protected:
    enum{
        FTP_CMD_INVALID = -1,
        FTP_CMD_USER = 1,
        FTP_CMD_PASS,
        FTP_CMD_ACCT,
        FTP_CMD_CWD,
        FTP_CMD_CDUP,
        FTP_CMD_SMNT,
        FTP_CMD_QUIT,
        FTP_CMD_REIN,
        FTP_CMD_PORT,
        FTP_CMD_PASV,
        FTP_CMD_TYPE,
        FTP_CMD_STRU,
        FTP_CMD_MODE,
        FTP_CMD_RETR,
        FTP_CMD_STOR,
        FTP_CMD_STOU,
        FTP_CMD_APPE,
        FTP_CMD_ALLO,
        FTP_CMD_REST,
        FTP_CMD_RNFR,
        FTP_CMD_RNTO,
        FTP_CMD_ABOR,
        FTP_CMD_DELE,
        FTP_CMD_RMD,
        FTP_CMD_MKD,
        FTP_CMD_PWD,
        FTP_CMD_LIST,
        FTP_CMD_NLST,
        FTP_CMD_SITE,
        FTP_CMD_SYST,
        FTP_CMD_STAT,
        FTP_CMD_HELP,
        FTP_CMD_FEAT,  //rfc2389
        FTP_CMD_SIZE,
        FTP_CMD_PROT,
        FTP_CMD_EPSV, //rfc2428
        FTP_CMD_PBSZ, //rfc2228
        FTP_CMD_OPTS, //rfc2389
        FTP_CMD_NOOP
    };

    std::string crlfout;

    MegaHandle nodeHandleToRename;

    int pport;
    int dataportBegin;
    int dataPortEnd;

    std::string getListingLineFromNode(MegaNode *child, std::string nameToShow = string());

    MegaNode *getBaseFolderNode(std::string path);
    MegaNode *getNodeByFullFtpPath(std::string path);
    void getPermissionsString(int permissions, char *permsString);


    //virtual methods:
    virtual void processReceivedData(MegaTCPContext *tcpctx, ssize_t nread, const uv_buf_t * buf);
    virtual void processAsyncEvent(MegaTCPContext *tcpctx);
    virtual MegaTCPContext * initializeContext(uv_stream_t *server_handle);
    virtual void processWriteFinished(MegaTCPContext* tcpctx, int status);
    virtual void processOnAsyncEventClose(MegaTCPContext* tcpctx);
    virtual bool respondNewConnection(MegaTCPContext* tcpctx);
    virtual void processOnExitHandleClose(MegaTCPServer* tcpServer);

public:

    std::string newNameAfterMove;

    MegaFTPServer(MegaApiImpl *megaApi, string basePath, int dataportBegin, int dataPortEnd, bool useTLS = false, std::string certificatepath = std::string(), std::string keypath = std::string());
    virtual ~MegaFTPServer();

    static std::string getFTPErrorString(int errorcode, std::string argument = string());

    static void returnFtpCodeBasedOnRequestError(MegaFTPContext* ftpctx, MegaError *e);
    static void returnFtpCode(MegaFTPContext* ftpctx, int errorCode, std::string errorMessage = string());

    static void returnFtpCodeAsyncBasedOnRequestError(MegaFTPContext* ftpctx, MegaError *e);
    static void returnFtpCodeAsync(MegaFTPContext* ftpctx, int errorCode, std::string errorMessage = string());
    MegaNode * getNodeByFtpPath(MegaFTPContext* ftpctx, std::string path);
    std::string cdup(handle parentHandle, MegaFTPContext* ftpctx);
    std::string cd(string newpath, MegaFTPContext* ftpctx);
    std::string shortenpath(std::string path);
};

class MegaFTPDataContext;
class MegaFTPDataServer: public MegaTCPServer
{
protected:

    //virtual methods:
    virtual void processReceivedData(MegaTCPContext *tcpctx, ssize_t nread, const uv_buf_t * buf);
    virtual void processAsyncEvent(MegaTCPContext *tcpctx);
    virtual MegaTCPContext * initializeContext(uv_stream_t *server_handle);
    virtual void processWriteFinished(MegaTCPContext* tcpctx, int status);
    virtual void processOnAsyncEventClose(MegaTCPContext* tcpctx);
    virtual bool respondNewConnection(MegaTCPContext* tcpctx);
    virtual void processOnExitHandleClose(MegaTCPServer* tcpServer);

    void sendNextBytes(MegaFTPDataContext *ftpdatactx);


public:
    MegaFTPContext *controlftpctx;

    std::string resultmsj;
    MegaNode *nodeToDownload;
    std::string remotePathToUpload;
    std::string newNameToUpload;
    MegaHandle newParentNodeHandle;
    m_off_t rangeStartREST;
    void sendData();
    bool notifyNewConnectionRequired;

    MegaFTPDataServer(MegaApiImpl *megaApi, string basePath, MegaFTPContext * controlftpctx, bool useTLS = false, std::string certificatepath = std::string(), std::string keypath = std::string());
    virtual ~MegaFTPDataServer();
    string getListingLineFromNode(MegaNode *child);
};

class MegaFTPDataServer;
class MegaFTPDataContext : public MegaTCPContext
{
public:

    MegaFTPDataContext();
    ~MegaFTPDataContext();

    void setControlCodeUponDataClose(int code, std::string msg = string());

    // Connection management
    StreamingBuffer streamingBuffer;
    MegaTransferPrivate *transfer;
    char *lastBuffer;
    size_t lastBufferLen;
    bool failed;
    int ecode;
    bool pause;
    MegaNode *node;

    m_off_t rangeStart;
    m_off_t rangeWritten;

    std::string tmpFileName;
    std::unique_ptr<FileAccess> tmpFileAccess;
    size_t tmpFileSize;

    bool controlRespondedElsewhere;
    string controlResponseMessage;
    int controlResponseCode;

    virtual void onTransferStart(MegaApi *, MegaTransfer *transfer);
    virtual bool onTransferData(MegaApi *, MegaTransfer *transfer, char *buffer, size_t size);
    virtual void onTransferFinish(MegaApi* api, MegaTransfer *transfer, MegaError *e);
    virtual void onRequestFinish(MegaApi* api, MegaRequest *request, MegaError *e);
};
#endif

#ifdef ENABLE_CHAT
class MegaScheduledFlagsPrivate: public MegaScheduledFlags
{
public:
    MegaScheduledFlagsPrivate();
    MegaScheduledFlagsPrivate(const unsigned long numericValue);
    MegaScheduledFlagsPrivate(const MegaScheduledFlagsPrivate* flags);
    MegaScheduledFlagsPrivate(const ScheduledFlags* flags);
    ~MegaScheduledFlagsPrivate() override = default;
    MegaScheduledFlagsPrivate(const MegaScheduledFlagsPrivate&) = delete;
    MegaScheduledFlagsPrivate(const MegaScheduledFlagsPrivate&&) = delete;
    MegaScheduledFlagsPrivate& operator=(const MegaScheduledFlagsPrivate&) = delete;
    MegaScheduledFlagsPrivate& operator=(const MegaScheduledFlagsPrivate&&) = delete;

    void reset() override;
    void setSendEmails(bool enabled);
    void importFlagsValue(unsigned long val) override;

    bool sendEmails() const;
    unsigned long getNumericValue() const override;

    MegaScheduledFlagsPrivate* copy() const override { return new MegaScheduledFlagsPrivate(this); }
    bool isEmpty() const override;
    unique_ptr<ScheduledFlags> getSdkScheduledFlags() const;

private:
    unique_ptr<ScheduledFlags> mScheduledFlags;
};

class MegaScheduledRulesPrivate : public MegaScheduledRules
{
public:
    MegaScheduledRulesPrivate(const int freq,
                              const int interval = INTERVAL_INVALID,
                              const MegaTimeStamp until = MEGA_INVALID_TIMESTAMP,
                              const MegaIntegerList* byWeekDay = nullptr,
                              const MegaIntegerList* byMonthDay = nullptr,
                              const MegaIntegerMap* byMonthWeekDay = nullptr);

    MegaScheduledRulesPrivate(const MegaScheduledRulesPrivate* rules);
    MegaScheduledRulesPrivate(const ScheduledRules* rules);
    ~MegaScheduledRulesPrivate() override = default;
    MegaScheduledRulesPrivate(const MegaScheduledRulesPrivate&) = delete;
    MegaScheduledRulesPrivate(const MegaScheduledRulesPrivate&&) = delete;
    MegaScheduledRulesPrivate& operator=(const MegaScheduledRulesPrivate&) = delete;
    MegaScheduledRulesPrivate& operator=(const MegaScheduledRulesPrivate&&) = delete;

    int freq() const override;
    int interval() const override;
    MegaTimeStamp until() const override;
    const mega::MegaIntegerList* byWeekDay() const override;
    const mega::MegaIntegerList* byMonthDay() const override;
    const mega::MegaIntegerMap* byMonthWeekDay() const override;

    MegaScheduledRulesPrivate* copy() const override { return new MegaScheduledRulesPrivate(this); }
    unique_ptr<ScheduledRules> getSdkScheduledRules() const;
    static bool isValidFreq(const int freq);
    static bool isValidInterval(const int interval);
    static bool isValidUntil(const m_time_t until);

private:
    unique_ptr<ScheduledRules> mScheduledRules;
    // temp memory must be held somewhere since there is a data transformation and ownership is not returned in the getters
    // (probably removed after checking MegaAPI redesign)
    mutable std::unique_ptr<mega::MegaIntegerList> mTransformedByWeekDay;
    mutable std::unique_ptr<mega::MegaIntegerList> mTransformedByMonthDay;
    mutable std::unique_ptr<mega::MegaIntegerMap> mTransformedByMonthWeekDay;
};

class MegaScheduledMeetingPrivate: public MegaScheduledMeeting
{
public:
    MegaScheduledMeetingPrivate(const MegaHandle chatid,
                                const char* timezone,
                                const MegaTimeStamp startDateTime,
                                const MegaTimeStamp endDateTime,
                                const char* title,
                                const char* description,
                                const MegaHandle schedId = INVALID_HANDLE,
                                const MegaHandle parentSchedId = INVALID_HANDLE,
                                const MegaHandle organizerUserId = INVALID_HANDLE,
                                const int cancelled = -1,
                                const char* attributes = nullptr,
                                const MegaTimeStamp overrides = MEGA_INVALID_TIMESTAMP,
                                const MegaScheduledFlags* flags = nullptr,
                                const MegaScheduledRules* rules = nullptr);

    MegaScheduledMeetingPrivate(const MegaScheduledMeetingPrivate *scheduledMeeting);
    MegaScheduledMeetingPrivate(const ScheduledMeeting* scheduledMeeting);
    ~MegaScheduledMeetingPrivate() override = default;
    MegaScheduledMeetingPrivate(const MegaScheduledMeetingPrivate&) = delete;
    MegaScheduledMeetingPrivate(const MegaScheduledMeetingPrivate&&) = delete;
    MegaScheduledMeetingPrivate& operator=(const MegaScheduledMeetingPrivate&) = delete;
    MegaScheduledMeetingPrivate& operator=(const MegaScheduledMeetingPrivate&&) = delete;

    MegaHandle chatid() const override;
    MegaHandle schedId() const override;
    MegaHandle parentSchedId() const override;
    MegaHandle organizerUserid() const override;
    const char* timezone() const override;
    MegaTimeStamp startDateTime() const override;
    MegaTimeStamp endDateTime() const override;
    const char* title() const override;
    const char* description() const override;
    const char* attributes() const override;
    MegaTimeStamp overrides() const override;
    int cancelled() const override;
    MegaScheduledFlags* flags() const override; // ownership returned
    MegaScheduledRules* rules() const override; // ownership returned

    MegaScheduledMeetingPrivate* copy() const override { return new MegaScheduledMeetingPrivate(this); }
    const ScheduledMeeting* scheduledMeeting() const   { return mScheduledMeeting.get(); }

private:
    unique_ptr<ScheduledMeeting> mScheduledMeeting;
};

class MegaScheduledMeetingListPrivate: public MegaScheduledMeetingList
{
public:
    MegaScheduledMeetingListPrivate();
    MegaScheduledMeetingListPrivate(const MegaScheduledMeetingListPrivate &);
    ~MegaScheduledMeetingListPrivate();

    MegaScheduledMeetingListPrivate *copy() const override;

    // getters
    unsigned long size() const override;
    MegaScheduledMeeting* at(unsigned long i) const override;

    // returns the first MegaScheduledMeeting, whose schedId matches with h
    // note that schedId is globally unique for all chats (in case of scheduled meetings), but this class
    // can be used to store scheduled meetings occurrences (it can contains multiple items with the same schedId)
    MegaScheduledMeeting* getBySchedId(MegaHandle h) const override;

    // setters
    void insert(MegaScheduledMeeting *sm) override;
    void clear() override;

private:
    std::vector<std::unique_ptr<MegaScheduledMeeting>> mList;
};
#endif

class MegaVpnCredentialsPrivate : public MegaVpnCredentials
{
public:
    using MapSlotIDToCredentialInfo = CommandGetVpnCredentials::MapSlotIDToCredentialInfo;
    using MapClusterPublicKeys = CommandGetVpnCredentials::MapClusterPublicKeys;

    MegaVpnCredentialsPrivate(MapSlotIDToCredentialInfo&&, MapClusterPublicKeys&&, MegaStringList*);
    MegaVpnCredentialsPrivate(const MegaVpnCredentialsPrivate&);
    ~MegaVpnCredentialsPrivate();

    MegaIntegerList* getSlotIDs() const override;
    MegaStringList* getVpnRegions() const override;
    const char* getIPv4(int slotID) const override;
    const char* getIPv6(int slotID) const override;
    const char* getDeviceID(int slotID) const override;
    int getClusterID(int slotID) const override;
    const char* getClusterPublicKey(int clusterID) const override;
    MegaVpnCredentials* copy() const override;

private:
    MapSlotIDToCredentialInfo mMapSlotIDToCredentialInfo;
    MapClusterPublicKeys mMapClusterPubKeys;
    std::unique_ptr<MegaStringList> mVpnRegions;
};

}

#endif //MEGAAPI_IMPL_H<|MERGE_RESOLUTION|>--- conflicted
+++ resolved
@@ -3497,11 +3497,8 @@
         void checkVpnCredential(const char* userPubKey, MegaRequestListener* listener = nullptr);
         /* MegaVpnCredentials end */
 
-<<<<<<< HEAD
         void moveToDebris(const char* path, MegaHandle syncBackupId, MegaRequestListener* listener = nullptr);
-=======
         void fetchCreditCardInfo(MegaRequestListener* listener = nullptr);
->>>>>>> ee77e591
 
         void fireOnTransferStart(MegaTransferPrivate *transfer);
         void fireOnTransferFinish(MegaTransferPrivate *transfer, unique_ptr<MegaErrorPrivate> e); // deletes `transfer` !!
