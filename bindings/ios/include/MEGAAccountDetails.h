/**
 * @file MEGAAccountDetails.h
 * @brief Details about a MEGA account
 *
 * (c) 2024 by Mega Limited, Auckland, New Zealand
 *
 * This file is part of the MEGA SDK - Client Access Engine.
 *
 * Applications using the MEGA API must present a valid application key
 * and comply with the the rules set forth in the Terms of Service.
 *
 * The MEGA SDK is distributed in the hope that it will be useful,
 * but WITHOUT ANY WARRANTY; without even the implied warranty of
 * MERCHANTABILITY or FITNESS FOR A PARTICULAR PURPOSE.
 *
 * @copyright Simplified (2-clause) BSD License.
 *
 * You should have received a copy of the license along with this
 * program.
 */
#import <Foundation/Foundation.h>
#import "MEGAAccountFeature.h"
#import "MEGAAccountFeature.h"
#import "MEGAAccountPlan.h"
#import "MEGAAccountSubscription.h"
#import "MEGASubscriptionStatus.h"
#import "MEGAAccountType.h"
#import "MEGAPaymentMethod.h"
#import "MEGAStringIntegerMap.h"

NS_ASSUME_NONNULL_BEGIN

/**
 * @brief Details about a MEGA account.
 */
@interface MEGAAccountDetails : NSObject

/**
 * @brief Used storage for the account (in bytes).
 */
@property (readonly, nonatomic) long long storageUsed;

/**
 * @brief The used storage by versions (in bytes)
 */
@property (readonly) long long versionStorageUsed;

/**
 * @brief Maximum storage for the account (in bytes).
 */
@property (readonly, nonatomic) long long storageMax;

/**
 * @brief Used bandwidth allowance including own, free and served to other users (in bytes).
 */
@property (readonly, nonatomic) long long transferUsed;

/**
 * @brief Maximum available bandwidth for the account (in bytes).
 */
@property (readonly, nonatomic) long long transferMax;

/**
 * @brief PRO level of the MEGA account.
 *
 * Valid values are:
 * - MEGAAccountTypeFree = 0
 * - MEGAAccountTypeProI = 1
 * - MEGAAccountTypeProII = 2
 * - MEGAAccountTypeProIII = 3
 * - MEGAAccountTypeLite = 4
 * - MEGAAccountTypeStarter = 11
 * - MEGAAccountTypeBasic = 12
 * - MEGAAccountTypeEssential = 13
 * - MEGAAccountTypeBusiness = 100
 * - MEGAAccountTypeProFlexi = 101
 */
@property (readonly, nonatomic) MEGAAccountType type;

/**
 * @brief The expiration time for the current PRO status (in seconds since the Epoch)
 */
@property (readonly, nonatomic) NSInteger proExpiration;

/**
 * @brief Check if there is a valid subscription
 *
 * If this value is MEGASubscriptionStatusValid, the PRO account will be 
 * automatically renewed.
 * See [MEGAAccountDetails subscriptionRenewTime]
 *
 * Information about about the subscription status
 *
 * Valid values are:
 * - MEGASubscriptionStatusNone = 0
 * There isn't any active subscription
 *
 * - MEGASubscriptionStatusValid = 1
 * There is an active subscription
 *
 * - MEGASubscriptionStatusInvalid = 2
 * A subscription exists, but it uses a payment gateway that is no longer valid
 *
 */
@property (readonly, nonatomic) MEGASubscriptionStatus subscriptionStatus;

/**
 * @brief The time when the the PRO account will be renewed (in seconds since the Epoch)
 */
@property (readonly, nonatomic) NSInteger subscriptionRenewTime;

/**
 * @brief The subscription method. For example "Credit Card".
 *
 */
@property (readonly, nonatomic, nullable) NSString *subscriptionMethod;

/**
 * @brief The subscription method. For example 16.
 *
 */
@property (readonly, nonatomic) MEGAPaymentMethod subscriptionMethodId;

/**
 * @brief The subscription cycle
 *
 * This value will show if the subscription will be montly or yearly renewed.
 * Example return values: "1 M", "1 Y".
 *
 */
@property (readonly, nonatomic, nullable) NSString *subscriptionCycle;

/**
 * @brief The number of nodes with account usage info
 *
 * You can get information about each node using [MEGAAccountDetails storageUsedForHandle:],
 * [MEGAAccountDetailsn numberFilesForHandle:], [MEGAAccountDetails numberFoldersForHandle:]
 *
 * This function can return:
 * - 0 (no info about any node)
 * - 3 (info about the root node, the inbox node and the rubbish node)
 * Use [MEGASdk rootNode], [MEGASdk inboxNode] and [MEGASdk rubbishNode] to get those nodes.
 *
 * - >3 (info about root, inbox, rubbish and incoming shares)
 * Use [MEGASdk inShares] to get the incoming shares
 *
 */
@property (readonly, nonatomic) NSInteger numberUsageItems;

/**
 * @brief Number of active MegaAccountFeature objects associated with the account.
 */
@property (readonly, nonatomic) NSInteger numActiveFeatures;

/**
 * @brief Get feature account level for feature-related subscriptions.
 *
 * @return Level for feature-related subscriptions.
 */
@property (readonly, nonatomic) int64_t subscriptionLevel;

/**
 * @brief Returns the active MegaAccountFeature object associated with an index.
 *
 * You take the ownership of the returned value.
 *
 * @param index Index of the object.
 * @return MegaAccountFeature object.
 */
- (nullable MEGAAccountFeature *)activeFeatureAtIndex:(NSInteger)index;

/**
 * @brief Subscription features for the account.
 *
 * You take the ownership of the returned value.
 */
@property (readonly, nonatomic) NSDictionary<NSString *, NSNumber *> *subscriptionFeatures;

/**
 * @brief Get the used storage in for a node.
 *
 * Only root nodes are supported.
 *
 * @param handle Handle of the node to check.
 * @return Used storage (in bytes).
 * @see [MEGASdk rootNode], [MEGASdk rubbishNode], [MEGASdk inboxNode].
 */
- (long long)storageUsedForHandle:(uint64_t)handle;

/**
 * @brief Get the number of files in a node.
 *
 * Only root nodes are supported.
 *
 * @param handle Handle of the node to check.
 * @return Number of files in the node.
 * @see [MEGASdk rootNode], [MEGASdk rubbishNode], [MEGASdk inboxNode].
 */
- (long long)numberFilesForHandle:(uint64_t)handle;

/**
 * @brief Get the number of folders in a node.
 *
 * Only root nodes are supported.
 *
 * @param handle Handle of the node to check.
 * @return Number of folders in the node.
 * @see [MEGASdk rootNode], [MEGASdk rubbishNode], [MEGASdk inboxNode].
 */
- (long long)numberFoldersForHandle:(uint64_t)handle;

/**
 * @brief Get the used storage by versions in for a node
 *
 * Only root nodes are supported.
 *
 * @param handle Handle of the node to check
 * @return Used storage by versions (in bytes)
 * @see [MEGASdk rootNode], [MEGASdk rubbishNode], [MEGASdk inboxNode];
 */
- (long long)versionStorageUsedForHandle:(uint64_t)handle;

/**
 * @brief Get the number of versioned files in a node
 *
 * Only root nodes are supported.
 *
 * @param handle Handle of the node to check
 * @return Number of versioned files in the node
 * @see [MEGASdk rootNode], [MEGASdk rubbishNode], [MEGASdk inboxNode];
 */
- (long long)numberOfVersionFilesForHandle:(uint64_t)handle;

+ (nullable NSString *)stringForAccountType:(MEGAAccountType)accountType;

/**
 * @brief Get the number of active plans in the account.
 *
 * @return Number of active plans
 */
@property (readonly, nonatomic) NSInteger numberOfPlans;

/**
 * @brief Returns the MEGAAccountPlan object associated with an index
 *
 * @param index Index of the object
 * @return MEGAAccountPlan object
 */
<<<<<<< HEAD
- (nullable MEGAAccountPlan *)planAtIndex:(int)index;
=======
- (nullable MEGAAccountPlan *)planAtIndex:(NSInteger)index;
>>>>>>> da53a131

/**
 * @brief Get the number of active subscriptions in the account.
 *
 * You can use [MEGAAccountDetails subscription] to get each of those objects.
 *
 * @return Number of active subscriptions
 */
@property (readonly, nonatomic) NSInteger numberOfSubscriptions;

/**
 * @brief Returns the MEGAAccountSubscription object associated with an index
 *
 *
 * @param index Index of the object
 * @return MEGAAccountSubscription object
 */
<<<<<<< HEAD
- (nullable MEGAAccountSubscription *)subscriptionAtIndex:(int)index;
=======
- (nullable MEGAAccountSubscription *)subscriptionAtIndex:(NSInteger)index;
>>>>>>> da53a131

NS_ASSUME_NONNULL_END

@end<|MERGE_RESOLUTION|>--- conflicted
+++ resolved
@@ -246,11 +246,7 @@
  * @param index Index of the object
  * @return MEGAAccountPlan object
  */
-<<<<<<< HEAD
-- (nullable MEGAAccountPlan *)planAtIndex:(int)index;
-=======
 - (nullable MEGAAccountPlan *)planAtIndex:(NSInteger)index;
->>>>>>> da53a131
 
 /**
  * @brief Get the number of active subscriptions in the account.
@@ -268,11 +264,7 @@
  * @param index Index of the object
  * @return MEGAAccountSubscription object
  */
-<<<<<<< HEAD
-- (nullable MEGAAccountSubscription *)subscriptionAtIndex:(int)index;
-=======
 - (nullable MEGAAccountSubscription *)subscriptionAtIndex:(NSInteger)index;
->>>>>>> da53a131
 
 NS_ASSUME_NONNULL_END
 
