--- conflicted
+++ resolved
@@ -1203,25 +1203,24 @@
 
 #pragma mark - Notifications
 
-<<<<<<< HEAD
+- (void)getLastReadNotificationWithDelegate:(id<MEGARequestDelegate>)delegate {
+    if (self.megaApi) {
+        self.megaApi->getLastReadNotification([self createDelegateMEGARequestListener:delegate singleListener:YES]);
+    }
+}
+
+- (void)setLastReadNotificationWithNotificationId:(uint32_t)notificationId delegate:(id<MEGARequestDelegate>)delegate {
+    if (self.megaApi) {
+        self.megaApi->setLastReadNotification(notificationId, [self createDelegateMEGARequestListener:delegate singleListener:YES]);
+    }
+}
+
 - (nullable MEGAIntegerList *)getEnabledNotifications {
     if (self.megaApi == nil) return nil;
 
     MegaIntegerList* enabledNotifications = self.megaApi->getEnabledNotifications();
     
     return enabledNotifications != nil ? [[MEGAIntegerList alloc] initWithMegaIntegerList:enabledNotifications cMemoryOwn:YES] : nil;
-=======
-- (void)getLastReadNotificationWithDelegate:(id<MEGARequestDelegate>)delegate {
-    if (self.megaApi) {
-        self.megaApi->getLastReadNotification([self createDelegateMEGARequestListener:delegate singleListener:YES]);
-    }
-}
-
-- (void)setLastReadNotificationWithNotificationId:(uint32_t)notificationId delegate:(id<MEGARequestDelegate>)delegate {
-    if (self.megaApi) {
-        self.megaApi->setLastReadNotification(notificationId, [self createDelegateMEGARequestListener:delegate singleListener:YES]);
-    }
->>>>>>> 68da4b1e
 }
 
 #pragma mark - Filesystem changes Requests
