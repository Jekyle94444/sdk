/**
 * @file tests/sdk_test.cpp
 * @brief Mega SDK test file
 *
 * (c) 2015 by Mega Limited, Wellsford, New Zealand
 *
 * This file is part of the MEGA SDK - Client Access Engine.
 *
 * Applications using the MEGA API must present a valid application key
 * and comply with the the rules set forth in the Terms of Service.
 *
 * The MEGA SDK is distributed in the hope that it will be useful,
 * but WITHOUT ANY WARRANTY; without even the implied warranty of
 * MERCHANTABILITY or FITNESS FOR A PARTICULAR PURPOSE.
 *
 * @copyright Simplified (2-clause) BSD License.
 *
 * You should have received a copy of the license along with this
 * program.
 */


#include "mega.h"
#include "../include/megaapi.h"
#include "../include/megaapi_impl.h"
#include "gtest/gtest.h"
#include "test.h"

#include <iostream>
#include <fstream>
#include <future>
#include <atomic>

using namespace mega;
using ::testing::Test;

// IMPORTANT: the main account must be empty (Cloud & Rubbish) before starting the test and it will be purged at exit.
// Both main and auxiliar accounts shouldn't be contacts yet and shouldn't have any pending contact requests.
// Set your login credentials as environment variables: $MEGA_EMAIL and $MEGA_PWD (and $MEGA_EMAIL_AUX / $MEGA_PWD_AUX for shares * contacts)

static const unsigned int pollingT      = 500000;   // (microseconds) to check if response from server is received
static const unsigned int maxTimeout    = 600;      // Maximum time (seconds) to wait for response from server
static const unsigned int defaultTimeout = 60;      // Normal time for most operations (seconds) to wait for response from server


struct TransferTracker : public ::mega::MegaTransferListener
{
    std::atomic<bool> started = { false };
    std::atomic<bool> finished = { false };
    std::atomic<ErrorCodes> result = { ErrorCodes::API_EINTERNAL };
    std::promise<ErrorCodes> promiseResult;
    MegaApi *mApi;
    std::future<ErrorCodes> futureResult;
    std::shared_ptr<TransferTracker> selfDeleteOnFinalCallback;

    MegaHandle resultNodeHandle = UNDEF;

    TransferTracker(MegaApi *api): mApi(api), futureResult(promiseResult.get_future())
    {

    }
    void onTransferStart(MegaApi *api, MegaTransfer *transfer) override
    {
        // called back on a different thread
        started = true;
    }
    void onTransferFinish(MegaApi* api, MegaTransfer *transfer, MegaError* error) override
    {
        // called back on a different thread
        resultNodeHandle = transfer->getNodeHandle();
        result = static_cast<ErrorCodes>(error->getErrorCode());
        finished = true;

        // this local version still valid even after we self-delete
        std::promise<ErrorCodes> local_promise = move(promiseResult);

        if (selfDeleteOnFinalCallback)
        {
            // this class can be used as a local on the stack, or constructed on the heap.
            // for the stack case, this object will be destroyed after the wait completes
            // but for the heap case, that is usually chosen so that deletion can occur on completion
            // or whenever the last needed reference is deleted.  So for that case,
            // set the selfDeleteOnFinalCallback to be a shared_ptr to this object.
            selfDeleteOnFinalCallback.reset();  // self-delete
        }

        // let the test main thread know it can now continue
        local_promise.set_value(result);
    }
    ErrorCodes waitForResult(int seconds = defaultTimeout, bool unregisterListenerOnTimeout = true)
    {
        // running on test's main thread
        if (std::future_status::ready != futureResult.wait_for(std::chrono::seconds(seconds)))
        {
            assert(mApi);
            if (unregisterListenerOnTimeout)
            {
                mApi->removeTransferListener(this);
            }
            return static_cast<ErrorCodes>(-999); // local timeout
        }
        return futureResult.get();
    }
};

typedef std::function<void(MegaError& e, MegaRequest& request)> OnReqFinish;

struct RequestTracker : public ::mega::MegaRequestListener
{
    std::atomic<bool> started = { false };
    std::atomic<bool> finished = { false };
    std::atomic<ErrorCodes> result = { ErrorCodes::API_EINTERNAL };
    std::promise<ErrorCodes> promiseResult;
    MegaApi *mApi;

    unique_ptr<MegaRequest> request;

    OnReqFinish onFinish;

    RequestTracker(MegaApi *api, OnReqFinish finish = nullptr)
        : mApi(api)
        , onFinish(finish)
    {
    }

    void onRequestStart(MegaApi* api, MegaRequest *request) override
    {
        started = true;
    }
    void onRequestFinish(MegaApi* api, MegaRequest *request, MegaError* e) override
    {
        if (onFinish) onFinish(*e, *request);

        result = ErrorCodes(e->getErrorCode());
        this->request.reset(request->copy());
        finished = true;
        promiseResult.set_value(static_cast<ErrorCodes>(result));
    }
    ErrorCodes waitForResult(int seconds = maxTimeout, bool unregisterListenerOnTimeout = true)
    {
        auto f = promiseResult.get_future();
        if (std::future_status::ready != f.wait_for(std::chrono::seconds(seconds)))
        {
            assert(mApi);
            if (unregisterListenerOnTimeout)
            {
                mApi->removeRequestListener(this);
            }
            return static_cast<ErrorCodes>(-999); // local timeout
        }
        return f.get();
    }

    MegaHandle getNodeHandle()
    {
        // if the operation succeeded and supplies a node handle
        if (request) return request->getNodeHandle();
        return INVALID_HANDLE;
    }

    string getLink()
    {
        // if the operation succeeded and supplies a link
        if (request && request->getLink()) return request->getLink();
        return "";
    }

    unique_ptr<MegaNode> getPublicMegaNode()
    {
        if (request) return unique_ptr<MegaNode>(request->getPublicMegaNode());
        return nullptr;
    }
};


struct OneShotListener : public ::mega::MegaRequestListener
{
    // on request completion, executes the lambda and deletes itself.

    std::function<void(MegaError& e, MegaRequest& request)> mFunc;

    OneShotListener(std::function<void(MegaError& e, MegaRequest& request)> f)
    : mFunc(f)
    {
    }

    void onRequestFinish(MegaApi* api, MegaRequest* request, MegaError* e) override
    {
        mFunc(*e, *request);
        delete this;
    }
};

using onNodesUpdateCompletion_t = std::function<void(size_t apiIndex, MegaNodeList* nodes)>;

// Fixture class with common code for most of tests
class SdkTest : public ::testing::Test, public MegaListener, public MegaRequestListener, MegaTransferListener, MegaLogger {

public:
    struct PerApi
    {
        MegaApi* megaApi = nullptr;
        string email;
        string pwd;
        int lastError;
        int lastTransferError;

        // flags to monitor the completion of requests/transfers
        bool requestFlags[MegaRequest::TOTAL_OF_REQUEST_TYPES]; // to be removed due to race conditions
        bool transferFlags[MegaTransfer::TYPE_LOCAL_HTTP_DOWNLOAD];

        std::unique_ptr<MegaContactRequest> cr;
        std::unique_ptr<MegaTimeZoneDetails> tzDetails;
        std::unique_ptr<MegaAccountDetails> accountDetails;
        std::unique_ptr<MegaStringMap> mStringMap;
        std::unique_ptr<MegaPricing> mMegaPricing;
        std::unique_ptr<MegaCurrency> mMegaCurrency;

        // flags to monitor the updates of nodes/users/PCRs due to actionpackets
        bool userUpdated;
        bool contactRequestUpdated;
        bool accountUpdated;
        bool nodeUpdated; // flag to check specific updates for a node (upon onNodesUpdate)

        // unique_ptr to custom functions that will be called upon reception of MegaApi callbacks
        onNodesUpdateCompletion_t mOnNodesUpdateCompletion;

        std::unique_ptr<MegaFolderInfo> mFolderInfo;

#ifdef ENABLE_SYNC
        int lastSyncError;
        handle lastSyncBackupId = 0;
#endif
#ifdef ENABLE_CHAT
        bool chatUpdated;        // flags to monitor the updates of chats due to actionpackets
        map<handle, std::unique_ptr<MegaTextChat>> chats;   //  runtime cache of fetched/updated chats
        MegaHandle chatid;          // last chat added
#endif
    };

    std::vector<PerApi> mApi;
    std::vector<std::unique_ptr<MegaApi>> megaApi;

    // relevant values received in response of requests
    string chatlink;  // to be removed due to race conditions
    string attributeValue;
    string sid;
    std::unique_ptr<MegaStringListMap> stringListMap;
    std::unique_ptr<MegaStringTable> stringTable;

    m_off_t onTransferUpdate_progress;
    m_off_t onTransferUpdate_filesize;
    unsigned onTranferFinishedCount = 0;

    std::mutex lastEventMutex;
    std::unique_ptr<MegaEvent> lastEvent;
    std::set<int> lastEvents;

    void resetlastEvent()
    {
        lock_guard<mutex> g(lastEventMutex);
        lastEvent.reset();
        lastEvents.clear();
    }

    bool lastEventsContains(int type)
    {
        lock_guard<mutex> g(lastEventMutex);
        return lastEvents.find(type) != lastEvents.end();
    }


    MegaHandle mBackupId = UNDEF;
    unique_ptr<MegaHandleList> mMegaFavNodeList;

protected:
    void SetUp() override;
    void TearDown() override;

    void Cleanup();

    int getApiIndex(MegaApi* api);
    bool getApiIndex(MegaApi* api, size_t& apindex);

    bool checkAlert(int apiIndex, const string& title, const string& path);
    bool checkAlert(int apiIndex, const string& title, handle h, int64_t n = -1, MegaHandle mh = INVALID_HANDLE);

    MegaHandle syncTestMyBackupsRemoteFolder(unsigned apiIdx);

    void onRequestStart(MegaApi *api, MegaRequest *request) override {}
    void onRequestUpdate(MegaApi*api, MegaRequest *request) override {}
    void onRequestFinish(MegaApi *api, MegaRequest *request, MegaError *e) override;
    void onRequestTemporaryError(MegaApi *api, MegaRequest *request, MegaError* error) override {}
    void onTransferStart(MegaApi *api, MegaTransfer *transfer) override { }
    void onTransferFinish(MegaApi* api, MegaTransfer *transfer, MegaError* e) override;
    void onTransferUpdate(MegaApi *api, MegaTransfer *transfer) override;
    void onTransferTemporaryError(MegaApi *api, MegaTransfer *transfer, MegaError* error) override {}
    void onUsersUpdate(MegaApi* api, MegaUserList *users) override;
    void onNodesUpdate(MegaApi* api, MegaNodeList *nodes) override;
    void onAccountUpdate(MegaApi *api) override;
    void onContactRequestsUpdate(MegaApi* api, MegaContactRequestList* requests) override;
    void onReloadNeeded(MegaApi *api) override {}
#ifdef ENABLE_SYNC
    void onSyncFileStateChanged(MegaApi *api, MegaSync *sync, string* filePath, int newState) override {}
    void onSyncStateChanged(MegaApi *api,  MegaSync *sync) override {}
    void onGlobalSyncStateChanged(MegaApi* api) override {}
#endif
#ifdef ENABLE_CHAT
    void onChatsUpdate(MegaApi *api, MegaTextChatList *chats) override;
#endif
    void onEvent(MegaApi* api, MegaEvent *event) override;

    void resetOnNodeUpdateCompletionCBs();
    onNodesUpdateCompletion_t createOnNodesUpdateLambda(MegaHandle&, int);
public:
    //void login(unsigned int apiIndex, int timeout = maxTimeout);
    //void loginBySessionId(unsigned int apiIndex, const std::string& sessionId, int timeout = maxTimeout);
    void fetchnodes(unsigned int apiIndex, int timeout = maxTimeout);
    void logout(unsigned int apiIndex, bool keepSyncConfigs, int timeout);
    char* dumpSession();
    void locallogout(int timeout = maxTimeout);
    void resumeSession(const char *session, int timeout = maxTimeout);

    void purgeTree(unsigned apiIndex, MegaNode *p, bool depthfirst = true);
    bool waitForResponse(bool *responseReceived, unsigned int timeout = maxTimeout);

    bool synchronousRequest(unsigned apiIndex, int type, std::function<void()> f, unsigned int timeout = maxTimeout);
    bool synchronousTransfer(unsigned apiIndex, int type, std::function<void()> f, unsigned int timeout = maxTimeout);

    // *** WARNING *** THESE FUNCTIONS RETURN VALUE ARE SUBJECT TO RACE CONDITIONS
    // convenience functions - template args just make it easy to code, no need to copy all the exact argument types with listener defaults etc. To add a new one, just copy a line and change the flag and the function called.
    // WARNING: any sort of race can result in the lastError being set from some other command - better to use the listener based ones in the next list below
    template<typename ... Args> int synchronousCatchup(unsigned apiIndex, Args... args) { synchronousRequest(apiIndex, MegaRequest::TYPE_CATCHUP, [this, apiIndex, args...]() { megaApi[apiIndex]->catchup(args...); }); return mApi[apiIndex].lastError; }
    template<typename ... Args> int synchronousCreateEphemeralAccountPlusPlus(unsigned apiIndex, Args... args) { synchronousRequest(apiIndex, MegaRequest::TYPE_CREATE_ACCOUNT, [this, apiIndex, args...]() { megaApi[apiIndex]->createEphemeralAccountPlusPlus(args...); }); return mApi[apiIndex].lastError; }
    template<typename ... Args> int synchronousResumeCreateAccountEphemeralPlusPlus(unsigned apiIndex, Args... args) { synchronousRequest(apiIndex, MegaRequest::TYPE_CREATE_ACCOUNT, [this, apiIndex, args...]() { megaApi[apiIndex]->resumeCreateAccountEphemeralPlusPlus(args...); }); return mApi[apiIndex].lastError; }
    template<typename ... Args> int synchronousCreateAccount(unsigned apiIndex, Args... args) { synchronousRequest(apiIndex, MegaRequest::TYPE_CREATE_ACCOUNT, [this, apiIndex, args...]() { megaApi[apiIndex]->createAccount(args...); }); return mApi[apiIndex].lastError; }
    template<typename ... Args> int synchronousResumeCreateAccount(unsigned apiIndex, Args... args) { synchronousRequest(apiIndex, MegaRequest::TYPE_CREATE_ACCOUNT, [this, apiIndex, args...]() { megaApi[apiIndex]->resumeCreateAccount(args...); }); return mApi[apiIndex].lastError; }
    template<typename ... Args> int synchronousSendSignupLink(unsigned apiIndex, Args... args) { synchronousRequest(apiIndex, MegaRequest::TYPE_SEND_SIGNUP_LINK, [this, apiIndex, args...]() { megaApi[apiIndex]->sendSignupLink(args...); }); return mApi[apiIndex].lastError; }
    template<typename ... Args> int synchronousConfirmSignupLink(unsigned apiIndex, Args... args) { synchronousRequest(apiIndex, MegaRequest::TYPE_CONFIRM_ACCOUNT, [this, apiIndex, args...]() { megaApi[apiIndex]->confirmAccount(args...); }); return mApi[apiIndex].lastError; }
    template<typename ... Args> int synchronousFastLogin(unsigned apiIndex, Args... args) { synchronousRequest(apiIndex, MegaRequest::TYPE_LOGIN, [this, apiIndex, args...]() { megaApi[apiIndex]->fastLogin(args...); }); return mApi[apiIndex].lastError; }
    template<typename ... Args> int synchronousRemoveContact(unsigned apiIndex, Args... args) { synchronousRequest(apiIndex, MegaRequest::TYPE_REMOVE_CONTACT, [this, apiIndex, args...]() { megaApi[apiIndex]->removeContact(args...); }); return mApi[apiIndex].lastError; }
    template<typename ... Args> int synchronousShare(unsigned apiIndex, Args... args) { synchronousRequest(apiIndex, MegaRequest::TYPE_SHARE, [this, apiIndex, args...]() { megaApi[apiIndex]->share(args...); }); return mApi[apiIndex].lastError; }
    template<typename ... Args> int synchronousGetRegisteredContacts(unsigned apiIndex, Args... args) { synchronousRequest(apiIndex, MegaRequest::TYPE_GET_REGISTERED_CONTACTS, [this, apiIndex, args...]() { megaApi[apiIndex]->getRegisteredContacts(args...); }); return mApi[apiIndex].lastError; }
    template<typename ... Args> int synchronousGetCountryCallingCodes(unsigned apiIndex, Args... args) { synchronousRequest(apiIndex, MegaRequest::TYPE_GET_COUNTRY_CALLING_CODES, [this, apiIndex, args...]() { megaApi[apiIndex]->getCountryCallingCodes(args...); }); return mApi[apiIndex].lastError; }
    template<typename ... Args> int synchronousGetUserAvatar(unsigned apiIndex, Args... args) { synchronousRequest(apiIndex, MegaRequest::TYPE_GET_ATTR_USER, [this, apiIndex, args...]() { megaApi[apiIndex]->getUserAvatar(args...); }); return mApi[apiIndex].lastError; }
    template<typename ... Args> int synchronousGetUserAttribute(unsigned apiIndex, Args... args) { synchronousRequest(apiIndex, MegaRequest::TYPE_GET_ATTR_USER, [this, apiIndex, args...]() { megaApi[apiIndex]->getUserAttribute(args...); }); return mApi[apiIndex].lastError; }
    template<typename ... Args> int synchronousSetNodeDuration(unsigned apiIndex, Args... args) { synchronousRequest(apiIndex, MegaRequest::TYPE_SET_ATTR_NODE, [this, apiIndex, args...]() { megaApi[apiIndex]->setNodeDuration(args...); }); return mApi[apiIndex].lastError; }
    template<typename ... Args> int synchronousSetNodeCoordinates(unsigned apiIndex, Args... args) { synchronousRequest(apiIndex, MegaRequest::TYPE_SET_ATTR_NODE, [this, apiIndex, args...]() { megaApi[apiIndex]->setNodeCoordinates(args...); }); return mApi[apiIndex].lastError; }
    template<typename ... Args> int synchronousGetSpecificAccountDetails(unsigned apiIndex, Args... args) { synchronousRequest(apiIndex, MegaRequest::TYPE_ACCOUNT_DETAILS, [this, apiIndex, args...]() { megaApi[apiIndex]->getSpecificAccountDetails(args...); }); return mApi[apiIndex].lastError; }
    template<typename ... Args> int synchronousMediaUploadRequestURL(unsigned apiIndex, Args... args) { synchronousRequest(apiIndex, MegaRequest::TYPE_GET_BACKGROUND_UPLOAD_URL, [this, apiIndex, args...]() { megaApi[apiIndex]->backgroundMediaUploadRequestUploadURL(args...); }); return mApi[apiIndex].lastError; }
    template<typename ... Args> int synchronousMediaUploadComplete(unsigned apiIndex, Args... args) { synchronousRequest(apiIndex, MegaRequest::TYPE_COMPLETE_BACKGROUND_UPLOAD, [this, apiIndex, args...]() { megaApi[apiIndex]->backgroundMediaUploadComplete(args...); }); return mApi[apiIndex].lastError; }
    template<typename ... Args> int synchronousFetchTimeZone(unsigned apiIndex, Args... args) { synchronousRequest(apiIndex, MegaRequest::TYPE_FETCH_TIMEZONE, [this, apiIndex, args...]() { megaApi[apiIndex]->fetchTimeZone(args...); }); return mApi[apiIndex].lastError; }
    template<typename ... Args> int synchronousGetMiscFlags(unsigned apiIndex, Args... args) { synchronousRequest(apiIndex, MegaRequest::TYPE_GET_MISC_FLAGS, [this, apiIndex, args...]() { megaApi[apiIndex]->getMiscFlags(args...); }); return mApi[apiIndex].lastError; }
    template<typename ... Args> int synchronousGetUserEmail(unsigned apiIndex, Args... args) { synchronousRequest(apiIndex, MegaRequest::TYPE_GET_USER_EMAIL, [this, apiIndex, args...]() { megaApi[apiIndex]->getUserEmail(args...); }); return mApi[apiIndex].lastError; }
    template<typename ... Args> int synchronousCleanRubbishBin(unsigned apiIndex, Args... args) { synchronousRequest(apiIndex, MegaRequest::TYPE_CLEAN_RUBBISH_BIN, [this, apiIndex, args...]() { megaApi[apiIndex]->cleanRubbishBin(args...); }); return mApi[apiIndex].lastError; }
    template<typename ... Args> int synchronousGetExtendedAccountDetails(unsigned apiIndex, Args... args) { synchronousRequest(apiIndex, MegaRequest::TYPE_ACCOUNT_DETAILS, [this, apiIndex, args...]() { megaApi[apiIndex]->getExtendedAccountDetails(args...); }); return mApi[apiIndex].lastError; }
    template<typename ... Args> int synchronousGetBanners(unsigned apiIndex, Args... args) { synchronousRequest(apiIndex, MegaRequest::TYPE_GET_BANNERS, [this, apiIndex, args...]() { megaApi[apiIndex]->getBanners(args...); }); return mApi[apiIndex].lastError; }
    template<typename ... Args> int synchronousGetPricing(unsigned apiIndex, Args... args) { synchronousRequest(apiIndex, MegaRequest::TYPE_GET_PRICING, [this, apiIndex, args...]() { megaApi[apiIndex]->getPricing(args...); }); return mApi[apiIndex].lastError; }
    template<typename ... Args> int synchronousUpdateBackup(unsigned apiIndex, Args... args) { synchronousRequest(apiIndex, MegaRequest::TYPE_BACKUP_PUT, [this, apiIndex, args...]() { megaApi[apiIndex]->updateBackup(args...); }); return mApi[apiIndex].lastError; }
    template<typename ... Args> int synchronousRemoveBackup(unsigned apiIndex, Args... args) { synchronousRequest(apiIndex, MegaRequest::TYPE_BACKUP_REMOVE, [this, apiIndex, args...]() { megaApi[apiIndex]->removeBackup(args...); }); return mApi[apiIndex].lastError; }
    template<typename ... Args> int synchronousSendBackupHeartbeat(unsigned apiIndex, Args... args) { synchronousRequest(apiIndex, MegaRequest::TYPE_BACKUP_PUT_HEART_BEAT, [this, apiIndex, args...]() { megaApi[apiIndex]->sendBackupHeartbeat(args...); }); return mApi[apiIndex].lastError; }
    template<typename ... Args> int synchronousSetMyBackupsFolder(unsigned apiIndex, Args... args) { synchronousRequest(apiIndex, MegaRequest::TYPE_SET_ATTR_USER, [this, apiIndex, args...]() { megaApi[apiIndex]->setMyBackupsFolder(args...); }); return mApi[apiIndex].lastError; }
    template<typename ... Args> int synchronousGetMyBackupsFolder(unsigned apiIndex, MegaHandle& backupFolder, Args... args) { RequestTracker rt(megaApi[apiIndex].get()); megaApi[apiIndex]->getMyBackupsFolder(args..., &rt); rt.waitForResult(); backupFolder = rt.getNodeHandle(); return rt.result; }
    template<typename ... Args> int synchronousSetDeviceName(unsigned apiIndex, Args... args) { synchronousRequest(apiIndex, MegaRequest::TYPE_SET_ATTR_USER, [this, apiIndex, args...]() { megaApi[apiIndex]->setDeviceName(args...); }); return mApi[apiIndex].lastError; }
    template<typename ... Args> int synchronousGetDeviceName(unsigned apiIndex, Args... args) { synchronousRequest(apiIndex, MegaRequest::TYPE_GET_ATTR_USER, [this, apiIndex, args...]() { megaApi[apiIndex]->getDeviceName(args...); }); return mApi[apiIndex].lastError; }
    template<typename ... Args> int synchronousSetDriveName(unsigned apiIndex, Args... args) { synchronousRequest(apiIndex, MegaRequest::TYPE_SET_ATTR_USER, [this, apiIndex, args...]() { megaApi[apiIndex]->setDriveName(args...); }); return mApi[apiIndex].lastError; }
    template<typename ... Args> int synchronousGetDriveName(unsigned apiIndex, Args... args) { synchronousRequest(apiIndex, MegaRequest::TYPE_GET_ATTR_USER, [this, apiIndex, args...]() { megaApi[apiIndex]->getDriveName(args...); }); return mApi[apiIndex].lastError; }
    template<typename ... Args> int synchronousSetUserAlias(unsigned apiIndex, Args... args) { synchronousRequest(apiIndex, MegaRequest::TYPE_SET_ATTR_USER, [this, apiIndex, args...]() { megaApi[apiIndex]->setUserAlias(args...); }); return mApi[apiIndex].lastError; }
    template<typename ... Args> int synchronousGetUserAlias(unsigned apiIndex, Args... args) { synchronousRequest(apiIndex, MegaRequest::TYPE_GET_ATTR_USER, [this, apiIndex, args...]() { megaApi[apiIndex]->getUserAlias(args...); }); return mApi[apiIndex].lastError; }

    // *** USE THESE ONES INSTEAD ***
    // convenience functions - make a request and wait for the result via listener, return the result code.  To add new functions to call, just copy the line
    template<typename ... requestArgs> std::unique_ptr<RequestTracker> asyncRequestLogin(unsigned apiIndex, requestArgs... args) { auto rt = ::mega::make_unique<RequestTracker>(megaApi[apiIndex].get()); megaApi[apiIndex]->login(args..., rt.get()); return rt; }
    template<typename ... requestArgs> std::unique_ptr<RequestTracker> asyncRequestFastLogin(unsigned apiIndex, requestArgs... args) { auto rt = ::mega::make_unique<RequestTracker>(megaApi[apiIndex].get()); megaApi[apiIndex]->fastLogin(args..., rt.get()); return rt; }
    template<typename ... requestArgs> std::unique_ptr<RequestTracker> asyncRequestFastLogin(int apiIndex, requestArgs... args) { auto rt = ::mega::make_unique<RequestTracker>(megaApi[apiIndex].get()); megaApi[apiIndex]->fastLogin(args..., rt.get()); return rt; }
    template<typename ... requestArgs> std::unique_ptr<RequestTracker> asyncRequestFastLogin(MegaApi *api, requestArgs... args) { auto rt = ::mega::make_unique<RequestTracker>(api); api->fastLogin(args..., rt.get()); return rt; }
    template<typename ... requestArgs> std::unique_ptr<RequestTracker> asyncRequestLoginToFolder(unsigned apiIndex, requestArgs... args) { auto rt = ::mega::make_unique<RequestTracker>(megaApi[apiIndex].get()); megaApi[apiIndex]->loginToFolder(args..., rt.get()); return rt; }
    template<typename ... requestArgs> std::unique_ptr<RequestTracker> asyncRequestLoginToFolder(MegaApi *api, requestArgs... args) { auto rt = ::mega::make_unique<RequestTracker>(api); api->loginToFolder(args..., rt.get()); return rt; }
    template<typename ... requestArgs> std::unique_ptr<RequestTracker> asyncRequestLocalLogout(MegaApi *api, requestArgs... args) { auto rt = ::mega::make_unique<RequestTracker>(api); api->localLogout(args..., rt.get()); return rt; }
    template<typename ... requestArgs> std::unique_ptr<RequestTracker> asyncRequestFetchnodes(unsigned apiIndex, requestArgs... args) { auto rt = ::mega::make_unique<RequestTracker>(megaApi[apiIndex].get()); megaApi[apiIndex]->fetchNodes(args..., rt.get()); return rt; }
    template<typename ... requestArgs> std::unique_ptr<RequestTracker> asyncRequestFetchnodes(MegaApi *api, requestArgs... args) { auto rt = ::mega::make_unique<RequestTracker>(api); api->fetchNodes(args..., rt.get()); return rt; }
    template<typename ... requestArgs> int doRequestLogout(unsigned apiIndex, requestArgs... args) { RequestTracker rt(megaApi[apiIndex].get()); megaApi[apiIndex]->logout(args..., &rt); return rt.waitForResult(); }
    template<typename ... requestArgs> int doRequestLocalLogout(unsigned apiIndex, requestArgs... args) { RequestTracker rt(megaApi[apiIndex].get()); megaApi[apiIndex]->localLogout(args..., &rt); return rt.waitForResult(); }
    template<typename ... requestArgs> int doSetNodeDuration(unsigned apiIndex, requestArgs... args) { RequestTracker rt(megaApi[apiIndex].get()); megaApi[apiIndex]->setNodeDuration(args..., &rt); return rt.waitForResult(); }
    template<typename ... requestArgs> int doStartUpload(unsigned apiIndex, MegaHandle* newNodeHandleResult, requestArgs... args) { TransferTracker tt(megaApi[apiIndex].get()); megaApi[apiIndex]->startUpload(args..., &tt); auto e = tt.waitForResult(); if (newNodeHandleResult) *newNodeHandleResult = tt.resultNodeHandle; return e;}
    template<typename ... requestArgs> int doStartDownload(unsigned apiIndex, requestArgs... args) { TransferTracker tt(megaApi[apiIndex].get()); megaApi[apiIndex]->startDownload(args..., &tt); auto e = tt.waitForResult(); return e;}
    template<typename ... requestArgs> int doSetFileVersionsOption(unsigned apiIndex, requestArgs... args) { RequestTracker rt(megaApi[apiIndex].get()); megaApi[apiIndex]->setFileVersionsOption(args..., &rt); return rt.waitForResult(); }
    template<typename ... requestArgs> int doMoveNode(unsigned apiIndex, MegaHandle* movedNodeHandle, requestArgs... args) { RequestTracker rt(megaApi[apiIndex].get()); megaApi[apiIndex]->moveNode(args..., &rt); rt.waitForResult(); if (movedNodeHandle) *movedNodeHandle = rt.getNodeHandle(); return rt.result; }
    template<typename ... requestArgs> int doCopyNode(unsigned apiIndex, MegaHandle* newNodeResult, requestArgs... args) { RequestTracker rt(megaApi[apiIndex].get()); megaApi[apiIndex]->copyNode(args..., &rt); rt.waitForResult(); if (newNodeResult) *newNodeResult = rt.getNodeHandle(); return rt.result; }
    template<typename ... requestArgs> int doRenameNode(unsigned apiIndex, requestArgs... args) { RequestTracker rt(megaApi[apiIndex].get()); megaApi[apiIndex]->renameNode(args..., &rt); return rt.waitForResult(); }
    template<typename ... requestArgs> int doDeleteNode(unsigned apiIndex, requestArgs... args) { RequestTracker rt(megaApi[apiIndex].get()); megaApi[apiIndex]->remove(args..., &rt); return rt.waitForResult(); }
    template<typename ... requestArgs> int doGetThumbnail(unsigned apiIndex, requestArgs... args) { RequestTracker rt(megaApi[apiIndex].get()); megaApi[apiIndex]->getThumbnail(args..., &rt); return rt.waitForResult(); }
    template<typename ... requestArgs> int doGetPreview(unsigned apiIndex, requestArgs... args) { RequestTracker rt(megaApi[apiIndex].get()); megaApi[apiIndex]->getPreview(args..., &rt); return rt.waitForResult(); }
    template<typename ... requestArgs> int doGetThumbnailUploadURL(unsigned apiIndex, std::string& url, requestArgs... args) { RequestTracker rt(megaApi[apiIndex].get()); megaApi[apiIndex]->getThumbnailUploadURL(args..., &rt); rt.waitForResult(); url = rt.request->getName(); return rt.result; }
    template<typename ... requestArgs> int doGetPreviewUploadURL(unsigned apiIndex, std::string& url, requestArgs... args) { RequestTracker rt(megaApi[apiIndex].get()); megaApi[apiIndex]->getPreviewUploadURL(args..., &rt); rt.waitForResult(); url = rt.request->getName(); return rt.result; }
    template<typename ... requestArgs> int doPutThumbnail(unsigned apiIndex, MegaBackgroundMediaUpload* mbmu, requestArgs... args) { RequestTracker rt(megaApi[apiIndex].get()); megaApi[apiIndex]->putThumbnail(mbmu, args..., &rt); rt.waitForResult(); mbmu->setThumbnail(rt.getNodeHandle()); return rt.result; }
    template<typename ... requestArgs> int doPutPreview(unsigned apiIndex, MegaBackgroundMediaUpload* mbmu, requestArgs... args) { RequestTracker rt(megaApi[apiIndex].get()); megaApi[apiIndex]->putPreview(mbmu, args..., &rt); rt.waitForResult(); mbmu->setPreview(rt.getNodeHandle()); return rt.result; }
#ifdef ENABLE_SYNC
    template<typename ... requestArgs> int synchronousSyncFolder(unsigned apiIndex, MegaHandle* newSyncRootNodeResult, requestArgs... args) { RequestTracker rt(megaApi[apiIndex].get()); megaApi[apiIndex]->syncFolder(args..., &rt); rt.waitForResult(); mApi[apiIndex].lastSyncError = rt.request->getNumDetails(); mApi[apiIndex].lastSyncBackupId = rt.request->getParentHandle(); if (newSyncRootNodeResult) *newSyncRootNodeResult = rt.getNodeHandle(); return rt.result; }
    template<typename ... requestArgs> int synchronousRemoveSync(unsigned apiIndex, requestArgs... args) { RequestTracker rt(megaApi[apiIndex].get()); megaApi[apiIndex]->removeSync(args..., &rt); return rt.waitForResult(); }
    template<typename ... requestArgs> int synchronousDisableSync(unsigned apiIndex, requestArgs... args) { RequestTracker rt(megaApi[apiIndex].get()); megaApi[apiIndex]->disableSync(args..., &rt); return rt.waitForResult(); }
    template<typename ... requestArgs> int synchronousEnableSync(unsigned apiIndex, requestArgs... args) { RequestTracker rt(megaApi[apiIndex].get()); megaApi[apiIndex]->enableSync(args..., &rt); rt.waitForResult(); mApi[apiIndex].lastSyncError = rt.request->getNumDetails() ; return rt.result; }
#endif // ENABLE_SYNC
    template<typename ... requestArgs> int synchronousKillSession(unsigned apiIndex, requestArgs... args) { RequestTracker rt(megaApi[apiIndex].get()); megaApi[apiIndex]->killSession(args..., &rt); return rt.waitForResult(); }
    template<typename ... requestArgs> int synchronousSetBackup(unsigned apiIndex, OnReqFinish f, requestArgs... args) { RequestTracker rt(megaApi[apiIndex].get(), f);  megaApi[apiIndex]->setBackup(args..., &rt); return rt.waitForResult(); }
    template<typename ... requestArgs> int doExportNode(unsigned apiIndex, requestArgs... args) { RequestTracker rt(megaApi[apiIndex].get()); megaApi[apiIndex]->exportNode(args..., &rt); return rt.waitForResult(); }
    template<typename ... requestArgs> int doDisableExport(unsigned apiIndex, requestArgs... args) { RequestTracker rt(megaApi[apiIndex].get()); megaApi[apiIndex]->disableExport(args..., &rt); return rt.waitForResult(); }
    template<typename ... requestArgs> int synchronousSetNodeFavourite(unsigned apiIndex, requestArgs... args) { RequestTracker rt(megaApi[apiIndex].get());  megaApi[apiIndex]->setNodeFavourite(args..., &rt); return rt.waitForResult(); }
    template<typename ... requestArgs> int synchronousGetFavourites(unsigned apiIndex, requestArgs... args) { RequestTracker rt(megaApi[apiIndex].get());  megaApi[apiIndex]->getFavourites(args..., &rt); return rt.waitForResult(); }
    template<typename ... requestArgs> int synchronousInviteContact(unsigned apiIndex, requestArgs... args) { RequestTracker rt(megaApi[apiIndex].get());  megaApi[apiIndex]->inviteContact(args..., &rt); return rt.waitForResult(); }
    template<typename ... requestArgs> int synchronousReplyContactRequest(unsigned apiIndex, requestArgs... args) { RequestTracker rt(megaApi[apiIndex].get());  megaApi[apiIndex]->replyContactRequest(args..., &rt); return rt.waitForResult(); }
    template<typename ... Args> int synchronousFolderInfo(unsigned apiIndex, Args... args) { synchronousRequest(apiIndex, MegaRequest::TYPE_FOLDER_INFO, [this, apiIndex, args...]() { megaApi[apiIndex]->getFolderInfo(args...); }); return mApi[apiIndex].lastError; }
    template<typename ... requestArgs> int synchronousRemove(unsigned apiIndex, requestArgs... args) { RequestTracker rt(megaApi[apiIndex].get()); megaApi[apiIndex]->remove(args..., &rt); return rt.waitForResult(); }
    template<typename ... requestArgs> int synchronousCancelTransfers(unsigned apiIndex, requestArgs... args) { RequestTracker rt(megaApi[apiIndex].get()); megaApi[apiIndex]->cancelTransfers(args..., &rt); return rt.waitForResult(); }

<<<<<<< HEAD
    bool createFile(string filename, bool largeFile = true, string content = "test ");
=======
    // Checkup methods called from MegaApi callbacks
    void onNodesUpdateCheck(size_t apiIndex, MegaHandle target, MegaNodeList* nodes, int change = -1);

    bool createFile(string filename, bool largeFile = true);
>>>>>>> 961ad698
    int64_t getFilesize(string filename);
    void deleteFile(string filename);

    void getAccountsForTest(unsigned howMany = 1);
    void configureTestInstance(unsigned index, const std::string& email, const std::string pass);
    void releaseMegaApi(unsigned int apiIndex);

    void inviteContact(unsigned apiIndex, string email, string message, int action);
    void replyContact(MegaContactRequest *cr, int action);
    void removeContact(string email, int timeout = maxTimeout);
    void setUserAttribute(int type, string value, int timeout = maxTimeout);
    void getUserAttribute(MegaUser *u, int type, int timeout = maxTimeout, int accountIndex = 1);

    void shareFolder(MegaNode *n, const char *email, int action, int timeout = maxTimeout);

    string createPublicLink(unsigned apiIndex, MegaNode *n, m_time_t expireDate, int timeout, bool isFreeAccount, bool writable = false, bool megaHosted = false);
    MegaHandle importPublicLink(unsigned apiIndex, string link, MegaNode *parent);
    unique_ptr<MegaNode> getPublicNode(unsigned apiIndex, string link);
    MegaHandle removePublicLink(unsigned apiIndex, MegaNode *n);

    void getContactRequest(unsigned int apiIndex, bool outgoing, int expectedSize = 1);

    MegaHandle createFolder(unsigned int apiIndex, const char *name, MegaNode *parent, int timeout = maxTimeout);

    void getRegisteredContacts(const std::map<std::string, std::string>& contacts);

    void getCountryCallingCodes(int timeout = maxTimeout);
    void explorePath(int account, MegaNode* node, int& files, int& folders);

    void synchronousMediaUpload(unsigned int apiIndex, int64_t fileSize, const char* filename, const char* fileEncrypted, const char* fileOutput, const char* fileThumbnail, const char* filePreview);

#ifdef ENABLE_CHAT
    void createChat(bool group, MegaTextChatPeerList *peers, int timeout = maxTimeout);
#endif
};<|MERGE_RESOLUTION|>--- conflicted
+++ resolved
@@ -413,14 +413,10 @@
     template<typename ... requestArgs> int synchronousRemove(unsigned apiIndex, requestArgs... args) { RequestTracker rt(megaApi[apiIndex].get()); megaApi[apiIndex]->remove(args..., &rt); return rt.waitForResult(); }
     template<typename ... requestArgs> int synchronousCancelTransfers(unsigned apiIndex, requestArgs... args) { RequestTracker rt(megaApi[apiIndex].get()); megaApi[apiIndex]->cancelTransfers(args..., &rt); return rt.waitForResult(); }
 
-<<<<<<< HEAD
-    bool createFile(string filename, bool largeFile = true, string content = "test ");
-=======
     // Checkup methods called from MegaApi callbacks
     void onNodesUpdateCheck(size_t apiIndex, MegaHandle target, MegaNodeList* nodes, int change = -1);
 
-    bool createFile(string filename, bool largeFile = true);
->>>>>>> 961ad698
+    bool createFile(string filename, bool largeFile = true, string content = "test ");
     int64_t getFilesize(string filename);
     void deleteFile(string filename);
 
