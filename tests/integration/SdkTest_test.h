/**
 * @file tests/sdk_test.cpp
 * @brief Mega SDK test file
 *
 * (c) 2015 by Mega Limited, Wellsford, New Zealand
 *
 * This file is part of the MEGA SDK - Client Access Engine.
 *
 * Applications using the MEGA API must present a valid application key
 * and comply with the the rules set forth in the Terms of Service.
 *
 * The MEGA SDK is distributed in the hope that it will be useful,
 * but WITHOUT ANY WARRANTY; without even the implied warranty of
 * MERCHANTABILITY or FITNESS FOR A PARTICULAR PURPOSE.
 *
 * @copyright Simplified (2-clause) BSD License.
 *
 * You should have received a copy of the license along with this
 * program.
 */


#include "mega.h"
#include "../include/megaapi.h"
#include "../include/megaapi_impl.h"
#include "gtest/gtest.h"
#include "test.h"

#include <iostream>
#include <fstream>
#include <future>
#include <atomic>

using namespace mega;
using ::testing::Test;

static const string APP_KEY     = "8QxzVRxD";

// IMPORTANT: the main account must be empty (Cloud & Rubbish) before starting the test and it will be purged at exit.
// Both main and auxiliar accounts shouldn't be contacts yet and shouldn't have any pending contact requests.
// Set your login credentials as environment variables: $MEGA_EMAIL and $MEGA_PWD (and $MEGA_EMAIL_AUX / $MEGA_PWD_AUX for shares * contacts)

static const unsigned int pollingT      = 500000;   // (microseconds) to check if response from server is received
static const unsigned int maxTimeout    = 600;      // Maximum time (seconds) to wait for response from server

static const string PUBLICFILE  = "file.txt";
static const string UPFILE      = "file1.txt";
static const string DOWNFILE    = "file2.txt";
static const string EMPTYFILE   = "empty-file.txt";
static const string AVATARSRC   = "logo.png";
static const string AVATARDST   = "deleteme.png";


struct TransferTracker : public ::mega::MegaTransferListener
{
    std::atomic<bool> started = { false };
    std::atomic<bool> finished = { false };
    std::atomic<int> result = { INT_MAX };
    std::promise<int> promiseResult;
    MegaApi *mApi;
    std::shared_ptr<TransferTracker> selfDeleteOnFinalCallback;

    TransferTracker(MegaApi *api): mApi(api)
    {

    }
    void onTransferStart(MegaApi *api, MegaTransfer *transfer) override
    {
        started = true;
    }
    void onTransferFinish(MegaApi* api, MegaTransfer *transfer, MegaError* error) override
    {
        result = error->getErrorCode();
        finished = true;
        promiseResult.set_value(result);
        if (selfDeleteOnFinalCallback)
        {
            // sometimes in tests we need to abandon the listener, because we need to time out (which a normal app would not do)
            // another case is when we deliberately destroy MegaApi or other objects to exercise shutdown cases
            // allowing the listener to destroy on final callback simplifies test object lifetime management
            selfDeleteOnFinalCallback.reset();
        }
    }
    int waitForResult(int seconds = maxTimeout, bool unregisterListenerOnTimeout = true)
    {
        auto f = promiseResult.get_future();
        if (std::future_status::ready != f.wait_for(std::chrono::seconds(seconds)))
        {
            assert(mApi);
            if (unregisterListenerOnTimeout)
            {
                mApi->removeTransferListener(this);
            }
            return -999; // local timeout
        }
        return f.get();
    }
};

struct RequestTracker : public ::mega::MegaRequestListener
{
    std::atomic<bool> started = { false };
    std::atomic<bool> finished = { false };
    std::atomic<int> result = { INT_MAX };
    std::promise<int> promiseResult;
    MegaApi *mApi;

    MegaRequest *request = nullptr;

    RequestTracker(MegaApi *api): mApi(api)
    {

    }

    ~RequestTracker() override
    {
        delete request;
    }

    void onRequestStart(MegaApi* api, MegaRequest *request) override
    {
        started = true;
    }
    void onRequestFinish(MegaApi* api, MegaRequest *request, MegaError* e) override
    {
        result = e->getErrorCode();
        this->request = request->copy();
        finished = true;
        promiseResult.set_value(result);
    }
    int waitForResult(int seconds = maxTimeout, bool unregisterListenerOnTimeout = true)
    {
        auto f = promiseResult.get_future();
        if (std::future_status::ready != f.wait_for(std::chrono::seconds(seconds)))
        {
            assert(mApi);
            if (unregisterListenerOnTimeout)
            {
                mApi->removeRequestListener(this);
            }
            return -999; // local timeout
        }
        return f.get();
    }
};

// Fixture class with common code for most of tests
class SdkTest : public ::testing::Test, public MegaListener, public::MegaRequestListener, MegaTransferListener, MegaLogger {

public:

    struct PerApi
    {
        MegaApi* megaApi = nullptr;
        string email;
        string pwd;
        int lastError;
        int lastTransferError;

        // flags to monitor the completion of requests/transfers
        bool requestFlags[MegaRequest::TOTAL_OF_REQUEST_TYPES];
        bool transferFlags[MegaTransfer::TYPE_LOCAL_HTTP_DOWNLOAD];

        std::unique_ptr<MegaContactRequest> cr;
        std::unique_ptr<MegaTimeZoneDetails> tzDetails;
        std::unique_ptr<MegaAccountDetails> accountDetails;

        // flags to monitor the updates of nodes/users/PCRs due to actionpackets
        bool nodeUpdated;
        bool userUpdated;
        bool contactRequestUpdated;
        bool accountUpdated;

        MegaHandle h;

#ifdef ENABLE_CHAT
        bool chatUpdated;        // flags to monitor the updates of chats due to actionpackets
        map<handle, std::unique_ptr<MegaTextChat>> chats;   //  runtime cache of fetched/updated chats
        MegaHandle chatid;          // last chat added
#endif
    };

    std::vector<PerApi> mApi;
    std::vector<std::unique_ptr<MegaApi>> megaApi;

    // relevant values received in response of requests
    string link;
    MegaNode *publicNode;
    string attributeValue;
    string sid;
    std::unique_ptr<MegaStringListMap> stringListMap;
    std::unique_ptr<MegaStringTable> stringTable;

    m_off_t onTransferUpdate_progress;
    m_off_t onTransferUpdate_filesize;
    unsigned onTranferFinishedCount = 0;

    std::mutex lastEventMutex;
    std::unique_ptr<MegaEvent> lastEvent;

    MegaHandle mBackupId = UNDEF;

protected:
    void SetUp() override;
    void TearDown() override;

    void Cleanup();

    int getApiIndex(MegaApi* api);

    bool checkAlert(int apiIndex, const string& title, const string& path);
    bool checkAlert(int apiIndex, const string& title, handle h, int n);

    void onRequestStart(MegaApi *api, MegaRequest *request) override {}
    void onRequestUpdate(MegaApi*api, MegaRequest *request) override {}
    void onRequestFinish(MegaApi *api, MegaRequest *request, MegaError *e) override;
    void onRequestTemporaryError(MegaApi *api, MegaRequest *request, MegaError* error) override {}
    void onTransferStart(MegaApi *api, MegaTransfer *transfer) override { }
    void onTransferFinish(MegaApi* api, MegaTransfer *transfer, MegaError* e) override;
    void onTransferUpdate(MegaApi *api, MegaTransfer *transfer) override;
    void onTransferTemporaryError(MegaApi *api, MegaTransfer *transfer, MegaError* error) override {}
    void onUsersUpdate(MegaApi* api, MegaUserList *users) override;
    void onNodesUpdate(MegaApi* api, MegaNodeList *nodes) override;
    void onAccountUpdate(MegaApi *api) override;
    void onContactRequestsUpdate(MegaApi* api, MegaContactRequestList* requests) override;
    void onReloadNeeded(MegaApi *api) override {}
#ifdef ENABLE_SYNC
    void onSyncFileStateChanged(MegaApi *api, MegaSync *sync, string* filePath, int newState) override {}
    void onSyncEvent(MegaApi *api, MegaSync *sync,  MegaSyncEvent *event) override {}
    void onSyncStateChanged(MegaApi *api,  MegaSync *sync) override {}
    void onGlobalSyncStateChanged(MegaApi* api) override {}
#endif
#ifdef ENABLE_CHAT
    void onChatsUpdate(MegaApi *api, MegaTextChatList *chats) override;
#endif
    void onEvent(MegaApi* api, MegaEvent *event) override;

public:
    //void login(unsigned int apiIndex, int timeout = maxTimeout);
    //void loginBySessionId(unsigned int apiIndex, const std::string& sessionId, int timeout = maxTimeout);
    void fetchnodes(unsigned int apiIndex, int timeout = maxTimeout);
    void logout(unsigned int apiIndex, int timeout = maxTimeout);
    char* dumpSession();
    void locallogout(int timeout = maxTimeout);
    void resumeSession(const char *session, int timeout = maxTimeout);

    void purgeTree(MegaNode *p, bool depthfirst = true);
    bool waitForResponse(bool *responseReceived, unsigned int timeout = maxTimeout);

    bool synchronousRequest(unsigned apiIndex, int type, std::function<void()> f, unsigned int timeout = maxTimeout);
    bool synchronousTransfer(unsigned apiIndex, int type, std::function<void()> f, unsigned int timeout = maxTimeout);

    // convenience functions - template args just make it easy to code, no need to copy all the exact argument types with listener defaults etc. To add a new one, just copy a line and change the flag and the function called.
    template<typename ... Args> int synchronousStartUpload(unsigned apiIndex, Args... args) { synchronousTransfer(apiIndex, MegaTransfer::TYPE_UPLOAD, [this, apiIndex, args...]() { megaApi[apiIndex]->startUpload(args...); }); return mApi[apiIndex].lastError; }
    template<typename ... Args> int synchronousStartDownload(unsigned apiIndex, Args... args) { synchronousTransfer(apiIndex, MegaTransfer::TYPE_DOWNLOAD, [this, apiIndex, args...]() { megaApi[apiIndex]->startDownload(args...); }); return mApi[apiIndex].lastTransferError; }
    template<typename ... Args> int synchronousCatchup(unsigned apiIndex, Args... args) { synchronousRequest(apiIndex, MegaRequest::TYPE_CATCHUP, [this, apiIndex, args...]() { megaApi[apiIndex]->catchup(args...); }); return mApi[apiIndex].lastError; }
    template<typename ... Args> int synchronousCreateAccount(unsigned apiIndex, Args... args) { synchronousRequest(apiIndex, MegaRequest::TYPE_CREATE_ACCOUNT, [this, apiIndex, args...]() { megaApi[apiIndex]->createAccount(args...); }); return mApi[apiIndex].lastError; }
    template<typename ... Args> int synchronousResumeCreateAccount(unsigned apiIndex, Args... args) { synchronousRequest(apiIndex, MegaRequest::TYPE_CREATE_ACCOUNT, [this, apiIndex, args...]() { megaApi[apiIndex]->resumeCreateAccount(args...); }); return mApi[apiIndex].lastError; }
    template<typename ... Args> int synchronousSendSignupLink(unsigned apiIndex, Args... args) { synchronousRequest(apiIndex, MegaRequest::TYPE_SEND_SIGNUP_LINK, [this, apiIndex, args...]() { megaApi[apiIndex]->sendSignupLink(args...); }); return mApi[apiIndex].lastError; }
    template<typename ... Args> int synchronousFastLogin(unsigned apiIndex, Args... args) { synchronousRequest(apiIndex, MegaRequest::TYPE_LOGIN, [this, apiIndex, args...]() { megaApi[apiIndex]->fastLogin(args...); }); return mApi[apiIndex].lastError; }
    template<typename ... Args> int synchronousRemove(unsigned apiIndex, Args... args) { synchronousRequest(apiIndex, MegaRequest::TYPE_REMOVE, [this, apiIndex, args...]() { megaApi[apiIndex]->remove(args...); }); return mApi[apiIndex].lastError; }
    template<typename ... Args> int synchronousInviteContact(unsigned apiIndex, Args... args) { synchronousRequest(apiIndex, MegaRequest::TYPE_INVITE_CONTACT, [this, apiIndex, args...]() { megaApi[apiIndex]->inviteContact(args...); }); return mApi[apiIndex].lastError; }
    template<typename ... Args> int synchronousReplyContactRequest(unsigned apiIndex, Args... args) { synchronousRequest(apiIndex, MegaRequest::TYPE_REPLY_CONTACT_REQUEST, [this, apiIndex, args...]() { megaApi[apiIndex]->replyContactRequest(args...); }); return mApi[apiIndex].lastError; }
    template<typename ... Args> int synchronousRemoveContact(unsigned apiIndex, Args... args) { synchronousRequest(apiIndex, MegaRequest::TYPE_REMOVE_CONTACT, [this, apiIndex, args...]() { megaApi[apiIndex]->removeContact(args...); }); return mApi[apiIndex].lastError; }
    template<typename ... Args> int synchronousShare(unsigned apiIndex, Args... args) { synchronousRequest(apiIndex, MegaRequest::TYPE_SHARE, [this, apiIndex, args...]() { megaApi[apiIndex]->share(args...); }); return mApi[apiIndex].lastError; }
    template<typename ... Args> int synchronousExportNode(unsigned apiIndex, Args... args) { synchronousRequest(apiIndex, MegaRequest::TYPE_EXPORT, [this, apiIndex, args...]() { megaApi[apiIndex]->exportNode(args...); }); return mApi[apiIndex].lastError; }
    template<typename ... Args> int synchronousGetRegisteredContacts(unsigned apiIndex, Args... args) { synchronousRequest(apiIndex, MegaRequest::TYPE_GET_REGISTERED_CONTACTS, [this, apiIndex, args...]() { megaApi[apiIndex]->getRegisteredContacts(args...); }); return mApi[apiIndex].lastError; }
    template<typename ... Args> int synchronousGetCountryCallingCodes(unsigned apiIndex, Args... args) { synchronousRequest(apiIndex, MegaRequest::TYPE_GET_COUNTRY_CALLING_CODES, [this, apiIndex, args...]() { megaApi[apiIndex]->getCountryCallingCodes(args...); }); return mApi[apiIndex].lastError; }
    template<typename ... Args> int synchronousGetUserAvatar(unsigned apiIndex, Args... args) { synchronousRequest(apiIndex, MegaRequest::TYPE_GET_ATTR_USER, [this, apiIndex, args...]() { megaApi[apiIndex]->getUserAvatar(args...); }); return mApi[apiIndex].lastError; }
    template<typename ... Args> int synchronousGetUserAttribute(unsigned apiIndex, Args... args) { synchronousRequest(apiIndex, MegaRequest::TYPE_GET_ATTR_USER, [this, apiIndex, args...]() { megaApi[apiIndex]->getUserAttribute(args...); }); return mApi[apiIndex].lastError; }
    template<typename ... Args> int synchronousSetNodeDuration(unsigned apiIndex, Args... args) { synchronousRequest(apiIndex, MegaRequest::TYPE_SET_ATTR_NODE, [this, apiIndex, args...]() { megaApi[apiIndex]->setNodeDuration(args...); }); return mApi[apiIndex].lastError; }
    template<typename ... Args> int synchronousSetNodeCoordinates(unsigned apiIndex, Args... args) { synchronousRequest(apiIndex, MegaRequest::TYPE_SET_ATTR_NODE, [this, apiIndex, args...]() { megaApi[apiIndex]->setNodeCoordinates(args...); }); return mApi[apiIndex].lastError; }
    template<typename ... Args> int synchronousGetSpecificAccountDetails(unsigned apiIndex, Args... args) { synchronousRequest(apiIndex, MegaRequest::TYPE_ACCOUNT_DETAILS, [this, apiIndex, args...]() { megaApi[apiIndex]->getSpecificAccountDetails(args...); }); return mApi[apiIndex].lastError; }
    template<typename ... Args> int synchronousMediaUploadRequestURL(unsigned apiIndex, Args... args) { synchronousRequest(apiIndex, MegaRequest::TYPE_GET_BACKGROUND_UPLOAD_URL, [this, apiIndex, args...]() { megaApi[apiIndex]->backgroundMediaUploadRequestUploadURL(args...); }); return mApi[apiIndex].lastError; }
    template<typename ... Args> int synchronousFetchTimeZone(unsigned apiIndex, Args... args) { synchronousRequest(apiIndex, MegaRequest::TYPE_FETCH_TIMEZONE, [this, apiIndex, args...]() { megaApi[apiIndex]->fetchTimeZone(args...); }); return mApi[apiIndex].lastError; }
    template<typename ... Args> int synchronousGetMiscFlags(unsigned apiIndex, Args... args) { synchronousRequest(apiIndex, MegaRequest::TYPE_GET_MISC_FLAGS, [this, apiIndex, args...]() { megaApi[apiIndex]->getMiscFlags(args...); }); return mApi[apiIndex].lastError; }
    template<typename ... Args> int synchronousGetUserEmail(unsigned apiIndex, Args... args) { synchronousRequest(apiIndex, MegaRequest::TYPE_GET_USER_EMAIL, [this, apiIndex, args...]() { megaApi[apiIndex]->getUserEmail(args...); }); return mApi[apiIndex].lastError; }
    template<typename ... Args> int synchronousCleanRubbishBin(unsigned apiIndex, Args... args) { synchronousRequest(apiIndex, MegaRequest::TYPE_CLEAN_RUBBISH_BIN, [this, apiIndex, args...]() { megaApi[apiIndex]->cleanRubbishBin(args...); }); return mApi[apiIndex].lastError; }
    template<typename ... Args> int synchronousGetExtendedAccountDetails(unsigned apiIndex, Args... args) { synchronousRequest(apiIndex, MegaRequest::TYPE_ACCOUNT_DETAILS, [this, apiIndex, args...]() { megaApi[apiIndex]->getExtendedAccountDetails(args...); }); return mApi[apiIndex].lastError; }
    template<typename ... Args> int synchronousKillSession(unsigned apiIndex, Args... args) { synchronousRequest(apiIndex, MegaRequest::TYPE_KILL_SESSION, [this, apiIndex, args...]() { megaApi[apiIndex]->killSession(args...); }); return mApi[apiIndex].lastError; }
<<<<<<< HEAD
    template<typename ... Args> int synchronousSetBackup(unsigned apiIndex, Args... args) { synchronousRequest(apiIndex, MegaRequest::TYPE_BACKUP_PUT, [this, apiIndex, args...]() { megaApi[apiIndex]->setBackup(args...); }); return mApi[apiIndex].lastError; }
    template<typename ... Args> int synchronousUpdateBackup(unsigned apiIndex, Args... args) { synchronousRequest(apiIndex, MegaRequest::TYPE_BACKUP_PUT, [this, apiIndex, args...]() { megaApi[apiIndex]->updateBackup(args...); }); return mApi[apiIndex].lastError; }
    template<typename ... Args> int synchronousRemoveBackup(unsigned apiIndex, Args... args) { synchronousRequest(apiIndex, MegaRequest::TYPE_BACKUP_REMOVE, [this, apiIndex, args...]() { megaApi[apiIndex]->removeBackup(args...); }); return mApi[apiIndex].lastError; }
    template<typename ... Args> int synchronousSendBackupHeartbeat(unsigned apiIndex, Args... args) { synchronousRequest(apiIndex, MegaRequest::TYPE_BACKUP_PUT_HEART_BEAT, [this, apiIndex, args...]() { megaApi[apiIndex]->sendBackupHeartbeat(args...); }); return mApi[apiIndex].lastError; }
=======
    template<typename ... Args> int synchronousGetBanners(unsigned apiIndex, Args... args) { synchronousRequest(apiIndex, MegaRequest::TYPE_GET_BANNERS, [this, apiIndex, args...]() { megaApi[apiIndex]->getBanners(args...); }); return mApi[apiIndex].lastError; }
>>>>>>> b29e3386


    // convenience functions - make a request and wait for the result via listener, return the result code.  To add new functions to call, just copy the line
    template<typename ... requestArgs> std::unique_ptr<RequestTracker> asyncRequestLogin(unsigned apiIndex, requestArgs... args) { auto rt = ::mega::make_unique<RequestTracker>(megaApi[apiIndex].get()); megaApi[apiIndex]->login(args..., rt.get()); return rt; }
    template<typename ... requestArgs> std::unique_ptr<RequestTracker> asyncRequestFastLogin(unsigned apiIndex, requestArgs... args) { auto rt = ::mega::make_unique<RequestTracker>(megaApi[apiIndex].get()); megaApi[apiIndex]->fastLogin(args..., rt.get()); return rt; }
    template<typename ... requestArgs> std::unique_ptr<RequestTracker> asyncRequestFetchnodes(unsigned apiIndex, requestArgs... args) { auto rt = ::mega::make_unique<RequestTracker>(megaApi[apiIndex].get()); megaApi[apiIndex]->fetchNodes(args..., rt.get()); return rt; }
    template<typename ... requestArgs> int doRequestLogout(unsigned apiIndex, requestArgs... args) { RequestTracker rt(megaApi[apiIndex].get()); megaApi[apiIndex]->logout(args..., &rt); return rt.waitForResult(); }
    template<typename ... requestArgs> int doRequestLocalLogout(unsigned apiIndex, requestArgs... args) { RequestTracker rt(megaApi[apiIndex].get()); megaApi[apiIndex]->localLogout(args..., &rt); return rt.waitForResult(); }
    template<typename ... requestArgs> int doSetNodeDuration(unsigned apiIndex, requestArgs... args) { RequestTracker rt(megaApi[apiIndex].get()); megaApi[apiIndex]->setNodeDuration(args..., &rt); return rt.waitForResult(); }
    template<typename ... requestArgs> int doStartUpload(unsigned apiIndex, requestArgs... args) { TransferTracker tt(megaApi[apiIndex].get()); megaApi[apiIndex]->startUpload(args..., &tt); return tt.waitForResult(); }
    template<typename ... requestArgs> int doSetFileVersionsOption(unsigned apiIndex, requestArgs... args) { RequestTracker rt(megaApi[apiIndex].get()); megaApi[apiIndex]->setFileVersionsOption(args..., &rt); return rt.waitForResult(); }
    template<typename ... requestArgs> int doMoveNode(unsigned apiIndex, requestArgs... args) { RequestTracker rt(megaApi[apiIndex].get()); megaApi[apiIndex]->moveNode(args..., &rt); return rt.waitForResult(); }
    template<typename ... requestArgs> int doCopyNode(unsigned apiIndex, requestArgs... args) { RequestTracker rt(megaApi[apiIndex].get()); megaApi[apiIndex]->copyNode(args..., &rt); return rt.waitForResult(); }

    void createFile(string filename, bool largeFile = true);
    int64_t getFilesize(string filename);
    void deleteFile(string filename);

    void getAccountsForTest(unsigned howMany = 1);
    void releaseMegaApi(unsigned int apiIndex);

    void inviteContact(unsigned apiIndex, string email, string message, int action);
    void replyContact(MegaContactRequest *cr, int action);
    void removeContact(string email, int timeout = maxTimeout);
    void setUserAttribute(int type, string value, int timeout = maxTimeout);
    void getUserAttribute(MegaUser *u, int type, int timeout = maxTimeout, int accountIndex = 1);

    void shareFolder(MegaNode *n, const char *email, int action, int timeout = maxTimeout);

    void createPublicLink(unsigned apiIndex, MegaNode *n, m_time_t expireDate, int timeout, bool isFreeAccount);
    void importPublicLink(unsigned apiIndex, string link, MegaNode *parent, int timeout = maxTimeout);
    void getPublicNode(unsigned apiIndex, string link, int timeout = maxTimeout);
    void removePublicLink(unsigned apiIndex, MegaNode *n, int timeout = maxTimeout);

    void getContactRequest(unsigned int apiIndex, bool outgoing, int expectedSize = 1);

    void createFolder(unsigned int apiIndex, const char * name, MegaNode *n, int timeout = maxTimeout);

    void getRegisteredContacts(const std::map<std::string, std::string>& contacts);

    void getCountryCallingCodes(int timeout = maxTimeout);

#ifdef ENABLE_CHAT
    void createChat(bool group, MegaTextChatPeerList *peers, int timeout = maxTimeout);
#endif
};<|MERGE_RESOLUTION|>--- conflicted
+++ resolved
@@ -156,11 +156,11 @@
         string pwd;
         int lastError;
         int lastTransferError;
-
+        
         // flags to monitor the completion of requests/transfers
         bool requestFlags[MegaRequest::TOTAL_OF_REQUEST_TYPES];
         bool transferFlags[MegaTransfer::TYPE_LOCAL_HTTP_DOWNLOAD];
-
+        
         std::unique_ptr<MegaContactRequest> cr;
         std::unique_ptr<MegaTimeZoneDetails> tzDetails;
         std::unique_ptr<MegaAccountDetails> accountDetails;
@@ -278,14 +278,11 @@
     template<typename ... Args> int synchronousCleanRubbishBin(unsigned apiIndex, Args... args) { synchronousRequest(apiIndex, MegaRequest::TYPE_CLEAN_RUBBISH_BIN, [this, apiIndex, args...]() { megaApi[apiIndex]->cleanRubbishBin(args...); }); return mApi[apiIndex].lastError; }
     template<typename ... Args> int synchronousGetExtendedAccountDetails(unsigned apiIndex, Args... args) { synchronousRequest(apiIndex, MegaRequest::TYPE_ACCOUNT_DETAILS, [this, apiIndex, args...]() { megaApi[apiIndex]->getExtendedAccountDetails(args...); }); return mApi[apiIndex].lastError; }
     template<typename ... Args> int synchronousKillSession(unsigned apiIndex, Args... args) { synchronousRequest(apiIndex, MegaRequest::TYPE_KILL_SESSION, [this, apiIndex, args...]() { megaApi[apiIndex]->killSession(args...); }); return mApi[apiIndex].lastError; }
-<<<<<<< HEAD
+    template<typename ... Args> int synchronousGetBanners(unsigned apiIndex, Args... args) { synchronousRequest(apiIndex, MegaRequest::TYPE_GET_BANNERS, [this, apiIndex, args...]() { megaApi[apiIndex]->getBanners(args...); }); return mApi[apiIndex].lastError; }
     template<typename ... Args> int synchronousSetBackup(unsigned apiIndex, Args... args) { synchronousRequest(apiIndex, MegaRequest::TYPE_BACKUP_PUT, [this, apiIndex, args...]() { megaApi[apiIndex]->setBackup(args...); }); return mApi[apiIndex].lastError; }
     template<typename ... Args> int synchronousUpdateBackup(unsigned apiIndex, Args... args) { synchronousRequest(apiIndex, MegaRequest::TYPE_BACKUP_PUT, [this, apiIndex, args...]() { megaApi[apiIndex]->updateBackup(args...); }); return mApi[apiIndex].lastError; }
     template<typename ... Args> int synchronousRemoveBackup(unsigned apiIndex, Args... args) { synchronousRequest(apiIndex, MegaRequest::TYPE_BACKUP_REMOVE, [this, apiIndex, args...]() { megaApi[apiIndex]->removeBackup(args...); }); return mApi[apiIndex].lastError; }
     template<typename ... Args> int synchronousSendBackupHeartbeat(unsigned apiIndex, Args... args) { synchronousRequest(apiIndex, MegaRequest::TYPE_BACKUP_PUT_HEART_BEAT, [this, apiIndex, args...]() { megaApi[apiIndex]->sendBackupHeartbeat(args...); }); return mApi[apiIndex].lastError; }
-=======
-    template<typename ... Args> int synchronousGetBanners(unsigned apiIndex, Args... args) { synchronousRequest(apiIndex, MegaRequest::TYPE_GET_BANNERS, [this, apiIndex, args...]() { megaApi[apiIndex]->getBanners(args...); }); return mApi[apiIndex].lastError; }
->>>>>>> b29e3386
 
 
     // convenience functions - make a request and wait for the result via listener, return the result code.  To add new functions to call, just copy the line
