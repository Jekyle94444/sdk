--- conflicted
+++ resolved
@@ -6134,11 +6134,7 @@
 
         unique_ptr<char[]> pathFromNode{ megaApi[0]->getNodePath(remoteBaseNode.get()) };
         string actualPath{ pathFromNode.get() };
-<<<<<<< HEAD
         string pathFromSync(sync->getLastKnownMegaFolder());
-=======
-        string pathFromSync{ sync->getLastKnownMegaFolder() };
->>>>>>> 3cb608c2
         ASSERT_EQ(actualPath, pathFromSync) << "Wrong updated path";
 
         ASSERT_EQ(MegaSync::REMOTE_PATH_HAS_CHANGED, sync->getError()); //the error stays until re-enabled
