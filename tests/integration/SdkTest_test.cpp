/**
 * @file tests/sdk_test.cpp
 * @brief Mega SDK test file
 *
 * (c) 2015 by Mega Limited, Wellsford, New Zealand
 *
 * This file is part of the MEGA SDK - Client Access Engine.
 *
 * Applications using the MEGA API must present a valid application key
 * and comply with the the rules set forth in the Terms of Service.
 *
 * The MEGA SDK is distributed in the hope that it will be useful,
 * but WITHOUT ANY WARRANTY; without even the implied warranty of
 * MERCHANTABILITY or FITNESS FOR A PARTICULAR PURPOSE.
 *
 * @copyright Simplified (2-clause) BSD License.
 *
 * You should have received a copy of the license along with this
 * program.
 */

#include "test.h"
#include "SdkTest_test.h"
#include "mega/testhooks.h"
#include "megaapi_impl.h"
#include <algorithm>

#ifdef WIN32
#include <filesystem>
namespace fs = ::std::filesystem;
#else
#include <experimental/filesystem>
namespace fs = ::std::experimental::filesystem;
#endif

using namespace std;

MegaFileSystemAccess fileSystemAccess;

#ifdef _WIN32
#if (__cplusplus >= 201700L)
namespace fs = std::filesystem;
#else
namespace fs = std::experimental::filesystem;
#endif
#endif

#ifdef _WIN32
DWORD ThreadId()
{
    return GetCurrentThreadId();
}
#else
pthread_t ThreadId()
{
    return pthread_self();
}
#endif

#ifndef WIN32
#define DOTSLASH "./"
#else
#define DOTSLASH ".\\"
#endif

const char* cwd()
{
    // for windows and linux
    static char path[1024];
    const char* ret;
    #ifdef _WIN32
    ret = _getcwd(path, sizeof path);
    #else
    ret = getcwd(path, sizeof path);
    #endif
    assert(ret);
    return ret;
}

bool fileexists(const std::string& fn)
{
#ifdef _WIN32
    return fs::exists(fn);
#else
    struct stat   buffer;
    return (stat(fn.c_str(), &buffer) == 0);
#endif
}

void copyFile(std::string& from, std::string& to)
{
    LocalPath f = LocalPath::fromPath(from, fileSystemAccess);
    LocalPath t = LocalPath::fromPath(to, fileSystemAccess);
    fileSystemAccess.copylocal(f, t, m_time());
}

std::string megaApiCacheFolder(int index)
{
    std::string p(cwd());
#ifdef _WIN32
    p += "\\";
#else
    p += "/";
#endif
    p += "sdk_test_mega_cache_" + to_string(index);

    if (!fileexists(p))
    {

#ifdef _WIN32
        #ifndef NDEBUG
        bool success =
        #endif
        fs::create_directory(p);
        assert(success);
#else
        mkdir(p.c_str(), S_IRWXU);
        assert(fileexists(p));
#endif

    }
    return p;
}


void WaitMillisec(unsigned n)
{
#ifdef _WIN32
    Sleep(n);
#else
    usleep(n * 1000);
#endif
}

bool WaitFor(std::function<bool()>&& f, unsigned millisec)
{
    unsigned waited = 0;
    for (;;)
    {
        if (f()) return true;
        if (waited >= millisec) return false;
        WaitMillisec(100);
        waited += 100;
    }
}


enum { USERALERT_ARRIVAL_MILLISEC = 1000 };

#ifdef _WIN32
#include "mega/autocomplete.h"
#include <filesystem>
#define getcwd _getcwd
void usleep(int n) 
{
    Sleep(n / 1000);
}
#endif

// helper functions and struct/classes 
namespace
{

    bool buildLocalFolders(fs::path targetfolder, const string& prefix, int n, int recurselevel, int filesperfolder)
    {
        fs::path p = targetfolder / fs::u8path(prefix);
        if (!fs::create_directory(p))
            return false;

        for (int i = 0; i < filesperfolder; ++i)
        {
            string filename = "file" + to_string(i) + "_" + prefix;
            fs::path fp = p / fs::u8path(filename);
#if (__cplusplus >= 201700L)
            ofstream fs(fp/*, ios::binary*/);
#else
            ofstream fs(fp.u8string()/*, ios::binary*/);
#endif
            fs << filename;
        }

        if (recurselevel > 0)
        {
            for (int i = 0; i < n; ++i)
            {
                if (!buildLocalFolders(p, prefix + "_" + to_string(i), n, recurselevel - 1, filesperfolder))
                    return false;
            }
        }

        return true;
    }

    bool createLocalFile(fs::path path, const char *name)
    {
        if (!name)
        {
           return false;
        }

        fs::path fp = path / fs::u8path(name);
#if (__cplusplus >= 201700L)
        ofstream fs(fp/*, ios::binary*/);
#else
        ofstream fs(fp.u8string()/*, ios::binary*/);
#endif
        fs << name;
        return true;
    }
}

std::string logTime()
{
    // why do the tests take so long to run?  Log some info about what is slow.
    auto t = std::time(NULL);
    char ts[50];
    struct tm dt;
    ::mega::m_gmtime(t, &dt);
    if (!std::strftime(ts, sizeof(ts), "%H:%M:%S ", &dt))
    {
        ts[0] = '\0';
    }
    return ts;
}

std::map<int, std::string> gSessionIDs;

void SdkTest::SetUp()
{
    gTestingInvalidArgs = false;
<<<<<<< HEAD
=======

    if (megaApi[0].get() == NULL)
    {
        megaApi[0].reset(new MegaApi(APP_KEY.c_str(), megaApiCacheFolder(0).c_str(), USER_AGENT.c_str(), int(0), unsigned(THREADS_PER_MEGACLIENT)));
        mApi[0].megaApi = megaApi[0].get();

        megaApi[0]->setLoggingName("0");
        megaApi[0]->addListener(this);

        LOG_info << "___ Initializing test (SetUp()) ___";

        if (!gResumeSessions || gSessionIDs[0].empty())
        {
            ASSERT_NO_FATAL_FAILURE( login(0) );
        }
        else
        {
            ASSERT_NO_FATAL_FAILURE( loginBySessionId(0, gSessionIDs[0].c_str()) );
        }

        ASSERT_NO_FATAL_FAILURE( fetchnodes(0) );
    }

    // In case the last test exited without cleaning up (eg, debugging etc)
    Cleanup();
>>>>>>> 039d24a3
}

void SdkTest::TearDown()
{
    cout << logTime() << "Test done, teardown starts" << endl;
    // do some cleanup

    for (int i = 0; i < gSessionIDs.size(); ++i)
    {
        if (gResumeSessions && megaApi[i] && gSessionIDs[i].empty())
        {
            if (auto p = unique_ptr<char[]>(megaApi[i]->dumpSession()))
            {
                gSessionIDs[i] = p.get();
            }
        }
    }

    gTestingInvalidArgs = false;

    LOG_info << "___ Cleaning up test (TearDown()) ___";

    cout << logTime() << "Cleaning up account" << endl;
    Cleanup();

    releaseMegaApi(1);
    releaseMegaApi(2);
    if (megaApi[0])
    {        
        releaseMegaApi(0);
    }
    cout << logTime() << "Teardown done, test exiting" << endl;
}

void SdkTest::Cleanup()
{
    deleteFile(UPFILE);
    deleteFile(DOWNFILE);
    deleteFile(PUBLICFILE);
    deleteFile(AVATARDST);

    if (megaApi[0])
    {        
        // Remove nodes in Cloud & Rubbish
        purgeTree(std::unique_ptr<MegaNode>{megaApi[0]->getRootNode()}.get(), false);
        purgeTree(std::unique_ptr<MegaNode>{megaApi[0]->getRubbishNode()}.get(), false);
        //        megaApi[0]->cleanRubbishBin();

        // Remove auxiliar contact
        std::unique_ptr<MegaUserList> ul{megaApi[0]->getContacts()};
        for (int i = 0; i < ul->size(); i++)
        {
            removeContact(ul->get(i)->getEmail());
        }

        // Remove pending contact requests
        std::unique_ptr<MegaContactRequestList> crl{megaApi[0]->getOutgoingContactRequests()};
        for (int i = 0; i < crl->size(); i++)
        {
            MegaContactRequest *cr = crl->get(i);
            megaApi[0]->inviteContact(cr->getTargetEmail(), "Removing you", MegaContactRequest::INVITE_ACTION_DELETE);
        }
    }
}

int SdkTest::getApiIndex(MegaApi* api)
{
    int apiIndex = -1;
    for (int i = int(megaApi.size()); i--; )  if (megaApi[i].get() == api) apiIndex = i;
    if (apiIndex == -1)
    {
        LOG_warn << "Instance of MegaApi not recognized";  // this can occur during MegaApi deletion due to callbacks on shutdown
    }
    return apiIndex;
}

void SdkTest::onRequestFinish(MegaApi *api, MegaRequest *request, MegaError *e)
{
    if (request->getType() == MegaRequest::TYPE_DELETE)
    {
        return;
    }
    int apiIndex = getApiIndex(api);
    if (apiIndex < 0) return;
    mApi[apiIndex].requestFlags[request->getType()] = true;
    mApi[apiIndex].lastError = e->getErrorCode();

    // there could be a race on these getting set?
    LOG_info << "lastError (by request) for MegaApi " << apiIndex << ": " << mApi[apiIndex].lastError;

    switch(request->getType())
    {
    case MegaRequest::TYPE_CREATE_FOLDER:
        mApi[apiIndex].h = request->getNodeHandle();
        break;

    case MegaRequest::TYPE_COPY:
        mApi[apiIndex].h = request->getNodeHandle();
        break;

    case MegaRequest::TYPE_EXPORT:
        if (mApi[apiIndex].lastError == API_OK)
        {
            mApi[apiIndex].h = request->getNodeHandle();
            if (request->getAccess())
            {
                link.assign(request->getLink());
            }
        }
        break;

    case MegaRequest::TYPE_GET_PUBLIC_NODE:
        if (mApi[apiIndex].lastError == API_OK)
        {
            publicNode = request->getPublicMegaNode();
        }
        break;

    case MegaRequest::TYPE_IMPORT_LINK:
        mApi[apiIndex].h = request->getNodeHandle();
        break;

    case MegaRequest::TYPE_GET_ATTR_USER:
        if ( (mApi[apiIndex].lastError == API_OK) && (request->getParamType() != MegaApi::USER_ATTR_AVATAR) )
        {
            attributeValue = request->getText();
        }

        if (request->getParamType() == MegaApi::USER_ATTR_AVATAR)
        {
            if (mApi[apiIndex].lastError == API_OK)
            {
                attributeValue = "Avatar changed";
            }

            if (mApi[apiIndex].lastError == API_ENOENT)
            {
                attributeValue = "Avatar not found";
            }
        }
        break;

#ifdef ENABLE_CHAT

    case MegaRequest::TYPE_CHAT_CREATE:
        if (mApi[apiIndex].lastError == API_OK)
        {
            MegaTextChat *chat = request->getMegaTextChatList()->get(0)->copy();

            mApi[apiIndex].chatid = chat->getHandle();
            mApi[apiIndex].chats[mApi[apiIndex].chatid].reset(chat);
        }
        break;

    case MegaRequest::TYPE_CHAT_INVITE:
        if (mApi[apiIndex].lastError == API_OK)
        {
            mApi[apiIndex].chatid = request->getNodeHandle();
            if (mApi[apiIndex].chats.find(mApi[apiIndex].chatid) != mApi[apiIndex].chats.end())
            {
                MegaTextChat *chat = mApi[apiIndex].chats[mApi[apiIndex].chatid].get();
                MegaHandle uh = request->getParentHandle();
                int priv = request->getAccess();
                unique_ptr<userpriv_vector> privsbuf{new userpriv_vector};

                const MegaTextChatPeerList *privs = chat->getPeerList();
                if (privs)
                {
                    for (int i = 0; i < privs->size(); i++)
                    {
                        if (privs->getPeerHandle(i) != uh)
                        {
                            privsbuf->push_back(userpriv_pair(privs->getPeerHandle(i), (privilege_t) privs->getPeerPrivilege(i)));
                        }
                    }
                }
                privsbuf->push_back(userpriv_pair(uh, (privilege_t) priv));
                privs = new MegaTextChatPeerListPrivate(privsbuf.get());
                chat->setPeerList(privs);
                delete privs;
            }
            else
            {
                LOG_err << "Trying to remove a peer from unknown chat";
            }
        }
        break;

    case MegaRequest::TYPE_CHAT_REMOVE:
        if (mApi[apiIndex].lastError == API_OK)
        {
            mApi[apiIndex].chatid = request->getNodeHandle();
            if (mApi[apiIndex].chats.find(mApi[apiIndex].chatid) != mApi[apiIndex].chats.end())
            {
                MegaTextChat *chat = mApi[apiIndex].chats[mApi[apiIndex].chatid].get();
                MegaHandle uh = request->getParentHandle();
                std::unique_ptr<userpriv_vector> privsbuf{new userpriv_vector};

                const MegaTextChatPeerList *privs = chat->getPeerList();
                if (privs)
                {
                    for (int i = 0; i < privs->size(); i++)
                    {
                        if (privs->getPeerHandle(i) != uh)
                        {
                            privsbuf->push_back(userpriv_pair(privs->getPeerHandle(i), (privilege_t) privs->getPeerPrivilege(i)));
                        }
                    }
                }
                privs = new MegaTextChatPeerListPrivate(privsbuf.get());
                chat->setPeerList(privs);
                delete privs;
            }
            else
            {
                LOG_err << "Trying to remove a peer from unknown chat";
            }
        }
        break;

    case MegaRequest::TYPE_CHAT_URL:
        if (mApi[apiIndex].lastError == API_OK)
        {
            link.assign(request->getLink());
        }
        break;
#endif

    case MegaRequest::TYPE_CREATE_ACCOUNT:
        if (mApi[apiIndex].lastError == API_OK)
        {
            sid = request->getSessionKey();
        }
        break;

    case MegaRequest::TYPE_FETCH_NODES:
        if (apiIndex == 0)
        {
            megaApi[0]->enableTransferResumption();
        }
        break;

    case MegaRequest::TYPE_GET_REGISTERED_CONTACTS:
        if (mApi[apiIndex].lastError == API_OK)
        {
            stringTable.reset(request->getMegaStringTable()->copy());
        }
        break;

    case MegaRequest::TYPE_GET_COUNTRY_CALLING_CODES:
        if (mApi[apiIndex].lastError == API_OK)
        {
            stringListMap.reset(request->getMegaStringListMap()->copy());
        }
        break;

<<<<<<< HEAD
    case MegaRequest::TYPE_ACCOUNT_DETAILS:
        if (mApi[apiIndex].lastError == API_OK)
        {
            mApi[apiIndex].accountDetails.reset(request->getMegaAccountDetails()->copy());
        }
        break;

=======
    case MegaRequest::TYPE_FETCH_TIMEZONE:
        mApi[apiIndex].tzDetails.reset(mApi[apiIndex].lastError == API_OK ? request->getMegaTimeZoneDetails()->copy() : nullptr);
        break;

    case MegaRequest::TYPE_GET_USER_EMAIL:
        if (mApi[apiIndex].lastError == API_OK)
        {
            mApi[apiIndex].email = request->getEmail();
        }
        break;

    case MegaRequest::TYPE_ACCOUNT_DETAILS:
        mApi[apiIndex].accountDetails.reset(mApi[apiIndex].lastError == API_OK ? request->getMegaAccountDetails() : nullptr);
        break;

>>>>>>> 039d24a3
    }
}

void SdkTest::onTransferFinish(MegaApi* api, MegaTransfer *transfer, MegaError* e)
{
    int apiIndex = getApiIndex(api);
    if (apiIndex < 0) return;

    mApi[apiIndex].transferFlags[transfer->getType()] = true;
    mApi[apiIndex].lastError = e->getErrorCode();   // todo: change the rest of the transfer test code to use lastTransferError instead.
    mApi[apiIndex].lastTransferError = e->getErrorCode();

    // there could be a race on these getting set?
    LOG_info << "lastError (by transfer) for MegaApi " << apiIndex << ": " << mApi[apiIndex].lastError;

    onTranferFinishedCount += 1;

    if (mApi[apiIndex].lastError == MegaError::API_OK)
        mApi[apiIndex].h = transfer->getNodeHandle();
}

void SdkTest::onTransferUpdate(MegaApi *api, MegaTransfer *transfer)
{
    onTransferUpdate_progress = transfer->getTransferredBytes();
    onTransferUpdate_filesize = transfer->getTotalBytes();
}

void SdkTest::onAccountUpdate(MegaApi* api)
{
    int apiIndex = getApiIndex(api);
    if (apiIndex < 0) return;

    mApi[apiIndex].accountUpdated = true;
}

void SdkTest::onUsersUpdate(MegaApi* api, MegaUserList *users)
{
    int apiIndex = getApiIndex(api);
    if (apiIndex < 0) return;

    if (!users)
        return;

    for (int i = 0; i < users->size(); i++)
    {
        MegaUser *u = users->get(i);

        if (u->hasChanged(MegaUser::CHANGE_TYPE_AVATAR)
                || u->hasChanged(MegaUser::CHANGE_TYPE_FIRSTNAME)
                || u->hasChanged(MegaUser::CHANGE_TYPE_LASTNAME))
        {
            mApi[apiIndex].userUpdated = true;
        }
        else
        {
            // Contact is removed from main account
            mApi[apiIndex].requestFlags[MegaRequest::TYPE_REMOVE_CONTACT] = true;
            mApi[apiIndex].userUpdated = true;
        }
    }
}

void SdkTest::onNodesUpdate(MegaApi* api, MegaNodeList *nodes)
{
    int apiIndex = getApiIndex(api);
    if (apiIndex < 0) return;

    mApi[apiIndex].nodeUpdated = true;
}

void SdkTest::onContactRequestsUpdate(MegaApi* api, MegaContactRequestList* requests)
{
    int apiIndex = getApiIndex(api);
    if (apiIndex < 0) return;

    mApi[apiIndex].contactRequestUpdated = true;
}

#ifdef ENABLE_CHAT
void SdkTest::onChatsUpdate(MegaApi *api, MegaTextChatList *chats)
{
    int apiIndex = getApiIndex(api);
    if (apiIndex < 0) return;

    MegaTextChatList *list = NULL;
    if (chats)
    {
        list = chats->copy();
    }
    else
    {
        list = megaApi[apiIndex]->getChatList();
    }
    for (int i = 0; i < list->size(); i++)
    {
        handle chatid = list->get(i)->getHandle();
        if (mApi[apiIndex].chats.find(chatid) != mApi[apiIndex].chats.end())
        {
            mApi[apiIndex].chats[chatid].reset(list->get(i)->copy());
        }
        else
        {
            mApi[apiIndex].chats[chatid].reset(list->get(i)->copy());
        }
    }
    delete list;

    mApi[apiIndex].chatUpdated = true;
}

void SdkTest::createChat(bool group, MegaTextChatPeerList *peers, int timeout)
{
    int apiIndex = 0;
    mApi[apiIndex].requestFlags[MegaRequest::TYPE_CHAT_CREATE] = false;
    megaApi[0]->createChat(group, peers);
    waitForResponse(&mApi[apiIndex].requestFlags[MegaRequest::TYPE_CHAT_CREATE], timeout);
    if (timeout)
    {
        ASSERT_TRUE(mApi[apiIndex].requestFlags[MegaRequest::TYPE_CHAT_CREATE]) << "Chat creation not finished after " << timeout  << " seconds";
    }

    ASSERT_EQ(MegaError::API_OK, mApi[apiIndex].lastError) << "Chat creation failed (error: " << mApi[apiIndex].lastError << ")";
}

#endif

void SdkTest::onEvent(MegaApi*, MegaEvent *event)
{
    std::lock_guard<std::mutex> lock{lastEventMutex};
    lastEvent.reset(event->copy());
}


void SdkTest::fetchnodes(unsigned int apiIndex, int timeout, bool resumeSyncs)
{
    mApi[apiIndex].requestFlags[MegaRequest::TYPE_FETCH_NODES] = false;
    if (resumeSyncs)
    {
        mApi[apiIndex].megaApi->fetchNodesAndResumeSyncs();
    }
    else
    {
        mApi[apiIndex].megaApi->fetchNodes();
    }

    ASSERT_TRUE( waitForResponse(&mApi[apiIndex].requestFlags[MegaRequest::TYPE_FETCH_NODES], timeout) )
            << "Fetchnodes failed after " << timeout  << " seconds";
    ASSERT_EQ(MegaError::API_OK, mApi[apiIndex].lastError) << "Fetchnodes failed (error: " << mApi[apiIndex].lastError << ")";
}

void SdkTest::logout(unsigned int apiIndex, int timeout)
{
    mApi[apiIndex].requestFlags[MegaRequest::TYPE_LOGOUT] = false;
    mApi[apiIndex].megaApi->logout(this);

    EXPECT_TRUE( waitForResponse(&mApi[apiIndex].requestFlags[MegaRequest::TYPE_LOGOUT], timeout) )
            << "Logout failed after " << timeout  << " seconds";

    // if the connection was closed before the response of the request was received, the result is ESID
    if (mApi[apiIndex].lastError == MegaError::API_ESID) mApi[apiIndex].lastError = MegaError::API_OK;

    EXPECT_EQ(MegaError::API_OK, mApi[apiIndex].lastError) << "Logout failed (error: " << mApi[apiIndex].lastError << ")";
}

char* SdkTest::dumpSession()
{
    return megaApi[0]->dumpSession();
}

void SdkTest::locallogout(int timeout)
{
    auto logoutErr = doRequestLocalLogout(0);
    ASSERT_EQ(MegaError::API_OK, logoutErr) << "Local logout failed (error: " << logoutErr << ")";
}

void SdkTest::resumeSession(const char *session, int timeout)
{
    int apiIndex = 0;
    ASSERT_EQ(MegaError::API_OK, synchronousFastLogin(apiIndex, session, this)) << "Resume session failed (error: " << mApi[apiIndex].lastError << ")";
}

void SdkTest::purgeTree(MegaNode *p, bool depthfirst)
{
    int apiIndex = 0;
    std::unique_ptr<MegaNodeList> children{megaApi[0]->getChildren(p)};

    for (int i = 0; i < children->size(); i++)
    {
        MegaNode *n = children->get(i);

        // removing the folder removes the children anyway
        if (depthfirst && n->isFolder())
            purgeTree(n);

        string nodepath = n->getName() ? n->getName() : "<no name>";
        auto result = synchronousRemove(apiIndex, n);
        if (result == API_EEXIST || result == API_ENOENT)
        {
            LOG_warn << "node " << nodepath << " was already removed in api " << apiIndex << ", detected by error code " << result;
            result = API_OK;
        }

        ASSERT_EQ(MegaError::API_OK, result) << "Remove node operation failed (error: " << mApi[apiIndex].lastError << ")";
    }
}

bool SdkTest::waitForResponse(bool *responseReceived, unsigned int timeout)
{
    timeout *= 1000000; // convert to micro-seconds
    unsigned int tWaited = 0;    // microseconds
    bool connRetried = false;
    while(!(*responseReceived))
    {
        WaitMillisec(pollingT / 1000);

        if (timeout)
        {
            tWaited += pollingT;
            if (tWaited >= timeout)
            {
                return false;   // timeout is expired
            }
            // if no response after 2 minutes...
            else if (!connRetried && tWaited > (pollingT * 240))
            {
                megaApi[0]->retryPendingConnections(true);
                if (megaApi[1] && megaApi[1]->isLoggedIn())
                {
                    megaApi[1]->retryPendingConnections(true);
                }
                connRetried = true;
            }
        }
    }

    return true;    // response is received
}

bool SdkTest::synchronousTransfer(unsigned apiIndex, int type, std::function<void()> f, unsigned int timeout)
{
    auto& flag = mApi[apiIndex].transferFlags[type];
    flag = false;
    f();
    auto result = waitForResponse(&flag, timeout);
    EXPECT_TRUE(result) << "Transfer (type " << type << ") not finished yet after " << timeout << " seconds";
    if (!result) mApi[apiIndex].lastError = -999; // local timeout
    if (!result) mApi[apiIndex].lastTransferError = -999; // local timeout    TODO: switch all transfer code to use lastTransferError .  Some still uses lastError
    return result;
}

bool SdkTest::synchronousRequest(unsigned apiIndex, int type, std::function<void()> f, unsigned int timeout)
{
    auto& flag = mApi[apiIndex].requestFlags[type];
    flag = false;
    f();
    auto result = waitForResponse(&flag, timeout);
    EXPECT_TRUE(result) << "Request (type " << type << ") failed after " << timeout << " seconds";
    if (!result) mApi[apiIndex].lastError = -999;
    return result;
}

void SdkTest::createFile(string filename, bool largeFile)
{
    FILE *fp;
    fp = fopen(filename.c_str(), "w");

    if (fp)
    {
        int limit = 2000;

        // create a file large enough for long upload/download times (5-10MB)
        if (largeFile)
            limit = 1000000 + rand() % 1000000;

        for (int i = 0; i < limit; i++)
        {
            fprintf(fp, "test ");
        }

        fclose(fp);
    }
}

int64_t SdkTest::getFilesize(string filename)
{
    struct stat stat_buf;
    int rc = stat(filename.c_str(), &stat_buf);

    return rc == 0 ? int64_t(stat_buf.st_size) : int64_t(-1);
}

void SdkTest::deleteFile(string filename)
{
    remove(filename.c_str());
}

const char* envVarAccount[] = {"MEGA_EMAIL", "MEGA_EMAIL_AUX", "MEGA_EMAIL_AUX2"};
const char* envVarPass[] = {"MEGA_PWD", "MEGA_PWD_AUX", "MEGA_PWD_AUX2"};


void SdkTest::getAccountsForTest(unsigned howMany)
{
    assert(howMany > 0 && howMany <= 3);
    cout << logTime() << "Test setting up for " << howMany << " accounts " << endl;

    megaApi.resize(howMany);
    mApi.resize(howMany);

    std::vector<std::unique_ptr<RequestTracker>> trackers;
    trackers.resize(howMany);

    for (unsigned index = 0; index < howMany; ++index)
    {
        if (const char *buf = getenv(envVarAccount[index]))
        {
            mApi[index].email.assign(buf);
        }
        ASSERT_LT((size_t) 0, mApi[index].email.length()) << "Set test account " << index << " username at the environment variable $" << envVarAccount[index];

        if (const char* buf = getenv(envVarPass[index]))
        {
            mApi[index].pwd.assign(buf);
        }
        ASSERT_LT((size_t) 0, mApi[index].pwd.length()) << "Set test account " << index << " password at the environment variable $" << envVarPass[index];

        megaApi[index].reset(new MegaApi(APP_KEY.c_str(), megaApiCacheFolder(index).c_str(), USER_AGENT.c_str(), int(0), unsigned(THREADS_PER_MEGACLIENT)));
        mApi[index].megaApi = megaApi[index].get();

        megaApi[index]->setLoggingName(to_string(index).c_str());
        megaApi[index]->setLogLevel(MegaApi::LOG_LEVEL_DEBUG);
        megaApi[index]->addListener(this);    // TODO: really should be per api

        if (!gResumeSessions || gSessionIDs[index].empty())
        {
            cout << logTime() << "Logging into account " << index << endl;
            trackers[index] = asyncRequestLogin(index, mApi[index].email.c_str(), mApi[index].pwd.c_str());
        }
        else
        {
            cout << logTime() << "Resuming session for account " << index << endl;
            trackers[index] = asyncRequestFastLogin(index, gSessionIDs[index].c_str());
        }
    }

    // wait for logins to complete:
    for (unsigned index = 0; index < howMany; ++index)
    {
        ASSERT_EQ(API_OK, trackers[index]->waitForResult()) << " Failed to establish a login/session for accout " << index;
    }

    // perform parallel fetchnodes for each
    for (unsigned index = 0; index < howMany; ++index)
    {
        cout << logTime() << "Fetching nodes for account " << index << endl;
        trackers[index] = asyncRequestFetchnodes(index);
    }

    // wait for fetchnodes to complete:
    for (unsigned index = 0; index < howMany; ++index)
    {
        ASSERT_EQ(API_OK, trackers[index]->waitForResult()) << " Failed to fetchnodes for accout " << index;
    }

    // In case the last test exited without cleaning up (eg, debugging etc)
    cout << logTime() << "Cleaning up account 0" << endl;
    Cleanup();
    cout << logTime() << "Test setup done, test starts" << endl;
}

void SdkTest::releaseMegaApi(unsigned int apiIndex)
{
    if (mApi.size() <= apiIndex)
    {
        return;
    }

    assert(megaApi[apiIndex].get() == mApi[apiIndex].megaApi);
    if (mApi[apiIndex].megaApi)
    {
        if (mApi[apiIndex].megaApi->isLoggedIn())
        {
            if (!gResumeSessions)
                ASSERT_NO_FATAL_FAILURE( logout(apiIndex) );
            else
                ASSERT_NO_FATAL_FAILURE( locallogout(apiIndex) );
        }

        megaApi[apiIndex].reset();
        mApi[apiIndex].megaApi = NULL;
    }
}

void SdkTest::inviteContact(unsigned apiIndex, string email, string message, int action)
{
    ASSERT_EQ(MegaError::API_OK, synchronousInviteContact(apiIndex, email.data(), message.data(), action)) << "Contact invitation failed";
}

void SdkTest::replyContact(MegaContactRequest *cr, int action)
{
    int apiIndex = 1;
    ASSERT_EQ(MegaError::API_OK, synchronousReplyContactRequest(apiIndex, cr, action)) << "Contact reply failed";
}

void SdkTest::removeContact(string email, int timeout)
{
    int apiIndex = 0;
    MegaUser *u = megaApi[apiIndex]->getContact(email.data());
    bool null_pointer = (u == NULL);
    ASSERT_FALSE(null_pointer) << "Cannot find the specified contact (" << email << ")";

    if (u->getVisibility() != MegaUser::VISIBILITY_VISIBLE)
    {
        mApi[apiIndex].userUpdated = true;  // nothing to do
        delete u;
        return;
    }

    auto result = synchronousRemoveContact(apiIndex, u);

    if (result == API_EEXIST)
    {
        LOG_warn << "Contact " << email << " was already removed in api " << apiIndex;
        result = API_OK;
    }

    ASSERT_EQ(MegaError::API_OK, result) << "Contact deletion of " << email << " failed on api " << apiIndex;

    delete u;
}

void SdkTest::shareFolder(MegaNode *n, const char *email, int action, int timeout)
{
    int apiIndex = 0;
    ASSERT_EQ(MegaError::API_OK, synchronousShare(apiIndex, n, email, action)) << "Folder sharing failed" << endl << "User: " << email << " Action: " << action;
}

void SdkTest::createPublicLink(unsigned apiIndex, MegaNode *n, m_time_t expireDate, int timeout, bool isFreeAccount)
{
    mApi[apiIndex].requestFlags[MegaRequest::TYPE_EXPORT] = false;
    
    auto err = synchronousExportNode(apiIndex, n, expireDate);

    if (!expireDate || !isFreeAccount)
    {
        ASSERT_EQ(MegaError::API_OK, err) << "Public link creation failed (error: " << mApi[apiIndex].lastError << ")";
    }
    else
    {
        bool res = MegaError::API_OK != err && err != -999;
        ASSERT_TRUE(res) << "Public link creation with expire time on free account (" << mApi[apiIndex].email << ") succeed, and it mustn't";
    }
}

void SdkTest::importPublicLink(unsigned apiIndex, string link, MegaNode *parent, int timeout)
{
    mApi[apiIndex].requestFlags[MegaRequest::TYPE_IMPORT_LINK] = false;
    mApi[apiIndex].megaApi->importFileLink(link.data(), parent);

    ASSERT_TRUE(waitForResponse(&mApi[apiIndex].requestFlags[MegaRequest::TYPE_IMPORT_LINK], timeout) )
            << "Public link import not finished after " << timeout  << " seconds";
    ASSERT_EQ(MegaError::API_OK, mApi[apiIndex].lastError) << "Public link import failed (error: " << mApi[apiIndex].lastError << ")";
}

void SdkTest::getPublicNode(unsigned apiIndex, string link, int timeout)
{
    mApi[apiIndex].requestFlags[MegaRequest::TYPE_GET_PUBLIC_NODE] = false;
    mApi[apiIndex].megaApi->getPublicNode(link.data());

    ASSERT_TRUE(waitForResponse(&mApi[apiIndex].requestFlags[MegaRequest::TYPE_GET_PUBLIC_NODE], timeout) )
            << "Public link retrieval not finished after " << timeout  << " seconds";
    ASSERT_EQ(MegaError::API_OK, mApi[apiIndex].lastError) << "Public link retrieval failed (error: " << mApi[apiIndex].lastError << ")";
}

void SdkTest::removePublicLink(unsigned apiIndex, MegaNode *n, int timeout)
{
    mApi[apiIndex].requestFlags[MegaRequest::TYPE_EXPORT] = false;
    mApi[apiIndex].megaApi->disableExport(n);

    ASSERT_TRUE( waitForResponse(&mApi[apiIndex].requestFlags[MegaRequest::TYPE_EXPORT], timeout) )
            << "Public link removal not finished after " << timeout  << " seconds";
    ASSERT_EQ(MegaError::API_OK, mApi[apiIndex].lastError) << "Public link removal failed (error: " << mApi[apiIndex].lastError << ")";
}

void SdkTest::getContactRequest(unsigned int apiIndex, bool outgoing, int expectedSize)
{
    MegaContactRequestList *crl;

    if (outgoing)
    {
        crl = mApi[apiIndex].megaApi->getOutgoingContactRequests();
        ASSERT_EQ(expectedSize, crl->size()) << "Too many outgoing contact requests in account " << apiIndex;
        if (expectedSize)
            mApi[apiIndex].cr.reset(crl->get(0)->copy());
    }
    else
    {
        crl = mApi[apiIndex].megaApi->getIncomingContactRequests();
        ASSERT_EQ(expectedSize, crl->size()) << "Too many incoming contact requests in account " << apiIndex;
        if (expectedSize)
            mApi[apiIndex].cr.reset(crl->get(0)->copy());
    }

    delete crl;
}

void SdkTest::createFolder(unsigned int apiIndex, const char *name, MegaNode *n, int timeout)
{
    mApi[apiIndex].requestFlags[MegaRequest::TYPE_CREATE_FOLDER] = false;
    mApi[apiIndex].megaApi->createFolder(name, n);

    ASSERT_TRUE( waitForResponse(&mApi[apiIndex].requestFlags[MegaRequest::TYPE_CREATE_FOLDER], timeout) )
            << "Folder creation failed after " << timeout  << " seconds";
    ASSERT_EQ(MegaError::API_OK, mApi[apiIndex].lastError) << "Cannot create a folder (error: " << mApi[apiIndex].lastError << ")";
}

void SdkTest::getRegisteredContacts(const std::map<std::string, std::string>& contacts)
{
    int apiIndex = 0;

    auto contactsStringMap = std::unique_ptr<MegaStringMap>{MegaStringMap::createInstance()};
    for  (const auto& pair : contacts)
    {
        contactsStringMap->set(pair.first.c_str(), pair.second.c_str());
    }

    ASSERT_EQ(MegaError::API_OK, synchronousGetRegisteredContacts(apiIndex, contactsStringMap.get(), this)) << "Get registered contacts failed";
}

void SdkTest::getCountryCallingCodes(const int timeout)
{
    int apiIndex = 0;
    ASSERT_EQ(MegaError::API_OK, synchronousGetCountryCallingCodes(apiIndex, this)) << "Get country calling codes failed";
}

void SdkTest::setUserAttribute(int type, string value, int timeout)
{
    int apiIndex = 0;
    mApi[apiIndex].requestFlags[MegaRequest::TYPE_SET_ATTR_USER] = false;

    if (type == MegaApi::USER_ATTR_AVATAR)
    {
        megaApi[apiIndex]->setAvatar(value.empty() ? NULL : value.c_str());
    }
    else
    {
        megaApi[apiIndex]->setUserAttribute(type, value.c_str());
    }

    ASSERT_TRUE( waitForResponse(&mApi[apiIndex].requestFlags[MegaRequest::TYPE_SET_ATTR_USER], timeout) )
            << "User attribute setup not finished after " << timeout  << " seconds";
    ASSERT_EQ(MegaError::API_OK, mApi[apiIndex].lastError) << "User attribute setup failed (error: " << mApi[apiIndex].lastError << ")";
}

void SdkTest::getUserAttribute(MegaUser *u, int type, int timeout, int apiIndex)
{
    mApi[apiIndex].requestFlags[MegaRequest::TYPE_GET_ATTR_USER] = false;

    int err;
    if (type == MegaApi::USER_ATTR_AVATAR)
    {
        err = synchronousGetUserAvatar(apiIndex, u, AVATARDST.data());
    }
    else
    {
        err = synchronousGetUserAttribute(apiIndex, u, type);
    }
    bool result = (err == MegaError::API_OK) || (err == MegaError::API_ENOENT);
    ASSERT_TRUE(result) << "User attribute retrieval failed (error: " << err << ")";
}

///////////////////////////__ Tests using SdkTest __//////////////////////////////////

/**
 * @brief TEST_F SdkTestCreateAccount
 *
 * It tests the creation of a new account for a random user.
 *  - Create account and send confirmation link
 *  - Logout and resume the create-account process
 *  - Send the confirmation link to a different email address
 *  - Wait for confirmation of account by a different client
 */
TEST_F(SdkTest, DISABLED_SdkTestCreateAccount)
{
    getAccountsForTest(2);

    string email1 = "user@domain.com";
    string pwd = "pwd";
    string email2 = "other-user@domain.com";

    LOG_info << "___TEST Create account___";

    // Create an ephemeral session internally and send a confirmation link to email
    ASSERT_TRUE(synchronousCreateAccount(0, email1.c_str(), pwd.c_str(), "MyFirstname", "MyLastname"))
            << "Account creation has failed after " << maxTimeout << " seconds";
    ASSERT_EQ(MegaError::API_OK, mApi[0].lastError) << "Account creation failed (error: " << mApi[0].lastError << ")";

    // Logout from ephemeral session and resume session
    ASSERT_NO_FATAL_FAILURE( locallogout() );
    ASSERT_TRUE(synchronousResumeCreateAccount(0, sid.c_str()))
            << "Account creation has failed after " << maxTimeout << " seconds";
    ASSERT_EQ(MegaError::API_OK, mApi[0].lastError) << "Account creation failed (error: " << mApi[0].lastError << ")";

    // Send the confirmation link to a different email address
    ASSERT_TRUE(synchronousSendSignupLink(0, email2.c_str(), "MyFirstname", pwd.c_str()))
            << "Send confirmation link to another email failed after " << maxTimeout << " seconds";
    ASSERT_EQ(MegaError::API_OK, mApi[0].lastError) << "Send confirmation link to another email address failed (error: " << mApi[0].lastError << ")";

    // Now, confirm the account by using a different client...

    // ...and wait for the AP notifying the confirmation
    bool *flag = &mApi[0].accountUpdated; *flag = false;
    ASSERT_TRUE( waitForResponse(flag) )
            << "Account confirmation not received after " << maxTimeout << " seconds";
}

bool veryclose(double a, double b)
{
    double diff = b - a;
    double denom = fabs(a) + fabs(b);
    if (denom == 0)
    {
        return diff == 0;
    }
    double ratio = fabs(diff / denom);
    return ratio * 1000000 < 1;
}

/**
 * @brief TEST_F SdkTestNodeAttributes
 *
 *
 */
TEST_F(SdkTest, SdkTestNodeAttributes)
{
    LOG_info << "___TEST Node attributes___";
    getAccountsForTest(2);

    std::unique_ptr<MegaNode> rootnode{megaApi[0]->getRootNode()};

    string filename1 = UPFILE;
    createFile(filename1, false);

    ASSERT_EQ(MegaError::API_OK, synchronousStartUpload(0, filename1.data(), rootnode.get())) << "Cannot upload a test file";

    std::unique_ptr<MegaNode> n1(megaApi[0]->getNodeByHandle(mApi[0].h));
    bool null_pointer = (n1.get() == NULL);
    ASSERT_FALSE(null_pointer) << "Cannot initialize test scenario (error: " << mApi[0].lastError << ")";


    // ___ Set invalid duration of a node ___

    gTestingInvalidArgs = true;

    ASSERT_EQ(MegaError::API_EARGS, synchronousSetNodeDuration(0, n1.get(), -14)) << "Unexpected error setting invalid node duration";

    gTestingInvalidArgs = false;


    // ___ Set duration of a node ___

    ASSERT_EQ(MegaError::API_OK, synchronousSetNodeDuration(0, n1.get(), 929734)) << "Cannot set node duration";

    n1.reset(megaApi[0]->getNodeByHandle(mApi[0].h));
    ASSERT_EQ(929734, n1->getDuration()) << "Duration value does not match";


    // ___ Reset duration of a node ___

    ASSERT_EQ(MegaError::API_OK, synchronousSetNodeDuration(0, n1.get(), -1)) << "Cannot reset node duration";

    n1.reset(megaApi[0]->getNodeByHandle(mApi[0].h));
    ASSERT_EQ(-1, n1->getDuration()) << "Duration value does not match";

    // set several values that the requests will need to consolidate, some will be in the same batch
    megaApi[0]->setCustomNodeAttribute(n1.get(), "custom1", "value1");
    megaApi[0]->setCustomNodeAttribute(n1.get(), "custom1", "value12");
    megaApi[0]->setCustomNodeAttribute(n1.get(), "custom1", "value13");
    megaApi[0]->setCustomNodeAttribute(n1.get(), "custom2", "value21");
    WaitMillisec(100);
    megaApi[0]->setCustomNodeAttribute(n1.get(), "custom2", "value22");
    megaApi[0]->setCustomNodeAttribute(n1.get(), "custom2", "value23");
    megaApi[0]->setCustomNodeAttribute(n1.get(), "custom3", "value31");
    megaApi[0]->setCustomNodeAttribute(n1.get(), "custom3", "value32");
    megaApi[0]->setCustomNodeAttribute(n1.get(), "custom3", "value33");
    ASSERT_EQ(MegaError::API_OK, doSetNodeDuration(0, n1.get(), 929734)) << "Cannot set node duration";
    n1.reset(megaApi[0]->getNodeByHandle(mApi[0].h));

    ASSERT_STREQ("value13", n1->getCustomAttr("custom1"));
    ASSERT_STREQ("value23", n1->getCustomAttr("custom2"));
    ASSERT_STREQ("value33", n1->getCustomAttr("custom3"));


    // ___ Set invalid coordinates of a node (out of range) ___

    gTestingInvalidArgs = true;

    ASSERT_EQ(MegaError::API_EARGS, synchronousSetNodeCoordinates(0, n1.get(), -1523421.8719987255814, +6349.54)) << "Unexpected error setting invalid node coordinates";


    // ___ Set invalid coordinates of a node (out of range) ___

    ASSERT_EQ(MegaError::API_EARGS, synchronousSetNodeCoordinates(0, n1.get(), -160.8719987255814, +49.54)) << "Unexpected error setting invalid node coordinates";


    // ___ Set invalid coordinates of a node (out of range) ___

    ASSERT_EQ(MegaError::API_EARGS, synchronousSetNodeCoordinates(0, n1.get(), MegaNode::INVALID_COORDINATE, +69.54)) << "Unexpected error trying to reset only one coordinate";

    gTestingInvalidArgs = false;

    // ___ Set coordinates of a node ___

    double lat = -51.8719987255814;
    double lon = +179.54;

    ASSERT_EQ(MegaError::API_OK, synchronousSetNodeCoordinates(0, n1.get(), lat, lon)) << "Cannot set node coordinates";

    n1.reset(megaApi[0]->getNodeByHandle(mApi[0].h));

    // do same conversions to lose the same precision
    int buf = int(((lat + 90) / 180) * 0xFFFFFF);
    double res = -90 + 180 * (double) buf / 0xFFFFFF;

    ASSERT_EQ(res, n1->getLatitude()) << "Latitude value does not match";

    buf = int((lon == 180) ? 0 : (lon + 180) / 360 * 0x01000000);
    res = -180 + 360 * (double) buf / 0x01000000;

    ASSERT_EQ(res, n1->getLongitude()) << "Longitude value does not match";


    // ___ Set coordinates of a node to origin (0,0) ___

    lon = 0;
    lat = 0;

    ASSERT_EQ(MegaError::API_OK, synchronousSetNodeCoordinates(0, n1.get(), 0, 0)) << "Cannot set node coordinates";

    n1.reset(megaApi[0]->getNodeByHandle(mApi[0].h));

    // do same conversions to lose the same precision
    buf = int(((lat + 90) / 180) * 0xFFFFFF);
    res = -90 + 180 * (double) buf / 0xFFFFFF;

    ASSERT_EQ(res, n1->getLatitude()) << "Latitude value does not match";
    ASSERT_EQ(lon, n1->getLongitude()) << "Longitude value does not match";


    // ___ Set coordinates of a node to border values (90,180) ___

    lat = 90;
    lon = 180;

    ASSERT_EQ(MegaError::API_OK, synchronousSetNodeCoordinates(0, n1.get(), lat, lon)) << "Cannot set node coordinates";

    n1.reset(megaApi[0]->getNodeByHandle(mApi[0].h));

    ASSERT_EQ(lat, n1->getLatitude()) << "Latitude value does not match";
    bool value_ok = ((n1->getLongitude() == lon) || (n1->getLongitude() == -lon));
    ASSERT_TRUE(value_ok) << "Longitude value does not match";


    // ___ Set coordinates of a node to border values (-90,-180) ___

    lat = -90;
    lon = -180;

    ASSERT_EQ(MegaError::API_OK, synchronousSetNodeCoordinates(0, n1.get(), lat, lon)) << "Cannot set node coordinates";

    n1.reset(megaApi[0]->getNodeByHandle(mApi[0].h));

    ASSERT_EQ(lat, n1->getLatitude()) << "Latitude value does not match";
    value_ok = ((n1->getLongitude() == lon) || (n1->getLongitude() == -lon));
    ASSERT_TRUE(value_ok) << "Longitude value does not match";


    // ___ Reset coordinates of a node ___

    lat = lon = MegaNode::INVALID_COORDINATE;

    synchronousSetNodeCoordinates(0, n1.get(), lat, lon);

    n1.reset(megaApi[0]->getNodeByHandle(mApi[0].h));
    ASSERT_EQ(lat, n1->getLatitude()) << "Latitude value does not match";
    ASSERT_EQ(lon, n1->getLongitude()) << "Longitude value does not match";

    
    // ******************    also test shareable / unshareable versions: 
    
    ASSERT_EQ(MegaError::API_OK, synchronousGetSpecificAccountDetails(0, true, true, true)) << "Cannot get account details";

    // ___ set the coords  (shareable)
    lat = -51.8719987255814;
    lon = +179.54;
    ASSERT_EQ(MegaError::API_OK, synchronousSetNodeCoordinates(0, n1.get(), lat, lon)) << "Cannot set node coordinates";

    // ___ get a link to the file node
    ASSERT_NO_FATAL_FAILURE(createPublicLink(0, n1.get(), 0, maxTimeout, mApi[0].accountDetails->getProLevel() == 0));
    // The created link is stored in this->link at onRequestFinish()
    string nodelink = this->link;

    // ___ import the link
    ASSERT_NO_FATAL_FAILURE(importPublicLink(1, nodelink, std::unique_ptr<MegaNode>{megaApi[1]->getRootNode()}.get()));
    std::unique_ptr<MegaNode> nimported{megaApi[1]->getNodeByHandle(mApi[1].h)};

    ASSERT_TRUE(veryclose(lat, nimported->getLatitude())) << "Latitude " << n1->getLatitude() << " value does not match " << lat;
    ASSERT_TRUE(veryclose(lon, nimported->getLongitude())) << "Longitude " << n1->getLongitude() << " value does not match " << lon;

    // ___ remove the imported node, for a clean next test
    mApi[1].requestFlags[MegaRequest::TYPE_REMOVE] = false;
    megaApi[1]->remove(nimported.get());
    ASSERT_TRUE(waitForResponse(&mApi[1].requestFlags[MegaRequest::TYPE_REMOVE]))
        << "Remove operation failed after " << maxTimeout << " seconds";
    ASSERT_EQ(MegaError::API_OK, mApi[1].lastError) << "Cannot remove a node (error: " << mApi[1].lastError << ")";


    // ___ again but unshareable this time - totally separate new node - set the coords  (unshareable)

    string filename2 = "a"+UPFILE;
    createFile(filename2, false);
    ASSERT_EQ(MegaError::API_OK, synchronousStartUpload(0, filename2.data(), rootnode.get())) << "Cannot upload a test file";
    MegaNode *n2 = megaApi[0]->getNodeByHandle(mApi[0].h);
    ASSERT_NE(n2, ((void*)NULL)) << "Cannot initialize second node for scenario (error: " << mApi[0].lastError << ")";

    lat = -5 + -51.8719987255814;
    lon = -5 + +179.54;
    mApi[0].requestFlags[MegaRequest::TYPE_SET_ATTR_NODE] = false;
    megaApi[0]->setUnshareableNodeCoordinates(n2, lat, lon);
    waitForResponse(&mApi[0].requestFlags[MegaRequest::TYPE_SET_ATTR_NODE]);
    ASSERT_EQ(MegaError::API_OK, mApi[0].lastError) << "Cannot set unshareable node coordinates (error: " << mApi[0].lastError << ")";

    // ___ confirm this user can read them
    MegaNode* selfread = megaApi[0]->getNodeByHandle(n2->getHandle());
    ASSERT_TRUE(veryclose(lat, selfread->getLatitude())) << "Latitude " << n2->getLatitude() << " value does not match " << lat;
    ASSERT_TRUE(veryclose(lon, selfread->getLongitude())) << "Longitude " << n2->getLongitude() << " value does not match " << lon;

    // ___ get a link to the file node
    this->link.clear();
    ASSERT_NO_FATAL_FAILURE(createPublicLink(0, n2, 0, maxTimeout, mApi[0].accountDetails->getProLevel() == 0));

    // The created link is stored in this->link at onRequestFinish()
    string nodelink2 = this->link;

    // ___ import the link
    ASSERT_NO_FATAL_FAILURE(importPublicLink(1, nodelink2, std::unique_ptr<MegaNode>{megaApi[1]->getRootNode()}.get()));
    nimported = std::unique_ptr<MegaNode>{megaApi[1]->getNodeByHandle(mApi[1].h)};

    // ___ confirm other user cannot read them
    lat = nimported->getLatitude();
    lon = nimported->getLongitude();
    ASSERT_EQ(MegaNode::INVALID_COORDINATE, lat) << "Latitude value does not match";
    ASSERT_EQ(MegaNode::INVALID_COORDINATE, lon) << "Longitude value does not match";
}


TEST_F(SdkTest, SdkTestExerciseOtherCommands)
{
    LOG_info << "___TEST SdkTestExerciseOtherCommands___";
    getAccountsForTest(2);

    /*bool HttpReqCommandPutFA::procresult(Result r)
    bool CommandGetFA::procresult(Result r)
    bool CommandAttachFA::procresult(Result r)
    bool CommandPutFileBackgroundURL::procresult(Result r)
    bool CommandPutNodes::procresult(Result r)
    bool CommandDelVersions::procresult(Result r)
    bool CommandKillSessions::procresult(Result r)
    bool CommandEnumerateQuotaItems::procresult(Result r)
    bool CommandPurchaseAddItem::procresult(Result r)
    bool CommandPurchaseCheckout::procresult(Result r)
    bool CommandPutMultipleUAVer::procresult(Result r)
    bool CommandPutUAVer::procresult(Result r)
    bool CommandDelUA::procresult(Result r)
    bool CommandSendDevCommand::procresult(Result r)
    bool CommandGetUserEmail::procresult(Result r)
    bool CommandGetMiscFlags::procresult(Result r)
    bool CommandQueryTransferQuota::procresult(Result r)
    bool CommandGetUserTransactions::procresult(Result r)
    bool CommandGetUserPurchases::procresult(Result r)
    bool CommandGetUserSessions::procresult(Result r)
    bool CommandSetMasterKey::procresult(Result r)
    bool CommandCreateEphemeralSession::procresult(Result r)
    bool CommandResumeEphemeralSession::procresult(Result r)
    bool CommandCancelSignup::procresult(Result r)
    bool CommandWhyAmIblocked::procresult(Result r)
    bool CommandSendSignupLink::procresult(Result r)
    bool CommandSendSignupLink2::procresult(Result r)
    bool CommandQuerySignupLink::procresult(Result r)
    bool CommandConfirmSignupLink2::procresult(Result r)
    bool CommandConfirmSignupLink::procresult(Result r)
    bool CommandSetKeyPair::procresult(Result r)
    bool CommandReportEvent::procresult(Result r)
    bool CommandSubmitPurchaseReceipt::procresult(Result r)
    bool CommandCreditCardStore::procresult(Result r)
    bool CommandCreditCardQuerySubscriptions::procresult(Result r)
    bool CommandCreditCardCancelSubscriptions::procresult(Result r)
    bool CommandCopySession::procresult(Result r)
    bool CommandGetPaymentMethods::procresult(Result r)
    bool CommandUserFeedbackStore::procresult(Result r)
    bool CommandSupportTicket::procresult(Result r)
    bool CommandCleanRubbishBin::procresult(Result r)
    bool CommandGetRecoveryLink::procresult(Result r)
    bool CommandQueryRecoveryLink::procresult(Result r)
    bool CommandGetPrivateKey::procresult(Result r)
    bool CommandConfirmRecoveryLink::procresult(Result r)
    bool CommandConfirmCancelLink::procresult(Result r)
    bool CommandResendVerificationEmail::procresult(Result r)
    bool CommandResetSmsVerifiedPhoneNumber::procresult(Result r)
    bool CommandValidatePassword::procresult(Result r)
    bool CommandGetEmailLink::procresult(Result r)
    bool CommandConfirmEmailLink::procresult(Result r)
    bool CommandGetVersion::procresult(Result r)
    bool CommandGetLocalSSLCertificate::procresult(Result r)
    bool CommandChatGrantAccess::procresult(Result r)
    bool CommandChatRemoveAccess::procresult(Result r)
    bool CommandChatTruncate::procresult(Result r)
    bool CommandChatSetTitle::procresult(Result r)
    bool CommandChatPresenceURL::procresult(Result r)
    bool CommandRegisterPushNotification::procresult(Result r)
    bool CommandArchiveChat::procresult(Result r)
    bool CommandSetChatRetentionTime::procresult(Result r)
    bool CommandRichLink::procresult(Result r)
    bool CommandChatLink::procresult(Result r)
    bool CommandChatLinkURL::procresult(Result r)
    bool CommandChatLinkClose::procresult(Result r)
    bool CommandChatLinkJoin::procresult(Result r)
    bool CommandGetMegaAchievements::procresult(Result r)
    bool CommandGetWelcomePDF::procresult(Result r)
    bool CommandMediaCodecs::procresult(Result r)
    bool CommandContactLinkCreate::procresult(Result r)
    bool CommandContactLinkQuery::procresult(Result r)
    bool CommandContactLinkDelete::procresult(Result r)
    bool CommandKeepMeAlive::procresult(Result r)
    bool CommandMultiFactorAuthSetup::procresult(Result r)
    bool CommandMultiFactorAuthCheck::procresult(Result r)
    bool CommandMultiFactorAuthDisable::procresult(Result r)
    bool CommandGetPSA::procresult(Result r)
    bool CommandSetLastAcknowledged::procresult(Result r)
    bool CommandSMSVerificationSend::procresult(Result r)
    bool CommandSMSVerificationCheck::procresult(Result r)
    bool CommandFolderLinkInfo::procresult(Result r)
    bool CommandBackupPut::procresult(Result r)
    bool CommandBackupPutHeartBeat::procresult(Result r)
    bool CommandBackupRemove::procresult(Result r)*/

}

/**
 * @brief TEST_F SdkTestResumeSession
 *
 * It creates a local cache, logs out of the current session and tries to resume it later.
 */
TEST_F(SdkTest, SdkTestResumeSession)
{
    LOG_info << "___TEST Resume session___";
    getAccountsForTest(2);

     unique_ptr<char[]> session(dumpSession());

    ASSERT_NO_FATAL_FAILURE( locallogout() );
    ASSERT_NO_FATAL_FAILURE( resumeSession(session.get()) );
    ASSERT_NO_FATAL_FAILURE( fetchnodes(0) );
}

/**
 * @brief TEST_F SdkTestNodeOperations
 *
 * It performs different operations with nodes, assuming the Cloud folder is empty at the beginning.
 *
 * - Create a new folder
 * - Rename a node
 * - Copy a node
 * - Get child nodes of given node
 * - Get child node by name
 * - Get node by path
 * - Get node by name
 * - Move a node
 * - Get parent node
 * - Move a node to Rubbish bin
 * - Remove a node
 */
TEST_F(SdkTest, SdkTestNodeOperations)
{
    LOG_info <<  "___TEST Node operations___";
    getAccountsForTest(2);

    // --- Create a new folder ---

    MegaNode *rootnode = megaApi[0]->getRootNode();
    char name1[64] = "New folder";

    ASSERT_NO_FATAL_FAILURE( createFolder(0, name1, rootnode) );


    // --- Rename a node ---

    MegaNode *n1 = megaApi[0]->getNodeByHandle(mApi[0].h);
    strcpy(name1, "Folder renamed");

    mApi[0].requestFlags[MegaRequest::TYPE_RENAME] = false;
    megaApi[0]->renameNode(n1, name1);
    ASSERT_TRUE( waitForResponse(&mApi[0].requestFlags[MegaRequest::TYPE_RENAME]) )
            << "Rename operation failed after " << maxTimeout << " seconds";
    ASSERT_EQ(MegaError::API_OK, mApi[0].lastError) << "Cannot rename a node (error: " << mApi[0].lastError << ")";


    // --- Copy a node ---

    MegaNode *n2;
    char name2[64] = "Folder copy";

    mApi[0].requestFlags[MegaRequest::TYPE_COPY] = false;
    megaApi[0]->copyNode(n1, rootnode, name2);
    ASSERT_TRUE( waitForResponse(&mApi[0].requestFlags[MegaRequest::TYPE_COPY]) )
            << "Copy operation failed after " << maxTimeout << " seconds";
    ASSERT_EQ(MegaError::API_OK, mApi[0].lastError) << "Cannot create a copy of a node (error: " << mApi[0].lastError << ")";
    n2 = megaApi[0]->getNodeByHandle(mApi[0].h);


    // --- Get child nodes ---

    MegaNodeList *children;
    children = megaApi[0]->getChildren(rootnode);

    EXPECT_EQ(megaApi[0]->getNumChildren(rootnode), children->size()) << "Wrong number of child nodes";
    ASSERT_LE(2, children->size()) << "Wrong number of children nodes found";
    EXPECT_STREQ(name2, children->get(0)->getName()) << "Wrong name of child node"; // "Folder copy"
    EXPECT_STREQ(name1, children->get(1)->getName()) << "Wrong name of child node"; // "Folder rename"

    delete children;


    // --- Get child node by name ---

    MegaNode *n3;
    n3 = megaApi[0]->getChildNode(rootnode, name2);

    bool null_pointer = (n3 == NULL);
    EXPECT_FALSE(null_pointer) << "Child node by name not found";
//    ASSERT_EQ(n2->getHandle(), n3->getHandle());  This test may fail due to multiple nodes with the same name


    // --- Get node by path ---

    char path[128] = "/Folder copy";
    MegaNode *n4;
    n4 = megaApi[0]->getNodeByPath(path);

    null_pointer = (n4 == NULL);
    EXPECT_FALSE(null_pointer) << "Node by path not found";


    // --- Search for a node ---
    MegaNodeList *nlist;
    nlist = megaApi[0]->search(rootnode, "copy");

    ASSERT_EQ(1, nlist->size());
    EXPECT_EQ(n4->getHandle(), nlist->get(0)->getHandle()) << "Search node by pattern failed";

    delete nlist;


    // --- Move a node ---

    mApi[0].requestFlags[MegaRequest::TYPE_MOVE] = false;
    megaApi[0]->moveNode(n1, n2);
    ASSERT_TRUE( waitForResponse(&mApi[0].requestFlags[MegaRequest::TYPE_MOVE]) )
            << "Move operation failed after " << maxTimeout << " seconds";
    ASSERT_EQ(MegaError::API_OK, mApi[0].lastError) << "Cannot move node (error: " << mApi[0].lastError << ")";


    // --- Get parent node ---

    MegaNode *n5;
    n5 = megaApi[0]->getParentNode(n1);

    ASSERT_EQ(n2->getHandle(), n5->getHandle()) << "Wrong parent node";


    // --- Send to Rubbish bin ---

    mApi[0].requestFlags[MegaRequest::TYPE_MOVE] = false;
    megaApi[0]->moveNode(n2, megaApi[0]->getRubbishNode());
    ASSERT_TRUE( waitForResponse(&mApi[0].requestFlags[MegaRequest::TYPE_MOVE]) )
            << "Move operation failed after " << maxTimeout << " seconds";
    ASSERT_EQ(MegaError::API_OK, mApi[0].lastError) << "Cannot move node to Rubbish bin (error: " << mApi[0].lastError << ")";


    // --- Remove a node ---

    mApi[0].requestFlags[MegaRequest::TYPE_REMOVE] = false;
    megaApi[0]->remove(n2);
    ASSERT_TRUE( waitForResponse(&mApi[0].requestFlags[MegaRequest::TYPE_REMOVE]) )
            << "Remove operation failed after " << maxTimeout << " seconds";
    ASSERT_EQ(MegaError::API_OK, mApi[0].lastError) << "Cannot remove a node (error: " << mApi[0].lastError << ")";

    delete rootnode;
    delete n1;
    delete n2;
    delete n3;
    delete n4;
    delete n5;
}

/**
 * @brief TEST_F SdkTestTransfers
 *
 * It performs different operations related to transfers in both directions: up and down.
 *
 * - Starts an upload transfer and cancel it
 * - Starts an upload transfer, pause it, resume it and complete it
 * - Get node by fingerprint
 * - Get size of a node
 * - Download a file
 */
TEST_F(SdkTest, SdkTestTransfers)
{
    LOG_info << "___TEST Transfers___";
    getAccountsForTest(2);
    
    LOG_info << cwd();

    MegaNode *rootnode = megaApi[0]->getRootNode();
    string filename1 = UPFILE;
    createFile(filename1);


    // --- Cancel a transfer ---

    mApi[0].requestFlags[MegaRequest::TYPE_CANCEL_TRANSFERS] = false;
    megaApi[0]->startUpload(filename1.data(), rootnode);
    megaApi[0]->cancelTransfers(MegaTransfer::TYPE_UPLOAD);
    ASSERT_TRUE( waitForResponse(&mApi[0].requestFlags[MegaRequest::TYPE_CANCEL_TRANSFERS]) )
            << "Cancellation of transfers failed after " << maxTimeout << " seconds";
    EXPECT_EQ(MegaError::API_OK, mApi[0].lastError) << "Transfer cancellation failed (error: " << mApi[0].lastError << ")";


    // --- Upload a file (part 1) ---

    mApi[0].transferFlags[MegaTransfer::TYPE_UPLOAD] = false;
    megaApi[0]->startUpload(filename1.data(), rootnode);
    // do not wait yet for completion


    // --- Pause a transfer ---

    mApi[0].requestFlags[MegaRequest::TYPE_PAUSE_TRANSFERS] = false;
    megaApi[0]->pauseTransfers(true, MegaTransfer::TYPE_UPLOAD);
    ASSERT_TRUE( waitForResponse(&mApi[0].requestFlags[MegaRequest::TYPE_PAUSE_TRANSFERS]) )
            << "Pause of transfers failed after " << maxTimeout << " seconds";
    EXPECT_EQ(MegaError::API_OK, mApi[0].lastError) << "Cannot pause transfer (error: " << mApi[0].lastError << ")";
    EXPECT_TRUE(megaApi[0]->areTransfersPaused(MegaTransfer::TYPE_UPLOAD)) << "Upload transfer not paused";


    // --- Resume a transfer ---

    mApi[0].requestFlags[MegaRequest::TYPE_PAUSE_TRANSFERS] = false;
    megaApi[0]->pauseTransfers(false, MegaTransfer::TYPE_UPLOAD);
    ASSERT_TRUE( waitForResponse(&mApi[0].requestFlags[MegaRequest::TYPE_PAUSE_TRANSFERS]) )
            << "Resumption of transfers after pause has failed after " << maxTimeout << " seconds";
    EXPECT_EQ(MegaError::API_OK, mApi[0].lastError) << "Cannot resume transfer (error: " << mApi[0].lastError << ")";
    EXPECT_FALSE(megaApi[0]->areTransfersPaused(MegaTransfer::TYPE_UPLOAD)) << "Upload transfer not resumed";


    // --- Upload a file (part 2) ---


    ASSERT_TRUE( waitForResponse(&mApi[0].transferFlags[MegaTransfer::TYPE_UPLOAD], 600) )
            << "Upload transfer failed after " << 600 << " seconds";
    ASSERT_EQ(MegaError::API_OK, mApi[0].lastError) << "Cannot upload file (error: " << mApi[0].lastError << ")";

    MegaNode *n1 = megaApi[0]->getNodeByHandle(mApi[0].h);
    bool null_pointer = (n1 == NULL);

    ASSERT_FALSE(null_pointer) << "Cannot upload file (error: " << mApi[0].lastError << ")";
    ASSERT_STREQ(filename1.data(), n1->getName()) << "Uploaded file with wrong name (error: " << mApi[0].lastError << ")";


    // --- Get node by fingerprint (needs to be a file, not a folder) ---

    std::unique_ptr<char[]> fingerprint{megaApi[0]->getFingerprint(n1)};
    MegaNode *n2 = megaApi[0]->getNodeByFingerprint(fingerprint.get());

    null_pointer = (n2 == NULL);
    EXPECT_FALSE(null_pointer) << "Node by fingerprint not found";
//    ASSERT_EQ(n2->getHandle(), n4->getHandle());  This test may fail due to multiple nodes with the same name

    // --- Get the size of a file ---

    int64_t filesize = getFilesize(filename1);
    int64_t nodesize = megaApi[0]->getSize(n2);
    EXPECT_EQ(filesize, nodesize) << "Wrong size of uploaded file";


    // --- Download a file ---

    string filename2 = DOTSLASH + DOWNFILE;

    mApi[0].transferFlags[MegaTransfer::TYPE_DOWNLOAD] = false;
    megaApi[0]->startDownload(n2, filename2.c_str());
    ASSERT_TRUE( waitForResponse(&mApi[0].transferFlags[MegaTransfer::TYPE_DOWNLOAD], 600) )
            << "Download transfer failed after " << maxTimeout << " seconds";
    ASSERT_EQ(MegaError::API_OK, mApi[0].lastError) << "Cannot download the file (error: " << mApi[0].lastError << ")";

    MegaNode *n3 = megaApi[0]->getNodeByHandle(mApi[0].h);
    null_pointer = (n3 == NULL);

    ASSERT_FALSE(null_pointer) << "Cannot download node";
    ASSERT_EQ(n2->getHandle(), n3->getHandle()) << "Cannot download node (error: " << mApi[0].lastError << ")";


    // --- Upload a 0-bytes file ---

    string filename3 = EMPTYFILE;
    FILE *fp = fopen(filename3.c_str(), "w");
    fclose(fp);

    ASSERT_EQ(MegaError::API_OK, synchronousStartUpload(0, filename3.c_str(), rootnode)) << "Cannot upload a test file";

    MegaNode *n4 = megaApi[0]->getNodeByHandle(mApi[0].h);
    null_pointer = (n4 == NULL);

    ASSERT_FALSE(null_pointer) << "Cannot upload file (error: " << mApi[0].lastError << ")";
    ASSERT_STREQ(filename3.data(), n4->getName()) << "Uploaded file with wrong name (error: " << mApi[0].lastError << ")";


    // --- Download a 0-byte file ---

    filename3 = DOTSLASH +  EMPTYFILE;

    mApi[0].transferFlags[MegaTransfer::TYPE_DOWNLOAD] = false;
    megaApi[0]->startDownload(n4, filename3.c_str());
    ASSERT_TRUE( waitForResponse(&mApi[0].transferFlags[MegaTransfer::TYPE_DOWNLOAD], 600) )
            << "Download 0-byte file failed after " << maxTimeout << " seconds";
    ASSERT_EQ(MegaError::API_OK, mApi[0].lastError) << "Cannot download the file (error: " << mApi[0].lastError << ")";

    MegaNode *n5 = megaApi[0]->getNodeByHandle(mApi[0].h);
    null_pointer = (n5 == NULL);

    ASSERT_FALSE(null_pointer) << "Cannot download node";
    ASSERT_EQ(n4->getHandle(), n5->getHandle()) << "Cannot download node (error: " << mApi[0].lastError << ")";


    delete rootnode;
    delete n1;
    delete n2;
    delete n3;
    delete n4;
    delete n5;
}

/**
 * @brief TEST_F SdkTestContacts
 *
 * Creates an auxiliar 'MegaApi' object to interact with the main MEGA account.
 *
 * - Invite a contact
 * = Ignore the invitation
 * - Delete the invitation
 *
 * - Invite a contact
 * = Deny the invitation
 *
 * - Invite a contact
 * = Accept the invitation
 *
 * - Modify firstname
 * = Check firstname of a contact
 * = Set master key as exported
 * = Get preferred language
 * - Load avatar
 * = Check avatar of a contact
 * - Delete avatar
 * = Check non-existing avatar of a contact
 *
 * - Remove contact
 *
 * TODO:
 * - Invite a contact not registered in MEGA yet (requires validation of account)
 * - Remind an existing invitation (requires 2 weeks wait)
 */
TEST_F(SdkTest, SdkTestContacts)
{
    LOG_info << "___TEST Contacts___";
    getAccountsForTest(2);


    // --- Check my email and the email of the contact ---

    EXPECT_STRCASEEQ(mApi[0].email.data(), std::unique_ptr<char[]>{megaApi[0]->getMyEmail()}.get());
    EXPECT_STRCASEEQ(mApi[1].email.data(), std::unique_ptr<char[]>{megaApi[1]->getMyEmail()}.get());


    // --- Send a new contact request ---

    string message = "Hi contact. This is a testing message";

    mApi[0].contactRequestUpdated = mApi[1].contactRequestUpdated = false;
    ASSERT_NO_FATAL_FAILURE( inviteContact(0, mApi[1].email, message, MegaContactRequest::INVITE_ACTION_ADD) );
    // if there were too many invitations within a short period of time, the invitation can be rejected by
    // the API with `API_EOVERQUOTA = -17` as counter spamming meassure (+500 invites in the last 50 days)


    // --- Check the sent contact request ---

    ASSERT_TRUE( waitForResponse(&mApi[0].contactRequestUpdated) )   // at the source side (main account)
            << "Contact request update not received after " << maxTimeout << " seconds";

    ASSERT_NO_FATAL_FAILURE( getContactRequest(0, true) );

    ASSERT_STREQ(message.data(), mApi[0].cr->getSourceMessage()) << "Message sent is corrupted";
    ASSERT_STRCASEEQ(mApi[0].email.data(), mApi[0].cr->getSourceEmail()) << "Wrong source email";
    ASSERT_STRCASEEQ(mApi[1].email.data(), mApi[0].cr->getTargetEmail()) << "Wrong target email";
    ASSERT_EQ(MegaContactRequest::STATUS_UNRESOLVED, mApi[0].cr->getStatus()) << "Wrong contact request status";
    ASSERT_TRUE(mApi[0].cr->isOutgoing()) << "Wrong direction of the contact request";

    mApi[0].cr.reset();


    // --- Check received contact request ---

    ASSERT_TRUE( waitForResponse(&mApi[1].contactRequestUpdated) )   // at the target side (auxiliar account)
            << "Contact request update not received after " << maxTimeout << " seconds";

    ASSERT_NO_FATAL_FAILURE( getContactRequest(1, false) );

    // There isn't message when a user invites the same user too many times, to avoid spamming
    if (mApi[1].cr->getSourceMessage())
    {
        ASSERT_STREQ(message.data(), mApi[1].cr->getSourceMessage()) << "Message received is corrupted";
    }
    ASSERT_STRCASEEQ(mApi[0].email.data(), mApi[1].cr->getSourceEmail()) << "Wrong source email";
    ASSERT_STREQ(NULL, mApi[1].cr->getTargetEmail()) << "Wrong target email";    // NULL according to MegaApi documentation
    ASSERT_EQ(MegaContactRequest::STATUS_UNRESOLVED, mApi[1].cr->getStatus()) << "Wrong contact request status";
    ASSERT_FALSE(mApi[1].cr->isOutgoing()) << "Wrong direction of the contact request";

    mApi[1].cr.reset();


    // --- Ignore received contact request ---

    ASSERT_NO_FATAL_FAILURE( getContactRequest(1, false) );

    mApi[1].contactRequestUpdated = false;
    ASSERT_NO_FATAL_FAILURE( replyContact(mApi[1].cr.get(), MegaContactRequest::REPLY_ACTION_IGNORE) );
    ASSERT_TRUE( waitForResponse(&mApi[1].contactRequestUpdated) )   // at the target side (auxiliar account)
            << "Contact request update not received after " << maxTimeout << " seconds";

    // Ignoring a PCR does not generate actionpackets for the account sending the invitation

    mApi[1].cr.reset();

    ASSERT_NO_FATAL_FAILURE( getContactRequest(1, false, 0) );
    mApi[1].cr.reset();


    // --- Cancel the invitation ---

    message = "I don't wanna be your contact anymore";

    mApi[0].contactRequestUpdated = false;
    ASSERT_NO_FATAL_FAILURE( inviteContact(0, mApi[1].email, message, MegaContactRequest::INVITE_ACTION_DELETE) );
    ASSERT_TRUE( waitForResponse(&mApi[0].contactRequestUpdated) )   // at the target side (auxiliar account), where the deletion is checked
            << "Contact request update not received after " << maxTimeout << " seconds";

    ASSERT_NO_FATAL_FAILURE( getContactRequest(0, true, 0) );
    mApi[0].cr.reset();
    

    // --- Remind a contact invitation (cannot until 2 weeks after invitation/last reminder) ---

//    mApi[1].contactRequestUpdated = false;
//    megaApi->inviteContact(mApi[1].email.data(), message.data(), MegaContactRequest::INVITE_ACTION_REMIND);
//    waitForResponse(&mApi[1].contactRequestUpdated, 0);    // only at auxiliar account, where the deletion is checked

//    ASSERT_TRUE(mApi[1].contactRequestUpdated) << "Contact invitation reminder not received after " << timeout  << " seconds";


    // --- Invite a new contact (again) ---

    mApi[1].contactRequestUpdated = false;
    ASSERT_NO_FATAL_FAILURE( inviteContact(0, mApi[1].email, message, MegaContactRequest::INVITE_ACTION_ADD) );
    ASSERT_TRUE( waitForResponse(&mApi[1].contactRequestUpdated) )   // at the target side (auxiliar account)
            << "Contact request creation not received after " << maxTimeout << " seconds";


    // --- Deny a contact invitation ---

    ASSERT_NO_FATAL_FAILURE( getContactRequest(1, false) );

    mApi[0].contactRequestUpdated = mApi[1].contactRequestUpdated = false;
    ASSERT_NO_FATAL_FAILURE( replyContact(mApi[1].cr.get(), MegaContactRequest::REPLY_ACTION_DENY) );
    ASSERT_TRUE( waitForResponse(&mApi[1].contactRequestUpdated) )   // at the target side (auxiliar account)
            << "Contact request creation not received after " << maxTimeout << " seconds";
    ASSERT_TRUE( waitForResponse(&mApi[0].contactRequestUpdated) )   // at the source side (main account)
            << "Contact request creation not received after " << maxTimeout << " seconds";

    mApi[1].cr.reset();

    ASSERT_NO_FATAL_FAILURE( getContactRequest(0, true, 0) );
    mApi[0].cr.reset();

    ASSERT_NO_FATAL_FAILURE( getContactRequest(1, false, 0) );
    mApi[1].cr.reset();


    // --- Invite a new contact (again) ---

    mApi[1].contactRequestUpdated = false;
    ASSERT_NO_FATAL_FAILURE( inviteContact(0, mApi[1].email, message, MegaContactRequest::INVITE_ACTION_ADD) );
    ASSERT_TRUE( waitForResponse(&mApi[1].contactRequestUpdated) )   // at the target side (auxiliar account)
            << "Contact request creation not received after " << maxTimeout << " seconds";


    // --- Accept a contact invitation ---

    ASSERT_NO_FATAL_FAILURE( getContactRequest(1, false) );

    mApi[0].contactRequestUpdated = mApi[1].contactRequestUpdated = false;
    ASSERT_NO_FATAL_FAILURE( replyContact(mApi[1].cr.get(), MegaContactRequest::REPLY_ACTION_ACCEPT) );
    ASSERT_TRUE( waitForResponse(&mApi[0].contactRequestUpdated) )   // at the target side (main account)
            << "Contact request creation not received after " << maxTimeout << " seconds";
    ASSERT_TRUE( waitForResponse(&mApi[1].contactRequestUpdated) )   // at the target side (auxiliar account)
            << "Contact request creation not received after " << maxTimeout << " seconds";

    mApi[1].cr.reset();

    ASSERT_NO_FATAL_FAILURE( getContactRequest(0, true, 0) );
    mApi[0].cr.reset();

    ASSERT_NO_FATAL_FAILURE( getContactRequest(1, false, 0) );
    mApi[1].cr.reset();


    // --- Modify firstname ---

    string firstname = "My firstname";

    mApi[1].userUpdated = false;
    ASSERT_NO_FATAL_FAILURE( setUserAttribute(MegaApi::USER_ATTR_FIRSTNAME, firstname));
    ASSERT_TRUE( waitForResponse(&mApi[1].userUpdated) )   // at the target side (auxiliar account)
            << "User attribute update not received after " << maxTimeout << " seconds";


    // --- Check firstname of a contact

    MegaUser *u = megaApi[0]->getMyUser();

    bool null_pointer = (u == NULL);
    ASSERT_FALSE(null_pointer) << "Cannot find the MegaUser for email: " << mApi[0].email;

    ASSERT_NO_FATAL_FAILURE( getUserAttribute(u, MegaApi::USER_ATTR_FIRSTNAME));
    ASSERT_EQ( firstname, attributeValue) << "Firstname is wrong";

    delete u;


    // --- Set master key already as exported

    u = megaApi[0]->getMyUser();

    mApi[0].requestFlags[MegaRequest::TYPE_SET_ATTR_USER] = false;
    megaApi[0]->masterKeyExported();
    ASSERT_TRUE( waitForResponse(&mApi[0].requestFlags[MegaRequest::TYPE_SET_ATTR_USER]) );

    ASSERT_NO_FATAL_FAILURE( getUserAttribute(u, MegaApi::USER_ATTR_PWD_REMINDER, maxTimeout, 0));
    string pwdReminder = attributeValue;
    size_t offset = pwdReminder.find(':');
    offset = pwdReminder.find(':', offset+1);
    ASSERT_EQ( pwdReminder.at(offset+1), '1' ) << "Password reminder attribute not updated";

    delete u;


    // --- Get language preference

    u = megaApi[0]->getMyUser();

    string langCode = "es";
    ASSERT_NO_FATAL_FAILURE( setUserAttribute(MegaApi::USER_ATTR_LANGUAGE, langCode));
    ASSERT_NO_FATAL_FAILURE( getUserAttribute(u, MegaApi::USER_ATTR_LANGUAGE, maxTimeout, 0));
    string language = attributeValue;
    ASSERT_TRUE(!strcmp(langCode.c_str(), language.c_str())) << "Language code is wrong";

    delete u;


    // --- Load avatar ---

    ASSERT_TRUE(fileexists(AVATARSRC)) <<  "File " +AVATARSRC+ " is needed in folder " << cwd();

    mApi[1].userUpdated = false;
    ASSERT_NO_FATAL_FAILURE( setUserAttribute(MegaApi::USER_ATTR_AVATAR, AVATARSRC));
    ASSERT_TRUE( waitForResponse(&mApi[1].userUpdated) )   // at the target side (auxiliar account)
            << "User attribute update not received after " << maxTimeout << " seconds";


    // --- Get avatar of a contact ---

    u = megaApi[0]->getMyUser();

    null_pointer = (u == NULL);
    ASSERT_FALSE(null_pointer) << "Cannot find the MegaUser for email: " << mApi[0].email;

    attributeValue = "";

    ASSERT_NO_FATAL_FAILURE( getUserAttribute(u, MegaApi::USER_ATTR_AVATAR));
    ASSERT_STREQ( "Avatar changed", attributeValue.data()) << "Failed to change avatar";

    int64_t filesizeSrc = getFilesize(AVATARSRC);
    int64_t filesizeDst = getFilesize(AVATARDST);
    ASSERT_EQ(filesizeDst, filesizeSrc) << "Received avatar differs from uploaded avatar";

    delete u;


    // --- Delete avatar ---

    mApi[1].userUpdated = false;
    ASSERT_NO_FATAL_FAILURE( setUserAttribute(MegaApi::USER_ATTR_AVATAR, ""));
    ASSERT_TRUE( waitForResponse(&mApi[1].userUpdated) )   // at the target side (auxiliar account)
            << "User attribute update not received after " << maxTimeout << " seconds";


    // --- Get non-existing avatar of a contact ---

    u = megaApi[0]->getMyUser();

    null_pointer = (u == NULL);
    ASSERT_FALSE(null_pointer) << "Cannot find the MegaUser for email: " << mApi[0].email;

    attributeValue = "";

    ASSERT_NO_FATAL_FAILURE( getUserAttribute(u, MegaApi::USER_ATTR_AVATAR));
    ASSERT_STREQ("Avatar not found", attributeValue.data()) << "Failed to remove avatar";

    delete u;


    // --- Delete an existing contact ---

    mApi[0].userUpdated = false;
    ASSERT_NO_FATAL_FAILURE( removeContact(mApi[1].email) );
    ASSERT_TRUE( waitForResponse(&mApi[0].userUpdated) )   // at the target side (main account)
            << "User attribute update not received after " << maxTimeout << " seconds";

    u = megaApi[0]->getContact(mApi[1].email.data());
    null_pointer = (u == NULL);

    ASSERT_FALSE(null_pointer) << "Cannot find the MegaUser for email: " << mApi[1].email;
    ASSERT_EQ(MegaUser::VISIBILITY_HIDDEN, u->getVisibility()) << "New contact is still visible";

    delete u;
}

bool SdkTest::checkAlert(int apiIndex, const string& title, const string& path)
{
    bool ok = false;
    for (int i = 0; !ok && i < 10; ++i)
    {

        MegaUserAlertList* list = mApi[apiIndex].megaApi->getUserAlerts();
        if (list->size() > 0)
        {
            MegaUserAlert* a = list->get(list->size() - 1);
            ok = title == a->getTitle() && path == a->getPath() && !ISUNDEF(a->getNodeHandle());

            if (!ok && i == 9)
            {
                EXPECT_STREQ(title.c_str(), a->getTitle());
                EXPECT_STREQ(path.c_str(), a->getPath());
                EXPECT_NE(a->getNodeHandle(), UNDEF);
            }
        }
        delete list;

        if (!ok)
        {
            LOG_info << "Waiting some more for the alert";
            WaitMillisec(USERALERT_ARRIVAL_MILLISEC);
        }
    }
    return ok;
}

bool SdkTest::checkAlert(int apiIndex, const string& title, handle h, int n)
{
    bool ok = false;
    for (int i = 0; !ok && i < 10; ++i)
    {

        MegaUserAlertList* list = megaApi[apiIndex]->getUserAlerts();
        if (list->size() > 0)
        {
            MegaUserAlert* a = list->get(list->size() - 1);
            ok = title == a->getTitle() && a->getNodeHandle() == h && a->getNumber(0) == n;

            if (!ok && i == 9)
            {
                EXPECT_STREQ(a->getTitle(), title.c_str());
                EXPECT_EQ(a->getNodeHandle(), h);
                EXPECT_EQ(a->getNumber(0), n); // 0 for number of folders
            }
        }
        delete list;

        if (!ok)
        {
            LOG_info << "Waiting some more for the alert";
            WaitMillisec(USERALERT_ARRIVAL_MILLISEC);
        }
    }
    return ok;
}

/**
 * @brief TEST_F SdkTestShares
 *
 * Initialize a test scenario by:
 *
 * - Creating/uploading some folders/files to share
 * - Creating a new contact to share to
 *
 * Performs different operations related to sharing:
 *
 * - Share a folder with an existing contact
 * - Check the correctness of the outgoing share
 * - Check the reception and correctness of the incoming share
 * - Modify the access level
 * - Revoke the access to the share
 * - Share a folder with a non registered email
 * - Check the correctness of the pending outgoing share
 * - Create a file public link
 * - Import a file public link
 * - Get a node from a file public link
 * - Remove a public link
 * - Create a folder public link
 */
TEST_F(SdkTest, SdkTestShares)
{
    LOG_info << "___TEST Shares___";
    getAccountsForTest(2);

    MegaShareList *sl;
    MegaShare *s;
    MegaNodeList *nl;
    MegaNode *n;
    MegaNode *n1;

    // Initialize a test scenario : create some folders/files to share

    // Create some nodes to share
    //  |--Shared-folder
    //    |--subfolder
    //    |--file.txt

    std::unique_ptr<MegaNode> rootnode{megaApi[0]->getRootNode()};
    char foldername1[64] = "Shared-folder";
    MegaHandle hfolder1;

    ASSERT_NO_FATAL_FAILURE( createFolder(0, foldername1, rootnode.get()) );

    hfolder1 = mApi[0].h;     // 'h' is set in 'onRequestFinish()'
    n1 = megaApi[0]->getNodeByHandle(hfolder1);

    char foldername2[64] = "subfolder";
    MegaHandle hfolder2;

    ASSERT_NO_FATAL_FAILURE( createFolder(0, foldername2, std::unique_ptr<MegaNode>{megaApi[0]->getNodeByHandle(hfolder1)}.get()) );

    hfolder2 = mApi[0].h;

    MegaHandle hfile1;
    createFile(PUBLICFILE.data(), false);   // not a large file since don't need to test transfers here

    ASSERT_EQ(MegaError::API_OK, synchronousStartUpload(0, PUBLICFILE.data(), std::unique_ptr<MegaNode>{megaApi[0]->getNodeByHandle(hfolder1)}.get())) << "Cannot upload a test file";

    hfile1 = mApi[0].h;


    // --- Download authorized node from another account ---

    MegaNode *nNoAuth = megaApi[0]->getNodeByHandle(hfile1);

    int transferError = synchronousStartDownload(1, nNoAuth, "unauthorized_node");

    bool hasFailed = (transferError != API_OK);
    ASSERT_TRUE(hasFailed) << "Download of node without authorization successful! (it should fail)";

    MegaNode *nAuth = megaApi[0]->authorizeNode(nNoAuth);

    transferError = synchronousStartDownload(1, nAuth, "authorized_node");
    ASSERT_EQ(MegaError::API_OK, transferError) << "Cannot download authorized node (error: " << mApi[1].lastError << ")";

    delete nNoAuth;
    delete nAuth;

    // Initialize a test scenario: create a new contact to share to

    string message = "Hi contact. Let's share some stuff";

    mApi[1].contactRequestUpdated = false;
    ASSERT_NO_FATAL_FAILURE( inviteContact(0, mApi[1].email, message, MegaContactRequest::INVITE_ACTION_ADD) );
    ASSERT_TRUE( waitForResponse(&mApi[1].contactRequestUpdated) )   // at the target side (auxiliar account)
            << "Contact request creation not received after " << maxTimeout << " seconds";


    ASSERT_NO_FATAL_FAILURE( getContactRequest(1, false) );

    mApi[0].contactRequestUpdated = mApi[1].contactRequestUpdated = false;
    ASSERT_NO_FATAL_FAILURE( replyContact(mApi[1].cr.get(), MegaContactRequest::REPLY_ACTION_ACCEPT) );
    ASSERT_TRUE( waitForResponse(&mApi[1].contactRequestUpdated) )   // at the target side (auxiliar account)
            << "Contact request creation not received after " << maxTimeout << " seconds";
    ASSERT_TRUE( waitForResponse(&mApi[0].contactRequestUpdated) )   // at the source side (main account)
            << "Contact request creation not received after " << maxTimeout << " seconds";

    mApi[1].cr.reset();


    // --- Create a new outgoing share ---

    mApi[0].nodeUpdated = mApi[1].nodeUpdated = false;
    ASSERT_NO_FATAL_FAILURE( shareFolder(n1, mApi[1].email.data(), MegaShare::ACCESS_READ) );
    ASSERT_TRUE( waitForResponse(&mApi[0].nodeUpdated) )   // at the target side (main account)
            << "Node update not received after " << maxTimeout << " seconds";
    ASSERT_TRUE( waitForResponse(&mApi[1].nodeUpdated) )   // at the target side (auxiliar account)
            << "Node update not received after " << maxTimeout << " seconds";


    // --- Check the outgoing share ---

    sl = megaApi[0]->getOutShares();
    ASSERT_EQ(1, sl->size()) << "Outgoing share failed";
    s = sl->get(0);

    n1 = megaApi[0]->getNodeByHandle(hfolder1);    // get an updated version of the node

    ASSERT_EQ(MegaShare::ACCESS_READ, s->getAccess()) << "Wrong access level of outgoing share";
    ASSERT_EQ(hfolder1, s->getNodeHandle()) << "Wrong node handle of outgoing share";
    ASSERT_STREQ(mApi[1].email.data(), s->getUser()) << "Wrong email address of outgoing share";
    ASSERT_TRUE(n1->isShared()) << "Wrong sharing information at outgoing share";
    ASSERT_TRUE(n1->isOutShare()) << "Wrong sharing information at outgoing share";

    delete sl;


    // --- Check the incoming share ---

    sl = megaApi[1]->getInSharesList();
    ASSERT_EQ(1, sl->size()) << "Incoming share not received in auxiliar account";

    nl = megaApi[1]->getInShares(megaApi[1]->getContact(mApi[0].email.data()));
    ASSERT_EQ(1, nl->size()) << "Incoming share not received in auxiliar account";
    n = nl->get(0);

    ASSERT_EQ(hfolder1, n->getHandle()) << "Wrong node handle of incoming share";
    ASSERT_STREQ(foldername1, n->getName()) << "Wrong folder name of incoming share";
    ASSERT_EQ(MegaError::API_OK, megaApi[1]->checkAccess(n, MegaShare::ACCESS_READ).getErrorCode()) << "Wrong access level of incoming share";
    ASSERT_TRUE(n->isInShare()) << "Wrong sharing information at incoming share";
    ASSERT_TRUE(n->isShared()) << "Wrong sharing information at incoming share";

    delete nl;

    // check the corresponding user alert
    ASSERT_TRUE(checkAlert(1, "New shared folder from " + mApi[0].email, mApi[0].email + ":Shared-folder"));

    // add a folder under the share
    char foldernameA[64] = "dummyname1";
    char foldernameB[64] = "dummyname2";
    ASSERT_NO_FATAL_FAILURE(createFolder(0, foldernameA, std::unique_ptr<MegaNode>{megaApi[0]->getNodeByHandle(hfolder2)}.get()));
    ASSERT_NO_FATAL_FAILURE(createFolder(0, foldernameB, std::unique_ptr<MegaNode>{megaApi[0]->getNodeByHandle(hfolder2)}.get()));

    // check the corresponding user alert
    ASSERT_TRUE(checkAlert(1, mApi[0].email + " added 2 folders", std::unique_ptr<MegaNode>{megaApi[0]->getNodeByHandle(hfolder2)}->getHandle(), 2));

    // --- Modify the access level of an outgoing share ---

    mApi[0].nodeUpdated = mApi[1].nodeUpdated = false;
    ASSERT_NO_FATAL_FAILURE( shareFolder(megaApi[0]->getNodeByHandle(hfolder1), mApi[1].email.data(), MegaShare::ACCESS_READWRITE) );
    ASSERT_TRUE( waitForResponse(&mApi[0].nodeUpdated) )   // at the target side (main account)
            << "Node update not received after " << maxTimeout << " seconds";
    ASSERT_TRUE( waitForResponse(&mApi[1].nodeUpdated) )   // at the target side (auxiliar account)
            << "Node update not received after " << maxTimeout << " seconds";

    nl = megaApi[1]->getInShares(megaApi[1]->getContact(mApi[0].email.data()));
    ASSERT_EQ(1, nl->size()) << "Incoming share not received in auxiliar account";
    n = nl->get(0);

    ASSERT_EQ(MegaError::API_OK, megaApi[1]->checkAccess(n, MegaShare::ACCESS_READWRITE).getErrorCode()) << "Wrong access level of incoming share";

    delete nl;


    // --- Revoke access to an outgoing share ---

    mApi[0].nodeUpdated = mApi[1].nodeUpdated = false;
    ASSERT_NO_FATAL_FAILURE( shareFolder(n1, mApi[1].email.data(), MegaShare::ACCESS_UNKNOWN) );
    ASSERT_TRUE( waitForResponse(&mApi[0].nodeUpdated) )   // at the target side (main account)
            << "Node update not received after " << maxTimeout << " seconds";
    ASSERT_TRUE( waitForResponse(&mApi[1].nodeUpdated) )   // at the target side (auxiliar account)
            << "Node update not received after " << maxTimeout << " seconds";

    delete sl;
    sl = megaApi[0]->getOutShares();
    ASSERT_EQ(0, sl->size()) << "Outgoing share revocation failed";
    delete sl;

    nl = megaApi[1]->getInShares(megaApi[1]->getContact(mApi[0].email.data()));
    ASSERT_EQ(0, nl->size()) << "Incoming share revocation failed";
    delete nl;

    // check the corresponding user alert
    {
        MegaUserAlertList* list = megaApi[1]->getUserAlerts();
        ASSERT_TRUE(list->size() > 0);
        MegaUserAlert* a = list->get(list->size() - 1);
        ASSERT_STREQ(a->getTitle(), ("Access to folders shared by " + mApi[0].email + " was removed").c_str());
        ASSERT_STREQ(a->getPath(), (mApi[0].email + ":Shared-folder").c_str());
        ASSERT_NE(a->getNodeHandle(), UNDEF);
        delete list;
    }

    // --- Get pending outgoing shares ---

    char emailfake[64];
    srand(unsigned(time(NULL)));
    sprintf(emailfake, "%d@nonexistingdomain.com", rand()%1000000);
    // carefull, antispam rejects too many tries without response for the same address

    n = megaApi[0]->getNodeByHandle(hfolder2);

    mApi[0].contactRequestUpdated = false;
    mApi[0].nodeUpdated = false;
    ASSERT_NO_FATAL_FAILURE( shareFolder(n, emailfake, MegaShare::ACCESS_FULL) );
    ASSERT_TRUE( waitForResponse(&mApi[0].nodeUpdated) )   // at the target side (main account)
            << "Node update not received after " << maxTimeout << " seconds";
    ASSERT_TRUE( waitForResponse(&mApi[0].contactRequestUpdated) )   // at the target side (main account)
            << "Contact request update not received after " << maxTimeout << " seconds";

    sl = megaApi[0]->getPendingOutShares(n);   delete n;
    ASSERT_EQ(1, sl->size()) << "Pending outgoing share failed";
    s = sl->get(0);
    n = megaApi[0]->getNodeByHandle(s->getNodeHandle());

//    ASSERT_STREQ(emailfake, s->getUser()) << "Wrong email address of outgoing share"; User is not created yet
    ASSERT_FALSE(n->isShared()) << "Node is already shared, must be pending";
    ASSERT_FALSE(n->isOutShare()) << "Node is already shared, must be pending";
    ASSERT_FALSE(n->isInShare()) << "Node is already shared, must be pending";

    delete sl;
    delete n;


    // --- Create a file public link ---

    ASSERT_EQ(MegaError::API_OK, synchronousGetSpecificAccountDetails(0, true, true, true)) << "Cannot get account details";

    std::unique_ptr<MegaNode> nfile1{megaApi[0]->getNodeByHandle(hfile1)};

    ASSERT_NO_FATAL_FAILURE( createPublicLink(0, nfile1.get(), 0, maxTimeout, mApi[0].accountDetails->getProLevel() == 0) );
    // The created link is stored in this->link at onRequestFinish()

    // Get a fresh snapshot of the node and check it's actually exported
    nfile1 = std::unique_ptr<MegaNode>{megaApi[0]->getNodeByHandle(hfile1)};
    ASSERT_TRUE(nfile1->isExported()) << "Node is not exported, must be exported";
    ASSERT_FALSE(nfile1->isTakenDown()) << "Public link is taken down, it mustn't";

    // Regenerate the same link should not trigger a new request
    string oldLink = link;
    link = "";
    nfile1 = std::unique_ptr<MegaNode>{megaApi[0]->getNodeByHandle(hfile1)};
    ASSERT_NO_FATAL_FAILURE( createPublicLink(0, nfile1.get(), 0, maxTimeout, mApi[0].accountDetails->getProLevel() == 0) );
    ASSERT_STREQ(oldLink.c_str(), link.c_str()) << "Wrong public link after link update";


    // Try to update the expiration time of an existing link (only for PRO accounts are allowed, otherwise -11
    ASSERT_NO_FATAL_FAILURE( createPublicLink(0, nfile1.get(), m_time() + 30*86400, maxTimeout, mApi[0].accountDetails->getProLevel() == 0) );    
    nfile1 = std::unique_ptr<MegaNode>{megaApi[0]->getNodeByHandle(hfile1)};
    if (mApi[0].accountDetails->getProLevel() == 0)
    {
        ASSERT_EQ(0, nfile1->getExpirationTime()) << "Expiration time successfully set, when it shouldn't";
    }
    ASSERT_FALSE(nfile1->isExpired()) << "Public link is expired, it mustn't";


    // --- Import a file public link ---

    ASSERT_NO_FATAL_FAILURE( importPublicLink(0, link, rootnode.get()) );

    MegaNode *nimported = megaApi[0]->getNodeByHandle(mApi[0].h);

    ASSERT_STREQ(nfile1->getName(), nimported->getName()) << "Imported file with wrong name";
    ASSERT_EQ(rootnode->getHandle(), nimported->getParentHandle()) << "Imported file in wrong path";


    // --- Get node from file public link ---

    ASSERT_NO_FATAL_FAILURE( getPublicNode(1, link) );

    ASSERT_TRUE(publicNode->isPublic()) << "Cannot get a node from public link";


    // --- Remove a public link ---

    ASSERT_NO_FATAL_FAILURE( removePublicLink(0, nfile1.get()) );

    nfile1 = std::unique_ptr<MegaNode>{megaApi[0]->getNodeByHandle(mApi[0].h)};
    ASSERT_FALSE(nfile1->isPublic()) << "Public link removal failed (still public)";

    delete nimported;


    // --- Create a folder public link ---

    MegaNode *nfolder1 = megaApi[0]->getNodeByHandle(hfolder1);

    ASSERT_NO_FATAL_FAILURE( createPublicLink(0, nfolder1, 0, maxTimeout, mApi[0].accountDetails->getProLevel() == 0) );
    // The created link is stored in this->link at onRequestFinish()

    delete nfolder1;

    // Get a fresh snapshot of the node and check it's actually exported
    nfolder1 = megaApi[0]->getNodeByHandle(hfolder1);
    ASSERT_TRUE(nfolder1->isExported()) << "Node is not exported, must be exported";
    ASSERT_FALSE(nfolder1->isTakenDown()) << "Public link is taken down, it mustn't";

    delete nfolder1;

    oldLink = link;
    link = "";
    nfolder1 = megaApi[0]->getNodeByHandle(hfolder1);
    ASSERT_STREQ(oldLink.c_str(), nfolder1->getPublicLink()) << "Wrong public link from MegaNode";

    // Regenerate the same link should not trigger a new request
    ASSERT_NO_FATAL_FAILURE( createPublicLink(0, nfolder1, 0, maxTimeout, mApi[0].accountDetails->getProLevel() == 0) );
    ASSERT_STREQ(oldLink.c_str(), link.c_str()) << "Wrong public link after link update";

    delete nfolder1;

}


TEST_F(SdkTest, SdkTestShareKeys)
{
    LOG_info << "___TEST ShareKeys___";
    getAccountsForTest(3);

    // Three user scenario, with nested shares and new nodes created that need keys to be shared to the other users.
    // User A creates folder and shares it with user B
    // User A creates folders / subfolder and shares it with user C
    // When user C adds files to subfolder, does B receive the keys ?

    unique_ptr<MegaNode> rootnodeA(megaApi[0]->getRootNode());
    unique_ptr<MegaNode> rootnodeB(megaApi[1]->getRootNode());
    unique_ptr<MegaNode> rootnodeC(megaApi[2]->getRootNode());

    ASSERT_TRUE(rootnodeA &&rootnodeB &&rootnodeC);

    ASSERT_NO_FATAL_FAILURE(createFolder(0, "share-folder-A", rootnodeA.get()));
    unique_ptr<MegaNode> shareFolderA(megaApi[0]->getNodeByHandle(mApi[0].h));
    ASSERT_TRUE(!!shareFolderA);

    ASSERT_NO_FATAL_FAILURE(createFolder(0, "sub-folder-A", shareFolderA.get()));
    unique_ptr<MegaNode> subFolderA(megaApi[0]->getNodeByHandle(mApi[0].h));
    ASSERT_TRUE(!!subFolderA);

    // Initialize a test scenario: create a new contact to share to

    ASSERT_EQ(MegaError::API_OK, synchronousInviteContact(0, mApi[1].email.c_str(), "SdkTestShareKeys contact request A to B", MegaContactRequest::INVITE_ACTION_ADD));
    ASSERT_EQ(MegaError::API_OK, synchronousInviteContact(0, mApi[2].email.c_str(), "SdkTestShareKeys contact request A to C", MegaContactRequest::INVITE_ACTION_ADD));

    ASSERT_TRUE(WaitFor([this]() {return unique_ptr<MegaContactRequestList>(megaApi[1]->getIncomingContactRequests())->size() == 1 
                                      && unique_ptr<MegaContactRequestList>(megaApi[2]->getIncomingContactRequests())->size() == 1;}, 60000));
    ASSERT_NO_FATAL_FAILURE(getContactRequest(1, false));
    ASSERT_NO_FATAL_FAILURE(getContactRequest(2, false));
    

    ASSERT_EQ(MegaError::API_OK, synchronousReplyContactRequest(1, mApi[1].cr.get(), MegaContactRequest::REPLY_ACTION_ACCEPT));
    ASSERT_EQ(MegaError::API_OK, synchronousReplyContactRequest(2, mApi[2].cr.get(), MegaContactRequest::REPLY_ACTION_ACCEPT));

    WaitMillisec(3000);

    ASSERT_EQ(MegaError::API_OK, synchronousShare(0, shareFolderA.get(), mApi[1].email.c_str(), MegaShare::ACCESS_READ));
    ASSERT_EQ(MegaError::API_OK, synchronousShare(0, subFolderA.get(), mApi[2].email.c_str(), MegaShare::ACCESS_FULL));

    ASSERT_TRUE(WaitFor([this]() { return unique_ptr<MegaShareList>(megaApi[1]->getInSharesList())->size() == 1
                           && unique_ptr<MegaShareList>(megaApi[2]->getInSharesList())->size() == 1; }, 60000));

    unique_ptr<MegaNodeList> nl1(megaApi[1]->getInShares(megaApi[1]->getContact(mApi[0].email.c_str())));
    unique_ptr<MegaNodeList> nl2(megaApi[2]->getInShares(megaApi[2]->getContact(mApi[0].email.c_str())));
    
    ASSERT_EQ(1, nl1->size());
    ASSERT_EQ(1, nl2->size());

    MegaNode* receivedShareNodeB = nl1->get(0);
    MegaNode* receivedShareNodeC = nl2->get(0);

    ASSERT_NO_FATAL_FAILURE(createFolder(2, "folderByC1", receivedShareNodeC));
    ASSERT_NO_FATAL_FAILURE(createFolder(2, "folderByC2", receivedShareNodeC));

    ASSERT_TRUE(WaitFor([this, &subFolderA]() { unique_ptr<MegaNodeList> aView(megaApi[0]->getChildren(subFolderA.get()));
                                   return aView->size() == 2; }, 60000));

    WaitMillisec(10000);  // make it shorter once we do actually get the keys (seems to need a bug fix)

    // can A see the added folders?    
    
    unique_ptr<MegaNodeList> aView(megaApi[0]->getChildren(subFolderA.get()));
    ASSERT_EQ(2, aView->size());
    ASSERT_STREQ(aView->get(0)->getName(), "folderByC1");
    ASSERT_STREQ(aView->get(1)->getName(), "folderByC2");

    // Can B see the added folders?
    unique_ptr<MegaNodeList> bView(megaApi[1]->getChildren(receivedShareNodeB));
    ASSERT_EQ(1, bView->size());
    ASSERT_STREQ(bView->get(0)->getName(), "sub-folder-A");
    unique_ptr<MegaNodeList> bView2(megaApi[1]->getChildren(bView->get(0)));
    ASSERT_EQ(2, bView2->size());
    ASSERT_STREQ(bView2->get(0)->getName(), "NO_KEY");  // TODO: This is technically not correct but a current side effect of avoiding going back to the servers frequently - to be fixed soon.  For now choose the value that matches production
    ASSERT_STREQ(bView2->get(1)->getName(), "NO_KEY");
}

string localpathToUtf8Leaf(const LocalPath& itemlocalname, FSACCESS_CLASS& fsa)
{
    size_t lastpart = itemlocalname.lastpartlocal(fsa);
    LocalPath name(itemlocalname.subpathFrom(lastpart));
    return name.toPath(fsa);
}

LocalPath fspathToLocal(const fs::path& p, FSACCESS_CLASS& fsa)
{
    string path(p.u8string());
    return LocalPath::fromPath(path, fsa);
}
    


TEST_F(SdkTest, SdkTestFolderIteration)
{
    getAccountsForTest(2);

    for (int testcombination = 0; testcombination < 2; testcombination++)
    {
        bool openWithNameOrUseFileAccess = testcombination == 0;

        error_code ec;
        if (fs::exists("test_SdkTestFolderIteration")) 
        {
            fs::remove_all("test_SdkTestFolderIteration", ec);
            ASSERT_TRUE(!ec) << "could not remove old test folder";
        }

        fs::create_directory("test_SdkTestFolderIteration", ec);
        ASSERT_TRUE(!ec) << "could not create test folder";

        fs::path iteratePath = fs::current_path() / "test_SdkTestFolderIteration";

        // make a directory
        fs::create_directory(iteratePath / "folder");

        // make a file
        {
            ofstream f( (iteratePath / "file.txt").u8string().c_str());
            f << "file content";
        }

        // make some content to test the glob flag
        {
            fs::create_directory(iteratePath / "glob1folder");
            fs::create_directory(iteratePath / "glob2folder");
            ofstream f1( (iteratePath / "glob1file.txt").u8string().c_str());
            ofstream f2( (iteratePath / "glob2file.txt").u8string().c_str());
            f1 << "file content";
            f2 << "file content";
        }
        unsigned glob_entries = 4;

        // make a symlink to a folder (not recoginised by our dnext() on windows currently)
        fs::create_directory_symlink(iteratePath / "folder", iteratePath / "folderlink", ec);
        ASSERT_TRUE(!ec) << "could not create folder symlink";

        // make a symlinnk to a file
        fs::create_symlink(iteratePath / "file.txt", iteratePath / "filelink.txt", ec);
        ASSERT_TRUE(!ec) << "could not create folder symlink";

        // note on windows:  symlinks are excluded by skipAttributes for FILE_ATTRIBUTE_REPARSE_POINT (also see https://docs.microsoft.com/en-us/windows/win32/fileio/determining-whether-a-directory-is-a-volume-mount-point)

        struct FileAccessFields
        {
            m_off_t size = -2;
            m_time_t mtime = 2;
            handle fsid = 3;
            bool fsidvalid = false;
            nodetype_t type = (nodetype_t)-9;
            bool mIsSymLink = false;
            bool retry = false;
            int errorcode = -998;

            FileAccessFields() = default;

            FileAccessFields(const FileAccess& f) 
            {
                size = f.size;
                mtime = f.mtime;
                fsid = f.fsid;
                fsidvalid = f.fsidvalid;
                type = f.type;
                mIsSymLink = f.mIsSymLink;
                retry = f.retry;
                errorcode = f.errorcode;
            }
            bool operator == (const FileAccessFields& f) const
            {
                if (size != f.size) { EXPECT_EQ(size, f.size); return false; }
                if (mtime != f.mtime) { EXPECT_EQ(mtime, f.mtime); return false; }
                
                if (!mIsSymLink)
                {
                    // do we need fsid to be correct for symlink?  Seems on mac plain vs iterated differ
                    if (fsid != f.fsid) { EXPECT_EQ(fsid, f.fsid); return false; }
                }
                
                if (fsidvalid != f.fsidvalid) { EXPECT_EQ(fsidvalid, f.fsidvalid); return false; }
                if (type != f.type) { EXPECT_EQ(type, f.type); return false; }
                if (mIsSymLink != f.mIsSymLink) { EXPECT_EQ(mIsSymLink, f.mIsSymLink); return false; }
                if (retry != f.retry) { EXPECT_EQ(retry, f.retry); return false; }
                if (errorcode != f.errorcode) { EXPECT_EQ(errorcode, f.errorcode); return false; }
                return true;
            }
        };

        // capture results from the ways of gettnig the file info
        std::map<std::string, FileAccessFields > plain_fopen;
        std::map<std::string, FileAccessFields > iterate_fopen;
        std::map<std::string, FileAccessFields > plain_follow_fopen;
        std::map<std::string, FileAccessFields > iterate_follow_fopen;

        FSACCESS_CLASS fsa;
        auto localdir = fspathToLocal(iteratePath, fsa);

        std::unique_ptr<FileAccess> fopen_directory(fsa.newfileaccess(false));  // false = don't follow symlinks
        ASSERT_TRUE(fopen_directory->fopen(localdir, true, false));

        // now open and iterate the directory, not following symlinks (either by name or fopen'd directory)
        std::unique_ptr<DirAccess> da(fsa.newdiraccess());
        if (da->dopen(openWithNameOrUseFileAccess ? &localdir : NULL, openWithNameOrUseFileAccess ? NULL : fopen_directory.get(), false))
        {
            nodetype_t type;
            LocalPath itemlocalname;
            while (da->dnext(localdir, itemlocalname, false, &type))
            {
                string leafNameUtf8 = localpathToUtf8Leaf(itemlocalname, fsa);

                std::unique_ptr<FileAccess> plain_fopen_fa(fsa.newfileaccess(false));
                std::unique_ptr<FileAccess> iterate_fopen_fa(fsa.newfileaccess(false));

                LocalPath localpath = localdir;
                localpath.appendWithSeparator(itemlocalname, true, fsa.localseparator); 

                ASSERT_TRUE(plain_fopen_fa->fopen(localpath, true, false));
                plain_fopen[leafNameUtf8] = *plain_fopen_fa;

                ASSERT_TRUE(iterate_fopen_fa->fopen(localpath, true, false, da.get()));
                iterate_fopen[leafNameUtf8] = *iterate_fopen_fa;
            }
        }

        std::unique_ptr<FileAccess> fopen_directory2(fsa.newfileaccess(true));  // true = follow symlinks
        ASSERT_TRUE(fopen_directory2->fopen(localdir, true, false));

        // now open and iterate the directory, following symlinks (either by name or fopen'd directory)
        std::unique_ptr<DirAccess> da_follow(fsa.newdiraccess());
        if (da_follow->dopen(openWithNameOrUseFileAccess ? &localdir : NULL, openWithNameOrUseFileAccess ? NULL : fopen_directory2.get(), false))
        {
            nodetype_t type;
            LocalPath itemlocalname;
            while (da_follow->dnext(localdir, itemlocalname, true, &type))
            {
                string leafNameUtf8 = localpathToUtf8Leaf(itemlocalname, fsa);

                std::unique_ptr<FileAccess> plain_follow_fopen_fa(fsa.newfileaccess(true));
                std::unique_ptr<FileAccess> iterate_follow_fopen_fa(fsa.newfileaccess(true));
            
                LocalPath localpath = localdir;
                localpath.appendWithSeparator(itemlocalname, true, fsa.localseparator); 

                ASSERT_TRUE(plain_follow_fopen_fa->fopen(localpath, true, false));
                plain_follow_fopen[leafNameUtf8] = *plain_follow_fopen_fa;

                ASSERT_TRUE(iterate_follow_fopen_fa->fopen(localpath, true, false, da_follow.get()));
                iterate_follow_fopen[leafNameUtf8] = *iterate_follow_fopen_fa;
            }
        }

    #ifdef WIN32
        std::set<std::string> plain_names { "folder", "file.txt" }; // currently on windows, any type of symlink is ignored when iterating directories
        std::set<std::string> follow_names { "folder", "file.txt"};
    #else
        std::set<std::string> plain_names { "folder", "file.txt" };
        std::set<std::string> follow_names { "folder", "file.txt", "folderlink", "filelink.txt" };
    #endif

        ASSERT_EQ(plain_fopen.size(), plain_names.size() + glob_entries);
        ASSERT_EQ(iterate_fopen.size(), plain_names.size() + glob_entries);
        ASSERT_EQ(plain_follow_fopen.size(), follow_names.size() + glob_entries);
        ASSERT_EQ(iterate_follow_fopen.size(), follow_names.size() + glob_entries);

        for (auto& name : follow_names)
        {
            bool expected_non_follow = plain_names.find(name) != plain_names.end();
            bool issymlink = name.find("link") != string::npos;
            
            if (expected_non_follow)
            {
                ASSERT_TRUE(plain_fopen.find(name) != plain_fopen.end()) << name;
                ASSERT_TRUE(iterate_fopen.find(name) != iterate_fopen.end()) << name;

                auto& plain = plain_fopen[name];
                auto& iterate = iterate_fopen[name];

                ASSERT_EQ(plain, iterate)  << name;
                ASSERT_TRUE(plain.mIsSymLink == issymlink);
            }
            
            ASSERT_TRUE(plain_follow_fopen.find(name) != plain_follow_fopen.end()) << name;
            ASSERT_TRUE(iterate_follow_fopen.find(name) != iterate_follow_fopen.end()) << name;

            auto& plain_follow = plain_follow_fopen[name];
            auto& iterate_follow = iterate_follow_fopen[name];

            ASSERT_EQ(plain_follow, iterate_follow) << name;
            ASSERT_TRUE(plain_follow.mIsSymLink == issymlink);
        }

        //ASSERT_EQ(plain_fopen["folder"].size, 0);  size field is not set for folders
        ASSERT_EQ(plain_fopen["folder"].type, FOLDERNODE);
        ASSERT_EQ(plain_fopen["folder"].fsidvalid, true);
        ASSERT_EQ(plain_fopen["folder"].mIsSymLink, false);

        ASSERT_EQ(plain_fopen["file.txt"].size, 12);
        ASSERT_EQ(plain_fopen["file.txt"].fsidvalid, true);
        ASSERT_EQ(plain_fopen["file.txt"].type, FILENODE);
        ASSERT_EQ(plain_fopen["file.txt"].mIsSymLink, false);

// on windows and mac and linux, without the follow flag on, directory iteration does not report symlinks (currently)
//
//        //ASSERT_EQ(plain_fopen["folder"].size, 0);  size field is not set for folders
//        ASSERT_EQ(plain_fopen["folderlink"].type, FOLDERNODE);
//        ASSERT_EQ(plain_fopen["folderlink"].fsidvalid, true);
//        ASSERT_EQ(plain_fopen["folderlink"].mIsSymLink, true);
//
//        ASSERT_EQ(plain_fopen["filelink.txt"].size, 12);
//        ASSERT_EQ(plain_fopen["filelink.txt"].fsidvalid, true);
//        ASSERT_EQ(plain_fopen["filelink.txt"].type, FILENODE);
//        ASSERT_EQ(plain_fopen["filelink.txt"].mIsSymLink, true);
//
        ASSERT_TRUE(plain_fopen.find("folderlink") == plain_fopen.end());
        ASSERT_TRUE(plain_fopen.find("filelink.txt") == plain_fopen.end());
        
        // check the glob flag
        auto localdirGlob = fspathToLocal(iteratePath / "glob1*", fsa);
        std::unique_ptr<DirAccess> da2(fsa.newdiraccess());
        if (da2->dopen(&localdirGlob, NULL, true))
        {
            nodetype_t type;
            LocalPath itemlocalname;
            set<string> remainingExpected { "glob1folder", "glob1file.txt" };
            while (da2->dnext(localdir, itemlocalname, true, &type))
            {
                string leafNameUtf8 = localpathToUtf8Leaf(itemlocalname, fsa);
                ASSERT_EQ(leafNameUtf8.substr(0, 5), string("glob1"));
                ASSERT_TRUE(remainingExpected.find(leafNameUtf8) != remainingExpected.end());
                remainingExpected.erase(leafNameUtf8);
            }
            ASSERT_EQ(remainingExpected.size(), 0u);
        }

    }
}



/**
* @brief TEST_F SdkTestConsoleAutocomplete
*
* Run various tests confirming the console autocomplete will work as expected
*
*/
#ifdef _WIN32

bool cmp(const autocomplete::CompletionState& c, std::vector<std::string>& s)
{
    bool result = true;
    if (c.completions.size() != s.size())
    {
        result = false;
    }
    else
    {
        std::sort(s.begin(), s.end());
        for (size_t i = c.completions.size(); i--; )
        {
            if (c.completions[i].s != s[i])
            {
                result = false;
                break;
            }
        }
    }
    if (!result)
    {
        for (size_t i = 0; i < c.completions.size() || i < s.size(); ++i)
        {
            cout << (i < s.size() ? s[i] : "") << "/" << (i < c.completions.size() ? c.completions[i].s : "") << endl;
        }
    }
    return result;
}

TEST_F(SdkTest, SdkTestConsoleAutocomplete)
{
    getAccountsForTest(2);
    using namespace autocomplete;

    {
        std::unique_ptr<Either> p(new Either);
        p->Add(sequence(text("cd")));
        p->Add(sequence(text("lcd")));
        p->Add(sequence(text("ls"), opt(flag("-R"))));
        p->Add(sequence(text("lls"), opt(flag("-R")), param("folder")));
        ACN syntax(std::move(p));

        {
            auto r = autoComplete("", 0, syntax, false);
            std::vector<std::string> e{ "cd", "lcd", "ls", "lls" };
            ASSERT_TRUE(cmp(r, e));
        }

        {
            auto r = autoComplete("l", 1, syntax, false);
            std::vector<std::string> e{ "lcd", "ls", "lls" };
            ASSERT_TRUE(cmp(r, e));
        }

        {
            auto r = autoComplete("ll", 2, syntax, false);
            std::vector<std::string> e{ "lls" };
            ASSERT_TRUE(cmp(r, e));
        }

        {
            auto r = autoComplete("lls", 3, syntax, false);
            std::vector<std::string> e{ "lls" };
            ASSERT_TRUE(cmp(r, e));
        }

        {
            auto r = autoComplete("lls ", 4, syntax, false);
            std::vector<std::string> e{ "<folder>" };
            ASSERT_TRUE(cmp(r, e));
        }

        {
            auto r = autoComplete("lls -", 5, syntax, false);
            std::vector<std::string> e{ "-R" };
            ASSERT_TRUE(cmp(r, e));
        }

        {
            auto r = autoComplete("x", 1, syntax, false);
            std::vector<std::string> e{};
            ASSERT_TRUE(cmp(r, e));
        }

        {
            auto r = autoComplete("x ", 2, syntax, false);
            std::vector<std::string> e{};
            ASSERT_TRUE(cmp(r, e));
        }
    }

    ::mega::handle megaCurDir = UNDEF;

    MegaApiImpl* impl = *((MegaApiImpl**)(((char*)megaApi[0].get()) + sizeof(*megaApi[0].get())) - 1); //megaApi[0]->pImpl;
    MegaClient* client = impl->getMegaClient();


    std::unique_ptr<Either> p(new Either);
    p->Add(sequence(text("cd")));
    p->Add(sequence(text("lcd")));
    p->Add(sequence(text("ls"), opt(flag("-R")), opt(ACN(new MegaFS(true, true, client, &megaCurDir, "")))));
    p->Add(sequence(text("lls"), opt(flag("-R")), opt(ACN(new LocalFS(true, true, "")))));
    ACN syntax(std::move(p));

    error_code e;
    fs::remove_all("test_autocomplete_files", e);

    fs::create_directory("test_autocomplete_files");
    fs::path old_cwd = fs::current_path();
    fs::current_path("test_autocomplete_files");

    fs::create_directory("dir1");
    fs::create_directory("dir1\\sub11");
    fs::create_directory("dir1\\sub12");
    fs::create_directory("dir2");
    fs::create_directory("dir2\\sub21");
    fs::create_directory("dir2\\sub22");
    fs::create_directory("dir2a");
    fs::create_directory("dir2a\\dir space");
    fs::create_directory("dir2a\\dir space\\next");
    fs::create_directory("dir2a\\dir space2");
    fs::create_directory("dir2a\\nospace");

    {
        auto r = autoComplete("ls -R", 5, syntax, false);
        std::vector<std::string> e{"-R"};
        ASSERT_TRUE(cmp(r, e));
    }

    // dos style file completion, local fs
    CompletionTextOut s;

    {
        auto r = autoComplete("lls ", 4, syntax, false);
        std::vector<std::string> e{ "dir1", "dir2", "dir2a" };
        ASSERT_TRUE(cmp(r, e));
        applyCompletion(r, true, 100, s);
        ASSERT_EQ(r.line, "lls dir1");
    }

    {
        auto r = autoComplete("lls di", 6, syntax, false);
        std::vector<std::string> e{ "dir1", "dir2", "dir2a" };
        ASSERT_TRUE(cmp(r, e));
    }

    {
        auto r = autoComplete("lls dir2", 8, syntax, false);
        std::vector<std::string> e{ "dir2", "dir2a" };
        ASSERT_TRUE(cmp(r, e));
    }

    {
        auto r = autoComplete("lls dir2a", 9, syntax, false);
        std::vector<std::string> e{ "dir2a" };
        ASSERT_TRUE(cmp(r, e));
    }

    {
        auto r = autoComplete("lls dir2 something after", 8, syntax, false);
        std::vector<std::string> e{ "dir2", "dir2a" };
        ASSERT_TRUE(cmp(r, e));
    }

    {
        auto r = autoComplete("lls dir2something immeditely after", 8, syntax, false);
        std::vector<std::string> e{ "dir2", "dir2a" };
        ASSERT_TRUE(cmp(r, e));
    }

    {
        auto r = autoComplete("lls dir2\\", 9, syntax, false);
        std::vector<std::string> e{ "dir2\\sub21", "dir2\\sub22" };
        ASSERT_TRUE(cmp(r, e));
    }

    {
        auto r = autoComplete("lls dir2\\.\\", 11, syntax, false);
        std::vector<std::string> e{ "dir2\\.\\sub21", "dir2\\.\\sub22" };
        ASSERT_TRUE(cmp(r, e));
    }

    {
        auto r = autoComplete("lls dir2\\..", 11, syntax, false);
        std::vector<std::string> e{ "dir2\\.." };
        ASSERT_TRUE(cmp(r, e));
    }

    {
        auto r = autoComplete("lls dir2\\..\\", 12, syntax, false);
        std::vector<std::string> e{ "dir2\\..\\dir1", "dir2\\..\\dir2", "dir2\\..\\dir2a" };
        ASSERT_TRUE(cmp(r, e));
        applyCompletion(r, true, 100, s);
        ASSERT_EQ(r.line, "lls dir2\\..\\dir1");
        applyCompletion(r, true, 100, s);
        ASSERT_EQ(r.line, "lls dir2\\..\\dir2");
        applyCompletion(r, true, 100, s);
        ASSERT_EQ(r.line, "lls dir2\\..\\dir2a");
        applyCompletion(r, true, 100, s);
        ASSERT_EQ(r.line, "lls dir2\\..\\dir1");
        applyCompletion(r, false, 100, s);
        ASSERT_EQ(r.line, "lls dir2\\..\\dir2a");
        applyCompletion(r, false, 100, s);
        ASSERT_EQ(r.line, "lls dir2\\..\\dir2");
    }

    {
        auto r = autoComplete("lls dir2a\\", 10, syntax, false);
        applyCompletion(r, false, 100, s);
        ASSERT_EQ(r.line, "lls dir2a\\nospace");
        applyCompletion(r, false, 100, s);
        ASSERT_EQ(r.line, "lls \"dir2a\\dir space2\"");
        applyCompletion(r, false, 100, s);
        ASSERT_EQ(r.line, "lls \"dir2a\\dir space\"");
        applyCompletion(r, false, 100, s);
        ASSERT_EQ(r.line, "lls dir2a\\nospace");
    }

    {
        auto r = autoComplete("lls \"dir\"1\\", 11, syntax, false);
        applyCompletion(r, true, 100, s);
        ASSERT_EQ(r.line, "lls \"dir1\\sub11\"");
    }

    {
        auto r = autoComplete("lls dir1\\\"..\\dir2\\\"", std::string::npos, syntax, false);
        applyCompletion(r, true, 100, s);
        ASSERT_EQ(r.line, "lls \"dir1\\..\\dir2\\sub21\"");
    }

    {
        auto r = autoComplete("lls c:\\prog", std::string::npos, syntax, false);
        applyCompletion(r, true, 100, s);
        ASSERT_EQ(r.line, "lls \"c:\\Program Files\"");
        applyCompletion(r, true, 100, s);
        ASSERT_EQ(r.line, "lls \"c:\\Program Files (x86)\"");
    }

    {
        auto r = autoComplete("lls \"c:\\program files \"", std::string::npos, syntax, false);
        applyCompletion(r, true, 100, s);
        ASSERT_EQ(r.line, "lls \"c:\\Program Files (x86)\"");
    }

    // unix style completions, local fs

    {
        auto r = autoComplete("lls ", 4, syntax, true);
        std::vector<std::string> e{ "dir1\\", "dir2\\", "dir2a\\" };
        ASSERT_TRUE(cmp(r, e));
        applyCompletion(r, true, 100, s);
        ASSERT_EQ(r.line, "lls dir");
    }

    {
        auto r = autoComplete("lls di", 6, syntax, true);
        std::vector<std::string> e{ "dir1\\", "dir2\\", "dir2a\\" };
        ASSERT_TRUE(cmp(r, e));
        applyCompletion(r, true, 100, s);
        ASSERT_EQ(r.line, "lls dir");
    }

    {
        auto r = autoComplete("lls dir2", 8, syntax, true);
        std::vector<std::string> e{ "dir2\\", "dir2a\\" };
        ASSERT_TRUE(cmp(r, e));
        applyCompletion(r, true, 100, s);
        ASSERT_EQ(r.line, "lls dir2");
    }

    {
        auto r = autoComplete("lls dir2a", 9, syntax, true);
        std::vector<std::string> e{ "dir2a\\" };
        ASSERT_TRUE(cmp(r, e));
        applyCompletion(r, true, 100, s);
        ASSERT_EQ(r.line, "lls dir2a\\");
    }

    {
        auto r = autoComplete("lls dir2 something after", 8, syntax, true);
        std::vector<std::string> e{ "dir2\\", "dir2a\\" };
        ASSERT_TRUE(cmp(r, e));
        applyCompletion(r, true, 100, s);
        ASSERT_EQ(r.line, "lls dir2 something after");
    }

    {
        auto r = autoComplete("lls dir2asomething immediately after", 9, syntax, true);
        std::vector<std::string> e{ "dir2a\\" };
        ASSERT_TRUE(cmp(r, e));
        applyCompletion(r, true, 100, s);
        ASSERT_EQ(r.line, "lls dir2a\\something immediately after");
    }

    {
        auto r = autoComplete("lls dir2\\", 9, syntax, true);
        std::vector<std::string> e{ "dir2\\sub21\\", "dir2\\sub22\\" };
        ASSERT_TRUE(cmp(r, e));
        applyCompletion(r, true, 100, s);
        ASSERT_EQ(r.line, "lls dir2\\sub2");
        auto rr = autoComplete("lls dir2\\sub22", 14, syntax, true);
        applyCompletion(rr, true, 100, s);
        ASSERT_EQ(rr.line, "lls dir2\\sub22\\");
    }

    {
        auto r = autoComplete("lls dir2\\.\\", 11, syntax, true);
        std::vector<std::string> e{ "dir2\\.\\sub21\\", "dir2\\.\\sub22\\" };
        ASSERT_TRUE(cmp(r, e));
        applyCompletion(r, true, 100, s);
        ASSERT_EQ(r.line, "lls dir2\\.\\sub2");
    }

    {
        auto r = autoComplete("lls dir2\\..", 11, syntax, true);
        std::vector<std::string> e{ "dir2\\..\\" };
        ASSERT_TRUE(cmp(r, e));
        applyCompletion(r, true, 100, s);
        ASSERT_EQ(r.line, "lls dir2\\..\\");
    }

    {
        auto r = autoComplete("lls dir2\\..\\", 12, syntax, true);
        std::vector<std::string> e{ "dir2\\..\\dir1\\", "dir2\\..\\dir2\\", "dir2\\..\\dir2a\\" };
        ASSERT_TRUE(cmp(r, e));
        applyCompletion(r, true, 100, s);
        ASSERT_EQ(r.line, "lls dir2\\..\\dir");
    }

    {
        auto r = autoComplete("lls dir2\\..\\", 12, syntax, true);
        std::vector<std::string> e{ "dir2\\..\\dir1\\", "dir2\\..\\dir2\\", "dir2\\..\\dir2a\\" };
        ASSERT_TRUE(cmp(r, e));
        applyCompletion(r, true, 100, s);
        ASSERT_EQ(r.line, "lls dir2\\..\\dir");
    }

    {
        auto r = autoComplete("lls dir2a\\d", 11, syntax, true);
        applyCompletion(r, true, 100, s);
        ASSERT_EQ(r.line, "lls \"dir2a\\dir space\"");
        auto rr = autoComplete("lls \"dir2a\\dir space\"\\", std::string::npos, syntax, false);
        applyCompletion(rr, true, 100, s);
        ASSERT_EQ(rr.line, "lls \"dir2a\\dir space\\next\"");
    }

    {
        auto r = autoComplete("lls \"dir\"1\\", std::string::npos, syntax, true);
        applyCompletion(r, true, 100, s);
        ASSERT_EQ(r.line, "lls \"dir1\\sub1\"");
    }

    {
        auto r = autoComplete("lls dir1\\\"..\\dir2\\\"", std::string::npos, syntax, true);
        applyCompletion(r, true, 100, s);
        ASSERT_EQ(r.line, "lls \"dir1\\..\\dir2\\sub2\"");
    }

    {
        auto r = autoComplete("lls c:\\prog", std::string::npos, syntax, true);
        applyCompletion(r, true, 100, s);
        ASSERT_EQ(r.line, "lls c:\\program");
    }

    {
        auto r = autoComplete("lls \"c:\\program files \"", std::string::npos, syntax, true);
        applyCompletion(r, true, 100, s);
        ASSERT_EQ(r.line, "lls \"c:\\program files (x86)\\\"");
    }

    {
        auto r = autoComplete("lls 'c:\\program files '", std::string::npos, syntax, true);
        applyCompletion(r, true, 100, s);
        ASSERT_EQ(r.line, "lls 'c:\\program files (x86)\\'");
    }

    // mega dir setup

    MegaNode *rootnode = megaApi[0]->getRootNode();
    ASSERT_NO_FATAL_FAILURE(createFolder(0, "test_autocomplete_megafs", rootnode));
    MegaNode *n0 = megaApi[0]->getNodeByHandle(mApi[0].h);

    megaCurDir = mApi[0].h;

    ASSERT_NO_FATAL_FAILURE(createFolder(0, "dir1", n0));
    MegaNode *n1 = megaApi[0]->getNodeByHandle(mApi[0].h);
    ASSERT_NO_FATAL_FAILURE(createFolder(0, "sub11", n1));
    ASSERT_NO_FATAL_FAILURE(createFolder(0, "sub12", n1));

    ASSERT_NO_FATAL_FAILURE(createFolder(0, "dir2", n0));
    MegaNode *n2 = megaApi[0]->getNodeByHandle(mApi[0].h);
    ASSERT_NO_FATAL_FAILURE(createFolder(0, "sub21", n2));
    ASSERT_NO_FATAL_FAILURE(createFolder(0, "sub22", n2));

    ASSERT_NO_FATAL_FAILURE(createFolder(0, "dir2a", n0));
    MegaNode *n3 = megaApi[0]->getNodeByHandle(mApi[0].h);
    ASSERT_NO_FATAL_FAILURE(createFolder(0, "dir space", n3));
    MegaNode *n31 = megaApi[0]->getNodeByHandle(mApi[0].h);
    ASSERT_NO_FATAL_FAILURE(createFolder(0, "dir space2", n3));
    ASSERT_NO_FATAL_FAILURE(createFolder(0, "nospace", n3));
    ASSERT_NO_FATAL_FAILURE(createFolder(0, "next", n31));


    // dos style mega FS completions

    {
        auto r = autoComplete("ls ", std::string::npos, syntax, false);
        std::vector<std::string> e{ "dir1", "dir2", "dir2a" };
        ASSERT_TRUE(cmp(r, e));
        applyCompletion(r, true, 100, s);
        ASSERT_EQ(r.line, "ls dir1");
    }

    {
        auto r = autoComplete("ls di", std::string::npos, syntax, false);
        std::vector<std::string> e{ "dir1", "dir2", "dir2a" };
        ASSERT_TRUE(cmp(r, e));
    }

    {
        auto r = autoComplete("ls dir2", std::string::npos, syntax, false);
        std::vector<std::string> e{ "dir2", "dir2a" };
        ASSERT_TRUE(cmp(r, e));
    }

    {
        auto r = autoComplete("ls dir2a", std::string::npos, syntax, false);
        std::vector<std::string> e{ "dir2a" };
        ASSERT_TRUE(cmp(r, e));
    }

    {
        auto r = autoComplete("ls dir2 something after", 7, syntax, false);
        std::vector<std::string> e{ "dir2", "dir2a" };
        ASSERT_TRUE(cmp(r, e));
    }

    {
        auto r = autoComplete("ls dir2something immeditely after", 7, syntax, false);
        std::vector<std::string> e{ "dir2", "dir2a" };
        ASSERT_TRUE(cmp(r, e));
    }

    {
        auto r = autoComplete("ls dir2/", std::string::npos, syntax, false);
        std::vector<std::string> e{ "dir2/sub21", "dir2/sub22" };
        ASSERT_TRUE(cmp(r, e));
    }

    {
        auto r = autoComplete("ls dir2/./", std::string::npos, syntax, false);
        std::vector<std::string> e{ "dir2/./sub21", "dir2/./sub22" };
        ASSERT_TRUE(cmp(r, e));
    }

    {
        auto r = autoComplete("ls dir2/..", std::string::npos, syntax, false);
        std::vector<std::string> e{ "dir2/.." };
        ASSERT_TRUE(cmp(r, e));
    }

    {
        auto r = autoComplete("ls dir2/../", std::string::npos, syntax, false);
        std::vector<std::string> e{ "dir2/../dir1", "dir2/../dir2", "dir2/../dir2a" };
        ASSERT_TRUE(cmp(r, e));
        applyCompletion(r, true, 100, s);
        ASSERT_EQ(r.line, "ls dir2/../dir1");
        applyCompletion(r, true, 100, s);
        ASSERT_EQ(r.line, "ls dir2/../dir2");
        applyCompletion(r, true, 100, s);
        ASSERT_EQ(r.line, "ls dir2/../dir2a");
        applyCompletion(r, true, 100, s);
        ASSERT_EQ(r.line, "ls dir2/../dir1");
        applyCompletion(r, false, 100, s);
        ASSERT_EQ(r.line, "ls dir2/../dir2a");
        applyCompletion(r, false, 100, s);
        ASSERT_EQ(r.line, "ls dir2/../dir2");
    }

    {
        auto r = autoComplete("ls dir2a/", std::string::npos, syntax, false);
        applyCompletion(r, false, 100, s);
        ASSERT_EQ(r.line, "ls dir2a/nospace");
        applyCompletion(r, false, 100, s);
        ASSERT_EQ(r.line, "ls \"dir2a/dir space2\"");
        applyCompletion(r, false, 100, s);
        ASSERT_EQ(r.line, "ls \"dir2a/dir space\"");
        applyCompletion(r, false, 100, s);
        ASSERT_EQ(r.line, "ls dir2a/nospace");
    }

    {
        auto r = autoComplete("ls \"dir\"1/", std::string::npos, syntax, false);
        applyCompletion(r, true, 100, s);
        ASSERT_EQ(r.line, "ls \"dir1/sub11\"");
    }

    {
        auto r = autoComplete("ls dir1/\"../dir2/\"", std::string::npos, syntax, false);
        applyCompletion(r, true, 100, s);
        ASSERT_EQ(r.line, "ls \"dir1/../dir2/sub21\"");
    }

    {
        auto r = autoComplete("ls /test_autocomplete_meg", std::string::npos, syntax, false);
        applyCompletion(r, true, 100, s);
        ASSERT_EQ(r.line, "ls /test_autocomplete_megafs");
    }

    // unix style mega FS completions

    {
        auto r = autoComplete("ls ", std::string::npos, syntax, true);
        std::vector<std::string> e{ "dir1/", "dir2/", "dir2a/" };
        ASSERT_TRUE(cmp(r, e));
        applyCompletion(r, true, 100, s);
        ASSERT_EQ(r.line, "ls dir");
    }

    {
        auto r = autoComplete("ls di", std::string::npos, syntax, true);
        std::vector<std::string> e{ "dir1/", "dir2/", "dir2a/" };
        ASSERT_TRUE(cmp(r, e));
        applyCompletion(r, true, 100, s);
        ASSERT_EQ(r.line, "ls dir");
    }

    {
        auto r = autoComplete("ls dir2", std::string::npos, syntax, true);
        std::vector<std::string> e{ "dir2/", "dir2a/" };
        ASSERT_TRUE(cmp(r, e));
        applyCompletion(r, true, 100, s);
        ASSERT_EQ(r.line, "ls dir2");
    }

    {
        auto r = autoComplete("ls dir2a", std::string::npos, syntax, true);
        std::vector<std::string> e{ "dir2a/" };
        ASSERT_TRUE(cmp(r, e));
        applyCompletion(r, true, 100, s);
        ASSERT_EQ(r.line, "ls dir2a/");
    }

    {
        auto r = autoComplete("ls dir2 something after", 7, syntax, true);
        std::vector<std::string> e{ "dir2/", "dir2a/" };
        ASSERT_TRUE(cmp(r, e));
        applyCompletion(r, true, 100, s);
        ASSERT_EQ(r.line, "ls dir2 something after");
    }

    {
        auto r = autoComplete("ls dir2asomething immediately after", 8, syntax, true);
        std::vector<std::string> e{ "dir2a/" };
        ASSERT_TRUE(cmp(r, e));
        applyCompletion(r, true, 100, s);
        ASSERT_EQ(r.line, "ls dir2a/something immediately after");
    }

    {
        auto r = autoComplete("ls dir2/", std::string::npos, syntax, true);
        std::vector<std::string> e{ "dir2/sub21/", "dir2/sub22/" };
        ASSERT_TRUE(cmp(r, e));
        applyCompletion(r, true, 100, s);
        ASSERT_EQ(r.line, "ls dir2/sub2");
        auto rr = autoComplete("ls dir2/sub22", std::string::npos, syntax, true);
        applyCompletion(rr, true, 100, s);
        ASSERT_EQ(rr.line, "ls dir2/sub22/");
    }

    {
        auto r = autoComplete("ls dir2/./", std::string::npos, syntax, true);
        std::vector<std::string> e{ "dir2/./sub21/", "dir2/./sub22/" };
        ASSERT_TRUE(cmp(r, e));
        applyCompletion(r, true, 100, s);
        ASSERT_EQ(r.line, "ls dir2/./sub2");
    }

    {
        auto r = autoComplete("ls dir2/..", std::string::npos, syntax, true);
        std::vector<std::string> e{ "dir2/../" };
        ASSERT_TRUE(cmp(r, e));
        applyCompletion(r, true, 100, s);
        ASSERT_EQ(r.line, "ls dir2/../");
    }

    {
        auto r = autoComplete("ls dir2/../", std::string::npos, syntax, true);
        std::vector<std::string> e{ "dir2/../dir1/", "dir2/../dir2/", "dir2/../dir2a/" };
        ASSERT_TRUE(cmp(r, e));
        applyCompletion(r, true, 100, s);
        ASSERT_EQ(r.line, "ls dir2/../dir");
    }

    {
        auto r = autoComplete("ls dir2/../", std::string::npos, syntax, true);
        std::vector<std::string> e{ "dir2/../dir1/", "dir2/../dir2/", "dir2/../dir2a/" };
        ASSERT_TRUE(cmp(r, e));
        applyCompletion(r, true, 100, s);
        ASSERT_EQ(r.line, "ls dir2/../dir");
    }

    {
        auto r = autoComplete("ls dir2a/d", std::string::npos, syntax, true);
        applyCompletion(r, true, 100, s);
        ASSERT_EQ(r.line, "ls \"dir2a/dir space\"");
        auto rr = autoComplete("ls \"dir2a/dir space\"/", std::string::npos, syntax, false);
        applyCompletion(rr, true, 100, s);
        ASSERT_EQ(rr.line, "ls \"dir2a/dir space/next\"");
    }

    {
        auto r = autoComplete("ls \"dir\"1/", std::string::npos, syntax, true);
        applyCompletion(r, true, 100, s);
        ASSERT_EQ(r.line, "ls \"dir1/sub1\"");
    }

    {
        auto r = autoComplete("ls dir1/\"../dir2/\"", std::string::npos, syntax, true);
        applyCompletion(r, true, 100, s);
        ASSERT_EQ(r.line, "ls \"dir1/../dir2/sub2\"");
    }

    {
        auto r = autoComplete("ls /test_autocomplete_meg", std::string::npos, syntax, true);
        applyCompletion(r, true, 100, s);
        ASSERT_EQ(r.line, "ls /test_autocomplete_megafs/");
        r = autoComplete(r.line + "dir2a", std::string::npos, syntax, true);
        applyCompletion(r, true, 100, s);
        ASSERT_EQ(r.line, "ls /test_autocomplete_megafs/dir2a/");
        r = autoComplete(r.line + "d", std::string::npos, syntax, true);
        applyCompletion(r, true, 100, s);
        ASSERT_EQ(r.line, "ls \"/test_autocomplete_megafs/dir2a/dir space\"");
    }

    fs::current_path(old_cwd);

}
#endif

#ifdef ENABLE_CHAT

/**
 * @brief TEST_F SdkTestChat
 *
 * Initialize a test scenario by:
 *
 * - Setting a new contact to chat with
 *
 * Performs different operations related to chats:
 *
 * - Fetch the list of available chats
 * - Create a group chat
 * - Remove a peer from the chat
 * - Invite a contact to a chat
 * - Get the user-specific URL for the chat
 * - Update permissions of an existing peer in a chat
 */
TEST_F(SdkTest, SdkTestChat)
{
    LOG_info << "___TEST Chat___";
    getAccountsForTest(2);

    // --- Send a new contact request ---

    string message = "Hi contact. This is a testing message";

    mApi[1].contactRequestUpdated = false;
    ASSERT_NO_FATAL_FAILURE( inviteContact(0, mApi[1].email, message, MegaContactRequest::INVITE_ACTION_ADD) );
    ASSERT_TRUE( waitForResponse(&mApi[1].contactRequestUpdated) )   // at the target side (auxiliar account)
            << "Contact request update not received after " << maxTimeout << " seconds";    
    // if there were too many invitations within a short period of time, the invitation can be rejected by
    // the API with `API_EOVERQUOTA = -17` as counter spamming meassure (+500 invites in the last 50 days)

    // --- Accept a contact invitation ---

    ASSERT_NO_FATAL_FAILURE( getContactRequest(1, false) );

    mApi[0].contactRequestUpdated = mApi[1].contactRequestUpdated = false;
    ASSERT_NO_FATAL_FAILURE( replyContact(mApi[1].cr.get(), MegaContactRequest::REPLY_ACTION_ACCEPT) );
    ASSERT_TRUE( waitForResponse(&mApi[1].contactRequestUpdated) )   // at the target side (auxiliar account)
            << "Contact request update not received after " << maxTimeout << " seconds";
    ASSERT_TRUE( waitForResponse(&mApi[0].contactRequestUpdated) )   // at the target side (main account)
            << "Contact request update not received after " << maxTimeout << " seconds";

    mApi[1].cr.reset();


    // --- Check list of available chats --- (fetch is done at SetUp())

    size_t numChats = mApi[0].chats.size();      // permanent chats cannot be deleted, so they're kept forever


    // --- Create a group chat ---

    MegaTextChatPeerList *peers;
    handle h;
    bool group;

    h = megaApi[1]->getMyUser()->getHandle();
    peers = MegaTextChatPeerList::createInstance();//new MegaTextChatPeerListPrivate();
    peers->addPeer(h, PRIV_STANDARD);
    group = true;

    mApi[1].chatUpdated = false;
    mApi[0].requestFlags[MegaRequest::TYPE_CHAT_CREATE] = false;
    ASSERT_NO_FATAL_FAILURE( createChat(group, peers) );    
    ASSERT_TRUE( waitForResponse(&mApi[0].requestFlags[MegaRequest::TYPE_CHAT_CREATE]) )
            << "Cannot create a new chat";
    ASSERT_EQ(MegaError::API_OK, mApi[0].lastError) << "Chat creation failed (error: " << mApi[0].lastError << ")";
    ASSERT_TRUE( waitForResponse(&mApi[1].chatUpdated ))   // at the target side (auxiliar account)
            << "Chat update not received after " << maxTimeout << " seconds";

    MegaHandle chatid = mApi[0].chatid;   // set at onRequestFinish() of chat creation request

    delete peers;

    // check the new chat information
    ASSERT_EQ(mApi[0].chats.size(), ++numChats) << "Unexpected received number of chats";
    ASSERT_TRUE(mApi[1].chatUpdated) << "The peer didn't receive notification of the chat creation";


    // --- Remove a peer from the chat ---

    mApi[1].chatUpdated = false;
    mApi[0].requestFlags[MegaRequest::TYPE_CHAT_REMOVE] = false;
    megaApi[0]->removeFromChat(chatid, h);
    ASSERT_TRUE( waitForResponse(&mApi[0].requestFlags[MegaRequest::TYPE_CHAT_REMOVE]) )
            << "Chat remove failed after " << maxTimeout << " seconds";
    ASSERT_EQ(MegaError::API_OK, mApi[0].lastError) << "Removal of chat peer failed (error: " << mApi[0].lastError << ")";
    int numpeers = mApi[0].chats[chatid]->getPeerList() ? mApi[0].chats[chatid]->getPeerList()->size() : 0;
    ASSERT_EQ(numpeers, 0) << "Wrong number of peers in the list of peers";
    ASSERT_TRUE( waitForResponse(&mApi[1].chatUpdated) )   // at the target side (auxiliar account)
            << "Didn't receive notification of the peer removal after " << maxTimeout << " seconds";


    // --- Invite a contact to a chat ---

    mApi[1].chatUpdated = false;
    mApi[0].requestFlags[MegaRequest::TYPE_CHAT_INVITE] = false;
    megaApi[0]->inviteToChat(chatid, h, PRIV_STANDARD);
    ASSERT_TRUE( waitForResponse(&mApi[0].requestFlags[MegaRequest::TYPE_CHAT_INVITE]) )
            << "Chat invitation failed after " << maxTimeout << " seconds";
    ASSERT_EQ(MegaError::API_OK, mApi[0].lastError) << "Invitation of chat peer failed (error: " << mApi[0].lastError << ")";
    numpeers = mApi[0].chats[chatid]->getPeerList() ? mApi[0].chats[chatid]->getPeerList()->size() : 0;
    ASSERT_EQ(numpeers, 1) << "Wrong number of peers in the list of peers";
    ASSERT_TRUE( waitForResponse(&mApi[1].chatUpdated) )   // at the target side (auxiliar account)
            << "The peer didn't receive notification of the invitation after " << maxTimeout << " seconds";


    // --- Get the user-specific URL for the chat ---

    mApi[0].requestFlags[MegaRequest::TYPE_CHAT_URL] = false;
    megaApi[0]->getUrlChat(chatid);
    ASSERT_TRUE( waitForResponse(&mApi[0].requestFlags[MegaRequest::TYPE_CHAT_URL]) )
            << "Retrieval of chat URL failed after " << maxTimeout << " seconds";
    ASSERT_EQ(MegaError::API_OK, mApi[0].lastError) << "Retrieval of chat URL failed (error: " << mApi[0].lastError << ")";


    // --- Update Permissions of an existing peer in the chat

    mApi[1].chatUpdated = false;
    mApi[0].requestFlags[MegaRequest::TYPE_CHAT_UPDATE_PERMISSIONS] = false;
    megaApi[0]->updateChatPermissions(chatid, h, PRIV_RO);
    ASSERT_TRUE( waitForResponse(&mApi[0].requestFlags[MegaRequest::TYPE_CHAT_UPDATE_PERMISSIONS]) )
            << "Update chat permissions failed after " << maxTimeout << " seconds";
    ASSERT_EQ(MegaError::API_OK, mApi[0].lastError) << "Update of chat permissions failed (error: " << mApi[0].lastError << ")";
    ASSERT_TRUE( waitForResponse(&mApi[1].chatUpdated) )   // at the target side (auxiliar account)
            << "The peer didn't receive notification of the invitation after " << maxTimeout << " seconds";

}
#endif

class myMIS : public MegaInputStream
{
public:
    int64_t size;
    ifstream ifs;

    myMIS(const char* filename)
        : ifs(filename, ios::binary)
    {
        ifs.seekg(0, ios::end);
        size = ifs.tellg();
        ifs.seekg(0, ios::beg);
    }
    virtual int64_t getSize() { return size; }

    virtual bool read(char *buffer, size_t size) {
        if (buffer)
        {
            ifs.read(buffer, size);
        }
        else
        {
            ifs.seekg(size, ios::cur);
        }
        return !ifs.fail();
    }
};


TEST_F(SdkTest, SdkTestFingerprint)
{
    LOG_info << "___TEST fingerprint stream/file___";
    getAccountsForTest(2);

    int filesizes[] = { 10, 100, 1000, 10000, 100000, 10000000 };
    string expected[] = {
        "DAQoBAMCAQQDAgEEAwAAAAAAAAQAypo7",
        "DAWQjMO2LBXoNwH_agtF8CX73QQAypo7",
        "EAugDFlhW_VTCMboWWFb9VMIxugQAypo7",
        "EAhAnWCqOGBx0gGOWe7N6wznWRAQAypo7",
        "GA6CGAQFLOwb40BGchttx22PvhZ5gQAypo7",
        "GA4CWmAdW1TwQ-bddEIKTmSDv0b2QQAypo7",
    };

    FSACCESS_CLASS fsa;
    string name = "testfile";
    LocalPath localname = LocalPath::fromPath(name, fsa);

    int value = 0x01020304;
    for (int i = sizeof filesizes / sizeof filesizes[0]; i--; )
    {

        {
            ofstream ofs(name.c_str(), ios::binary);
            char s[8192];
            ofs.rdbuf()->pubsetbuf(s, sizeof s);
            for (int j = filesizes[i] / sizeof(value); j-- ; ) ofs.write((char*)&value, sizeof(value));
            ofs.write((char*)&value, filesizes[i] % sizeof(value));
        }

        fsa.setmtimelocal(localname, 1000000000);

        string streamfp, filefp;
        {
            m_time_t mtime = 0;
            {
                auto nfa = fsa.newfileaccess();
                nfa->fopen(localname);
                mtime = nfa->mtime;
            }

            myMIS mis(name.c_str());
            streamfp.assign(megaApi[0]->getFingerprint(&mis, mtime));
        }

        filefp = megaApi[0]->getFingerprint(name.c_str());

        ASSERT_EQ(streamfp, filefp);
        ASSERT_EQ(streamfp, expected[i]);
    }
}



static void incrementFilename(string& s)
{
    if (s.size() > 2)
    {
        if (isdigit(s[s.size() - 2]) | !isdigit(s[s.size() - 1]))
        {
            s += "00";
        }
        else
        {
            s[s.size() - 1] += 1;
            if (s[s.size() - 1] > '9')
            {
                s[s.size() - 1] -= 1;
                s[s.size() - 2] += 1;
            }
        }
    }
}

struct second_timer 
{
    m_time_t t;
    m_time_t pause_t;
    second_timer() { t = m_time(); }
    void reset () { t = m_time(); }
    void pause() { pause_t = m_time(); }
    void resume() { t += m_time() - pause_t; }
    size_t elapsed() { return size_t(m_time() - t); }
};

namespace mega
{
    class DebugTestHook
    {
    public:
        static int countdownToOverquota;
        static int countdownTo404;
        static int countdownTo403;
        static int countdownToTimeout;
        static bool isRaid;
        static bool isRaidKnown;

        static void onSetIsRaid_morechunks(::mega::RaidBufferManager* tbm)
        {

            unsigned oldvalue = tbm->raidLinesPerChunk;
            tbm->raidLinesPerChunk /= 4;
            LOG_info << "adjusted raidlinesPerChunk from " << oldvalue << " to " << tbm->raidLinesPerChunk;
        }

        static bool  onHttpReqPost509(HttpReq* req)
        {
            if (req->type == REQ_BINARY)
            {
                if (countdownToOverquota-- == 0) {
                    req->httpstatus = 509;
                    req->timeleft = 30;  // in seconds
                    req->status = REQ_FAILURE;

                    LOG_info << "SIMULATING HTTP GET 509 OVERQUOTA";
                    return true;
                }
            }
            return false;
        }

        static bool  onHttpReqPost404Or403(HttpReq* req)
        {
            if (req->type == REQ_BINARY)
            {
                if (countdownTo404-- == 0) {
                    req->httpstatus = 404;
                    req->status = REQ_FAILURE;

                    LOG_info << "SIMULATING HTTP GET 404";
                    return true;
                }
                if (countdownTo403-- == 0) {
                    req->httpstatus = 403;
                    req->status = REQ_FAILURE;

                    LOG_info << "SIMULATING HTTP GET 403";
                    return true;
                }
            }
            return false;
        }


        static bool  onHttpReqPostTimeout(HttpReq* req)
        {
            if (req->type == REQ_BINARY)
            {
                if (countdownToTimeout-- == 0) {
                    req->lastdata = Waiter::ds;
                    req->status = REQ_INFLIGHT;

                    LOG_info << "SIMULATING HTTP TIMEOUT (timeout period begins now)";
                    return true;
                }
            }
            return false;
        }

        static void onSetIsRaid(::mega::RaidBufferManager* tbm)
        {
            isRaid = tbm->isRaid();
            isRaidKnown = true;
        }

        static bool resetForTests()
        {
#ifdef MEGASDK_DEBUG_TEST_HOOKS_ENABLED
            globalMegaTestHooks = MegaTestHooks(); // remove any callbacks set in other tests
            countdownToOverquota = 3;
            countdownTo404 = 5;
            countdownTo403 = 10;
            countdownToTimeout = 15;
            isRaid = false;
            isRaidKnown = false;
            return true;
#else
            return false;
#endif
        }

        static void onSetIsRaid_smallchunks10(::mega::RaidBufferManager* tbm)
        {
            tbm->raidLinesPerChunk = 10;
        }

    };

    int DebugTestHook::countdownToOverquota = 3;
    bool DebugTestHook::isRaid = false;
    bool DebugTestHook::isRaidKnown = false;
    int DebugTestHook::countdownTo404 = 5;
    int DebugTestHook::countdownTo403 = 10;
    int DebugTestHook::countdownToTimeout = 15;

}


/**
* @brief TEST_F SdkTestCloudraidTransfers
*
* - Download our well-known cloudraid file with standard settings
* - Download our well-known cloudraid file, but this time with small chunk sizes and periodically pausing and unpausing
* - Download our well-known cloudraid file, but this time with small chunk sizes and periodically destrying the megaApi object, then recreating and Resuming (with session token)
*
*/

#ifdef DEBUG
TEST_F(SdkTest, SdkTestCloudraidTransfers)
{
    LOG_info << "___TEST Cloudraid transfers___";
    getAccountsForTest(2);

    ASSERT_TRUE(DebugTestHook::resetForTests()) << "SDK test hooks are not enabled in release mode";

    MegaNode *rootnode = megaApi[0]->getRootNode();

    ASSERT_NO_FATAL_FAILURE(importPublicLink(0, "https://mega.nz/#!zAJnUTYD!8YE5dXrnIEJ47NdDfFEvqtOefhuDMphyae0KY5zrhns", rootnode));
    MegaHandle imported_file_handle = mApi[0].h;

    MegaNode *nimported = megaApi[0]->getNodeByHandle(imported_file_handle);


    string filename = DOTSLASH "cloudraid_downloaded_file.sdktest";
    deleteFile(filename.c_str());

    // plain cloudraid download
    mApi[0].transferFlags[MegaTransfer::TYPE_DOWNLOAD] = false;
    megaApi[0]->startDownload(nimported, filename.c_str());
    ASSERT_TRUE(waitForResponse(&mApi[0].transferFlags[MegaTransfer::TYPE_DOWNLOAD], 600))
        << "Download cloudraid transfer failed after " << maxTimeout << " seconds";
    ASSERT_EQ(MegaError::API_OK, mApi[0].lastError) << "Cannot download the cloudraid file (error: " << mApi[0].lastError << ")";


    // cloudraid download with periodic pause and resume

    incrementFilename(filename);
    deleteFile(filename.c_str());

    // smaller chunk sizes so we can get plenty of pauses
    #ifdef MEGASDK_DEBUG_TEST_HOOKS_ENABLED
    globalMegaTestHooks.onSetIsRaid = ::mega::DebugTestHook::onSetIsRaid_morechunks;
    #endif

    // plain cloudraid download
    {
        onTransferUpdate_progress = 0;
        onTransferUpdate_filesize = 0;
        mApi[0].transferFlags[MegaTransfer::TYPE_DOWNLOAD] = false;
        megaApi[0]->startDownload(nimported, filename.c_str());

        m_off_t lastprogress = 0, pausecount = 0;
        second_timer t;
        while (t.elapsed() < 60 && (onTransferUpdate_filesize == 0 || onTransferUpdate_progress < onTransferUpdate_filesize))
        {
            if (onTransferUpdate_progress > lastprogress)
            {
                megaApi[0]->pauseTransfers(true);
                pausecount += 1;
                WaitMillisec(100);
                megaApi[0]->pauseTransfers(false);
                lastprogress = onTransferUpdate_progress;
            }
            WaitMillisec(100);
        }
        ASSERT_LT(t.elapsed(), 60u) << "timed out downloading cloudraid file";
        ASSERT_GE(onTransferUpdate_filesize, 0u);
        ASSERT_TRUE(onTransferUpdate_progress == onTransferUpdate_filesize);
        ASSERT_GE(pausecount, 3);
        ASSERT_TRUE(waitForResponse(&mApi[0].transferFlags[MegaTransfer::TYPE_DOWNLOAD], 30))<< "Download cloudraid transfer with pauses failed";
        ASSERT_EQ(MegaError::API_OK, mApi[0].lastError) << "Cannot download the cloudraid file (error: " << mApi[0].lastError << ")";
    }


    incrementFilename(filename);
    deleteFile(filename.c_str());

    // cloudraid download with periodic full exit and resume from session ID
    // plain cloudraid download
    {
        megaApi[0]->setMaxDownloadSpeed(32 * 1024 * 1024 * 8 / 30); // should take 30 seconds, not counting exit/resume session
        mApi[0].transferFlags[MegaTransfer::TYPE_DOWNLOAD] = false;
        megaApi[0]->startDownload(nimported, filename.c_str());

        std::string sessionId = megaApi[0]->dumpSession();

        onTransferUpdate_progress = 0;// updated in callbacks
        onTransferUpdate_filesize = 0;
        m_off_t lastprogress = 0;
        unsigned exitresumecount = 0;
        second_timer t;
        auto initialOnTranferFinishedCount = onTranferFinishedCount;
        auto lastOnTranferFinishedCount = onTranferFinishedCount;
        while (t.elapsed() < 180 && onTranferFinishedCount < initialOnTranferFinishedCount + 2)
        {
            if (onTransferUpdate_progress > lastprogress + onTransferUpdate_filesize/6)
            {
                megaApi[0].reset();
                exitresumecount += 1;
                WaitMillisec(100);
                
                megaApi[0].reset(new MegaApi(APP_KEY.c_str(), megaApiCacheFolder(0).c_str(), USER_AGENT.c_str(), int(0), unsigned(THREADS_PER_MEGACLIENT)));
                mApi[0].megaApi = megaApi[0].get();
                megaApi[0]->setLogLevel(MegaApi::LOG_LEVEL_DEBUG);
                megaApi[0]->addListener(this);
                megaApi[0]->setMaxDownloadSpeed(32 * 1024 * 1024 * 8 / 30); // should take 30 seconds, not counting exit/resume session

                t.pause();
                ASSERT_NO_FATAL_FAILURE(resumeSession(sessionId.c_str()));
                ASSERT_NO_FATAL_FAILURE(fetchnodes(0));
                t.resume();

                lastprogress = onTransferUpdate_progress;
            }
            else if (onTranferFinishedCount > lastOnTranferFinishedCount)
            {
                t.reset();
                lastOnTranferFinishedCount = onTranferFinishedCount;
                deleteFile(filename.c_str());
                onTransferUpdate_progress = 0;
                onTransferUpdate_filesize = 0;
                lastprogress = 0;
                mApi[0].transferFlags[MegaTransfer::TYPE_DOWNLOAD] = false;
                megaApi[0]->startDownload(nimported, filename.c_str());
            }
            WaitMillisec(1);
        }
        ASSERT_EQ(onTransferUpdate_progress, onTransferUpdate_filesize);
        ASSERT_EQ(initialOnTranferFinishedCount + 2, onTranferFinishedCount);
        ASSERT_GE(exitresumecount, 6u);
        ASSERT_TRUE(waitForResponse(&mApi[0].transferFlags[MegaTransfer::TYPE_DOWNLOAD], 1)) << "Download cloudraid transfer with pauses failed";
        ASSERT_EQ(MegaError::API_OK, mApi[0].lastError) << "Cannot download the cloudraid file (error: " << mApi[0].lastError << ")";
    }

    ASSERT_TRUE(DebugTestHook::resetForTests()) << "SDK test hooks are not enabled in release mode";
}
#endif


/**
* @brief TEST_F SdkTestCloudraidTransferWithConnectionFailures
*
* Download a cloudraid file but with a connection failing with http errors 404 and 403.   The download should recover from the problems in 5 channel mode
*
*/

#ifdef DEBUG
TEST_F(SdkTest, SdkTestCloudraidTransferWithConnectionFailures)
{
    LOG_info << "___TEST Cloudraid transfers___";
    getAccountsForTest(2);

    ASSERT_TRUE(DebugTestHook::resetForTests()) << "SDK test hooks are not enabled in release mode";

    std::unique_ptr<MegaNode> rootnode{megaApi[0]->getRootNode()};

    ASSERT_NO_FATAL_FAILURE(importPublicLink(0, "https://mega.nz/#!zAJnUTYD!8YE5dXrnIEJ47NdDfFEvqtOefhuDMphyae0KY5zrhns", rootnode.get()));
    MegaHandle imported_file_handle = mApi[0].h;
    std::unique_ptr<MegaNode> nimported{megaApi[0]->getNodeByHandle(imported_file_handle)};


    string filename = DOTSLASH "cloudraid_downloaded_file.sdktest";
    deleteFile(filename.c_str());

    // set up for 404 and 403 errors
    // smaller chunk sizes so we can get plenty of pauses
    DebugTestHook::countdownTo404 = 5;
    DebugTestHook::countdownTo403 = 12;
#ifdef MEGASDK_DEBUG_TEST_HOOKS_ENABLED
    globalMegaTestHooks.onHttpReqPost = DebugTestHook::onHttpReqPost404Or403;
    globalMegaTestHooks.onSetIsRaid = DebugTestHook::onSetIsRaid_morechunks;
#endif

    // plain cloudraid download
    {
        onTransferUpdate_progress = 0;
        onTransferUpdate_filesize = 0;
        mApi[0].transferFlags[MegaTransfer::TYPE_DOWNLOAD] = false;
        megaApi[0]->startDownload(nimported.get(), filename.c_str());

        ASSERT_TRUE(waitForResponse(&mApi[0].transferFlags[MegaTransfer::TYPE_DOWNLOAD], 180)) << "Cloudraid download with 404 and 403 errors time out (180 seconds)";
        ASSERT_EQ(MegaError::API_OK, mApi[0].lastError) << "Cannot download the cloudraid file (error: " << mApi[0].lastError << ")";
        ASSERT_GE(onTransferUpdate_filesize, 0u);
        ASSERT_TRUE(onTransferUpdate_progress == onTransferUpdate_filesize);
        ASSERT_LT(DebugTestHook::countdownTo404, 0);
        ASSERT_LT(DebugTestHook::countdownTo403, 0);
    }


    ASSERT_TRUE(DebugTestHook::resetForTests()) << "SDK test hooks are not enabled in release mode";
}
#endif


/**
* @brief TEST_F SdkTestCloudraidTransferWithConnectionFailures
*
* Download a cloudraid file but with a connection failing with http errors 404 and 403.   The download should recover from the problems in 5 channel mode
*
*/

#ifdef DEBUG
TEST_F(SdkTest, SdkTestCloudraidTransferWithSingleChannelTimeouts)
{
    LOG_info << "___TEST Cloudraid transfers___";
    getAccountsForTest(2);

    ASSERT_TRUE(DebugTestHook::resetForTests()) << "SDK test hooks are not enabled in release mode";

    std::unique_ptr<MegaNode> rootnode{megaApi[0]->getRootNode()};

    ASSERT_NO_FATAL_FAILURE(importPublicLink(0, "https://mega.nz/#!zAJnUTYD!8YE5dXrnIEJ47NdDfFEvqtOefhuDMphyae0KY5zrhns", rootnode.get()));
    MegaHandle imported_file_handle = mApi[0].h;
    std::unique_ptr<MegaNode> nimported{megaApi[0]->getNodeByHandle(imported_file_handle)};


    string filename = DOTSLASH "cloudraid_downloaded_file.sdktest";
    deleteFile(filename.c_str());

    // set up for 404 and 403 errors
    // smaller chunk sizes so we can get plenty of pauses
    DebugTestHook::countdownToTimeout = 15;
#ifdef MEGASDK_DEBUG_TEST_HOOKS_ENABLED
    globalMegaTestHooks.onHttpReqPost = DebugTestHook::onHttpReqPostTimeout;
    globalMegaTestHooks.onSetIsRaid = DebugTestHook::onSetIsRaid_morechunks;
#endif

    // plain cloudraid download
    {
        onTransferUpdate_progress = 0;
        onTransferUpdate_filesize = 0;
        mApi[0].transferFlags[MegaTransfer::TYPE_DOWNLOAD] = false;
        megaApi[0]->startDownload(nimported.get(), filename.c_str());

        ASSERT_TRUE(waitForResponse(&mApi[0].transferFlags[MegaTransfer::TYPE_DOWNLOAD], 180)) << "Cloudraid download with timeout errors timed out (180 seconds)";
        ASSERT_EQ(MegaError::API_OK, mApi[0].lastError) << "Cannot download the cloudraid file (error: " << mApi[0].lastError << ")";
        ASSERT_GE(onTransferUpdate_filesize, 0u);
        ASSERT_EQ(onTransferUpdate_progress, onTransferUpdate_filesize);
        ASSERT_LT(DebugTestHook::countdownToTimeout, 0);
    }
    ASSERT_TRUE(DebugTestHook::resetForTests()) << "SDK test hooks are not enabled in release mode";
}
#endif



/**
* @brief TEST_F SdkTestOverquotaNonCloudraid
*
* Induces a simulated overquota error during a conventional download.  Confirms the download stops, pauses, and resumes.
* 
*/

#ifdef DEBUG
TEST_F(SdkTest, SdkTestOverquotaNonCloudraid)
{
    LOG_info << "___TEST SdkTestOverquotaNonCloudraid";
    getAccountsForTest(2);

    ASSERT_TRUE(DebugTestHook::resetForTests()) << "SDK test hooks are not enabled in release mode";

    // make a file to download, and upload so we can pull it down
    std::unique_ptr<MegaNode> rootnode{megaApi[0]->getRootNode()};
    deleteFile(UPFILE);
    createFile(UPFILE, true);
    mApi[0].transferFlags[MegaTransfer::TYPE_UPLOAD] = false;
    megaApi[0]->startUpload(UPFILE.c_str(), rootnode.get());
    ASSERT_TRUE(waitForResponse(&mApi[0].transferFlags[MegaTransfer::TYPE_UPLOAD], 600))
        << "Upload transfer failed after " << 600 << " seconds";
    std::unique_ptr<MegaNode> n1{megaApi[0]->getNodeByHandle(mApi[0].h)};
    ASSERT_NE(n1.get(), ((::mega::MegaNode *)NULL));

    // set up to simulate 509 error
    DebugTestHook::isRaid = false;
    DebugTestHook::isRaidKnown = false;
    DebugTestHook::countdownToOverquota = 3;
    #ifdef MEGASDK_DEBUG_TEST_HOOKS_ENABLED
    globalMegaTestHooks.onHttpReqPost = DebugTestHook::onHttpReqPost509;
    globalMegaTestHooks.onSetIsRaid = DebugTestHook::onSetIsRaid;
    #endif

    // download - we should see a 30 second pause for 509 processing in the middle
    string filename2 = DOTSLASH + DOWNFILE;
    deleteFile(filename2);
    mApi[0].transferFlags[MegaTransfer::TYPE_DOWNLOAD] = false;
    megaApi[0]->startDownload(n1.get(), filename2.c_str());

    // get to 30 sec pause point
    second_timer t;
    while (t.elapsed() < 30 && DebugTestHook::countdownToOverquota >= 0)
    {
        WaitMillisec(1000);
    }
    ASSERT_TRUE(DebugTestHook::isRaidKnown);
    ASSERT_FALSE(DebugTestHook::isRaid);

    // ok so now we should see no more http requests sent for 30 seconds. Test 20 for reliable testing
    int originalcount = DebugTestHook::countdownToOverquota;
    second_timer t2;
    while (t2.elapsed() < 20)
    {
        WaitMillisec(1000);
    }
    ASSERT_TRUE(DebugTestHook::countdownToOverquota == originalcount);

    // Now wait for the file to finish

    ASSERT_TRUE(waitForResponse(&mApi[0].transferFlags[MegaTransfer::TYPE_DOWNLOAD], 600))
        << "Download transfer failed after " << maxTimeout << " seconds";
    ASSERT_EQ(MegaError::API_OK, mApi[0].lastError) << "Cannot download the file (error: " << mApi[0].lastError << ")";

    ASSERT_LT(DebugTestHook::countdownToOverquota, 0);
    ASSERT_LT(DebugTestHook::countdownToOverquota, originalcount);  // there should have been more http activity after the wait

    ASSERT_TRUE(DebugTestHook::resetForTests()) << "SDK test hooks are not enabled in release mode";
}
#endif


/**
* @brief TEST_F SdkTestOverquotaNonCloudraid
*
* use the hooks to simulate an overquota condition while running a raid download transfer, and check the handling
*
*/

#ifdef DEBUG
TEST_F(SdkTest, SdkTestOverquotaCloudraid)
{
    LOG_info << "___TEST SdkTestOverquotaCloudraid";
    getAccountsForTest(2);

    ASSERT_TRUE(DebugTestHook::resetForTests()) << "SDK test hooks are not enabled in release mode";

    ASSERT_NO_FATAL_FAILURE(importPublicLink(0, "https://mega.nz/#!zAJnUTYD!8YE5dXrnIEJ47NdDfFEvqtOefhuDMphyae0KY5zrhns", megaApi[0]->getRootNode()));
    MegaHandle imported_file_handle = mApi[0].h;
    MegaNode *nimported = megaApi[0]->getNodeByHandle(imported_file_handle);

    // set up to simulate 509 error
    DebugTestHook::isRaid = false;
    DebugTestHook::isRaidKnown = false;
    DebugTestHook::countdownToOverquota = 8;
    #ifdef MEGASDK_DEBUG_TEST_HOOKS_ENABLED
    globalMegaTestHooks.onHttpReqPost = DebugTestHook::onHttpReqPost509;
    globalMegaTestHooks.onSetIsRaid = DebugTestHook::onSetIsRaid;
    #endif

    // download - we should see a 30 second pause for 509 processing in the middle
    string filename2 = DOTSLASH + DOWNFILE;
    deleteFile(filename2);
    mApi[0].transferFlags[MegaTransfer::TYPE_DOWNLOAD] = false;
    megaApi[0]->startDownload(nimported, filename2.c_str());

    // get to 30 sec pause point
    second_timer t;
    while (t.elapsed() < 30 && DebugTestHook::countdownToOverquota >= 0)
    {
        WaitMillisec(1000);
    }
    ASSERT_TRUE(DebugTestHook::isRaidKnown);
    ASSERT_TRUE(DebugTestHook::isRaid);

    // ok so now we should see no more http requests sent for 30 seconds.  Test 20 for reliablilty
    int originalcount = DebugTestHook::countdownToOverquota;
    second_timer t2;
    while (t2.elapsed() < 20)
    {
        WaitMillisec(1000);
    }
    ASSERT_EQ(DebugTestHook::countdownToOverquota, originalcount);

    // Now wait for the file to finish

    ASSERT_TRUE(waitForResponse(&mApi[0].transferFlags[MegaTransfer::TYPE_DOWNLOAD], 600))
        << "Download transfer failed after " << maxTimeout << " seconds";
    ASSERT_EQ(MegaError::API_OK, mApi[0].lastError) << "Cannot download the file (error: " << mApi[0].lastError << ")";

    ASSERT_LT(DebugTestHook::countdownToOverquota, 0);
    ASSERT_LT(DebugTestHook::countdownToOverquota, originalcount);  // there should have been more http activity after the wait

    ASSERT_TRUE(DebugTestHook::resetForTests()) << "SDK test hooks are not enabled in release mode";
}
#endif


struct CheckStreamedFile_MegaTransferListener : public MegaTransferListener
{
    typedef ::mega::byte byte;

    size_t reserved;
    size_t receiveBufPos;
    size_t file_start_offset;
    byte* receiveBuf;
    bool completedSuccessfully;
    bool completedUnsuccessfully;
    MegaError* completedUnsuccessfullyError;
    byte* compareDecryptedData;
    bool comparedEqual;


    CheckStreamedFile_MegaTransferListener(size_t receiveStartPoint, size_t receiveSizeExpected, byte* fileCompareData)
        : reserved(0)
        , receiveBufPos(0)
        , file_start_offset(0)
        , receiveBuf(NULL)
        , completedSuccessfully(false)
        , completedUnsuccessfully(false)
        , completedUnsuccessfullyError(NULL)
        , compareDecryptedData(fileCompareData)
        , comparedEqual(true)
    {
        file_start_offset = receiveStartPoint;
        reserved = receiveSizeExpected;
        receiveBuf = new byte[reserved];
        compareDecryptedData = fileCompareData;
    }

    ~CheckStreamedFile_MegaTransferListener()
    {
        delete[] receiveBuf;
    }

    void onTransferStart(MegaApi *api, MegaTransfer *transfer) override
    {
    }
    void onTransferFinish(MegaApi* api, MegaTransfer *transfer, MegaError* error) override
    {
        if (error && error->getErrorCode() != API_OK)
        {
            ((error->getErrorCode() == API_EARGS && reserved == 0) ? completedSuccessfully : completedUnsuccessfully) = true;
            completedUnsuccessfullyError = error->copy();
        }
        else
        {
            if (0 != memcmp(receiveBuf, compareDecryptedData + file_start_offset, receiveBufPos))
                comparedEqual = false;
            completedSuccessfully = true;
        }
    }
    void onTransferUpdate(MegaApi *api, MegaTransfer *transfer) override
    {
    }
    void onTransferTemporaryError(MegaApi *api, MegaTransfer * /*transfer*/, MegaError* error) override
    {
        ostringstream msg;
        msg << "onTransferTemporaryError: " << (error ? error->getErrorString() : "NULL") << endl;
        api->log(MegaApi::LOG_LEVEL_WARNING, msg.str().c_str());
    }
    bool onTransferData(MegaApi *api, MegaTransfer *transfer, char *buffer, size_t size) override
    {
        assert(receiveBufPos + size <= reserved);
        memcpy(receiveBuf + receiveBufPos, buffer, size);
        receiveBufPos += size;

        if (0 != memcmp(receiveBuf, compareDecryptedData + file_start_offset, receiveBufPos))
            comparedEqual = false;

        return true;
    }
};


CheckStreamedFile_MegaTransferListener* StreamRaidFilePart(MegaApi* megaApi, m_off_t start, m_off_t end, bool raid, bool smallpieces, MegaNode* raidFileNode, MegaNode*nonRaidFileNode, ::mega::byte* filecomparedata)
{
    assert(raidFileNode && nonRaidFileNode);
    LOG_info << "stream test ---------------------------------------------------" << start << " to " << end << "(len " << end - start << ") " << (raid ? " RAID " : " non-raid ") << (raid ? (smallpieces ? " smallpieces " : "normalpieces") : "");

#ifdef MEGASDK_DEBUG_TEST_HOOKS_ENABLED
    globalMegaTestHooks.onSetIsRaid = smallpieces ? &DebugTestHook::onSetIsRaid_smallchunks10 : NULL;
#endif

    CheckStreamedFile_MegaTransferListener* p = new CheckStreamedFile_MegaTransferListener(size_t(start), size_t(end - start), filecomparedata);
    megaApi->setStreamingMinimumRate(0);
    megaApi->startStreaming(raid ? raidFileNode : nonRaidFileNode, start, end - start, p);
    return p;
}



/**
* @brief TEST_F SdkCloudraidStreamingSoakTest
*
* Stream random portions of the well-known file for 10 minutes, while randomly varying
*       raid / non-raid
*       front/end/middle  (especial attention to first and last raidlines, and varying start/end within a raidline)
*       large piece / small piece
*       small raid chunk sizes (so small pieces of file don't just load in one request per connection) / normal sizes
*
*/


TEST_F(SdkTest, SdkCloudraidStreamingSoakTest)
{
    LOG_info << "___TEST SdkCloudraidStreamingSoakTest";
    getAccountsForTest(2);

#ifdef MEGASDK_DEBUG_TEST_HOOKS_ENABLED
    ASSERT_TRUE(DebugTestHook::resetForTests()) << "SDK test hooks are not enabled in release mode";
#endif

    // ensure we have our standard raid test file
    ASSERT_NO_FATAL_FAILURE(importPublicLink(0, "https://mega.nz/#!zAJnUTYD!8YE5dXrnIEJ47NdDfFEvqtOefhuDMphyae0KY5zrhns", std::unique_ptr<MegaNode>{megaApi[0]->getRootNode()}.get()));
    MegaHandle imported_file_handle = mApi[0].h;
    MegaNode *nimported = megaApi[0]->getNodeByHandle(imported_file_handle);

    MegaNode *rootnode = megaApi[0]->getRootNode();

    // get the file, and upload as non-raid
    string filename2 = DOTSLASH + DOWNFILE;
    deleteFile(filename2);

    mApi[0].transferFlags[MegaTransfer::TYPE_DOWNLOAD] = false;
    megaApi[0]->startDownload(nimported, filename2.c_str());
    ASSERT_TRUE(waitForResponse(&mApi[0].transferFlags[MegaTransfer::TYPE_DOWNLOAD])) << "Setup transfer failed after " << maxTimeout << " seconds";
    ASSERT_EQ(MegaError::API_OK, mApi[0].lastError) << "Cannot download the initial file (error: " << mApi[0].lastError << ")";

    char raidchar = 0;
    char nonraidchar = 'M';

    string filename3 = filename2;
    incrementFilename(filename3);
    filename3 += ".neverseenbefore";
    deleteFile(filename3);
    copyFile(filename2, filename3);
    {
        fstream fs(filename3.c_str(), ios::in | ios::out | ios::binary);
        raidchar = (char)fs.get();
        fs.seekg(0);
        fs.put('M');  // we have to edit the file before upload, as Mega is too clever and will skip actual upload otherwise
        fs.flush();
    }

    // actual upload
    mApi[0].transferFlags[MegaTransfer::TYPE_UPLOAD] = false;
    megaApi[0]->startUpload(filename3.data(), rootnode);
    waitForResponse(&mApi[0].transferFlags[MegaTransfer::TYPE_UPLOAD]);

    ASSERT_EQ(MegaError::API_OK, mApi[0].lastError) << "Cannot upload a test file (error: " << mApi[0].lastError << ")";

    MegaNode *nonRaidNode = megaApi[0]->getNodeByHandle(mApi[0].h);

    int64_t filesize = getFilesize(filename2);
    std::ifstream compareDecryptedFile(filename2.c_str(), ios::binary);
    std::vector<::mega::byte> compareDecryptedData(static_cast<size_t>(filesize));
    compareDecryptedFile.read((char*)compareDecryptedData.data(), filesize);

    m_time_t starttime = m_time();
    int seconds_to_test_for = 60; //gRunningInCI ? 60 : 60 * 10;

    // ok loop for 10 minutes  (one munite under jenkins)
    srand(unsigned(starttime));
    int randomRunsDone = 0;
    m_off_t randomRunsBytes = 0;
    for (; m_time() - starttime < seconds_to_test_for; ++randomRunsDone)
    {

        int testtype = rand() % 10;
        int smallpieces = rand() % 2;
        int nonraid = rand() % 4 == 1;

        compareDecryptedData[0] = ::mega::byte(nonraid ? nonraidchar : raidchar);

        m_off_t start = 0, end = 0;

        if (testtype < 3)  // front of file
        {
            start = std::max<int>(0, rand() % 5 * 10240 - 1024);
            end = start + rand() % 5 * 10240;
        }
        else if (testtype == 3)  // within 1, 2, or 3 raidlines
        {
            start = std::max<int>(0, rand() % 5 * 10240 - 1024);
            end = start + rand() % (3 * RAIDLINE);
        }
        else if (testtype < 8) // end of file
        {
            end = std::min<m_off_t>(32620740, 32620740 + RAIDLINE - rand() % (2 * RAIDLINE));
            start = end - rand() % 5 * 10240;
        }
        else if (testtype == 8) // 0 size [seems this is not allowed at intermediate layer now - EARGS]
        {
            start = rand() % 32620740;
            end = start;
        }
        else // decent piece of the file
        {
            int pieceSize = 50000; //gRunningInCI ? 50000 : 5000000;
            start = rand() % pieceSize;
            int n = pieceSize / (smallpieces ? 100 : 1);
            end = start + n + rand() % n;
        }

        // seems 0 size not allowed now - make sure we get at least 1 byte
        if (start == end)
        {
            if (start > 0) start -= 1;
            else end += 1;
        }
        randomRunsBytes += end - start;

        LOG_info << "beginning stream test, " << start << " to " << end << "(len " << end - start << ") " << (nonraid ? " non-raid " : " RAID ") << (!nonraid ? (smallpieces ? " smallpieces " : "normalpieces") : "");

        CheckStreamedFile_MegaTransferListener* p = StreamRaidFilePart(megaApi[0].get(), start, end, !nonraid, smallpieces, nimported, nonRaidNode, compareDecryptedData.data());

        for (unsigned i = 0; p->comparedEqual; ++i)
        {
            WaitMillisec(100);
            if (p->completedUnsuccessfully)
            {
                ASSERT_FALSE(p->completedUnsuccessfully) << " on random run " << randomRunsDone << ", download failed: " << start << " to " << end << ", " 
                    << (nonraid?"nonraid":"raid") <<  ", " << (smallpieces?"small pieces":"normal size pieces")
                    << ", reported error: " << (p->completedUnsuccessfullyError ? p->completedUnsuccessfullyError->getErrorCode() : 0) 
                    << " " << (p->completedUnsuccessfullyError ? p->completedUnsuccessfullyError->getErrorString() : "NULL");
                break;
            }
            else if (p->completedSuccessfully)
            {
                break;
            }
            else if (i > maxTimeout * 10)
            {
                ASSERT_TRUE(i <= maxTimeout * 10) << "download took too long, more than " << maxTimeout << " seconds.  Is the free transfer quota exhausted?";
                break;
            }
        }
        ASSERT_TRUE(p->comparedEqual);

        delete p;

    }

    ASSERT_GT(randomRunsDone, 10 /*(gRunningInCI ? 10 : 100)*/ );

    ostringstream msg;
    msg << "Streaming test downloaded " << randomRunsDone << " samples of the file from random places and sizes, " << randomRunsBytes << " bytes total" << endl;
    megaApi[0]->log(MegaApi::LOG_LEVEL_DEBUG, msg.str().c_str());

    delete nimported;
    delete nonRaidNode;
    delete rootnode;

#ifdef MEGASDK_DEBUG_TEST_HOOKS_ENABLED
    ASSERT_TRUE(DebugTestHook::resetForTests()) << "SDK test hooks are not enabled in release mode";
#endif
}

TEST_F(SdkTest, SdkRecentsTest)
{
    LOG_info << "___TEST SdkRecentsTest___";
    getAccountsForTest(2);

    MegaNode *rootnode = megaApi[0]->getRootNode();

    deleteFile(UPFILE);
    deleteFile(DOWNFILE);

    string filename1 = UPFILE;
    createFile(filename1, false);
    auto err = synchronousStartUpload(0, filename1.c_str(), rootnode);
    ASSERT_EQ(MegaError::API_OK, err) << "Cannot upload a test file (error: " << err << ")";

    ofstream f(filename1);
    f << "update";
    f.close();

    err = synchronousStartUpload(0, filename1.c_str(), rootnode);
    ASSERT_EQ(MegaError::API_OK, err) << "Cannot upload an updated test file (error: " << err << ")";

    synchronousCatchup(0);

    string filename2 = DOWNFILE;
    createFile(filename2, false);
    
    err = synchronousStartUpload(0, filename2.c_str(), rootnode);
    ASSERT_EQ(MegaError::API_OK, err) << "Cannot upload a test file2 (error: " << err << ")";

    ofstream f2(filename2);
    f2 << "update";
    f2.close();

    err = synchronousStartUpload(0, filename2.c_str(), rootnode);
    ASSERT_EQ(MegaError::API_OK, err) << "Cannot upload an updated test file2 (error: " << err << ")";

    synchronousCatchup(0);


    std::unique_ptr<MegaRecentActionBucketList> buckets{megaApi[0]->getRecentActions(1, 10)};

    ostringstream logMsg;
    for (int i = 0; i < buckets->size(); ++i)
    {
        logMsg << "bucket " << to_string(i) << endl;
        megaApi[0]->log(MegaApi::LOG_LEVEL_INFO, logMsg.str().c_str());
        auto bucket = buckets->get(i);
        for (int j = 0; j < buckets->get(i)->getNodes()->size(); ++j)
        {
            auto node = bucket->getNodes()->get(j);
            logMsg << node->getName() << " " << node->getCreationTime() << " " << bucket->getTimestamp() << " " << bucket->getParentHandle() << " " << bucket->isUpdate() << " " << bucket->isMedia() << endl;
            megaApi[0]->log(MegaApi::LOG_LEVEL_DEBUG, logMsg.str().c_str());
        }
    }

    ASSERT_TRUE(buckets != nullptr);
    ASSERT_TRUE(buckets->size() > 0);
    ASSERT_TRUE(buckets->get(0)->getNodes()->size() > 1);
    ASSERT_EQ(DOWNFILE, string(buckets->get(0)->getNodes()->get(0)->getName()));
    ASSERT_EQ(UPFILE, string(buckets->get(0)->getNodes()->get(1)->getName()));
}

TEST_F(SdkTest, SdkMediaUploadRequestURL)
{
    LOG_info << "___TEST MediaUploadRequestURL___";

    // Create a "media upload" instance
    int apiIndex = 0;
    std::unique_ptr<MegaBackgroundMediaUpload> req(MegaBackgroundMediaUpload::createInstance(megaApi[apiIndex].get()));

    // Request a media upload URL
    int64_t dummyFileSize = 123456;
    auto err = synchronousMediaUploadRequestURL(apiIndex, dummyFileSize, req.get(), nullptr);
    ASSERT_EQ(MegaError::API_OK, err) << "Cannot request media upload URL (error: " << err << ")";

    // Get the generated media upload URL
    std::unique_ptr<char[]> url(req->getUploadURL());
    ASSERT_NE(nullptr, url) << "Got NULL media upload URL";
    ASSERT_NE(0, *url.get()) << "Got empty media upload URL";
}

TEST_F(SdkTest, SdkSimpleCommands)
{
    LOG_info << "___TEST SimpleCommands___";

    // fetchTimeZone() test
    auto err = synchronousFetchTimeZone(0);
    ASSERT_EQ(MegaError::API_OK, err) << "Fetch time zone failed (error: " << err << ")";
    ASSERT_TRUE(mApi[0].tzDetails && mApi[0].tzDetails->getNumTimeZones()) << "Invalid Time Zone details"; // some simple validation

    // getMiscFlags() -- not logged in
    logout(0);
    err = synchronousGetMiscFlags(0);
    ASSERT_EQ(MegaError::API_OK, err) << "Get misc flags failed (error: " << err << ")";

    // getUserEmail() test
    login(0);
    std::unique_ptr<MegaUser> user(megaApi[0]->getMyUser());
    ASSERT_TRUE(!!user); // some simple validation

    err = synchronousGetUserEmail(0, user->getHandle());
    ASSERT_EQ(MegaError::API_OK, err) << "Get user email failed (error: " << err << ")";
    ASSERT_NE(mApi[0].email.find('@'), std::string::npos); // some simple validation

    // cleanRubbishBin() test (accept both success and already empty statuses)
    err = synchronousCleanRubbishBin(0);
    ASSERT_TRUE(err == MegaError::API_OK || err == MegaError::API_ENOENT) << "Clean rubbish bin failed (error: " << err << ")";

    // getExtendedAccountDetails()
    err = synchronousGetExtendedAccountDetails(0, true);
    ASSERT_EQ(MegaError::API_OK, err) << "Get extended account details failed (error: " << err << ")";
    ASSERT_TRUE(!!mApi[0].accountDetails) << "Invalid accout details"; // some simple validation

    // killSession()
    int numSessions = mApi[0].accountDetails->getNumSessions();
    for (int i = 0; i < numSessions; ++i)
    {
        // look for current session
        std::unique_ptr<MegaAccountSession> session(mApi[0].accountDetails->getSession(i));
        if (session->isCurrent())
        {
            err = synchronousKillSession(0, session->getHandle());
            ASSERT_EQ(MegaError::API_OK, err) << "Kill session failed for current session (error: " << err << ")";

            break;
        }
    }

    err = synchronousKillSession(0, INVALID_HANDLE);
    ASSERT_EQ(MegaError::API_OK, err) << "Kill session failed for other sessions (error: " << err << ")";
}

TEST_F(SdkTest, SdkGetCountryCallingCodes)
{
    LOG_info << "___TEST SdkGetCountryCallingCodes___";
    getAccountsForTest(2);

    getCountryCallingCodes();
    ASSERT_NE(nullptr, stringListMap);
    ASSERT_GT(stringListMap->size(), 0);
    // sanity check a few country codes
    const MegaStringList* const nz = stringListMap->get("NZ");
    ASSERT_NE(nullptr, nz);
    ASSERT_EQ(1, nz->size());
    ASSERT_EQ(0, strcmp("64", nz->get(0)));
    const MegaStringList* const de = stringListMap->get("DE");
    ASSERT_NE(nullptr, de);
    ASSERT_EQ(1, de->size());
    ASSERT_EQ(0, strcmp("49", de->get(0)));
}

TEST_F(SdkTest, SdkGetRegisteredContacts)
{
    LOG_info << "___TEST SdkGetRegisteredContacts___";
    getAccountsForTest(2);

    const std::string js1 = "+0000000010";
    const std::string js2 = "+0000000011";
    const std::map<std::string, std::string> contacts{
        {js1, "John Smith"}, // sms verified
        {js2, "John Smith"}, // sms verified
        {"+640", "John Smith"}, // not sms verified
    };
    getRegisteredContacts(contacts);
    ASSERT_NE(nullptr, stringTable);
    ASSERT_EQ(2, stringTable->size());

    // repacking and sorting result
    using row_t = std::tuple<std::string, std::string, std::string>;
    std::vector<row_t> table;
    for (int i = 0; i < stringTable->size(); ++i)
    {
        const MegaStringList* const stringList = stringTable->get(i);
        ASSERT_EQ(3, stringList->size());
        table.emplace_back(stringList->get(0), stringList->get(1), stringList->get(2));
    }

    std::sort(table.begin(), table.end(), [](const row_t& lhs, const row_t& rhs)
                                          {
                                              return std::get<0>(lhs) < std::get<0>(rhs);
                                          });

    // Check johnsmith1
    ASSERT_EQ(js1, std::get<0>(table[0])); // eud
    ASSERT_GT(std::get<1>(table[0]).size(), 0u); // id
    ASSERT_EQ(js1, std::get<2>(table[0])); // ud

    // Check johnsmith2
    ASSERT_EQ(js2, std::get<0>(table[1])); // eud
    ASSERT_GT(std::get<1>(table[1]).size(), 0u); // id
    ASSERT_EQ(js2, std::get<2>(table[1])); // ud
}

TEST_F(SdkTest, DISABLED_invalidFileNames)
{
    LOG_info << "___TEST invalidFileNames___";
    getAccountsForTest(2);

    FSACCESS_CLASS fsa;
    auto aux = LocalPath::fromPath(fs::current_path().u8string(), fsa);

#if defined (__linux__) || defined (__ANDROID__)
    if (fileSystemAccess.getlocalfstype(aux) == FS_EXT)
    {
        // Escape set of characters and check if it's the expected one
        const char *name = megaApi[0]->escapeFsIncompatible("!\"#$%&'()*+,-./:;<=>?@[\\]^_`{|}~", fs::current_path().c_str());
        ASSERT_TRUE (!strcmp(name, "!\"#$%&'()*+,-.%2f:;<=>?@[\\]^_`{|}~"));
        delete [] name;

        // Unescape set of characters and check if it's the expected one
        name = megaApi[0]->unescapeFsIncompatible("%21%22%23%24%25%26%27%28%29%2a%2b%2c%2d"
                                                            "%2e%2f%30%31%32%33%34%35%36%37"
                                                            "%38%39%3a%3b%3c%3d%3e%3f%40%5b"
                                                            "%5c%5d%5e%5f%60%7b%7c%7d%7e",
                                                            fs::current_path().c_str());

        ASSERT_TRUE(!strcmp(name, "%21%22%23%24%25%26%27%28%29%2a%2b%2c%2d%2e"
                                  "/%30%31%32%33%34%35%36%37%38%39%3a%3b%3c%3d%3e"
                                  "%3f%40%5b%5c%5d%5e%5f%60%7b%7c%7d%7e"));
        delete [] name;
    }
#elif defined  (__APPLE__) || defined (USE_IOS)
    if (fileSystemAccess.getlocalfstype(aux) == FS_APFS
            || fileSystemAccess.getlocalfstype(aux) == FS_HFS)
    {
        // Escape set of characters and check if it's the expected one
        const char *name = megaApi[0]->escapeFsIncompatible("!\"#$%&'()*+,-./:;<=>?@[\\]^_`{|}~", fs::current_path().c_str());
        ASSERT_TRUE (!strcmp(name, "!\"#$%&'()*+,-./%3a;<=>?@[\\]^_`{|}~"));
        delete [] name;

        // Unescape set of characters and check if it's the expected one
        name = megaApi[0]->unescapeFsIncompatible("%21%22%23%24%25%26%27%28%29%2a%2b%2c%2d"
                                                            "%2e%2f%30%31%32%33%34%35%36%37"
                                                            "%38%39%3a%3b%3c%3d%3e%3f%40%5b"
                                                            "%5c%5d%5e%5f%60%7b%7c%7d%7e",
                                                            fs::current_path().c_str());

        ASSERT_TRUE(!strcmp(name, "%21%22%23%24%25%26%27%28%29%2a%2b%2c%2d%2e"
                                  "%2f%30%31%32%33%34%35%36%37%38%39:%3b%3c%3d%3e"
                                  "%3f%40%5b%5c%5d%5e%5f%60%7b%7c%7d%7e"));
        delete [] name;
    }
#elif defined(_WIN32) || defined(_WIN64) || defined(WINDOWS_PHONE)
    if (fileSystemAccess.getlocalfstype(aux) == FS_NTFS)
    {
        // Escape set of characters and check if it's the expected one
        const char *name = megaApi[0]->escapeFsIncompatible("!\"#$%&'()*+,-./:;<=>?@[\\]^_`{|}~", fs::current_path().u8string().c_str());
        ASSERT_TRUE (!strcmp(name, "!%22#$%&'()%2a+,-.%2f%3a;%3c=%3e%3f@[%5c]^_`{%7c}~"));
        delete [] name;

        // Unescape set of characters and check if it's the expected one
        name = megaApi[0]->unescapeFsIncompatible("%21%22%23%24%25%26%27%28%29%2a%2b%2c%2d"
                                                            "%2e%2f%30%31%32%33%34%35%36%37"
                                                            "%38%39%3a%3b%3c%3d%3e%3f%40%5b"
                                                            "%5c%5d%5e%5f%60%7b%7c%7d%7e",
                                                            fs::current_path().u8string().c_str());

        ASSERT_TRUE(!strcmp(name, "%21\"%23%24%25%26%27%28%29*%2b%2c%2d"
                                  "%2e/%30%31%32%33%34%35%36%37"
                                  "%38%39:%3b<%3d>?%40%5b"
                                  "\\%5d%5e%5f%60%7b|%7d%7e"));

        delete [] name;
    }
#endif

    // Maps filename unescaped (original) to filename escaped (expected result): f%2ff => f/f
    std::unique_ptr<MegaStringMap> fileNamesStringMap = std::unique_ptr<MegaStringMap>{MegaStringMap::createInstance()};
    fs::path uploadPath = fs::current_path() / "upload_invalid_filenames";
    if (fs::exists(uploadPath))
    {
        fs::remove_all(uploadPath);
    }
    fs::create_directories(uploadPath);

    for (int i = 0x01; i <= 0xA0; i++)
    {
        // skip [0-9] [A-Z] [a-z]
        if ((i >= 0x30 && i <= 0x39)
                || (i >= 0x41 && i <= 0x5A)
                || (i >= 0x61 && i <= 0x7A))
        {
            continue;
        }

        // Create file with unescaped character ex: f%5cf
        char unescapedName[6];
        sprintf(unescapedName, "f%%%02xf", i);
        if (createLocalFile(uploadPath, unescapedName))
        {
            const char *unescapedFileName = megaApi[0]->unescapeFsIncompatible(unescapedName, uploadPath.u8string().c_str());
            fileNamesStringMap->set(unescapedName, unescapedFileName);
            delete [] unescapedFileName;
        }

        // Create another file with the original character if supported f\f
        if ((i >= 0x01 && i <= 0x20)
                || (i >= 0x7F && i <= 0xA0))
        {
            // Skip control characters
            continue;
        }

        char escapedName[4];
        sprintf(escapedName, "f%cf", i);
        const char *escapedFileName = megaApi[0]->escapeFsIncompatible(escapedName, uploadPath.u8string().c_str());
        if (escapedFileName && !strcmp(escapedName, escapedFileName))
        {
            // Only create those files with supported characters, those ones that need unescaping
            // has been created above
            if (createLocalFile(uploadPath, escapedName))
            {
                const char * unescapedFileName = megaApi[0]->unescapeFsIncompatible(escapedName, uploadPath.u8string().c_str());
                fileNamesStringMap->set(escapedName, unescapedFileName);
                delete [] unescapedFileName;
            }
        }
        delete [] escapedFileName;
    }

    TransferTracker uploadListener(megaApi[0].get());
    megaApi[0]->startUpload(uploadPath.u8string().c_str(), std::unique_ptr<MegaNode>{megaApi[0]->getRootNode()}.get(), &uploadListener);
    ASSERT_EQ(API_OK, uploadListener.waitForResult());

    ::mega::unique_ptr <MegaNode> n(megaApi[0]->getNodeByPath("/upload_invalid_filenames"));
    ASSERT_TRUE(n.get());
    ::mega::unique_ptr <MegaNode> authNode(megaApi[0]->authorizeNode(n.get()));
    ASSERT_TRUE(authNode.get());
    MegaNodeList *children(authNode->getChildren());
    ASSERT_TRUE(children && children->size());

    for (int i = 0; i < children->size(); i++)
    {
        MegaNode *child = children->get(i);
        const char *uploadedName = child->getName();
        const char *uploadedNameEscaped = megaApi[0]->escapeFsIncompatible(child->getName(), uploadPath.u8string().c_str());
        const char *expectedName = fileNamesStringMap->get(uploadedNameEscaped);
        delete [] uploadedNameEscaped;

        // Conditions to check if uploaded fileName is correct:
        // 1) Escaped uploaded filename must be found in fileNamesStringMap (original filename found)
        // 2) Uploaded filename must be equal than the expected value (original filename unescaped)
        ASSERT_TRUE (uploadedName && expectedName && !strcmp(uploadedName, expectedName));
    }

    // Download files
    fs::path downloadPath = fs::current_path() / "download_invalid_filenames";
    if (fs::exists(downloadPath))
    {
        fs::remove_all(downloadPath);
    }
    fs::create_directories(downloadPath);
    TransferTracker downloadListener(megaApi[0].get());
    megaApi[0]->startDownload(authNode.get(), downloadPath.u8string().c_str(), &downloadListener);
    ASSERT_EQ(API_OK, downloadListener.waitForResult());

    for (fs::directory_iterator itpath (downloadPath); itpath != fs::directory_iterator(); ++itpath)
    {
        std::string downloadedName = itpath->path().filename().u8string();
        if (!downloadedName.compare(".") || !downloadedName.compare(".."))
        {
            continue;
        }

        // Conditions to check if downloaded fileName is correct:
        // download filename must be found in fileNamesStringMap (original filename found)
        ASSERT_TRUE(fileNamesStringMap->get(downloadedName.c_str()));
    }

#ifdef WIN32
    // double check a few well known paths
    ASSERT_EQ(fileSystemAccess.getlocalfstype(LocalPath::fromPath("c:", fsa)), FS_NTFS);
    ASSERT_EQ(fileSystemAccess.getlocalfstype(LocalPath::fromPath("c:\\", fsa)), FS_NTFS);
    ASSERT_EQ(fileSystemAccess.getlocalfstype(LocalPath::fromPath("C:\\", fsa)), FS_NTFS);
    ASSERT_EQ(fileSystemAccess.getlocalfstype(LocalPath::fromPath("C:\\Program Files", fsa)), FS_NTFS);
    ASSERT_EQ(fileSystemAccess.getlocalfstype(LocalPath::fromPath("c:\\Program Files\\Windows NT", fsa)), FS_NTFS);
#endif

}

TEST_F(SdkTest, RecursiveUploadWithLogout)
{
    LOG_info << "___TEST RecursiveUploadWithLogout___";
    getAccountsForTest(2);

    // this one used to cause a double-delete

    // make new folders (and files) in the local filesystem - approx 90 
    fs::path p = fs::current_path() / "uploadme_mega_auto_test_sdk";
    if (fs::exists(p))
    {
        fs::remove_all(p);
    }
    fs::create_directories(p);
    ASSERT_TRUE(buildLocalFolders(p.u8string().c_str(), "newkid", 3, 2, 10));

    // start uploading
    // uploadListener may have to live after this function exits if the logout test below fails
    auto uploadListener = std::make_shared<TransferTracker>(megaApi[0].get());
    uploadListener->selfDeleteOnFinalCallback = uploadListener;

    megaApi[0]->startUpload(p.u8string().c_str(), std::unique_ptr<MegaNode>{megaApi[0]->getRootNode()}.get(), uploadListener.get());
    WaitMillisec(500);

    // logout while the upload (which consists of many transfers) is ongoing
    gSessionIDs[0].clear();
    ASSERT_EQ(API_OK, doRequestLogout(0));
    int result = uploadListener->waitForResult();
    ASSERT_TRUE(result == API_EACCESS || result == API_EINCOMPLETE);
}

TEST_F(SdkTest, DISABLED_RecursiveDownloadWithLogout)
{
    LOG_info << "___TEST RecursiveDownloadWithLogout";
    getAccountsForTest(2);

    // this one used to cause a double-delete

    // make new folders (and files) in the local filesystem - approx 130 - we must upload in order to have something to download
    fs::path uploadpath = fs::current_path() / "uploadme_mega_auto_test_sdk";
    fs::path downloadpath = fs::current_path() / "downloadme_mega_auto_test_sdk";

    std::error_code ec;
    fs::remove_all(uploadpath, ec);
    fs::remove_all(downloadpath, ec);
    ASSERT_TRUE(!fs::exists(uploadpath));
    ASSERT_TRUE(!fs::exists(downloadpath));
    fs::create_directories(uploadpath);
    fs::create_directories(downloadpath);

    ASSERT_TRUE(buildLocalFolders(uploadpath.u8string().c_str(), "newkid", 3, 2, 10));

    // upload all of those
    TransferTracker uploadListener(megaApi[0].get());
    megaApi[0]->startUpload(uploadpath.u8string().c_str(), std::unique_ptr<MegaNode>{megaApi[0]->getRootNode()}.get(), &uploadListener);
    ASSERT_EQ(API_OK, uploadListener.waitForResult());

    // ok now try the download
    TransferTracker downloadListener(megaApi[0].get());
    megaApi[0]->startDownload(megaApi[0]->getNodeByPath("/uploadme_mega_auto_test_sdk"), downloadpath.u8string().c_str(), &downloadListener);
    WaitMillisec(1000);
    ASSERT_TRUE(downloadListener.started);
    ASSERT_TRUE(!downloadListener.finished);

    // logout while the download (which consists of many transfers) is ongoing

    ASSERT_EQ(API_OK, doRequestLogout(0));

    int result = downloadListener.waitForResult();
    ASSERT_TRUE(result == API_EACCESS || result == API_EINCOMPLETE);
    fs::remove_all(uploadpath, ec);
    fs::remove_all(downloadpath, ec);
}

#ifdef ENABLE_SYNC
TEST_F(SdkTest, SyncResumptionAfterFetchNodes)
{
    LOG_info << "___TEST SyncResumptionAfterFetchNodes___";
    getAccountsForTest(2);

    // This test has several issues:
    // 1. Remote nodes may not be committed to the sctable database in time for fetchnodes which
    //    then fails adding syncs because the remotes are missing. For this reason we wait until
    //    we receive the EVENT_COMMIT_DB event after transferring the nodes.
    // 2. Syncs are deleted some time later leading to error messages (like local fingerprint mismatch)
    //    if we don't wait for long enough after we get called back. A sync only gets flagged but
    //    is deleted later.

    const std::string session = dumpSession();

    const fs::path basePath = "SyncResumptionAfterFetchNodes";
    const auto sync1Path = fs::current_path() / basePath / "sync1"; // stays active
    const auto sync2Path = fs::current_path() / basePath / "sync2"; // will be made inactive
    const auto sync3Path = fs::current_path() / basePath / "sync3"; // will be deleted
    const auto sync4Path = fs::current_path() / basePath / "sync4"; // stays active

    auto cleanUp = [this, &basePath]()
    {
        std::error_code ignoredEc;
        fs::remove_all(basePath, ignoredEc);

        std::unique_ptr<MegaNode> baseNode{megaApi[0]->getNodeByPath(("/" + basePath.u8string()).c_str())};
        if (baseNode)
        {
            RequestTracker removeTracker(megaApi[0].get());
            megaApi[0]->remove(baseNode.get(), &removeTracker);
            ASSERT_EQ(API_OK, removeTracker.waitForResult());
        }
    };

    cleanUp();

    fs::create_directories(sync1Path);
    fs::create_directories(sync2Path);
    fs::create_directories(sync3Path);
    fs::create_directories(sync4Path);

    {
        std::lock_guard<std::mutex> lock{lastEventMutex};
        lastEvent.reset();
        // we're assuming we're not getting any unrelated db commits while the transfer is running
    }

    // transfer the folder and its subfolders
    TransferTracker uploadListener(megaApi[0].get());
    megaApi[0]->startUpload(basePath.u8string().c_str(), megaApi[0]->getRootNode(), &uploadListener);
    ASSERT_EQ(API_OK, uploadListener.waitForResult());

    // loop until we get a commit to the sctable to ensure we cached the new remote nodes
    for (;;)
    {
        {
            std::lock_guard<std::mutex> lock{lastEventMutex};
            if (lastEvent && lastEvent->getType() == MegaEvent::EVENT_COMMIT_DB)
            {
                // we're assuming this event is the event for the whole batch of nodes
                break;
            }
        }
        std::this_thread::sleep_for(std::chrono::milliseconds{100});
    }

    auto megaNode = [this, &basePath](const std::string& p)
    {
        const auto path = "/" + basePath.u8string() + "/" + p;
        return std::unique_ptr<MegaNode>{megaApi[0]->getNodeByPath(path.c_str())};
    };

    auto localFp = [this, &megaNode](const fs::path& p)
    {
        auto node = megaNode(p.filename().u8string());
        auto sync = std::unique_ptr<MegaSync>{megaApi[0]->getSyncByNode(node.get())};
        return sync->getLocalFingerprint();
    };

    auto syncFolder = [this, &megaNode](const fs::path& p)
    {
        RequestTracker syncTracker(megaApi[0].get());
        auto node = megaNode(p.filename().u8string());
        megaApi[0]->syncFolder(p.u8string().c_str(), node.get(), &syncTracker);
        ASSERT_EQ(API_OK, syncTracker.waitForResult());
    };

    auto disableSync = [this, &megaNode](const fs::path& p)
    {
        RequestTracker syncTracker(megaApi[0].get());
        auto node = megaNode(p.filename().u8string());
        megaApi[0]->disableSync(node.get(), &syncTracker);
        ASSERT_EQ(API_OK, syncTracker.waitForResult());
    };

    auto resumeSync = [this, &megaNode](const fs::path& p, const long long localfp)
    {
        RequestTracker syncTracker(megaApi[0].get());
        auto node = megaNode(p.filename().u8string());
        megaApi[0]->resumeSync(p.u8string().c_str(), node.get(), localfp, &syncTracker);
        ASSERT_EQ(API_OK, syncTracker.waitForResult());
    };

    auto removeSync = [this, &megaNode](const fs::path& p)
    {
        RequestTracker syncTracker(megaApi[0].get());
        auto node = megaNode(p.filename().u8string());
        megaApi[0]->removeSync(node.get(), &syncTracker);
        ASSERT_EQ(API_OK, syncTracker.waitForResult());
    };

    auto checkSyncOK = [this, &megaNode](const fs::path& p)
    {
        auto node = megaNode(p.filename().u8string());
        return std::unique_ptr<MegaSync>{megaApi[0]->getSyncByNode(node.get())} != nullptr;
    };

    auto reloginViaSession = [this, &session]()
    {
        locallogout();

        //loginBySessionId(0, session);
        auto tracker = asyncRequestFastLogin(0, session.c_str());
        ASSERT_EQ(API_OK, tracker->waitForResult()) << " Failed to establish a login/session for accout " << 0;
    };

    syncFolder(sync1Path);
    syncFolder(sync2Path);
    syncFolder(sync3Path);
    syncFolder(sync4Path);

    ASSERT_TRUE(checkSyncOK(sync1Path));
    ASSERT_TRUE(checkSyncOK(sync2Path));
    ASSERT_TRUE(checkSyncOK(sync3Path));
    ASSERT_TRUE(checkSyncOK(sync4Path));
    const auto sync2LocalFp = localFp(sync2Path); // need this for manual resume

    disableSync(sync2Path);
    removeSync(sync3Path);

    // wait for the sync removals to actually take place
    std::this_thread::sleep_for(std::chrono::seconds{20});

    ASSERT_TRUE(checkSyncOK(sync1Path));
    ASSERT_FALSE(checkSyncOK(sync2Path));
    ASSERT_FALSE(checkSyncOK(sync3Path));
    ASSERT_TRUE(checkSyncOK(sync4Path));

    reloginViaSession();

    ASSERT_FALSE(checkSyncOK(sync1Path));
    ASSERT_FALSE(checkSyncOK(sync2Path));
    ASSERT_FALSE(checkSyncOK(sync3Path));
    ASSERT_FALSE(checkSyncOK(sync4Path));

    fetchnodes(0, maxTimeout, true); // auto-resumes two active syncs

    ASSERT_TRUE(checkSyncOK(sync1Path));
    ASSERT_FALSE(checkSyncOK(sync2Path));
    ASSERT_FALSE(checkSyncOK(sync3Path));
    ASSERT_TRUE(checkSyncOK(sync4Path));

    // check if we can still resume manually
    resumeSync(sync2Path, sync2LocalFp);

    ASSERT_TRUE(checkSyncOK(sync1Path));
    ASSERT_TRUE(checkSyncOK(sync2Path));
    ASSERT_FALSE(checkSyncOK(sync3Path));
    ASSERT_TRUE(checkSyncOK(sync4Path));

    // check if resumeSync re-activated the sync
    reloginViaSession();

    ASSERT_FALSE(checkSyncOK(sync1Path));
    ASSERT_FALSE(checkSyncOK(sync2Path));
    ASSERT_FALSE(checkSyncOK(sync3Path));
    ASSERT_FALSE(checkSyncOK(sync4Path));

    fetchnodes(0, maxTimeout, true); // auto-resumes three active syncs

    ASSERT_TRUE(checkSyncOK(sync1Path));
    ASSERT_TRUE(checkSyncOK(sync2Path));
    ASSERT_FALSE(checkSyncOK(sync3Path));
    ASSERT_TRUE(checkSyncOK(sync4Path));

    removeSync(sync1Path);
    removeSync(sync2Path);
    removeSync(sync4Path);

    // wait for the sync removals to actually take place
    std::this_thread::sleep_for(std::chrono::seconds{20});

    cleanUp();
}
#endif<|MERGE_RESOLUTION|>--- conflicted
+++ resolved
@@ -228,8 +228,6 @@
 void SdkTest::SetUp()
 {
     gTestingInvalidArgs = false;
-<<<<<<< HEAD
-=======
 
     if (megaApi[0].get() == NULL)
     {
@@ -255,7 +253,6 @@
 
     // In case the last test exited without cleaning up (eg, debugging etc)
     Cleanup();
->>>>>>> 039d24a3
 }
 
 void SdkTest::TearDown()
@@ -512,15 +509,6 @@
         }
         break;
 
-<<<<<<< HEAD
-    case MegaRequest::TYPE_ACCOUNT_DETAILS:
-        if (mApi[apiIndex].lastError == API_OK)
-        {
-            mApi[apiIndex].accountDetails.reset(request->getMegaAccountDetails()->copy());
-        }
-        break;
-
-=======
     case MegaRequest::TYPE_FETCH_TIMEZONE:
         mApi[apiIndex].tzDetails.reset(mApi[apiIndex].lastError == API_OK ? request->getMegaTimeZoneDetails()->copy() : nullptr);
         break;
@@ -535,8 +523,6 @@
     case MegaRequest::TYPE_ACCOUNT_DETAILS:
         mApi[apiIndex].accountDetails.reset(mApi[apiIndex].lastError == API_OK ? request->getMegaAccountDetails() : nullptr);
         break;
-
->>>>>>> 039d24a3
     }
 }
 
