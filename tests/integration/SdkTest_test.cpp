/**
 * @file tests/sdk_test.cpp
 * @brief Mega SDK test file
 *
 * (c) 2015 by Mega Limited, Wellsford, New Zealand
 *
 * This file is part of the MEGA SDK - Client Access Engine.
 *
 * Applications using the MEGA API must present a valid application key
 * and comply with the the rules set forth in the Terms of Service.
 *
 * The MEGA SDK is distributed in the hope that it will be useful,
 * but WITHOUT ANY WARRANTY; without even the implied warranty of
 * MERCHANTABILITY or FITNESS FOR A PARTICULAR PURPOSE.
 *
 * @copyright Simplified (2-clause) BSD License.
 *
 * You should have received a copy of the license along with this
 * program.
 */

#include "test.h"
#include "stdfs.h"
#include "SdkTest_test.h"
#include "mega/testhooks.h"
#include "megaapi_impl.h"
#include <algorithm>

#define SSTR( x ) static_cast< const std::ostringstream & >( \
        (  std::ostringstream() << std::dec << x ) ).str()


using namespace std;


static const string APP_KEY     = "8QxzVRxD";
static const string PUBLICFILE  = "file.txt";
static const string UPFILE      = "file1.txt";
static const string DOWNFILE    = "file2.txt";
static const string EMPTYFILE   = "empty-file.txt";
static const string AVATARSRC   = "logo.png";
static const string AVATARDST   = "deleteme.png";
static const string IMAGEFILE   = "logo.png";
static const string IMAGEFILE_C = "logo.encrypted.png";
static const string THUMBNAIL   = "logo_thumbnail.png";
static const string PREVIEW     = "logo_preview.png";


MegaFileSystemAccess fileSystemAccess;

template<typename T>
class ScopedValue {
public:
    ScopedValue(T& what, T value)
      : mLastValue(std::move(what))
      , mWhat(what)
    {
        what = std::move(value);
    }

    ~ScopedValue()
    {
        mWhat = std::move(mLastValue);
    }

    MEGA_DISABLE_COPY(ScopedValue)
    MEGA_DEFAULT_MOVE(ScopedValue)

private:
    T mLastValue;
    T& mWhat;
}; // ScopedValue<T>

template<typename T>
ScopedValue<T> makeScopedValue(T& what, T value)
{
    return ScopedValue<T>(what, std::move(value));
}

#ifdef _WIN32
DWORD ThreadId()
{
    return GetCurrentThreadId();
}
#else
pthread_t ThreadId()
{
    return pthread_self();
}
#endif

#ifndef WIN32
#define DOTSLASH "./"
#else
#define DOTSLASH ".\\"
#endif

const char* cwd()
{
    // for windows and linux
    static char path[1024];
    const char* ret;
    #ifdef _WIN32
    ret = _getcwd(path, sizeof path);
    #else
    ret = getcwd(path, sizeof path);
    #endif
    assert(ret);
    return ret;
}

bool fileexists(const std::string& fn)
{
#ifdef _WIN32
    fs::path p = fs::u8path(fn);
    return fs::exists(p);
#else
    struct stat   buffer;
    return (stat(fn.c_str(), &buffer) == 0);
#endif
}

void copyFile(std::string& from, std::string& to)
{
    LocalPath f = LocalPath::fromAbsolutePath(from);
    LocalPath t = LocalPath::fromAbsolutePath(to);
    fileSystemAccess.copylocal(f, t, m_time());
}

std::string megaApiCacheFolder(int index)
{
    std::string p(cwd());
#ifdef _WIN32
    p += "\\";
#else
    p += "/";
#endif
    p += "sdk_test_mega_cache_" + to_string(index);

    if (!fileexists(p))
    {

#ifdef _WIN32
        #ifndef NDEBUG
        bool success =
        #endif
        fs::create_directory(p);
        assert(success);
#else
        mkdir(p.c_str(), S_IRWXU);
        assert(fileexists(p));
#endif

    } else
    {
        std::unique_ptr<DirAccess> da(fileSystemAccess.newdiraccess());
        auto lp = LocalPath::fromAbsolutePath(p);
        if (!da->dopen(&lp, nullptr, false))
        {
            throw std::runtime_error(
                        "Cannot open existing mega API cache folder " + p
                        + " please check permissions or delete it so a new one can be created");
        }
    }
    return p;
}

template<typename Predicate>
bool WaitFor(Predicate&& predicate, unsigned timeoutMs)
{
    unsigned sleepMs = 100;
    unsigned totalMs = 0;

    do
    {
        if (predicate()) return true;

        WaitMillisec(sleepMs);
        totalMs += sleepMs;
    }
    while (totalMs < timeoutMs);

    return false;
}

MegaApi* newMegaApi(const char *appKey, const char *basePath, const char *userAgent, unsigned workerThreadCount)
{
    return new MegaApi(appKey, basePath, userAgent, workerThreadCount);
}

enum { USERALERT_ARRIVAL_MILLISEC = 1000 };

#ifdef _WIN32
#include "mega/autocomplete.h"
#include <filesystem>
#define getcwd _getcwd
void usleep(int n)
{
    Sleep(n / 1000);
}
#endif

// helper functions and struct/classes
namespace
{

    bool buildLocalFolders(fs::path targetfolder, const string& prefix, int n, int recurselevel, int filesperfolder)
    {
        fs::path p = targetfolder / fs::u8path(prefix);
        if (!fs::create_directory(p))
            return false;

        for (int i = 0; i < filesperfolder; ++i)
        {
            string filename = "file" + to_string(i) + "_" + prefix;
            fs::path fp = p / fs::u8path(filename);
#if (__cplusplus >= 201700L)
            ofstream fs(fp/*, ios::binary*/);
#else
            ofstream fs(fp.u8string()/*, ios::binary*/);
#endif
            fs << filename;
        }

        if (recurselevel > 0)
        {
            for (int i = 0; i < n; ++i)
            {
                if (!buildLocalFolders(p, prefix + "_" + to_string(i), n, recurselevel - 1, filesperfolder))
                    return false;
            }
        }

        return true;
    }

    bool createLocalFile(fs::path path, const char *name, int byteSize = 0)
    {
        if (!name)
        {
           return false;
        }

        fs::path fp = path / fs::u8path(name);
#if (__cplusplus >= 201700L)
        ofstream fs(fp/*, ios::binary*/);
#else
        ofstream fs(fp.u8string()/*, ios::binary*/);
#endif
        if (byteSize)
        {
            fs.seekp((byteSize << 10) - 1);
        }
        fs << name;
        return true;
    }
}

std::map<size_t, std::string> gSessionIDs;

void SdkTest::SetUp()
{
    gTestingInvalidArgs = false;
}

void SdkTest::TearDown()
{
    out() << "Test done, teardown starts";
    // do some cleanup

    gTestingInvalidArgs = false;

    LOG_info << "___ Cleaning up test (TearDown()) ___";

    Cleanup();

    releaseMegaApi(1);
    releaseMegaApi(2);
    if (!megaApi.empty() && megaApi[0])
    {
        releaseMegaApi(0);
    }
    out() << "Teardown done, test exiting";
}

void SdkTest::Cleanup()
{
    out() << "Cleaning up accounts";

    deleteFile(UPFILE);
    deleteFile(DOWNFILE);
    deleteFile(PUBLICFILE);
    deleteFile(AVATARDST);

#ifdef ENABLE_SYNC
    std::vector<std::unique_ptr<RequestTracker>> delSyncTrackers;
    for (auto &m : megaApi)
    {
        if (m)
        {
            auto syncs = unique_ptr<MegaSyncList>(m->getSyncs());
            for (int i = syncs->size(); i--; )
            {
                delSyncTrackers.push_back(std::unique_ptr<RequestTracker>(new RequestTracker(m.get())));
                m->removeSync(syncs->get(i)->getBackupId(), INVALID_HANDLE, delSyncTrackers.back().get());
            }
        }
    }
    // wait for delsyncs to complete:
    for (auto& d : delSyncTrackers) d->waitForResult();
    WaitMillisec(5000);
#endif

    if (!megaApi.empty() && megaApi[0])
    {
        // Remove auxiliar contact
        std::unique_ptr<MegaUserList> ul{megaApi[0]->getContacts()};
        for (int i = 0; i < ul->size(); i++)
        {
            const char* contactEmail = ul->get(i)->getEmail();
            if (contactEmail && *contactEmail) // sometimes the email is an empty string (!)
            {
                removeContact(contactEmail);
            }
        }
    }

    for (auto nApi = unsigned(megaApi.size()); nApi--; ) if (megaApi[nApi])
    {
        // Remove nodes in Cloud & Rubbish
        purgeTree(nApi, std::unique_ptr<MegaNode>{megaApi[nApi]->getRootNode()}.get(), false);
        purgeTree(nApi, std::unique_ptr<MegaNode>{megaApi[nApi]->getRubbishNode()}.get(), false);

        // Remove pending contact requests
        std::unique_ptr<MegaContactRequestList> crl{megaApi[nApi]->getOutgoingContactRequests()};
        for (int i = 0; i < crl->size(); i++)
        {
            MegaContactRequest *cr = crl->get(i);
            synchronousInviteContact(nApi, cr->getTargetEmail(), "Test cleanup removing outgoing contact request", MegaContactRequest::INVITE_ACTION_DELETE);
        }

        crl.reset(megaApi[nApi]->getIncomingContactRequests());
        for (int i = 0; i < crl->size(); i++)
        {
            MegaContactRequest *cr = crl->get(i);
            synchronousReplyContactRequest(nApi, cr, MegaContactRequest::REPLY_ACTION_DENY);
        }

    }
}

int SdkTest::getApiIndex(MegaApi* api)
{
    int apiIndex = -1;
    for (int i = int(megaApi.size()); i--; )  if (megaApi[i].get() == api) apiIndex = i;
    if (apiIndex == -1)
    {
        LOG_warn << "Instance of MegaApi not recognized";  // this can occur during MegaApi deletion due to callbacks on shutdown
    }
    return apiIndex;
}

bool SdkTest::getApiIndex(MegaApi* api, size_t& apindex)
{
    for (size_t i = 0; i < megaApi.size(); i++)
    {
        if (megaApi[i].get() == api)
        {
            apindex = i;
            return true;
        }
    }

    LOG_warn << "Instance of MegaApi not recognized";  // this can occur during MegaApi deletion due to callbacks on shutdown
    return false;
}

void SdkTest::onRequestFinish(MegaApi *api, MegaRequest *request, MegaError *e)
{
    auto type = request->getType();
    if (type == MegaRequest::TYPE_DELETE)
    {
        return;
    }

    int apiIndex = getApiIndex(api);
    if (apiIndex < 0) return;
    mApi[apiIndex].lastError = e->getErrorCode();

    // there could be a race on these getting set?
    LOG_info << "lastError (by request) for MegaApi " << apiIndex << ": " << mApi[apiIndex].lastError;

    switch(type)
    {

    case MegaRequest::TYPE_GET_ATTR_USER:
        if (mApi[apiIndex].lastError == API_OK)
        {
            if (request->getParamType() == MegaApi::USER_ATTR_DEVICE_NAMES ||
                request->getParamType() == MegaApi::USER_ATTR_DRIVE_NAMES ||
                request->getParamType() == MegaApi::USER_ATTR_ALIAS)
            {
                attributeValue = request->getName() ? request->getName() : "";
            }
            else if (request->getParamType() == MegaApi::USER_ATTR_MY_BACKUPS_FOLDER)
            {
                mApi[apiIndex].lastSyncBackupId = request->getNodeHandle();
            }
            else if (request->getParamType() != MegaApi::USER_ATTR_AVATAR)
            {
                attributeValue = request->getText() ? request->getText() : "";
            }
        }

        if (request->getParamType() == MegaApi::USER_ATTR_AVATAR)
        {
            if (mApi[apiIndex].lastError == API_OK)
            {
                attributeValue = "Avatar changed";
            }

            if (mApi[apiIndex].lastError == API_ENOENT)
            {
                attributeValue = "Avatar not found";
            }
        }
        break;

#ifdef ENABLE_CHAT

    case MegaRequest::TYPE_CHAT_CREATE:
        if (mApi[apiIndex].lastError == API_OK)
        {
            MegaTextChat *chat = request->getMegaTextChatList()->get(0)->copy();

            mApi[apiIndex].chatid = chat->getHandle();
            mApi[apiIndex].chats[mApi[apiIndex].chatid].reset(chat);
        }
        break;

    case MegaRequest::TYPE_CHAT_INVITE:
        if (mApi[apiIndex].lastError == API_OK)
        {
            mApi[apiIndex].chatid = request->getNodeHandle();
            if (mApi[apiIndex].chats.find(mApi[apiIndex].chatid) != mApi[apiIndex].chats.end())
            {
                MegaTextChat *chat = mApi[apiIndex].chats[mApi[apiIndex].chatid].get();
                MegaHandle uh = request->getParentHandle();
                int priv = request->getAccess();
                unique_ptr<userpriv_vector> privsbuf{new userpriv_vector};

                const MegaTextChatPeerList *privs = chat->getPeerList();
                if (privs)
                {
                    for (int i = 0; i < privs->size(); i++)
                    {
                        if (privs->getPeerHandle(i) != uh)
                        {
                            privsbuf->push_back(userpriv_pair(privs->getPeerHandle(i), (privilege_t) privs->getPeerPrivilege(i)));
                        }
                    }
                }
                privsbuf->push_back(userpriv_pair(uh, (privilege_t) priv));
                privs = new MegaTextChatPeerListPrivate(privsbuf.get());
                chat->setPeerList(privs);
                delete privs;
            }
            else
            {
                LOG_err << "Trying to remove a peer from unknown chat";
            }
        }
        break;

    case MegaRequest::TYPE_CHAT_REMOVE:
        if (mApi[apiIndex].lastError == API_OK)
        {
            mApi[apiIndex].chatid = request->getNodeHandle();
            if (mApi[apiIndex].chats.find(mApi[apiIndex].chatid) != mApi[apiIndex].chats.end())
            {
                MegaTextChat *chat = mApi[apiIndex].chats[mApi[apiIndex].chatid].get();
                MegaHandle uh = request->getParentHandle();
                std::unique_ptr<userpriv_vector> privsbuf{new userpriv_vector};

                const MegaTextChatPeerList *privs = chat->getPeerList();
                if (privs)
                {
                    for (int i = 0; i < privs->size(); i++)
                    {
                        if (privs->getPeerHandle(i) != uh)
                        {
                            privsbuf->push_back(userpriv_pair(privs->getPeerHandle(i), (privilege_t) privs->getPeerPrivilege(i)));
                        }
                    }
                }
                privs = new MegaTextChatPeerListPrivate(privsbuf.get());
                chat->setPeerList(privs);
                delete privs;
            }
            else
            {
                LOG_err << "Trying to remove a peer from unknown chat";
            }
        }
        break;

    case MegaRequest::TYPE_CHAT_URL:
        if (mApi[apiIndex].lastError == API_OK)
        {
            chatlink.assign(request->getLink());
        }
        break;
#endif

    case MegaRequest::TYPE_CREATE_ACCOUNT:
        if (mApi[apiIndex].lastError == API_OK)
        {
            sid = request->getSessionKey();
        }
        break;

    case MegaRequest::TYPE_GET_REGISTERED_CONTACTS:
        if (mApi[apiIndex].lastError == API_OK)
        {
            stringTable.reset(request->getMegaStringTable()->copy());
        }
        break;

    case MegaRequest::TYPE_GET_COUNTRY_CALLING_CODES:
        if (mApi[apiIndex].lastError == API_OK)
        {
            stringListMap.reset(request->getMegaStringListMap()->copy());
        }
        break;

    case MegaRequest::TYPE_FOLDER_INFO:
        if (mApi[apiIndex].lastError == API_OK)
        {
            mApi[apiIndex].mFolderInfo.reset(request->getMegaFolderInfo()->copy());
        }
        break;

    case MegaRequest::TYPE_FETCH_TIMEZONE:
        mApi[apiIndex].tzDetails.reset(mApi[apiIndex].lastError == API_OK ? request->getMegaTimeZoneDetails()->copy() : nullptr);
        break;

    case MegaRequest::TYPE_GET_USER_EMAIL:
        if (mApi[apiIndex].lastError == API_OK)
        {
            mApi[apiIndex].email = request->getEmail();
        }
        break;

    case MegaRequest::TYPE_ACCOUNT_DETAILS:
        mApi[apiIndex].accountDetails.reset(mApi[apiIndex].lastError == API_OK ? request->getMegaAccountDetails() : nullptr);
        break;

    case MegaRequest::TYPE_BACKUP_PUT:
        mBackupId = request->getParentHandle();
        break;

    case MegaRequest::TYPE_GET_ATTR_NODE:
        if (mApi[apiIndex].lastError == API_OK)
        {
            mMegaFavNodeList.reset(request->getMegaHandleList()->copy());
        }
        break;

    case MegaRequest::TYPE_GET_PRICING:
        mApi[apiIndex].mMegaPricing.reset(mApi[apiIndex].lastError == API_OK ? request->getPricing() : nullptr);
        mApi[apiIndex].mMegaCurrency.reset(mApi[apiIndex].lastError == API_OK ? request->getCurrency() : nullptr);
            break;

    }

    // set this flag always the latest, since it is used to unlock the wait
    // for requests results, so we want data to be collected first
    mApi[apiIndex].requestFlags[request->getType()] = true;
}

void SdkTest::onTransferFinish(MegaApi* api, MegaTransfer *transfer, MegaError* e)
{
    int apiIndex = getApiIndex(api);
    if (apiIndex < 0) return;

    mApi[apiIndex].transferFlags[transfer->getType()] = true;
    mApi[apiIndex].lastError = e->getErrorCode();   // todo: change the rest of the transfer test code to use lastTransferError instead.
    mApi[apiIndex].lastTransferError = e->getErrorCode();

    // there could be a race on these getting set?
    LOG_info << "lastError (by transfer) for MegaApi " << apiIndex << ": " << mApi[apiIndex].lastError;

    onTranferFinishedCount += 1;
}

void SdkTest::onTransferUpdate(MegaApi *api, MegaTransfer *transfer)
{
    onTransferUpdate_progress = transfer->getTransferredBytes();
    onTransferUpdate_filesize = transfer->getTotalBytes();
}

void SdkTest::onAccountUpdate(MegaApi* api)
{
    int apiIndex = getApiIndex(api);
    if (apiIndex < 0) return;

    mApi[apiIndex].accountUpdated = true;
}

void SdkTest::onUsersUpdate(MegaApi* api, MegaUserList *users)
{
    int apiIndex = getApiIndex(api);
    if (apiIndex < 0) return;

    if (!users)
        return;

    for (int i = 0; i < users->size(); i++)
    {
        MegaUser *u = users->get(i);

        if (u->hasChanged(MegaUser::CHANGE_TYPE_AVATAR)
                || u->hasChanged(MegaUser::CHANGE_TYPE_FIRSTNAME)
                || u->hasChanged(MegaUser::CHANGE_TYPE_LASTNAME))
        {
            mApi[apiIndex].userUpdated = true;
        }
        else
        {
            // Contact is removed from main account
            mApi[apiIndex].requestFlags[MegaRequest::TYPE_REMOVE_CONTACT] = true;
            mApi[apiIndex].userUpdated = true;
        }
    }
}

void SdkTest::onNodesUpdate(MegaApi* api, MegaNodeList *nodes)
{
    size_t apiIndex = 0;
    if (getApiIndex(api, apiIndex) && mApi[apiIndex].mOnNodesUpdateCompletion)
    {
        mApi[apiIndex].mOnNodesUpdateCompletion(apiIndex, nodes); // nodes owned by SDK and valid until return
    }
}

void SdkTest::onContactRequestsUpdate(MegaApi* api, MegaContactRequestList* requests)
{
    int apiIndex = getApiIndex(api);
    if (apiIndex < 0) return;

    mApi[apiIndex].contactRequestUpdated = true;
}

#ifdef ENABLE_CHAT
void SdkTest::onChatsUpdate(MegaApi *api, MegaTextChatList *chats)
{
    int apiIndex = getApiIndex(api);
    if (apiIndex < 0) return;

    MegaTextChatList *list = NULL;
    if (chats)
    {
        list = chats->copy();
    }
    else
    {
        list = megaApi[apiIndex]->getChatList();
    }
    for (int i = 0; i < list->size(); i++)
    {
        handle chatid = list->get(i)->getHandle();
        if (mApi[apiIndex].chats.find(chatid) != mApi[apiIndex].chats.end())
        {
            mApi[apiIndex].chats[chatid].reset(list->get(i)->copy());
        }
        else
        {
            mApi[apiIndex].chats[chatid].reset(list->get(i)->copy());
        }
    }
    delete list;

    mApi[apiIndex].chatUpdated = true;
}

void SdkTest::createChat(bool group, MegaTextChatPeerList *peers, int timeout)
{
    int apiIndex = 0;
    mApi[apiIndex].requestFlags[MegaRequest::TYPE_CHAT_CREATE] = false;
    megaApi[0]->createChat(group, peers);
    waitForResponse(&mApi[apiIndex].requestFlags[MegaRequest::TYPE_CHAT_CREATE], timeout);
    if (timeout)
    {
        ASSERT_TRUE(mApi[apiIndex].requestFlags[MegaRequest::TYPE_CHAT_CREATE]) << "Chat creation not finished after " << timeout  << " seconds";
    }

    ASSERT_EQ(API_OK, mApi[apiIndex].lastError) << "Chat creation failed (error: " << mApi[apiIndex].lastError << ")";
}

#endif

void SdkTest::onEvent(MegaApi*, MegaEvent *event)
{
    std::lock_guard<std::mutex> lock{lastEventMutex};
    lastEvent.reset(event->copy());
    lastEvents.insert(event->getType());
}


void SdkTest::fetchnodes(unsigned int apiIndex, int timeout)
{
    mApi[apiIndex].requestFlags[MegaRequest::TYPE_FETCH_NODES] = false;

    mApi[apiIndex].megaApi->fetchNodes();

    ASSERT_TRUE( waitForResponse(&mApi[apiIndex].requestFlags[MegaRequest::TYPE_FETCH_NODES], timeout) )
            << "Fetchnodes failed after " << timeout  << " seconds";
    ASSERT_EQ(API_OK, mApi[apiIndex].lastError) << "Fetchnodes failed (error: " << mApi[apiIndex].lastError << ")";
}

void SdkTest::logout(unsigned int apiIndex, bool keepSyncConfigs, int timeout)
{
    mApi[apiIndex].requestFlags[MegaRequest::TYPE_LOGOUT] = false;
#ifdef ENABLE_SYNC
    mApi[apiIndex].megaApi->logout(keepSyncConfigs, this);
#else
    mApi[apiIndex].megaApi->logout(this);
#endif
    gSessionIDs[apiIndex] = "invalid";

    EXPECT_TRUE( waitForResponse(&mApi[apiIndex].requestFlags[MegaRequest::TYPE_LOGOUT], timeout) )
            << "Logout failed after " << timeout  << " seconds";

    // if the connection was closed before the response of the request was received, the result is ESID
    if (mApi[apiIndex].lastError == API_ESID) mApi[apiIndex].lastError = API_OK;

    EXPECT_EQ(API_OK, mApi[apiIndex].lastError) << "Logout failed (error: " << mApi[apiIndex].lastError << ")";
}

char* SdkTest::dumpSession()
{
    return megaApi[0]->dumpSession();
}

void SdkTest::locallogout(int timeout)
{
    auto logoutErr = doRequestLocalLogout(0);
    ASSERT_EQ(API_OK, logoutErr) << "Local logout failed (error: " << logoutErr << ")";
}

void SdkTest::resumeSession(const char *session, int timeout)
{
    int apiIndex = 0;
    ASSERT_EQ(API_OK, synchronousFastLogin(apiIndex, session, this)) << "Resume session failed (error: " << mApi[apiIndex].lastError << ")";
}

void SdkTest::purgeTree(unsigned apiIndex, MegaNode *p, bool depthfirst)
{
    std::unique_ptr<MegaNodeList> children{megaApi[apiIndex]->getChildren(p)};

    for (int i = 0; i < children->size(); i++)
    {
        MegaNode *n = children->get(i);

        // removing the folder removes the children anyway
        if (depthfirst && n->isFolder())
            purgeTree(apiIndex, n);

        string nodepath = n->getName() ? n->getName() : "<no name>";
        auto result = synchronousRemove(apiIndex, n);
        if (result == API_EEXIST || result == API_ENOENT)
        {
            LOG_warn << "node " << nodepath << " was already removed in api " << apiIndex << ", detected by error code " << result;
            result = API_OK;
        }

        ASSERT_EQ(API_OK, result) << "Remove node operation failed (error: " << mApi[apiIndex].lastError << ")";
    }
}

bool SdkTest::waitForResponse(bool *responseReceived, unsigned int timeout)
{
    timeout *= 1000000; // convert to micro-seconds
    unsigned int tWaited = 0;    // microseconds
    bool connRetried = false;
    while(!(*responseReceived))
    {
        WaitMillisec(pollingT / 1000);

        if (timeout)
        {
            tWaited += pollingT;
            if (tWaited >= timeout)
            {
                return false;   // timeout is expired
            }
            // if no response after 2 minutes...
            else if (!connRetried && tWaited > (pollingT * 240))
            {
                megaApi[0]->retryPendingConnections(true);
                if (megaApi.size() > 1 && megaApi[1] && megaApi[1]->isLoggedIn())
                {
                    megaApi[1]->retryPendingConnections(true);
                }
                connRetried = true;
            }
        }
    }

    return true;    // response is received
}

bool SdkTest::synchronousTransfer(unsigned apiIndex, int type, std::function<void()> f, unsigned int timeout)
{
    auto& flag = mApi[apiIndex].transferFlags[type];
    flag = false;
    f();
    auto result = waitForResponse(&flag, timeout);
    EXPECT_TRUE(result) << "Transfer (type " << type << ") not finished yet after " << timeout << " seconds";
    if (!result) mApi[apiIndex].lastError = -999; // local timeout
    if (!result) mApi[apiIndex].lastTransferError = -999; // local timeout    TODO: switch all transfer code to use lastTransferError .  Some still uses lastError
    return result;
}

bool SdkTest::synchronousRequest(unsigned apiIndex, int type, std::function<void()> f, unsigned int timeout)
{
    auto& flag = mApi[apiIndex].requestFlags[type];
    flag = false;
    f();
    auto result = waitForResponse(&flag, timeout);
    EXPECT_TRUE(result) << "Request (type " << type << ") failed after " << timeout << " seconds";
    if (!result) mApi[apiIndex].lastError = -999;
    return result;
}

void SdkTest::onNodesUpdateCheck(size_t apiIndex, MegaHandle target, MegaNodeList* nodes, int change)
{
    // if change == -1 this method just checks if we have received onNodesUpdate for the node specified in target
<<<<<<< HEAD
    // For CHANGE_TYPE_NEW the target isinvalid handle because the handle is unkown
    ASSERT_TRUE(nodes && mApi.size() > apiIndex && (target != INVALID_HANDLE || change == MegaNode::CHANGE_TYPE_NEW));
    for (int i = 0; i < nodes->size(); i++)
    {
        MegaNode* n = nodes->get(i);
        if (target == INVALID_HANDLE && n->hasChanged(MegaNode::CHANGE_TYPE_NEW))
        {
            mApi[apiIndex].nodeUpdated = true;
        }
        else if (n->getHandle() == target && (n->hasChanged(change) || change == -1))
=======
    ASSERT_TRUE(nodes && mApi.size() > apiIndex && (target != INVALID_HANDLE
            || (target == INVALID_HANDLE && change == MegaNode::CHANGE_TYPE_NEW)));
    for (int i = 0; i < nodes->size(); i++)
    {
        MegaNode* n = nodes->get(i);
        if ((n->getHandle() == target && (n->hasChanged(change) || change == -1))
                || (target == INVALID_HANDLE && change == MegaNode::CHANGE_TYPE_NEW && n->hasChanged(change)))
>>>>>>> 96655d2a
        {
            mApi[apiIndex].nodeUpdated = true;
        }
    }

    ASSERT_EQ (true, mApi[apiIndex].nodeUpdated);
};

bool SdkTest::createFile(string filename, bool largeFile, string content)
{
    fs::path p = fs::u8path(filename);
    std::ofstream file(p,ios::out);

    if (file)
    {
        int limit = 2000;

        // create a file large enough for long upload/download times (5-10MB)
        if (largeFile)
            limit = 1000000 + rand() % 1000000;

        //limit = 5494065 / 5;

        for (int i = 0; i < limit; i++)
        {
            file << content;
        }

        file.close();
    }

    return file.good();
}

int64_t SdkTest::getFilesize(string filename)
{
    struct stat stat_buf;
    int rc = stat(filename.c_str(), &stat_buf);

    return rc == 0 ? int64_t(stat_buf.st_size) : int64_t(-1);
}

void SdkTest::deleteFile(string filename)
{
    fs::path p = fs::u8path(filename);
    std::error_code ignoredEc;
    fs::remove(p, ignoredEc);
}

void SdkTest::getAccountsForTest(unsigned howMany)
{
    assert(howMany > 0 && howMany <= 3);
    out() << "Test setting up for " << howMany << " accounts ";

    megaApi.resize(howMany);
    mApi.resize(howMany);
    std::vector<std::unique_ptr<RequestTracker>> trackers;
    trackers.resize(howMany);
    for (unsigned index = 0; index < howMany; ++index)
    {
        const char *email = getenv(envVarAccount[index].c_str());
        ASSERT_NE(email, nullptr);

        const char *pass = getenv(envVarPass[index].c_str());
        ASSERT_NE(pass, nullptr);

        configureTestInstance(index, email, pass);

        if (!gResumeSessions || gSessionIDs[index].empty() || gSessionIDs[index] == "invalid")
        {
            out() << "Logging into account " << index;
            trackers[index] = asyncRequestLogin(index, mApi[index].email.c_str(), mApi[index].pwd.c_str());
        }
        else
        {
            out() << "Resuming session for account " << index;
            trackers[index] = asyncRequestFastLogin(index, gSessionIDs[index].c_str());
        }
    }

    // wait for logins to complete:
    bool anyLoginFailed = false;
    for (unsigned index = 0; index < howMany; ++index)
    {
        auto loginResult = trackers[index]->waitForResult();
        EXPECT_EQ(API_OK, loginResult) << " Failed to establish a login/session for account " << index;
        if (loginResult != API_OK) anyLoginFailed = true;
        else {
            gSessionIDs[index] = "invalid"; // default
            if (gResumeSessions && megaApi[index]->isLoggedIn() == FULLACCOUNT)
            {
                if (auto p = unique_ptr<char[]>(megaApi[index]->dumpSession()))
                {
                    gSessionIDs[index] = p.get();
                }
            }
        }
    }
    ASSERT_FALSE(anyLoginFailed);

    // perform parallel fetchnodes for each
    for (unsigned index = 0; index < howMany; ++index)
    {
        out() << "Fetching nodes for account " << index;
        trackers[index] = asyncRequestFetchnodes(index);
    }

    // wait for fetchnodes to complete:
    bool anyFetchnodesFailed = false;
    for (unsigned index = 0; index < howMany; ++index)
    {
        auto fetchnodesResult = trackers[index]->waitForResult();
        EXPECT_EQ(API_OK, fetchnodesResult) << " Failed to fetchnodes for account " << index;
        anyFetchnodesFailed = anyFetchnodesFailed || (fetchnodesResult != API_OK);
    }
    ASSERT_FALSE(anyFetchnodesFailed);

    // In case the last test exited without cleaning up (eg, debugging etc)
    Cleanup();
    out() << "Test setup done, test starts";
}

void SdkTest::configureTestInstance(unsigned index, const string &email, const string pass)
{
    ASSERT_GT(mApi.size(), index) << "Invalid mApi size";
    ASSERT_GT(megaApi.size(), index) << "Invalid megaApi size";
    mApi[index].email = email;
    mApi[index].pwd = pass;

    ASSERT_FALSE(mApi[index].email.empty()) << "Set test account " << index << " username at the environment variable $" << envVarAccount[index];
    ASSERT_FALSE(mApi[index].pwd.empty()) << "Set test account " << index << " password at the environment variable $" << envVarPass[index];

    megaApi[index].reset(newMegaApi(APP_KEY.c_str(), megaApiCacheFolder(index).c_str(), USER_AGENT.c_str(), unsigned(THREADS_PER_MEGACLIENT)));
    mApi[index].megaApi = megaApi[index].get();

    // helps with restoring logging after tests that fiddle with log level
    mApi[index].megaApi->setLogLevel(MegaApi::LOG_LEVEL_MAX);

    megaApi[index]->setLoggingName(to_string(index).c_str());
    megaApi[index]->addListener(this);    // TODO: really should be per api
}

void SdkTest::releaseMegaApi(unsigned int apiIndex)
{
    if (mApi.size() <= apiIndex)
    {
        return;
    }

    assert(megaApi[apiIndex].get() == mApi[apiIndex].megaApi);
    if (mApi[apiIndex].megaApi)
    {
        if (mApi[apiIndex].megaApi->isLoggedIn())
        {
            if (!gResumeSessions)
                ASSERT_NO_FATAL_FAILURE( logout(apiIndex, false, maxTimeout) );
            else
                ASSERT_NO_FATAL_FAILURE( locallogout(apiIndex) );
        }

        megaApi[apiIndex].reset();
        mApi[apiIndex].megaApi = NULL;
    }
}

void SdkTest::inviteContact(unsigned apiIndex, string email, string message, int action)
{
    ASSERT_EQ(API_OK, synchronousInviteContact(apiIndex, email.c_str(), message.c_str(), action)) << "Contact invitation failed";
}

void SdkTest::replyContact(MegaContactRequest *cr, int action)
{
    int apiIndex = 1;
    ASSERT_EQ(API_OK, synchronousReplyContactRequest(apiIndex, cr, action)) << "Contact reply failed";
}

void SdkTest::removeContact(string email, int timeout)
{
    int apiIndex = 0;
    MegaUser *u = megaApi[apiIndex]->getContact(email.c_str());
    bool null_pointer = (u == NULL);
    ASSERT_FALSE(null_pointer) << "Cannot find the specified contact (" << email << ")";

    if (u->getVisibility() != MegaUser::VISIBILITY_VISIBLE)
    {
        mApi[apiIndex].userUpdated = true;  // nothing to do
        delete u;
        return;
    }

    auto result = synchronousRemoveContact(apiIndex, u);

    if (result == API_EEXIST)
    {
        LOG_warn << "Contact " << email << " was already removed in api " << apiIndex;
        result = API_OK;
    }

    ASSERT_EQ(API_OK, result) << "Contact deletion of " << email << " failed on api " << apiIndex;

    delete u;
}

void SdkTest::shareFolder(MegaNode *n, const char *email, int action, int timeout)
{
    int apiIndex = 0;
    ASSERT_EQ(API_OK, synchronousShare(apiIndex, n, email, action)) << "Folder sharing failed" << "User: " << email << " Action: " << action;
}

string SdkTest::createPublicLink(unsigned apiIndex, MegaNode *n, m_time_t expireDate, int timeout, bool isFreeAccount, bool writable, bool megaHosted)
{
    RequestTracker rt(megaApi[apiIndex].get());

    mApi[apiIndex].megaApi->exportNode(n, expireDate, writable, megaHosted, &rt);

    rt.waitForResult();

    if (!expireDate || !isFreeAccount)
    {
        EXPECT_EQ(API_OK, rt.result.load()) << "Public link creation failed (error: " << mApi[apiIndex].lastError << ")";
    }
    else
    {
        bool res = API_OK != rt.result && rt.result != -999;
        EXPECT_TRUE(res) << "Public link creation with expire time on free account (" << mApi[apiIndex].email << ") succeed, and it mustn't";
    }

    return rt.getLink();
}

MegaHandle SdkTest::importPublicLink(unsigned apiIndex, string link, MegaNode *parent)
{
    RequestTracker rt(megaApi[apiIndex].get());

    mApi[apiIndex].megaApi->importFileLink(link.c_str(), parent, &rt);

    EXPECT_EQ(API_OK, rt.waitForResult()) << "Public link import failed";

    return rt.getNodeHandle();
}

unique_ptr<MegaNode> SdkTest::getPublicNode(unsigned apiIndex, string link)
{
    RequestTracker rt(megaApi[apiIndex].get());

    mApi[apiIndex].megaApi->getPublicNode(link.c_str(), &rt);

    EXPECT_EQ(API_OK, rt.waitForResult()) << "Public link retrieval failed";

    return rt.getPublicMegaNode();
}

MegaHandle SdkTest::removePublicLink(unsigned apiIndex, MegaNode *n)
{
    RequestTracker rt(megaApi[apiIndex].get());

    mApi[apiIndex].megaApi->disableExport(n, &rt);

    EXPECT_EQ(API_OK, rt.waitForResult()) << "Public link removal failed";

    return rt.getNodeHandle();
}

void SdkTest::getContactRequest(unsigned int apiIndex, bool outgoing, int expectedSize)
{
    unique_ptr<MegaContactRequestList> crl;
    unsigned timeoutMs = 8000;

    if (outgoing)
    {
        auto predicate = [&]() {
            crl.reset(mApi[apiIndex].megaApi->getOutgoingContactRequests());
            return crl->size() == expectedSize;
        };

        ASSERT_TRUE(WaitFor(predicate, timeoutMs))
          << "Too many outgoing contact requests in account: "
          << apiIndex;
    }
    else
    {
        auto predicate = [&]() {
            crl.reset(mApi[apiIndex].megaApi->getIncomingContactRequests());
            return crl->size() == expectedSize;
        };

        ASSERT_TRUE(WaitFor(predicate, timeoutMs))
          << "Too many incoming contact requests in account: "
          << apiIndex;
    }

    if (!expectedSize) return;

    mApi[apiIndex].cr.reset(crl->get(0)->copy());
}

MegaHandle SdkTest::createFolder(unsigned int apiIndex, const char *name, MegaNode *parent, int timeout)
{
    RequestTracker tracker(megaApi[apiIndex].get());

    megaApi[apiIndex]->createFolder(name, parent, &tracker);

    if (tracker.waitForResult() != API_OK) return UNDEF;

    return tracker.request->getNodeHandle();
}

void SdkTest::getRegisteredContacts(const std::map<std::string, std::string>& contacts)
{
    int apiIndex = 0;

    auto contactsStringMap = std::unique_ptr<MegaStringMap>{MegaStringMap::createInstance()};
    for  (const auto& pair : contacts)
    {
        contactsStringMap->set(pair.first.c_str(), pair.second.c_str());
    }

    ASSERT_EQ(API_OK, synchronousGetRegisteredContacts(apiIndex, contactsStringMap.get(), this)) << "Get registered contacts failed";
}

void SdkTest::getCountryCallingCodes(const int timeout)
{
    int apiIndex = 0;
    ASSERT_EQ(API_OK, synchronousGetCountryCallingCodes(apiIndex, this)) << "Get country calling codes failed";
}

void SdkTest::explorePath(int account, MegaNode* node, int& files, int& folders)
{
    MegaNodeList* nodeList = mApi[account].megaApi->getChildren(node);
    if (!nodeList)
    {
        return;
    }

    for (int i = 0; i < nodeList->size(); i++)
    {
        MegaNode* auxNode = nodeList->get(i);
        if (auxNode->getType() == FILENODE)
        {
            files++;
        }
        else
        {
            folders++;
            explorePath(account, auxNode, files, folders);
        }
    }

    delete nodeList;
}

void SdkTest::setUserAttribute(int type, string value, int timeout)
{
    int apiIndex = 0;
    mApi[apiIndex].requestFlags[MegaRequest::TYPE_SET_ATTR_USER] = false;

    if (type == MegaApi::USER_ATTR_AVATAR)
    {
        megaApi[apiIndex]->setAvatar(value.empty() ? NULL : value.c_str());
    }
    else
    {
        megaApi[apiIndex]->setUserAttribute(type, value.c_str());
    }

    ASSERT_TRUE( waitForResponse(&mApi[apiIndex].requestFlags[MegaRequest::TYPE_SET_ATTR_USER], timeout) )
            << "User attribute setup not finished after " << timeout  << " seconds";
    ASSERT_EQ(API_OK, mApi[apiIndex].lastError) << "User attribute setup failed (error: " << mApi[apiIndex].lastError << ")";
}

void SdkTest::getUserAttribute(MegaUser *u, int type, int timeout, int apiIndex)
{
    mApi[apiIndex].requestFlags[MegaRequest::TYPE_GET_ATTR_USER] = false;

    int err;
    if (type == MegaApi::USER_ATTR_AVATAR)
    {
        err = synchronousGetUserAvatar(apiIndex, u, AVATARDST.c_str());
    }
    else
    {
        err = synchronousGetUserAttribute(apiIndex, u, type);
    }
    bool result = (err == API_OK) || (err == API_ENOENT);
    ASSERT_TRUE(result) << "User attribute retrieval failed (error: " << err << ")";
}

void SdkTest::synchronousMediaUpload(unsigned int apiIndex, int64_t fileSize, const char* filename, const char* fileEncrypted, const char* fileOutput, const char* fileThumbnail = nullptr, const char* filePreview = nullptr)
{
    // Create a "media upload" instance
    std::unique_ptr<MegaBackgroundMediaUpload> req(MegaBackgroundMediaUpload::createInstance(megaApi[apiIndex].get()));

    // Request a media upload URL
    auto err = synchronousMediaUploadRequestURL(apiIndex, fileSize, req.get(), nullptr);
    ASSERT_EQ(API_OK, err) << "Cannot request media upload URL (error: " << err << ")";

    // Get the generated media upload URL
    std::unique_ptr<char[]> url(req->getUploadURL());
    ASSERT_NE(nullptr, url) << "Got NULL media upload URL";
    ASSERT_NE('\0', url[0]) << "Got empty media upload URL";

    // encrypt file contents and get URL suffix
    std::unique_ptr<char[]> suffix(req->encryptFile(filename, 0, &fileSize, fileEncrypted, false));
    ASSERT_NE(nullptr, suffix) << "Got NULL suffix after encryption";

    std::unique_ptr<char[]> fingerprint(megaApi[apiIndex]->getFingerprint(fileEncrypted));
    std::unique_ptr<char[]> fingerprintOrig(megaApi[apiIndex]->getFingerprint(filename));

    // PUT thumbnail and preview if params exists
    if (fileThumbnail)
    {
        ASSERT_EQ(true, megaApi[apiIndex]->createThumbnail(filename, fileThumbnail));
        ASSERT_EQ(API_OK, doPutThumbnail(apiIndex, req.get(), fileThumbnail)) << "ERROR putting thumbnail";
    }
    if (filePreview)
    {
        ASSERT_EQ(true, megaApi[apiIndex]->createPreview(filename, filePreview));
        ASSERT_EQ(API_OK, doPutPreview(apiIndex, req.get(), filePreview)) << "ERROR putting preview";
    }

    std::unique_ptr<MegaNode> rootnode(megaApi[apiIndex]->getRootNode());

    string finalurl(url.get());
    if (suffix) finalurl.append(suffix.get());

    string binaryUploadToken;
    synchronousHttpPOSTFile(finalurl, fileEncrypted, binaryUploadToken);

    ASSERT_NE(binaryUploadToken.size(), 0u);
    ASSERT_GT(binaryUploadToken.size(), 3u) << "POST failed, fa server error: " << binaryUploadToken;

    std::unique_ptr<char[]> base64UploadToken(megaApi[0]->binaryToBase64(binaryUploadToken.data(), binaryUploadToken.length()));

    err = synchronousMediaUploadComplete(apiIndex, req.get(), fileOutput, rootnode.get(), fingerprint.get(), fingerprintOrig.get(), base64UploadToken.get(), nullptr);

    ASSERT_EQ(API_OK, err) << "Cannot complete media upload (error: " << err << ")";
}

string getLinkFromMailbox(const string& exe,         // Python
                          const string& script,      // email_processor.py
                          const string& realAccount, // user
                          const string& realPswd,    // password for user@host.domain
                          const string& toAddr,      // user+testnewaccount@host.domain
                          const string& intent,      // confirm / delete
                          const chrono::system_clock::time_point& timeOfEmail)
{
    string command = exe + " \"" + script + "\" \"" + realAccount + "\" \"" + realPswd + "\" \"" + toAddr + "\" " + intent;
    string output;

    // Wait for the link to be sent
    constexpr int deltaMs = 10000; // 10 s interval to check for the email
    for (int i = 0; ; i += deltaMs)
    {
        WaitMillisec(deltaMs);

        // get time interval to look for emails, add some seconds to account for the connection and other delays
        const auto& attemptTime = std::chrono::system_clock::now();
        auto timeSinceEmail = std::chrono::duration_cast<std::chrono::seconds>(attemptTime - timeOfEmail).count() + 20;
        output = runProgram(command + ' ' + to_string(timeSinceEmail), PROG_OUTPUT_TYPE::TEXT); // Run Python script
        if (!output.empty() || i > 180000 / deltaMs) // 3 minute maximum wait
            break;
    }

    // Print whatever was fetched from the mailbox
    LOG_debug << "Link from email (" << intent << "):" << (output.empty() ? "[empty]" : output);

    // Validate the link
    constexpr char expectedLinkPrefix[] = "https://";
    return output.substr(0, sizeof(expectedLinkPrefix) - 1) == expectedLinkPrefix ?
           output : string();
}

string getUniqueAlias()
{
    // use n random chars
    int n = 4;
    string alias;
    auto t = std::time(nullptr);
    srand((unsigned int)t);
    for (int i = 0; i < n; ++i)
    {
        alias += static_cast<char>('a' + rand() % 26);
    }

    // add a timestamp
    auto tm = *std::localtime(&t);
    std::ostringstream oss;
    oss << std::put_time(&tm, "%Y%m%d%H%M%S");
    alias += oss.str();

    return alias;
}

std::string getCurrentTimestamp(bool includeDate);

///////////////////////////__ Tests using SdkTest __//////////////////////////////////

/**
 * @brief TEST_F SdkTestCreateAccount
 *
 * It tests the creation of a new account for a random user.
 *  - Create account and send confirmation link
 *  - Logout and resume the create-account process
 *  - Extract confirmation link from the mailbox
 *  - Use the link to confirm the account
 *  - Login to the new account
 *  - Request cancel account link
 *  - Extract cancel account link from the mailbox
 *  - Use the link to cancel the account
 */
TEST_F(SdkTest, SdkTestCreateAccount)
{
    LOG_info << "___TEST Create account___";

    // Make sure the new account details have been set up
    const char* bufRealEmail = getenv("MEGA_REAL_EMAIL"); // user@host.domain
    const char* bufRealPswd = getenv("MEGA_REAL_PWD"); // email password of user@host.domain
    const char* bufScript = getenv("MEGA_LINK_EXTRACT_SCRIPT"); // full path to the link extraction script
    ASSERT_TRUE(bufRealEmail && bufRealPswd && bufScript) <<
        "MEGA_REAL_EMAIL, MEGA_REAL_PWD, MEGA_LINK_EXTRACT_SCRIPT env vars must all be defined";

    // Test that Python was installed
    string pyExe = "python";
    const string pyOpt = " -V";
    const string pyExpected = "Python 3.";
    string output = runProgram(pyExe + pyOpt, PROG_OUTPUT_TYPE::TEXT);  // Python -V
    if (output.substr(0, pyExpected.length()) != pyExpected)
    {
        pyExe += "3";
        output = runProgram(pyExe + pyOpt, PROG_OUTPUT_TYPE::TEXT);  // Python3 -V
        ASSERT_EQ(pyExpected, output.substr(0, pyExpected.length())) << "Python 3 was not found.";
    }
    LOG_debug << "Using " << output;

    ASSERT_NO_FATAL_FAILURE(getAccountsForTest());

    const string realEmail(bufRealEmail); // user@host.domain
    auto pos = realEmail.find('@');
    const string realAccount = realEmail.substr(0, pos); // user
    const string newTestAcc = realAccount + '+' + getUniqueAlias() + realEmail.substr(pos); // user+rand20210919@host.domain
    LOG_info << "Using Mega account " << newTestAcc;
    const char* newTestPwd = "TestPswd!@#$"; // maybe this should be logged too

    // save point in time for account init
    auto timeOfEmail = std::chrono::system_clock::now();

    // Create an ephemeral session internally and send a confirmation link to email
    ASSERT_EQ(API_OK, synchronousCreateAccount(0, newTestAcc.c_str(), newTestPwd, "MyFirstname", "MyLastname"));

    // Logout from ephemeral session and resume session
    ASSERT_NO_FATAL_FAILURE( locallogout() );
    ASSERT_EQ(API_OK, synchronousResumeCreateAccount(0, sid.c_str()));

    // Get confirmation link from the email
    output = getLinkFromMailbox(pyExe, bufScript, realAccount, bufRealPswd, newTestAcc, MegaClient::confirmLinkPrefix(), timeOfEmail);
    ASSERT_FALSE(output.empty()) << "Confirmation link was not found.";

    // Use confirmation link
    ASSERT_EQ(API_OK, synchronousConfirmSignupLink(0, output.c_str(), newTestPwd));

    // Create a separate megaApi instance
    std::unique_ptr<MegaApi> testMegaApi(newMegaApi(APP_KEY.c_str(), megaApiCacheFolder((int)mApi.size()).c_str(), USER_AGENT.c_str(), unsigned(THREADS_PER_MEGACLIENT)));
    testMegaApi->setLogLevel(MegaApi::LOG_LEVEL_MAX);
    testMegaApi->setLoggingName(to_string(mApi.size()).c_str());

    // Login to the new account
    auto loginTracker = ::mega::make_unique<RequestTracker>(testMegaApi.get());
    testMegaApi->login(newTestAcc.c_str(), newTestPwd, loginTracker.get());
    ASSERT_EQ(API_OK, loginTracker->waitForResult()) << " Failed to login to account " << newTestAcc.c_str();

    // fetchnodes // needed internally to fill in user details, including email
    auto fetchnodesTracker = ::mega::make_unique<RequestTracker>(testMegaApi.get());
    testMegaApi->fetchNodes(fetchnodesTracker.get());
    ASSERT_EQ(API_OK, fetchnodesTracker->waitForResult()) << " Failed to fetchnodes for account " << newTestAcc.c_str();

    // Request cancel account link
    timeOfEmail = std::chrono::system_clock::now();
    auto cancelLinkTracker = ::mega::make_unique<RequestTracker>(testMegaApi.get());
    testMegaApi->cancelAccount(cancelLinkTracker.get());
    ASSERT_EQ(API_OK, cancelLinkTracker->waitForResult()) << " Failed to request cancel link for account " << newTestAcc.c_str();

    // Get cancel account link from the mailbox
    output = getLinkFromMailbox(pyExe, bufScript, realAccount, bufRealPswd, newTestAcc, "delete", timeOfEmail);
    ASSERT_FALSE(output.empty()) << "Cancel account link was not found.";

    // Use cancel account link
    auto useCancelLinkTracker = ::mega::make_unique<RequestTracker>(testMegaApi.get());
    testMegaApi->confirmCancelAccount(output.c_str(), newTestPwd, useCancelLinkTracker.get());
    // Allow API_ESID beside API_OK, due to the race between sc and cs channels
    ASSERT_PRED3([](int t, int v1, int v2) { return t == v1 || t == v2; }, useCancelLinkTracker->waitForResult(), API_OK, API_ESID)
        << " Failed to confirm cancel account " << newTestAcc.c_str();
}

/**
 * @brief TEST_F SdkTestCreateEphmeralPlusPlusAccount
 *
 * It tests the creation of a new account for a random user.
 *  - Create account
 *  - Check existence for Welcome pdf
 */
TEST_F(SdkTest, SdkTestCreateEphmeralPlusPlusAccount)
{
    ASSERT_NO_FATAL_FAILURE(getAccountsForTest(1));

    LOG_info << "___TEST Create ephemeral account plus plus___";

    // Create an ephemeral plus plus session internally
    synchronousCreateEphemeralAccountPlusPlus(0, "MyFirstname", "MyLastname");
    ASSERT_EQ(API_OK, mApi[0].lastError) << "Account creation failed (error: " << mApi[0].lastError << ")";

    // Wait, for 10 seconds, for the pdf to be imported
    std::unique_ptr<MegaNode> rootnode{ megaApi[0]->getRootNode() };
    constexpr int deltaMs = 200;
    for (int i = 0; i <= 10000 && !megaApi[0]->getNumChildren(rootnode.get()); i += deltaMs)
    {
        WaitMillisec(deltaMs);
    }

    // Get children of rootnode
    std::unique_ptr<MegaNodeList> children{ megaApi[0]->getChildren(rootnode.get()) };

    // Test that there is only one file, with .pdf extension
    EXPECT_EQ(megaApi[0]->getNumChildren(rootnode.get()), children->size()) << "Wrong number of child nodes";
    ASSERT_EQ(1, children->size()) << "Wrong number of children nodes found";
    const char* name = children->get(0)->getName();
    size_t len = name ? strlen(name) : 0;
    ASSERT_TRUE(len > 4 && !strcasecmp(name + len - 4, ".pdf"));
    LOG_info << "Welcome pdf: " << name;

    // Logout from ephemeral plus plus session and resume session
    ASSERT_NO_FATAL_FAILURE(locallogout());
    synchronousResumeCreateAccountEphemeralPlusPlus(0, sid.c_str());
    ASSERT_EQ(API_OK, mApi[0].lastError) << "Account creation failed after resume (error: " << mApi[0].lastError << ")";

    gSessionIDs[0] = "invalid";
}

bool veryclose(double a, double b)
{
    double diff = b - a;
    double denom = fabs(a) + fabs(b);
    if (denom == 0)
    {
        return diff == 0;
    }
    double ratio = fabs(diff / denom);
    return ratio * 1000000 < 1;
}

TEST_F(SdkTest, SdkTestKillSession)
{
    // Convenience.
    using MegaAccountSessionPtr =
      std::unique_ptr<MegaAccountSession>;

    // Make sure environment variable are restored.
    auto accounts = makeScopedValue(envVarAccount, string_vector(2, "MEGA_EMAIL"));
    auto passwords = makeScopedValue(envVarPass, string_vector(2, "MEGA_PWD"));

    // prevent reusing a session for the wrong client
    gSessionIDs[1] = "invalid";

    // Get two sessions for the same account.
    ASSERT_NO_FATAL_FAILURE(getAccountsForTest(2));

    // Confirm they really are using the same account
    unique_ptr<char[]> client0userhandle(megaApi[0]->getMyUserHandle());
    unique_ptr<char[]> client1userhandle(megaApi[1]->getMyUserHandle());
    ASSERT_EQ(string(client0userhandle.get()), string(client1userhandle.get()));

    // Make sure the sessions aren't reused.
    gSessionIDs[0] = "invalid";
    gSessionIDs[1] = "invalid";

    // Get our hands on the second client's session.
    MegaHandle sessionHandle = UNDEF;

    auto result = synchronousGetExtendedAccountDetails(1, true);
    ASSERT_EQ(result, API_OK)
      << "GetExtendedAccountDetails failed (error: "
      << result
      << ")";

    unique_ptr<char[]> client0session(dumpSession());

    int matches = 0;
    for (int i = 0; i < mApi[1].accountDetails->getNumSessions(); )
    {
        MegaAccountSessionPtr session;

        session.reset(mApi[1].accountDetails->getSession(i++));

        if (session->isAlive() && session->isCurrent())
        {
            sessionHandle = session->getHandle();
            matches += 1;
        }
    }

    if (matches > 1)
    {
        // kill the other sessions so that we succeed on the next test run
        synchronousKillSession(0, INVALID_HANDLE);
    }

    ASSERT_EQ(matches, 1) << "There were more alive+current sessions for client 1 than expected. Those should have been killed now for the next run";

    // Were we able to retrieve the second client's session handle?
    ASSERT_NE(sessionHandle, UNDEF)
      << "Unable to get second client's session handle.";

    // Kill the second client's session (via the first.)
    result = synchronousKillSession(0, sessionHandle);
    ASSERT_EQ(result, API_OK)
      << "Unable to kill second client's session (error: "
      << result
      << ")";

    // Wait for the second client to become logged out (to confirm it does).
    ASSERT_TRUE(WaitFor([&]()
                        {
                            return mApi[1].megaApi->isLoggedIn()  == 0;
                        },
                        80 * 1000));

    // Log out the primary account.
    logout(0, false, maxTimeout);
    gSessionIDs[0] = "invalid";
}

/**
 * @brief TEST_F SdkTestNodeAttributes
 *
 *
 */
TEST_F(SdkTest, SdkTestNodeAttributes)
{
    LOG_info << "___TEST Node attributes___";
    ASSERT_NO_FATAL_FAILURE(getAccountsForTest(2));

    std::unique_ptr<MegaNode> rootnode{megaApi[0]->getRootNode()};

    string filename1 = UPFILE;
    ASSERT_TRUE(createFile(filename1, false)) << "Couldn't create " << UPFILE;

    FileFingerprint ffp;
    {
        auto fsa = makeFsAccess();
        auto fa = fsa->newfileaccess();
        ASSERT_TRUE(fa->fopen(LocalPath::fromAbsolutePath(filename1.c_str())));
        ASSERT_TRUE(ffp.genfingerprint(fa.get()));
    }

    MegaHandle uploadedNode = UNDEF;
    ASSERT_EQ(MegaError::API_OK, doStartUpload(0, &uploadedNode, filename1.c_str(),
                                                       rootnode.get(),
                                                       nullptr /*fileName*/,
                                                       ::mega::MegaApi::INVALID_CUSTOM_MOD_TIME,
                                                       nullptr /*appData*/,
                                                       false   /*isSourceTemporary*/,
                                                       false   /*startFirst*/,
                                                       nullptr /*cancelToken*/)) << "Cannot upload a test file";

    std::unique_ptr<MegaNode> n1(megaApi[0]->getNodeByHandle(uploadedNode));
    ASSERT_TRUE(!!n1) << "Cannot initialize test scenario (error: " << mApi[0].lastError << ")";


    // ___ also try upload with the overload that specifies an mtime ___

    auto test_mtime = m_time() - 3600; // one hour ago

    MegaHandle uploadedNode_mtime = UNDEF;
    ASSERT_EQ(MegaError::API_OK, doStartUpload(0, &uploadedNode_mtime, filename1.c_str(),
        rootnode.get(),
        (filename1+"_mtime").c_str(),  // upload to a different name
        test_mtime, // specify mtime
        nullptr /*appData*/,
        false   /*isSourceTemporary*/,
        false   /*startFirst*/,
        nullptr /*cancelToken*/)) << "Cannot upload a test file 2";

    std::unique_ptr<MegaNode> n1_mtime(megaApi[0]->getNodeByHandle(uploadedNode_mtime));
    ASSERT_TRUE(!!n1_mtime) << "Cannot initialize test scenario (error: " << mApi[0].lastError << ")";
    ASSERT_EQ(test_mtime, n1_mtime->getModificationTime()) << "Could not set the mtime of a file upload";
    ASSERT_EQ(ffp.mtime, n1->getModificationTime()) << "Normal file upload did not get the right mtime of the file";


    // ___ Set invalid duration of a node ___

    gTestingInvalidArgs = true;

    ASSERT_EQ(API_EARGS, synchronousSetNodeDuration(0, n1.get(), -14)) << "Unexpected error setting invalid node duration";

    gTestingInvalidArgs = false;


    // ___ Set duration of a node ___

    ASSERT_EQ(API_OK, synchronousSetNodeDuration(0, n1.get(), 929734)) << "Cannot set node duration";


    megaApi[0]->log(2, "test postlog", __FILE__, __LINE__);

    n1.reset(megaApi[0]->getNodeByHandle(n1->getHandle()));
    ASSERT_EQ(929734, n1->getDuration()) << "Duration value does not match";


    // ___ Reset duration of a node ___

    ASSERT_EQ(API_OK, synchronousSetNodeDuration(0, n1.get(), -1)) << "Cannot reset node duration";

    n1.reset(megaApi[0]->getNodeByHandle(n1->getHandle()));
    ASSERT_EQ(-1, n1->getDuration()) << "Duration value does not match";

    // set several values that the requests will need to consolidate, some will be in the same batch
    megaApi[0]->setCustomNodeAttribute(n1.get(), "custom1", "value1");
    megaApi[0]->setCustomNodeAttribute(n1.get(), "custom1", "value12");
    megaApi[0]->setCustomNodeAttribute(n1.get(), "custom1", "value13");
    megaApi[0]->setCustomNodeAttribute(n1.get(), "custom2", "value21");
    WaitMillisec(100);
    megaApi[0]->setCustomNodeAttribute(n1.get(), "custom2", "value22");
    megaApi[0]->setCustomNodeAttribute(n1.get(), "custom2", "value23");
    megaApi[0]->setCustomNodeAttribute(n1.get(), "custom3", "value31");
    megaApi[0]->setCustomNodeAttribute(n1.get(), "custom3", "value32");
    megaApi[0]->setCustomNodeAttribute(n1.get(), "custom3", "value33");
    ASSERT_EQ(API_OK, doSetNodeDuration(0, n1.get(), 929734)) << "Cannot set node duration";
    n1.reset(megaApi[0]->getNodeByHandle(n1->getHandle()));

    ASSERT_STREQ("value13", n1->getCustomAttr("custom1"));
    ASSERT_STREQ("value23", n1->getCustomAttr("custom2"));
    ASSERT_STREQ("value33", n1->getCustomAttr("custom3"));


    // ___ Set invalid coordinates of a node (out of range) ___

    gTestingInvalidArgs = true;

    ASSERT_EQ(API_EARGS, synchronousSetNodeCoordinates(0, n1.get(), -1523421.8719987255814, +6349.54)) << "Unexpected error setting invalid node coordinates";


    // ___ Set invalid coordinates of a node (out of range) ___

    ASSERT_EQ(API_EARGS, synchronousSetNodeCoordinates(0, n1.get(), -160.8719987255814, +49.54)) << "Unexpected error setting invalid node coordinates";


    // ___ Set invalid coordinates of a node (out of range) ___

    ASSERT_EQ(API_EARGS, synchronousSetNodeCoordinates(0, n1.get(), MegaNode::INVALID_COORDINATE, +69.54)) << "Unexpected error trying to reset only one coordinate";

    gTestingInvalidArgs = false;

    // ___ Set coordinates of a node ___

    double lat = -51.8719987255814;
    double lon = +179.54;

    ASSERT_EQ(API_OK, synchronousSetNodeCoordinates(0, n1.get(), lat, lon)) << "Cannot set node coordinates";

    n1.reset(megaApi[0]->getNodeByHandle(n1->getHandle()));

    // do same conversions to lose the same precision
    int buf = int(((lat + 90) / 180) * 0xFFFFFF);
    double res = -90 + 180 * (double) buf / 0xFFFFFF;

    ASSERT_EQ(res, n1->getLatitude()) << "Latitude value does not match";

    buf = int((lon == 180) ? 0 : (lon + 180) / 360 * 0x01000000);
    res = -180 + 360 * (double) buf / 0x01000000;

    ASSERT_EQ(res, n1->getLongitude()) << "Longitude value does not match";


    // ___ Set coordinates of a node to origin (0,0) ___

    lon = 0;
    lat = 0;

    ASSERT_EQ(API_OK, synchronousSetNodeCoordinates(0, n1.get(), 0, 0)) << "Cannot set node coordinates";

    n1.reset(megaApi[0]->getNodeByHandle(n1->getHandle()));

    // do same conversions to lose the same precision
    buf = int(((lat + 90) / 180) * 0xFFFFFF);
    res = -90 + 180 * (double) buf / 0xFFFFFF;

    ASSERT_EQ(res, n1->getLatitude()) << "Latitude value does not match";
    ASSERT_EQ(lon, n1->getLongitude()) << "Longitude value does not match";


    // ___ Set coordinates of a node to border values (90,180) ___

    lat = 90;
    lon = 180;

    ASSERT_EQ(API_OK, synchronousSetNodeCoordinates(0, n1.get(), lat, lon)) << "Cannot set node coordinates";

    n1.reset(megaApi[0]->getNodeByHandle(n1->getHandle()));

    ASSERT_EQ(lat, n1->getLatitude()) << "Latitude value does not match";
    bool value_ok = ((n1->getLongitude() == lon) || (n1->getLongitude() == -lon));
    ASSERT_TRUE(value_ok) << "Longitude value does not match";


    // ___ Set coordinates of a node to border values (-90,-180) ___

    lat = -90;
    lon = -180;

    ASSERT_EQ(API_OK, synchronousSetNodeCoordinates(0, n1.get(), lat, lon)) << "Cannot set node coordinates";

    n1.reset(megaApi[0]->getNodeByHandle(n1->getHandle()));

    ASSERT_EQ(lat, n1->getLatitude()) << "Latitude value does not match";
    value_ok = ((n1->getLongitude() == lon) || (n1->getLongitude() == -lon));
    ASSERT_TRUE(value_ok) << "Longitude value does not match";


    // ___ Reset coordinates of a node ___

    lat = lon = MegaNode::INVALID_COORDINATE;

    synchronousSetNodeCoordinates(0, n1.get(), lat, lon);

    n1.reset(megaApi[0]->getNodeByHandle(n1->getHandle()));
    ASSERT_EQ(lat, n1->getLatitude()) << "Latitude value does not match";
    ASSERT_EQ(lon, n1->getLongitude()) << "Longitude value does not match";


    // ******************    also test shareable / unshareable versions:

    ASSERT_EQ(API_OK, synchronousGetSpecificAccountDetails(0, true, true, true)) << "Cannot get account details";

    // ___ set the coords  (shareable)
    lat = -51.8719987255814;
    lon = +179.54;
    ASSERT_EQ(API_OK, synchronousSetNodeCoordinates(0, n1.get(), lat, lon)) << "Cannot set node coordinates";

    // ___ get a link to the file node
    string nodelink = createPublicLink(0, n1.get(), 0, maxTimeout, mApi[0].accountDetails->getProLevel() == 0);

    // ___ import the link
    auto importHandle = importPublicLink(1, nodelink, std::unique_ptr<MegaNode>{megaApi[1]->getRootNode()}.get());
    std::unique_ptr<MegaNode> nimported{megaApi[1]->getNodeByHandle(importHandle)};

    ASSERT_TRUE(veryclose(lat, nimported->getLatitude())) << "Latitude " << n1->getLatitude() << " value does not match " << lat;
    ASSERT_TRUE(veryclose(lon, nimported->getLongitude())) << "Longitude " << n1->getLongitude() << " value does not match " << lon;

    // ___ remove the imported node, for a clean next test
    ASSERT_EQ(API_OK, synchronousRemove(1, nimported.get())) << "Cannot remove a node";


    // ___ again but unshareable this time - totally separate new node - set the coords  (unshareable)

    string filename2 = "a"+UPFILE;
    ASSERT_TRUE(createFile(filename2, false)) << "Couldn't create " << filename2;
    MegaHandle uploadedNodeHande = UNDEF;
    ASSERT_EQ(MegaError::API_OK, doStartUpload(0, &uploadedNodeHande, filename2.c_str(),
                                                        rootnode.get(),
                                                        nullptr /*fileName*/,
                                                        ::mega::MegaApi::INVALID_CUSTOM_MOD_TIME,
                                                        nullptr /*appData*/,
                                                        false   /*isSourceTemporary*/,
                                                        false   /*startFirst*/,
                                                        nullptr /*cancelToken*/)) << "Cannot upload a test file";
    MegaNode *n2 = megaApi[0]->getNodeByHandle(uploadedNodeHande);
    ASSERT_NE(n2, ((void*)NULL)) << "Cannot initialize second node for scenario (error: " << mApi[0].lastError << ")";

    lat = -5 + -51.8719987255814;
    lon = -5 + +179.54;
    mApi[0].requestFlags[MegaRequest::TYPE_SET_ATTR_NODE] = false;
    megaApi[0]->setUnshareableNodeCoordinates(n2, lat, lon);
    waitForResponse(&mApi[0].requestFlags[MegaRequest::TYPE_SET_ATTR_NODE]);
    ASSERT_EQ(API_OK, mApi[0].lastError) << "Cannot set unshareable node coordinates (error: " << mApi[0].lastError << ")";

    // ___ confirm this user can read them
    MegaNode* selfread = megaApi[0]->getNodeByHandle(n2->getHandle());
    ASSERT_TRUE(veryclose(lat, selfread->getLatitude())) << "Latitude " << n2->getLatitude() << " value does not match " << lat;
    ASSERT_TRUE(veryclose(lon, selfread->getLongitude())) << "Longitude " << n2->getLongitude() << " value does not match " << lon;

    // ___ get a link to the file node
    string nodelink2 = createPublicLink(0, n2, 0, maxTimeout, mApi[0].accountDetails->getProLevel() == 0);

    // ___ import the link
    importHandle = importPublicLink(1, nodelink2, std::unique_ptr<MegaNode>{megaApi[1]->getRootNode()}.get());
    nimported = std::unique_ptr<MegaNode>{megaApi[1]->getNodeByHandle(importHandle)};

    // ___ confirm other user cannot read them
    lat = nimported->getLatitude();
    lon = nimported->getLongitude();
    ASSERT_EQ(MegaNode::INVALID_COORDINATE, lat) << "Latitude value does not match";
    ASSERT_EQ(MegaNode::INVALID_COORDINATE, lon) << "Longitude value does not match";

    // exercise all the cases for 'l' command:

    // delete existing link on node
    ASSERT_EQ(API_OK, doDisableExport(0, n2));

    // create on existing node, no link yet
    ASSERT_EQ(API_OK, doExportNode(0, n2));

    // create on existing node, with link already  (different command response)
    ASSERT_EQ(API_OK, doExportNode(0, n2));

    gTestingInvalidArgs = true;
    // create on non existent node
    ASSERT_EQ(API_EARGS, doExportNode(0, nullptr));
    gTestingInvalidArgs = false;

}


TEST_F(SdkTest, SdkTestExerciseOtherCommands)
{
    LOG_info << "___TEST SdkTestExerciseOtherCommands___";
    ASSERT_NO_FATAL_FAILURE(getAccountsForTest(2));

    /*bool HttpReqCommandPutFA::procresult(Result r)
    bool CommandGetFA::procresult(Result r)
    bool CommandAttachFA::procresult(Result r)
    bool CommandPutFileBackgroundURL::procresult(Result r)
    bool CommandPutNodes::procresult(Result r)
    bool CommandDelVersions::procresult(Result r)
    bool CommandKillSessions::procresult(Result r)
    bool CommandEnumerateQuotaItems::procresult(Result r)
    bool CommandPurchaseAddItem::procresult(Result r)
    bool CommandPurchaseCheckout::procresult(Result r)
    bool CommandPutMultipleUAVer::procresult(Result r)
    bool CommandPutUAVer::procresult(Result r)
    bool CommandDelUA::procresult(Result r)
    bool CommandSendDevCommand::procresult(Result r)
    bool CommandGetUserEmail::procresult(Result r)
    bool CommandGetMiscFlags::procresult(Result r)
    bool CommandQueryTransferQuota::procresult(Result r)
    bool CommandGetUserTransactions::procresult(Result r)
    bool CommandGetUserPurchases::procresult(Result r)
    bool CommandGetUserSessions::procresult(Result r)
    bool CommandSetMasterKey::procresult(Result r)
    bool CommandCreateEphemeralSession::procresult(Result r)
    bool CommandResumeEphemeralSession::procresult(Result r)
    bool CommandCancelSignup::procresult(Result r)
    bool CommandWhyAmIblocked::procresult(Result r)
    bool CommandSendSignupLink2::procresult(Result r)
    bool CommandConfirmSignupLink2::procresult(Result r)
    bool CommandSetKeyPair::procresult(Result r)
    bool CommandReportEvent::procresult(Result r)
    bool CommandSubmitPurchaseReceipt::procresult(Result r)
    bool CommandCreditCardStore::procresult(Result r)
    bool CommandCreditCardQuerySubscriptions::procresult(Result r)
    bool CommandCreditCardCancelSubscriptions::procresult(Result r)
    bool CommandCopySession::procresult(Result r)
    bool CommandGetPaymentMethods::procresult(Result r)
    bool CommandUserFeedbackStore::procresult(Result r)
    bool CommandSupportTicket::procresult(Result r)
    bool CommandCleanRubbishBin::procresult(Result r)
    bool CommandGetRecoveryLink::procresult(Result r)
    bool CommandQueryRecoveryLink::procresult(Result r)
    bool CommandGetPrivateKey::procresult(Result r)
    bool CommandConfirmRecoveryLink::procresult(Result r)
    bool CommandConfirmCancelLink::procresult(Result r)
    bool CommandResendVerificationEmail::procresult(Result r)
    bool CommandResetSmsVerifiedPhoneNumber::procresult(Result r)
    bool CommandValidatePassword::procresult(Result r)
    bool CommandGetEmailLink::procresult(Result r)
    bool CommandConfirmEmailLink::procresult(Result r)
    bool CommandGetVersion::procresult(Result r)
    bool CommandGetLocalSSLCertificate::procresult(Result r)
    bool CommandChatGrantAccess::procresult(Result r)
    bool CommandChatRemoveAccess::procresult(Result r)
    bool CommandChatTruncate::procresult(Result r)
    bool CommandChatSetTitle::procresult(Result r)
    bool CommandChatPresenceURL::procresult(Result r)
    bool CommandRegisterPushNotification::procresult(Result r)
    bool CommandArchiveChat::procresult(Result r)
    bool CommandSetChatRetentionTime::procresult(Result r)
    bool CommandRichLink::procresult(Result r)
    bool CommandChatLink::procresult(Result r)
    bool CommandChatLinkURL::procresult(Result r)
    bool CommandChatLinkClose::procresult(Result r)
    bool CommandChatLinkJoin::procresult(Result r)
    bool CommandGetMegaAchievements::procresult(Result r)
    bool CommandGetWelcomePDF::procresult(Result r)
    bool CommandMediaCodecs::procresult(Result r)
    bool CommandContactLinkCreate::procresult(Result r)
    bool CommandContactLinkQuery::procresult(Result r)
    bool CommandContactLinkDelete::procresult(Result r)
    bool CommandKeepMeAlive::procresult(Result r)
    bool CommandMultiFactorAuthSetup::procresult(Result r)
    bool CommandMultiFactorAuthCheck::procresult(Result r)
    bool CommandMultiFactorAuthDisable::procresult(Result r)
    bool CommandGetPSA::procresult(Result r)
    bool CommandSetLastAcknowledged::procresult(Result r)
    bool CommandSMSVerificationSend::procresult(Result r)
    bool CommandSMSVerificationCheck::procresult(Result r)
    bool CommandFolderLinkInfo::procresult(Result r)
    bool CommandBackupPut::procresult(Result r)
    bool CommandBackupPutHeartBeat::procresult(Result r)
    bool CommandBackupRemove::procresult(Result r)*/

}

/**
 * @brief TEST_F SdkTestResumeSession
 *
 * It creates a local cache, logs out of the current session and tries to resume it later.
 */
TEST_F(SdkTest, SdkTestResumeSession)
{
    LOG_info << "___TEST Resume session___";
    ASSERT_NO_FATAL_FAILURE(getAccountsForTest(2));

    unique_ptr<char[]> session(dumpSession());

    ASSERT_NO_FATAL_FAILURE( locallogout() );
    ASSERT_NO_FATAL_FAILURE( resumeSession(session.get()) );
    ASSERT_NO_FATAL_FAILURE( fetchnodes(0) );
}

/**
 * @brief TEST_F SdkTestNodeOperations
 *
 * It performs different operations with nodes, assuming the Cloud folder is empty at the beginning.
 *
 * - Create a new folder
 * - Rename a node
 * - Copy a node
 * - Get child nodes of given node
 * - Get child node by name
 * - Get node by path
 * - Get node by name
 * - Move a node
 * - Get parent node
 * - Move a node to Rubbish bin
 * - Remove a node
 */
TEST_F(SdkTest, SdkTestNodeOperations)
{
    LOG_info <<  "___TEST Node operations___";
    ASSERT_NO_FATAL_FAILURE(getAccountsForTest(2));

    // --- Create a new folder ---

    MegaNode *rootnode = megaApi[0]->getRootNode();
    char name1[64] = "New folder";

    auto nh = createFolder(0, name1, rootnode);
    ASSERT_NE(nh, UNDEF);

    // --- Rename a node ---

    MegaNode *n1 = megaApi[0]->getNodeByHandle(nh);
    strcpy(name1, "Folder renamed");

    ASSERT_EQ(API_OK, doRenameNode(0, n1, name1));

    // --- Copy a node ---

    MegaNode *n2;
    char name2[64] = "Folder copy";

    MegaHandle nodeCopiedHandle = UNDEF;
    ASSERT_EQ(API_OK, doCopyNode(0, &nodeCopiedHandle, n1, rootnode, name2)) << "Cannot create a copy of a node";
    n2 = megaApi[0]->getNodeByHandle(nodeCopiedHandle);


    // --- Get child nodes ---

    MegaNodeList *children;
    children = megaApi[0]->getChildren(rootnode);

    EXPECT_EQ(megaApi[0]->getNumChildren(rootnode), children->size()) << "Wrong number of child nodes";
    ASSERT_LE(2, children->size()) << "Wrong number of children nodes found";
    EXPECT_STREQ(name2, children->get(0)->getName()) << "Wrong name of child node"; // "Folder copy"
    EXPECT_STREQ(name1, children->get(1)->getName()) << "Wrong name of child node"; // "Folder rename"

    delete children;


    // --- Get child node by name ---

    MegaNode *n3;
    n3 = megaApi[0]->getChildNode(rootnode, name2);

    bool null_pointer = (n3 == NULL);
    EXPECT_FALSE(null_pointer) << "Child node by name not found";
//    ASSERT_EQ(n2->getHandle(), n3->getHandle());  This test may fail due to multiple nodes with the same name


    // --- Get node by path ---

    char path[128] = "/Folder copy";
    MegaNode *n4;
    n4 = megaApi[0]->getNodeByPath(path);

    null_pointer = (n4 == NULL);
    EXPECT_FALSE(null_pointer) << "Node by path not found";


    // --- Search for a node ---
    MegaNodeList *nlist;
    nlist = megaApi[0]->search(rootnode, "copy");

    ASSERT_EQ(1, nlist->size());
    EXPECT_EQ(n4->getHandle(), nlist->get(0)->getHandle()) << "Search node by pattern failed";

    delete nlist;


    // --- Move a node ---
    ASSERT_EQ(API_OK, doMoveNode(0, nullptr, n1, n2)) << "Cannot move node";


    // --- Get parent node ---

    MegaNode *n5;
    n5 = megaApi[0]->getParentNode(n1);

    ASSERT_EQ(n2->getHandle(), n5->getHandle()) << "Wrong parent node";


    // --- Send to Rubbish bin ---
    ASSERT_EQ(API_OK, doMoveNode(0, nullptr, n2, megaApi[0]->getRubbishNode())) << "Cannot move node to Rubbish bin";


    // --- Remove a node ---
    ASSERT_EQ(API_OK, synchronousRemove(0, n2)) << "Cannot remove a node";

    delete rootnode;
    delete n1;
    delete n2;
    delete n3;
    delete n4;
    delete n5;
}

/**
 * @brief TEST_F SdkTestTransfers
 *
 * It performs different operations related to transfers in both directions: up and down.
 *
 * - Starts an upload transfer and cancel it
 * - Starts an upload transfer, pause it, resume it and complete it
 * - Get node by fingerprint
 * - Get size of a node
 * - Download a file
 */
TEST_F(SdkTest, SdkTestTransfers)
{
    LOG_info << "___TEST Transfers___";
    ASSERT_NO_FATAL_FAILURE(getAccountsForTest(2));

    LOG_info << cwd();

    MegaNode *rootnode = megaApi[0]->getRootNode();
    string filename1 = UPFILE;
    ASSERT_TRUE(createFile(filename1)) << "Couldn't create " << filename1;


    // --- Cancel a transfer ---
    TransferTracker ttc(megaApi[0].get());
    megaApi[0]->startUpload(filename1.c_str(),
                            rootnode,
                            nullptr /*fileName*/,
                            ::mega::MegaApi::INVALID_CUSTOM_MOD_TIME,
                            nullptr /*appData*/,
                            false   /*isSourceTemporary*/,
                            false   /*startFirst*/,
                            nullptr /*cancelToken*/,
                            &ttc);

    ASSERT_EQ(API_OK, synchronousCancelTransfers(0, MegaTransfer::TYPE_UPLOAD));
    ASSERT_EQ(API_EINCOMPLETE, ttc.waitForResult());

    // --- Upload a file (part 1) ---
    TransferTracker tt(megaApi[0].get());
    mApi[0].transferFlags[MegaTransfer::TYPE_UPLOAD] = false;
    megaApi[0]->startUpload(filename1.c_str(),
                            rootnode,
                            nullptr /*fileName*/,
                            ::mega::MegaApi::INVALID_CUSTOM_MOD_TIME,
                            nullptr /*appData*/,
                            false   /*isSourceTemporary*/,
                            false   /*startFirst*/,
                            nullptr /*cancelToken*/,
                            &tt);   /*MegaTransferListener*/

    // do not wait yet for completion

    // --- Pause a transfer ---

    mApi[0].requestFlags[MegaRequest::TYPE_PAUSE_TRANSFERS] = false;
    megaApi[0]->pauseTransfers(true, MegaTransfer::TYPE_UPLOAD);
    ASSERT_TRUE( waitForResponse(&mApi[0].requestFlags[MegaRequest::TYPE_PAUSE_TRANSFERS]) )
            << "Pause of transfers failed after " << maxTimeout << " seconds";
    EXPECT_EQ(API_OK, mApi[0].lastError) << "Cannot pause transfer (error: " << mApi[0].lastError << ")";
    EXPECT_TRUE(megaApi[0]->areTransfersPaused(MegaTransfer::TYPE_UPLOAD)) << "Upload transfer not paused";


    // --- Resume a transfer ---

    mApi[0].requestFlags[MegaRequest::TYPE_PAUSE_TRANSFERS] = false;
    megaApi[0]->pauseTransfers(false, MegaTransfer::TYPE_UPLOAD);
    ASSERT_TRUE( waitForResponse(&mApi[0].requestFlags[MegaRequest::TYPE_PAUSE_TRANSFERS]) )
            << "Resumption of transfers after pause has failed after " << maxTimeout << " seconds";
    EXPECT_EQ(API_OK, mApi[0].lastError) << "Cannot resume transfer (error: " << mApi[0].lastError << ")";
    EXPECT_FALSE(megaApi[0]->areTransfersPaused(MegaTransfer::TYPE_UPLOAD)) << "Upload transfer not resumed";


    // --- Upload a file (part 2) ---

    ASSERT_EQ(API_OK,tt.waitForResult()) << "Cannot upload file (error: " << mApi[0].lastError << ")";

    MegaNode *n1 = megaApi[0]->getNodeByHandle(tt.resultNodeHandle);
    bool null_pointer = (n1 == NULL);

    ASSERT_FALSE(null_pointer) << "Cannot upload file (error: " << mApi[0].lastError << ")";
    ASSERT_STREQ(filename1.c_str(), n1->getName()) << "Uploaded file with wrong name (error: " << mApi[0].lastError << ")";


    ASSERT_EQ(API_OK, doSetFileVersionsOption(0, false));  // false = not disabled

    // Upload a file over an existing one to make a version
    {
        ofstream f(filename1);
        f << "edited";
    }

    ASSERT_EQ(API_OK, doStartUpload(0, nullptr, filename1.c_str(),
                                    rootnode,
                                    nullptr /*fileName*/,
                                    ::mega::MegaApi::INVALID_CUSTOM_MOD_TIME,
                                    nullptr /*appData*/,
                                    false   /*isSourceTemporary*/,
                                    false   /*startFirst*/,
                                    nullptr /*cancelToken*/));

    // Upload a file over an existing one to make a version
    {
        ofstream f(filename1);
        f << "edited2";
    }

    ASSERT_EQ(API_OK, doStartUpload(0, nullptr, filename1.c_str(),
                                    rootnode,
                                    nullptr /*fileName*/,
                                    ::mega::MegaApi::INVALID_CUSTOM_MOD_TIME,
                                    nullptr /*appData*/,
                                    false   /*isSourceTemporary*/,
                                    false   /*startFirst*/,
                                    nullptr /*cancelToken*/));

    // copy a node with versions to a new name (exercises the multi node putndoes_result)
    MegaNode* nodeToCopy1 = megaApi[0]->getNodeByPath(("/" + filename1).c_str());
    ASSERT_EQ(API_OK, doCopyNode(0, nullptr, nodeToCopy1, rootnode, "some_other_name"));

    // put original filename1 back
    fs::remove(filename1);
    ASSERT_TRUE(createFile(filename1)) << "Couldn't create " << filename1;
    ASSERT_EQ(API_OK, doStartUpload(0, nullptr, filename1.c_str(),
                                    rootnode,
                                    nullptr /*fileName*/,
                                    ::mega::MegaApi::INVALID_CUSTOM_MOD_TIME,
                                    nullptr /*appData*/,
                                    false   /*isSourceTemporary*/,
                                    false   /*startFirst*/,
                                    nullptr /*cancelToken*/));

    n1 = megaApi[0]->getNodeByPath(("/" + filename1).c_str());

    // --- Get node by fingerprint (needs to be a file, not a folder) ---

    std::unique_ptr<char[]> fingerprint{megaApi[0]->getFingerprint(n1)};
    MegaNode *n2 = megaApi[0]->getNodeByFingerprint(fingerprint.get());

    null_pointer = (n2 == NULL);
    EXPECT_FALSE(null_pointer) << "Node by fingerprint not found";
//    ASSERT_EQ(n2->getHandle(), n4->getHandle());  This test may fail due to multiple nodes with the same name

    // --- Get the size of a file ---

    int64_t filesize = getFilesize(filename1);
    int64_t nodesize = megaApi[0]->getSize(n2);
    EXPECT_EQ(filesize, nodesize) << "Wrong size of uploaded file";


    // --- Download a file ---

    string filename2 = DOTSLASH + DOWNFILE;

    mApi[0].transferFlags[MegaTransfer::TYPE_DOWNLOAD] = false;
    megaApi[0]->startDownload(n2,
                              filename2.c_str(),
                              nullptr  /*customName*/,
                              nullptr  /*appData*/,
                              false    /*startFirst*/,
                              nullptr  /*cancelToken*/);

    ASSERT_TRUE( waitForResponse(&mApi[0].transferFlags[MegaTransfer::TYPE_DOWNLOAD], 600) )
            << "Download transfer failed after " << maxTimeout << " seconds";
    ASSERT_EQ(API_OK, mApi[0].lastError) << "Cannot download the file (error: " << mApi[0].lastError << ")";

    MegaNode *n3 = megaApi[0]->getNodeByHandle(n2->getHandle());
    null_pointer = (n3 == NULL);

    ASSERT_FALSE(null_pointer) << "Cannot download node";
    ASSERT_EQ(n2->getHandle(), n3->getHandle()) << "Cannot download node (error: " << mApi[0].lastError << ")";


    // --- Upload a 0-bytes file ---

    string filename3 = EMPTYFILE;
    FILE *fp = fopen(filename3.c_str(), "w");
    fclose(fp);

    MegaHandle uploadedNodeHande = UNDEF;
    ASSERT_EQ(MegaError::API_OK, doStartUpload(0, &uploadedNodeHande, filename3.c_str(),
                                                        rootnode,
                                                        nullptr /*fileName*/,
                                                        ::mega::MegaApi::INVALID_CUSTOM_MOD_TIME,
                                                        nullptr /*appData*/,
                                                        false   /*isSourceTemporary*/,
                                                        false   /*startFirst*/,
                                                        nullptr /*cancelToken*/)) << "Cannot upload a test file";

    MegaNode *n4 = megaApi[0]->getNodeByHandle(uploadedNodeHande);
    null_pointer = (n4 == NULL);

    ASSERT_FALSE(null_pointer) << "Cannot upload file (error: " << mApi[0].lastError << ")";
    ASSERT_STREQ(filename3.c_str(), n4->getName()) << "Uploaded file with wrong name (error: " << mApi[0].lastError << ")";


    // --- Download a 0-byte file ---

    filename3 = DOTSLASH +  EMPTYFILE;

    mApi[0].transferFlags[MegaTransfer::TYPE_DOWNLOAD] = false;
    megaApi[0]->startDownload(n4,
                              filename3.c_str(),
                              nullptr  /*customName*/,
                              nullptr  /*appData*/,
                              false    /*startFirst*/,
                              nullptr  /*cancelToken*/);

    ASSERT_TRUE( waitForResponse(&mApi[0].transferFlags[MegaTransfer::TYPE_DOWNLOAD], 600) )
            << "Download 0-byte file failed after " << maxTimeout << " seconds";
    ASSERT_EQ(API_OK, mApi[0].lastError) << "Cannot download the file (error: " << mApi[0].lastError << ")";

    MegaNode *n5 = megaApi[0]->getNodeByHandle(n4->getHandle());
    null_pointer = (n5 == NULL);

    ASSERT_FALSE(null_pointer) << "Cannot download node";
    ASSERT_EQ(n4->getHandle(), n5->getHandle()) << "Cannot download node (error: " << mApi[0].lastError << ")";


    delete rootnode;
    delete n1;
    delete n2;
    delete n3;
    delete n4;
    delete n5;
}

/**
 * @brief TEST_F SdkTestContacts
 *
 * Creates an auxiliar 'MegaApi' object to interact with the main MEGA account.
 *
 * - Invite a contact
 * = Ignore the invitation
 * - Delete the invitation
 *
 * - Invite a contact
 * = Deny the invitation
 *
 * - Invite a contact
 * = Accept the invitation
 *
 * - Modify firstname
 * = Check firstname of a contact
 * = Set master key as exported
 * = Get preferred language
 * - Load avatar
 * = Check avatar of a contact
 * - Delete avatar
 * = Check non-existing avatar of a contact
 *
 * - Remove contact
 *
 * TODO:
 * - Invite a contact not registered in MEGA yet (requires validation of account)
 * - Remind an existing invitation (requires 2 weeks wait)
 */
TEST_F(SdkTest, SdkTestContacts)
{
    LOG_info << "___TEST Contacts___";
    ASSERT_NO_FATAL_FAILURE(getAccountsForTest(2));


    // --- Check my email and the email of the contact ---

    EXPECT_STRCASEEQ(mApi[0].email.c_str(), std::unique_ptr<char[]>{megaApi[0]->getMyEmail()}.get());
    EXPECT_STRCASEEQ(mApi[1].email.c_str(), std::unique_ptr<char[]>{megaApi[1]->getMyEmail()}.get());


    // --- Send a new contact request ---

    string message = "Hi contact. This is a testing message";

    mApi[0].contactRequestUpdated = mApi[1].contactRequestUpdated = false;
    ASSERT_NO_FATAL_FAILURE( inviteContact(0, mApi[1].email, message, MegaContactRequest::INVITE_ACTION_ADD) );
    // if there were too many invitations within a short period of time, the invitation can be rejected by
    // the API with `API_EOVERQUOTA = -17` as counter spamming meassure (+500 invites in the last 50 days)


    // --- Check the sent contact request ---

    ASSERT_TRUE( waitForResponse(&mApi[0].contactRequestUpdated) )   // at the source side (main account)
            << "Contact request update not received after " << maxTimeout << " seconds";

    ASSERT_NO_FATAL_FAILURE( getContactRequest(0, true) );

    ASSERT_STREQ(message.c_str(), mApi[0].cr->getSourceMessage()) << "Message sent is corrupted";
    ASSERT_STRCASEEQ(mApi[0].email.c_str(), mApi[0].cr->getSourceEmail()) << "Wrong source email";
    ASSERT_STRCASEEQ(mApi[1].email.c_str(), mApi[0].cr->getTargetEmail()) << "Wrong target email";
    ASSERT_EQ(MegaContactRequest::STATUS_UNRESOLVED, mApi[0].cr->getStatus()) << "Wrong contact request status";
    ASSERT_TRUE(mApi[0].cr->isOutgoing()) << "Wrong direction of the contact request";

    mApi[0].cr.reset();


    // --- Check received contact request ---

    ASSERT_TRUE( waitForResponse(&mApi[1].contactRequestUpdated) )   // at the target side (auxiliar account)
            << "Contact request update not received after " << maxTimeout << " seconds";

    ASSERT_NO_FATAL_FAILURE( getContactRequest(1, false) );

    // There isn't message when a user invites the same user too many times, to avoid spamming
    if (mApi[1].cr->getSourceMessage())
    {
        ASSERT_STREQ(message.c_str(), mApi[1].cr->getSourceMessage()) << "Message received is corrupted";
    }
    ASSERT_STRCASEEQ(mApi[0].email.c_str(), mApi[1].cr->getSourceEmail()) << "Wrong source email";
    ASSERT_STREQ(NULL, mApi[1].cr->getTargetEmail()) << "Wrong target email";    // NULL according to MegaApi documentation
    ASSERT_EQ(MegaContactRequest::STATUS_UNRESOLVED, mApi[1].cr->getStatus()) << "Wrong contact request status";
    ASSERT_FALSE(mApi[1].cr->isOutgoing()) << "Wrong direction of the contact request";

    mApi[1].cr.reset();


    // --- Ignore received contact request ---

    ASSERT_NO_FATAL_FAILURE( getContactRequest(1, false) );

    mApi[1].contactRequestUpdated = false;
    ASSERT_NO_FATAL_FAILURE( replyContact(mApi[1].cr.get(), MegaContactRequest::REPLY_ACTION_IGNORE) );
    ASSERT_TRUE( waitForResponse(&mApi[1].contactRequestUpdated) )   // at the target side (auxiliar account)
            << "Contact request update not received after " << maxTimeout << " seconds";

    // Ignoring a PCR does not generate actionpackets for the account sending the invitation

    mApi[1].cr.reset();

    ASSERT_NO_FATAL_FAILURE( getContactRequest(1, false, 0) );
    mApi[1].cr.reset();


    // --- Cancel the invitation ---

    message = "I don't wanna be your contact anymore";

    mApi[0].contactRequestUpdated = false;
    ASSERT_NO_FATAL_FAILURE( inviteContact(0, mApi[1].email, message, MegaContactRequest::INVITE_ACTION_DELETE) );
    ASSERT_TRUE( waitForResponse(&mApi[0].contactRequestUpdated) )   // at the target side (auxiliar account), where the deletion is checked
            << "Contact request update not received after " << maxTimeout << " seconds";

    ASSERT_NO_FATAL_FAILURE( getContactRequest(0, true, 0) );
    mApi[0].cr.reset();


    // --- Remind a contact invitation (cannot until 2 weeks after invitation/last reminder) ---

//    mApi[1].contactRequestUpdated = false;
//    megaApi->inviteContact(mApi[1].email.c_str(), message.c_str(), MegaContactRequest::INVITE_ACTION_REMIND);
//    waitForResponse(&mApi[1].contactRequestUpdated, 0);    // only at auxiliar account, where the deletion is checked

//    ASSERT_TRUE(mApi[1].contactRequestUpdated) << "Contact invitation reminder not received after " << timeout  << " seconds";


    // --- Invite a new contact (again) ---

    mApi[1].contactRequestUpdated = false;
    ASSERT_NO_FATAL_FAILURE( inviteContact(0, mApi[1].email, message, MegaContactRequest::INVITE_ACTION_ADD) );
    ASSERT_TRUE( waitForResponse(&mApi[1].contactRequestUpdated) )   // at the target side (auxiliar account)
            << "Contact request creation not received after " << maxTimeout << " seconds";


    // --- Deny a contact invitation ---

    ASSERT_NO_FATAL_FAILURE( getContactRequest(1, false) );

    mApi[0].contactRequestUpdated = mApi[1].contactRequestUpdated = false;
    ASSERT_NO_FATAL_FAILURE( replyContact(mApi[1].cr.get(), MegaContactRequest::REPLY_ACTION_DENY) );
    ASSERT_TRUE( waitForResponse(&mApi[1].contactRequestUpdated) )   // at the target side (auxiliar account)
            << "Contact request creation not received after " << maxTimeout << " seconds";
    ASSERT_TRUE( waitForResponse(&mApi[0].contactRequestUpdated) )   // at the source side (main account)
            << "Contact request creation not received after " << maxTimeout << " seconds";

    mApi[1].cr.reset();

    ASSERT_NO_FATAL_FAILURE( getContactRequest(0, true, 0) );
    mApi[0].cr.reset();

    ASSERT_NO_FATAL_FAILURE( getContactRequest(1, false, 0) );
    mApi[1].cr.reset();


    // --- Invite a new contact (again) ---

    mApi[1].contactRequestUpdated = false;
    ASSERT_NO_FATAL_FAILURE( inviteContact(0, mApi[1].email, message, MegaContactRequest::INVITE_ACTION_ADD) );
    ASSERT_TRUE( waitForResponse(&mApi[1].contactRequestUpdated) )   // at the target side (auxiliar account)
            << "Contact request creation not received after " << maxTimeout << " seconds";


    // --- Accept a contact invitation ---

    ASSERT_NO_FATAL_FAILURE( getContactRequest(1, false) );

    mApi[0].contactRequestUpdated = mApi[1].contactRequestUpdated = false;
    ASSERT_NO_FATAL_FAILURE( replyContact(mApi[1].cr.get(), MegaContactRequest::REPLY_ACTION_ACCEPT) );
    ASSERT_TRUE( waitForResponse(&mApi[0].contactRequestUpdated) )   // at the target side (main account)
            << "Contact request creation not received after " << maxTimeout << " seconds";
    ASSERT_TRUE( waitForResponse(&mApi[1].contactRequestUpdated) )   // at the target side (auxiliar account)
            << "Contact request creation not received after " << maxTimeout << " seconds";

    mApi[1].cr.reset();

    ASSERT_NO_FATAL_FAILURE( getContactRequest(0, true, 0) );
    mApi[0].cr.reset();

    ASSERT_NO_FATAL_FAILURE( getContactRequest(1, false, 0) );
    mApi[1].cr.reset();


    // --- Modify firstname ---

    string firstname = "My firstname";

    mApi[1].userUpdated = false;
    ASSERT_NO_FATAL_FAILURE( setUserAttribute(MegaApi::USER_ATTR_FIRSTNAME, firstname));
    ASSERT_TRUE( waitForResponse(&mApi[1].userUpdated) )   // at the target side (auxiliar account)
            << "User attribute update not received after " << maxTimeout << " seconds";


    // --- Check firstname of a contact

    MegaUser *u = megaApi[0]->getMyUser();

    bool null_pointer = (u == NULL);
    ASSERT_FALSE(null_pointer) << "Cannot find the MegaUser for email: " << mApi[0].email;

    ASSERT_NO_FATAL_FAILURE( getUserAttribute(u, MegaApi::USER_ATTR_FIRSTNAME));
    ASSERT_EQ( firstname, attributeValue) << "Firstname is wrong";

    delete u;


    // --- Set master key already as exported

    u = megaApi[0]->getMyUser();

    mApi[0].requestFlags[MegaRequest::TYPE_SET_ATTR_USER] = false;
    megaApi[0]->masterKeyExported();
    ASSERT_TRUE( waitForResponse(&mApi[0].requestFlags[MegaRequest::TYPE_SET_ATTR_USER]) );

    ASSERT_NO_FATAL_FAILURE( getUserAttribute(u, MegaApi::USER_ATTR_PWD_REMINDER, maxTimeout, 0));
    string pwdReminder = attributeValue;
    size_t offset = pwdReminder.find(':');
    offset = pwdReminder.find(':', offset+1);
    ASSERT_EQ( pwdReminder.at(offset+1), '1' ) << "Password reminder attribute not updated";

    delete u;


    // --- Get language preference

    u = megaApi[0]->getMyUser();

    string langCode = "es";
    ASSERT_NO_FATAL_FAILURE( setUserAttribute(MegaApi::USER_ATTR_LANGUAGE, langCode));
    ASSERT_NO_FATAL_FAILURE( getUserAttribute(u, MegaApi::USER_ATTR_LANGUAGE, maxTimeout, 0));
    string language = attributeValue;
    ASSERT_TRUE(!strcmp(langCode.c_str(), language.c_str())) << "Language code is wrong";

    delete u;


    // --- Load avatar ---

    ASSERT_TRUE(fileexists(AVATARSRC)) <<  "File " +AVATARSRC+ " is needed in folder " << cwd();

    mApi[1].userUpdated = false;
    ASSERT_NO_FATAL_FAILURE( setUserAttribute(MegaApi::USER_ATTR_AVATAR, AVATARSRC));
    ASSERT_TRUE( waitForResponse(&mApi[1].userUpdated) )   // at the target side (auxiliar account)
            << "User attribute update not received after " << maxTimeout << " seconds";


    // --- Get avatar of a contact ---

    u = megaApi[0]->getMyUser();

    null_pointer = (u == NULL);
    ASSERT_FALSE(null_pointer) << "Cannot find the MegaUser for email: " << mApi[0].email;

    attributeValue = "";

    ASSERT_NO_FATAL_FAILURE( getUserAttribute(u, MegaApi::USER_ATTR_AVATAR));
    ASSERT_STREQ( "Avatar changed", attributeValue.c_str()) << "Failed to change avatar";

    int64_t filesizeSrc = getFilesize(AVATARSRC);
    int64_t filesizeDst = getFilesize(AVATARDST);
    ASSERT_EQ(filesizeDst, filesizeSrc) << "Received avatar differs from uploaded avatar";

    delete u;


    // --- Delete avatar ---

    mApi[1].userUpdated = false;
    ASSERT_NO_FATAL_FAILURE( setUserAttribute(MegaApi::USER_ATTR_AVATAR, ""));
    ASSERT_TRUE( waitForResponse(&mApi[1].userUpdated) )   // at the target side (auxiliar account)
            << "User attribute update not received after " << maxTimeout << " seconds";


    // --- Get non-existing avatar of a contact ---

    u = megaApi[0]->getMyUser();

    null_pointer = (u == NULL);
    ASSERT_FALSE(null_pointer) << "Cannot find the MegaUser for email: " << mApi[0].email;

    attributeValue = "";

    ASSERT_NO_FATAL_FAILURE( getUserAttribute(u, MegaApi::USER_ATTR_AVATAR));
    ASSERT_STREQ("Avatar not found", attributeValue.c_str()) << "Failed to remove avatar";

    delete u;


    // --- Delete an existing contact ---

    mApi[0].userUpdated = false;
    ASSERT_NO_FATAL_FAILURE( removeContact(mApi[1].email) );
    ASSERT_TRUE( waitForResponse(&mApi[0].userUpdated) )   // at the target side (main account)
            << "User attribute update not received after " << maxTimeout << " seconds";

    u = megaApi[0]->getContact(mApi[1].email.c_str());
    null_pointer = (u == NULL);

    ASSERT_FALSE(null_pointer) << "Cannot find the MegaUser for email: " << mApi[1].email;
    ASSERT_EQ(MegaUser::VISIBILITY_HIDDEN, u->getVisibility()) << "New contact is still visible";

    delete u;
}

bool SdkTest::checkAlert(int apiIndex, const string& title, const string& path)
{
    bool ok = false;
    for (int i = 0; !ok && i < 10; ++i)
    {

        MegaUserAlertList* list = mApi[apiIndex].megaApi->getUserAlerts();
        if (list->size() > 0)
        {
            MegaUserAlert* a = list->get(list->size() - 1);
            ok = !strcasecmp(title.c_str(), a->getTitle()) && !strcasecmp(path.c_str(), a->getPath()) && !ISUNDEF(a->getNodeHandle());

            if (!ok && i == 9)
            {
                EXPECT_STRCASEEQ(title.c_str(), a->getTitle());
                EXPECT_STRCASEEQ(path.c_str(), a->getPath());
                EXPECT_NE(a->getNodeHandle(), UNDEF);
            }
        }
        delete list;

        if (!ok)
        {
            LOG_info << "Waiting some more for the alert";
            WaitMillisec(USERALERT_ARRIVAL_MILLISEC);
        }
    }
    return ok;
}

bool SdkTest::checkAlert(int apiIndex, const string& title, handle h, int64_t n, MegaHandle mh)
{
    bool ok = false;
    for (int i = 0; !ok && i < 10; ++i)
    {

        MegaUserAlertList* list = megaApi[apiIndex]->getUserAlerts();
        if (list->size() > 0)
        {
            MegaUserAlert* a = list->get(list->size() - 1);
            ok = title == a->getTitle() && a->getNodeHandle() == h;
            if (n != -1)
                ok = ok && a->getNumber(0) == n;
            if (mh != INVALID_HANDLE)
                ok = ok && a->getHandle(0) == mh;

            if (!ok && i == 9)
            {
                EXPECT_STRCASEEQ(a->getTitle(), title.c_str());
                EXPECT_EQ(a->getNodeHandle(), h);
                if (n != -1)
                {
                    EXPECT_EQ(a->getNumber(0), n);
                }
                if (mh != INVALID_HANDLE)
                {
                    EXPECT_EQ(a->getHandle(0), mh);
                }
            }
        }
        delete list;

        if (!ok)
        {
            LOG_info << "Waiting some more for the alert";
            WaitMillisec(USERALERT_ARRIVAL_MILLISEC);
        }
    }
    return ok;
}


/**
 * @brief TEST_F SdkTestShares2
 *
 * - Create and upload some folders and files to User1 account
 * - Create a new contact to share to
 * - Share a folder with User2
 * - Check the outgoing share from User1
 * - Check the incoming share to User2
 * - Get file name and fingerprint from User1
 * - Search by file name for User2
 * - Search by fingerprint for User2
 * - User2 add file
 * - Check that User1 has received the change
 * - User1 remove file
 * - Locallogout from User2 and login with session
 * - Check that User2 no longer sees the removed file
 */
TEST_F(SdkTest, SdkTestShares2)
{
    ASSERT_NO_FATAL_FAILURE(getAccountsForTest(2));

    // --- Create some nodes to share ---
    //  |--Shared-folder
    //    |--subfolder
    //      |--file.txt
    //    |--file.txt

    std::unique_ptr<MegaNode> rootnode{ megaApi[0]->getRootNode() };
    static constexpr char foldername1[] = "Shared-folder";
    MegaHandle hfolder1 = createFolder(0, foldername1, rootnode.get());
    ASSERT_NE(hfolder1, UNDEF) << "Cannot create " << foldername1;

    std::unique_ptr<MegaNode> n1{ megaApi[0]->getNodeByHandle(hfolder1) };
    ASSERT_NE(n1, nullptr);

    static constexpr char foldername2[] = "subfolder";
    MegaHandle hfolder2 = createFolder(0, foldername2, n1.get());
    ASSERT_NE(hfolder2, UNDEF) << "Cannot create " << foldername2;

    createFile(PUBLICFILE.c_str(), false);   // not a large file since don't need to test transfers here

    MegaHandle hfile1 = 0;
    ASSERT_EQ(MegaError::API_OK, doStartUpload(0, &hfile1, PUBLICFILE.c_str(), n1.get(),
                                               nullptr /*fileName*/,
                                               ::mega::MegaApi::INVALID_CUSTOM_MOD_TIME,
                                               nullptr /*appData*/,
                                               false   /*isSourceTemporary*/,
                                               false   /*startFirst*/,
                                               nullptr /*cancelToken*/)) << "Cannot upload a test file";

    MegaHandle hfile2 = 0;
    ASSERT_EQ(MegaError::API_OK, doStartUpload(0, &hfile2, PUBLICFILE.c_str(), std::unique_ptr<MegaNode>{megaApi[0]->getNodeByHandle(hfolder2)}.get(),
                                               nullptr /*fileName*/,
                                               ::mega::MegaApi::INVALID_CUSTOM_MOD_TIME,
                                               nullptr /*appData*/,
                                               false   /*isSourceTemporary*/,
                                               false   /*startFirst*/,
                                               nullptr /*cancelToken*/)) << "Cannot upload a second test file";


    // --- Create a new contact to share to ---

    string message = "Hi contact. Let's share some stuff";

    mApi[1].contactRequestUpdated = false;
    ASSERT_NO_FATAL_FAILURE(inviteContact(0, mApi[1].email, message, MegaContactRequest::INVITE_ACTION_ADD));
    ASSERT_TRUE(waitForResponse(&mApi[1].contactRequestUpdated))   // at the target side (auxiliar account)
        << "Contact request creation not received after " << maxTimeout << " seconds";

    ASSERT_NO_FATAL_FAILURE(getContactRequest(1, false));

    mApi[0].contactRequestUpdated = mApi[1].contactRequestUpdated = false;
    ASSERT_NO_FATAL_FAILURE(replyContact(mApi[1].cr.get(), MegaContactRequest::REPLY_ACTION_ACCEPT));
    ASSERT_TRUE(waitForResponse(&mApi[1].contactRequestUpdated))   // at the target side (auxiliar account)
        << "Contact request creation not received after " << maxTimeout << " seconds";
    ASSERT_TRUE(waitForResponse(&mApi[0].contactRequestUpdated))   // at the source side (main account)
        << "Contact request creation not received after " << maxTimeout << " seconds";

    mApi[1].cr.reset();


    // --- Share a folder with User2 ---
    mApi[0].nodeUpdated = mApi[1].nodeUpdated = false;
    MegaHandle nodeHandle = n1->getHandle();
    mApi[0].mOnNodesUpdateCompletion = createOnNodesUpdateLambda(nodeHandle, MegaNode::CHANGE_TYPE_OUTSHARE);
    mApi[1].mOnNodesUpdateCompletion = createOnNodesUpdateLambda(nodeHandle, MegaNode::CHANGE_TYPE_INSHARE);

    ASSERT_NO_FATAL_FAILURE(shareFolder(n1.get(), mApi[1].email.c_str(), MegaShare::ACCESS_FULL));
    ASSERT_TRUE(waitForResponse(&mApi[0].nodeUpdated))   // at the target side (main account)
        << "Node update not received after " << maxTimeout << " seconds";
    ASSERT_TRUE(waitForResponse(&mApi[1].nodeUpdated))   // at the target side (auxiliar account)
        << "Node update not received after " << maxTimeout << " seconds";
    // important to reset
    resetOnNodeUpdateCompletionCBs();


    // --- Check the outgoing share from User1 ---

    std::unique_ptr<MegaShareList> sl{ megaApi[0]->getOutShares() };
    ASSERT_EQ(1, sl->size()) << "Outgoing share failed";
    MegaShare* s = sl->get(0);

    n1.reset(megaApi[0]->getNodeByHandle(hfolder1));    // get an updated version of the node

    ASSERT_EQ(MegaShare::ACCESS_FULL, s->getAccess()) << "Wrong access level of outgoing share";
    ASSERT_EQ(hfolder1, s->getNodeHandle()) << "Wrong node handle of outgoing share";
    ASSERT_STRCASEEQ(mApi[1].email.c_str(), s->getUser()) << "Wrong email address of outgoing share";
    ASSERT_TRUE(n1->isShared()) << "Wrong sharing information at outgoing share";
    ASSERT_TRUE(n1->isOutShare()) << "Wrong sharing information at outgoing share";


    // --- Check the incoming share to User2 ---

    sl.reset(megaApi[1]->getInSharesList());
    ASSERT_EQ(1, sl->size()) << "Incoming share not received in auxiliar account";

    std::unique_ptr<MegaNodeList> nl{ megaApi[1]->getInShares(megaApi[1]->getContact(mApi[0].email.c_str())) };
    ASSERT_EQ(1, nl->size()) << "Incoming share not received in auxiliar account";
    MegaNode* n = nl->get(0);

    ASSERT_EQ(hfolder1, n->getHandle()) << "Wrong node handle of incoming share";
    ASSERT_STREQ(foldername1, n->getName()) << "Wrong folder name of incoming share";
    ASSERT_EQ(MegaError::API_OK, megaApi[1]->checkAccess(n, MegaShare::ACCESS_FULL).getErrorCode()) << "Wrong access level of incoming share";
    ASSERT_TRUE(n->isInShare()) << "Wrong sharing information at incoming share";
    ASSERT_TRUE(n->isShared()) << "Wrong sharing information at incoming share";


    // --- Get file name and fingerprint from User1 account ---

    unique_ptr<MegaNode> nfile2(megaApi[0]->getNodeByHandle(hfile2));
    ASSERT_NE(nfile2, nullptr) << "Cannot initialize second node for scenario (error: " << mApi[0].lastError << ")";
    const char* fileNameToSearch = nfile2->getName();
    const char* fingerPrintToSearch = nfile2->getFingerprint();


    // --- Search by fingerprint for User2 ---

    unique_ptr<MegaNodeList> fingerPrintList(megaApi[1]->getNodesByFingerprint(fingerPrintToSearch));
    ASSERT_EQ(fingerPrintList->size(), 2) << "Node count by fingerprint is wrong"; // the same file was uploaded twice, with differernt paths
    bool found = false;
    for (int i = 0; i < fingerPrintList->size(); i++)
    {
        if (fingerPrintList->get(i)->getHandle() == hfile2)
        {
            found = true;
            break;
        }
    }

    ASSERT_TRUE(found);


    // --- Search by file name for User2 ---

    unique_ptr<MegaNodeList> searchList(megaApi[1]->search(fileNameToSearch));
    ASSERT_EQ(searchList->size(), 2) << "Node count by file name is wrong"; // the same file was uploaded twice, to differernt paths
    ASSERT_TRUE((searchList->get(0)->getHandle() == hfile1 && searchList->get(1)->getHandle() == hfile2) ||
                (searchList->get(0)->getHandle() == hfile2 && searchList->get(1)->getHandle() == hfile1))
                << "Node handles are not the expected ones";


    // --- User2 add file ---
    //  |--Shared-folder
    //    |--subfolder
    //      |--by_user_2.txt

    static constexpr char fileByUser2[] = "by_user_2.txt";
    createFile(fileByUser2, false);   // not a large file since don't need to test transfers here
    MegaHandle hfile2U2 = 0;
    mApi[1].nodeUpdated = false;
    mApi[1].mOnNodesUpdateCompletion = createOnNodesUpdateLambda(INVALID_HANDLE, MegaNode::CHANGE_TYPE_NEW);
    ASSERT_EQ(MegaError::API_OK, doStartUpload(1, &hfile2U2, fileByUser2, std::unique_ptr<MegaNode>{megaApi[1]->getNodeByHandle(hfolder2)}.get(),
                                               nullptr /*fileName*/,
                                               ::mega::MegaApi::INVALID_CUSTOM_MOD_TIME,
                                               nullptr /*appData*/,
                                               false   /*isSourceTemporary*/,
                                               false   /*startFirst*/,
                                               nullptr /*cancelToken*/)) << "Cannot upload a second test file";

    ASSERT_TRUE(waitForResponse(&mApi[1].nodeUpdated)) << "Node update not received after " << maxTimeout << " seconds";
    // important to reset
    resetOnNodeUpdateCompletionCBs();


    // --- Check that User1 has received the change ---

    std::unique_ptr<MegaNode>nU2{ megaApi[0]->getNodeByHandle(hfile2U2) };    // get an updated version of the node
    ASSERT_TRUE(nU2 && string(fileByUser2) == nU2->getName()) << "Finding node by handle failed";


    // --- Locallogout from User1 and login with session ---

    string session = dumpSession();
    locallogout();
    auto tracker = asyncRequestFastLogin(0, session.c_str());
    resetlastEvent();
    ASSERT_EQ(API_OK, tracker->waitForResult()) << " Failed to establish a login/session for account " << 0;
    fetchnodes(0, maxTimeout);
    ASSERT_TRUE(WaitFor([&](){ return lastEventsContains(MegaEvent::EVENT_NODES_CURRENT); }, 10000)) << "Timeout expired to receive actionpackets";


    // --- User1 remove file ---

    ASSERT_EQ(MegaError::API_OK, synchronousRemove(0, nfile2.get())) << "Error while removing file " << nfile2->getName();


    // --- Locallogout from User2 and login with session ---

    session = megaApi[1]->dumpSession();
    auto logoutErr = doRequestLocalLogout(1);
    ASSERT_EQ(MegaError::API_OK, logoutErr) << "Local logout failed (error: " << logoutErr << ")";
    resetlastEvent();   // clear any previous EVENT_NODES_CURRENT
    auto trackerU2 = asyncRequestFastLogin(1, session.c_str());
    ASSERT_EQ(API_OK, trackerU2->waitForResult()) << " Failed to establish a login/session for account " << 1;
    fetchnodes(1, maxTimeout);

    // make sure that client is up to date (upon logout, recent changes might not be committed to DB)
    ASSERT_TRUE(WaitFor([&](){ return lastEventsContains(MegaEvent::EVENT_NODES_CURRENT); }, 10000)) << "Timeout expired to receive actionpackets";

    // --- Check that User2 no longer sees the removed file ---

    std::unique_ptr<MegaNode> nremoved{ megaApi[1]->getNodeByHandle(hfile2) };    // get an updated version of the node
    ASSERT_EQ(nremoved, nullptr) << " Failed to see the file was removed";
}

/**
 * @brief TEST_F SdkTestShares
 *
 * Initialize a test scenario by:
 *
 * - Creating/uploading some folders/files to share
 * - Creating a new contact to share to
 *
 * Performs different operations related to sharing:
 *
 * - Share a folder with an existing contact

 * - Check the correctness of the outgoing share
 * - Check the reception and correctness of the incoming share
 * - Move a shared file (not owned) to Rubbish bin
 * - Add some subfolders
 * - Share a nested folder with same contact
 * - Check the reception and correctness of the incoming nested share
 * - Stop share main in share
 * - Check correctness of the account size
 * - Share the main in share again
 * - Check correctness of the account size
 * - Stop share nested inshare
 * - Check correctness of the account size
 * - Modify the access level
 * - Revoke the access to the share
 * - Share a folder with a non registered email
 * - Check the correctness of the pending outgoing share
 * - Create a file public link
 * - Import a file public link
 * - Get a node from a file public link
 * - Remove a public link
 * - Create a folder public link
 */
TEST_F(SdkTest, SdkTestShares)
{
    LOG_info << "___TEST Shares___";
    ASSERT_NO_FATAL_FAILURE(getAccountsForTest(2));

    MegaShareList *sl;
    MegaShare *s;
    MegaNodeList *nl;
    MegaNode *n;
    MegaNode *n1;

    // Initialize a test scenario : create some folders/files to share

    // Create some nodes to share
    //  |--Shared-folder
    //    |--subfolder
    //      |--file.txt
    //    |--file.txt

    std::unique_ptr<MegaNode> rootnode{megaApi[0]->getRootNode()};
    char foldername1[64] = "Shared-folder";
    MegaHandle hfolder1 = createFolder(0, foldername1, rootnode.get());
    ASSERT_NE(hfolder1, UNDEF);

    n1 = megaApi[0]->getNodeByHandle(hfolder1);
    ASSERT_NE(n1, nullptr);
    long long inSharedNodeCount = 1;

    char foldername2[64] = "subfolder";
    MegaHandle hfolder2 = createFolder(0, foldername2, std::unique_ptr<MegaNode>{megaApi[0]->getNodeByHandle(hfolder1)}.get());
    ASSERT_NE(hfolder2, UNDEF);
    ++inSharedNodeCount;

    // not a large file since don't need to test transfers here
    ASSERT_TRUE(createFile(PUBLICFILE.c_str(), false)) << "Couldn't create " << PUBLICFILE.c_str();

    MegaHandle hfile1 = UNDEF;
    ASSERT_EQ(MegaError::API_OK, doStartUpload(0, &hfile1, PUBLICFILE.c_str(),
                                                        std::unique_ptr<MegaNode>{megaApi[0]->getNodeByHandle(hfolder1)}.get(),
                                                        nullptr /*fileName*/,
                                                        ::mega::MegaApi::INVALID_CUSTOM_MOD_TIME,
                                                        nullptr /*appData*/,
                                                        false   /*isSourceTemporary*/,
                                                        false   /*startFirst*/,
                                                        nullptr /*cancelToken*/)) << "Cannot upload a test file";

    ++inSharedNodeCount;

    MegaHandle hfile2 = UNDEF;
    ASSERT_EQ(MegaError::API_OK, doStartUpload(0, &hfile2, PUBLICFILE.c_str(),
                                                        std::unique_ptr<MegaNode>{megaApi[0]->getNodeByHandle(hfolder2)}.get(),
                                                        nullptr /*fileName*/,
                                                        ::mega::MegaApi::INVALID_CUSTOM_MOD_TIME,
                                                        nullptr /*appData*/,
                                                        false   /*isSourceTemporary*/,
                                                        false   /*startFirst*/,
                                                        nullptr /*cancelToken*/)) << "Cannot upload a second test file";

    ++inSharedNodeCount;

    // --- Download authorized node from another account ---

    MegaNode *nNoAuth = megaApi[0]->getNodeByHandle(hfile1);

    int transferError = doStartDownload(1, nNoAuth,
                                                 "unauthorized_node",
                                                 nullptr  /*customName*/,
                                                 nullptr  /*appData*/,
                                                 false    /*startFirst*/,
                                                 nullptr  /*cancelToken*/);


    bool hasFailed = (transferError != API_OK);
    ASSERT_TRUE(hasFailed) << "Download of node without authorization successful! (it should fail): " << transferError;

    MegaNode *nAuth = megaApi[0]->authorizeNode(nNoAuth);

    // make sure target download file doesn't already exist:
    deleteFile("authorized_node");

    transferError = doStartDownload(1, nAuth,
                                             "authorized_node",
                                             nullptr  /*customName*/,
                                             nullptr  /*appData*/,
                                             false    /*startFirst*/,
                                             nullptr  /*cancelToken*/);

    ASSERT_EQ(API_OK, transferError) << "Cannot download authorized node (error: " << mApi[1].lastError << ")";
    delete nNoAuth;
    delete nAuth;

    // Initialize a test scenario: create a new contact to share to

    string message = "Hi contact. Let's share some stuff";

    mApi[1].contactRequestUpdated = false;
    ASSERT_NO_FATAL_FAILURE( inviteContact(0, mApi[1].email, message, MegaContactRequest::INVITE_ACTION_ADD) );
    ASSERT_TRUE( waitForResponse(&mApi[1].contactRequestUpdated) )   // at the target side (auxiliar account)
            << "Contact request creation not received after " << maxTimeout << " seconds";


    ASSERT_NO_FATAL_FAILURE( getContactRequest(1, false) );

    mApi[0].contactRequestUpdated = mApi[1].contactRequestUpdated = false;
    ASSERT_NO_FATAL_FAILURE( replyContact(mApi[1].cr.get(), MegaContactRequest::REPLY_ACTION_ACCEPT) );
    ASSERT_TRUE( waitForResponse(&mApi[1].contactRequestUpdated) )   // at the target side (auxiliar account)
            << "Contact request creation not received after " << maxTimeout << " seconds";
    ASSERT_TRUE( waitForResponse(&mApi[0].contactRequestUpdated) )   // at the source side (main account)
            << "Contact request creation not received after " << maxTimeout << " seconds";

    mApi[1].cr.reset();

    long long ownedNodeCount = megaApi[1]->getNumNodes();

    // upload a file, just to test node counters
    mApi[1].nodeUpdated = false;
    mApi[1].mOnNodesUpdateCompletion = createOnNodesUpdateLambda(INVALID_HANDLE, MegaNode::CHANGE_TYPE_NEW);
    ASSERT_EQ(MegaError::API_OK, doStartUpload(1, nullptr, PUBLICFILE.data(), std::unique_ptr<MegaNode>{megaApi[1]->getRootNode()}.get(),
                                               nullptr /*fileName*/,
                                               ::mega::MegaApi::INVALID_CUSTOM_MOD_TIME,
                                               nullptr /*appData*/,
                                               false   /*isSourceTemporary*/,
                                               false   /*startFirst*/,
                                               nullptr /*cancelToken*/)) << "Cannot upload a second test file";

    ASSERT_TRUE(waitForResponse(&mApi[1].nodeUpdated)) << "Node update not received after " << maxTimeout << " seconds";
    // important to reset
    resetOnNodeUpdateCompletionCBs();
    long long nodeCountAfterNewOwnedFile = megaApi[1]->getNumNodes();
    ASSERT_EQ(ownedNodeCount + 1, nodeCountAfterNewOwnedFile);
    ownedNodeCount = nodeCountAfterNewOwnedFile;

    // --- Create a new outgoing share ---
    mApi[0].nodeUpdated = mApi[1].nodeUpdated = false; // reset flags expected to be true in asserts below
    mApi[0].mOnNodesUpdateCompletion = createOnNodesUpdateLambda(hfolder1, MegaNode::CHANGE_TYPE_OUTSHARE);
    mApi[1].mOnNodesUpdateCompletion = createOnNodesUpdateLambda(hfolder1, MegaNode::CHANGE_TYPE_INSHARE);

    ASSERT_NO_FATAL_FAILURE( shareFolder(n1, mApi[1].email.c_str(), MegaShare::ACCESS_FULL) );
    ASSERT_TRUE( waitForResponse(&mApi[0].nodeUpdated) )   // at the target side (main account)
            << "Node update not received after " << maxTimeout << " seconds";
    ASSERT_TRUE( waitForResponse(&mApi[1].nodeUpdated) )   // at the target side (auxiliar account)
            << "Node update not received after " << maxTimeout << " seconds";

    // important to reset
    resetOnNodeUpdateCompletionCBs();

    // --- Check the outgoing share ---

    sl = megaApi[0]->getOutShares();
    ASSERT_EQ(1, sl->size()) << "Outgoing share failed";
    s = sl->get(0);

    n1 = megaApi[0]->getNodeByHandle(hfolder1);    // get an updated version of the node

    ASSERT_EQ(MegaShare::ACCESS_FULL, s->getAccess()) << "Wrong access level of outgoing share";
    ASSERT_EQ(hfolder1, s->getNodeHandle()) << "Wrong node handle of outgoing share";
    ASSERT_STRCASEEQ(mApi[1].email.c_str(), s->getUser()) << "Wrong email address of outgoing share";
    ASSERT_TRUE(n1->isShared()) << "Wrong sharing information at outgoing share";
    ASSERT_TRUE(n1->isOutShare()) << "Wrong sharing information at outgoing share";

    delete sl;


    // --- Check the incoming share ---

    sl = megaApi[1]->getInSharesList();
    ASSERT_EQ(1, sl->size()) << "Incoming share not received in auxiliar account";

    nl = megaApi[1]->getInShares(megaApi[1]->getContact(mApi[0].email.c_str()));
    ASSERT_EQ(1, nl->size()) << "Incoming share not received in auxiliar account";
    n = nl->get(0);

    ASSERT_EQ(hfolder1, n->getHandle()) << "Wrong node handle of incoming share";
    ASSERT_STREQ(foldername1, n->getName()) << "Wrong folder name of incoming share";
    ASSERT_EQ(API_OK, megaApi[1]->checkAccess(n, MegaShare::ACCESS_FULL).getErrorCode()) << "Wrong access level of incoming share";
    ASSERT_TRUE(n->isInShare()) << "Wrong sharing information at incoming share";
    ASSERT_TRUE(n->isShared()) << "Wrong sharing information at incoming share";

    long long nodeCountAfterInShares = megaApi[1]->getNumNodes();
    ASSERT_EQ(ownedNodeCount + inSharedNodeCount, nodeCountAfterInShares);

    // --- Move share file from different subtree, same file and fingerprint ---
    // Pre-requisite, the movement finds a file with same name and fp at target folder
    // Since the source and target folders belong to different trees, it will attempt to copy+delete
    // (hfile1 copied to rubbish, renamed to "copy", copied back to hfolder2, move
    // Since there is a file with same name and fingerprint, it will skip the copy and will do delete
    mApi[0].nodeUpdated = mApi[1].nodeUpdated = false; // reset flags expected to be true in asserts below
    mApi[0].mOnNodesUpdateCompletion = createOnNodesUpdateLambda(INVALID_HANDLE, MegaNode::CHANGE_TYPE_NEW);
    mApi[1].mOnNodesUpdateCompletion = createOnNodesUpdateLambda(INVALID_HANDLE, MegaNode::CHANGE_TYPE_NEW);
    MegaHandle copiedNodeHandle = INVALID_HANDLE;
    ASSERT_EQ(API_OK, doCopyNode(1, &copiedNodeHandle, megaApi[1]->getNodeByHandle(hfile2), megaApi[1]->getNodeByHandle(hfolder1), "copy")) << "Copying shared file (not owned) to same place failed";
    ASSERT_TRUE( waitForResponse(&mApi[0].nodeUpdated) )   // at the target side (main account)
            << "Node update not received after " << maxTimeout << " seconds";
    ASSERT_TRUE( waitForResponse(&mApi[1].nodeUpdated) )   // at the target side (auxiliar account)
            << "Node update not received after " << maxTimeout << " seconds";

    resetOnNodeUpdateCompletionCBs();

    mApi[1].nodeUpdated = false; // reset flags expected to be true in asserts below
    mApi[1].mOnNodesUpdateCompletion = createOnNodesUpdateLambda(INVALID_HANDLE, MegaNode::CHANGE_TYPE_NEW);
    MegaHandle copiedNodeHandleInRubbish = INVALID_HANDLE;
    ASSERT_EQ(API_OK, doCopyNode(1, &copiedNodeHandleInRubbish, megaApi[1]->getNodeByHandle(copiedNodeHandle), megaApi[1]->getRubbishNode())) << "Copying shared file (not owned) to Rubbish bin failed";
    ASSERT_TRUE( waitForResponse(&mApi[1].nodeUpdated) )   // at the target side (auxiliar account)
            << "Node update not received after " << maxTimeout << " seconds";

    resetOnNodeUpdateCompletionCBs();

    mApi[0].nodeUpdated = mApi[1].nodeUpdated = false; // reset flags expected to be true in asserts below
    mApi[0].mOnNodesUpdateCompletion = createOnNodesUpdateLambda(copiedNodeHandle, MegaNode::CHANGE_TYPE_REMOVED);
    mApi[1].mOnNodesUpdateCompletion = createOnNodesUpdateLambda(copiedNodeHandle, MegaNode::CHANGE_TYPE_REMOVED);
    MegaHandle copyAndDeleteNodeHandle = INVALID_HANDLE;
    ASSERT_EQ(API_OK, doMoveNode(1, &copyAndDeleteNodeHandle, megaApi[0]->getNodeByHandle(copiedNodeHandle), megaApi[1]->getRubbishNode())) << "Moving shared file, same name and fingerprint";
    ASSERT_EQ(megaApi[1]->getNodeByHandle(copiedNodeHandle), nullptr) << "Move didn't delete source file";
<<<<<<< HEAD
    ownedNodeCount++;
=======
    ASSERT_TRUE( waitForResponse(&mApi[0].nodeUpdated) )   // at the target side (main account)
            << "Node update not received after " << maxTimeout << " seconds";
    ASSERT_TRUE( waitForResponse(&mApi[1].nodeUpdated) )   // at the target side (auxiliar account)
            << "Node update not received after " << maxTimeout << " seconds";

    resetOnNodeUpdateCompletionCBs();

>>>>>>> 96655d2a

    // --- Move shared file (not owned) to Rubbish bin ---
    MegaHandle movedNodeHandle = UNDEF;
    mApi[0].nodeUpdated = mApi[1].nodeUpdated = false; // reset flags expected to be true in asserts below
    mApi[0].mOnNodesUpdateCompletion = createOnNodesUpdateLambda(hfile2, MegaNode::CHANGE_TYPE_REMOVED);
    mApi[1].mOnNodesUpdateCompletion = createOnNodesUpdateLambda(hfile2, MegaNode::CHANGE_TYPE_REMOVED);
    ASSERT_EQ(API_OK, doMoveNode(1, &movedNodeHandle, megaApi[0]->getNodeByHandle(hfile2), megaApi[1]->getRubbishNode())) << "Moving shared file (not owned) to Rubbish bin failed";
    ASSERT_TRUE( waitForResponse(&mApi[0].nodeUpdated) )   // at the target side (main account)
            << "Node update not received after " << maxTimeout << " seconds";
    ASSERT_TRUE( waitForResponse(&mApi[1].nodeUpdated) )   // at the target side (auxiliar account)
            << "Node update not received after " << maxTimeout << " seconds";
    // important to reset
    resetOnNodeUpdateCompletionCBs();
    ++ownedNodeCount; // node sent to Rubbish is now owned
    --inSharedNodeCount;

    // --- Test that file in Rubbish bin can be restored ---
    MegaNode* nodeMovedFile = megaApi[1]->getNodeByHandle(movedNodeHandle);  // Different handle! the node must have been copied due to differing accounts
    ASSERT_EQ(nodeMovedFile->getRestoreHandle(), hfolder2) << "Incorrect restore handle for file in Rubbish Bin";

    delete nl;

    // check the corresponding user alert
    ASSERT_TRUE(checkAlert(1, "New shared folder from " + mApi[0].email, mApi[0].email + ":Shared-folder"));

    // add folders under the share
    char foldernameA[64] = "dummyname1";
    mApi[0].nodeUpdated = mApi[1].nodeUpdated = false;
    mApi[0].mOnNodesUpdateCompletion = createOnNodesUpdateLambda(INVALID_HANDLE, MegaNode::CHANGE_TYPE_NEW);
    mApi[1].mOnNodesUpdateCompletion = createOnNodesUpdateLambda(INVALID_HANDLE, MegaNode::CHANGE_TYPE_NEW);
    MegaHandle dummyhandle1 = createFolder(0, foldernameA, std::unique_ptr<MegaNode>{megaApi[0]->getNodeByHandle(hfolder2)}.get());
    ASSERT_NE(dummyhandle1, UNDEF);
    ASSERT_TRUE(waitForResponse(&mApi[0].nodeUpdated))   // at the target side (main account)
        << "Node update not received after " << maxTimeout << " seconds";
    ASSERT_TRUE(waitForResponse(&mApi[1].nodeUpdated))   // at the target side (auxiliar account)
        << "Node update not received after " << maxTimeout << " seconds";
    // important to reset
    resetOnNodeUpdateCompletionCBs();

    char foldernameB[64] = "dummyname2";
    mApi[0].nodeUpdated = mApi[1].nodeUpdated = false;
    mApi[0].mOnNodesUpdateCompletion = createOnNodesUpdateLambda(INVALID_HANDLE, MegaNode::CHANGE_TYPE_NEW);
    mApi[1].mOnNodesUpdateCompletion = createOnNodesUpdateLambda(INVALID_HANDLE, MegaNode::CHANGE_TYPE_NEW);
    MegaHandle dummyhandle2 = createFolder(0, foldernameB, std::unique_ptr<MegaNode>{megaApi[0]->getNodeByHandle(hfolder2)}.get());
    ASSERT_NE(dummyhandle2, UNDEF);
    ASSERT_TRUE(waitForResponse(&mApi[0].nodeUpdated))   // at the target side (main account)
        << "Node update not received after " << maxTimeout << " seconds";
    ASSERT_TRUE(waitForResponse(&mApi[1].nodeUpdated))   // at the target side (auxiliar account)
        << "Node update not received after " << maxTimeout << " seconds";
    // important to reset
    resetOnNodeUpdateCompletionCBs();
    inSharedNodeCount += 2;
    long long nodesAtFolderDummyname2 = 1; // Take account own node

    long long nodeCountAfterInSharesAddedDummyFolders = megaApi[1]->getNumNodes();
    ASSERT_EQ(ownedNodeCount + inSharedNodeCount, nodeCountAfterInSharesAddedDummyFolders);

    // check the corresponding user alert
    ASSERT_TRUE(checkAlert(1, mApi[0].email + " added 2 folders", std::unique_ptr<MegaNode>{megaApi[0]->getNodeByHandle(hfolder2)}->getHandle(), 2, dummyhandle1));

    // add 2 more files to the share
    mApi[0].nodeUpdated = mApi[1].nodeUpdated = false;
    mApi[0].mOnNodesUpdateCompletion = createOnNodesUpdateLambda(INVALID_HANDLE, MegaNode::CHANGE_TYPE_NEW);
    mApi[1].mOnNodesUpdateCompletion = createOnNodesUpdateLambda(INVALID_HANDLE, MegaNode::CHANGE_TYPE_NEW);
    ASSERT_EQ(MegaError::API_OK, doStartUpload(0, nullptr, PUBLICFILE.data(), std::unique_ptr<MegaNode>{megaApi[0]->getNodeByHandle(dummyhandle1)}.get(),
                                               nullptr /*fileName*/,
                                               ::mega::MegaApi::INVALID_CUSTOM_MOD_TIME,
                                               nullptr /*appData*/,
                                               false   /*isSourceTemporary*/,
                                               false   /*startFirst*/,
                                               nullptr /*cancelToken*/)) << "Cannot upload a test file";

    ASSERT_TRUE(waitForResponse(&mApi[0].nodeUpdated))   // at the target side (main account)
        << "Node update not received after " << maxTimeout << " seconds";
    ASSERT_TRUE(waitForResponse(&mApi[1].nodeUpdated))   // at the target side (auxiliar account)
        << "Node update not received after " << maxTimeout << " seconds";
    // important to reset
    resetOnNodeUpdateCompletionCBs();

    ++inSharedNodeCount;
    mApi[0].nodeUpdated = mApi[1].nodeUpdated = false;
    mApi[0].mOnNodesUpdateCompletion = createOnNodesUpdateLambda(INVALID_HANDLE, MegaNode::CHANGE_TYPE_NEW);
    mApi[1].mOnNodesUpdateCompletion = createOnNodesUpdateLambda(INVALID_HANDLE, MegaNode::CHANGE_TYPE_NEW);
    ASSERT_EQ(MegaError::API_OK, doStartUpload(0, nullptr, PUBLICFILE.data(), std::unique_ptr<MegaNode>{megaApi[0]->getNodeByHandle(dummyhandle2)}.get(),
                                               nullptr /*fileName*/,
                                               ::mega::MegaApi::INVALID_CUSTOM_MOD_TIME,
                                               nullptr /*appData*/,
                                               false   /*isSourceTemporary*/,
                                               false   /*startFirst*/,
                                               nullptr /*cancelToken*/)) << "Cannot upload a test file";

    ASSERT_TRUE(waitForResponse(&mApi[0].nodeUpdated))   // at the target side (main account)
        << "Node update not received after " << maxTimeout << " seconds";
    ASSERT_TRUE(waitForResponse(&mApi[1].nodeUpdated))   // at the target side (auxiliar account)
        << "Node update not received after " << maxTimeout << " seconds";
    // important to reset
    resetOnNodeUpdateCompletionCBs();
    ++inSharedNodeCount;
    ++nodesAtFolderDummyname2;

    long long nodeCountAfterInSharesAddedDummyFile = megaApi[1]->getNumNodes();
    ASSERT_EQ(ownedNodeCount + inSharedNodeCount, nodeCountAfterInSharesAddedDummyFile);

    // move a folder outside share
    mApi[0].nodeUpdated = mApi[1].nodeUpdated = false;
    mApi[0].mOnNodesUpdateCompletion = createOnNodesUpdateLambda(dummyhandle1, MegaNode::CHANGE_TYPE_PARENT);
    mApi[1].mOnNodesUpdateCompletion = createOnNodesUpdateLambda(dummyhandle1, MegaNode::CHANGE_TYPE_REMOVED);
    std::unique_ptr<MegaNode> dummyNode1(megaApi[0]->getNodeByHandle(dummyhandle1));
    megaApi[0]->moveNode(dummyNode1.get(), rootnode.get());
    ASSERT_TRUE(waitForResponse(&mApi[0].nodeUpdated))   // at the target side (main account)
        << "Node update not received after " << maxTimeout << " seconds";
    ASSERT_TRUE(waitForResponse(&mApi[1].nodeUpdated))   // at the target side (auxiliar account)
        << "Node update not received after " << maxTimeout << " seconds";
    // important to reset
    resetOnNodeUpdateCompletionCBs();
    inSharedNodeCount -= 2;

    long long nodeCountAfterInSharesRemovedDummyFolder1 = megaApi[1]->getNumNodes();
    ASSERT_EQ(ownedNodeCount + inSharedNodeCount, nodeCountAfterInSharesRemovedDummyFolder1);

    // add a nested share
    std::unique_ptr<MegaNode> dummyNode2(megaApi[0]->getNodeByHandle(dummyhandle2));
    mApi[0].nodeUpdated = mApi[1].nodeUpdated = false;
    mApi[0].mOnNodesUpdateCompletion = createOnNodesUpdateLambda(dummyhandle2, MegaNode::CHANGE_TYPE_OUTSHARE);
    mApi[1].mOnNodesUpdateCompletion = createOnNodesUpdateLambda(dummyhandle2, MegaNode::CHANGE_TYPE_INSHARE);
    ASSERT_NO_FATAL_FAILURE(shareFolder(dummyNode2.get(), mApi[1].email.data(), MegaShare::ACCESS_FULL));
    ASSERT_TRUE(waitForResponse(&mApi[0].nodeUpdated))   // at the target side (main account)
        << "Node update not received after " << maxTimeout << " seconds";
    ASSERT_TRUE(waitForResponse(&mApi[1].nodeUpdated))   // at the target side (auxiliar account)
        << "Node update not received after " << maxTimeout << " seconds";
    // important to reset
    resetOnNodeUpdateCompletionCBs();

    // number of nodes should not change, because this node is a nested share
    long long nodeCountAfterInSharesAddedNestedSubfolder = megaApi[1]->getNumNodes();
    ASSERT_EQ(ownedNodeCount + inSharedNodeCount, nodeCountAfterInSharesAddedNestedSubfolder);

    // Stop share main folder (Shared-folder)
    mApi[0].nodeUpdated = mApi[1].nodeUpdated = false;
    mApi[0].mOnNodesUpdateCompletion = createOnNodesUpdateLambda(n1->getHandle(), MegaNode::CHANGE_TYPE_OUTSHARE);
    mApi[1].mOnNodesUpdateCompletion = createOnNodesUpdateLambda(n1->getHandle(), MegaNode::CHANGE_TYPE_REMOVED);
    ASSERT_NO_FATAL_FAILURE(shareFolder(n1, mApi[1].email.data(), MegaShare::ACCESS_UNKNOWN));
    ASSERT_TRUE(waitForResponse(&mApi[0].nodeUpdated))   // at the target side (main account)
        << "Node update not received after " << maxTimeout << " seconds";
    ASSERT_TRUE(waitForResponse(&mApi[1].nodeUpdated))   // at the target side (auxiliar account)
        << "Node update not received after " << maxTimeout << " seconds";
    // important to reset
    resetOnNodeUpdateCompletionCBs();

    // number of nodes own cloud + nodes at nested in-share
    long long nodeCountAfterRemoveMainInshare = megaApi[1]->getNumNodes();
    ASSERT_EQ(ownedNodeCount + nodesAtFolderDummyname2, nodeCountAfterRemoveMainInshare);

    // Share again main folder (Shared-folder)
    mApi[0].nodeUpdated = mApi[1].nodeUpdated = false;
    mApi[0].mOnNodesUpdateCompletion = createOnNodesUpdateLambda(n1->getHandle(), MegaNode::CHANGE_TYPE_OUTSHARE);
    mApi[1].mOnNodesUpdateCompletion = createOnNodesUpdateLambda(n1->getHandle(), MegaNode::CHANGE_TYPE_INSHARE);
    ASSERT_NO_FATAL_FAILURE(shareFolder(n1, mApi[1].email.data(), MegaShare::ACCESS_FULL));
    ASSERT_TRUE(waitForResponse(&mApi[0].nodeUpdated))   // at the target side (main account)
        << "Node update not received after " << maxTimeout << " seconds";
    ASSERT_TRUE(waitForResponse(&mApi[1].nodeUpdated))   // at the target side (auxiliar account)
        << "Node update not received after " << maxTimeout << " seconds";
    // important to reset
    resetOnNodeUpdateCompletionCBs();

    // number of nodes own cloud + nodes at nested in-share
    long long nodeCountAfterShareN1 = megaApi[1]->getNumNodes();
    ASSERT_EQ(ownedNodeCount + inSharedNodeCount, nodeCountAfterShareN1);


    // remove nested share
    mApi[0].nodeUpdated = mApi[1].nodeUpdated = false; // mApi[1].nodeUpdated never gets updated. Nested share bug ?!
    mApi[0].mOnNodesUpdateCompletion = createOnNodesUpdateLambda(dummyNode2->getHandle(), MegaNode::CHANGE_TYPE_OUTSHARE);
    ASSERT_NO_FATAL_FAILURE(shareFolder(dummyNode2.get(), mApi[1].email.data(), MegaShare::ACCESS_UNKNOWN));
    ASSERT_TRUE(waitForResponse(&mApi[0].nodeUpdated))   // at the target side (main account)
        << "Node update not received after " << maxTimeout << " seconds";
    // important to reset
    resetOnNodeUpdateCompletionCBs();

//    TODO nested in shares aren't notified when they are removed (Ticket SDK-1912)
//    ASSERT_TRUE(waitForResponse(&mApi[1].nodeUpdated))   // at the target side (auxiliar account)
//        << "Node update not received after " << maxTimeout << " seconds";
    WaitMillisec(2000); // alternative attempt for mApi[1].nodeUpdated not being set

    // number of nodes should not change, because this node was a nested share
    long long nodeCountAfterInSharesRemovedNestedSubfolder = megaApi[1]->getNumNodes();
    ASSERT_EQ(ownedNodeCount + inSharedNodeCount, nodeCountAfterInSharesRemovedNestedSubfolder);

    // --- Modify the access level of an outgoing share ---
    mApi[0].nodeUpdated = mApi[1].nodeUpdated = false; // reset flags expected to be true in asserts below
    mApi[0].mOnNodesUpdateCompletion = createOnNodesUpdateLambda(hfolder1, MegaNode::CHANGE_TYPE_OUTSHARE);
    mApi[1].mOnNodesUpdateCompletion = createOnNodesUpdateLambda(hfolder1, MegaNode::CHANGE_TYPE_INSHARE);

    ASSERT_NO_FATAL_FAILURE(shareFolder(megaApi[0]->getNodeByHandle(hfolder1), mApi[1].email.c_str(), MegaShare::ACCESS_READWRITE) );
    ASSERT_TRUE( waitForResponse(&mApi[0].nodeUpdated) )   // at the target side (main account)
            << "Node update not received after " << maxTimeout << " seconds";
    ASSERT_TRUE( waitForResponse(&mApi[1].nodeUpdated) )   // at the target side (auxiliar account)
            << "Node update not received after " << maxTimeout << " seconds";

    // important to reset
    resetOnNodeUpdateCompletionCBs();

    nl = megaApi[1]->getInShares(megaApi[1]->getContact(mApi[0].email.c_str()));
    ASSERT_EQ(1, nl->size()) << "Incoming share not received in auxiliar account";
    n = nl->get(0);

    ASSERT_EQ(API_OK, megaApi[1]->checkAccess(n, MegaShare::ACCESS_READWRITE).getErrorCode()) << "Wrong access level of incoming share";

    delete nl;


    // --- Revoke access to an outgoing share ---

    mApi[0].nodeUpdated = mApi[1].nodeUpdated = false; // reset flags expected to be true in asserts below
    mApi[0].mOnNodesUpdateCompletion = createOnNodesUpdateLambda(hfolder1, MegaNode::CHANGE_TYPE_OUTSHARE);
    mApi[1].mOnNodesUpdateCompletion = createOnNodesUpdateLambda(hfolder1, MegaNode::CHANGE_TYPE_REMOVED);
    ASSERT_NO_FATAL_FAILURE( shareFolder(n1, mApi[1].email.c_str(), MegaShare::ACCESS_UNKNOWN) );
    ASSERT_TRUE( waitForResponse(&mApi[0].nodeUpdated) )   // at the target side (main account)
            << "Node update not received after " << maxTimeout << " seconds";
    ASSERT_TRUE( waitForResponse(&mApi[1].nodeUpdated) )   // at the target side (auxiliar account)
            << "Node update not received after " << maxTimeout << " seconds";

    // important to reset
    resetOnNodeUpdateCompletionCBs();

    delete sl;
    sl = megaApi[0]->getOutShares();
    ASSERT_EQ(0, sl->size()) << "Outgoing share revocation failed";
    delete sl;

    nl = megaApi[1]->getInShares(megaApi[1]->getContact(mApi[0].email.c_str()));
    ASSERT_EQ(0, nl->size()) << "Incoming share revocation failed";
    delete nl;

    // check the corresponding user alert
    {
        MegaUserAlertList* list = megaApi[1]->getUserAlerts();
        ASSERT_TRUE(list->size() > 0);
        MegaUserAlert* a = list->get(list->size() - 1);
        ASSERT_STRCASEEQ(a->getTitle(), ("Access to folders shared by " + mApi[0].email + " was removed").c_str());
        ASSERT_STRCASEEQ(a->getPath(), (mApi[0].email + ":Shared-folder").c_str());
        ASSERT_NE(a->getNodeHandle(), UNDEF);
        delete list;
    }

    long long nodeCountAfterRevokedSharesAccess = megaApi[1]->getNumNodes();
    ASSERT_EQ(ownedNodeCount, nodeCountAfterRevokedSharesAccess);

    // --- Get pending outgoing shares ---

    char emailfake[64];
    srand(unsigned(time(NULL)));
    sprintf(emailfake, "%d@nonexistingdomain.com", rand()%1000000);
    // carefull, antispam rejects too many tries without response for the same address

    n = megaApi[0]->getNodeByHandle(hfolder2);

    mApi[0].contactRequestUpdated = false;
    mApi[0].nodeUpdated = false; // reset flags expected to be true in asserts below
    mApi[0].mOnNodesUpdateCompletion = createOnNodesUpdateLambda(hfolder2, MegaNode::CHANGE_TYPE_PENDINGSHARE);

    ASSERT_NO_FATAL_FAILURE( shareFolder(n, emailfake, MegaShare::ACCESS_FULL) );
    ASSERT_TRUE( waitForResponse(&mApi[0].nodeUpdated) )   // at the target side (main account)
            << "Node update not received after " << maxTimeout << " seconds";
    ASSERT_TRUE( waitForResponse(&mApi[0].contactRequestUpdated) )   // at the target side (main account)
            << "Contact request update not received after " << maxTimeout << " seconds";

    // important to reset
    resetOnNodeUpdateCompletionCBs();

    sl = megaApi[0]->getPendingOutShares(n);   delete n;
    ASSERT_EQ(1, sl->size()) << "Pending outgoing share failed";
    s = sl->get(0);
    n = megaApi[0]->getNodeByHandle(s->getNodeHandle());

//    ASSERT_STREQ(emailfake, s->getUser()) << "Wrong email address of outgoing share"; User is not created yet
    ASSERT_FALSE(n->isShared()) << "Node is already shared, must be pending";
    ASSERT_FALSE(n->isOutShare()) << "Node is already shared, must be pending";
    ASSERT_FALSE(n->isInShare()) << "Node is already shared, must be pending";

    delete sl;
    delete n;

    mApi[0].nodeUpdated = false;
    mApi[0].mOnNodesUpdateCompletion = createOnNodesUpdateLambda(dummyNode1->getHandle(), MegaNode::CHANGE_TYPE_PENDINGSHARE);
    ASSERT_NO_FATAL_FAILURE( shareFolder(dummyNode1.get(), emailfake, MegaShare::ACCESS_FULL) );
    ASSERT_TRUE( waitForResponse(&mApi[0].nodeUpdated) )   // at the target side (main account)
            << "Node update not received after " << maxTimeout << " seconds";

    // important to reset
    resetOnNodeUpdateCompletionCBs();

    sl = megaApi[0]->getPendingOutShares();
    ASSERT_EQ(2, sl->size()) << "Pending outgoing share failed";
    delete sl;


    // --- Create a file public link ---

    ASSERT_EQ(API_OK, synchronousGetSpecificAccountDetails(0, true, true, true)) << "Cannot get account details";

    std::unique_ptr<MegaNode> nfile1{megaApi[0]->getNodeByHandle(hfile1)};

    string nodelink3 = createPublicLink(0, nfile1.get(), 0, maxTimeout, mApi[0].accountDetails->getProLevel() == 0);
    // The created link is stored in this->link at onRequestFinish()

    // Get a fresh snapshot of the node and check it's actually exported
    nfile1 = std::unique_ptr<MegaNode>{megaApi[0]->getNodeByHandle(hfile1)};
    ASSERT_TRUE(nfile1->isExported()) << "Node is not exported, must be exported";
    ASSERT_FALSE(nfile1->isTakenDown()) << "Public link is taken down, it mustn't";

    // Regenerate the same link should not trigger a new request
    nfile1 = std::unique_ptr<MegaNode>{megaApi[0]->getNodeByHandle(hfile1)};
    string nodelink4 = createPublicLink(0, nfile1.get(), 0, maxTimeout, mApi[0].accountDetails->getProLevel() == 0);
    ASSERT_STREQ(nodelink3.c_str(), nodelink4.c_str()) << "Wrong public link after link update";


    // Try to update the expiration time of an existing link (only for PRO accounts are allowed, otherwise -11
    string nodelinkN = createPublicLink(0, nfile1.get(), m_time() + 30*86400, maxTimeout, mApi[0].accountDetails->getProLevel() == 0);
    nfile1 = std::unique_ptr<MegaNode>{megaApi[0]->getNodeByHandle(hfile1)};
    if (mApi[0].accountDetails->getProLevel() == 0)
    {
        ASSERT_EQ(0, nfile1->getExpirationTime()) << "Expiration time successfully set, when it shouldn't";
    }
    ASSERT_FALSE(nfile1->isExpired()) << "Public link is expired, it mustn't";


    // --- Import a file public link ---

    auto importHandle = importPublicLink(0, nodelink4, rootnode.get());

    MegaNode *nimported = megaApi[0]->getNodeByHandle(importHandle);

    ASSERT_STREQ(nfile1->getName(), nimported->getName()) << "Imported file with wrong name";
    ASSERT_EQ(rootnode->getHandle(), nimported->getParentHandle()) << "Imported file in wrong path";


    // --- Get node from file public link ---

    auto nodeUP = getPublicNode(1, nodelink4);

    ASSERT_TRUE(nodeUP && nodeUP->isPublic()) << "Cannot get a node from public link";


    // --- Remove a public link ---

    MegaHandle removedLinkHandle = removePublicLink(0, nfile1.get());

    nfile1 = std::unique_ptr<MegaNode>{megaApi[0]->getNodeByHandle(removedLinkHandle)};
    ASSERT_FALSE(nfile1->isPublic()) << "Public link removal failed (still public)";

    delete nimported;


    // --- Create a folder public link ---

    MegaNode *nfolder1 = megaApi[0]->getNodeByHandle(hfolder1);

    string nodelink5 = createPublicLink(0, nfolder1, 0, maxTimeout, mApi[0].accountDetails->getProLevel() == 0);
    // The created link is stored in this->link at onRequestFinish()

    delete nfolder1;

    // Get a fresh snapshot of the node and check it's actually exported
    nfolder1 = megaApi[0]->getNodeByHandle(hfolder1);
    ASSERT_TRUE(nfolder1->isExported()) << "Node is not exported, must be exported";
    ASSERT_FALSE(nfolder1->isTakenDown()) << "Public link is taken down, it mustn't";

    delete nfolder1;

    nfolder1 = megaApi[0]->getNodeByHandle(hfolder1);
    ASSERT_STREQ(nodelink5.c_str(), nfolder1->getPublicLink()) << "Wrong public link from MegaNode";

    // Regenerate the same link should not trigger a new request
    string nodelink6 = createPublicLink(0, nfolder1, 0, maxTimeout, mApi[0].accountDetails->getProLevel() == 0);
    ASSERT_STREQ(nodelink5.c_str(), nodelink6.c_str()) << "Wrong public link after link update";

    delete nfolder1;

}


/**
 * @brief TEST_F SdkTestShares3
 *
 * - Login 3 account
 * - Create tree
 * - Create new UserB and UserC contacts for UserA to share to
 * - User1 shares Folder1 with UserB, and Folder1_1 with UserC
 * - User1 locallogout
 * - User3 add File1 to Folder1_1
 * - Check that UserB sees File1 as NO_KEY
 * - User2 locallogout and login with session
 * - Check that UserB still sees File1 as NO_KEY
 * - UserA login
 * - Check that UserB sees File1 with its real name
 * - UserB locallogout and login with session
 * - UserB load File1 undecrypted
 */
TEST_F(SdkTest, DISABLED_SdkTestShares3)
{
    ASSERT_NO_FATAL_FAILURE(getAccountsForTest(3));

    // --- Create tree ---
    //  |--Folder1
    //    |--Folder1_1

    std::unique_ptr<MegaNode> rootnode{ megaApi[0]->getRootNode() };
    char foldername1[64] = "Folder1";
    MegaHandle hfolder1 = createFolder(0, foldername1, rootnode.get());
    ASSERT_NE(hfolder1, UNDEF);

    std::unique_ptr<MegaNode> n1{ megaApi[0]->getNodeByHandle(hfolder1) };
    ASSERT_NE(n1, nullptr);

    char foldername1_1[64] = "Folder1_1";
    MegaHandle hfolder1_1 = createFolder(0, foldername1_1, std::unique_ptr<MegaNode>{megaApi[0]->getNodeByHandle(hfolder1)}.get());
    ASSERT_NE(hfolder1_1, UNDEF);

    std::unique_ptr<MegaNode> n1_1{ megaApi[0]->getNodeByHandle(hfolder1_1) };
    ASSERT_NE(n1_1, nullptr);


    // --- Create new contacts to share to ---

    ASSERT_EQ(MegaError::API_OK, synchronousInviteContact(0, mApi[1].email.c_str(), "Contact request A to B", MegaContactRequest::INVITE_ACTION_ADD));
    ASSERT_EQ(MegaError::API_OK, synchronousInviteContact(0, mApi[2].email.c_str(), "Contact request A to C", MegaContactRequest::INVITE_ACTION_ADD));

    ASSERT_TRUE(WaitFor([this]() {return unique_ptr<MegaContactRequestList>(megaApi[1]->getIncomingContactRequests())->size() == 1
                                      && unique_ptr<MegaContactRequestList>(megaApi[2]->getIncomingContactRequests())->size() == 1; }, 60000));
    ASSERT_NO_FATAL_FAILURE(getContactRequest(1, false));
    ASSERT_NO_FATAL_FAILURE(getContactRequest(2, false));

    ASSERT_EQ(MegaError::API_OK, synchronousReplyContactRequest(1, mApi[1].cr.get(), MegaContactRequest::REPLY_ACTION_ACCEPT));
    ASSERT_EQ(MegaError::API_OK, synchronousReplyContactRequest(2, mApi[2].cr.get(), MegaContactRequest::REPLY_ACTION_ACCEPT));

    WaitMillisec(3000);


    // --- User1 shares Folder1 with UserB, and Folder1_1 with UserC ---

    ASSERT_EQ(MegaError::API_OK, synchronousShare(0, n1.get(), mApi[1].email.c_str(), MegaShare::ACCESS_FULL));
    ASSERT_EQ(MegaError::API_OK, synchronousShare(0, n1_1.get(), mApi[2].email.c_str(), MegaShare::ACCESS_FULL));

    ASSERT_TRUE(WaitFor([this]() { return unique_ptr<MegaShareList>(megaApi[1]->getInSharesList())->size() == 1
                                       && unique_ptr<MegaShareList>(megaApi[2]->getInSharesList())->size() == 1; }, 60000));

    unique_ptr<MegaNodeList> nl2(megaApi[1]->getInShares(megaApi[1]->getContact(mApi[0].email.c_str())));
    unique_ptr<MegaNodeList> nl3(megaApi[2]->getInShares(megaApi[2]->getContact(mApi[0].email.c_str())));

    ASSERT_EQ(1, nl2->size());
    ASSERT_EQ(1, nl3->size());


    // --- UserA locallogout ---

    string sessionA = dumpSession();
    locallogout();


    // --- UserC add File1 to Folder1_1 ---

    static constexpr char file1[] = "File1.txt";
    createFile(file1, false);   // not a large file since don't need to test transfers here
    ASSERT_EQ(MegaError::API_OK, doStartUpload(2, nullptr, file1, n1_1.get(),
                                               nullptr /*fileName*/,
                                               ::mega::MegaApi::INVALID_CUSTOM_MOD_TIME,
                                               nullptr /*appData*/,
                                               false   /*isSourceTemporary*/,
                                               false   /*startFirst*/,
                                               nullptr /*cancelToken*/)) << "Cannot upload test file";

    // --- Check that UserB sees File1 as NO_KEY ---

    ASSERT_TRUE(WaitFor([this, &n1_1]()
        {
            unique_ptr<MegaNodeList> aView(megaApi[1]->getChildren(n1_1.get()));
            return aView->size() == 1;
        },
        60000));

    unique_ptr<MegaNodeList> aView(megaApi[1]->getChildren(n1_1.get()));
    ASSERT_EQ(1, aView->size());
    const char* file1Name = aView->get(0)->getName(); // for debug
    ASSERT_STREQ(file1Name, "NO_KEY");


    // --- UserB locallogout and login with session ---

    string sessionB = megaApi[1]->dumpSession();
    auto logoutErr = doRequestLocalLogout(1);
    ASSERT_EQ(MegaError::API_OK, logoutErr) << "Local logout failed (error: " << logoutErr << ")";
    resetlastEvent();
    auto trackerB = asyncRequestFastLogin(1, sessionB.c_str());
    ASSERT_EQ(API_OK, trackerB->waitForResult()) << " Failed to establish a login/session for account B";


    // --- Check that UserB still sees File1 as NO_KEY ---

    ASSERT_NO_FATAL_FAILURE(fetchnodes(1)); // different behavior whether ENABLE_SYNC is On or Off
    // make sure that client is up to date (upon logout, recent changes might not be committed to DB)
    ASSERT_TRUE(WaitFor([&](){ return lastEventsContains(MegaEvent::EVENT_NODES_CURRENT); }, 10000)) << "Timeout expired to receive actionpackets";
    aView.reset(megaApi[1]->getChildren(n1_1.get()));
    ASSERT_STREQ(aView->get(0)->getName(), "NO_KEY");


    // --- UserA login ---

    auto trackerA = asyncRequestFastLogin(0, sessionA.c_str());
    ASSERT_EQ(API_OK, trackerA->waitForResult()) << " Failed to establish a login/session for account A";
    resetlastEvent();
    ASSERT_NO_FATAL_FAILURE(fetchnodes(0));
    ASSERT_TRUE(WaitFor([&](){ return lastEventsContains(MegaEvent::EVENT_NODES_CURRENT); }, 10000)) << "Timeout expired to receive actionpackets";


    // --- Check that UserB sees File1 with its real name ---

    aView.reset(megaApi[1]->getChildren(n1_1.get()));
    ASSERT_EQ(1, aView->size());
    ASSERT_STREQ(aView->get(0)->getName(), file1);


    // --- UserB locallogout and login with session ---

    sessionB = megaApi[1]->dumpSession();
    logoutErr = doRequestLocalLogout(1);
    ASSERT_EQ(MegaError::API_OK, logoutErr) << "Local logout failed (error: " << logoutErr << ")";
    trackerB = asyncRequestFastLogin(1, sessionB.c_str());
    ASSERT_EQ(API_OK, trackerB->waitForResult()) << " Failed to establish a login/session for account B";


    // --- UserB load File1 undecrypted ---
    resetlastEvent();
    ASSERT_NO_FATAL_FAILURE(fetchnodes(1));
    ASSERT_TRUE(WaitFor([&](){ return lastEventsContains(MegaEvent::EVENT_NODES_CURRENT); }, 10000)) << "Timeout expired to receive actionpackets";
    std::unique_ptr<MegaNode> nFile1{ megaApi[1]->getChildNode(n1_1.get(), file1Name) };
    ASSERT_NE(nFile1, nullptr);
}


TEST_F(SdkTest, SdkTestShareKeys)
{
    LOG_info << "___TEST ShareKeys___";
    ASSERT_NO_FATAL_FAILURE(getAccountsForTest(3));

    // Three user scenario, with nested shares and new nodes created that need keys to be shared to the other users.
    // User A creates folder and shares it with user B
    // User A creates folders / subfolder and shares it with user C
    // When user C adds files to subfolder, does B receive the keys ?

    unique_ptr<MegaNode> rootnodeA(megaApi[0]->getRootNode());
    unique_ptr<MegaNode> rootnodeB(megaApi[1]->getRootNode());
    unique_ptr<MegaNode> rootnodeC(megaApi[2]->getRootNode());

    ASSERT_TRUE(rootnodeA &&rootnodeB &&rootnodeC);

    auto nh = createFolder(0, "share-folder-A", rootnodeA.get());
    ASSERT_NE(nh, UNDEF);
    unique_ptr<MegaNode> shareFolderA(megaApi[0]->getNodeByHandle(nh));
    ASSERT_TRUE(!!shareFolderA);

    nh = createFolder(0, "sub-folder-A", shareFolderA.get());
    ASSERT_NE(nh, UNDEF);
    unique_ptr<MegaNode> subFolderA(megaApi[0]->getNodeByHandle(nh));
    ASSERT_TRUE(!!subFolderA);

    // Initialize a test scenario: create a new contact to share to

    ASSERT_EQ(API_OK, synchronousInviteContact(0, mApi[1].email.c_str(), "SdkTestShareKeys contact request A to B", MegaContactRequest::INVITE_ACTION_ADD));
    ASSERT_EQ(API_OK, synchronousInviteContact(0, mApi[2].email.c_str(), "SdkTestShareKeys contact request A to C", MegaContactRequest::INVITE_ACTION_ADD));

    ASSERT_TRUE(WaitFor([this]() {return unique_ptr<MegaContactRequestList>(megaApi[1]->getIncomingContactRequests())->size() == 1
                                      && unique_ptr<MegaContactRequestList>(megaApi[2]->getIncomingContactRequests())->size() == 1;}, 60000));
    ASSERT_NO_FATAL_FAILURE(getContactRequest(1, false));
    ASSERT_NO_FATAL_FAILURE(getContactRequest(2, false));


    ASSERT_EQ(API_OK, synchronousReplyContactRequest(1, mApi[1].cr.get(), MegaContactRequest::REPLY_ACTION_ACCEPT));
    ASSERT_EQ(API_OK, synchronousReplyContactRequest(2, mApi[2].cr.get(), MegaContactRequest::REPLY_ACTION_ACCEPT));

    WaitMillisec(3000);

    ASSERT_EQ(API_OK, synchronousShare(0, shareFolderA.get(), mApi[1].email.c_str(), MegaShare::ACCESS_READ));
    ASSERT_EQ(API_OK, synchronousShare(0, subFolderA.get(), mApi[2].email.c_str(), MegaShare::ACCESS_FULL));

    ASSERT_TRUE(WaitFor([this]() { return unique_ptr<MegaShareList>(megaApi[1]->getInSharesList())->size() == 1
                           && unique_ptr<MegaShareList>(megaApi[2]->getInSharesList())->size() == 1; }, 60000));

    unique_ptr<MegaNodeList> nl1(megaApi[1]->getInShares(megaApi[1]->getContact(mApi[0].email.c_str())));
    unique_ptr<MegaNodeList> nl2(megaApi[2]->getInShares(megaApi[2]->getContact(mApi[0].email.c_str())));

    ASSERT_EQ(1, nl1->size());
    ASSERT_EQ(1, nl2->size());

    MegaNode* receivedShareNodeB = nl1->get(0);
    MegaNode* receivedShareNodeC = nl2->get(0);

    ASSERT_NE(createFolder(2, "folderByC1", receivedShareNodeC), UNDEF);
    ASSERT_NE(createFolder(2, "folderByC2", receivedShareNodeC), UNDEF);

    ASSERT_TRUE(WaitFor([this, &subFolderA]() { unique_ptr<MegaNodeList> aView(megaApi[0]->getChildren(subFolderA.get()));
                                   return aView->size() == 2; }, 60000));

    WaitMillisec(10000);  // make it shorter once we do actually get the keys (seems to need a bug fix)

    // can A see the added folders?

    unique_ptr<MegaNodeList> aView(megaApi[0]->getChildren(subFolderA.get()));
    ASSERT_EQ(2, aView->size());
    ASSERT_STREQ(aView->get(0)->getName(), "folderByC1");
    ASSERT_STREQ(aView->get(1)->getName(), "folderByC2");

    // Can B see the added folders?
    unique_ptr<MegaNodeList> bView(megaApi[1]->getChildren(receivedShareNodeB));
    ASSERT_EQ(1, bView->size());
    ASSERT_STREQ(bView->get(0)->getName(), "sub-folder-A");
    unique_ptr<MegaNodeList> bView2(megaApi[1]->getChildren(bView->get(0)));
    ASSERT_EQ(2, bView2->size());
    ASSERT_STREQ(bView2->get(0)->getName(), "NO_KEY");  // TODO: This is technically not correct but a current side effect of avoiding going back to the servers frequently - to be fixed soon.  For now choose the value that matches production
    ASSERT_STREQ(bView2->get(1)->getName(), "NO_KEY");
}

string localpathToUtf8Leaf(const LocalPath& itemlocalname)
{
    return itemlocalname.leafName().toPath();
}

LocalPath fspathToLocal(const fs::path& p)
{
    string path(p.u8string());
    return LocalPath::fromAbsolutePath(path);
}


// TODO: SDK-1505
#ifndef __APPLE__
TEST_F(SdkTest, SdkTestFolderIteration)
#else
TEST_F(SdkTest, DISABLED_SdkTestFolderIteration)
#endif
{
    ASSERT_NO_FATAL_FAILURE(getAccountsForTest(2));

    for (int testcombination = 0; testcombination < 2; testcombination++)
    {
        bool openWithNameOrUseFileAccess = testcombination == 0;

        error_code ec;
        if (fs::exists("test_SdkTestFolderIteration"))
        {
            fs::remove_all("test_SdkTestFolderIteration", ec);
            ASSERT_TRUE(!ec) << "could not remove old test folder";
        }

        fs::create_directory("test_SdkTestFolderIteration", ec);
        ASSERT_TRUE(!ec) << "could not create test folder";

        fs::path iteratePath = fs::current_path() / "test_SdkTestFolderIteration";

        // make a directory
        fs::create_directory(iteratePath / "folder");

        // make a file
        {
            ofstream f( (iteratePath / "file.txt").u8string().c_str());
            f << "file content";
        }

        // make some content to test the glob flag
        {
            fs::create_directory(iteratePath / "glob1folder");
            fs::create_directory(iteratePath / "glob2folder");
            ofstream f1( (iteratePath / "glob1file.txt").u8string().c_str());
            ofstream f2( (iteratePath / "glob2file.txt").u8string().c_str());
            f1 << "file content";
            f2 << "file content";
        }
        unsigned glob_entries = 4;

        // make a symlink to a folder (not recoginised by our dnext() on windows currently)
        fs::create_directory_symlink(iteratePath / "folder", iteratePath / "folderlink", ec);
        ASSERT_TRUE(!ec) << "could not create folder symlink";

        // make a symlinnk to a file
        fs::create_symlink(iteratePath / "file.txt", iteratePath / "filelink.txt", ec);
        ASSERT_TRUE(!ec) << "could not create folder symlink";

        // note on windows:  symlinks are excluded by skipAttributes for FILE_ATTRIBUTE_REPARSE_POINT (also see https://docs.microsoft.com/en-us/windows/win32/fileio/determining-whether-a-directory-is-a-volume-mount-point)

        struct FileAccessFields
        {
            m_off_t size = -2;
            m_time_t mtime = 2;
            handle fsid = 3;
            bool fsidvalid = false;
            nodetype_t type = nodetype_t::TYPE_UNKNOWN;
            bool mIsSymLink = false;
            bool retry = false;
            int errorcode = -998;

            FileAccessFields() = default;

            FileAccessFields(const FileAccess& f)
            {
                size = f.size;
                mtime = f.mtime;
                fsid = f.fsid;
                fsidvalid = f.fsidvalid;
                type = f.type;
                mIsSymLink = f.mIsSymLink;
                retry = f.retry;
                errorcode = f.errorcode;
            }
            bool operator == (const FileAccessFields& f) const
            {
                if (size != f.size) { EXPECT_EQ(size, f.size); return false; }
                if (mtime != f.mtime) { EXPECT_EQ(mtime, f.mtime); return false; }

                if (!mIsSymLink)
                {
                    // do we need fsid to be correct for symlink?  Seems on mac plain vs iterated differ
                    if (fsid != f.fsid) { EXPECT_EQ(fsid, f.fsid); return false; }
                }

                if (fsidvalid != f.fsidvalid) { EXPECT_EQ(fsidvalid, f.fsidvalid); return false; }
                if (type != f.type) { EXPECT_EQ(type, f.type); return false; }
                if (mIsSymLink != f.mIsSymLink) { EXPECT_EQ(mIsSymLink, f.mIsSymLink); return false; }
                if (retry != f.retry) { EXPECT_EQ(retry, f.retry); return false; }
                if (errorcode != f.errorcode) { EXPECT_EQ(errorcode, f.errorcode); return false; }
                return true;
            }
        };

        // capture results from the ways of gettnig the file info
        std::map<std::string, FileAccessFields > plain_fopen;
        std::map<std::string, FileAccessFields > iterate_fopen;
        std::map<std::string, FileAccessFields > plain_follow_fopen;
        std::map<std::string, FileAccessFields > iterate_follow_fopen;

        auto fsa = makeFsAccess();
        auto localdir = fspathToLocal(iteratePath);

        std::unique_ptr<FileAccess> fopen_directory(fsa->newfileaccess(false));  // false = don't follow symlinks
        ASSERT_TRUE(fopen_directory->fopen(localdir, true, false));

        // now open and iterate the directory, not following symlinks (either by name or fopen'd directory)
        std::unique_ptr<DirAccess> da(fsa->newdiraccess());
        if (da->dopen(openWithNameOrUseFileAccess ? &localdir : NULL, openWithNameOrUseFileAccess ? NULL : fopen_directory.get(), false))
        {
            nodetype_t type;
            LocalPath itemlocalname;
            while (da->dnext(localdir, itemlocalname, false, &type))
            {
                string leafNameUtf8 = localpathToUtf8Leaf(itemlocalname);

                std::unique_ptr<FileAccess> plain_fopen_fa(fsa->newfileaccess(false));
                std::unique_ptr<FileAccess> iterate_fopen_fa(fsa->newfileaccess(false));

                LocalPath localpath = localdir;
                localpath.appendWithSeparator(itemlocalname, true);

                ASSERT_TRUE(plain_fopen_fa->fopen(localpath, true, false));
                plain_fopen[leafNameUtf8] = *plain_fopen_fa;

                ASSERT_TRUE(iterate_fopen_fa->fopen(localpath, true, false, da.get()));
                iterate_fopen[leafNameUtf8] = *iterate_fopen_fa;
            }
        }

        std::unique_ptr<FileAccess> fopen_directory2(fsa->newfileaccess(true));  // true = follow symlinks
        ASSERT_TRUE(fopen_directory2->fopen(localdir, true, false));

        // now open and iterate the directory, following symlinks (either by name or fopen'd directory)
        std::unique_ptr<DirAccess> da_follow(fsa->newdiraccess());
        if (da_follow->dopen(openWithNameOrUseFileAccess ? &localdir : NULL, openWithNameOrUseFileAccess ? NULL : fopen_directory2.get(), false))
        {
            nodetype_t type;
            LocalPath itemlocalname;
            while (da_follow->dnext(localdir, itemlocalname, true, &type))
            {
                string leafNameUtf8 = localpathToUtf8Leaf(itemlocalname);

                std::unique_ptr<FileAccess> plain_follow_fopen_fa(fsa->newfileaccess(true));
                std::unique_ptr<FileAccess> iterate_follow_fopen_fa(fsa->newfileaccess(true));

                LocalPath localpath = localdir;
                localpath.appendWithSeparator(itemlocalname, true);

                ASSERT_TRUE(plain_follow_fopen_fa->fopen(localpath, true, false));
                plain_follow_fopen[leafNameUtf8] = *plain_follow_fopen_fa;

                ASSERT_TRUE(iterate_follow_fopen_fa->fopen(localpath, true, false, da_follow.get()));
                iterate_follow_fopen[leafNameUtf8] = *iterate_follow_fopen_fa;
            }
        }

    #ifdef WIN32
        std::set<std::string> plain_names { "folder", "file.txt" }; // currently on windows, any type of symlink is ignored when iterating directories
        std::set<std::string> follow_names { "folder", "file.txt"};
    #else
        std::set<std::string> plain_names { "folder", "file.txt" };
        std::set<std::string> follow_names { "folder", "file.txt", "folderlink", "filelink.txt" };
    #endif

        ASSERT_EQ(plain_fopen.size(), plain_names.size() + glob_entries);
        ASSERT_EQ(iterate_fopen.size(), plain_names.size() + glob_entries);
        ASSERT_EQ(plain_follow_fopen.size(), follow_names.size() + glob_entries);
        ASSERT_EQ(iterate_follow_fopen.size(), follow_names.size() + glob_entries);

        for (auto& name : follow_names)
        {
            bool expected_non_follow = plain_names.find(name) != plain_names.end();
            bool issymlink = name.find("link") != string::npos;

            if (expected_non_follow)
            {
                ASSERT_TRUE(plain_fopen.find(name) != plain_fopen.end()) << name;
                ASSERT_TRUE(iterate_fopen.find(name) != iterate_fopen.end()) << name;

                auto& plain = plain_fopen[name];
                auto& iterate = iterate_fopen[name];

                ASSERT_EQ(plain, iterate)  << name;
                ASSERT_TRUE(plain.mIsSymLink == issymlink);
            }

            ASSERT_TRUE(plain_follow_fopen.find(name) != plain_follow_fopen.end()) << name;
            ASSERT_TRUE(iterate_follow_fopen.find(name) != iterate_follow_fopen.end()) << name;

            auto& plain_follow = plain_follow_fopen[name];
            auto& iterate_follow = iterate_follow_fopen[name];

            ASSERT_EQ(plain_follow, iterate_follow) << name;
            ASSERT_TRUE(plain_follow.mIsSymLink == issymlink);
        }

        //ASSERT_EQ(plain_fopen["folder"].size, 0);  size field is not set for folders
        ASSERT_EQ(plain_fopen["folder"].type, FOLDERNODE);
        ASSERT_EQ(plain_fopen["folder"].fsidvalid, true);
        ASSERT_EQ(plain_fopen["folder"].mIsSymLink, false);

        ASSERT_EQ(plain_fopen["file.txt"].size, 12);
        ASSERT_EQ(plain_fopen["file.txt"].fsidvalid, true);
        ASSERT_EQ(plain_fopen["file.txt"].type, FILENODE);
        ASSERT_EQ(plain_fopen["file.txt"].mIsSymLink, false);

// on windows and mac and linux, without the follow flag on, directory iteration does not report symlinks (currently)
//
//        //ASSERT_EQ(plain_fopen["folder"].size, 0);  size field is not set for folders
//        ASSERT_EQ(plain_fopen["folderlink"].type, FOLDERNODE);
//        ASSERT_EQ(plain_fopen["folderlink"].fsidvalid, true);
//        ASSERT_EQ(plain_fopen["folderlink"].mIsSymLink, true);
//
//        ASSERT_EQ(plain_fopen["filelink.txt"].size, 12);
//        ASSERT_EQ(plain_fopen["filelink.txt"].fsidvalid, true);
//        ASSERT_EQ(plain_fopen["filelink.txt"].type, FILENODE);
//        ASSERT_EQ(plain_fopen["filelink.txt"].mIsSymLink, true);
//
        ASSERT_TRUE(plain_fopen.find("folderlink") == plain_fopen.end());
        ASSERT_TRUE(plain_fopen.find("filelink.txt") == plain_fopen.end());

        // check the glob flag
        auto localdirGlob = fspathToLocal(iteratePath / "glob1*");
        std::unique_ptr<DirAccess> da2(fsa->newdiraccess());
        if (da2->dopen(&localdirGlob, NULL, true))
        {
            nodetype_t type;
            LocalPath itemlocalname;
            set<string> remainingExpected { "glob1folder", "glob1file.txt" };
            while (da2->dnext(localdir, itemlocalname, true, &type))
            {
                string leafNameUtf8 = localpathToUtf8Leaf(itemlocalname);
                ASSERT_EQ(leafNameUtf8.substr(0, 5), string("glob1"));
                ASSERT_TRUE(remainingExpected.find(leafNameUtf8) != remainingExpected.end());
                remainingExpected.erase(leafNameUtf8);
            }
            ASSERT_EQ(remainingExpected.size(), 0u);
        }

    }
}



/**
* @brief TEST_F SdkTestConsoleAutocomplete
*
* Run various tests confirming the console autocomplete will work as expected
*
*/
#ifdef _WIN32

bool cmp(const autocomplete::CompletionState& c, std::vector<std::string>& s)
{
    bool result = true;
    if (c.completions.size() != s.size())
    {
        result = false;
    }
    else
    {
        std::sort(s.begin(), s.end());
        for (size_t i = c.completions.size(); i--; )
        {
            if (c.completions[i].s != s[i])
            {
                result = false;
                break;
            }
        }
    }
    if (!result)
    {
        for (size_t i = 0; i < c.completions.size() || i < s.size(); ++i)
        {
            out() << (i < s.size() ? s[i] : "") << "/" << (i < c.completions.size() ? c.completions[i].s : "");
        }
    }
    return result;
}

TEST_F(SdkTest, SdkTestConsoleAutocomplete)
{
    ASSERT_NO_FATAL_FAILURE(getAccountsForTest(2));
    using namespace autocomplete;

    {
        std::unique_ptr<Either> p(new Either);
        p->Add(sequence(text("cd")));
        p->Add(sequence(text("lcd")));
        p->Add(sequence(text("ls"), opt(flag("-R"))));
        p->Add(sequence(text("lls"), opt(flag("-R")), param("folder")));
        ACN syntax(std::move(p));

        {
            auto r = autoComplete("", 0, syntax, false);
            std::vector<std::string> e{ "cd", "lcd", "ls", "lls" };
            ASSERT_TRUE(cmp(r, e));
        }

        {
            auto r = autoComplete("l", 1, syntax, false);
            std::vector<std::string> e{ "lcd", "ls", "lls" };
            ASSERT_TRUE(cmp(r, e));
        }

        {
            auto r = autoComplete("ll", 2, syntax, false);
            std::vector<std::string> e{ "lls" };
            ASSERT_TRUE(cmp(r, e));
        }

        {
            auto r = autoComplete("lls", 3, syntax, false);
            std::vector<std::string> e{ "lls" };
            ASSERT_TRUE(cmp(r, e));
        }

        {
            auto r = autoComplete("lls ", 4, syntax, false);
            std::vector<std::string> e{ "<folder>" };
            ASSERT_TRUE(cmp(r, e));
        }

        {
            auto r = autoComplete("lls -", 5, syntax, false);
            std::vector<std::string> e{ "-R" };
            ASSERT_TRUE(cmp(r, e));
        }

        {
            auto r = autoComplete("x", 1, syntax, false);
            std::vector<std::string> e{};
            ASSERT_TRUE(cmp(r, e));
        }

        {
            auto r = autoComplete("x ", 2, syntax, false);
            std::vector<std::string> e{};
            ASSERT_TRUE(cmp(r, e));
        }
    }

    ::mega::NodeHandle megaCurDir;

    MegaApiImpl* impl = *((MegaApiImpl**)(((char*)megaApi[0].get()) + sizeof(*megaApi[0].get())) - 1); //megaApi[0]->pImpl;
    MegaClient* client = impl->getMegaClient();


    std::unique_ptr<Either> p(new Either);
    p->Add(sequence(text("cd")));
    p->Add(sequence(text("lcd")));
    p->Add(sequence(text("ls"), opt(flag("-R")), opt(ACN(new MegaFS(true, true, client, &megaCurDir, "")))));
    p->Add(sequence(text("lls"), opt(flag("-R")), opt(ACN(new LocalFS(true, true, "")))));
    ACN syntax(std::move(p));

    error_code e;
    fs::remove_all("test_autocomplete_files", e);

    fs::create_directory("test_autocomplete_files");
    fs::path old_cwd = fs::current_path();
    fs::current_path("test_autocomplete_files");

    fs::create_directory("dir1");
    fs::create_directory("dir1\\sub11");
    fs::create_directory("dir1\\sub12");
    fs::create_directory("dir2");
    fs::create_directory("dir2\\sub21");
    fs::create_directory("dir2\\sub22");
    fs::create_directory("dir2a");
    fs::create_directory("dir2a\\dir space");
    fs::create_directory("dir2a\\dir space\\next");
    fs::create_directory("dir2a\\dir space2");
    fs::create_directory("dir2a\\nospace");

    {
        auto r = autoComplete("ls -R", 5, syntax, false);
        std::vector<std::string> e{"-R"};
        ASSERT_TRUE(cmp(r, e));
    }

    // dos style file completion, local fs
    CompletionTextOut s;

    {
        auto r = autoComplete("lls ", 4, syntax, false);
        std::vector<std::string> e{ "dir1", "dir2", "dir2a" };
        ASSERT_TRUE(cmp(r, e));
        applyCompletion(r, true, 100, s);
        ASSERT_EQ(r.line, "lls dir1");
    }

    {
        auto r = autoComplete("lls di", 6, syntax, false);
        std::vector<std::string> e{ "dir1", "dir2", "dir2a" };
        ASSERT_TRUE(cmp(r, e));
    }

    {
        auto r = autoComplete("lls dir2", 8, syntax, false);
        std::vector<std::string> e{ "dir2", "dir2a" };
        ASSERT_TRUE(cmp(r, e));
    }

    {
        auto r = autoComplete("lls dir2a", 9, syntax, false);
        std::vector<std::string> e{ "dir2a" };
        ASSERT_TRUE(cmp(r, e));
    }

    {
        auto r = autoComplete("lls dir2 something after", 8, syntax, false);
        std::vector<std::string> e{ "dir2", "dir2a" };
        ASSERT_TRUE(cmp(r, e));
    }

    {
        auto r = autoComplete("lls dir2something immeditely after", 8, syntax, false);
        std::vector<std::string> e{ "dir2", "dir2a" };
        ASSERT_TRUE(cmp(r, e));
    }

    {
        auto r = autoComplete("lls dir2\\", 9, syntax, false);
        std::vector<std::string> e{ "dir2\\sub21", "dir2\\sub22" };
        ASSERT_TRUE(cmp(r, e));
    }

    {
        auto r = autoComplete("lls dir2\\.\\", 11, syntax, false);
        std::vector<std::string> e{ "dir2\\.\\sub21", "dir2\\.\\sub22" };
        ASSERT_TRUE(cmp(r, e));
    }

    {
        auto r = autoComplete("lls dir2\\..", 11, syntax, false);
        std::vector<std::string> e{ "dir2\\.." };
        ASSERT_TRUE(cmp(r, e));
    }

    {
        auto r = autoComplete("lls dir2\\..\\", 12, syntax, false);
        std::vector<std::string> e{ "dir2\\..\\dir1", "dir2\\..\\dir2", "dir2\\..\\dir2a" };
        ASSERT_TRUE(cmp(r, e));
        applyCompletion(r, true, 100, s);
        ASSERT_EQ(r.line, "lls dir2\\..\\dir1");
        applyCompletion(r, true, 100, s);
        ASSERT_EQ(r.line, "lls dir2\\..\\dir2");
        applyCompletion(r, true, 100, s);
        ASSERT_EQ(r.line, "lls dir2\\..\\dir2a");
        applyCompletion(r, true, 100, s);
        ASSERT_EQ(r.line, "lls dir2\\..\\dir1");
        applyCompletion(r, false, 100, s);
        ASSERT_EQ(r.line, "lls dir2\\..\\dir2a");
        applyCompletion(r, false, 100, s);
        ASSERT_EQ(r.line, "lls dir2\\..\\dir2");
    }

    {
        auto r = autoComplete("lls dir2a\\", 10, syntax, false);
        applyCompletion(r, false, 100, s);
        ASSERT_EQ(r.line, "lls dir2a\\nospace");
        applyCompletion(r, false, 100, s);
        ASSERT_EQ(r.line, "lls \"dir2a\\dir space2\"");
        applyCompletion(r, false, 100, s);
        ASSERT_EQ(r.line, "lls \"dir2a\\dir space\"");
        applyCompletion(r, false, 100, s);
        ASSERT_EQ(r.line, "lls dir2a\\nospace");
    }

    {
        auto r = autoComplete("lls \"dir\"1\\", 11, syntax, false);
        applyCompletion(r, true, 100, s);
        ASSERT_EQ(r.line, "lls \"dir1\\sub11\"");
    }

    {
        auto r = autoComplete("lls dir1\\\"..\\dir2\\\"", std::string::npos, syntax, false);
        applyCompletion(r, true, 100, s);
        ASSERT_EQ(r.line, "lls \"dir1\\..\\dir2\\sub21\"");
    }

    {
        auto r = autoComplete("lls c:\\prog", std::string::npos, syntax, false);
        applyCompletion(r, true, 100, s);
        ASSERT_EQ(r.line, "lls \"c:\\Program Files\"");
        applyCompletion(r, true, 100, s);
        ASSERT_EQ(r.line, "lls \"c:\\Program Files (x86)\"");
    }

    {
        auto r = autoComplete("lls \"c:\\program files \"", std::string::npos, syntax, false);
        applyCompletion(r, true, 100, s);
        ASSERT_EQ(r.line, "lls \"c:\\Program Files (x86)\"");
    }

    // unix style completions, local fs

    {
        auto r = autoComplete("lls ", 4, syntax, true);
        std::vector<std::string> e{ "dir1\\", "dir2\\", "dir2a\\" };
        ASSERT_TRUE(cmp(r, e));
        applyCompletion(r, true, 100, s);
        ASSERT_EQ(r.line, "lls dir");
    }

    {
        auto r = autoComplete("lls di", 6, syntax, true);
        std::vector<std::string> e{ "dir1\\", "dir2\\", "dir2a\\" };
        ASSERT_TRUE(cmp(r, e));
        applyCompletion(r, true, 100, s);
        ASSERT_EQ(r.line, "lls dir");
    }

    {
        auto r = autoComplete("lls dir2", 8, syntax, true);
        std::vector<std::string> e{ "dir2\\", "dir2a\\" };
        ASSERT_TRUE(cmp(r, e));
        applyCompletion(r, true, 100, s);
        ASSERT_EQ(r.line, "lls dir2");
    }

    {
        auto r = autoComplete("lls dir2a", 9, syntax, true);
        std::vector<std::string> e{ "dir2a\\" };
        ASSERT_TRUE(cmp(r, e));
        applyCompletion(r, true, 100, s);
        ASSERT_EQ(r.line, "lls dir2a\\");
    }

    {
        auto r = autoComplete("lls dir2 something after", 8, syntax, true);
        std::vector<std::string> e{ "dir2\\", "dir2a\\" };
        ASSERT_TRUE(cmp(r, e));
        applyCompletion(r, true, 100, s);
        ASSERT_EQ(r.line, "lls dir2 something after");
    }

    {
        auto r = autoComplete("lls dir2asomething immediately after", 9, syntax, true);
        std::vector<std::string> e{ "dir2a\\" };
        ASSERT_TRUE(cmp(r, e));
        applyCompletion(r, true, 100, s);
        ASSERT_EQ(r.line, "lls dir2a\\something immediately after");
    }

    {
        auto r = autoComplete("lls dir2\\", 9, syntax, true);
        std::vector<std::string> e{ "dir2\\sub21\\", "dir2\\sub22\\" };
        ASSERT_TRUE(cmp(r, e));
        applyCompletion(r, true, 100, s);
        ASSERT_EQ(r.line, "lls dir2\\sub2");
        auto rr = autoComplete("lls dir2\\sub22", 14, syntax, true);
        applyCompletion(rr, true, 100, s);
        ASSERT_EQ(rr.line, "lls dir2\\sub22\\");
    }

    {
        auto r = autoComplete("lls dir2\\.\\", 11, syntax, true);
        std::vector<std::string> e{ "dir2\\.\\sub21\\", "dir2\\.\\sub22\\" };
        ASSERT_TRUE(cmp(r, e));
        applyCompletion(r, true, 100, s);
        ASSERT_EQ(r.line, "lls dir2\\.\\sub2");
    }

    {
        auto r = autoComplete("lls dir2\\..", 11, syntax, true);
        std::vector<std::string> e{ "dir2\\..\\" };
        ASSERT_TRUE(cmp(r, e));
        applyCompletion(r, true, 100, s);
        ASSERT_EQ(r.line, "lls dir2\\..\\");
    }

    {
        auto r = autoComplete("lls dir2\\..\\", 12, syntax, true);
        std::vector<std::string> e{ "dir2\\..\\dir1\\", "dir2\\..\\dir2\\", "dir2\\..\\dir2a\\" };
        ASSERT_TRUE(cmp(r, e));
        applyCompletion(r, true, 100, s);
        ASSERT_EQ(r.line, "lls dir2\\..\\dir");
    }

    {
        auto r = autoComplete("lls dir2\\..\\", 12, syntax, true);
        std::vector<std::string> e{ "dir2\\..\\dir1\\", "dir2\\..\\dir2\\", "dir2\\..\\dir2a\\" };
        ASSERT_TRUE(cmp(r, e));
        applyCompletion(r, true, 100, s);
        ASSERT_EQ(r.line, "lls dir2\\..\\dir");
    }

    {
        auto r = autoComplete("lls dir2a\\d", 11, syntax, true);
        applyCompletion(r, true, 100, s);
        ASSERT_EQ(r.line, "lls \"dir2a\\dir space\"");
        auto rr = autoComplete("lls \"dir2a\\dir space\"\\", std::string::npos, syntax, false);
        applyCompletion(rr, true, 100, s);
        ASSERT_EQ(rr.line, "lls \"dir2a\\dir space\\next\"");
    }

    {
        auto r = autoComplete("lls \"dir\"1\\", std::string::npos, syntax, true);
        applyCompletion(r, true, 100, s);
        ASSERT_EQ(r.line, "lls \"dir1\\sub1\"");
    }

    {
        auto r = autoComplete("lls dir1\\\"..\\dir2\\\"", std::string::npos, syntax, true);
        applyCompletion(r, true, 100, s);
        ASSERT_EQ(r.line, "lls \"dir1\\..\\dir2\\sub2\"");
    }

    {
        auto r = autoComplete("lls c:\\prog", std::string::npos, syntax, true);
        applyCompletion(r, true, 100, s);
        ASSERT_EQ(r.line, "lls c:\\program");
    }

    {
        auto r = autoComplete("lls \"c:\\program files \"", std::string::npos, syntax, true);
        applyCompletion(r, true, 100, s);
        ASSERT_EQ(r.line, "lls \"c:\\program files (x86)\\\"");
    }

    {
        auto r = autoComplete("lls 'c:\\program files '", std::string::npos, syntax, true);
        applyCompletion(r, true, 100, s);
        ASSERT_EQ(r.line, "lls 'c:\\program files (x86)\\'");
    }

    // mega dir setup

    MegaNode *rootnode = megaApi[0]->getRootNode();
    auto nh = createFolder(0, "test_autocomplete_megafs", rootnode);
    ASSERT_NE(nh, UNDEF);
    MegaNode *n0 = megaApi[0]->getNodeByHandle(nh);

    megaCurDir = NodeHandle().set6byte(nh);

    nh = createFolder(0, "dir1", n0);
    ASSERT_NE(nh, UNDEF);
    MegaNode *n1 = megaApi[0]->getNodeByHandle(nh);
    ASSERT_NE(createFolder(0, "sub11", n1), UNDEF);
    ASSERT_NE(createFolder(0, "sub12", n1), UNDEF);

    nh = createFolder(0, "dir2", n0);
    ASSERT_NE(nh, UNDEF);
    MegaNode *n2 = megaApi[0]->getNodeByHandle(nh);
    ASSERT_NE(createFolder(0, "sub21", n2), UNDEF);
    ASSERT_NE(createFolder(0, "sub22", n2), UNDEF);

    nh = createFolder(0, "dir2a", n0);
    ASSERT_NE(nh, UNDEF);
    MegaNode *n3 = megaApi[0]->getNodeByHandle(nh);

    nh = createFolder(0, "dir space", n3);
    ASSERT_NE(nh, UNDEF);

    MegaNode *n31 = megaApi[0]->getNodeByHandle(nh);

    ASSERT_NE(createFolder(0, "dir space2", n3), UNDEF);
    ASSERT_NE(createFolder(0, "nospace", n3), UNDEF);
    ASSERT_NE(createFolder(0, "next", n31), UNDEF);


    // dos style mega FS completions

    {
        auto r = autoComplete("ls ", std::string::npos, syntax, false);
        std::vector<std::string> e{ "dir1", "dir2", "dir2a" };
        ASSERT_TRUE(cmp(r, e));
        applyCompletion(r, true, 100, s);
        ASSERT_EQ(r.line, "ls dir1");
    }

    {
        auto r = autoComplete("ls di", std::string::npos, syntax, false);
        std::vector<std::string> e{ "dir1", "dir2", "dir2a" };
        ASSERT_TRUE(cmp(r, e));
    }

    {
        auto r = autoComplete("ls dir2", std::string::npos, syntax, false);
        std::vector<std::string> e{ "dir2", "dir2a" };
        ASSERT_TRUE(cmp(r, e));
    }

    {
        auto r = autoComplete("ls dir2a", std::string::npos, syntax, false);
        std::vector<std::string> e{ "dir2a" };
        ASSERT_TRUE(cmp(r, e));
    }

    {
        auto r = autoComplete("ls dir2 something after", 7, syntax, false);
        std::vector<std::string> e{ "dir2", "dir2a" };
        ASSERT_TRUE(cmp(r, e));
    }

    {
        auto r = autoComplete("ls dir2something immeditely after", 7, syntax, false);
        std::vector<std::string> e{ "dir2", "dir2a" };
        ASSERT_TRUE(cmp(r, e));
    }

    {
        auto r = autoComplete("ls dir2/", std::string::npos, syntax, false);
        std::vector<std::string> e{ "dir2/sub21", "dir2/sub22" };
        ASSERT_TRUE(cmp(r, e));
    }

    {
        auto r = autoComplete("ls dir2/./", std::string::npos, syntax, false);
        std::vector<std::string> e{ "dir2/./sub21", "dir2/./sub22" };
        ASSERT_TRUE(cmp(r, e));
    }

    {
        auto r = autoComplete("ls dir2/..", std::string::npos, syntax, false);
        std::vector<std::string> e{ "dir2/.." };
        ASSERT_TRUE(cmp(r, e));
    }

    {
        auto r = autoComplete("ls dir2/../", std::string::npos, syntax, false);
        std::vector<std::string> e{ "dir2/../dir1", "dir2/../dir2", "dir2/../dir2a" };
        ASSERT_TRUE(cmp(r, e));
        applyCompletion(r, true, 100, s);
        ASSERT_EQ(r.line, "ls dir2/../dir1");
        applyCompletion(r, true, 100, s);
        ASSERT_EQ(r.line, "ls dir2/../dir2");
        applyCompletion(r, true, 100, s);
        ASSERT_EQ(r.line, "ls dir2/../dir2a");
        applyCompletion(r, true, 100, s);
        ASSERT_EQ(r.line, "ls dir2/../dir1");
        applyCompletion(r, false, 100, s);
        ASSERT_EQ(r.line, "ls dir2/../dir2a");
        applyCompletion(r, false, 100, s);
        ASSERT_EQ(r.line, "ls dir2/../dir2");
    }

    {
        auto r = autoComplete("ls dir2a/", std::string::npos, syntax, false);
        applyCompletion(r, false, 100, s);
        ASSERT_EQ(r.line, "ls dir2a/nospace");
        applyCompletion(r, false, 100, s);
        ASSERT_EQ(r.line, "ls \"dir2a/dir space2\"");
        applyCompletion(r, false, 100, s);
        ASSERT_EQ(r.line, "ls \"dir2a/dir space\"");
        applyCompletion(r, false, 100, s);
        ASSERT_EQ(r.line, "ls dir2a/nospace");
    }

    {
        auto r = autoComplete("ls \"dir\"1/", std::string::npos, syntax, false);
        applyCompletion(r, true, 100, s);
        ASSERT_EQ(r.line, "ls \"dir1/sub11\"");
    }

    {
        auto r = autoComplete("ls dir1/\"../dir2/\"", std::string::npos, syntax, false);
        applyCompletion(r, true, 100, s);
        ASSERT_EQ(r.line, "ls \"dir1/../dir2/sub21\"");
    }

    {
        auto r = autoComplete("ls /test_autocomplete_meg", std::string::npos, syntax, false);
        applyCompletion(r, true, 100, s);
        ASSERT_EQ(r.line, "ls /test_autocomplete_megafs");
    }

    // unix style mega FS completions

    {
        auto r = autoComplete("ls ", std::string::npos, syntax, true);
        std::vector<std::string> e{ "dir1/", "dir2/", "dir2a/" };
        ASSERT_TRUE(cmp(r, e));
        applyCompletion(r, true, 100, s);
        ASSERT_EQ(r.line, "ls dir");
    }

    {
        auto r = autoComplete("ls di", std::string::npos, syntax, true);
        std::vector<std::string> e{ "dir1/", "dir2/", "dir2a/" };
        ASSERT_TRUE(cmp(r, e));
        applyCompletion(r, true, 100, s);
        ASSERT_EQ(r.line, "ls dir");
    }

    {
        auto r = autoComplete("ls dir2", std::string::npos, syntax, true);
        std::vector<std::string> e{ "dir2/", "dir2a/" };
        ASSERT_TRUE(cmp(r, e));
        applyCompletion(r, true, 100, s);
        ASSERT_EQ(r.line, "ls dir2");
    }

    {
        auto r = autoComplete("ls dir2a", std::string::npos, syntax, true);
        std::vector<std::string> e{ "dir2a/" };
        ASSERT_TRUE(cmp(r, e));
        applyCompletion(r, true, 100, s);
        ASSERT_EQ(r.line, "ls dir2a/");
    }

    {
        auto r = autoComplete("ls dir2 something after", 7, syntax, true);
        std::vector<std::string> e{ "dir2/", "dir2a/" };
        ASSERT_TRUE(cmp(r, e));
        applyCompletion(r, true, 100, s);
        ASSERT_EQ(r.line, "ls dir2 something after");
    }

    {
        auto r = autoComplete("ls dir2asomething immediately after", 8, syntax, true);
        std::vector<std::string> e{ "dir2a/" };
        ASSERT_TRUE(cmp(r, e));
        applyCompletion(r, true, 100, s);
        ASSERT_EQ(r.line, "ls dir2a/something immediately after");
    }

    {
        auto r = autoComplete("ls dir2/", std::string::npos, syntax, true);
        std::vector<std::string> e{ "dir2/sub21/", "dir2/sub22/" };
        ASSERT_TRUE(cmp(r, e));
        applyCompletion(r, true, 100, s);
        ASSERT_EQ(r.line, "ls dir2/sub2");
        auto rr = autoComplete("ls dir2/sub22", std::string::npos, syntax, true);
        applyCompletion(rr, true, 100, s);
        ASSERT_EQ(rr.line, "ls dir2/sub22/");
    }

    {
        auto r = autoComplete("ls dir2/./", std::string::npos, syntax, true);
        std::vector<std::string> e{ "dir2/./sub21/", "dir2/./sub22/" };
        ASSERT_TRUE(cmp(r, e));
        applyCompletion(r, true, 100, s);
        ASSERT_EQ(r.line, "ls dir2/./sub2");
    }

    {
        auto r = autoComplete("ls dir2/..", std::string::npos, syntax, true);
        std::vector<std::string> e{ "dir2/../" };
        ASSERT_TRUE(cmp(r, e));
        applyCompletion(r, true, 100, s);
        ASSERT_EQ(r.line, "ls dir2/../");
    }

    {
        auto r = autoComplete("ls dir2/../", std::string::npos, syntax, true);
        std::vector<std::string> e{ "dir2/../dir1/", "dir2/../dir2/", "dir2/../dir2a/" };
        ASSERT_TRUE(cmp(r, e));
        applyCompletion(r, true, 100, s);
        ASSERT_EQ(r.line, "ls dir2/../dir");
    }

    {
        auto r = autoComplete("ls dir2/../", std::string::npos, syntax, true);
        std::vector<std::string> e{ "dir2/../dir1/", "dir2/../dir2/", "dir2/../dir2a/" };
        ASSERT_TRUE(cmp(r, e));
        applyCompletion(r, true, 100, s);
        ASSERT_EQ(r.line, "ls dir2/../dir");
    }

    {
        auto r = autoComplete("ls dir2a/d", std::string::npos, syntax, true);
        applyCompletion(r, true, 100, s);
        ASSERT_EQ(r.line, "ls \"dir2a/dir space\"");
        auto rr = autoComplete("ls \"dir2a/dir space\"/", std::string::npos, syntax, false);
        applyCompletion(rr, true, 100, s);
        ASSERT_EQ(rr.line, "ls \"dir2a/dir space/next\"");
    }

    {
        auto r = autoComplete("ls \"dir\"1/", std::string::npos, syntax, true);
        applyCompletion(r, true, 100, s);
        ASSERT_EQ(r.line, "ls \"dir1/sub1\"");
    }

    {
        auto r = autoComplete("ls dir1/\"../dir2/\"", std::string::npos, syntax, true);
        applyCompletion(r, true, 100, s);
        ASSERT_EQ(r.line, "ls \"dir1/../dir2/sub2\"");
    }

    {
        auto r = autoComplete("ls /test_autocomplete_meg", std::string::npos, syntax, true);
        applyCompletion(r, true, 100, s);
        ASSERT_EQ(r.line, "ls /test_autocomplete_megafs/");
        r = autoComplete(r.line + "dir2a", std::string::npos, syntax, true);
        applyCompletion(r, true, 100, s);
        ASSERT_EQ(r.line, "ls /test_autocomplete_megafs/dir2a/");
        r = autoComplete(r.line + "d", std::string::npos, syntax, true);
        applyCompletion(r, true, 100, s);
        ASSERT_EQ(r.line, "ls \"/test_autocomplete_megafs/dir2a/dir space\"");
    }

    fs::current_path(old_cwd);

}
#endif

#ifdef ENABLE_CHAT

/**
 * @brief TEST_F SdkTestChat
 *
 * Initialize a test scenario by:
 *
 * - Setting a new contact to chat with
 *
 * Performs different operations related to chats:
 *
 * - Fetch the list of available chats
 * - Create a group chat
 * - Remove a peer from the chat
 * - Invite a contact to a chat
 * - Get the user-specific URL for the chat
 * - Update permissions of an existing peer in a chat
 */
TEST_F(SdkTest, SdkTestChat)
{
    LOG_info << "___TEST Chat___";
    ASSERT_NO_FATAL_FAILURE(getAccountsForTest(2));

    // --- Send a new contact request ---

    string message = "Hi contact. This is a testing message";

    mApi[1].contactRequestUpdated = false;
    ASSERT_NO_FATAL_FAILURE( inviteContact(0, mApi[1].email, message, MegaContactRequest::INVITE_ACTION_ADD) );
    ASSERT_TRUE( waitForResponse(&mApi[1].contactRequestUpdated) )   // at the target side (auxiliar account)
            << "Contact request update not received after " << maxTimeout << " seconds";
    // if there were too many invitations within a short period of time, the invitation can be rejected by
    // the API with `API_EOVERQUOTA = -17` as counter spamming meassure (+500 invites in the last 50 days)

    // --- Accept a contact invitation ---

    ASSERT_NO_FATAL_FAILURE( getContactRequest(1, false) );

    mApi[0].contactRequestUpdated = mApi[1].contactRequestUpdated = false;
    ASSERT_NO_FATAL_FAILURE( replyContact(mApi[1].cr.get(), MegaContactRequest::REPLY_ACTION_ACCEPT) );
    ASSERT_TRUE( waitForResponse(&mApi[1].contactRequestUpdated) )   // at the target side (auxiliar account)
            << "Contact request update not received after " << maxTimeout << " seconds";
    ASSERT_TRUE( waitForResponse(&mApi[0].contactRequestUpdated) )   // at the target side (main account)
            << "Contact request update not received after " << maxTimeout << " seconds";

    mApi[1].cr.reset();


    // --- Check list of available chats --- (fetch is done at SetUp())

    size_t numChats = mApi[0].chats.size();      // permanent chats cannot be deleted, so they're kept forever


    // --- Create a group chat ---

    MegaTextChatPeerList *peers;
    handle h;
    bool group;

    h = megaApi[1]->getMyUser()->getHandle();
    peers = MegaTextChatPeerList::createInstance();//new MegaTextChatPeerListPrivate();
    peers->addPeer(h, PRIV_STANDARD);
    group = true;

    mApi[1].chatUpdated = false;
    mApi[0].requestFlags[MegaRequest::TYPE_CHAT_CREATE] = false;
    ASSERT_NO_FATAL_FAILURE( createChat(group, peers) );
    ASSERT_TRUE( waitForResponse(&mApi[0].requestFlags[MegaRequest::TYPE_CHAT_CREATE]) )
            << "Cannot create a new chat";
    ASSERT_EQ(API_OK, mApi[0].lastError) << "Chat creation failed (error: " << mApi[0].lastError << ")";
    ASSERT_TRUE( waitForResponse(&mApi[1].chatUpdated ))   // at the target side (auxiliar account)
            << "Chat update not received after " << maxTimeout << " seconds";

    MegaHandle chatid = mApi[0].chatid;   // set at onRequestFinish() of chat creation request

    delete peers;

    // check the new chat information
    ASSERT_EQ(mApi[0].chats.size(), ++numChats) << "Unexpected received number of chats";
    ASSERT_TRUE(mApi[1].chatUpdated) << "The peer didn't receive notification of the chat creation";


    // --- Remove a peer from the chat ---

    mApi[1].chatUpdated = false;
    mApi[0].requestFlags[MegaRequest::TYPE_CHAT_REMOVE] = false;
    megaApi[0]->removeFromChat(chatid, h);
    ASSERT_TRUE( waitForResponse(&mApi[0].requestFlags[MegaRequest::TYPE_CHAT_REMOVE]) )
            << "Chat remove failed after " << maxTimeout << " seconds";
    ASSERT_EQ(API_OK, mApi[0].lastError) << "Removal of chat peer failed (error: " << mApi[0].lastError << ")";
    int numpeers = mApi[0].chats[chatid]->getPeerList() ? mApi[0].chats[chatid]->getPeerList()->size() : 0;
    ASSERT_EQ(numpeers, 0) << "Wrong number of peers in the list of peers";
    ASSERT_TRUE( waitForResponse(&mApi[1].chatUpdated) )   // at the target side (auxiliar account)
            << "Didn't receive notification of the peer removal after " << maxTimeout << " seconds";


    // --- Invite a contact to a chat ---

    mApi[1].chatUpdated = false;
    mApi[0].requestFlags[MegaRequest::TYPE_CHAT_INVITE] = false;
    megaApi[0]->inviteToChat(chatid, h, PRIV_STANDARD);
    ASSERT_TRUE( waitForResponse(&mApi[0].requestFlags[MegaRequest::TYPE_CHAT_INVITE]) )
            << "Chat invitation failed after " << maxTimeout << " seconds";
    ASSERT_EQ(API_OK, mApi[0].lastError) << "Invitation of chat peer failed (error: " << mApi[0].lastError << ")";
    numpeers = mApi[0].chats[chatid]->getPeerList() ? mApi[0].chats[chatid]->getPeerList()->size() : 0;
    ASSERT_EQ(numpeers, 1) << "Wrong number of peers in the list of peers";
    ASSERT_TRUE( waitForResponse(&mApi[1].chatUpdated) )   // at the target side (auxiliar account)
            << "The peer didn't receive notification of the invitation after " << maxTimeout << " seconds";


    // --- Get the user-specific URL for the chat ---

    mApi[0].requestFlags[MegaRequest::TYPE_CHAT_URL] = false;
    megaApi[0]->getUrlChat(chatid);
    ASSERT_TRUE( waitForResponse(&mApi[0].requestFlags[MegaRequest::TYPE_CHAT_URL]) )
            << "Retrieval of chat URL failed after " << maxTimeout << " seconds";
    ASSERT_EQ(API_OK, mApi[0].lastError) << "Retrieval of chat URL failed (error: " << mApi[0].lastError << ")";


    // --- Update Permissions of an existing peer in the chat

    mApi[1].chatUpdated = false;
    mApi[0].requestFlags[MegaRequest::TYPE_CHAT_UPDATE_PERMISSIONS] = false;
    megaApi[0]->updateChatPermissions(chatid, h, PRIV_RO);
    ASSERT_TRUE( waitForResponse(&mApi[0].requestFlags[MegaRequest::TYPE_CHAT_UPDATE_PERMISSIONS]) )
            << "Update chat permissions failed after " << maxTimeout << " seconds";
    ASSERT_EQ(API_OK, mApi[0].lastError) << "Update of chat permissions failed (error: " << mApi[0].lastError << ")";
    ASSERT_TRUE( waitForResponse(&mApi[1].chatUpdated) )   // at the target side (auxiliar account)
            << "The peer didn't receive notification of the invitation after " << maxTimeout << " seconds";

}
#endif

class myMIS : public MegaInputStream
{
public:
    int64_t size;
    ifstream ifs;

    myMIS(const char* filename)
        : ifs(filename, ios::binary)
    {
        ifs.seekg(0, ios::end);
        size = ifs.tellg();
        ifs.seekg(0, ios::beg);
    }
    virtual int64_t getSize() { return size; }

    virtual bool read(char *buffer, size_t size) {
        if (buffer)
        {
            ifs.read(buffer, size);
        }
        else
        {
            ifs.seekg(size, ios::cur);
        }
        return !ifs.fail();
    }
};


TEST_F(SdkTest, SdkTestFingerprint)
{
    LOG_info << "___TEST fingerprint stream/file___";
    ASSERT_NO_FATAL_FAILURE(getAccountsForTest(2));

    int filesizes[] = { 10, 100, 1000, 10000, 100000, 10000000 };
    string expected[] = {
        "DAQoBAMCAQQDAgEEAwAAAAAAAAQAypo7",
        "DAWQjMO2LBXoNwH_agtF8CX73QQAypo7",
        "EAugDFlhW_VTCMboWWFb9VMIxugQAypo7",
        "EAhAnWCqOGBx0gGOWe7N6wznWRAQAypo7",
        "GA6CGAQFLOwb40BGchttx22PvhZ5gQAypo7",
        "GA4CWmAdW1TwQ-bddEIKTmSDv0b2QQAypo7",
    };

    auto fsa = makeFsAccess();
    string name = "testfile";
    LocalPath localname = LocalPath::fromAbsolutePath(name);

    int value = 0x01020304;
    for (int i = sizeof filesizes / sizeof filesizes[0]; i--; )
    {
        {
            ofstream ofs(name.c_str(), ios::binary);
            char s[8192];
            ofs.rdbuf()->pubsetbuf(s, sizeof s);
            for (auto j = filesizes[i] / sizeof(value); j-- ; ) ofs.write((char*)&value, sizeof(value));
            ofs.write((char*)&value, filesizes[i] % sizeof(value));
        }

        fsa->setmtimelocal(localname, 1000000000);

        string streamfp, filefp;
        {
            m_time_t mtime = 0;
            {
                auto nfa = fsa->newfileaccess();
                nfa->fopen(localname);
                mtime = nfa->mtime;
            }

            myMIS mis(name.c_str());
            streamfp.assign(megaApi[0]->getFingerprint(&mis, mtime));
        }

        filefp = megaApi[0]->getFingerprint(name.c_str());

        ASSERT_EQ(streamfp, filefp);
        ASSERT_EQ(streamfp, expected[i]);
    }
}


static void incrementFilename(string& s)
{
    if (s.size() > 2)
    {
        if (isdigit(s[s.size() - 2]) | !isdigit(s[s.size() - 1]))
        {
            s += "00";
        }
        else
        {
            s[s.size() - 1] = static_cast<string::value_type>(s[s.size()-1] + 1);
            if (s[s.size() - 1] > '9')
            {
                s[s.size() - 1] = static_cast<string::value_type>(s[s.size()-1] - 1);
                s[s.size() - 2] = static_cast<string::value_type>(s[s.size()-2] + 1);
            }
        }
    }
}

struct second_timer
{
    m_time_t t;
    m_time_t pause_t;
    second_timer() { t = m_time(); }
    void reset () { t = m_time(); }
    void pause() { pause_t = m_time(); }
    void resume() { t += m_time() - pause_t; }
    size_t elapsed() { return size_t(m_time() - t); }
};

namespace mega
{
    class DebugTestHook
    {
    public:
        static int countdownToOverquota;
        static int countdownTo404;
        static int countdownTo403;
        static int countdownToTimeout;
        static bool isRaid;
        static bool isRaidKnown;

        static void onSetIsRaid_morechunks(::mega::RaidBufferManager* tbm)
        {

            unsigned oldvalue = tbm->raidLinesPerChunk;
            tbm->raidLinesPerChunk /= 4;
            LOG_info << "adjusted raidlinesPerChunk from " << oldvalue << " to " << tbm->raidLinesPerChunk;
        }

        static bool  onHttpReqPost509(HttpReq* req)
        {
            if (req->type == REQ_BINARY)
            {
                if (countdownToOverquota-- == 0) {
                    req->httpstatus = 509;
                    req->timeleft = 30;  // in seconds
                    req->status = REQ_FAILURE;

                    LOG_info << "SIMULATING HTTP GET 509 OVERQUOTA";
                    return true;
                }
            }
            return false;
        }

        static bool  onHttpReqPost404Or403(HttpReq* req)
        {
            if (req->type == REQ_BINARY)
            {
                if (countdownTo404-- == 0) {
                    req->httpstatus = 404;
                    req->status = REQ_FAILURE;

                    LOG_info << "SIMULATING HTTP GET 404";
                    return true;
                }
                if (countdownTo403-- == 0) {
                    req->httpstatus = 403;
                    req->status = REQ_FAILURE;

                    LOG_info << "SIMULATING HTTP GET 403";
                    return true;
                }
            }
            return false;
        }


        static bool  onHttpReqPostTimeout(HttpReq* req)
        {
            if (req->type == REQ_BINARY)
            {
                if (countdownToTimeout-- == 0) {
                    req->lastdata = Waiter::ds;
                    req->status = REQ_INFLIGHT;

                    LOG_info << "SIMULATING HTTP TIMEOUT (timeout period begins now)";
                    return true;
                }
            }
            return false;
        }

        static void onSetIsRaid(::mega::RaidBufferManager* tbm)
        {
            isRaid = tbm->isRaid();
            isRaidKnown = true;
        }

        static bool resetForTests()
        {
#ifdef MEGASDK_DEBUG_TEST_HOOKS_ENABLED
            globalMegaTestHooks = MegaTestHooks(); // remove any callbacks set in other tests
            countdownToOverquota = 3;
            countdownTo404 = 5;
            countdownTo403 = 10;
            countdownToTimeout = 15;
            isRaid = false;
            isRaidKnown = false;
            return true;
#else
            return false;
#endif
        }

        static void onSetIsRaid_smallchunks10(::mega::RaidBufferManager* tbm)
        {
            tbm->raidLinesPerChunk = 10;
        }

    };

    int DebugTestHook::countdownToOverquota = 3;
    bool DebugTestHook::isRaid = false;
    bool DebugTestHook::isRaidKnown = false;
    int DebugTestHook::countdownTo404 = 5;
    int DebugTestHook::countdownTo403 = 10;
    int DebugTestHook::countdownToTimeout = 15;

}


/**
* @brief TEST_F SdkTestCloudraidTransfers
*
* - Download our well-known cloudraid file with standard settings
* - Download our well-known cloudraid file, but this time with small chunk sizes and periodically pausing and unpausing
* - Download our well-known cloudraid file, but this time with small chunk sizes and periodically destrying the megaApi object, then recreating and Resuming (with session token)
*
*/

#ifdef DEBUG
TEST_F(SdkTest, SdkTestCloudraidTransfers)
{
    LOG_info << "___TEST Cloudraid transfers___";
    ASSERT_NO_FATAL_FAILURE(getAccountsForTest(2));

    ASSERT_TRUE(DebugTestHook::resetForTests()) << "SDK test hooks are not enabled in release mode";

    MegaNode *rootnode = megaApi[0]->getRootNode();

    auto importHandle = importPublicLink(0, MegaClient::MEGAURL+"/#!zAJnUTYD!8YE5dXrnIEJ47NdDfFEvqtOefhuDMphyae0KY5zrhns", rootnode);
    MegaHandle imported_file_handle = importHandle;

    MegaNode *nimported = megaApi[0]->getNodeByHandle(imported_file_handle);


    string filename = DOTSLASH "cloudraid_downloaded_file.sdktest";
    deleteFile(filename.c_str());

    // plain cloudraid download
    mApi[0].transferFlags[MegaTransfer::TYPE_DOWNLOAD] = false;
    megaApi[0]->startDownload(nimported,
                              filename.c_str(),
                              nullptr  /*customName*/,
                              nullptr  /*appData*/,
                              false    /*startFirst*/,
                              nullptr  /*cancelToken*/);

    ASSERT_TRUE(waitForResponse(&mApi[0].transferFlags[MegaTransfer::TYPE_DOWNLOAD], 600))
        << "Download cloudraid transfer failed after " << maxTimeout << " seconds";
    ASSERT_EQ(API_OK, mApi[0].lastError) << "Cannot download the cloudraid file (error: " << mApi[0].lastError << ")";


    // cloudraid download with periodic pause and resume

    incrementFilename(filename);
    deleteFile(filename.c_str());

    // smaller chunk sizes so we can get plenty of pauses
    #ifdef MEGASDK_DEBUG_TEST_HOOKS_ENABLED
    globalMegaTestHooks.onSetIsRaid = ::mega::DebugTestHook::onSetIsRaid_morechunks;
    #endif

    // plain cloudraid download
    {
        onTransferUpdate_progress = 0;
        onTransferUpdate_filesize = 0;
        mApi[0].transferFlags[MegaTransfer::TYPE_DOWNLOAD] = false;
        megaApi[0]->startDownload(nimported,
                                  filename.c_str(),
                                  nullptr  /*customName*/,
                                  nullptr  /*appData*/,
                                  false    /*startFirst*/,
                                  nullptr  /*cancelToken*/);

        m_off_t lastprogress = 0, pausecount = 0;
        second_timer t;
        while (t.elapsed() < 60 && (onTransferUpdate_filesize == 0 || onTransferUpdate_progress < onTransferUpdate_filesize))
        {
            if (onTransferUpdate_progress > lastprogress)
            {
                megaApi[0]->pauseTransfers(true);
                pausecount += 1;
                WaitMillisec(100);
                megaApi[0]->pauseTransfers(false);
                lastprogress = onTransferUpdate_progress;
            }
            WaitMillisec(100);
        }
        ASSERT_LT(t.elapsed(), 60u) << "timed out downloading cloudraid file";
        ASSERT_GE(onTransferUpdate_filesize, 0u);
        ASSERT_TRUE(onTransferUpdate_progress == onTransferUpdate_filesize);
        ASSERT_GE(pausecount, 3);
        ASSERT_TRUE(waitForResponse(&mApi[0].transferFlags[MegaTransfer::TYPE_DOWNLOAD], 30))<< "Download cloudraid transfer with pauses failed";
        ASSERT_EQ(API_OK, mApi[0].lastError) << "Cannot download the cloudraid file (error: " << mApi[0].lastError << ")";
    }


    incrementFilename(filename);
    deleteFile(filename.c_str());

    // cloudraid download with periodic full exit and resume from session ID
    // plain cloudraid download
    {
        megaApi[0]->setMaxDownloadSpeed(32 * 1024 * 1024 * 8 / 30); // should take 30 seconds, not counting exit/resume session
        mApi[0].transferFlags[MegaTransfer::TYPE_DOWNLOAD] = false;
        megaApi[0]->startDownload(nimported,
                                  filename.c_str(),
                                  nullptr  /*customName*/,
                                  nullptr  /*appData*/,
                                  false    /*startFirst*/,
                                  nullptr  /*cancelToken*/);

        std::string sessionId = megaApi[0]->dumpSession();

        onTransferUpdate_progress = 0;// updated in callbacks
        onTransferUpdate_filesize = 0;
        m_off_t lastprogress = 0;
        unsigned exitresumecount = 0;
        second_timer t;
        auto initialOnTranferFinishedCount = onTranferFinishedCount;
        auto lastOnTranferFinishedCount = onTranferFinishedCount;
        while (t.elapsed() < 180 && onTranferFinishedCount < initialOnTranferFinishedCount + 2)
        {
            if (onTranferFinishedCount > lastOnTranferFinishedCount)
            {
                t.reset();
                lastOnTranferFinishedCount = onTranferFinishedCount;
                deleteFile(filename.c_str());
                onTransferUpdate_progress = 0;
                onTransferUpdate_filesize = 0;
                lastprogress = 0;
                mApi[0].transferFlags[MegaTransfer::TYPE_DOWNLOAD] = false;
                megaApi[0]->startDownload(nimported,
                                          filename.c_str(),
                                          nullptr  /*customName*/,
                                          nullptr  /*appData*/,
                                          false    /*startFirst*/,
                                          nullptr  /*cancelToken*/);
            }
            else if (onTransferUpdate_progress > lastprogress + onTransferUpdate_filesize/10 )
            {
                if (exitresumecount < 3*(onTranferFinishedCount - initialOnTranferFinishedCount + 1))
                {
                    megaApi[0].reset();
                    exitresumecount += 1;
                    WaitMillisec(100);

                    megaApi[0].reset(newMegaApi(APP_KEY.c_str(), megaApiCacheFolder(0).c_str(), USER_AGENT.c_str(), unsigned(THREADS_PER_MEGACLIENT)));
                    mApi[0].megaApi = megaApi[0].get();
                    megaApi[0]->addListener(this);
                    megaApi[0]->setMaxDownloadSpeed(32 * 1024 * 1024 * 8 / 30); // should take 30 seconds, not counting exit/resume session

                    t.pause();
                    ASSERT_NO_FATAL_FAILURE(resumeSession(sessionId.c_str()));
                    ASSERT_NO_FATAL_FAILURE(fetchnodes(0));
                    t.resume();

                    lastprogress = onTransferUpdate_progress;
                }
            }
            WaitMillisec(1);
        }
        ASSERT_EQ(onTransferUpdate_progress, onTransferUpdate_filesize);
        ASSERT_EQ(initialOnTranferFinishedCount + 2, onTranferFinishedCount);
        ASSERT_GE(exitresumecount, 6u);
        ASSERT_TRUE(waitForResponse(&mApi[0].transferFlags[MegaTransfer::TYPE_DOWNLOAD], 1)) << "Download cloudraid transfer with pauses failed";
        ASSERT_EQ(API_OK, mApi[0].lastError) << "Cannot download the cloudraid file (error: " << mApi[0].lastError << ")";
    }

    ASSERT_TRUE(DebugTestHook::resetForTests()) << "SDK test hooks are not enabled in release mode";
}
#endif


/**
* @brief TEST_F SdkTestCloudraidTransferWithConnectionFailures
*
* Download a cloudraid file but with a connection failing with http errors 404 and 403.   The download should recover from the problems in 5 channel mode
*
*/

#ifdef DEBUG
TEST_F(SdkTest, SdkTestCloudraidTransferWithConnectionFailures)
{
    LOG_info << "___TEST Cloudraid transfers___";
    ASSERT_NO_FATAL_FAILURE(getAccountsForTest(2));

    ASSERT_TRUE(DebugTestHook::resetForTests()) << "SDK test hooks are not enabled in release mode";

    std::unique_ptr<MegaNode> rootnode{megaApi[0]->getRootNode()};

    auto importHandle = importPublicLink(0, MegaClient::MEGAURL+"/#!zAJnUTYD!8YE5dXrnIEJ47NdDfFEvqtOefhuDMphyae0KY5zrhns", rootnode.get());
    std::unique_ptr<MegaNode> nimported{megaApi[0]->getNodeByHandle(importHandle)};


    string filename = DOTSLASH "cloudraid_downloaded_file.sdktest";
    deleteFile(filename.c_str());

    // set up for 404 and 403 errors
    // smaller chunk sizes so we can get plenty of pauses
    DebugTestHook::countdownTo404 = 5;
    DebugTestHook::countdownTo403 = 12;
#ifdef MEGASDK_DEBUG_TEST_HOOKS_ENABLED
    globalMegaTestHooks.onHttpReqPost = DebugTestHook::onHttpReqPost404Or403;
    globalMegaTestHooks.onSetIsRaid = DebugTestHook::onSetIsRaid_morechunks;
#endif

    // plain cloudraid download
    {
        onTransferUpdate_progress = 0;
        onTransferUpdate_filesize = 0;
        mApi[0].transferFlags[MegaTransfer::TYPE_DOWNLOAD] = false;
        megaApi[0]->startDownload(nimported.get(),
                                  filename.c_str(),
                                  nullptr  /*customName*/,
                                  nullptr  /*appData*/,
                                  false    /*startFirst*/,
                                  nullptr  /*cancelToken*/);

        ASSERT_TRUE(waitForResponse(&mApi[0].transferFlags[MegaTransfer::TYPE_DOWNLOAD], 180)) << "Cloudraid download with 404 and 403 errors time out (180 seconds)";
        ASSERT_EQ(API_OK, mApi[0].lastError) << "Cannot download the cloudraid file (error: " << mApi[0].lastError << ")";
        ASSERT_GE(onTransferUpdate_filesize, 0u);
        ASSERT_TRUE(onTransferUpdate_progress == onTransferUpdate_filesize);
        ASSERT_LT(DebugTestHook::countdownTo404, 0);
        ASSERT_LT(DebugTestHook::countdownTo403, 0);
    }


    ASSERT_TRUE(DebugTestHook::resetForTests()) << "SDK test hooks are not enabled in release mode";
}
#endif


/**
* @brief TEST_F SdkTestCloudraidTransferWithConnectionFailures
*
* Download a cloudraid file but with a connection failing with http errors 404 and 403.   The download should recover from the problems in 5 channel mode
*
*/

#ifdef DEBUG
TEST_F(SdkTest, SdkTestCloudraidTransferWithSingleChannelTimeouts)
{
    LOG_info << "___TEST Cloudraid transfers___";
    ASSERT_NO_FATAL_FAILURE(getAccountsForTest(2));

    ASSERT_TRUE(DebugTestHook::resetForTests()) << "SDK test hooks are not enabled in release mode";

    std::unique_ptr<MegaNode> rootnode{megaApi[0]->getRootNode()};

    auto importHandle = importPublicLink(0, MegaClient::MEGAURL+"/#!zAJnUTYD!8YE5dXrnIEJ47NdDfFEvqtOefhuDMphyae0KY5zrhns", rootnode.get());
    std::unique_ptr<MegaNode> nimported{megaApi[0]->getNodeByHandle(importHandle)};


    string filename = DOTSLASH "cloudraid_downloaded_file.sdktest";
    deleteFile(filename.c_str());

    // set up for 404 and 403 errors
    // smaller chunk sizes so we can get plenty of pauses
    DebugTestHook::countdownToTimeout = 15;
#ifdef MEGASDK_DEBUG_TEST_HOOKS_ENABLED
    globalMegaTestHooks.onHttpReqPost = DebugTestHook::onHttpReqPostTimeout;
    globalMegaTestHooks.onSetIsRaid = DebugTestHook::onSetIsRaid_morechunks;
#endif

    // plain cloudraid download
    {
        onTransferUpdate_progress = 0;
        onTransferUpdate_filesize = 0;
        mApi[0].transferFlags[MegaTransfer::TYPE_DOWNLOAD] = false;
        megaApi[0]->startDownload(nimported.get(),
                                  filename.c_str(),
                                  nullptr  /*customName*/,
                                  nullptr  /*appData*/,
                                  false    /*startFirst*/,
                                  nullptr  /*cancelToken*/);

        ASSERT_TRUE(waitForResponse(&mApi[0].transferFlags[MegaTransfer::TYPE_DOWNLOAD], 180)) << "Cloudraid download with timeout errors timed out (180 seconds)";
        ASSERT_EQ(API_OK, mApi[0].lastError) << "Cannot download the cloudraid file (error: " << mApi[0].lastError << ")";
        ASSERT_GE(onTransferUpdate_filesize, 0u);
        ASSERT_EQ(onTransferUpdate_progress, onTransferUpdate_filesize);
        ASSERT_LT(DebugTestHook::countdownToTimeout, 0);
    }
    ASSERT_TRUE(DebugTestHook::resetForTests()) << "SDK test hooks are not enabled in release mode";
}
#endif



/**
* @brief TEST_F SdkTestOverquotaNonCloudraid
*
* Induces a simulated overquota error during a conventional download.  Confirms the download stops, pauses, and resumes.
*
*/

#ifdef DEBUG
TEST_F(SdkTest, SdkTestOverquotaNonCloudraid)
{
    LOG_info << "___TEST SdkTestOverquotaNonCloudraid";
    ASSERT_NO_FATAL_FAILURE(getAccountsForTest(2));

    //for (int i = 0; i < 1000; ++i) {
    ASSERT_TRUE(DebugTestHook::resetForTests()) << "SDK test hooks are not enabled in release mode";

    // make a file to download, and upload so we can pull it down
    std::unique_ptr<MegaNode> rootnode{megaApi[0]->getRootNode()};
    deleteFile(UPFILE);

    ASSERT_TRUE(createFile(UPFILE, true)) << "Couldn't create " << UPFILE;
    MegaHandle uploadedNodeHandle = UNDEF;
    ASSERT_EQ(MegaError::API_OK, doStartUpload(0, &uploadedNodeHandle, UPFILE.c_str(),
                                                        rootnode.get(),
                                                        nullptr /*fileName*/,
                                                        ::mega::MegaApi::INVALID_CUSTOM_MOD_TIME,
                                                        nullptr /*appData*/,
                                                        false   /*isSourceTemporary*/,
                                                        false   /*startFirst*/,
                                                        nullptr /*cancelToken*/)) << "Upload transfer failed";

    std::unique_ptr<MegaNode> n1{megaApi[0]->getNodeByHandle(uploadedNodeHandle)};

    ASSERT_NE(n1.get(), ((::mega::MegaNode *)NULL));

    // set up to simulate 509 error
    DebugTestHook::isRaid = false;
    DebugTestHook::isRaidKnown = false;
    DebugTestHook::countdownToOverquota = 3;
    #ifdef MEGASDK_DEBUG_TEST_HOOKS_ENABLED
    globalMegaTestHooks.onHttpReqPost = DebugTestHook::onHttpReqPost509;
    globalMegaTestHooks.onSetIsRaid = DebugTestHook::onSetIsRaid;
    #endif

    // download - we should see a 30 second pause for 509 processing in the middle
    string filename2 = DOTSLASH + DOWNFILE;
    deleteFile(filename2);
    mApi[0].transferFlags[MegaTransfer::TYPE_DOWNLOAD] = false;
    megaApi[0]->startDownload(n1.get(),
                              filename2.c_str(),
                              nullptr  /*customName*/,
                              nullptr  /*appData*/,
                              false    /*startFirst*/,
                              nullptr  /*cancelToken*/);

    // get to 30 sec pause point
    second_timer t;
    while (t.elapsed() < 30 && DebugTestHook::countdownToOverquota >= 0)
    {
        WaitMillisec(1000);
    }
    ASSERT_TRUE(DebugTestHook::isRaidKnown);
    ASSERT_FALSE(DebugTestHook::isRaid);

    // ok so now we should see no more http requests sent for 30 seconds. Test 20 for reliable testing
    int originalcount = DebugTestHook::countdownToOverquota;
    second_timer t2;
    while (t2.elapsed() < 20)
    {
        WaitMillisec(1000);
    }
    ASSERT_TRUE(DebugTestHook::countdownToOverquota == originalcount);

    // Now wait for the file to finish

    ASSERT_TRUE(waitForResponse(&mApi[0].transferFlags[MegaTransfer::TYPE_DOWNLOAD], 600))
        << "Download transfer failed after " << maxTimeout << " seconds";
    ASSERT_EQ(API_OK, mApi[0].lastError) << "Cannot download the file (error: " << mApi[0].lastError << ")";

    ASSERT_LT(DebugTestHook::countdownToOverquota, 0);
    ASSERT_LT(DebugTestHook::countdownToOverquota, originalcount);  // there should have been more http activity after the wait

    ASSERT_TRUE(DebugTestHook::resetForTests()) << "SDK test hooks are not enabled in release mode";

    //cout << "Passed round " << i; }

}
#endif


/**
* @brief TEST_F SdkTestOverquotaNonCloudraid
*
* use the hooks to simulate an overquota condition while running a raid download transfer, and check the handling
*
*/

#ifdef DEBUG
TEST_F(SdkTest, SdkTestOverquotaCloudraid)
{
    LOG_info << "___TEST SdkTestOverquotaCloudraid";
    ASSERT_NO_FATAL_FAILURE(getAccountsForTest(2));

    ASSERT_TRUE(DebugTestHook::resetForTests()) << "SDK test hooks are not enabled in release mode";

    auto importHandle = importPublicLink(0, MegaClient::MEGAURL+"/#!zAJnUTYD!8YE5dXrnIEJ47NdDfFEvqtOefhuDMphyae0KY5zrhns", megaApi[0]->getRootNode());
    MegaNode *nimported = megaApi[0]->getNodeByHandle(importHandle);

    // set up to simulate 509 error
    DebugTestHook::isRaid = false;
    DebugTestHook::isRaidKnown = false;
    DebugTestHook::countdownToOverquota = 8;
    #ifdef MEGASDK_DEBUG_TEST_HOOKS_ENABLED
    globalMegaTestHooks.onHttpReqPost = DebugTestHook::onHttpReqPost509;
    globalMegaTestHooks.onSetIsRaid = DebugTestHook::onSetIsRaid;
    #endif

    // download - we should see a 30 second pause for 509 processing in the middle
    string filename2 = DOTSLASH + DOWNFILE;
    deleteFile(filename2);
    mApi[0].transferFlags[MegaTransfer::TYPE_DOWNLOAD] = false;
    megaApi[0]->startDownload(nimported,
                              filename2.c_str(),
                              nullptr  /*customName*/,
                              nullptr  /*appData*/,
                              false    /*startFirst*/,
                              nullptr  /*cancelToken*/);

    // get to 30 sec pause point
    second_timer t;
    while (t.elapsed() < 30 && DebugTestHook::countdownToOverquota >= 0)
    {
        WaitMillisec(1000);
    }
    ASSERT_TRUE(DebugTestHook::isRaidKnown);
    ASSERT_TRUE(DebugTestHook::isRaid);

    // ok so now we should see no more http requests sent for 30 seconds.  Test 20 for reliablilty
    int originalcount = DebugTestHook::countdownToOverquota;
    second_timer t2;
    while (t2.elapsed() < 20)
    {
        WaitMillisec(1000);
    }
    ASSERT_EQ(DebugTestHook::countdownToOverquota, originalcount);

    // Now wait for the file to finish

    ASSERT_TRUE(waitForResponse(&mApi[0].transferFlags[MegaTransfer::TYPE_DOWNLOAD], 600))
        << "Download transfer failed after " << maxTimeout << " seconds";
    ASSERT_EQ(API_OK, mApi[0].lastError) << "Cannot download the file (error: " << mApi[0].lastError << ")";

    ASSERT_LT(DebugTestHook::countdownToOverquota, 0);
    ASSERT_LT(DebugTestHook::countdownToOverquota, originalcount);  // there should have been more http activity after the wait

    ASSERT_TRUE(DebugTestHook::resetForTests()) << "SDK test hooks are not enabled in release mode";
}
#endif


struct CheckStreamedFile_MegaTransferListener : public MegaTransferListener
{
    typedef ::mega::byte byte;

    size_t reserved;
    size_t receiveBufPos;
    size_t file_start_offset;
    byte* receiveBuf;
    bool completedSuccessfully;
    bool completedUnsuccessfully;
    MegaError* completedUnsuccessfullyError;
    byte* compareDecryptedData;
    bool comparedEqual;


    CheckStreamedFile_MegaTransferListener(size_t receiveStartPoint, size_t receiveSizeExpected, byte* fileCompareData)
        : reserved(0)
        , receiveBufPos(0)
        , file_start_offset(0)
        , receiveBuf(NULL)
        , completedSuccessfully(false)
        , completedUnsuccessfully(false)
        , completedUnsuccessfullyError(NULL)
        , compareDecryptedData(fileCompareData)
        , comparedEqual(true)
    {
        file_start_offset = receiveStartPoint;
        reserved = receiveSizeExpected;
        receiveBuf = new byte[reserved];
        compareDecryptedData = fileCompareData;
    }

    ~CheckStreamedFile_MegaTransferListener()
    {
        delete[] receiveBuf;
    }

    void onTransferStart(MegaApi *api, MegaTransfer *transfer) override
    {
    }
    void onTransferFinish(MegaApi* api, MegaTransfer *transfer, MegaError* error) override
    {
        if (error && error->getErrorCode() != API_OK)
        {
            ((error->getErrorCode() == API_EARGS && reserved == 0) ? completedSuccessfully : completedUnsuccessfully) = true;
            completedUnsuccessfullyError = error->copy();
        }
        else
        {
            if (0 != memcmp(receiveBuf, compareDecryptedData + file_start_offset, receiveBufPos))
                comparedEqual = false;
            completedSuccessfully = true;
        }
    }
    void onTransferUpdate(MegaApi *api, MegaTransfer *transfer) override
    {
    }
    void onTransferTemporaryError(MegaApi *api, MegaTransfer * /*transfer*/, MegaError* error) override
    {
        ostringstream msg;
        msg << "onTransferTemporaryError: " << (error ? error->getErrorString() : "NULL");
        api->log(MegaApi::LOG_LEVEL_WARNING, msg.str().c_str());
    }
    bool onTransferData(MegaApi *api, MegaTransfer *transfer, char *buffer, size_t size) override
    {
        assert(receiveBufPos + size <= reserved);
        memcpy(receiveBuf + receiveBufPos, buffer, size);
        receiveBufPos += size;

        if (0 != memcmp(receiveBuf, compareDecryptedData + file_start_offset, receiveBufPos))
            comparedEqual = false;

        return true;
    }
};


CheckStreamedFile_MegaTransferListener* StreamRaidFilePart(MegaApi* megaApi, m_off_t start, m_off_t end, bool raid, bool smallpieces, MegaNode* raidFileNode, MegaNode*nonRaidFileNode, ::mega::byte* filecomparedata)
{
    assert(raidFileNode && nonRaidFileNode);
    LOG_info << "stream test ---------------------------------------------------" << start << " to " << end << "(len " << end - start << ") " << (raid ? " RAID " : " non-raid ") << (raid ? (smallpieces ? " smallpieces " : "normalpieces") : "");

#ifdef MEGASDK_DEBUG_TEST_HOOKS_ENABLED
    globalMegaTestHooks.onSetIsRaid = smallpieces ? &DebugTestHook::onSetIsRaid_smallchunks10 : NULL;
#endif

    CheckStreamedFile_MegaTransferListener* p = new CheckStreamedFile_MegaTransferListener(size_t(start), size_t(end - start), filecomparedata);
    megaApi->setStreamingMinimumRate(0);
    megaApi->startStreaming(raid ? raidFileNode : nonRaidFileNode, start, end - start, p);
    return p;
}



/**
* @brief TEST_F SdkCloudraidStreamingSoakTest
*
* Stream random portions of the well-known file for 10 minutes, while randomly varying
*       raid / non-raid
*       front/end/middle  (especial attention to first and last raidlines, and varying start/end within a raidline)
*       large piece / small piece
*       small raid chunk sizes (so small pieces of file don't just load in one request per connection) / normal sizes
*
*/


TEST_F(SdkTest, SdkCloudraidStreamingSoakTest)
{
    LOG_info << "___TEST SdkCloudraidStreamingSoakTest";
    ASSERT_NO_FATAL_FAILURE(getAccountsForTest(2));

#ifdef MEGASDK_DEBUG_TEST_HOOKS_ENABLED
    ASSERT_TRUE(DebugTestHook::resetForTests()) << "SDK test hooks are not enabled in release mode";
#endif

    // ensure we have our standard raid test file
    auto importHandle = importPublicLink(0, MegaClient::MEGAURL+"/#!zAJnUTYD!8YE5dXrnIEJ47NdDfFEvqtOefhuDMphyae0KY5zrhns", std::unique_ptr<MegaNode>{megaApi[0]->getRootNode()}.get());
    MegaNode *nimported = megaApi[0]->getNodeByHandle(importHandle);

    MegaNode *rootnode = megaApi[0]->getRootNode();

    // get the file, and upload as non-raid
    string filename2 = DOTSLASH + DOWNFILE;
    deleteFile(filename2);

    mApi[0].transferFlags[MegaTransfer::TYPE_DOWNLOAD] = false;
    megaApi[0]->startDownload(nimported,
                              filename2.c_str(),
                              nullptr  /*customName*/,
                              nullptr  /*appData*/,
                              false    /*startFirst*/,
                              nullptr  /*cancelToken*/);

    ASSERT_TRUE(waitForResponse(&mApi[0].transferFlags[MegaTransfer::TYPE_DOWNLOAD])) << "Setup transfer failed after " << maxTimeout << " seconds";
    ASSERT_EQ(API_OK, mApi[0].lastError) << "Cannot download the initial file (error: " << mApi[0].lastError << ")";

    char raidchar = 0;
    char nonraidchar = 'M';

    string filename3 = filename2;
    incrementFilename(filename3);
    filename3 += ".neverseenbefore";
    deleteFile(filename3);
    copyFile(filename2, filename3);
    {
        fstream fs(filename3.c_str(), ios::in | ios::out | ios::binary);
        raidchar = (char)fs.get();
        fs.seekg(0);
        fs.put('M');  // we have to edit the file before upload, as Mega is too clever and will skip actual upload otherwise
        fs.flush();
    }

    // actual upload
    MegaHandle uploadedNodeHandle = UNDEF;
    ASSERT_EQ(MegaError::API_OK, doStartUpload(0, &uploadedNodeHandle, filename3.c_str(),
                                                        rootnode,
                                                        nullptr /*fileName*/,
                                                        ::mega::MegaApi::INVALID_CUSTOM_MOD_TIME,
                                                        nullptr /*appData*/,
                                                        false   /*isSourceTemporary*/,
                                                        false   /*startFirst*/,
                                                        nullptr /*cancelToken*/)) << "Upload transfer failed";

    MegaNode *nonRaidNode = megaApi[0]->getNodeByHandle(uploadedNodeHandle);

    int64_t filesize = getFilesize(filename2);
    std::ifstream compareDecryptedFile(filename2.c_str(), ios::binary);
    std::vector<::mega::byte> compareDecryptedData(static_cast<size_t>(filesize));
    compareDecryptedFile.read((char*)compareDecryptedData.data(), filesize);

    m_time_t starttime = m_time();
    int seconds_to_test_for = 60; //gRunningInCI ? 60 : 60 * 10;

    // ok loop for 10 minutes  (one munite under jenkins)
    srand(unsigned(starttime));
    int randomRunsDone = 0;
    m_off_t randomRunsBytes = 0;
    for (; m_time() - starttime < seconds_to_test_for; ++randomRunsDone)
    {

        int testtype = rand() % 10;
        int smallpieces = rand() % 2;
        int nonraid = rand() % 4 == 1;

        compareDecryptedData[0] = ::mega::byte(nonraid ? nonraidchar : raidchar);

        m_off_t start = 0, end = 0;

        if (testtype < 3)  // front of file
        {
            start = std::max<int>(0, rand() % 5 * 10240 - 1024);
            end = start + rand() % 5 * 10240;
        }
        else if (testtype == 3)  // within 1, 2, or 3 raidlines
        {
            start = std::max<int>(0, rand() % 5 * 10240 - 1024);
            end = start + rand() % (3 * RAIDLINE);
        }
        else if (testtype < 8) // end of file
        {
            end = std::min<m_off_t>(32620740, 32620740 + RAIDLINE - rand() % (2 * RAIDLINE));
            start = end - rand() % 5 * 10240;
        }
        else if (testtype == 8) // 0 size [seems this is not allowed at intermediate layer now - EARGS]
        {
            start = rand() % 32620740;
            end = start;
        }
        else // decent piece of the file
        {
            int pieceSize = 50000; //gRunningInCI ? 50000 : 5000000;
            start = rand() % pieceSize;
            int n = pieceSize / (smallpieces ? 100 : 1);
            end = start + n + rand() % n;
        }

        // seems 0 size not allowed now - make sure we get at least 1 byte
        if (start == end)
        {
            if (start > 0) start -= 1;
            else end += 1;
        }
        randomRunsBytes += end - start;

        LOG_info << "beginning stream test, " << start << " to " << end << "(len " << end - start << ") " << (nonraid ? " non-raid " : " RAID ") << (!nonraid ? (smallpieces ? " smallpieces " : "normalpieces") : "");

        CheckStreamedFile_MegaTransferListener* p = StreamRaidFilePart(megaApi[0].get(), start, end, !nonraid, smallpieces, nimported, nonRaidNode, compareDecryptedData.data());

        for (unsigned i = 0; p->comparedEqual; ++i)
        {
            WaitMillisec(100);
            if (p->completedUnsuccessfully)
            {
                ASSERT_FALSE(p->completedUnsuccessfully) << " on random run " << randomRunsDone << ", download failed: " << start << " to " << end << ", "
                    << (nonraid?"nonraid":"raid") <<  ", " << (smallpieces?"small pieces":"normal size pieces")
                    << ", reported error: " << (p->completedUnsuccessfullyError ? p->completedUnsuccessfullyError->getErrorCode() : 0)
                    << " " << (p->completedUnsuccessfullyError ? p->completedUnsuccessfullyError->getErrorString() : "NULL");
                break;
            }
            else if (p->completedSuccessfully)
            {
                break;
            }
            else if (i > maxTimeout * 10)
            {
                ASSERT_TRUE(i <= maxTimeout * 10) << "download took too long, more than " << maxTimeout << " seconds.  Is the free transfer quota exhausted?";
                break;
            }
        }
        ASSERT_TRUE(p->comparedEqual);

        delete p;

    }

    ASSERT_GT(randomRunsDone, 10 /*(gRunningInCI ? 10 : 100)*/ );

    ostringstream msg;
    msg << "Streaming test downloaded " << randomRunsDone << " samples of the file from random places and sizes, " << randomRunsBytes << " bytes total";
    megaApi[0]->log(MegaApi::LOG_LEVEL_DEBUG, msg.str().c_str());

    delete nimported;
    delete nonRaidNode;
    delete rootnode;

#ifdef MEGASDK_DEBUG_TEST_HOOKS_ENABLED
    ASSERT_TRUE(DebugTestHook::resetForTests()) << "SDK test hooks are not enabled in release mode";
#endif
}

TEST_F(SdkTest, SdkRecentsTest)
{
    LOG_info << "___TEST SdkRecentsTest___";
    ASSERT_NO_FATAL_FAILURE(getAccountsForTest(2));

    std::unique_ptr<MegaNode> rootnode(megaApi[0]->getRootNode());

    // upload file1
    const string filename1 = UPFILE;
    deleteFile(filename1);
    ASSERT_TRUE(createFile(filename1, false)) << "Couldn't create " << filename1;
    auto err = doStartUpload(0, nullptr, filename1.c_str(),
                                      rootnode.get(),
                                      nullptr /*fileName*/,
                                      ::mega::MegaApi::INVALID_CUSTOM_MOD_TIME,
                                      nullptr /*appData*/,
                                      false   /*isSourceTemporary*/,
                                      false   /*startFirst*/,
                                      nullptr /*cancelToken*/);
    ASSERT_EQ(API_OK, err) << "Cannot upload a test file (error: " << err << ")";
    WaitMillisec(1000);

    // upload a backup of file1
    const string filename1bkp1 = filename1 + ".bkp1";
    deleteFile(filename1bkp1);
    createFile(filename1bkp1, false);
    err = doStartUpload(0, nullptr, filename1bkp1.c_str(), rootnode.get(),
                        nullptr /*fileName*/,
                        ::mega::MegaApi::INVALID_CUSTOM_MOD_TIME,
                        nullptr /*appData*/,
                        false   /*isSourceTemporary*/,
                        false   /*startFirst*/,
                        nullptr /*cancelToken*/);

    ASSERT_EQ(MegaError::API_OK, err) << "Cannot upload test file " + filename1bkp1 + ", (error: " << err << ")";
    deleteFile(filename1bkp1);

    // upload a second backup of file1
    const string filename1bkp2 = filename1 + ".bkp2";
    deleteFile(filename1bkp2);
    createFile(filename1bkp2, false);
    err = doStartUpload(0, nullptr, filename1bkp2.c_str(), rootnode.get(),
                        nullptr /*fileName*/,
                        ::mega::MegaApi::INVALID_CUSTOM_MOD_TIME,
                        nullptr /*appData*/,
                        false   /*isSourceTemporary*/,
                        false   /*startFirst*/,
                        nullptr /*cancelToken*/);

    ASSERT_EQ(MegaError::API_OK, err) << "Cannot upload test file " + filename1bkp2 + ", (error: " << err << ")";
    deleteFile(filename1bkp2);

    // modify file1
    ofstream f(filename1);
    f << "update";
    f.close();

    err = doStartUpload(0, nullptr, filename1.c_str(),
                                 rootnode.get(),
                                 nullptr /*fileName*/,
                                 ::mega::MegaApi::INVALID_CUSTOM_MOD_TIME,
                                 nullptr /*appData*/,
                                 false   /*isSourceTemporary*/,
                                 false   /*startFirst*/,
                                 nullptr /*cancelToken*/);

    ASSERT_EQ(API_OK, err) << "Cannot upload an updated test file (error: " << err << ")";

    WaitMillisec(1000);
    synchronousCatchup(0);

    // upload file2
    const string filename2 = DOWNFILE;
    deleteFile(filename2);
    ASSERT_TRUE(createFile(filename2, false)) << "Couldn't create " << filename2;
    err = doStartUpload(0, nullptr, filename2.c_str(),
                                 rootnode.get(),
                                 nullptr /*fileName*/,
                                 ::mega::MegaApi::INVALID_CUSTOM_MOD_TIME,
                                 nullptr /*appData*/,
                                 false   /*isSourceTemporary*/,
                                 false   /*startFirst*/,
                                 nullptr /*cancelToken*/);
    ASSERT_EQ(API_OK, err) << "Cannot upload a test file2 (error: " << err << ")";

    WaitMillisec(1000);

    // modify file2
    ofstream f2(filename2);
    f2 << "update";
    f2.close();

    err = doStartUpload(0, nullptr, filename2.c_str(),
                                 rootnode.get(),
                                 nullptr /*fileName*/,
                                 ::mega::MegaApi::INVALID_CUSTOM_MOD_TIME,
                                 nullptr /*appData*/,
                                 false   /*isSourceTemporary*/,
                                 false   /*startFirst*/,
                                 nullptr /*cancelToken*/);

    ASSERT_EQ(API_OK, err) << "Cannot upload an updated test file2 (error: " << err << ")";

    synchronousCatchup(0);


    std::unique_ptr<MegaRecentActionBucketList> buckets{megaApi[0]->getRecentActions(1, 10)};
    ASSERT_TRUE(buckets != nullptr);

    for (int i = 0; i < buckets->size(); ++i)
    {
        auto bucketMsg = "bucket " + to_string(i) + ':';
        megaApi[0]->log(MegaApi::LOG_LEVEL_DEBUG, bucketMsg.c_str());

        auto bucket = buckets->get(i);
        for (int j = 0; j < bucket->getNodes()->size(); ++j)
        {
            auto node = bucket->getNodes()->get(j);
            auto nodeMsg = '[' + to_string(j) + "] " + node->getName() + " ctime:" + to_string(node->getCreationTime()) +
                " timestamp:" + to_string(bucket->getTimestamp()) + " handle:" + to_string(node->getHandle()) +
                " isUpdate:" + to_string(bucket->isUpdate()) + " isMedia:" + to_string(bucket->isMedia());
            megaApi[0]->log(MegaApi::LOG_LEVEL_DEBUG, nodeMsg.c_str());
        }
    }

    ASSERT_TRUE(buckets->size() > 1);

    ASSERT_TRUE(buckets->get(0)->getNodes()->size() > 1);

    MegaNode* n_0_0 = buckets->get(0)->getNodes()->get(0);
    MegaNode* n_0_1 = buckets->get(0)->getNodes()->get(1);
    ASSERT_TRUE(filename2 == n_0_0->getName() ||
                (n_0_0->getCreationTime() == n_0_1->getCreationTime() && filename2 == n_0_1->getName()));
    ASSERT_TRUE(filename1 == n_0_1->getName() ||
                (n_0_0->getCreationTime() == n_0_1->getCreationTime() && filename1 == n_0_0->getName()));

    ASSERT_TRUE(buckets->get(1)->getNodes()->size() > 1);

    MegaNode* n_1_0 = buckets->get(1)->getNodes()->get(0);
    MegaNode* n_1_1 = buckets->get(1)->getNodes()->get(1);
    ASSERT_TRUE(filename1bkp2 == n_1_0->getName() ||
                (n_1_0->getCreationTime() == n_1_1->getCreationTime() && filename1bkp2 == n_1_1->getName()));
    ASSERT_TRUE(filename1bkp1 == n_1_1->getName() ||
                (n_1_0->getCreationTime() == n_1_1->getCreationTime() && filename1bkp1 == n_1_0->getName()));
}

#ifdef USE_FREEIMAGE
TEST_F(SdkTest, SdkHttpReqCommandPutFATest)
{
    LOG_info << "___TEST SdkHttpReqCommandPutFATest___";
    ASSERT_NO_FATAL_FAILURE(getAccountsForTest(1));

    // SCENARIO 1: Upload image file and check thumbnail and preview
    std::unique_ptr<MegaNode> rootnode(megaApi[0]->getRootNode());
    MegaHandle uploadResultHandle = UNDEF;
    ASSERT_EQ(MegaError::API_OK, doStartUpload(0, &uploadResultHandle, IMAGEFILE.c_str(),
                                                        rootnode.get(),
                                                        nullptr /*fileName*/,
                                                        ::mega::MegaApi::INVALID_CUSTOM_MOD_TIME,
                                                        nullptr /*appData*/,
                                                        false   /*isSourceTemporary*/,
                                                        false   /*startFirst*/,
                                                        nullptr /*cancelToken*/))  << "Uploaded file with wrong name (error: " << mApi[0].lastError << ")";



    std::unique_ptr<MegaNode> n1(megaApi[0]->getNodeByHandle(uploadResultHandle));
    ASSERT_NE(n1, nullptr);
    ASSERT_STREQ(IMAGEFILE.c_str(), n1->getName()) << "Uploaded file with wrong name (error: " << mApi[0].lastError << ")";

    // Get the thumbnail of the uploaded image
    std::string thumbnailPath = "logo_thumbnail.png";
    ASSERT_EQ(API_OK, doGetThumbnail(0, n1.get(), thumbnailPath.c_str()));

    // Get the preview of the uploaded image
    std::string previewPath = "logo_preview.png";
    ASSERT_EQ(API_OK, doGetPreview(0, n1.get(), previewPath.c_str()));

    // SCENARIO 2: Request FA upload URLs (thumbnail and preview)
    int64_t fileSize_thumbnail = 2295;
    int64_t fileSize_preview = 2376;

    // Request a thumbnail upload URL
    std::string thumbnailURL;
    ASSERT_EQ(API_OK, doGetThumbnailUploadURL(0, thumbnailURL, n1->getHandle(), fileSize_thumbnail, true)) << "Cannot request thumbnail upload URL";
    ASSERT_FALSE(thumbnailURL.empty()) << "Got empty thumbnail upload URL";

    // Request a preview upload URL
    std::string previewURL;
    ASSERT_EQ(API_OK, doGetPreviewUploadURL(0, previewURL, n1->getHandle(), fileSize_preview, true)) << "Cannot request preview upload URL";
    ASSERT_FALSE(previewURL.empty()) << "Got empty preview upload URL";
}
#endif

#ifndef __APPLE__ // todo: enable for Mac (needs work in synchronousMediaUploadComplete)
TEST_F(SdkTest, SdkMediaImageUploadTest)
{
    LOG_info << "___TEST MediaUploadRequestURL___";
    ASSERT_NO_FATAL_FAILURE(getAccountsForTest(1));

    unsigned int apiIndex = 0;
    int64_t fileSize = 1304;
    const char* outputImage = "newlogo.png";
    synchronousMediaUpload(apiIndex, fileSize, IMAGEFILE.c_str(), IMAGEFILE_C.c_str(), outputImage, THUMBNAIL.c_str(), PREVIEW.c_str());

}

TEST_F(SdkTest, SdkMediaUploadTest)
{
    LOG_info << "___TEST MediaUploadRequestURL___";
    ASSERT_NO_FATAL_FAILURE(getAccountsForTest(1));

    unsigned int apiIndex = 0;
    int64_t fileSize = 10000;
    string filename = UPFILE;
    ASSERT_TRUE(createFile(filename, false)) << "Couldnt create " << filename;
    const char* outputFile = "newfile.txt";
    synchronousMediaUpload(apiIndex, fileSize, filename.c_str(), DOWNFILE.c_str(), outputFile);

}
#endif

TEST_F(SdkTest, SdkGetPricing)
{
    ASSERT_NO_FATAL_FAILURE(getAccountsForTest(1));
    LOG_info << "___TEST GetPricing___";

    auto err = synchronousGetPricing(0);
    ASSERT_TRUE(err == API_OK) << "Get pricing failed (error: " << err << ")";

    ASSERT_TRUE(strcmp(mApi[0].mMegaCurrency->getCurrencyName(), "EUR") == 0) << "Unexpected currency";
}

TEST_F(SdkTest, SdkGetBanners)
{
    ASSERT_NO_FATAL_FAILURE(getAccountsForTest(1));
    LOG_info << "___TEST GetBanners___";

    auto err = synchronousGetBanners(0);
    ASSERT_TRUE(err == API_OK || err == API_ENOENT) << "Get banners failed (error: " << err << ")";
}

TEST_F(SdkTest, SdkLocalPath_leafOrParentName)
{
    char pathSep = LocalPath::localPathSeparator_utf8;

    string rootName;
    string rootDrive;
#ifdef WIN32
    rootName = "D";
    rootDrive = rootName + ':';
#endif

    // "D:\\foo\\bar.txt" or "/foo/bar.txt"
    LocalPath lp = LocalPath::fromAbsolutePath(rootDrive + pathSep + "foo" + pathSep + "bar.txt");
    ASSERT_EQ(lp.leafOrParentName(), "bar.txt");

    // "D:\\foo\\" or "/foo/"
    lp = LocalPath::fromAbsolutePath(rootDrive + pathSep + "foo" + pathSep);
    ASSERT_EQ(lp.leafOrParentName(), "foo");

    // "D:\\foo" or "/foo"
    lp = LocalPath::fromAbsolutePath(rootDrive + pathSep + "foo");
    ASSERT_EQ(lp.leafOrParentName(), "foo");

    // "D:\\" or "/"
    lp = LocalPath::fromAbsolutePath(rootDrive + pathSep);
    ASSERT_EQ(lp.leafOrParentName(), rootName);

#ifdef WIN32
    // "D:"
    lp = LocalPath::fromAbsolutePath(rootDrive);
    ASSERT_EQ(lp.leafOrParentName(), rootName);

    // "D"
    lp = LocalPath::fromAbsolutePath(rootName);
    ASSERT_EQ(lp.leafOrParentName(), rootName);

    // Current implementation prevents the following from working correctly on *nix platforms

    // "D:\\foo\\bar\\.\\" or "/foo/bar/./"
    lp = LocalPath::fromAbsolutePath(rootDrive + pathSep + "foo" + pathSep + "bar" + pathSep + '.' + pathSep);
    ASSERT_EQ(lp.leafOrParentName(), "bar");

    // "D:\\foo\\bar\\." or "/foo/bar/."
    lp = LocalPath::fromAbsolutePath(rootDrive + pathSep + "foo" + pathSep + "bar" + pathSep + '.');
    ASSERT_EQ(lp.leafOrParentName(), "bar");

    // "D:\\foo\\bar\\..\\" or "/foo/bar/../"
    lp = LocalPath::fromAbsolutePath(rootDrive + pathSep + "foo" + pathSep + "bar" + pathSep + ".." + pathSep);
    ASSERT_EQ(lp.leafOrParentName(), "foo");

    // "D:\\foo\\bar\\.." or "/foo/bar/.."
    lp = LocalPath::fromAbsolutePath(rootDrive + pathSep + "foo" + pathSep + "bar" + pathSep + "..");
    ASSERT_EQ(lp.leafOrParentName(), "foo");
#endif

    // ".\\foo\\" or "./foo/"
    lp = LocalPath::fromRelativePath(string(".") + pathSep + "foo" + pathSep);
    ASSERT_EQ(lp.leafOrParentName(), "foo");

    // ".\\foo" or "./foo"
    lp = LocalPath::fromRelativePath(string(".") + pathSep + "foo");
    ASSERT_EQ(lp.leafOrParentName(), "foo");
}

TEST_F(SdkTest, SdkBackupFolder)
{
    ASSERT_NO_FATAL_FAILURE(getAccountsForTest(1));
    LOG_info << "___TEST BackupFolder___";

    // get timestamp
    string timestamp = getCurrentTimestamp(true);

    // look for Device Name attr
    string deviceName;
    bool deviceNameWasSetByCurrentTest = false;
    if (synchronousGetDeviceName(0) == API_OK && !attributeValue.empty())
    {
        deviceName = attributeValue;
    }
    else
    {
        deviceName = "Jenkins " + timestamp;
        synchronousSetDeviceName(0, deviceName.c_str());

        // make sure Device Name attr was set
        int err = synchronousGetDeviceName(0);
        ASSERT_TRUE(err == API_OK) << "Getting device name attr failed (error: " << err << ")";
        ASSERT_EQ(deviceName, attributeValue) << "Getting device name attr failed (wrong value)";
        deviceNameWasSetByCurrentTest = true;
    }

#ifdef ENABLE_SYNC
    // create My Backups folder
    syncTestMyBackupsRemoteFolder(0);
    MegaHandle mh = mApi[0].lastSyncBackupId;

    // Create a test root directory
    fs::path localBasePath = makeNewTestRoot();

    // request to backup a folder
    fs::path localFolderPath = localBasePath / "LocalBackedUpFolder";
    fs::create_directories(localFolderPath);
    const string backupNameStr = string("RemoteBackupFolder_") + timestamp;
    const char* backupName = backupNameStr.c_str();
    MegaHandle newSyncRootNodeHandle = UNDEF;
    int err = synchronousSyncFolder(0, &newSyncRootNodeHandle, MegaSync::TYPE_BACKUP, localFolderPath.u8string().c_str(), backupName, INVALID_HANDLE, nullptr);
    ASSERT_TRUE(err == API_OK) << "Backup folder failed (error: " << err << ")";

    // verify node attribute
    std::unique_ptr<MegaNode> backupNode(megaApi[0]->getNodeByHandle(newSyncRootNodeHandle));
    const char* deviceIdFromNode = backupNode->getDeviceId();
    ASSERT_TRUE(!deviceIdFromNode || !*deviceIdFromNode);

    unique_ptr<char[]> actualRemotePath{ megaApi[0]->getNodePathByNodeHandle(newSyncRootNodeHandle) };
    // TODO: always verify the remote path was created as expected,
    // even if it needs to create a new public interface that allows
    // to retrieve the handle of the device-folder
    if (deviceNameWasSetByCurrentTest)
    {
        // Verify that the remote path was created as expected.
        // Only check this if current test has actually set the device name, otherwise the device name may have changed
        // since the backup folder has been created.
        unique_ptr<char[]> myBackupsFolder{ megaApi[0]->getNodePathByNodeHandle(mh) };
        string expectedRemotePath = string(myBackupsFolder.get()) + '/' + deviceName + '/' + backupName;
        ASSERT_EQ(expectedRemotePath, actualRemotePath.get()) << "Wrong remote path for backup";
    }

    // Verify that the sync was added
    unique_ptr<MegaSyncList> allSyncs{ megaApi[0]->getSyncs() };
    ASSERT_TRUE(allSyncs && allSyncs->size()) << "API reports 0 Sync instances";
    bool found = false;
    for (int i = 0; i < allSyncs->size(); ++i)
    {
        MegaSync* megaSync = allSyncs->get(i);
        if (megaSync->getType() == MegaSync::TYPE_BACKUP &&
            megaSync->getMegaHandle() == newSyncRootNodeHandle &&
            !strcmp(megaSync->getName(), backupName) &&
            !strcmp(megaSync->getLastKnownMegaFolder(), actualRemotePath.get()))
        {
            found = true;
            break;
        }
    }
    ASSERT_EQ(found, true) << "Sync instance could not be found";

    // Verify sync after logout / login
    string session = dumpSession();
    locallogout();
    auto tracker = asyncRequestFastLogin(0, session.c_str());
    ASSERT_EQ(API_OK, tracker->waitForResult()) << " Failed to establish a login/session for account " << 0;
    fetchnodes(0, maxTimeout); // auto-resumes one active backup

    // make sure that client is up to date (upon logout, recent changes might not be committed to DB)
    ASSERT_TRUE(WaitFor([&](){ return lastEventsContains(MegaEvent::EVENT_NODES_CURRENT); }, 10000)) << "Timeout expired to receive actionpackets";

    // Verify the sync again
    allSyncs.reset(megaApi[0]->getSyncs());
    ASSERT_TRUE(allSyncs && allSyncs->size()) << "API reports 0 Sync instances, after relogin";
    found = false;
    for (int i = 0; i < allSyncs->size(); ++i)
    {
        MegaSync* megaSync = allSyncs->get(i);
        if (megaSync->getType() == MegaSync::TYPE_BACKUP &&
            megaSync->getMegaHandle() == newSyncRootNodeHandle &&
            !strcmp(megaSync->getName(), backupName) &&
            !strcmp(megaSync->getLastKnownMegaFolder(), actualRemotePath.get()))
        {
            found = true;
            break;
        }
    }
    ASSERT_EQ(found, true) << "Sync instance could not be found, after logout & login";

    // Remove registered backup
    RequestTracker removeTracker(megaApi[0].get());
    megaApi[0]->removeSync(allSyncs->get(0)->getBackupId(), INVALID_HANDLE, &removeTracker);
    ASSERT_EQ(API_OK, removeTracker.waitForResult());

    allSyncs.reset(megaApi[0]->getSyncs());
    ASSERT_TRUE(!allSyncs || !allSyncs->size()) << "Registered backup was not removed";

    // Request to backup another folder
    // this time, the remote folder structure is already there
    fs::path localFolderPath2 = localBasePath / "LocalBackedUpFolder2";
    fs::create_directories(localFolderPath2);
    const string backupName2Str = string("RemoteBackupFolder2_") + timestamp;
    const char* backupName2 = backupName2Str.c_str();
    err = synchronousSyncFolder(0, nullptr, MegaSync::TYPE_BACKUP, localFolderPath2.u8string().c_str(), backupName2, INVALID_HANDLE, nullptr);
    ASSERT_TRUE(err == API_OK) << "Backup folder 2 failed (error: " << err << ")";
    allSyncs.reset(megaApi[0]->getSyncs());
    ASSERT_TRUE(allSyncs && allSyncs->size() == 1) << "Sync not found for second backup";

    // Create remote folder to be used as destination when removing second backup
    std::unique_ptr<MegaNode> remoteRootNode(megaApi[0]->getRootNode());
    auto nhrb = createFolder(0, "DestinationOfRemovedBackup", remoteRootNode.get());
    ASSERT_NE(nhrb, UNDEF) << "Error creating remote DestinationOfRemovedBackup";
    std::unique_ptr<MegaNode> remoteDestNode(megaApi[0]->getNodeByHandle(nhrb));
    ASSERT_NE(remoteDestNode.get(), nullptr) << "Error getting remote node of DestinationOfRemovedBackup";
    std::unique_ptr<MegaNodeList> destChildren(megaApi[0]->getChildren(remoteDestNode.get()));
    ASSERT_TRUE(!destChildren || !destChildren->size());

    // Remove second backup, using the option to move the contents rather than delete them
    RequestTracker removeTracker2(megaApi[0].get());
    megaApi[0]->removeSync(allSyncs->get(0)->getBackupId(), nhrb, &removeTracker2);
    ASSERT_EQ(API_OK, removeTracker2.waitForResult());
    allSyncs.reset(megaApi[0]->getSyncs());
    ASSERT_TRUE(!allSyncs || !allSyncs->size()) << "Sync not removed for second backup";
    destChildren.reset(megaApi[0]->getChildren(remoteDestNode.get()));
    ASSERT_TRUE(destChildren && destChildren->size() == 1);
    ASSERT_STREQ(destChildren->get(0)->getName(), backupName2);

#endif
}

TEST_F(SdkTest, SdkSimpleCommands)
{
    ASSERT_NO_FATAL_FAILURE(getAccountsForTest(1));
    LOG_info << "___TEST SimpleCommands___";

    // fetchTimeZone() test
    auto err = synchronousFetchTimeZone(0);
    ASSERT_EQ(API_OK, err) << "Fetch time zone failed (error: " << err << ")";
    ASSERT_TRUE(mApi[0].tzDetails && mApi[0].tzDetails->getNumTimeZones()) << "Invalid Time Zone details"; // some simple validation

    // getMiscFlags() -- not logged in
    logout(0, false, maxTimeout);
    gSessionIDs[0] = "invalid";
    err = synchronousGetMiscFlags(0);
    ASSERT_EQ(API_OK, err) << "Get misc flags failed (error: " << err << ")";

    // getUserEmail() test
    ASSERT_NO_FATAL_FAILURE(getAccountsForTest(1));
    std::unique_ptr<MegaUser> user(megaApi[0]->getMyUser());
    ASSERT_TRUE(!!user); // some simple validation

    err = synchronousGetUserEmail(0, user->getHandle());
    ASSERT_EQ(API_OK, err) << "Get user email failed (error: " << err << ")";
    ASSERT_NE(mApi[0].email.find('@'), std::string::npos); // some simple validation

    // cleanRubbishBin() test (accept both success and already empty statuses)
    err = synchronousCleanRubbishBin(0);
    ASSERT_TRUE(err == API_OK || err == API_ENOENT) << "Clean rubbish bin failed (error: " << err << ")";

    // getMiscFlags() -- not logged in
    logout(0, false, maxTimeout);
    gSessionIDs[0] = "invalid";
    err = synchronousGetMiscFlags(0);
    ASSERT_EQ(API_OK, err) << "Get misc flags failed (error: " << err << ")";
}

TEST_F(SdkTest, SdkHeartbeatCommands)
{
    ASSERT_NO_FATAL_FAILURE(getAccountsForTest(1));
    LOG_info << "___TEST HeartbeatCommands___";
    std::vector<std::pair<string, MegaHandle>> backupNameToBackupId;

    // setbackup test
    fs::path localtestroot = makeNewTestRoot();
    string localFolder = localtestroot.string();
    std::unique_ptr<MegaNode> rootnode{ megaApi[0]->getRootNode() };
    int backupType = BackupType::CAMERA_UPLOAD;
    int state = 1;
    int subState = 3;

    size_t numBackups = 3;
    vector<string> backupNames {"/SdkBackupNamesTest1", "/SdkBackupNamesTest2", "/SdkBackupNamesTest3" };
    vector<string> folderNames {"CommandBackupPutTest1", "CommandBackupPutTest2", "CommandBackupPutTest3" };
    vector<MegaHandle> targetNodes;

    // create remote folders for each backup
    for (size_t i = 0; i < numBackups; i++)
    {
        auto h = createFolder(0, folderNames[i].c_str(), rootnode.get());
        ASSERT_NE(h, UNDEF);
        targetNodes.push_back(h);
    }

    // set all backups, only wait for completion of the third one
    size_t lastIndex = numBackups - 1;
    for (size_t i = 0; i < lastIndex; i++)
    {
        megaApi[0]->setBackup(backupType, targetNodes[i], localFolder.c_str(), backupNames[i].c_str(), state, subState,
            new OneShotListener([&](MegaError& e, MegaRequest& r) {
                if (e.getErrorCode() == API_OK)
                {
                    backupNameToBackupId.emplace_back(r.getName(), r.getParentHandle());
                }
            }));
    }

    auto err = synchronousSetBackup(0,
        [&](MegaError& e, MegaRequest& r) {
            if (e.getErrorCode() == API_OK)
            {
                backupNameToBackupId.emplace_back(r.getName(), r.getParentHandle());
            }
        },
        backupType, targetNodes[lastIndex], localFolder.c_str(), backupNames[lastIndex].c_str(), state, subState);

    ASSERT_EQ(API_OK, err) << "setBackup failed (error: " << err << ")";
    ASSERT_EQ(backupNameToBackupId.size(), numBackups) << "setBackup didn't register all the backups";

    // update backup
    err = synchronousUpdateBackup(0, mBackupId, MegaApi::BACKUP_TYPE_INVALID, UNDEF, nullptr, nullptr, -1, -1);
    ASSERT_EQ(API_OK, err) << "updateBackup failed (error: " << err << ")";

    // now remove all backups, only wait for completion of the third one
    // (automatically updates the user's attribute, removing the entry for the backup id)
    for (size_t i = 0; i < lastIndex; i++)
    {
        megaApi[0]->removeBackup(backupNameToBackupId[i].second);
    }
    synchronousRemoveBackup(0, backupNameToBackupId[lastIndex].second);

    // add a backup again
    err = synchronousSetBackup(0,
            [&](MegaError& e, MegaRequest& r) {
                if (e.getErrorCode() == API_OK) backupNameToBackupId.emplace_back(r.getName(), r.getParentHandle());
            },
            backupType, targetNodes[0], localFolder.c_str(), backupNames[0].c_str(), state, subState);
    ASSERT_EQ(API_OK, err) << "setBackup failed (error: " << err << ")";

    // check heartbeat
    err = synchronousSendBackupHeartbeat(0, mBackupId, 1, 10, 1, 1, 0, targetNodes[0]);
    ASSERT_EQ(API_OK, err) << "sendBackupHeartbeat failed (error: " << err << ")";


    // --- negative test cases ---
    gTestingInvalidArgs = true;

    // register the same backup twice: should work fine
    err = synchronousSetBackup(0,
        [&](MegaError& e, MegaRequest& r) {
            if (e.getErrorCode() == API_OK) backupNameToBackupId.emplace_back(r.getName(), r.getParentHandle());
        },
        backupType, targetNodes[0], localFolder.c_str(), backupNames[0].c_str(), state, subState);

    ASSERT_EQ(API_OK, err) << "setBackup failed (error: " << err << ")";

    // update a removed backup: should throw an error
    err = synchronousRemoveBackup(0, mBackupId, nullptr);
    ASSERT_EQ(API_OK, err) << "removeBackup failed (error: " << err << ")";
    err = synchronousUpdateBackup(0, mBackupId, BackupType::INVALID, UNDEF, nullptr, nullptr, -1, -1);
    ASSERT_EQ(API_ENOENT, err) << "updateBackup for deleted backup should have produced ENOENT but got error: " << err;

    // We can't test this, as reviewer wants an assert to fire for EARGS
    //// create a backup with a big status: should report an error
    //err = synchronousSetBackup(0,
    //        nullptr,
    //        backupType, targetNodes[0], localFolder.c_str(), backupNames[0].c_str(), 255/*state*/, subState);
    //ASSERT_NE(API_OK, err) << "setBackup failed (error: " << err << ")";

    gTestingInvalidArgs = false;
}

TEST_F(SdkTest, SdkFavouriteNodes)
{
    ASSERT_NO_FATAL_FAILURE(getAccountsForTest(1));
    LOG_info << "___TEST SDKFavourites___";

    unique_ptr<MegaNode> rootnodeA(megaApi[0]->getRootNode());

    ASSERT_TRUE(rootnodeA);

    auto nh = createFolder(0, "folder-A", rootnodeA.get());
    ASSERT_NE(nh, UNDEF);
    unique_ptr<MegaNode> folderA(megaApi[0]->getNodeByHandle(nh));
    ASSERT_TRUE(!!folderA);

    std::string subFolder = "sub-folder-A";
    nh = createFolder(0, subFolder.c_str(), folderA.get());
    ASSERT_NE(nh, UNDEF);
    unique_ptr<MegaNode> subFolderA(megaApi[0]->getNodeByHandle(nh));
    ASSERT_TRUE(!!subFolderA);

    string filename1 = UPFILE;
    ASSERT_TRUE(createFile(filename1, false)) << "Couldn't create " << filename1;

    MegaHandle h = UNDEF;
    ASSERT_EQ(MegaError::API_OK, doStartUpload(0, &h, filename1.c_str(),
                                                        subFolderA.get(),
                                                        nullptr /*fileName*/,
                                                        ::mega::MegaApi::INVALID_CUSTOM_MOD_TIME,
                                                        nullptr /*appData*/,
                                                        false   /*isSourceTemporary*/,
                                                        false   /*startFirst*/,
                                                        nullptr /*cancelToken*/)) << "Cannot upload a test file";

    std::unique_ptr<MegaNode> n1(megaApi[0]->getNodeByHandle(h));

    bool null_pointer = (n1.get() == nullptr);
    ASSERT_FALSE(null_pointer) << "Cannot initialize test scenario (error: " << mApi[0].lastError << ")";

    auto err = synchronousSetNodeFavourite(0, subFolderA.get(), true);
    err = synchronousSetNodeFavourite(0, n1.get(), true);

    err = synchronousGetFavourites(0, subFolderA.get(), 0);
    ASSERT_EQ(API_OK, err) << "synchronousGetFavourites (error: " << err << ")";
    ASSERT_EQ(mMegaFavNodeList->size(), 2u) << "synchronousGetFavourites failed...";
    err = synchronousGetFavourites(0, nullptr, 1);
    ASSERT_EQ(mMegaFavNodeList->size(), 1u) << "synchronousGetFavourites failed...";
    unique_ptr<MegaNode> favNode(megaApi[0]->getNodeByHandle(mMegaFavNodeList->get(0)));
    ASSERT_EQ(favNode->getName(), subFolder) << "synchronousGetFavourites failed with node passed nullptr";
}

TEST_F(SdkTest, SdkDeviceNames)
{
    ASSERT_NO_FATAL_FAILURE(getAccountsForTest(1));
    LOG_info << "___TEST SdkDeviceNames___";

    // test setter/getter
    string deviceName = string("SdkDeviceNamesTest_") + getCurrentTimestamp(true);
    auto err = synchronousSetDeviceName(0, deviceName.c_str());
    ASSERT_EQ(API_OK, err) << "setDeviceName failed (error: " << err << ")";
    err = synchronousGetDeviceName(0);
    ASSERT_EQ(API_OK, err) << "getDeviceName failed (error: " << err << ")";
    ASSERT_EQ(attributeValue, deviceName) << "getDeviceName returned incorrect value";
}


#ifdef ENABLE_SYNC
TEST_F(SdkTest, SdkExternalDriveFolder)
{
    ASSERT_NO_FATAL_FAILURE(getAccountsForTest(1));
    LOG_info << "___TEST SdkExternalDriveFolder___";

    // dummy path to drive
    fs::path basePath = makeNewTestRoot();
    fs::path pathToDrive = basePath / "ExtDrive";
    fs::create_directory(pathToDrive);

    // drive name
    string driveName = "SdkExternalDriveTest_" + getCurrentTimestamp(true);

    // set drive name
    const string& pathToDriveStr = pathToDrive.u8string();
    auto err = synchronousSetDriveName(0, pathToDriveStr.c_str(), driveName.c_str());
    ASSERT_EQ(API_OK, err) << "setDriveName failed (error: " << err << ")";

    // attempt to set the same name to another drive
    fs::path pathToDrive2 = basePath / "ExtDrive2";
    fs::create_directory(pathToDrive2);
    const string& pathToDriveStr2 = pathToDrive2.u8string();
    bool oldTestLogVal = gTestingInvalidArgs;
    gTestingInvalidArgs = true;
    err = synchronousSetDriveName(0, pathToDriveStr2.c_str(), driveName.c_str());
    ASSERT_EQ(API_EEXIST, err) << "setDriveName allowed duplicated name. Should not have.";
    gTestingInvalidArgs = oldTestLogVal;

    // get drive name
    err = synchronousGetDriveName(0, pathToDriveStr.c_str());
    ASSERT_EQ(API_OK, err) << "getDriveName failed (error: " << err << ")";
    ASSERT_EQ(attributeValue, driveName) << "getDriveName returned incorrect value";

    // create My Backups folder
    syncTestMyBackupsRemoteFolder(0);
    MegaHandle mh = mApi[0].lastSyncBackupId;

    // add backup
    string bkpName = "Bkp";
    const fs::path& pathToBkp = pathToDrive / bkpName;
    fs::create_directory(pathToBkp);
    const string& pathToBkpStr = pathToBkp.u8string();
    MegaHandle backupFolderHandle = UNDEF;
    err = synchronousSyncFolder(0, &backupFolderHandle, MegaSync::SyncType::TYPE_BACKUP, pathToBkpStr.c_str(), nullptr, INVALID_HANDLE, pathToDriveStr.c_str());
    ASSERT_EQ(API_OK, err) << "sync folder failed (error: " << err << ")";
    auto backupId = mApi[0].lastSyncBackupId;

    // Verify that the remote path was created as expected
    unique_ptr<char[]> myBackupsFolder{ megaApi[0]->getNodePathByNodeHandle(mh) };
    string expectedRemotePath = string(myBackupsFolder.get()) + '/' + driveName + '/' + bkpName;
    unique_ptr<char[]> actualRemotePath{ megaApi[0]->getNodePathByNodeHandle(backupFolderHandle) };
    ASSERT_EQ(expectedRemotePath, actualRemotePath.get()) << "Wrong remote path for backup";

    // disable backup
    std::unique_ptr<MegaNode> backupNode(megaApi[0]->getNodeByHandle(backupFolderHandle));
    err = synchronousDisableSync(0, backupNode.get());
    ASSERT_EQ(API_OK, err) << "Disable sync failed (error: " << err << ")";

    // remove backup
    err = synchronousRemoveSync(0, backupId);
    ASSERT_EQ(MegaError::API_OK, err) << "Remove sync failed (error: " << err << ")";

    // reset DriveName value, before a future test
    err = synchronousSetDriveName(0, pathToDriveStr.c_str(), "");
    ASSERT_EQ(API_OK, err) << "setDriveName failed when resetting (error: " << err << ")";

    // attempt to get drive name (after being deleted)
    err = synchronousGetDriveName(0, pathToDriveStr.c_str());
    ASSERT_EQ(API_ENOENT, err) << "getDriveName not failed as it should (error: " << err << ")";
}
#endif

void SdkTest::syncTestMyBackupsRemoteFolder(unsigned apiIdx)
{
    mApi[apiIdx].lastSyncBackupId = UNDEF;
//    mApi[apiIdx].h = UNDEF;
    int err = synchronousGetUserAttribute(apiIdx, MegaApi::USER_ATTR_MY_BACKUPS_FOLDER);
    EXPECT_TRUE(err == MegaError::API_OK
                || err == MegaError::API_ENOENT) << "Failed to get USER_ATTR_MY_BACKUPS_FOLDER";

    if (mApi[apiIdx].lastSyncBackupId == UNDEF)
//    if (mApi[apiIdx].h == UNDEF)
    {
        const char* folderName = "My Backups";

        mApi[apiIdx].userUpdated = false;
        int err = synchronousSetMyBackupsFolder(apiIdx, folderName);
        EXPECT_EQ(err, MegaError::API_OK) << "Failed to set backups folder to " << folderName;
        EXPECT_TRUE(waitForResponse(&mApi[apiIdx].userUpdated)) << "User attribute update not received after " << maxTimeout << " seconds";

        unique_ptr<MegaUser> myUser(megaApi[apiIdx]->getMyUser());
        err = synchronousGetUserAttribute(apiIdx, myUser.get(), MegaApi::USER_ATTR_MY_BACKUPS_FOLDER);
        EXPECT_EQ(err, MegaError::API_OK) << "Failed to get user attribute USER_ATTR_MY_BACKUPS_FOLDER";
    }

    EXPECT_NE(mApi[apiIdx].lastSyncBackupId, UNDEF);
    unique_ptr<MegaNode> n(megaApi[apiIdx]->getNodeByHandle(mApi[apiIdx].lastSyncBackupId));
//    EXPECT_NE(mApi[apiIdx].h, UNDEF);
//    unique_ptr<MegaNode> n(megaApi[apiIdx]->getNodeByHandle(mApi[apiIdx].h));
    EXPECT_NE(n, nullptr);
}

void SdkTest::resetOnNodeUpdateCompletionCBs()
{
    for_each(begin(mApi), end(mApi),
             [](PerApi& api) { if (api.mOnNodesUpdateCompletion) api.mOnNodesUpdateCompletion = nullptr; });
}

onNodesUpdateCompletion_t SdkTest::createOnNodesUpdateLambda(const MegaHandle& hfolder, int change)
{
    return [this, hfolder, change](size_t apiIndex, MegaNodeList* nodes)
           { onNodesUpdateCheck(apiIndex, hfolder, nodes, change); };
}

TEST_F(SdkTest, SdkUserAlias)
{
    ASSERT_NO_FATAL_FAILURE(getAccountsForTest(1));
    LOG_info << "___TEST SdkUserAlias___";

    // setup
    MegaHandle uh = UNDEF;
    if (auto u = megaApi[0]->getMyUser())
    {
        uh = u->getHandle();
    }
    else
    {
        ASSERT_TRUE(false) << "Cannot find the MegaUser for email: " << mApi[0].email;
    }

    if (uh == UNDEF)
    {
        ASSERT_TRUE(false) << "failed to get user handle for email:" << mApi[0].email;
    }

    // test setter/getter
    string alias = "UserAliasTest";
    auto err = synchronousSetUserAlias(0, uh, alias.c_str());
    ASSERT_EQ(API_OK, err) << "setUserAlias failed (error: " << err << ")";
    err = synchronousGetUserAlias(0, uh);
    ASSERT_EQ(API_OK, err) << "getUserAlias failed (error: " << err << ")";
    ASSERT_EQ(attributeValue, alias) << "getUserAlias returned incorrect value";
}

TEST_F(SdkTest, SdkGetCountryCallingCodes)
{
    LOG_info << "___TEST SdkGetCountryCallingCodes___";
    ASSERT_NO_FATAL_FAILURE(getAccountsForTest(2));

    getCountryCallingCodes();
    ASSERT_NE(nullptr, stringListMap);
    ASSERT_GT(stringListMap->size(), 0);
    // sanity check a few country codes
    const MegaStringList* const nz = stringListMap->get("NZ");
    ASSERT_NE(nullptr, nz);
    ASSERT_EQ(1, nz->size());
    ASSERT_EQ(0, strcmp("64", nz->get(0)));
    const MegaStringList* const de = stringListMap->get("DE");
    ASSERT_NE(nullptr, de);
    ASSERT_EQ(1, de->size());
    ASSERT_EQ(0, strcmp("49", de->get(0)));
}

TEST_F(SdkTest, SdkGetRegisteredContacts)
{
    LOG_info << "___TEST SdkGetRegisteredContacts___";
    ASSERT_NO_FATAL_FAILURE(getAccountsForTest(2));

    const std::string js1 = "+0000000010";
    const std::string js2 = "+0000000011";
    const std::map<std::string, std::string> contacts{
        {js1, "John Smith"}, // sms verified
        {js2, "John Smith"}, // sms verified
        {"+640", "John Smith"}, // not sms verified
    };
    getRegisteredContacts(contacts);
    ASSERT_NE(nullptr, stringTable);
    ASSERT_EQ(2, stringTable->size());

    // repacking and sorting result
    using row_t = std::tuple<std::string, std::string, std::string>;
    std::vector<row_t> table;
    for (int i = 0; i < stringTable->size(); ++i)
    {
        const MegaStringList* const stringList = stringTable->get(i);
        ASSERT_EQ(3, stringList->size());
        table.emplace_back(stringList->get(0), stringList->get(1), stringList->get(2));
    }

    std::sort(table.begin(), table.end(), [](const row_t& lhs, const row_t& rhs)
                                          {
                                              return std::get<0>(lhs) < std::get<0>(rhs);
                                          });

    // Check johnsmith1
    ASSERT_EQ(js1, std::get<0>(table[0])); // eud
    ASSERT_GT(std::get<1>(table[0]).size(), 0u); // id
    ASSERT_EQ(js1, std::get<2>(table[0])); // ud

    // Check johnsmith2
    ASSERT_EQ(js2, std::get<0>(table[1])); // eud
    ASSERT_GT(std::get<1>(table[1]).size(), 0u); // id
    ASSERT_EQ(js2, std::get<2>(table[1])); // ud
}

TEST_F(SdkTest, DISABLED_invalidFileNames)
{
    LOG_info << "___TEST invalidFileNames___";
    ASSERT_NO_FATAL_FAILURE(getAccountsForTest(2));

    auto aux = LocalPath::fromAbsolutePath(fs::current_path().u8string());

#if defined (__linux__) || defined (__ANDROID__)
    if (fileSystemAccess.getlocalfstype(aux) == FS_EXT)
    {
        // Escape set of characters and check if it's the expected one
        const char *name = megaApi[0]->escapeFsIncompatible("!\"#$%&'()*+,-./:;<=>?@[\\]^_`{|}~", fs::current_path().c_str());
        ASSERT_TRUE (!strcmp(name, "!\"#$%&'()*+,-.%2f:;<=>?@[\\]^_`{|}~"));
        delete [] name;

        // Unescape set of characters and check if it's the expected one
        name = megaApi[0]->unescapeFsIncompatible("%21%22%23%24%25%26%27%28%29%2a%2b%2c%2d"
                                                            "%2e%2f%30%31%32%33%34%35%36%37"
                                                            "%38%39%3a%3b%3c%3d%3e%3f%40%5b"
                                                            "%5c%5d%5e%5f%60%7b%7c%7d%7e",
                                                            fs::current_path().c_str());

        ASSERT_TRUE(!strcmp(name, "%21%22%23%24%25%26%27%28%29%2a%2b%2c%2d%2e"
                                  "/%30%31%32%33%34%35%36%37%38%39%3a%3b%3c%3d%3e"
                                  "%3f%40%5b%5c%5d%5e%5f%60%7b%7c%7d%7e"));
        delete [] name;
    }
#elif defined  (__APPLE__) || defined (USE_IOS)
    if (fileSystemAccess.getlocalfstype(aux) == FS_APFS
            || fileSystemAccess.getlocalfstype(aux) == FS_HFS)
    {
        // Escape set of characters and check if it's the expected one
        const char *name = megaApi[0]->escapeFsIncompatible("!\"#$%&'()*+,-./:;<=>?@[\\]^_`{|}~", fs::current_path().c_str());
        ASSERT_TRUE (!strcmp(name, "!\"#$%&'()*+,-./%3a;<=>?@[\\]^_`{|}~"));
        delete [] name;

        // Unescape set of characters and check if it's the expected one
        name = megaApi[0]->unescapeFsIncompatible("%21%22%23%24%25%26%27%28%29%2a%2b%2c%2d"
                                                            "%2e%2f%30%31%32%33%34%35%36%37"
                                                            "%38%39%3a%3b%3c%3d%3e%3f%40%5b"
                                                            "%5c%5d%5e%5f%60%7b%7c%7d%7e",
                                                            fs::current_path().c_str());

        ASSERT_TRUE(!strcmp(name, "%21%22%23%24%25%26%27%28%29%2a%2b%2c%2d%2e"
                                  "%2f%30%31%32%33%34%35%36%37%38%39:%3b%3c%3d%3e"
                                  "%3f%40%5b%5c%5d%5e%5f%60%7b%7c%7d%7e"));
        delete [] name;
    }
#elif defined(_WIN32) || defined(_WIN64)
    if (fileSystemAccess.getlocalfstype(aux) == FS_NTFS)
    {
        // Escape set of characters and check if it's the expected one
        const char *name = megaApi[0]->escapeFsIncompatible("!\"#$%&'()*+,-./:;<=>?@[\\]^_`{|}~", fs::current_path().u8string().c_str());
        ASSERT_TRUE (!strcmp(name, "!%22#$%&'()%2a+,-.%2f%3a;%3c=%3e%3f@[%5c]^_`{%7c}~"));
        delete [] name;

        // Unescape set of characters and check if it's the expected one
        name = megaApi[0]->unescapeFsIncompatible("%21%22%23%24%25%26%27%28%29%2a%2b%2c%2d"
                                                            "%2e%2f%30%31%32%33%34%35%36%37"
                                                            "%38%39%3a%3b%3c%3d%3e%3f%40%5b"
                                                            "%5c%5d%5e%5f%60%7b%7c%7d%7e",
                                                            fs::current_path().u8string().c_str());

        ASSERT_TRUE(!strcmp(name, "%21\"%23%24%25%26%27%28%29*%2b%2c%2d"
                                  "%2e/%30%31%32%33%34%35%36%37"
                                  "%38%39:%3b<%3d>?%40%5b"
                                  "\\%5d%5e%5f%60%7b|%7d%7e"));

        delete [] name;
    }
#endif

    // Maps filename unescaped (original) to filename escaped (expected result): f%2ff => f/f
    std::unique_ptr<MegaStringMap> fileNamesStringMap = std::unique_ptr<MegaStringMap>{MegaStringMap::createInstance()};
    fs::path uploadPath = fs::current_path() / "upload_invalid_filenames";
    if (fs::exists(uploadPath))
    {
        fs::remove_all(uploadPath);
    }
    fs::create_directories(uploadPath);

    for (int i = 0x01; i <= 0xA0; i++)
    {
        // skip [0-9] [A-Z] [a-z]
        if ((i >= 0x30 && i <= 0x39)
                || (i >= 0x41 && i <= 0x5A)
                || (i >= 0x61 && i <= 0x7A))
        {
            continue;
        }

        // Create file with unescaped character ex: f%5cf
        char unescapedName[6];
        sprintf(unescapedName, "f%%%02xf", i);
        if (createLocalFile(uploadPath, unescapedName))
        {
            const char *unescapedFileName = megaApi[0]->unescapeFsIncompatible(unescapedName, uploadPath.u8string().c_str());
            fileNamesStringMap->set(unescapedName, unescapedFileName);
            delete [] unescapedFileName;
        }

        // Create another file with the original character if supported f\f
        if ((i >= 0x01 && i <= 0x20)
                || (i >= 0x7F && i <= 0xA0))
        {
            // Skip control characters
            continue;
        }

        char escapedName[4];
        sprintf(escapedName, "f%cf", i);
        const char *escapedFileName = megaApi[0]->escapeFsIncompatible(escapedName, uploadPath.u8string().c_str());
        if (escapedFileName && !strcmp(escapedName, escapedFileName))
        {
            // Only create those files with supported characters, those ones that need unescaping
            // has been created above
            if (createLocalFile(uploadPath, escapedName))
            {
                const char * unescapedFileName = megaApi[0]->unescapeFsIncompatible(escapedName, uploadPath.u8string().c_str());
                fileNamesStringMap->set(escapedName, unescapedFileName);
                delete [] unescapedFileName;
            }
        }
        delete [] escapedFileName;
    }

    TransferTracker uploadListener(megaApi[0].get());
    megaApi[0]->startUpload(uploadPath.u8string().c_str(),
                            std::unique_ptr<MegaNode>{megaApi[0]->getRootNode()}.get(),
                            nullptr /*fileName*/,
                            ::mega::MegaApi::INVALID_CUSTOM_MOD_TIME,
                            nullptr /*appData*/,
                            false   /*isSourceTemporary*/,
                            false   /*startFirst*/,
                            nullptr /*cancelToken*/,
                            &uploadListener);

    ASSERT_EQ(API_OK, uploadListener.waitForResult());

    ::mega::unique_ptr <MegaNode> n(megaApi[0]->getNodeByPath("/upload_invalid_filenames"));
    ASSERT_TRUE(n.get());
    ::mega::unique_ptr <MegaNode> authNode(megaApi[0]->authorizeNode(n.get()));
    ASSERT_TRUE(authNode.get());
    MegaNodeList *children(authNode->getChildren());
    ASSERT_TRUE(children && children->size());

    for (int i = 0; i < children->size(); i++)
    {
        MegaNode *child = children->get(i);
        const char *uploadedName = child->getName();
        const char *uploadedNameEscaped = megaApi[0]->escapeFsIncompatible(child->getName(), uploadPath.u8string().c_str());
        const char *expectedName = fileNamesStringMap->get(uploadedNameEscaped);
        delete [] uploadedNameEscaped;

        // Conditions to check if uploaded fileName is correct:
        // 1) Escaped uploaded filename must be found in fileNamesStringMap (original filename found)
        // 2) Uploaded filename must be equal than the expected value (original filename unescaped)
        ASSERT_TRUE (uploadedName && expectedName && !strcmp(uploadedName, expectedName));
    }

    // Download files
    fs::path downloadPath = fs::current_path() / "download_invalid_filenames";
    if (fs::exists(downloadPath))
    {
        fs::remove_all(downloadPath);
    }
    fs::create_directories(downloadPath);
    TransferTracker downloadListener(megaApi[0].get());
    megaApi[0]->startDownload(authNode.get(),
                              downloadPath.u8string().c_str(),
                              nullptr  /*customName*/,
                              nullptr  /*appData*/,
                              false    /*startFirst*/,
                              nullptr  /*cancelToken*/,
                              &downloadListener);

    ASSERT_EQ(API_OK, downloadListener.waitForResult());

    for (fs::directory_iterator itpath (downloadPath); itpath != fs::directory_iterator(); ++itpath)
    {
        std::string downloadedName = itpath->path().filename().u8string();
        if (!downloadedName.compare(".") || !downloadedName.compare(".."))
        {
            continue;
        }

        // Conditions to check if downloaded fileName is correct:
        // download filename must be found in fileNamesStringMap (original filename found)
        ASSERT_TRUE(fileNamesStringMap->get(downloadedName.c_str()));
    }

#ifdef WIN32
    // double check a few well known paths
    ASSERT_EQ(fileSystemAccess.getlocalfstype(LocalPath::fromAbsolutePath("c:")), FS_NTFS);
    ASSERT_EQ(fileSystemAccess.getlocalfstype(LocalPath::fromAbsolutePath("c:\\")), FS_NTFS);
    ASSERT_EQ(fileSystemAccess.getlocalfstype(LocalPath::fromAbsolutePath("C:\\")), FS_NTFS);
    ASSERT_EQ(fileSystemAccess.getlocalfstype(LocalPath::fromAbsolutePath("C:\\Program Files")), FS_NTFS);
    ASSERT_EQ(fileSystemAccess.getlocalfstype(LocalPath::fromAbsolutePath("c:\\Program Files\\Windows NT")), FS_NTFS);
#endif

}

TEST_F(SdkTest, RecursiveUploadWithLogout)
{
    LOG_info << "___TEST RecursiveUploadWithLogout___";
    ASSERT_NO_FATAL_FAILURE(getAccountsForTest(1));

    // this one used to cause a double-delete

    // make new folders (and files) in the local filesystem - approx 90
    fs::path p = fs::current_path() / "uploadme_mega_auto_test_sdk";
    if (fs::exists(p))
    {
        fs::remove_all(p);
    }
    fs::create_directories(p);
    ASSERT_TRUE(buildLocalFolders(p.u8string().c_str(), "newkid", 3, 2, 10));

    string filename1 = UPFILE;
    ASSERT_TRUE(createFile(filename1, false)) << "Couldnt create " << filename1;
    ASSERT_EQ(MegaError::API_OK, doStartUpload(0, nullptr, filename1.c_str(),
                                                                std::unique_ptr<MegaNode>{megaApi[0]->getRootNode()}.get(),
                                                                p.filename().u8string().c_str() /*fileName*/,
                                                                ::mega::MegaApi::INVALID_CUSTOM_MOD_TIME,
                                                                nullptr /*appData*/,
                                                                false   /*isSourceTemporary*/,
                                                                false   /*startFirst*/,
                                                                nullptr /*cancelToken*/)) << "Cannot upload a test file";

    // first check that uploading a folder to overwrite a file fails
    auto uploadListener1 = std::make_shared<TransferTracker>(megaApi[0].get());
    uploadListener1->selfDeleteOnFinalCallback = uploadListener1;

    megaApi[0]->startUpload(p.u8string().c_str(),
                            std::unique_ptr<MegaNode>{megaApi[0]->getRootNode()}.get(),
                            nullptr /*fileName*/,
                            ::mega::MegaApi::INVALID_CUSTOM_MOD_TIME,
                            nullptr /*appData*/,
                            false   /*isSourceTemporary*/,
                            false   /*startFirst*/,
                            nullptr /*cancelToken*/,
                            uploadListener1.get());

    ASSERT_EQ(uploadListener1->waitForResult(), API_EEXIST);

    // remove the file so nothing is in the way anymore

    ASSERT_EQ(MegaError::API_OK, doDeleteNode(0, std::unique_ptr<MegaNode>{megaApi[0]->getNodeByPath(("/" + p.filename().u8string()).c_str())}.get())) << "Cannot delete a test node";



    int currentMaxUploadSpeed = megaApi[0]->getMaxUploadSpeed();
    ASSERT_EQ(true, megaApi[0]->setMaxUploadSpeed(1)); // set a small value for max upload speed (bytes per second)


    // start uploading
    // uploadListener may have to live after this function exits if the logout test below fails
    auto uploadListener = std::make_shared<TransferTracker>(megaApi[0].get());
    uploadListener->selfDeleteOnFinalCallback = uploadListener;

    megaApi[0]->startUpload(p.u8string().c_str(),
                            std::unique_ptr<MegaNode>{megaApi[0]->getRootNode()}.get(),
                            nullptr /*fileName*/,
                            ::mega::MegaApi::INVALID_CUSTOM_MOD_TIME,
                            nullptr /*appData*/,
                            false   /*isSourceTemporary*/,
                            false   /*startFirst*/,
                            nullptr /*cancelToken*/,
                            uploadListener.get());
    WaitMillisec(500);

    // logout while the upload (which consists of many transfers) is ongoing
    gSessionIDs[0].clear();
#ifdef ENABLE_SYNC
    ASSERT_EQ(API_OK, doRequestLogout(0, false));
#else
    ASSERT_EQ(API_OK, doRequestLogout(0));
#endif
    gSessionIDs[0] = "invalid";

    int result = uploadListener->waitForResult();
    ASSERT_TRUE(result == API_EACCESS || result == API_EINCOMPLETE);

    auto tracker = asyncRequestLogin(0, mApi[0].email.c_str(), mApi[0].pwd.c_str());
    ASSERT_EQ(API_OK, tracker->waitForResult()) << " Failed to establish a login/session for account " << 0;
    ASSERT_EQ(true, megaApi[0]->setMaxUploadSpeed(currentMaxUploadSpeed)); // restore previous max upload speed (bytes per second)
}

TEST_F(SdkTest, RecursiveDownloadWithLogout)
{
    LOG_info << "___TEST RecursiveDownloadWithLogout";
    ASSERT_NO_FATAL_FAILURE(getAccountsForTest(2));

    // this one used to cause a double-delete

    // make new folders (and files) in the local filesystem - approx 130 - we must upload in order to have something to download
    fs::path uploadpath = fs::current_path() / "uploadme_mega_auto_test_sdk";
    fs::path downloadpath = fs::current_path() / "downloadme_mega_auto_test_sdk";

    std::error_code ec;
    fs::remove_all(uploadpath, ec);
    fs::remove_all(downloadpath, ec);
    ASSERT_TRUE(!fs::exists(uploadpath));
    ASSERT_TRUE(!fs::exists(downloadpath));
    fs::create_directories(uploadpath);


    ASSERT_TRUE(buildLocalFolders(uploadpath.u8string().c_str(), "newkid", 3, 2, 10));

    out() << " uploading tree so we can download it";

    // upload all of those
    TransferTracker uploadListener(megaApi[0].get());
    megaApi[0]->startUpload(uploadpath.u8string().c_str(), std::unique_ptr<MegaNode>{megaApi[0]->getRootNode()}.get(),
                            nullptr /*fileName*/,
                            ::mega::MegaApi::INVALID_CUSTOM_MOD_TIME,
                            nullptr /*appData*/,
                            false   /*isSourceTemporary*/,
                            false   /*startFirst*/,
                            nullptr /*cancelToken*/,
                            &uploadListener);

    ASSERT_EQ(API_OK, uploadListener.waitForResult());

    int currentMaxDownloadSpeed = megaApi[0]->getMaxDownloadSpeed();
    ASSERT_EQ(true, megaApi[0]->setMaxDownloadSpeed(1)); // set a small value for max download speed (bytes per second)

    out() << " checking download of folder to overwrite file fails";

    ASSERT_TRUE(createFile(downloadpath.u8string(), false)) << "Couldn't create " << downloadpath << " as a file";

    // ok now try the download to overwrite file
    TransferTracker downloadListener1(megaApi[0].get());
    megaApi[0]->startDownload(megaApi[0]->getNodeByPath("/uploadme_mega_auto_test_sdk"),
            downloadpath.u8string().c_str(),
            nullptr  /*customName*/,
            nullptr  /*appData*/,
            false    /*startFirst*/,
            nullptr  /*cancelToken*/,
            &downloadListener1);

    ASSERT_TRUE(downloadListener1.waitForResult() == API_EEXIST);

    fs::remove_all(downloadpath, ec);

    out() << " downloading tree and logout while it's ongoing";

    // ok now try the download
    TransferTracker downloadListener2(megaApi[0].get());
    megaApi[0]->startDownload(megaApi[0]->getNodeByPath("/uploadme_mega_auto_test_sdk"),
            downloadpath.u8string().c_str(),
            nullptr  /*customName*/,
            nullptr  /*appData*/,
            false    /*startFirst*/,
            nullptr  /*cancelToken*/,
            &downloadListener2);

    for (int i = 1000; i-- && !downloadListener2.started; ) WaitMillisec(1);
    ASSERT_TRUE(downloadListener2.started);
    ASSERT_TRUE(!downloadListener2.finished);

    // logout while the download (which consists of many transfers) is ongoing

#ifdef ENABLE_SYNC
    ASSERT_EQ(API_OK, doRequestLogout(0, false));
#else
    ASSERT_EQ(API_OK, doRequestLogout(0));
#endif
    gSessionIDs[0] = "invalid";

    int result = downloadListener2.waitForResult();
    ASSERT_TRUE(result == API_EACCESS || result == API_EINCOMPLETE);
    fs::remove_all(uploadpath, ec);
    fs::remove_all(downloadpath, ec);

    auto tracker = asyncRequestLogin(0, mApi[0].email.c_str(), mApi[0].pwd.c_str());
    ASSERT_EQ(API_OK, tracker->waitForResult()) << " Failed to establish a login/session for account " << 0;
    ASSERT_EQ(true, megaApi[0]->setMaxDownloadSpeed(currentMaxDownloadSpeed)); // restore previous max download speed (bytes per second)
}

#ifdef ENABLE_SYNC

void cleanUp(::mega::MegaApi* megaApi, const fs::path &basePath)
{

    RequestTracker removeTracker(megaApi);
    megaApi->removeSyncs(INVALID_HANDLE, &removeTracker);
    ASSERT_EQ(API_OK, removeTracker.waitForResult());

    std::unique_ptr<MegaNode> baseNode{megaApi->getNodeByPath(("/" + basePath.u8string()).c_str())};
    if (baseNode)
    {
        RequestTracker removeTracker(megaApi);
        megaApi->remove(baseNode.get(), &removeTracker);
        ASSERT_EQ(API_OK, removeTracker.waitForResult());
    }

    std::unique_ptr<MegaNode> binNode{megaApi->getNodeByPath("//bin")};
    if (binNode)
    {
        unique_ptr<MegaNodeList> cs(megaApi->getChildren(binNode.get()));
        for (int i = 0; i < (cs ? cs->size() : 0); ++i)
        {
            RequestTracker removeTracker(megaApi);
            megaApi->remove(cs->get(i), &removeTracker);
            ASSERT_EQ(API_OK, removeTracker.waitForResult());
        }
    }

    std::error_code ignoredEc;
    fs::remove_all(basePath, ignoredEc);

}

std::unique_ptr<::mega::MegaSync> waitForSyncState(::mega::MegaApi* megaApi, ::mega::MegaNode* remoteNode, bool enabled, bool active, MegaSync::Error err)
{
    std::unique_ptr<MegaSync> sync;
    WaitFor([&megaApi, &remoteNode, &sync, enabled, active, err]() -> bool
    {
        sync.reset(megaApi->getSyncByNode(remoteNode));
        return (sync && sync->isEnabled() == enabled && sync->isActive() == active && sync->getError() == err);
    }, 30*1000);

    if (sync && sync->isEnabled() == enabled && sync->isActive() == active && sync->getError() == err)
    {
        if (!sync)
        {
            LOG_debug << "sync is now null";
        }
        return sync;
    }
    else
    {
        return nullptr; // signal that the sync never reached the expected/required state
    }
}

std::unique_ptr<::mega::MegaSync> waitForSyncState(::mega::MegaApi* megaApi, handle backupID, bool enabled, bool active, MegaSync::Error err)
{
    std::unique_ptr<MegaSync> sync;
    WaitFor([&megaApi, backupID, &sync, enabled, active, err]() -> bool
    {
        sync.reset(megaApi->getSyncByBackupId(backupID));
        return (sync && sync->isEnabled() == enabled && sync->isActive() == active && sync->getError() == err);
    }, 30*1000);

    if (sync && sync->isEnabled() == enabled && sync->isActive() == active && sync->getError() == err)
    {
        return sync;
    }
    else
    {
        return nullptr; // signal that the sync never reached the expected/required state
    }
}


TEST_F(SdkTest, SyncBasicOperations)
{
    // What we are going to test here:
    // - add syncs
    // - add sync that fails
    // - disable a sync
    // - disable a sync that fails
    // - disable a disabled sync
    // - Enable a sync
    // - Enable a sync that fails
    // - Enable an enabled sync
    // - Remove a sync
    // - Remove a sync that doesn't exist
    // - Remove a removed sync

    LOG_info << "___TEST SyncBasicOperations___";
    ASSERT_NO_FATAL_FAILURE(getAccountsForTest(1));

    fs::path basePath = "SyncBasicOperations";
    std::string syncFolder1 = "sync1";
    std::string syncFolder2 = "sync2";
    std::string syncFolder3 = "sync3";
    fs::path basePath1 = basePath / syncFolder1;
    fs::path basePath2 = basePath / syncFolder2;
    fs::path basePath3 = basePath / syncFolder3;
    const auto localPath1 = fs::current_path() / basePath1;
    const auto localPath2 = fs::current_path() / basePath2;
    const auto localPath3 = fs::current_path() / basePath3;

    ASSERT_NO_FATAL_FAILURE(cleanUp(this->megaApi[0].get(), basePath));

    // Create local directories and a files.
    fs::create_directories(localPath1);
    ASSERT_TRUE(createFile((localPath1 / "fileTest1").u8string(), false));
    fs::create_directories(localPath2);
    ASSERT_TRUE(createFile((localPath2 / "fileTest2").u8string(), false));
    fs::create_directories(localPath3);

    LOG_verbose << "SyncBasicOperations :  Creating the remote folders to be synced to.";
    std::unique_ptr<MegaNode> remoteRootNode(megaApi[0]->getRootNode());
    ASSERT_NE(remoteRootNode.get(), nullptr);
    // Sync 1
    auto nh = createFolder(0, syncFolder1.c_str(), remoteRootNode.get());
    ASSERT_NE(nh, UNDEF) << "Error creating remote folders";
    std::unique_ptr<MegaNode> remoteBaseNode1(megaApi[0]->getNodeByHandle(nh));
    ASSERT_NE(remoteBaseNode1.get(), nullptr);
    // Sync 2
    nh = createFolder(0, syncFolder2.c_str(), remoteRootNode.get());
    ASSERT_NE(nh, UNDEF) << "Error creating remote folders";
    std::unique_ptr<MegaNode> remoteBaseNode2(megaApi[0]->getNodeByHandle(nh));
    ASSERT_NE(remoteBaseNode2.get(), nullptr);
    // Sync 3
    nh = createFolder(0, syncFolder3.c_str(), remoteRootNode.get());
    ASSERT_NE(nh, UNDEF) << "Error creating remote folders";
    std::unique_ptr<MegaNode> remoteBaseNode3(megaApi[0]->getNodeByHandle(nh));
    ASSERT_NE(remoteBaseNode3.get(), nullptr);

    LOG_verbose << "SyncRemoveRemoteNode :  Add syncs";
    // Sync 1
    const auto& lp1 = localPath1.u8string();
    ASSERT_EQ(API_OK, synchronousSyncFolder(0, nullptr, MegaSync::TYPE_TWOWAY, lp1.c_str(), nullptr, remoteBaseNode1->getHandle(), nullptr)) << "API Error adding a new sync";
    ASSERT_EQ(MegaSync::NO_SYNC_ERROR, mApi[0].lastSyncError);
    std::unique_ptr<MegaSync> sync = waitForSyncState(megaApi[0].get(), remoteBaseNode1.get(), true, true, MegaSync::NO_SYNC_ERROR);
    ASSERT_TRUE(sync && sync->isActive());
    ASSERT_EQ(MegaSync::NO_SYNC_ERROR, sync->getError());
    // Sync2
    const auto& lp2 = localPath2.u8string();
    ASSERT_EQ(API_OK, synchronousSyncFolder(0, nullptr, MegaSync::TYPE_TWOWAY, lp2.c_str(), nullptr, remoteBaseNode2->getHandle(), nullptr)) << "API Error adding a new sync";
    ASSERT_EQ(MegaSync::NO_SYNC_ERROR, mApi[0].lastSyncError);
    std::unique_ptr<MegaSync> sync2 = waitForSyncState(megaApi[0].get(), remoteBaseNode2.get(), true, true, MegaSync::NO_SYNC_ERROR);
    ASSERT_TRUE(sync2 && sync2->isActive());
    ASSERT_EQ(MegaSync::NO_SYNC_ERROR, sync->getError());

    LOG_verbose << "SyncRemoveRemoteNode :  Add syncs that fail";
    {
        TestingWithLogErrorAllowanceGuard g;
        const auto& lp3 = localPath3.u8string();
        ASSERT_EQ(API_EEXIST, synchronousSyncFolder(0, nullptr, MegaSync::TYPE_TWOWAY, lp3.c_str(), nullptr, remoteBaseNode1->getHandle(), nullptr)); // Remote node is currently synced.
        ASSERT_EQ(MegaSync::ACTIVE_SYNC_SAME_PATH, mApi[0].lastSyncError);
        ASSERT_EQ(API_EEXIST, synchronousSyncFolder(0, nullptr, MegaSync::TYPE_TWOWAY, lp3.c_str(), nullptr, remoteBaseNode2->getHandle(), nullptr)); // Remote node is currently synced.
        ASSERT_EQ(MegaSync::ACTIVE_SYNC_SAME_PATH, mApi[0].lastSyncError);
        const auto& lp4 = (localPath3 / fs::path("xxxyyyzzz")).u8string();
        ASSERT_EQ(API_ENOENT, synchronousSyncFolder(0, nullptr, MegaSync::TYPE_TWOWAY, lp4.c_str(), nullptr, remoteBaseNode3->getHandle(), nullptr)); // Local resource doesn't exists.
        ASSERT_EQ(MegaSync::LOCAL_PATH_UNAVAILABLE, mApi[0].lastSyncError);
    }

    LOG_verbose << "SyncRemoveRemoteNode :  Disable a sync";
    // Sync 1
    handle backupId = sync->getBackupId();
    ASSERT_EQ(API_OK, synchronousDisableSync(0, backupId));
    sync = waitForSyncState(megaApi[0].get(), remoteBaseNode1.get(), false, false, MegaSync::NO_SYNC_ERROR);
    ASSERT_TRUE(sync && !sync->isEnabled());
    ASSERT_EQ(MegaSync::NO_SYNC_ERROR, sync->getError());

    //  Sync 2
    ASSERT_EQ(API_OK, synchronousDisableSync(0, sync2.get()));
    sync2 = waitForSyncState(megaApi[0].get(), remoteBaseNode2.get(), false, false, MegaSync::NO_SYNC_ERROR);
    ASSERT_TRUE(sync2 && !sync2->isEnabled());
    ASSERT_EQ(MegaSync::NO_SYNC_ERROR, sync->getError());

    LOG_verbose << "SyncRemoveRemoteNode :  Disable disabled syncs";
    ASSERT_EQ(API_OK, synchronousDisableSync(0, sync.get())); // Currently disabled.
    ASSERT_EQ(API_OK, synchronousDisableSync(0, backupId)); // Currently disabled.
    ASSERT_EQ(API_OK, synchronousDisableSync(0, remoteBaseNode1.get())); // Currently disabled.

    LOG_verbose << "SyncRemoveRemoteNode :  Enable Syncs";
    // Sync 1
    ASSERT_EQ(API_OK, synchronousEnableSync(0, backupId));
    ASSERT_EQ(MegaSync::NO_SYNC_ERROR, mApi[0].lastSyncError);
    sync = waitForSyncState(megaApi[0].get(), remoteBaseNode1.get(), true, true, MegaSync::NO_SYNC_ERROR);
    ASSERT_TRUE(sync && sync->isActive());
    // Sync 2
    ASSERT_EQ(API_OK, synchronousEnableSync(0, sync2.get()));
    ASSERT_EQ(MegaSync::NO_SYNC_ERROR, mApi[0].lastSyncError);
    sync2 = waitForSyncState(megaApi[0].get(), remoteBaseNode2.get(), true, true, MegaSync::NO_SYNC_ERROR);
    ASSERT_TRUE(sync2 && sync2->isActive());

    LOG_verbose << "SyncRemoveRemoteNode :  Enable syncs that fail";
    {
        TestingWithLogErrorAllowanceGuard g;

        ASSERT_EQ(API_ENOENT, synchronousEnableSync(0, 999999)); // Hope it doesn't exist.
        ASSERT_EQ(MegaSync::UNKNOWN_ERROR, mApi[0].lastSyncError); // MegaApi.h specifies that this contains the error code (not the tag)
        ASSERT_EQ(API_EEXIST, synchronousEnableSync(0, sync2.get())); // Currently enabled.
        ASSERT_EQ(MegaSync::NO_SYNC_ERROR, mApi[0].lastSyncError);  // since the sync is active, we should see its real state, and it should not have had any error code stored in it
    }

    LOG_verbose << "SyncRemoveRemoteNode :  Remove Syncs";
    // Sync 1
    ASSERT_EQ(API_OK, synchronousRemoveSync(0, backupId)) << "API Error removing the sync";
    sync.reset(megaApi[0]->getSyncByNode(remoteBaseNode1.get()));
    ASSERT_EQ(nullptr, sync.get());
    // Sync 2
    ASSERT_EQ(API_OK, synchronousRemoveSync(0, sync2 ? sync2->getBackupId() : INVALID_HANDLE)) << "API Error removing the sync";
//    ASSERT_EQ(API_OK, synchronousRemoveSync(0, sync2.get())) << "API Error removing the sync";
    // Keep sync2 not updated. Will be used later to test another removal attemp using a non-updated object.

    LOG_verbose << "SyncRemoveRemoteNode :  Remove Syncs that fail";
    {
        TestingWithLogErrorAllowanceGuard g;

        ASSERT_EQ(API_ENOENT, synchronousRemoveSync(0, 9999999)); // Hope id doesn't exist
        ASSERT_EQ(API_ENOENT, synchronousRemoveSync(0, backupId)); // currently removed.
        ASSERT_EQ(API_EARGS, synchronousRemoveSync(0, sync ? sync->getBackupId() : INVALID_HANDLE)); // currently removed.
        // Wait for sync to be effectively removed.
        std::this_thread::sleep_for(std::chrono::seconds{5});
        ASSERT_EQ(API_ENOENT, synchronousRemoveSync(0, sync2 ? sync2->getBackupId() : INVALID_HANDLE)); // currently removed.
    }

    ASSERT_NO_FATAL_FAILURE(cleanUp(this->megaApi[0].get(), basePath));
}

TEST_F(SdkTest, SyncIsNodeSyncable)
{
    LOG_info << "___TEST SyncIsNodeSyncable___";
    ASSERT_NO_FATAL_FAILURE(getAccountsForTest(1));

    fs::path basePath = "SyncIsNodeSyncable";
    std::string syncFolder1 =   "sync1";
    std::string syncFolder2 =   "sync2"; // <-- synced
    std::string  syncFolder2a =   "2a";
    std::string  syncFolder2b =   "2b";
    std::string syncFolder3 =   "sync3";

    fs::path basePath1 = basePath / syncFolder1;
    fs::path basePath2 = basePath / syncFolder2;
    fs::path basePath2a = basePath / syncFolder2 / syncFolder2a;
    fs::path basePath2b = basePath / syncFolder2 / syncFolder2b;
    fs::path basePath3 = basePath / syncFolder3;
    const auto localPath1 = fs::current_path() / basePath1;
    const auto localPath2 = fs::current_path() / basePath2;
    const auto localPath2a = fs::current_path() / basePath2a;
    const auto localPath2b = fs::current_path() / basePath2b;
    const auto localPath3 = fs::current_path() / basePath3;

    ASSERT_NO_FATAL_FAILURE(cleanUp(this->megaApi[0].get(), basePath));

    // Create local directories and a files.
    fs::create_directories(localPath1);
    ASSERT_TRUE(createFile((localPath1 / "fileTest1").u8string(), false));
    fs::create_directories(localPath2);
    ASSERT_TRUE(createFile((localPath2 / "fileTest2").u8string(), false));
    fs::create_directories(localPath2a);
    ASSERT_TRUE(createFile((localPath2a / "fileTest2a").u8string(), false));
    fs::create_directories(localPath2b);
    ASSERT_TRUE(createFile((localPath2b / "fileTest2b").u8string(), false));
    fs::create_directories(localPath3);

    LOG_verbose << "Sync.IsNodeSyncable:  Creating the remote folders to be synced to.";
    std::unique_ptr<MegaNode> remoteRootNode(megaApi[0]->getRootNode());
    ASSERT_NE(remoteRootNode.get(), nullptr);

    // SyncIsNodeSyncable
    MegaHandle nh = createFolder(0, basePath.string().c_str(), remoteRootNode.get());
    ASSERT_NE(nh, UNDEF) << "Error creating remote folders";
    std::unique_ptr<MegaNode> remoteBaseNode(megaApi[0]->getNodeByHandle(nh));
    ASSERT_NE(remoteBaseNode.get(), nullptr);
    // Sync 1
    nh = createFolder(0, syncFolder1.c_str(), remoteBaseNode.get());
    ASSERT_NE(nh, UNDEF) << "Error creating remote folders";
    std::unique_ptr<MegaNode> remoteBaseNode1(megaApi[0]->getNodeByHandle(nh));
    ASSERT_NE(remoteBaseNode1.get(), nullptr);
    // Sync 2
    nh = createFolder(0, syncFolder2.c_str(), remoteBaseNode.get());
    ASSERT_NE(nh, UNDEF) << "Error creating remote folders";
    std::unique_ptr<MegaNode> remoteBaseNode2(megaApi[0]->getNodeByHandle(nh));
    ASSERT_NE(remoteBaseNode2.get(), nullptr);
    // Sync 3
    nh = createFolder(0, syncFolder3.c_str(), remoteBaseNode.get());
    ASSERT_NE(nh, UNDEF) << "Error creating remote folders";
    std::unique_ptr<MegaNode> remoteBaseNode3(megaApi[0]->getNodeByHandle(nh));
    ASSERT_NE(remoteBaseNode3.get(), nullptr);
    // Sync 2a
    nh = createFolder(0, syncFolder2a.c_str(), remoteBaseNode2.get());
    ASSERT_NE(nh, UNDEF) << "Error creating remote folders";
    std::unique_ptr<MegaNode> remoteBaseNode2a(megaApi[0]->getNodeByHandle(nh));
    ASSERT_NE(remoteBaseNode2a.get(), nullptr);
    // Sync 2b
    nh = createFolder(0, syncFolder2b.c_str(), remoteBaseNode2.get());
    ASSERT_NE(nh, UNDEF) << "Error creating remote folders";
    std::unique_ptr<MegaNode> remoteBaseNode2b(megaApi[0]->getNodeByHandle(nh));
    ASSERT_NE(remoteBaseNode2b.get(), nullptr);

    MegaHandle handle2 = INVALID_HANDLE;
    int err = synchronousSyncFolder(0, &handle2,  MegaSync::SyncType::TYPE_TWOWAY, localPath2.u8string().c_str(), "sync test", remoteBaseNode2.get()->getHandle(), nullptr);
    /// <summary>
    ASSERT_TRUE(err == API_OK) << "Backup folder 2 failed (error: " << err << ")";

    MegaNode* node3 = megaApi[0].get()->getNodeByPath((string("/") + Utils::replace(basePath3.string(), '\\', '/')).c_str());
    ASSERT_NE(node3, (MegaNode*)NULL);
    unique_ptr<MegaError> error(megaApi[0]->isNodeSyncableWithError(node3));
    ASSERT_EQ(error->getErrorCode(), API_OK);
    ASSERT_EQ(error->getSyncError(), NO_SYNC_ERROR);

    MegaNode* node2a = megaApi[0].get()->getNodeByPath((string("/") + Utils::replace(basePath2a.string(), '\\', '/')).c_str());
    // on Windows path separator is \ but API takes /
    ASSERT_NE(node2a, (MegaNode*)NULL);
    error.reset(megaApi[0]->isNodeSyncableWithError(node2a));
    ASSERT_EQ(error->getErrorCode(), API_EEXIST);
    ASSERT_EQ(error->getSyncError(), ACTIVE_SYNC_ABOVE_PATH);

    MegaNode* baseNode = megaApi[0].get()->getNodeByPath((string("/") + Utils::replace(basePath.string(), '\\', '/')).c_str());
    // on Windows path separator is \ but API takes /
    ASSERT_NE(baseNode, (MegaNode*)NULL);
    error.reset(megaApi[0]->isNodeSyncableWithError(baseNode));
    ASSERT_EQ(error->getErrorCode(), API_EEXIST);
    ASSERT_EQ(error->getSyncError(), ACTIVE_SYNC_BELOW_PATH);
}

struct SyncListener : MegaListener
{
    // make sure callbacks are consistent - added() first, nothing after deleted(), etc.

    // map by tag for now, should be backupId when that is available

    enum syncstate_t { nonexistent, added, enabled, disabled, deleted};

    std::map<handle, syncstate_t> stateMap;

    syncstate_t& state(MegaSync* sync)
    {
        if (stateMap.find(sync->getBackupId()) == stateMap.end())
        {
            stateMap[sync->getBackupId()] = nonexistent;
        }
        return stateMap[sync->getBackupId()];
    }

    std::vector<std::string> mErrors;

    bool anyErrors = false;

    bool hasAnyErrors()
    {
        for (auto &s: mErrors)
        {
            out() << "SyncListener error: " << s;
        }
        return anyErrors;
    }

    void check(bool b, std::string e = std::string())
    {
        if (!b)
        {
            anyErrors = true;
            if (!e.empty())
            {
                mErrors.push_back(e);
                out() << "SyncListener added error: " << e;
            }
        }
    }

    void clear()
    {
        // session was logged out (locally)
        stateMap.clear();
    }

    void onSyncFileStateChanged(MegaApi* api, MegaSync* sync, std::string* localPath, int newState) override
    {
        // probably too frequent to output
        //out() << "onSyncFileStateChanged " << sync << newState;
    }

    void onSyncAdded(MegaApi* api, MegaSync* sync, int additionState) override
    {
        out() << "onSyncAdded " << toHandle(sync->getBackupId());
        check(sync->getBackupId() != UNDEF, "sync added with undef backup Id");

        check(state(sync) == nonexistent);
        state(sync) = added;
    }

    void onSyncDisabled(MegaApi* api, MegaSync* sync) override
    {
        out() << "onSyncDisabled " << toHandle(sync->getBackupId());
        check(!sync->isEnabled(), "sync enabled at onSyncDisabled");
        check(!sync->isActive(), "sync active at onSyncDisabled");
        check(state(sync) == enabled || state(sync) == added);
        state(sync) = disabled;
    }

    // "onSyncStarted" would be more accurate?
    void onSyncEnabled(MegaApi* api, MegaSync* sync) override
    {
        out() << "onSyncEnabled " << toHandle(sync->getBackupId());
        check(sync->isEnabled(), "sync disabled at onSyncEnabled");
        check(sync->isActive(), "sync not active at onSyncEnabled");
        check(state(sync) == disabled || state(sync) == added);
        state(sync) = enabled;
    }

    void onSyncDeleted(MegaApi* api, MegaSync* sync) override
    {
        out() << "onSyncDeleted " << toHandle(sync->getBackupId());
        check(state(sync) == disabled || state(sync) == added || state(sync) == enabled);
        state(sync) = nonexistent;
    }

    void onSyncStateChanged(MegaApi* api, MegaSync* sync) override
    {
        out() << "onSyncStateChanged " << toHandle(sync->getBackupId());

        check(sync->getBackupId() != UNDEF, "onSyncStateChanged with undef backup Id");

        // MegaApi doco says: "Notice that adding a sync will not cause onSyncStateChanged to be called."
        // And also: "for changes that imply other callbacks, expect that the SDK
        // will call onSyncStateChanged first, so that you can update your model only using this one."
        check(state(sync) != nonexistent);
    }

    void onGlobalSyncStateChanged(MegaApi* api) override
    {
        // just too frequent for out() really
        //out() << "onGlobalSyncStateChanged ";
    }
};

struct MegaListenerDeregisterer
{
    // register the listener on constructions
    // deregister on destruction (ie, whenever we exit the function - we may exit early if a test fails

    MegaApi* api = nullptr;
    MegaListener* listener;


    MegaListenerDeregisterer(MegaApi* a, SyncListener* l)
        : api(a), listener(l)
    {
        api->addListener(listener);
    }
    ~MegaListenerDeregisterer()
    {
        api->removeListener(listener);
    }
};


TEST_F(SdkTest, SyncResumptionAfterFetchNodes)
{
    LOG_info << "___TEST SyncResumptionAfterFetchNodes___";
    ASSERT_NO_FATAL_FAILURE(getAccountsForTest(2));

    // This test has several issues:
    // 1. Remote nodes may not be committed to the sctable database in time for fetchnodes which
    //    then fails adding syncs because the remotes are missing. For this reason we wait until
    //    we receive the EVENT_COMMIT_DB event after transferring the nodes.
    // 2. Syncs are deleted some time later leading to error messages (like local fingerprint mismatch)
    //    if we don't wait for long enough after we get called back. A sync only gets flagged but
    //    is deleted later.

    const std::string session = dumpSession();

    const fs::path basePath = "SyncResumptionAfterFetchNodes";
    const auto sync1Path = fs::current_path() / basePath / "sync1"; // stays active
    const auto sync2Path = fs::current_path() / basePath / "sync2"; // will be made inactive
    const auto sync3Path = fs::current_path() / basePath / "sync3"; // will be deleted
    const auto sync4Path = fs::current_path() / basePath / "sync4"; // stays active

    ASSERT_NO_FATAL_FAILURE(cleanUp(this->megaApi[0].get(), basePath));

    SyncListener syncListener0, syncListener1;
    MegaListenerDeregisterer mld1(megaApi[0].get(), &syncListener0), mld2(megaApi[1].get(), &syncListener1);

    fs::create_directories(sync1Path);
    fs::create_directories(sync2Path);
    fs::create_directories(sync3Path);
    fs::create_directories(sync4Path);

    resetlastEvent();

    // transfer the folder and its subfolders
    TransferTracker uploadListener(megaApi[0].get());
    megaApi[0]->startUpload(basePath.u8string().c_str(),
                            megaApi[0]->getRootNode(),
                            nullptr /*fileName*/,
                            ::mega::MegaApi::INVALID_CUSTOM_MOD_TIME,
                            nullptr /*appData*/,
                            false   /*isSourceTemporary*/,
                            false   /*startFirst*/,
                            nullptr /*cancelToken*/,
                            &uploadListener);

    ASSERT_EQ(API_OK, uploadListener.waitForResult());

    // loop until we get a commit to the sctable to ensure we cached the new remote nodes
    ASSERT_TRUE(WaitFor([&](){ return lastEventsContains(MegaEvent::EVENT_COMMIT_DB); }, 10000));

    auto megaNode = [this, &basePath](const std::string& p)
    {
        const auto path = "/" + basePath.u8string() + "/" + p;
        return std::unique_ptr<MegaNode>{megaApi[0]->getNodeByPath(path.c_str())};
    };

    auto syncFolder = [this, &megaNode](const fs::path& p) -> handle
    {
        RequestTracker syncTracker(megaApi[0].get());
        auto node = megaNode(p.filename().u8string());
        megaApi[0]->syncFolder(MegaSync::TYPE_TWOWAY, p.u8string().c_str(), nullptr, node ? node->getHandle() : INVALID_HANDLE, nullptr, &syncTracker);
        EXPECT_EQ(API_OK, syncTracker.waitForResult());

        return syncTracker.request->getParentHandle();
    };

    auto disableSync = [this, &megaNode](const fs::path& p)
    {
        RequestTracker syncTracker(megaApi[0].get());
        auto node = megaNode(p.filename().u8string());
        megaApi[0]->disableSync(node.get(), &syncTracker);
        ASSERT_EQ(API_OK, syncTracker.waitForResult());
    };

    auto disableSyncByBackupId = [this](handle backupId)
    {
        RequestTracker syncTracker(megaApi[0].get());
        megaApi[0]->disableSync(backupId, &syncTracker);
        ASSERT_EQ(API_OK, syncTracker.waitForResult());
    };

    auto resumeSync = [this](handle backupId)
    {
        RequestTracker syncTracker(megaApi[0].get());
        megaApi[0]->enableSync(backupId, &syncTracker);
        ASSERT_EQ(API_OK, syncTracker.waitForResult());
    };

    auto removeSync = [this](handle backupId)
    {
        RequestTracker syncTracker(megaApi[0].get());
        megaApi[0]->removeSync(backupId, INVALID_HANDLE, &syncTracker);
        ASSERT_EQ(API_OK, syncTracker.waitForResult());
    };

    auto checkSyncOK = [this, &megaNode](const fs::path& p)
    {
        auto node = megaNode(p.filename().u8string());
        //return std::unique_ptr<MegaSync>{megaApi[0]->getSyncByNode(node.get())} != nullptr; //disabled syncs are not OK but foundable

        LOG_verbose << "checkSyncOK " << p.filename().u8string() << " node found: " << bool(node);

        std::unique_ptr<MegaSync> sync{megaApi[0]->getSyncByNode(node.get())};

        LOG_verbose << "checkSyncOK " << p.filename().u8string() << " sync found: " << bool(sync);

        if (!sync) return false;

        LOG_verbose << "checkSyncOK " << p.filename().u8string() << " sync is: " << sync->getLocalFolder();


        LOG_verbose << "checkSyncOK " << p.filename().u8string() << " enabled: " << sync->isEnabled();

        return sync->isEnabled();

    };

    auto checkSyncDisabled = [this, &megaNode](const fs::path& p)
    {
        auto node = megaNode(p.filename().u8string());
        std::unique_ptr<MegaSync> sync{megaApi[0]->getSyncByNode(node.get())};
        if (!sync) return false;
        return !sync->isEnabled();
    };


    auto reloginViaSession = [this, &session, &syncListener0]()
    {
        locallogout();  // only logs out 0
        syncListener0.clear();

        //loginBySessionId(0, session);
        auto tracker = asyncRequestFastLogin(0, session.c_str());
        ASSERT_EQ(API_OK, tracker->waitForResult()) << " Failed to establish a login/session for account " << 0;
    };

    LOG_verbose << " SyncResumptionAfterFetchNodes : syncying folders";

    handle backupId1 = syncFolder(sync1Path);  (void)backupId1;
    handle backupId2 = syncFolder(sync2Path);
    handle backupId3 = syncFolder(sync3Path);  (void)backupId3;
    handle backupId4 = syncFolder(sync4Path);  (void)backupId4;

    ASSERT_TRUE(checkSyncOK(sync1Path));
    ASSERT_TRUE(checkSyncOK(sync2Path));
    ASSERT_TRUE(checkSyncOK(sync3Path));
    ASSERT_TRUE(checkSyncOK(sync4Path));

    LOG_verbose << " SyncResumptionAfterFetchNodes : disabling sync by path";
    disableSync(sync2Path);
    LOG_verbose << " SyncResumptionAfterFetchNodes : disabling sync by tag";
    disableSyncByBackupId(backupId4);
    LOG_verbose << " SyncResumptionAfterFetchNodes : removing sync";
    removeSync(backupId3);

    // wait for the sync removals to actually take place
    std::this_thread::sleep_for(std::chrono::seconds{3});

    ASSERT_TRUE(checkSyncOK(sync1Path));
    ASSERT_TRUE(checkSyncDisabled(sync2Path));
    ASSERT_FALSE(checkSyncOK(sync3Path));
    ASSERT_TRUE(checkSyncDisabled(sync4Path));

    reloginViaSession();

    ASSERT_FALSE(checkSyncOK(sync1Path));
    ASSERT_FALSE(checkSyncOK(sync2Path));
    ASSERT_FALSE(checkSyncOK(sync3Path));
    ASSERT_FALSE(checkSyncOK(sync4Path));

    fetchnodes(0, maxTimeout); // auto-resumes two active syncs

    ASSERT_TRUE(checkSyncOK(sync1Path));
    ASSERT_FALSE(checkSyncOK(sync2Path));
    ASSERT_TRUE(checkSyncDisabled(sync2Path));
    ASSERT_FALSE(checkSyncOK(sync3Path));
    ASSERT_FALSE(checkSyncOK(sync4Path));
    ASSERT_TRUE(checkSyncDisabled(sync4Path));

    // check if we can still resume manually
    LOG_verbose << " SyncResumptionAfterFetchNodes : resuming syncs";
    resumeSync(backupId2);
    resumeSync(backupId4);

    ASSERT_TRUE(checkSyncOK(sync1Path));
    ASSERT_TRUE(checkSyncOK(sync2Path));
    ASSERT_FALSE(checkSyncOK(sync3Path));
    ASSERT_TRUE(checkSyncOK(sync4Path));

    // check if resumeSync re-activated the sync
    reloginViaSession();

    ASSERT_FALSE(checkSyncOK(sync1Path));
    ASSERT_FALSE(checkSyncOK(sync2Path));
    ASSERT_FALSE(checkSyncOK(sync3Path));
    ASSERT_FALSE(checkSyncOK(sync4Path));

    fetchnodes(0, maxTimeout); // auto-resumes three active syncs

    ASSERT_TRUE(checkSyncOK(sync1Path));
    ASSERT_TRUE(checkSyncOK(sync2Path));
    ASSERT_FALSE(checkSyncOK(sync3Path));
    ASSERT_TRUE(checkSyncOK(sync4Path));

    LOG_verbose << " SyncResumptionAfterFetchNodes : removing syncs";
    removeSync(backupId1);
    removeSync(backupId2);
    removeSync(backupId4);

    // wait for the sync removals to actually take place
    std::this_thread::sleep_for(std::chrono::seconds{5});

    ASSERT_FALSE(syncListener0.hasAnyErrors());
    ASSERT_FALSE(syncListener1.hasAnyErrors());

    ASSERT_NO_FATAL_FAILURE(cleanUp(this->megaApi[0].get(), basePath));
}

/**
 * @brief TEST_F SyncRemoteNode
 *
 * Testing remote node rename, move and remove.
 */
TEST_F(SdkTest, SyncRemoteNode)
{

    // What we are going to test here:
    // - rename remote -> Sync Fail
    // - move remote -> Sync fail
    // - remove remote -> Sync fail
    // - remove a failing sync

    LOG_info << "___TEST SyncRemoteNode___";
    ASSERT_NO_FATAL_FAILURE(getAccountsForTest(1));

    fs::path basePath = "SyncRemoteNode";
    const auto localPath = fs::current_path() / basePath;

    ASSERT_NO_FATAL_FAILURE(cleanUp(this->megaApi[0].get(), basePath));

    // Create local directory and file.
    fs::create_directories(localPath);
    ASSERT_TRUE(createFile((localPath / "fileTest1").u8string(), false));

    LOG_verbose << "SyncRemoteNode :  Creating remote folder";
    std::unique_ptr<MegaNode> remoteRootNode(megaApi[0]->getRootNode());
    ASSERT_NE(remoteRootNode.get(), nullptr);
    auto nh = createFolder(0, basePath.u8string().c_str(), remoteRootNode.get());
    ASSERT_NE(nh, UNDEF) << "Error creating remote basePath";
    std::unique_ptr<MegaNode> remoteBaseNode(megaApi[0]->getNodeByHandle(nh));
    ASSERT_NE(remoteBaseNode.get(), nullptr);

    LOG_verbose << "SyncRemoteNode :  Enabling sync";
    ASSERT_EQ(API_OK, synchronousSyncFolder(0, nullptr, MegaSync::TYPE_TWOWAY, localPath.u8string().c_str(), nullptr, remoteBaseNode->getHandle(), nullptr)) << "API Error adding a new sync";
    std::unique_ptr<MegaSync> sync = waitForSyncState(megaApi[0].get(), remoteBaseNode.get(), true, true, MegaSync::NO_SYNC_ERROR);
    ASSERT_TRUE(sync && sync->isActive());
    handle backupId = sync->getBackupId();

    {
        TestingWithLogErrorAllowanceGuard g;

        // Rename remote folder --> Sync fail
        LOG_verbose << "SyncRemoteNode :  Rename remote node with sync active.";
        std::string basePathRenamed = "SyncRemoteNodeRenamed";
        ASSERT_EQ(API_OK, doRenameNode(0, remoteBaseNode.get(), basePathRenamed.c_str()));
        sync = waitForSyncState(megaApi[0].get(), backupId, false, false, MegaSync::REMOTE_PATH_HAS_CHANGED);
        ASSERT_TRUE(sync && !sync->isEnabled() && !sync->isActive());
        ASSERT_EQ(MegaSync::REMOTE_PATH_HAS_CHANGED, sync->getError());

        LOG_verbose << "SyncRemoteNode :  Restoring remote folder name.";
        ASSERT_EQ(API_OK, doRenameNode(0, remoteBaseNode.get(), basePath.u8string().c_str()));
        ASSERT_NE(remoteBaseNode.get(), nullptr);
        sync = waitForSyncState(megaApi[0].get(), backupId, false, false, MegaSync::REMOTE_PATH_HAS_CHANGED);
        ASSERT_TRUE(sync && !sync->isEnabled() && !sync->isActive());
        ASSERT_EQ(MegaSync::REMOTE_PATH_HAS_CHANGED, sync->getError());
    }

    LOG_verbose << "SyncRemoteNode :  Enabling sync again.";
    ASSERT_EQ(API_OK, synchronousEnableSync(0, backupId)) << "API Error enabling the sync";
    sync = waitForSyncState(megaApi[0].get(), remoteBaseNode.get(), true, true, MegaSync::NO_SYNC_ERROR);
    ASSERT_TRUE(sync && sync->isActive());
    ASSERT_EQ(MegaSync::NO_SYNC_ERROR, sync->getError());

    // Move remote folder --> Sync fail

    LOG_verbose << "SyncRemoteNode :  Creating secondary folder";
    std::string movedBasePath = basePath.u8string() + "Moved";
    nh = createFolder(0, movedBasePath.c_str(), remoteRootNode.get());
    ASSERT_NE(nh, UNDEF) << "Error creating remote movedBasePath";
    std::unique_ptr<MegaNode> remoteMoveNodeParent(megaApi[0]->getNodeByHandle(nh));
    ASSERT_NE(remoteMoveNodeParent.get(), nullptr);

    {
        TestingWithLogErrorAllowanceGuard g;
        LOG_verbose << "SyncRemoteNode :  Move remote node with sync active to the secondary folder.";
        ASSERT_EQ(API_OK, doMoveNode(0, nullptr, remoteBaseNode.get(), remoteMoveNodeParent.get()));
        sync = waitForSyncState(megaApi[0].get(), backupId, false, false, MegaSync::REMOTE_PATH_HAS_CHANGED);
        ASSERT_TRUE(sync && !sync->isEnabled() && !sync->isActive());
        ASSERT_EQ(MegaSync::REMOTE_PATH_HAS_CHANGED, sync->getError());

        LOG_verbose << "SyncRemoteNode :  Moving back the remote node.";
        ASSERT_EQ(API_OK, doMoveNode(0, nullptr, remoteBaseNode.get(), remoteRootNode.get()));

        WaitMillisec(1000);

        ASSERT_NE(remoteBaseNode.get(), nullptr);
        sync = waitForSyncState(megaApi[0].get(), backupId, false, false, MegaSync::REMOTE_PATH_HAS_CHANGED);
        ASSERT_TRUE(sync && !sync->isEnabled() && !sync->isActive());
        ASSERT_EQ(MegaSync::REMOTE_PATH_HAS_CHANGED, sync->getError());
    }


    LOG_verbose << "SyncRemoteNode :  Enabling sync again.";
    ASSERT_EQ(API_OK, synchronousEnableSync(0, backupId)) << "API Error enabling the sync";

    WaitMillisec(1000);

    sync = waitForSyncState(megaApi[0].get(), remoteBaseNode.get(), true, true, MegaSync::NO_SYNC_ERROR);
    ASSERT_TRUE(sync && sync->isActive());
    ASSERT_EQ(MegaSync::NO_SYNC_ERROR, sync->getError());


    // Rename remote folder --> Sync fail
    {
        TestingWithLogErrorAllowanceGuard g;
        LOG_verbose << "SyncRemoteNode :  Rename remote node.";
        std::string renamedBasePath = basePath.u8string() + "Renamed";
        ASSERT_EQ(API_OK, doRenameNode(0, remoteBaseNode.get(), renamedBasePath.c_str()));
        sync = waitForSyncState(megaApi[0].get(), backupId, false, false, MegaSync::REMOTE_PATH_HAS_CHANGED);
        ASSERT_TRUE(sync && !sync->isEnabled() && !sync->isActive());
        ASSERT_EQ(MegaSync::REMOTE_PATH_HAS_CHANGED, sync->getError());

        LOG_verbose << "SyncRemoteNode :  Renaming back the remote node.";
        ASSERT_EQ(API_OK, doRenameNode(0, remoteBaseNode.get(), basePath.u8string().c_str()));

        WaitMillisec(1000);

        ASSERT_NE(remoteBaseNode.get(), nullptr);
        sync = waitForSyncState(megaApi[0].get(), backupId, false, false, MegaSync::REMOTE_PATH_HAS_CHANGED);
        ASSERT_TRUE(sync && !sync->isEnabled() && !sync->isActive());

        unique_ptr<char[]> pathFromNode{ megaApi[0]->getNodePath(remoteBaseNode.get()) };
        string actualPath{ pathFromNode.get() };
        string pathFromSync(sync->getLastKnownMegaFolder());
        ASSERT_EQ(actualPath, pathFromSync) << "Wrong updated path";

        ASSERT_EQ(MegaSync::REMOTE_PATH_HAS_CHANGED, sync->getError()); //the error stays until re-enabled
    }

    LOG_verbose << "SyncRemoteNode :  Enabling sync again.";
    ASSERT_EQ(API_OK, synchronousEnableSync(0, backupId)) << "API Error enabling the sync";
    sync = waitForSyncState(megaApi[0].get(), remoteBaseNode.get(), true, true, MegaSync::NO_SYNC_ERROR);
    ASSERT_TRUE(sync && sync->isActive());
    ASSERT_EQ(MegaSync::NO_SYNC_ERROR, sync->getError());


    {
        TestingWithLogErrorAllowanceGuard g;
        // Remove remote folder --> Sync fail
        LOG_verbose << "SyncRemoteNode :  Removing remote node with sync active.";
        ASSERT_EQ(API_OK, doDeleteNode(0, remoteBaseNode.get()));                                //  <--- remote node deleted!!
        sync = waitForSyncState(megaApi[0].get(), backupId, false, false, MegaSync::REMOTE_NODE_NOT_FOUND);
        ASSERT_TRUE(sync && !sync->isEnabled() && !sync->isActive());
        ASSERT_EQ(MegaSync::REMOTE_NODE_NOT_FOUND, sync->getError());

        LOG_verbose << "SyncRemoteNode :  Recreating remote folder.";
        nh = createFolder(0, basePath.u8string().c_str(), remoteRootNode.get());

        WaitMillisec(1000);

        ASSERT_NE(nh, UNDEF) << "Error creating remote basePath";
        remoteBaseNode.reset(megaApi[0]->getNodeByHandle(nh));
        ASSERT_NE(remoteBaseNode.get(), nullptr);
        sync = waitForSyncState(megaApi[0].get(), backupId, false, false, MegaSync::REMOTE_NODE_NOT_FOUND);
        ASSERT_TRUE(sync && !sync->isEnabled() && !sync->isActive());
        ASSERT_EQ(MegaSync::REMOTE_NODE_NOT_FOUND, sync->getError());
    }

    {
        TestingWithLogErrorAllowanceGuard g;
        LOG_verbose << "SyncRemoteNode :  Enabling sync again.";
        ASSERT_EQ(API_ENOENT, synchronousEnableSync(0, backupId)) << "API Error enabling the sync";  //  <--- remote node has been deleted, we should not be able to resume!!
    }
    //sync = waitForSyncState(megaApi[0].get(), remoteBaseNode.get(), true, true, MegaSync::NO_SYNC_ERROR);
    //ASSERT_TRUE(sync && sync->isActive());
    //ASSERT_EQ(MegaSync::NO_SYNC_ERROR, sync->getError());

    //{
    //    TestingWithLogErrorAllowanceGuard g;

    //    // Check if a locallogout keeps the sync configuration if the remote is removed.
    //    LOG_verbose << "SyncRemoteNode :  Removing remote node with sync active.";
    //    ASSERT_NO_FATAL_FAILURE(deleteNode(0, remoteBaseNode.get())) << "Error deleting remote basePath";;
    //    sync = waitForSyncState(megaApi[0].get(), tagID, MegaSync::SYNC_FAILED);
    //    ASSERT_TRUE(sync && !sync->isEnabled() && !sync->isActive());
    //    ASSERT_EQ(MegaSync::REMOTE_NODE_NOT_FOUND, sync->getError());
    //}

    std::string session = dumpSession();
    ASSERT_NO_FATAL_FAILURE(locallogout());
    resetlastEvent();
    //loginBySessionId(0, session);
    auto tracker = asyncRequestFastLogin(0, session.c_str());
    ASSERT_EQ(API_OK, tracker->waitForResult()) << " Failed to establish a login/session for account " << 0;
    ASSERT_NO_FATAL_FAILURE(fetchnodes(0));
    ASSERT_TRUE(WaitFor([&](){ return lastEventsContains(MegaEvent::EVENT_NODES_CURRENT); }, 10000)) << "Timeout expired to receive actionpackets";

    // since the node was deleted, path is irrelevant
    //sync.reset(megaApi[0]->getSyncByBackupId(tagID));
    //ASSERT_EQ(string(sync->getLastKnownMegaFolder()), ("/" / basePath).u8string());

    // Remove a failing sync.
    LOG_verbose << "SyncRemoteNode :  Remove failed sync";
    ASSERT_EQ(API_OK, synchronousRemoveSync(0, sync->getBackupId())) << "API Error removing the sync";
    sync.reset(megaApi[0]->getSyncByBackupId(backupId));
    ASSERT_EQ(nullptr, sync.get());

    // Wait for sync to be effectively removed.
    std::this_thread::sleep_for(std::chrono::seconds{5});

    ASSERT_NO_FATAL_FAILURE(cleanUp(this->megaApi[0].get(), basePath));
}

/**
 * @brief TEST_F SyncPersistence
 *
 * Testing configured syncs persitence
 */
TEST_F(SdkTest, SyncPersistence)
{
    // What we are going to test here:
    // - locallogut -> Syncs kept
    // - logout with setKeepSyncsAfterLogout(true) -> Syncs kept
    // - logout -> Syncs removed

    LOG_info << "___TEST SyncPersistence___";
    ASSERT_NO_FATAL_FAILURE(getAccountsForTest(1));

    // Make sure session ID is invalidated.
    gSessionIDs[0] = "invalid";

    fs::path basePath = "SyncPersistence";
    const auto localPath = fs::current_path() / basePath;

    ASSERT_NO_FATAL_FAILURE(cleanUp(this->megaApi[0].get(), basePath));

    // Create local directory and file.
    fs::create_directories(localPath);
    ASSERT_TRUE(createFile((localPath / "fileTest1").u8string(), false));

    LOG_verbose << "SyncPersistence :  Creating remote folder";
    std::unique_ptr<MegaNode> remoteRootNode(megaApi[0]->getRootNode());
    ASSERT_NE(remoteRootNode.get(), nullptr);

    resetlastEvent();

    auto nh = createFolder(0, basePath.u8string().c_str(), remoteRootNode.get());
    ASSERT_NE(nh, UNDEF) << "Error creating remote basePath";
    std::unique_ptr<MegaNode> remoteBaseNode(megaApi[0]->getNodeByHandle(nh));
    ASSERT_NE(remoteBaseNode.get(), nullptr);

    // make sure there are no outstanding cs requests in case
    // "Postponing DB commit until cs requests finish"
    // means our Sync's cloud Node is not in the db
    ASSERT_TRUE(WaitFor([&](){ return lastEventsContains(MegaEvent::EVENT_COMMIT_DB); }, 10000));


    LOG_verbose << "SyncPersistence :  Enabling sync";
    ASSERT_EQ(API_OK, synchronousSyncFolder(0, nullptr, MegaSync::TYPE_TWOWAY, localPath.u8string().c_str(), nullptr, remoteBaseNode->getHandle(), nullptr)) << "API Error adding a new sync";
    std::unique_ptr<MegaSync> sync = waitForSyncState(megaApi[0].get(), remoteBaseNode.get(), true, true, MegaSync::NO_SYNC_ERROR);
    ASSERT_TRUE(sync && sync->isActive());
    handle backupId = sync->getBackupId();
    std::string remoteFolder(sync->getLastKnownMegaFolder());

    // Check if a locallogout keeps the sync configured.
    std::string session = dumpSession();
    ASSERT_NO_FATAL_FAILURE(locallogout());
    auto trackerFastLogin = asyncRequestFastLogin(0, session.c_str());
    ASSERT_EQ(API_OK, trackerFastLogin->waitForResult()) << " Failed to establish a login/session for account " << 0;

    resetlastEvent();
    ASSERT_NO_FATAL_FAILURE(fetchnodes(0));

    // wait for the event that says all syncs (if any) have been reloaded
    ASSERT_TRUE(WaitFor([&](){ return lastEventsContains(MegaEvent::EVENT_SYNCS_RESTORED); }, 10000));

    sync = waitForSyncState(megaApi[0].get(), backupId, true, true, MegaSync::NO_SYNC_ERROR);
    ASSERT_TRUE(sync && sync->isActive());
    ASSERT_EQ(remoteFolder, string(sync->getLastKnownMegaFolder()));

    // Check if a logout with keepSyncsAfterLogout keeps the sync configured.
    ASSERT_NO_FATAL_FAILURE(logout(0, true, maxTimeout));
    gSessionIDs[0] = "invalid";
    auto trackerLogin = asyncRequestLogin(0, mApi[0].email.c_str(), mApi[0].pwd.c_str());
    ASSERT_EQ(API_OK, trackerLogin->waitForResult()) << " Failed to establish a login/session for account " << 0;
    ASSERT_NO_FATAL_FAILURE(fetchnodes(0));
    sync = waitForSyncState(megaApi[0].get(), backupId, false, false, MegaSync::LOGGED_OUT);
    ASSERT_TRUE(sync && !sync->isActive());
    ASSERT_EQ(remoteFolder, string(sync->getLastKnownMegaFolder()));

    // Check if a logout without keepSyncsAfterLogout doesn't keep the sync configured.
    ASSERT_NO_FATAL_FAILURE(logout(0, false, maxTimeout));
    gSessionIDs[0] = "invalid";
    trackerLogin = asyncRequestLogin(0, mApi[0].email.c_str(), mApi[0].pwd.c_str());
    ASSERT_EQ(API_OK, trackerLogin->waitForResult()) << " Failed to establish a login/session for account " << 0;
    ASSERT_NO_FATAL_FAILURE(fetchnodes(0));
    sync.reset(megaApi[0]->getSyncByBackupId(backupId));
    ASSERT_EQ(sync, nullptr);

    ASSERT_NO_FATAL_FAILURE(cleanUp(this->megaApi[0].get(), basePath));
}

/**
 * @brief TEST_F SyncPaths
 *
 * Testing non ascii paths and symlinks
 */
TEST_F(SdkTest, SyncPaths)
{
    // What we are going to test here:
    // - Check paths with non ascii chars and check that sync works.
    // - (No WIN32) Add a sync with non canonical path and check that it works,
    //   that symlinks are not followed and that sync path collision with
    //   symlinks involved works.

    LOG_info << "___TEST SyncPaths___";
    ASSERT_NO_FATAL_FAILURE(getAccountsForTest(1));

    string basePathStr = "SyncPaths-синхронизация";
    string fileNameStr = "fileTest1-файл";

    fs::path basePath = fs::u8path(basePathStr.c_str());
    const auto localPath = fs::current_path() / basePath;
    fs::path filePath = localPath / fs::u8path(fileNameStr.c_str());
    fs::path fileDownloadPath = fs::current_path() / fs::u8path(fileNameStr.c_str());

    ASSERT_NO_FATAL_FAILURE(cleanUp(this->megaApi[0].get(), basePath));
#ifndef WIN32
    ASSERT_NO_FATAL_FAILURE(cleanUp(this->megaApi[0].get(), "symlink_1A"));
#endif
    deleteFile(fileDownloadPath.u8string());

    // Create local directories
    fs::create_directory(localPath);
#ifndef WIN32
    fs::create_directory(localPath / "level_1A");
    fs::create_directory_symlink(localPath / "level_1A", localPath / "symlink_1A");
    fs::create_directory_symlink(localPath / "level_1A", fs::current_path() / "symlink_1A");
#endif

    LOG_verbose << "SyncPaths :  Creating remote folder";
    std::unique_ptr<MegaNode> remoteRootNode(megaApi[0]->getRootNode());
    ASSERT_NE(remoteRootNode.get(), nullptr);
    auto nh = createFolder(0, basePath.u8string().c_str(), remoteRootNode.get());
    ASSERT_NE(nh, UNDEF) << "Error creating remote basePath";
    std::unique_ptr<MegaNode> remoteBaseNode(megaApi[0]->getNodeByHandle(nh));
    ASSERT_NE(remoteBaseNode.get(), nullptr);

    LOG_verbose << "SyncPersistence :  Creating sync";
    ASSERT_EQ(API_OK, synchronousSyncFolder(0, nullptr, MegaSync::TYPE_TWOWAY, localPath.u8string().c_str(), nullptr, remoteBaseNode->getHandle(), nullptr)) << "API Error adding a new sync";
    std::unique_ptr<MegaSync> sync = waitForSyncState(megaApi[0].get(), remoteBaseNode.get(), true, true, MegaSync::NO_SYNC_ERROR);
    ASSERT_TRUE(sync && sync->isActive());

    LOG_verbose << "SyncPersistence :  Adding a file and checking if it is synced: " << filePath.u8string();
    ASSERT_TRUE(createFile(filePath.u8string(), false)) << "Couldnt create " << filePath.u8string();
    std::unique_ptr<MegaNode> remoteNode;
    WaitFor([this, &remoteNode, &remoteBaseNode, fileNameStr]() -> bool
    {
        remoteNode.reset(megaApi[0]->getNodeByPath(("/" + string(remoteBaseNode->getName()) + "/" + fileNameStr).c_str()));
        return (remoteNode.get() != nullptr);
    },50*1000);
    ASSERT_NE(remoteNode.get(), nullptr);
    ASSERT_EQ(MegaError::API_OK, doStartDownload(0, remoteNode.get(),
                                                         fileDownloadPath.u8string().c_str(),
                                                         nullptr  /*customName*/,
                                                         nullptr  /*appData*/,
                                                         false    /*startFirst*/,
                                                         nullptr  /*cancelToken*/));

    ASSERT_TRUE(fileexists(fileDownloadPath.u8string()));
    deleteFile(fileDownloadPath.u8string());

#if !defined(WIN32) && !defined(__APPLE__)
    LOG_verbose << "SyncPersistence :  Check that symlinks are not synced.";
    std::unique_ptr<MegaNode> remoteNodeSym(megaApi[0]->getNodeByPath(("/" + string(remoteBaseNode->getName()) + "/symlink_1A").c_str()));
    ASSERT_EQ(remoteNodeSym.get(), nullptr);

    {
        TestingWithLogErrorAllowanceGuard g;

        LOG_verbose << "SyncPersistence :  Check that symlinks are considered when creating a sync.";
        nh = createFolder(0, "symlink_1A", remoteRootNode.get());
        ASSERT_NE(nh, UNDEF) << "Error creating remote basePath";
        remoteNodeSym.reset(megaApi[0]->getNodeByHandle(nh));
        ASSERT_NE(remoteNodeSym.get(), nullptr);
        ASSERT_EQ(API_EARGS, synchronousSyncFolder(0, nullptr, MegaSync::TYPE_TWOWAY, (fs::current_path() / "symlink_1A").u8string().c_str(), nullptr, remoteNodeSym->getHandle(), nullptr)) << "API Error adding a new sync";
        ASSERT_EQ(MegaSync::LOCAL_PATH_SYNC_COLLISION, mApi[0].lastSyncError);
    }
    // Disable the first one, create again the one with the symlink, check that it is working and check if the first fails when enabled.
    auto tagID = sync->getBackupId();
    ASSERT_EQ(API_OK, synchronousDisableSync(0, tagID)) << "API Error disabling sync";
    sync = waitForSyncState(megaApi[0].get(), tagID, false, false, MegaSync::NO_SYNC_ERROR);
    ASSERT_TRUE(sync && !sync->isEnabled());

    ASSERT_EQ(API_OK, synchronousSyncFolder(0, nullptr, MegaSync::TYPE_TWOWAY, (fs::current_path() / "symlink_1A").u8string().c_str(), nullptr, remoteNodeSym->getHandle(), nullptr)) << "API Error adding a new sync";
    std::unique_ptr<MegaSync> syncSym = waitForSyncState(megaApi[0].get(), remoteNodeSym.get(), true, true, MegaSync::NO_SYNC_ERROR);
    ASSERT_TRUE(syncSym && syncSym->isActive());

    LOG_verbose << "SyncPersistence :  Adding a file and checking if it is synced,";
    ASSERT_TRUE(createFile((localPath / "level_1A" / fs::u8path(fileNameStr.c_str())).u8string(), false));
    WaitFor([this, &remoteNode, &remoteNodeSym, fileNameStr]() -> bool
    {
        remoteNode.reset(megaApi[0]->getNodeByPath(("/" + string(remoteNodeSym->getName()) + "/" + fileNameStr).c_str()));
        return (remoteNode.get() != nullptr);
    },50*1000);
    ASSERT_NE(remoteNode.get(), nullptr);
    ASSERT_EQ(MegaError::API_OK, doStartDownload(0,remoteNode.get(),
                                                         fileDownloadPath.u8string().c_str(),
                                                         nullptr  /*customName*/,
                                                         nullptr  /*appData*/,
                                                         false    /*startFirst*/,
                                                         nullptr  /*cancelToken*/));

    ASSERT_TRUE(fileexists(fileDownloadPath.u8string()));
    deleteFile(fileDownloadPath.u8string());

    {
        TestingWithLogErrorAllowanceGuard g;

        ASSERT_EQ(API_EARGS, synchronousEnableSync(0, tagID)) << "API Error enabling a sync";
        ASSERT_EQ(MegaSync::LOCAL_PATH_SYNC_COLLISION, mApi[0].lastSyncError);
    }

    ASSERT_NO_FATAL_FAILURE(cleanUp(this->megaApi[0].get(), "symlink_1A"));
#endif

    ASSERT_NO_FATAL_FAILURE(cleanUp(this->megaApi[0].get(), basePath));
}

/**
 * @brief TEST_F SyncOQTransitions
 *
 * Testing OQ Transitions
 */
TEST_F(SdkTest, SyncOQTransitions)
{

    // What we are going to test here:
    // - Online transitions: Sync is disabled when in OQ and enabled after OQ
    // - Offline transitions: Sync is disabled when in OQ and enabled after OQ
    // - Enabling a sync temporarily disabled.

    LOG_info << "___TEST SyncOQTransitions___";
    ASSERT_NO_FATAL_FAILURE(getAccountsForTest(2));

    string fileNameStr = "fileTest";

    fs::path basePath = "SyncOQTransitions";
    fs::path fillPath = "OQFolder";

    const auto localPath = fs::current_path() / basePath;
    fs::path filePath = localPath / fs::u8path(fileNameStr.c_str());

    ASSERT_NO_FATAL_FAILURE(cleanUp(this->megaApi[0].get(), basePath));
    ASSERT_NO_FATAL_FAILURE(cleanUp(this->megaApi[0].get(), fillPath));

    // Create local directory
    fs::create_directories(localPath);

    LOG_verbose << "SyncOQTransitions :  Creating remote folder";
    std::unique_ptr<MegaNode> remoteRootNode(megaApi[0]->getRootNode());
    ASSERT_NE(remoteRootNode.get(), nullptr);
    auto nh = createFolder(0, basePath.u8string().c_str(), remoteRootNode.get());
    ASSERT_NE(nh, UNDEF) << "Error creating remote basePath";
    std::unique_ptr<MegaNode> remoteBaseNode(megaApi[0]->getNodeByHandle(nh));
    ASSERT_NE(remoteBaseNode.get(), nullptr);
    nh = createFolder(0, fillPath.u8string().c_str(), remoteRootNode.get());
    ASSERT_NE(nh, UNDEF) << "Error creating remote fillPath";
    std::unique_ptr<MegaNode> remoteFillNode(megaApi[0]->getNodeByHandle(nh));
    ASSERT_NE(remoteFillNode.get(), nullptr);

    LOG_verbose << "SyncOQTransitions :  Creating sync";
    ASSERT_EQ(API_OK, synchronousSyncFolder(0, nullptr, MegaSync::TYPE_TWOWAY, localPath.u8string().c_str(), nullptr, remoteBaseNode->getHandle(), nullptr)) << "API Error adding a new sync";
    std::unique_ptr<MegaSync> sync = waitForSyncState(megaApi[0].get(), remoteBaseNode.get(), true, true, MegaSync::NO_SYNC_ERROR);
    ASSERT_TRUE(sync && sync->isActive());
    handle backupId = sync->getBackupId();

    LOG_verbose << "SyncOQTransitions :  Filling up storage space";
    auto importHandle = importPublicLink(0, MegaClient::MEGAURL+"/file/D4AGlbqY#Ak-OW4MP7lhnQxP9nzBU1bOP45xr_7sXnIz8YYqOBUg", remoteFillNode.get());
    std::unique_ptr<MegaNode> remote1GBFile(megaApi[0]->getNodeByHandle(importHandle));

    ASSERT_NO_FATAL_FAILURE(synchronousGetSpecificAccountDetails(0, true, false, false)); // Get account size.
    ASSERT_NE(mApi[0].accountDetails, nullptr);
    int filesNeeded = int(mApi[0].accountDetails->getStorageMax() / remote1GBFile->getSize());

    for (int i=1; i < filesNeeded; i++)
    {
        ASSERT_EQ(API_OK, doCopyNode(0, nullptr, remote1GBFile.get(), remoteFillNode.get(), (remote1GBFile->getName() + to_string(i)).c_str()));
    }
    std::unique_ptr<MegaNode> last1GBFileNode(megaApi[0]->getChildNode(remoteFillNode.get(), (remote1GBFile->getName() + to_string(filesNeeded-1)).c_str()));

    {
        TestingWithLogErrorAllowanceGuard g;

        LOG_verbose << "SyncOQTransitions :  Check that Sync is disabled due to OQ.";
        ASSERT_NO_FATAL_FAILURE(synchronousGetSpecificAccountDetails(0, true, false, false)); // Needed to ensure we know we are in OQ
        sync = waitForSyncState(megaApi[0].get(), backupId, false, false, MegaSync::STORAGE_OVERQUOTA);
        ASSERT_TRUE(sync && !sync->isEnabled() && !sync->isActive());
        ASSERT_EQ(MegaSync::STORAGE_OVERQUOTA, sync->getError());

        LOG_verbose << "SyncOQTransitions :  Check that Sync could not be enabled while disabled due to OQ.";
        ASSERT_EQ(API_EFAILED, synchronousEnableSync(0, backupId))  << "API Error enabling a sync";
        sync = waitForSyncState(megaApi[0].get(), backupId, false, false, MegaSync::STORAGE_OVERQUOTA);  // fresh snapshot of sync state
        ASSERT_TRUE(sync && !sync->isEnabled() && !sync->isActive());
        ASSERT_EQ(MegaSync::STORAGE_OVERQUOTA, sync->getError());
    }

    LOG_verbose << "SyncOQTransitions :  Free up space and check that Sync is not active again.";
    ASSERT_EQ(API_OK, synchronousRemove(0, last1GBFileNode.get()));
    ASSERT_NO_FATAL_FAILURE(synchronousGetSpecificAccountDetails(0, true, false, false)); // Needed to ensure we know we are not in OQ
    sync = waitForSyncState(megaApi[0].get(), backupId, false, false, MegaSync::STORAGE_OVERQUOTA);  // of course the error stays as OverQuota.  Sync still not re-enabled.
    ASSERT_TRUE(sync && !sync->isEnabled() && !sync->isActive());

    LOG_verbose << "SyncOQTransitions :  Share big files folder with another account.";

    ASSERT_EQ(API_OK, synchronousInviteContact(0, mApi[1].email.c_str(), "SdkTestShareKeys contact request A to B", MegaContactRequest::INVITE_ACTION_ADD));
    ASSERT_TRUE(WaitFor([this]()
    {
        return unique_ptr<MegaContactRequestList>(megaApi[1]->getIncomingContactRequests())->size() == 1;
    }, 60*1000));
    ASSERT_NO_FATAL_FAILURE(getContactRequest(1, false));
    ASSERT_EQ(API_OK, synchronousReplyContactRequest(1, mApi[1].cr.get(), MegaContactRequest::REPLY_ACTION_ACCEPT));
    ASSERT_EQ(API_OK, synchronousShare(0, remoteFillNode.get(), mApi[1].email.c_str(), MegaShare::ACCESS_FULL)) << "Folder sharing failed";
    ASSERT_TRUE(WaitFor([this]()
    {
        return unique_ptr<MegaShareList>(megaApi[1]->getInSharesList())->size() == 1;
    }, 60*1000));

    unique_ptr<MegaNodeList> nodeList(megaApi[1]->getInShares(megaApi[1]->getContact(mApi[0].email.c_str())));
    ASSERT_EQ(nodeList->size(), 1);
    MegaNode* inshareNode = nodeList->get(0);

    LOG_verbose << "SyncOQTransitions :  Check for transition to OQ while offline.";
    std::string session = dumpSession();
    ASSERT_NO_FATAL_FAILURE(locallogout());

    std::unique_ptr<MegaNode> remote1GBFile2nd(megaApi[1]->getChildNode(inshareNode, remote1GBFile->getName()));
    ASSERT_EQ(API_OK, doCopyNode(1, nullptr, remote1GBFile2nd.get(), inshareNode, (remote1GBFile2nd->getName() + to_string(filesNeeded-1)).c_str()));

    {
        TestingWithLogErrorAllowanceGuard g;

        ASSERT_NO_FATAL_FAILURE(resumeSession(session.c_str()));   // sync not actually resumed here though (though it would be if it was still enabled)
        ASSERT_NO_FATAL_FAILURE(fetchnodes(0));
        ASSERT_NO_FATAL_FAILURE(synchronousGetSpecificAccountDetails(0, true, false, false)); // Needed to ensure we know we are in OQ
        sync = waitForSyncState(megaApi[0].get(), backupId, false, false, MegaSync::STORAGE_OVERQUOTA);
        ASSERT_TRUE(sync && !sync->isEnabled() && !sync->isActive());
        ASSERT_EQ(MegaSync::STORAGE_OVERQUOTA, sync->getError());
    }

    LOG_verbose << "SyncOQTransitions :  Check for transition from OQ while offline.";
    ASSERT_NO_FATAL_FAILURE(locallogout());

    std::unique_ptr<MegaNode> toRemoveNode(megaApi[1]->getChildNode(inshareNode, (remote1GBFile->getName() + to_string(filesNeeded-1)).c_str()));
    ASSERT_EQ(API_OK, synchronousRemove(1, toRemoveNode.get()));

    ASSERT_NO_FATAL_FAILURE(resumeSession(session.c_str()));
    ASSERT_NO_FATAL_FAILURE(fetchnodes(0));
    ASSERT_NO_FATAL_FAILURE(synchronousGetSpecificAccountDetails(0, true, false, false)); // Needed to ensure we know we are no longer in OQ
    sync = waitForSyncState(megaApi[0].get(), backupId, false, false, MegaSync::STORAGE_OVERQUOTA);
    ASSERT_TRUE(sync && !sync->isEnabled() && !sync->isActive());

    ASSERT_NO_FATAL_FAILURE(cleanUp(this->megaApi[0].get(), basePath));
    ASSERT_NO_FATAL_FAILURE(cleanUp(this->megaApi[0].get(), fillPath));
}

/**
 * @brief TEST_F StressTestSDKInstancesOverWritableFolders
 *
 * Testing multiple SDK instances working in parallel
 */

// dgw: This test will consistently fail on Linux unless we raise the
//      maximum number of open file descriptors.
//
//      This is necessary as a great many PosixWaiters are created for each
//      API object. Each waiter requires us to create a pipe pair.
//
//      As such, we quickly exhaust the default limit on descriptors.
//
//      If we raise the limit, the test will run but will still encounter
//      other limits, say memory exhaustion.
TEST_F(SdkTest, DISABLED_StressTestSDKInstancesOverWritableFoldersOverWritableFolders)
{
    // What we are going to test here:
    // - Creating multiple writable folders
    // - Login and fetch nodes in separated MegaApi instances
    //   and hence in multiple SDK instances running in parallel.

    LOG_info << "___TEST StressTestSDKInstancesOverWritableFolders___";
    ASSERT_NO_FATAL_FAILURE(getAccountsForTest(1));

    std::string baseFolder = "StressTestSDKInstancesOverWritableFoldersFolder";

    int numFolders = 90;

    ASSERT_NO_FATAL_FAILURE(cleanUp(this->megaApi[0].get(), baseFolder));

    LOG_verbose << "StressTestSDKInstancesOverWritableFolders :  Creating remote folder";
    std::unique_ptr<MegaNode> remoteRootNode(megaApi[0]->getRootNode());
    ASSERT_NE(remoteRootNode.get(), nullptr);
    auto nh = createFolder(0, baseFolder.c_str(), remoteRootNode.get());
    ASSERT_NE(nh, UNDEF) << "Error creating remote basePath";
    std::unique_ptr<MegaNode> remoteBaseNode(megaApi[0]->getNodeByHandle(nh));
    ASSERT_NE(remoteBaseNode.get(), nullptr);

    // create subfolders ...
    for (int index = 0 ; index < numFolders; index++ )
    {
        string subFolderPath = string("subfolder_").append(SSTR(index));
        nh = createFolder(0, subFolderPath.c_str(), remoteBaseNode.get());
        ASSERT_NE(nh, UNDEF) << "Error creating remote subfolder";
        std::unique_ptr<MegaNode> remoteSubFolderNode(megaApi[0]->getNodeByHandle(nh));
        ASSERT_NE(remoteSubFolderNode.get(), nullptr);

        // ... with a file in it
        string filename1 = UPFILE;
        ASSERT_TRUE(createFile(filename1, false)) << "Couldnt create " << filename1;
        ASSERT_EQ(MegaError::API_OK, doStartUpload(0, nullptr, filename1.c_str(),
                                                                  remoteSubFolderNode.get(),
                                                                  nullptr /*fileName*/,
                                                                  ::mega::MegaApi::INVALID_CUSTOM_MOD_TIME,
                                                                  nullptr /*appData*/,
                                                                  false   /*isSourceTemporary*/,
                                                                  false   /*startFirst*/,
                                                                  nullptr /*cancelToken*/)) << "Cannot upload a test file";
    }

    auto howMany = numFolders;

    std::vector<std::unique_ptr<RequestTracker>> trackers;
    trackers.resize(howMany);

    std::vector<std::unique_ptr<MegaApi>> exportedFolderApis;
    exportedFolderApis.resize(howMany);

    std::vector<std::string> exportedLinks;
    exportedLinks.resize(howMany);

    std::vector<std::string> authKeys;
    authKeys.resize(howMany);

    // export subfolders
    for (int index = 0 ; index < howMany; index++ )
    {
        string subFolderPath = string("subfolder_").append(SSTR(index));
        std::unique_ptr<MegaNode> remoteSubFolderNode(megaApi[0]->getNodeByPath(subFolderPath.c_str(), remoteBaseNode.get()));
        ASSERT_NE(remoteSubFolderNode.get(), nullptr);

        // ___ get a link to the file node
        string nodelink = createPublicLink(0, remoteSubFolderNode.get(), 0, 0, false/*mApi[0].accountDetails->getProLevel() == 0)*/, true/*writable*/);
        // The created link is stored in this->link at onRequestFinish()
        LOG_verbose << "StressTestSDKInstancesOverWritableFolders : " << subFolderPath << " link = " << nodelink;

        exportedLinks[index] = nodelink;

        std::unique_ptr<MegaNode> nexported(megaApi[0]->getNodeByHandle(remoteSubFolderNode->getHandle()));
        ASSERT_NE(nexported.get(), nullptr);

        if (nexported)
        {
            if (nexported->getWritableLinkAuthKey())
            {
                string authKey(nexported->getWritableLinkAuthKey());
                ASSERT_FALSE(authKey.empty());
                authKeys[index] = authKey;
            }
        }
    }

    // create apis to exported folders
    for (int index = 0 ; index < howMany; index++ )
    {
        exportedFolderApis[index].reset(
            newMegaApi(APP_KEY.c_str(),
                       megaApiCacheFolder(index + 10).c_str(),
                       USER_AGENT.c_str(),
                       static_cast<unsigned>(THREADS_PER_MEGACLIENT)));

        // reduce log level to something beareable
        exportedFolderApis[index]->setLogLevel(MegaApi::LOG_LEVEL_WARNING);
    }

    // login to exported folders
    for (int index = 0 ; index < howMany; index++ )
    {
        string nodelink = exportedLinks[index];
        string authKey = authKeys[index];

        out() << "login to exported folder " << index;
        trackers[index] = asyncRequestLoginToFolder(exportedFolderApis[index].get(), nodelink.c_str(), authKey.c_str());
    }

    // wait for login to complete:
    for (int index = 0; index < howMany; ++index)
    {
        ASSERT_EQ(API_OK, trackers[index]->waitForResult()) << " Failed to fetchnodes for accout " << index;
    }

    // perform parallel fetchnodes for each
    for (int index = 0; index < howMany; ++index)
    {
        out() << "Fetching nodes for account " << index;
        trackers[index] = asyncRequestFetchnodes(exportedFolderApis[index].get());
    }

    // wait for fetchnodes to complete:
    for (int index = 0; index < howMany; ++index)
    {
        ASSERT_EQ(API_OK, trackers[index]->waitForResult()) << " Failed to fetchnodes for accout " << index;
    }

    // In case the last test exited without cleaning up (eg, debugging etc)
    Cleanup();
}

/**
 * @brief TEST_F StressTestSDKInstancesOverWritableFolders
 *
 * Testing multiple SDK instances working in parallel
 */
TEST_F(SdkTest, WritableFolderSessionResumption)
{
    // What we are going to test here:
    // - Creating multiple writable folders
    // - Login and fetch nodes in separated MegaApi instances
    //   and hence in multiple SDK instances running in parallel.

    LOG_info << "___TEST WritableFolderSessionResumption___";
    ASSERT_NO_FATAL_FAILURE(getAccountsForTest(1));

    std::string baseFolder = "WritableFolderSessionResumption";

    unsigned numFolders = 1;

    ASSERT_NO_FATAL_FAILURE(cleanUp(this->megaApi[0].get(), baseFolder));

    LOG_verbose << "WritableFolderSessionResumption :  Creating remote folder";
    std::unique_ptr<MegaNode> remoteRootNode(megaApi[0]->getRootNode());
    ASSERT_NE(remoteRootNode.get(), nullptr);
    auto nh = createFolder(0, baseFolder.c_str(), remoteRootNode.get());
    ASSERT_NE(nh, UNDEF) << "Error creating remote basePath";
    std::unique_ptr<MegaNode> remoteBaseNode(megaApi[0]->getNodeByHandle(nh));
    ASSERT_NE(remoteBaseNode.get(), nullptr);

    // create subfolders ...
    for (unsigned index = 0 ; index < numFolders; index++ )
    {
        string subFolderPath = string("subfolder_").append(SSTR(index));
        nh = createFolder(0, subFolderPath.c_str(), remoteBaseNode.get());
        ASSERT_NE(nh, UNDEF) << "Error creating remote subfolder";
        std::unique_ptr<MegaNode> remoteSubFolderNode(megaApi[0]->getNodeByHandle(nh));
        ASSERT_NE(remoteSubFolderNode.get(), nullptr);

        // ... with a file in it
        string filename1 = UPFILE;
        ASSERT_TRUE(createFile(filename1, false)) << "Couldnt create " << filename1;
        ASSERT_EQ(MegaError::API_OK, doStartUpload(0, nullptr, filename1.c_str(),
                                                            remoteSubFolderNode.get(),
                                                            nullptr /*fileName*/,
                                                            ::mega::MegaApi::INVALID_CUSTOM_MOD_TIME,
                                                            nullptr /*appData*/,
                                                            false   /*isSourceTemporary*/,
                                                            false   /*startFirst*/,
                                                            nullptr /*cancelToken*/)) << "Cannot upload a test file";
    }

    auto howMany = numFolders;

    std::vector<std::unique_ptr<RequestTracker>> trackers;
    trackers.resize(howMany);

    std::vector<std::unique_ptr<MegaApi>> exportedFolderApis;
    exportedFolderApis.resize(howMany);

    std::vector<std::string> exportedLinks;
    exportedLinks.resize(howMany);

    std::vector<std::string> authKeys;
    authKeys.resize(howMany);

    std::vector<std::string> sessions;
    sessions.resize(howMany);

    // export subfolders
    for (unsigned index = 0 ; index < howMany; index++ )
    {
        string subFolderPath = string("subfolder_").append(SSTR(index));
        std::unique_ptr<MegaNode> remoteSubFolderNode(megaApi[0]->getNodeByPath(subFolderPath.c_str(), remoteBaseNode.get()));
        ASSERT_NE(remoteSubFolderNode.get(), nullptr);

        // ___ get a link to the file node
        string nodelink = createPublicLink(0, remoteSubFolderNode.get(), 0, 0, false/*mApi[0].accountDetails->getProLevel() == 0)*/, true/*writable*/);
        // The created link is stored in this->link at onRequestFinish()
        LOG_verbose << "WritableFolderSessionResumption : " << subFolderPath << " link = " << nodelink;

        exportedLinks[index] = nodelink;

        std::unique_ptr<MegaNode> nexported(megaApi[0]->getNodeByHandle(remoteSubFolderNode->getHandle()));
        ASSERT_NE(nexported.get(), nullptr);

        if (nexported)
        {
            if (nexported->getWritableLinkAuthKey())
            {
                string authKey(nexported->getWritableLinkAuthKey());
                ASSERT_FALSE(authKey.empty());
                authKeys[index] = authKey;
            }
        }
    }

    ASSERT_NO_FATAL_FAILURE( logout(0, false, maxTimeout) );
    gSessionIDs[0] = "invalid";

    // create apis to exported folders
    for (unsigned index = 0 ; index < howMany; index++ )
    {
        exportedFolderApis[index].reset(
            newMegaApi(APP_KEY.c_str(),
                       megaApiCacheFolder(static_cast<int>(index) + 10).c_str(),
                       USER_AGENT.c_str(),
                       static_cast<unsigned>(THREADS_PER_MEGACLIENT)));

        // reduce log level to something beareable
        exportedFolderApis[index]->setLogLevel(MegaApi::LOG_LEVEL_WARNING);
    }

    // login to exported folders
    for (unsigned index = 0 ; index < howMany; index++ )
    {
        string nodelink = exportedLinks[index];
        string authKey = authKeys[index];

        out() << logTime() << "login to exported folder " << index;
        trackers[index] = asyncRequestLoginToFolder(exportedFolderApis[index].get(), nodelink.c_str(), authKey.c_str());
    }

    // wait for login to complete:
    for (unsigned index = 0; index < howMany; ++index)
    {
        ASSERT_EQ(API_OK, trackers[index]->waitForResult()) << " Failed to fetchnodes for account " << index;
    }

    // perform parallel fetchnodes for each
    for (unsigned index = 0; index < howMany; ++index)
    {
        out() << logTime() << "Fetching nodes for account " << index;
        trackers[index] = asyncRequestFetchnodes(exportedFolderApis[index].get());
    }

    // wait for fetchnodes to complete:
    for (unsigned index = 0; index < howMany; ++index)
    {
        ASSERT_EQ(API_OK, trackers[index]->waitForResult()) << " Failed to fetchnodes for account " << index;
    }

    // get session
    for (unsigned index = 0 ; index < howMany; index++ )
    {
        out() << logTime() << "dump session of exported folder " << index;
        sessions[index] = exportedFolderApis[index]->dumpSession();
    }

    // local logout
    for (unsigned index = 0 ; index < howMany; index++ )
    {
        out() << logTime() << "local logout of exported folder " << index;
        trackers[index] = asyncRequestLocalLogout(exportedFolderApis[index].get());

    }
    // wait for logout to complete:
    for (unsigned index = 0; index < howMany; ++index)
    {
        ASSERT_EQ(API_OK, trackers[index]->waitForResult()) << " Failed to local logout for folder " << index;
    }

    // resume session
    for (unsigned index = 0 ; index < howMany; index++ )
    {
        out() << logTime() << "fast login to exported folder " << index;
        trackers[index] = asyncRequestFastLogin(exportedFolderApis[index].get(), sessions[index].c_str());
    }
    // wait for fast login to complete:
    for (unsigned index = 0; index < howMany; ++index)
    {
        ASSERT_EQ(API_OK, trackers[index]->waitForResult()) << " Failed to fast login for folder " << index;
    }

    // perform parallel fetchnodes for each
    for (unsigned index = 0; index < howMany; ++index)
    {
        out() << logTime() << "Fetching nodes for account " << index;
        trackers[index] = asyncRequestFetchnodes(exportedFolderApis[index].get());
    }

    // wait for fetchnodes to complete:
    for (unsigned index = 0; index < howMany; ++index)
    {
        ASSERT_EQ(API_OK, trackers[index]->waitForResult()) << " Failed to fetchnodes for account " << index;
    }

    // get root node to confirm all went well
    for (unsigned index = 0; index < howMany; ++index)
    {
        std::unique_ptr<MegaNode> root{exportedFolderApis[index]->getRootNode()};
        ASSERT_TRUE(root != nullptr);
    }

    // In case the last test exited without cleaning up (eg, debugging etc)
    Cleanup();
}

/**
 * @brief TEST_F SdkTargetOverwriteTest
 *
 * Testing to upload a file into an inshare with read only privileges.
 * API must put node into rubbish bin, instead of fail putnodes with API_EACCESS
 */
TEST_F(SdkTest, SdkTargetOverwriteTest)
{
    LOG_info << "___TEST SdkTargetOverwriteTest___";
    ASSERT_NO_FATAL_FAILURE(getAccountsForTest(2));

    //--- Add secondary account as contact ---
    string message = "Hi contact. Let's share some stuff";
    mApi[1].contactRequestUpdated = false;
    ASSERT_NO_FATAL_FAILURE( inviteContact(0, mApi[1].email, message, MegaContactRequest::INVITE_ACTION_ADD) );
    ASSERT_TRUE( waitForResponse(&mApi[1].contactRequestUpdated) )   // at the target side (auxiliar account)
            << "Contact request creation not received after " << maxTimeout << " seconds";

    ASSERT_NO_FATAL_FAILURE( getContactRequest(1, false) );
    mApi[0].contactRequestUpdated = mApi[1].contactRequestUpdated = false;
    ASSERT_NO_FATAL_FAILURE( replyContact(mApi[1].cr.get(), MegaContactRequest::REPLY_ACTION_ACCEPT) );
    ASSERT_TRUE( waitForResponse(&mApi[1].contactRequestUpdated) )   // at the target side (auxiliar account)
            << "Contact request creation not received after " << maxTimeout << " seconds";
    ASSERT_TRUE( waitForResponse(&mApi[0].contactRequestUpdated) )   // at the source side (main account)
            << "Contact request creation not received after " << maxTimeout << " seconds";
    mApi[1].cr.reset();

    //--- Create a new folder in cloud drive ---
    std::unique_ptr<MegaNode> rootnode{megaApi[0]->getRootNode()};
    char foldername1[64] = "Shared-folder";
    MegaHandle hfolder1 = createFolder(0, foldername1, rootnode.get());
    ASSERT_NE(hfolder1, UNDEF);
    MegaNode *n1 = megaApi[0]->getNodeByHandle(hfolder1);
    ASSERT_NE(n1, nullptr);

    // --- Create a new outgoing share ---
    mApi[0].nodeUpdated = mApi[1].nodeUpdated = false; // reset flags expected to be true in asserts below
    mApi[0].mOnNodesUpdateCompletion = createOnNodesUpdateLambda(hfolder1, MegaNode::CHANGE_TYPE_OUTSHARE);
    mApi[1].mOnNodesUpdateCompletion = createOnNodesUpdateLambda(hfolder1, MegaNode::CHANGE_TYPE_INSHARE);

    ASSERT_NO_FATAL_FAILURE(shareFolder(n1, mApi[1].email.c_str(), MegaShare::ACCESS_READWRITE));
    ASSERT_TRUE( waitForResponse(&mApi[0].nodeUpdated) )   // at the target side (main account)
            << "Node update not received after " << maxTimeout << " seconds";
    ASSERT_TRUE( waitForResponse(&mApi[1].nodeUpdated) )   // at the target side (auxiliar account)
            << "Node update not received after " << maxTimeout << " seconds";

    MegaShareList *sl = megaApi[1]->getInSharesList(::MegaApi::ORDER_NONE);
    ASSERT_EQ(1, sl->size()) << "Incoming share not received in auxiliar account";
    MegaShare *share = sl->get(0);

    ASSERT_TRUE(share->getNodeHandle() == n1->getHandle())
            << "Wrong inshare handle: " << Base64Str<MegaClient::NODEHANDLE>(share->getNodeHandle())
            << ", expected: " << Base64Str<MegaClient::NODEHANDLE>( n1->getHandle());

    ASSERT_TRUE(share->getAccess() >=::MegaShare::ACCESS_READWRITE)
             << "Insufficient permissions: " << MegaShare::ACCESS_READWRITE  << " over created share";

    // important to reset
    resetOnNodeUpdateCompletionCBs();

    // --- Create local file and start upload from secondary account into inew InShare ---
    onTransferUpdate_progress = 0;
    onTransferUpdate_filesize = 0;
    mApi[1].transferFlags[MegaTransfer::TYPE_UPLOAD] = false;
    std::string fileName = std::to_string(time(nullptr));
    ASSERT_TRUE(createLocalFile(fs::current_path(), fileName.c_str(), 1024));
    fs::path fp = fs::current_path() / fileName;

    TransferTracker tt(megaApi[1].get());
    megaApi[1]->startUpload(fp.u8string().c_str(),
                            n1,
                            nullptr /*fileName*/,
                            ::mega::MegaApi::INVALID_CUSTOM_MOD_TIME,
                            nullptr /*appData*/,
                            false   /*isSourceTemporary*/,
                            false   /*startFirst*/,
                            nullptr /*cancelToken*/,
                            &tt);   /*MegaTransferListener*/

    // --- Pause transfer, revoke out-share permissions for secondary account and resume transfer ---
    megaApi[1]->pauseTransfers(true);

    mApi[0].nodeUpdated = mApi[1].nodeUpdated = false; // reset flags expected to be true in asserts below
    mApi[0].mOnNodesUpdateCompletion = createOnNodesUpdateLambda(hfolder1, MegaNode::CHANGE_TYPE_OUTSHARE);
    mApi[1].mOnNodesUpdateCompletion = createOnNodesUpdateLambda(hfolder1, MegaNode::CHANGE_TYPE_REMOVED);

    ASSERT_NO_FATAL_FAILURE(shareFolder(n1, mApi[1].email.c_str(), MegaShare::ACCESS_UNKNOWN));
    ASSERT_TRUE( waitForResponse(&mApi[0].nodeUpdated) )   // at the target side (main account)
            << "Node update not received after " << maxTimeout << " seconds";
    ASSERT_TRUE( waitForResponse(&mApi[1].nodeUpdated) )   // at the target side (auxiliar account)
            << "Node update not received after " << maxTimeout << " seconds";
    megaApi[1]->pauseTransfers(false);
    // --- Wait for transfer completion

    // in fact we get EACCESS - maybe this API feature is not migrated to live yet?
    ASSERT_EQ(API_OK, ErrorCodes(tt.waitForResult(600))) << "Upload transfer failed";

    // --- Check that node has been created in rubbish bin ---
    std::unique_ptr <MegaNode> n (mApi[1].megaApi->getNodeByHandle(tt.resultNodeHandle));
    ASSERT_TRUE(n) << "Error retrieving new created node";

    std::unique_ptr <MegaNode> rubbishNode (mApi[1].megaApi->getRubbishNode());
    ASSERT_TRUE(rubbishNode) << "Error retrieving rubbish bin node";

    ASSERT_TRUE(n->getParentHandle() == rubbishNode->getHandle())
            << "Error: new node parent handle: " << Base64Str<MegaClient::NODEHANDLE>(n->getParentHandle())
            << " doesn't match with rubbish bin node handle: " << Base64Str<MegaClient::NODEHANDLE>(rubbishNode->getHandle());

    // --- Clean rubbish bin for secondary account ---
    auto err = synchronousCleanRubbishBin(1);
    ASSERT_TRUE(err == API_OK || err == API_ENOENT) << "Clean rubbish bin failed (error: " << err << ")";
}

/**
 * @brief TEST_F SdkTestAudioFileThumbnail
 *
 * Tests extracting thumbnail for uploaded audio file.
 *
 * The file to be uploaded must exist or the test will fail.
 * If environment variable MEGA_DIR_PATH_TO_INPUT_FILES is defined, the file is expected to be in that folder. Otherwise,
 * a relative path will be checked. Currently, the relative path is dependent on the building tool
 */
#if !USE_FREEIMAGE || !USE_MEDIAINFO
TEST_F(SdkTest, DISABLED_SdkTestAudioFileThumbnail)
#else
TEST_F(SdkTest, SdkTestAudioFileThumbnail)
#endif
{
    LOG_info << "___TEST Audio File Thumbnail___";

    const char* bufPathToMp3 = getenv("MEGA_DIR_PATH_TO_INPUT_FILES"); // needs platform-specific path separators
    static const std::string AUDIO_FILENAME = "test_cover_png.mp3";

    // Attempt to get the test audio file from these locations:
    // 1. dedicated env var;
    // 2. subtree location, like the one in the repo;
    // 3. current working directory
    LocalPath mp3LP;

    if (bufPathToMp3)
    {
        mp3LP = LocalPath::fromAbsolutePath(bufPathToMp3);
        mp3LP.appendWithSeparator(LocalPath::fromRelativePath(AUDIO_FILENAME), false);
    }
    else
    {
        mp3LP.append(LocalPath::fromRelativePath("."));
        mp3LP.appendWithSeparator(LocalPath::fromRelativePath("tests"), false);
        mp3LP.appendWithSeparator(LocalPath::fromRelativePath("integration"), false);
        mp3LP.appendWithSeparator(LocalPath::fromRelativePath(AUDIO_FILENAME), false);

        if (!fileexists(mp3LP.toPath()))
            mp3LP = LocalPath::fromRelativePath(AUDIO_FILENAME);
    }

    const std::string& mp3 = mp3LP.toPath();

    ASSERT_TRUE(fileexists(mp3)) << mp3 << " file does not exist";

    ASSERT_NO_FATAL_FAILURE(getAccountsForTest());

    std::unique_ptr<MegaNode> rootnode{ megaApi[0]->getRootNode() };
    ASSERT_EQ(MegaError::API_OK, doStartUpload(0, nullptr, mp3.c_str(),
                                                       rootnode.get(),
                                                       nullptr /*fileName*/,
                                                       ::mega::MegaApi::INVALID_CUSTOM_MOD_TIME,
                                                       nullptr /*appData*/,
                                                       false   /*isSourceTemporary*/,
                                                       false   /*startFirst*/,
                                                       nullptr /*cancelToken*/)) << "Cannot upload test file " << mp3;
    std::unique_ptr<MegaNode> node(megaApi[0]->getNodeByPath(AUDIO_FILENAME.c_str(), rootnode.get()));
    ASSERT_TRUE(node->hasPreview() && node->hasThumbnail());

}

#endif

/**
 * ___SdkNodesOnDemand___
 * Steps:
 *  - Configure variables to set Account2 data equal to Account1
 *  - login in both clients
 *  - Client1 creates tree directory with 2 levels and some files at last level
 *  - Check Folder info of root node from client 1 and client 2
 *  - Look for fingerprint and name in both clients
 *  - Locallogout from client 1
 *  - Client 2 remove a node
 *  - Client 2 check if node is present by fingerprint
 *  - Client 1 login with session
 *  - Check nodes by fingerprint
 *  - Check folder info of root node from client 1
 *  - Check if we recover children correctly
 *  - Remove a folder with some files
 *  - Check Folder info of root node from client 1 and client 2
 *  - Move a folder to rubbish bin
 *  - Check Folder info for root node and rubbish bin
 *  - Locallogout and login from client 1
 *  - Check nodes by fingerprint without nodes in RAM
 */
TEST_F(SdkTest, SdkNodesOnDemand)
{
    LOG_info << "___TEST SdkNodesOnDemand___";

    ASSERT_NO_FATAL_FAILURE(getAccountsForTest(1));
    // --- Load User B as account 1
    const char *email = getenv(envVarAccount[0].c_str());
    ASSERT_NE(email, nullptr);
    const char *pass = getenv(envVarPass[0].c_str());
    ASSERT_NE(pass, nullptr);
    mApi.resize(2);
    megaApi.resize(2);
    configureTestInstance(1, email, pass); // index 1 = User B
    auto loginTracker = ::mega::make_unique<RequestTracker>(megaApi[1].get());
    megaApi[1]->login(email, pass, loginTracker.get());
    ASSERT_EQ(API_OK, loginTracker->waitForResult()) << " Failed to login to account " << email;
    ASSERT_NO_FATAL_FAILURE(fetchnodes(1));

    unique_ptr<MegaNode> rootnodeA(megaApi[0]->getRootNode());
    ASSERT_TRUE(rootnodeA);

    unique_ptr<MegaNode> rootnodeB(megaApi[1]->getRootNode());
    ASSERT_TRUE(rootnodeB);
    ASSERT_EQ(rootnodeA->getHandle(), rootnodeB->getHandle());

    ASSERT_EQ(MegaError::API_OK, synchronousFolderInfo(0, rootnodeA.get())) << "Cannot get Folder Info";
    std::unique_ptr<MegaFolderInfo> initialFolderInfo1(mApi[0].mFolderInfo->copy());

    ASSERT_EQ(MegaError::API_OK, synchronousFolderInfo(1, rootnodeB.get())) << "Cannot get Folder Info";
    std::unique_ptr<MegaFolderInfo> initialFolderInfo2(mApi[1].mFolderInfo->copy());

    ASSERT_EQ(initialFolderInfo1->getNumFiles(), initialFolderInfo2->getNumFiles());
    ASSERT_EQ(initialFolderInfo1->getNumFolders(), initialFolderInfo2->getNumFolders());
    ASSERT_EQ(initialFolderInfo1->getCurrentSize(), initialFolderInfo2->getCurrentSize());
    ASSERT_EQ(initialFolderInfo1->getNumVersions(), initialFolderInfo2->getNumVersions());
    ASSERT_EQ(initialFolderInfo1->getVersionsSize(), initialFolderInfo2->getVersionsSize());

    // --- UserA Create tree directory ---
    // 3 Folders in level 1
    // 4 Folders in level 2 for every folder from level 1
    // 5 files in every folders from level 2
    std::string folderLevel1 = "Folder";
    int numberFolderLevel1 = 3;
    std::string folderLevel2 = "SubFolder";
    int numberFolderLevel2 = 4;
    std::string fileName = "File";
    int numberFiles = 5;
    std::string fileNameToSearch;
    std::string fingerPrintToSearch;
    std::string fingerPrintToRemove;
    MegaHandle nodeHandle = INVALID_HANDLE;
    MegaHandle parentHandle = INVALID_HANDLE;
    std::set<MegaHandle> childrenHandles;
    MegaHandle nodeToRemove = INVALID_HANDLE;
    int indexFolderToMove = 0;
    MegaHandle handleFolderToMove = INVALID_HANDLE;
    int64_t accountSize = 0;
    mApi[1].nodeUpdated = false;
    mApi[1].mOnNodesUpdateCompletion = createOnNodesUpdateLambda(INVALID_HANDLE, MegaNode::CHANGE_TYPE_NEW);

    for (int i = 0; i < numberFolderLevel1; i++)
    {
        mApi[1].nodeUpdated = false;
        std::string folderName = folderLevel1 + "_" + std::to_string(i);
        auto nodeFirstLevel = createFolder(0, folderName.c_str(), rootnodeA.get());
        ASSERT_NE(nodeFirstLevel, UNDEF);
        unique_ptr<MegaNode> folderFirstLevel(megaApi[0]->getNodeByHandle(nodeFirstLevel));
        ASSERT_TRUE(folderFirstLevel);
        waitForResponse(&mApi[1].nodeUpdated); // Wait until receive nodes updated at client 2

        // Save handle from folder that it's going to move to rubbish bin
        if (i == indexFolderToMove)
        {
            handleFolderToMove = nodeFirstLevel;
        }

        for (int j = 0; j < numberFolderLevel2; j++)
        {
            mApi[1].nodeUpdated = false;
            std::string subFolder = folderLevel2 +"_" + std::to_string(i) + "_" + std::to_string(j);
            auto nodeSecondLevel = createFolder(0, subFolder.c_str(), folderFirstLevel.get());
            ASSERT_NE(nodeSecondLevel, UNDEF);
            unique_ptr<MegaNode> subFolderSecondLevel(megaApi[0]->getNodeByHandle(nodeSecondLevel));
            ASSERT_TRUE(subFolderSecondLevel);
            waitForResponse(&mApi[1].nodeUpdated); // Wait until receive nodes updated at client 2

            // Save handle from folder that it's going to be request children
            if (j == numberFolderLevel2 - 2)
            {
               parentHandle = subFolderSecondLevel->getHandle();
            }

            // Save handle from folder that it's going to be removed
            if (j == numberFolderLevel2 - 3)
            {
               nodeToRemove = subFolderSecondLevel->getHandle();
            }

            for (int k = 0; k < numberFiles; k++)
            {
                mApi[1].nodeUpdated = false;
                string filename2 = fileName + "_" + std::to_string(i) + "_" + std::to_string(j) + "_" + std::to_string(k);
                string content = "test_" + std::to_string(i) + "_" + std::to_string(j) + "_" + std::to_string(k);
                createFile(filename2, false, content);
                MegaHandle mh = 0;
                ASSERT_EQ(MegaError::API_OK, doStartUpload(0, &mh, filename2.data(), subFolderSecondLevel.get(),
                                                           nullptr /*fileName*/,
                                                           ::mega::MegaApi::INVALID_CUSTOM_MOD_TIME,
                                                           nullptr /*appData*/,
                                                           false   /*isSourceTemporary*/,
                                                           false   /*startFirst*/,
                                                           nullptr /*cancelToken*/)) << "Cannot upload a test file";

                unique_ptr<MegaNode> nodeFile(megaApi[0]->getNodeByHandle(mh));
                ASSERT_NE(nodeFile, nullptr) << "Cannot initialize second node for scenario (error: " << mApi[0].lastError << ")";
                waitForResponse(&mApi[1].nodeUpdated); // Wait until receive nodes updated at client 2

                // Save fingerprint, name and handle for a file
                if (i == (numberFolderLevel1 - 1) && j == (numberFolderLevel2 - 1) && k == (numberFiles -1))
                {
                    fileNameToSearch = nodeFile->getName();
                    fingerPrintToSearch = nodeFile->getFingerprint();
                    nodeHandle = nodeFile->getHandle();
                }

                if (i == (numberFolderLevel1 - 1) && j == (numberFolderLevel2 - 1) && k == (numberFiles - 2))
                {
                    fingerPrintToRemove = nodeFile->getFingerprint();
                }

                // Save children handle from a folder
                if (j == numberFolderLevel2 - 2)
                {
                    childrenHandles.insert(nodeFile->getHandle());
                }

                accountSize += nodeFile->getSize();

                deleteFile(filename2);
            }
        }
    }

    // important to reset
    resetOnNodeUpdateCompletionCBs();

    accountSize += initialFolderInfo1->getCurrentSize();

    ASSERT_NE(nodeToRemove, INVALID_HANDLE) << "nodeToRemove is not set";
    ASSERT_NE(handleFolderToMove, INVALID_HANDLE) << "folderToMove is not set";

    // --- UserA and UserB check number of files
    std::unique_ptr<MegaNode> parent(megaApi[0]->getNodeByHandle(parentHandle));
    ASSERT_NE(parent.get(), nullptr);
    ASSERT_EQ(numberFiles, megaApi[0]->getNumChildFiles(parent.get()));

    parent.reset(megaApi[1]->getNodeByHandle(parentHandle));
    ASSERT_NE(parent.get(), nullptr);
    ASSERT_EQ(numberFiles, megaApi[1]->getNumChildFiles(parent.get()));

    // --- UserA and UserB check number of folders
    ASSERT_EQ(numberFolderLevel1, megaApi[0]->getNumChildFolders(rootnodeA.get()));
    ASSERT_EQ(numberFolderLevel1, megaApi[1]->getNumChildFolders(rootnodeB.get()));

    // --- UserA Check folder info from root node ---
    ASSERT_EQ(MegaError::API_OK, synchronousFolderInfo(0, rootnodeA.get())) << "Cannot get Folder Info";
    int numberTotalOfFiles = numberFolderLevel1 * numberFolderLevel2 * numberFiles + initialFolderInfo1->getNumFiles();
    ASSERT_EQ(mApi[0].mFolderInfo->getNumFiles(), numberTotalOfFiles) << "Incorrect number of Files";
    int numberTotalOfFolders = numberFolderLevel1 * numberFolderLevel2 + numberFolderLevel1 + initialFolderInfo1->getNumFolders();
    ASSERT_EQ(mApi[0].mFolderInfo->getNumFolders(), numberTotalOfFolders) << "Incorrect number of Folders";
    ASSERT_EQ(mApi[0].mFolderInfo->getCurrentSize(), accountSize) << "Incorrect account Size";

    // --- UserB Check folder info from root node ---
    ASSERT_EQ(MegaError::API_OK, synchronousFolderInfo(1, rootnodeB.get())) << "Cannot get Folder Info";
    ASSERT_EQ(mApi[1].mFolderInfo->getNumFiles(), numberTotalOfFiles) << "Incorrect number of Files";
    ASSERT_EQ(mApi[1].mFolderInfo->getNumFolders(), numberTotalOfFolders) << "Incorrect number of Folders";
    ASSERT_EQ(mApi[1].mFolderInfo->getCurrentSize(), accountSize) << "Incorrect account Size";

    // --- UserA get node by fingerprint ---
    unique_ptr<MegaNodeList> fingerPrintList(megaApi[0]->getNodesByFingerprint(fingerPrintToSearch.c_str()));
    ASSERT_NE(fingerPrintList->size(), 0);
    bool found = false;
    for (int i = 0; i < fingerPrintList->size(); i++)
    {
        if (fingerPrintList->get(i)->getHandle() == nodeHandle)
        {
            found = true;
            break;
        }
    }

    ASSERT_TRUE(found);

    // --- UserA get node by fingerprint (loaded in RAM) ---
    unique_ptr<MegaNode> nodeSameFingerPrint(megaApi[0]->getNodeByFingerprint(fingerPrintToSearch.c_str()));
    ASSERT_NE(nodeSameFingerPrint.get(), nullptr);

    // --- UserA get node by name ---
    unique_ptr<MegaNodeList> searchList(megaApi[0]->search(fileNameToSearch.c_str()));
    ASSERT_EQ(searchList->size(), 1);
    ASSERT_EQ(searchList->get(0)->getHandle(), nodeHandle);

    // --- UserB get node by fingerprint ---
    fingerPrintList.reset(megaApi[1]->getNodesByFingerprint(fingerPrintToSearch.c_str()));
    ASSERT_NE(fingerPrintList->size(), 0);
    found = false;
    for (int i = 0; i < fingerPrintList->size(); i++)
    {
        if (fingerPrintList->get(i)->getHandle() == nodeHandle)
        {
            found = true;
            break;
        }
    }

    ASSERT_TRUE(found);

    // --- UserB get node by name ---
    searchList.reset(megaApi[1]->search(fileNameToSearch.c_str()));
    ASSERT_EQ(searchList->size(), 1);
    ASSERT_EQ(searchList->get(0)->getHandle(), nodeHandle);

    // --- UserA logout
    std::unique_ptr<char[]> session(megaApi[0]->dumpSession());
    ASSERT_NO_FATAL_FAILURE(locallogout());

    // --- UserB remove a node and try to find it by fingerprint
    mApi[1].nodeUpdated = false;
    ASSERT_GT(fingerPrintToRemove.size(), 0u);
    fingerPrintList.reset(megaApi[1]->getNodesByFingerprint(fingerPrintToRemove.c_str()));
    int nodesWithFingerPrint = fingerPrintList->size(); // Number of nodes with same fingerprint
    ASSERT_GT(nodesWithFingerPrint, 0);
    MegaHandle handleFingerprintRemove = fingerPrintList->get(0)->getHandle();
    mApi[1].mOnNodesUpdateCompletion = createOnNodesUpdateLambda(handleFingerprintRemove, MegaNode::CHANGE_TYPE_REMOVED);
    unique_ptr<MegaNode>node(megaApi[1]->getNodeByHandle(handleFingerprintRemove));
    ASSERT_EQ(API_OK, synchronousRemove(1, node.get()));
    waitForResponse(&mApi[1].nodeUpdated); // Wait until receive nodes updated at client 2
    nodesWithFingerPrint--; // Decrease the number of nodes with same fingerprint
    fingerPrintList.reset(megaApi[1]->getNodesByFingerprint(fingerPrintToRemove.c_str()));
    ASSERT_EQ(fingerPrintList->size(), nodesWithFingerPrint);
    // important to reset
    resetOnNodeUpdateCompletionCBs();

    numberTotalOfFiles--;
    accountSize -= node->getSize();

    resetlastEvent();   // clear any previous EVENT_NODES_CURRENT

    // --- UserA login with session
    ASSERT_NO_FATAL_FAILURE(resumeSession(session.get()));
    ASSERT_NO_FATAL_FAILURE(fetchnodes(0));

    // make sure that client is up to date (upon logout, recent changes might not be committed to DB)
    ASSERT_TRUE(WaitFor([&](){ return lastEventsContains(MegaEvent::EVENT_NODES_CURRENT); }, 10000)) << "Timeout expired to receive actionpackets";

    // --- UserA Check if find removed node by fingerprint
    fingerPrintList.reset(megaApi[0]->getNodesByFingerprint(fingerPrintToRemove.c_str()));
    ASSERT_EQ(fingerPrintList->size(), nodesWithFingerPrint);

    // --- UserA Check folder info from root node ---
    rootnodeA.reset(megaApi[0]->getRootNode());
    ASSERT_TRUE(rootnodeA);
    ASSERT_EQ(MegaError::API_OK, synchronousFolderInfo(0, rootnodeA.get())) << "Cannot get Folder Info";
    ASSERT_EQ(mApi[0].mFolderInfo->getNumFiles(), numberTotalOfFiles) << "Incorrect number of Files";
    ASSERT_EQ(mApi[0].mFolderInfo->getNumFolders(), numberTotalOfFolders) << "Incorrect number of Folders";
    ASSERT_EQ(mApi[0].mFolderInfo->getCurrentSize(), accountSize) << "Incorrect account Size";

    // --- UserA get node by fingerprint (Without nodes in RAM) ---
    nodeSameFingerPrint.reset(megaApi[0]->getNodeByFingerprint(fingerPrintToSearch.c_str()));
    ASSERT_NE(nodeSameFingerPrint.get(), nullptr);

    // --- UserA get nodes by fingerprint, some of them are loaded in RAM
    fingerPrintList.reset(megaApi[0]->getNodesByFingerprint(fingerPrintToSearch.c_str()));
    ASSERT_NE(fingerPrintList->size(), 0);
    found = false;
    for (int i = 0; i < fingerPrintList->size(); i++)
    {
        if (fingerPrintList->get(i)->getHandle() == nodeHandle)
        {
            found = true;
            break;
        }
    }

    ASSERT_TRUE(found);


    // --- UserA get nodes by fingerprint, all of them are loaded in RAM
    fingerPrintList.reset(megaApi[0]->getNodesByFingerprint(fingerPrintToSearch.c_str()));
    ASSERT_NE(fingerPrintList->size(), 0);
    found = false;
    for (int i = 0; i < fingerPrintList->size(); i++)
    {
        if (fingerPrintList->get(i)->getHandle() == nodeHandle)
        {
            found = true;
            break;
        }
    }

    ASSERT_TRUE(found);


    // --- UserA check children ---
    if (parentHandle != INVALID_HANDLE)  // Get children
    {
        unique_ptr<MegaNode>node(megaApi[0]->getNodeByHandle(parentHandle));
        ASSERT_NE(node, nullptr);
        std::unique_ptr<MegaNodeList> childrenList(megaApi[0]->getChildren(node.get()));
        ASSERT_GT(childrenList->size(), 0);
        for (int childIndex = 0; childIndex < childrenList->size(); childIndex++)
        {
            ASSERT_NE(childrenHandles.find(childrenList->get(childIndex)->getHandle()), childrenHandles.end());
        }
    }

    // --- UserA remove a folder ---
    mApi[0].nodeUpdated = mApi[1].nodeUpdated = false;
    mApi[0].mOnNodesUpdateCompletion = createOnNodesUpdateLambda(nodeToRemove, MegaNode::CHANGE_TYPE_REMOVED);
    mApi[1].mOnNodesUpdateCompletion = createOnNodesUpdateLambda(nodeToRemove, MegaNode::CHANGE_TYPE_REMOVED);
    node.reset(megaApi[0]->getNodeByHandle(nodeToRemove));
    ASSERT_NE(node, nullptr);
    ASSERT_EQ(MegaError::API_OK, synchronousFolderInfo(0, node.get())) << "Cannot get Folder Info";
    std::unique_ptr<MegaFolderInfo> removedFolder(mApi[0].mFolderInfo->copy());
    ASSERT_EQ(API_OK, synchronousRemove(0, node.get()));
    node.reset(megaApi[0]->getNodeByHandle(nodeToRemove));
    ASSERT_EQ(node, nullptr);

    waitForResponse(&mApi[0].nodeUpdated); // Wait until receive nodes updated at client 1

    // --- UserA Check folder info from root node ---
    ASSERT_EQ(MegaError::API_OK, synchronousFolderInfo(0, rootnodeA.get())) << "Cannot get Folder Info";
    ASSERT_EQ(mApi[0].mFolderInfo->getNumFiles(), numberTotalOfFiles - removedFolder->getNumFiles()) << "Incorrect number of Files";
    ASSERT_EQ(mApi[0].mFolderInfo->getNumFolders(), numberTotalOfFolders - removedFolder->getNumFolders()) << "Incorrect number of Folders";
    ASSERT_EQ(mApi[0].mFolderInfo->getCurrentSize(), accountSize - removedFolder->getCurrentSize()) << "Incorrect account Size";

    waitForResponse(&mApi[1].nodeUpdated); // Wait until receive nodes updated at client 2

    // important to reset
    resetOnNodeUpdateCompletionCBs();


    // --- UserB Check folder info from root node ---
    ASSERT_EQ(MegaError::API_OK, synchronousFolderInfo(1, rootnodeB.get())) << "Cannot get Folder Info";
    ASSERT_EQ(mApi[1].mFolderInfo->getNumFiles(), numberTotalOfFiles - removedFolder->getNumFiles()) << "Incorrect number of Files";
    ASSERT_EQ(mApi[1].mFolderInfo->getNumFolders(), numberTotalOfFolders - removedFolder->getNumFolders()) << "Incorrect number of Folders";
    ASSERT_EQ(mApi[1].mFolderInfo->getCurrentSize(), accountSize - removedFolder->getCurrentSize()) << "Incorrect account Size";

    unique_ptr<MegaNode> nodeToMove(megaApi[0]->getNodeByHandle(handleFolderToMove));
    ASSERT_EQ(MegaError::API_OK, synchronousFolderInfo(0, nodeToMove.get())) << "Cannot get Folder Info from node to Move";
    std::unique_ptr<MegaFolderInfo> movedFolder(mApi[0].mFolderInfo->copy());

    unique_ptr<MegaNode> rubbishBinA(megaApi[1]->getRubbishNode());
    ASSERT_TRUE(rubbishBinA);

    mApi[0].nodeUpdated = mApi[1].nodeUpdated = false;
    mApi[0].mOnNodesUpdateCompletion = createOnNodesUpdateLambda(handleFolderToMove, MegaNode::CHANGE_TYPE_PARENT);
    mApi[1].mOnNodesUpdateCompletion = createOnNodesUpdateLambda(handleFolderToMove, MegaNode::CHANGE_TYPE_PARENT);
    mApi[0].requestFlags[MegaRequest::TYPE_MOVE] = false;
    megaApi[0]->moveNode(nodeToMove.get(), rubbishBinA.get());
    ASSERT_TRUE( waitForResponse(&mApi[0].requestFlags[MegaRequest::TYPE_MOVE]) )
            << "Move operation failed after " << maxTimeout << " seconds";
    ASSERT_EQ(MegaError::API_OK, mApi[0].lastError) << "Cannot move node (error: " << mApi[0].lastError << ")";
    waitForResponse(&mApi[0].nodeUpdated); // Wait until receive nodes updated at client 1
    waitForResponse(&mApi[1].nodeUpdated); // Wait until receive nodes updated at client 2
    // important to reset
    resetOnNodeUpdateCompletionCBs();

    // --- UserA Check folder info from root node ---
    ASSERT_EQ(MegaError::API_OK, synchronousFolderInfo(0, rootnodeA.get())) << "Cannot get Folder Info";
    ASSERT_EQ(mApi[0].mFolderInfo->getNumFiles(), numberTotalOfFiles - removedFolder->getNumFiles() - movedFolder->getNumFiles()) << "Incorrect number of Files";
    ASSERT_EQ(mApi[0].mFolderInfo->getNumFolders(), numberTotalOfFolders - removedFolder->getNumFolders() - movedFolder->getNumFolders()) << "Incorrect number of Folders";
    ASSERT_EQ(mApi[0].mFolderInfo->getCurrentSize(), accountSize - removedFolder->getCurrentSize() - movedFolder->getCurrentSize()) << "Incorrect account Size";

    // --- UserB Check folder info from root node ---
    ASSERT_EQ(MegaError::API_OK, synchronousFolderInfo(1, rootnodeB.get())) << "Cannot get Folder Info";
    ASSERT_EQ(mApi[1].mFolderInfo->getNumFiles(), numberTotalOfFiles - removedFolder->getNumFiles() - movedFolder->getNumFiles()) << "Incorrect number of Files";
    ASSERT_EQ(mApi[1].mFolderInfo->getNumFolders(), numberTotalOfFolders - removedFolder->getNumFolders() - movedFolder->getNumFolders()) << "Incorrect number of Folders";
    ASSERT_EQ(mApi[1].mFolderInfo->getCurrentSize(), accountSize - removedFolder->getCurrentSize() - movedFolder->getCurrentSize()) << "Incorrect account Size";

    // --- UserA Check folder info from rubbish node ---
    ASSERT_EQ(MegaError::API_OK, synchronousFolderInfo(0, rubbishBinA.get())) << "Cannot get Folder Info";
    ASSERT_EQ(mApi[0].mFolderInfo->getNumFiles(), movedFolder->getNumFiles()) << "Incorrect number of Files";
    ASSERT_EQ(mApi[0].mFolderInfo->getNumFolders(), movedFolder->getNumFolders()) << "Incorrect number of Folders";
    ASSERT_EQ(mApi[0].mFolderInfo->getCurrentSize(), movedFolder->getCurrentSize()) << "Incorrect account Size";

    // --- UserB Check folder info from rubbish node ---
    unique_ptr<MegaNode> rubbishBinB(megaApi[1]->getRubbishNode());
    ASSERT_TRUE(rubbishBinB);
    ASSERT_EQ(MegaError::API_OK, synchronousFolderInfo(1, rubbishBinB.get())) << "Cannot get Folder Info";
    ASSERT_EQ(mApi[1].mFolderInfo->getNumFiles(), movedFolder->getNumFiles()) << "Incorrect number of Files";
    ASSERT_EQ(mApi[1].mFolderInfo->getNumFolders(), movedFolder->getNumFolders()) << "Incorrect number of Folders";
    ASSERT_EQ(mApi[1].mFolderInfo->getCurrentSize(), movedFolder->getCurrentSize()) << "Incorrect account Size";

    ASSERT_NO_FATAL_FAILURE(locallogout());
    // --- UserA login with session
    ASSERT_NO_FATAL_FAILURE(resumeSession(session.get()));
    ASSERT_NO_FATAL_FAILURE(fetchnodes(0));

    // make sure that client is up to date (upon logout, recent changes might not be committed to DB)
    ASSERT_TRUE(WaitFor([&](){ return lastEventsContains(MegaEvent::EVENT_NODES_CURRENT); }, 10000)) << "Timeout expired to receive actionpackets";

    // --- UserA get nodes by fingerprint, none of them are loaded in RAM
    fingerPrintList.reset(megaApi[0]->getNodesByFingerprint(fingerPrintToSearch.c_str()));
    ASSERT_NE(fingerPrintList->size(), 0);
    found = false;
    for (int i = 0; i < fingerPrintList->size(); i++)
    {
        if (fingerPrintList->get(i)->getHandle() == nodeHandle)
        {
            found = true;
            break;
        }
    }

    ASSERT_TRUE(found);
}

/**
 * SdkNodesOnDemandVersions
 * Steps:
 *  - Configure variables to set Account2 data equal to Account1
 *  - login in both clients
 *  - Client 1 File and after add a modification of that file (version)
 *  - Check Folder info of root node from client 1 and client 2
 */
TEST_F(SdkTest, SdkNodesOnDemandVersions)
{
    LOG_info << "___TEST SdkNodesOnDemandVersions";

    ASSERT_NO_FATAL_FAILURE(getAccountsForTest(1));
    // --- Load User B as account 1
    const char *email = getenv(envVarAccount[0].c_str());
    ASSERT_NE(email, nullptr);
    const char *pass = getenv(envVarPass[0].c_str());
    ASSERT_NE(pass, nullptr);
    mApi.resize(2);
    megaApi.resize(2);
    configureTestInstance(1, email, pass); // index 1 = User B
    auto loginTracker = ::mega::make_unique<RequestTracker>(megaApi[1].get());
    megaApi[1]->login(email, pass, loginTracker.get());
    ASSERT_EQ(API_OK, loginTracker->waitForResult()) << " Failed to login to account " << email;
    ASSERT_NO_FATAL_FAILURE(fetchnodes(1));

    unique_ptr<MegaNode> rootnodeA(megaApi[0]->getRootNode());
    ASSERT_TRUE(rootnodeA);
    unique_ptr<MegaNode> rootnodeB(megaApi[1]->getRootNode());
    ASSERT_TRUE(rootnodeB);
    ASSERT_EQ(rootnodeA->getHandle(), rootnodeB->getHandle());

    std::string fileName = "file";
    mApi[0].nodeUpdated = false;
    mApi[1].nodeUpdated = false;
    mApi[0].mOnNodesUpdateCompletion = createOnNodesUpdateLambda(INVALID_HANDLE, MegaNode::CHANGE_TYPE_NEW);
    mApi[1].mOnNodesUpdateCompletion = createOnNodesUpdateLambda(INVALID_HANDLE, MegaNode::CHANGE_TYPE_NEW);
    string content1 = "test_1";
    createFile(fileName, false, content1);
    MegaHandle fh = 0;
    ASSERT_EQ(MegaError::API_OK, doStartUpload(0, &fh, fileName.data(), rootnodeA.get(),
                                               nullptr /*fileName*/,
                                               ::mega::MegaApi::INVALID_CUSTOM_MOD_TIME,
                                               nullptr /*appData*/,
                                               false   /*isSourceTemporary*/,
                                               false   /*startFirst*/,
                                               nullptr /*cancelToken*/)) << "Cannot upload a test file";

    unique_ptr<MegaNode> nodeFile(megaApi[0]->getNodeByHandle(fh));
    ASSERT_NE(nodeFile, nullptr) << "Cannot initialize second node for scenario (error: " << mApi[0].lastError << ")";
    long long size1 = nodeFile->getSize();
    waitForResponse(&mApi[0].nodeUpdated); // Wait until receive nodes updated at client 1
    waitForResponse(&mApi[1].nodeUpdated); // Wait until receive nodes updated at client 2
    deleteFile(fileName);
    // important to reset
    resetOnNodeUpdateCompletionCBs();

    mApi[0].nodeUpdated = false;
    mApi[1].nodeUpdated = false;
    mApi[0].mOnNodesUpdateCompletion = createOnNodesUpdateLambda(INVALID_HANDLE, MegaNode::CHANGE_TYPE_NEW);
#ifdef ENABLE_SYNC
    MegaHandle nodeHandle = fh;
    // If sync is enable, sdk forces to notify first node deletion and
    // after that, the node is notify as new in other call to `nodes_updated`
    mApi[1].mOnNodesUpdateCompletion = createOnNodesUpdateLambda(nodeHandle, MegaNode::CHANGE_TYPE_REMOVED);
#else
    mApi[0].mOnNodesUpdateCompletion = createOnNodesUpdateLambda(INVALID_HANDLE, MegaNode::CHANGE_TYPE_NEW);
#endif
    string content2 = "test_2";
    createFile(fileName, false, content2);
    fh = 0;
    ASSERT_EQ(MegaError::API_OK, doStartUpload(0, &fh, fileName.data(), rootnodeA.get(),
                                               nullptr /*fileName*/,
                                               ::mega::MegaApi::INVALID_CUSTOM_MOD_TIME,
                                               nullptr /*appData*/,
                                               false   /*isSourceTemporary*/,
                                               false   /*startFirst*/,
                                               nullptr /*cancelToken*/)) << "Cannot upload a test file";

    nodeFile.reset(megaApi[0]->getNodeByHandle(fh));
    long long size2 = nodeFile->getSize();
    ASSERT_NE(nodeFile, nullptr) << "Cannot initialize second node for scenario (error: " << mApi[0].lastError << ")";
    waitForResponse(&mApi[0].nodeUpdated); // Wait until receive nodes updated at client 1
    waitForResponse(&mApi[1].nodeUpdated); // Wait until receive nodes updated at client 2
    deleteFile(fileName);
    // important to reset
    resetOnNodeUpdateCompletionCBs();

    ASSERT_EQ(MegaError::API_OK, synchronousFolderInfo(0, rootnodeA.get())) << "Cannot get Folder Info";
    std::unique_ptr<MegaFolderInfo> initialFolderInfo1(mApi[0].mFolderInfo->copy());
    ASSERT_EQ(initialFolderInfo1->getNumFiles(), 1);
    ASSERT_EQ(initialFolderInfo1->getNumFolders(), 0);
    ASSERT_EQ(initialFolderInfo1->getNumVersions(), 1);
    ASSERT_EQ(initialFolderInfo1->getCurrentSize(), size2);
    ASSERT_EQ(initialFolderInfo1->getVersionsSize(), size1);

    ASSERT_EQ(MegaError::API_OK, synchronousFolderInfo(1, rootnodeB.get())) << "Cannot get Folder Info";
    std::unique_ptr<MegaFolderInfo> initialFolderInfo2(mApi[1].mFolderInfo->copy());

    ASSERT_EQ(initialFolderInfo1->getNumFiles(), initialFolderInfo2->getNumFiles());
    ASSERT_EQ(initialFolderInfo1->getNumFolders(), initialFolderInfo2->getNumFolders());
    ASSERT_EQ(initialFolderInfo1->getNumVersions(), initialFolderInfo2->getNumVersions());
    ASSERT_EQ(initialFolderInfo1->getCurrentSize(), initialFolderInfo2->getCurrentSize());
    ASSERT_EQ(initialFolderInfo1->getVersionsSize(), initialFolderInfo2->getVersionsSize());
}

/*
TEST_F(SdkTest, CheckRecoveryKey_MANUAL)
{
    ASSERT_NO_FATAL_FAILURE(getAccountsForTest(1));
    const char* email = megaApi[0]->getMyEmail();
    cout << "email: " << email << endl;
    const char* masterKey = megaApi[0]->getMyRSAPrivateKey();

    mApi[0].requestFlags[MegaRequest::TYPE_GET_RECOVERY_LINK] = false;
    megaApi[0]->resetPassword(email, true);
    ASSERT_TRUE(waitForResponse(&mApi[0].requestFlags[MegaRequest::TYPE_GET_RECOVERY_LINK]))
        << "get recovery link/reset password failed after " << maxTimeout << " seconds";
    ASSERT_EQ(mApi[0].lastError, MegaError::API_OK);

    cout << "input link: ";
    string link;
    getline(cin, link);

    cout << "input recovery key: ";
    string recoverykey;
    getline(cin, recoverykey);

    mApi[0].requestFlags[MegaRequest::TYPE_CHECK_RECOVERY_KEY] = false;
    megaApi[0]->checkRecoveryKey(link.c_str(), recoverykey.c_str());
    ASSERT_TRUE(waitForResponse(&mApi[0].requestFlags[MegaRequest::TYPE_CHECK_RECOVERY_KEY]))
        << "check recovery key failed after " << maxTimeout << " seconds";
    ASSERT_EQ(mApi[0].lastError, MegaError::API_OK); // API_EKEY

    // set to the same password
    const char* password = getenv("MEGA_PWD");
    ASSERT_TRUE(password);
    mApi[0].requestFlags[MegaRequest::TYPE_CONFIRM_RECOVERY_LINK] = false;
    megaApi[0]->confirmResetPassword(link.c_str(), password, masterKey);
    ASSERT_TRUE(waitForResponse(&mApi[0].requestFlags[MegaRequest::TYPE_CONFIRM_RECOVERY_LINK]))
        << "confirm recovery link failed after " << maxTimeout << " seconds";
    ASSERT_EQ(mApi[0].lastError, MegaError::API_OK);
}
*/<|MERGE_RESOLUTION|>--- conflicted
+++ resolved
@@ -836,18 +836,7 @@
 void SdkTest::onNodesUpdateCheck(size_t apiIndex, MegaHandle target, MegaNodeList* nodes, int change)
 {
     // if change == -1 this method just checks if we have received onNodesUpdate for the node specified in target
-<<<<<<< HEAD
-    // For CHANGE_TYPE_NEW the target isinvalid handle because the handle is unkown
-    ASSERT_TRUE(nodes && mApi.size() > apiIndex && (target != INVALID_HANDLE || change == MegaNode::CHANGE_TYPE_NEW));
-    for (int i = 0; i < nodes->size(); i++)
-    {
-        MegaNode* n = nodes->get(i);
-        if (target == INVALID_HANDLE && n->hasChanged(MegaNode::CHANGE_TYPE_NEW))
-        {
-            mApi[apiIndex].nodeUpdated = true;
-        }
-        else if (n->getHandle() == target && (n->hasChanged(change) || change == -1))
-=======
+    // For CHANGE_TYPE_NEW the target is invalid handle because the handle is yet unkown
     ASSERT_TRUE(nodes && mApi.size() > apiIndex && (target != INVALID_HANDLE
             || (target == INVALID_HANDLE && change == MegaNode::CHANGE_TYPE_NEW)));
     for (int i = 0; i < nodes->size(); i++)
@@ -855,7 +844,6 @@
         MegaNode* n = nodes->get(i);
         if ((n->getHandle() == target && (n->hasChanged(change) || change == -1))
                 || (target == INVALID_HANDLE && change == MegaNode::CHANGE_TYPE_NEW && n->hasChanged(change)))
->>>>>>> 96655d2a
         {
             mApi[apiIndex].nodeUpdated = true;
         }
@@ -3149,6 +3137,7 @@
             << "Node update not received after " << maxTimeout << " seconds";
 
     resetOnNodeUpdateCompletionCBs();
+    ++inSharedNodeCount;
 
     mApi[1].nodeUpdated = false; // reset flags expected to be true in asserts below
     mApi[1].mOnNodesUpdateCompletion = createOnNodesUpdateLambda(INVALID_HANDLE, MegaNode::CHANGE_TYPE_NEW);
@@ -3158,6 +3147,7 @@
             << "Node update not received after " << maxTimeout << " seconds";
 
     resetOnNodeUpdateCompletionCBs();
+    ++ownedNodeCount;
 
     mApi[0].nodeUpdated = mApi[1].nodeUpdated = false; // reset flags expected to be true in asserts below
     mApi[0].mOnNodesUpdateCompletion = createOnNodesUpdateLambda(copiedNodeHandle, MegaNode::CHANGE_TYPE_REMOVED);
@@ -3165,17 +3155,14 @@
     MegaHandle copyAndDeleteNodeHandle = INVALID_HANDLE;
     ASSERT_EQ(API_OK, doMoveNode(1, &copyAndDeleteNodeHandle, megaApi[0]->getNodeByHandle(copiedNodeHandle), megaApi[1]->getRubbishNode())) << "Moving shared file, same name and fingerprint";
     ASSERT_EQ(megaApi[1]->getNodeByHandle(copiedNodeHandle), nullptr) << "Move didn't delete source file";
-<<<<<<< HEAD
-    ownedNodeCount++;
-=======
     ASSERT_TRUE( waitForResponse(&mApi[0].nodeUpdated) )   // at the target side (main account)
             << "Node update not received after " << maxTimeout << " seconds";
     ASSERT_TRUE( waitForResponse(&mApi[1].nodeUpdated) )   // at the target side (auxiliar account)
             << "Node update not received after " << maxTimeout << " seconds";
 
     resetOnNodeUpdateCompletionCBs();
-
->>>>>>> 96655d2a
+    --inSharedNodeCount;
+
 
     // --- Move shared file (not owned) to Rubbish bin ---
     MegaHandle movedNodeHandle = UNDEF;
@@ -3189,8 +3176,8 @@
             << "Node update not received after " << maxTimeout << " seconds";
     // important to reset
     resetOnNodeUpdateCompletionCBs();
-    ++ownedNodeCount; // node sent to Rubbish is now owned
     --inSharedNodeCount;
+    ++ownedNodeCount;
 
     // --- Test that file in Rubbish bin can be restored ---
     MegaNode* nodeMovedFile = megaApi[1]->getNodeByHandle(movedNodeHandle);  // Different handle! the node must have been copied due to differing accounts
