--- conflicted
+++ resolved
@@ -223,11 +223,7 @@
     return ts;
 }
 
-<<<<<<< HEAD
-std::map<int, std::string> gSessionIDs;
-=======
 std::map<size_t, std::string> gSessionIDs;
->>>>>>> 67065885
 
 void SdkTest::SetUp()
 {
@@ -236,17 +232,10 @@
 
 void SdkTest::TearDown()
 {
-<<<<<<< HEAD
-    cout << logTime() << "Test done, teardown starts" << endl;
-    // do some cleanup
-
-    for (int i = 0; i < gSessionIDs.size(); ++i)
-=======
     out() << logTime() << "Test done, teardown starts" << endl;
     // do some cleanup
 
     for (size_t i = 0; i < gSessionIDs.size(); ++i)
->>>>>>> 67065885
     {
         if (gResumeSessions && megaApi[i] && gSessionIDs[i].empty())
         {
@@ -261,27 +250,16 @@
 
     LOG_info << "___ Cleaning up test (TearDown()) ___";
 
-<<<<<<< HEAD
-    cout << logTime() << "Cleaning up account" << endl;
-=======
     out() << logTime() << "Cleaning up account" << endl;
->>>>>>> 67065885
     Cleanup();
 
     releaseMegaApi(1);
     releaseMegaApi(2);
     if (megaApi[0])
-<<<<<<< HEAD
-    {        
+    {
         releaseMegaApi(0);
     }
-    cout << logTime() << "Teardown done, test exiting" << endl;
-=======
-    {
-        releaseMegaApi(0);
-    }
     out() << logTime() << "Teardown done, test exiting" << endl;
->>>>>>> 67065885
 }
 
 void SdkTest::Cleanup()
@@ -292,11 +270,7 @@
     deleteFile(AVATARDST);
 
     if (megaApi[0])
-<<<<<<< HEAD
-    {        
-=======
-    {
->>>>>>> 67065885
+    {
         // Remove nodes in Cloud & Rubbish
         purgeTree(std::unique_ptr<MegaNode>{megaApi[0]->getRootNode()}.get(), false);
         purgeTree(std::unique_ptr<MegaNode>{megaApi[0]->getRubbishNode()}.get(), false);
@@ -510,15 +484,6 @@
         }
         break;
 
-<<<<<<< HEAD
-    case MegaRequest::TYPE_ACCOUNT_DETAILS:
-        if (mApi[apiIndex].lastError == API_OK)
-        {
-            mApi[apiIndex].accountDetails.reset(request->getMegaAccountDetails()->copy());
-        }
-        break;
-
-=======
     case MegaRequest::TYPE_FETCH_TIMEZONE:
         mApi[apiIndex].tzDetails.reset(mApi[apiIndex].lastError == API_OK ? request->getMegaTimeZoneDetails()->copy() : nullptr);
         break;
@@ -533,7 +498,6 @@
     case MegaRequest::TYPE_ACCOUNT_DETAILS:
         mApi[apiIndex].accountDetails.reset(mApi[apiIndex].lastError == API_OK ? request->getMegaAccountDetails() : nullptr);
         break;
->>>>>>> 67065885
     }
 }
 
@@ -666,30 +630,6 @@
     lastEvent.reset(event->copy());
 }
 
-<<<<<<< HEAD
-//void SdkTest::login(unsigned int apiIndex, int timeout)
-//{
-//    mApi[apiIndex].requestFlags[MegaRequest::TYPE_LOGIN] = false;
-//    mApi[apiIndex].megaApi->login(mApi[apiIndex].email.data(), mApi[apiIndex].pwd.data());
-//
-//    ASSERT_TRUE(waitForResponse(&mApi[apiIndex].requestFlags[MegaRequest::TYPE_LOGIN], timeout))
-//        << "Login failed after " << timeout << " seconds";
-//    ASSERT_EQ(MegaError::API_OK, mApi[apiIndex].lastError) << "Login failed (error: " << mApi[apiIndex].lastError << ")";
-//    ASSERT_TRUE(mApi[apiIndex].megaApi->isLoggedIn());
-//}
-//
-//void SdkTest::loginBySessionId(unsigned int apiIndex, const std::string& sessionId, int timeout)
-//{
-//    mApi[apiIndex].requestFlags[MegaRequest::TYPE_LOGIN] = false;
-//    mApi[apiIndex].megaApi->fastLogin(sessionId.c_str());
-//
-//    ASSERT_TRUE(waitForResponse(&mApi[apiIndex].requestFlags[MegaRequest::TYPE_LOGIN], timeout))
-//        << "Login failed after " << timeout << " seconds";
-//    ASSERT_EQ(MegaError::API_OK, mApi[apiIndex].lastError) << "Login failed (error: " << mApi[apiIndex].lastError << ")";
-//    ASSERT_TRUE(mApi[apiIndex].megaApi->isLoggedIn());
-//}
-=======
->>>>>>> 67065885
 
 void SdkTest::fetchnodes(unsigned int apiIndex, int timeout, bool resumeSyncs)
 {
@@ -729,14 +669,6 @@
 
 void SdkTest::locallogout(int timeout)
 {
-<<<<<<< HEAD
-    //int apiIndex = 0;
-    //mApi[apiIndex].requestFlags[MegaRequest::TYPE_LOGOUT] = false;
-    //megaApi[apiIndex]->localLogout(this);
-    //EXPECT_TRUE( waitForResponse(&mApi[apiIndex].requestFlags[MegaRequest::TYPE_LOGOUT], timeout) )
-    //        << "Local logout failed after " << timeout  << " seconds";
-=======
->>>>>>> 67065885
     auto logoutErr = doRequestLocalLogout(0);
     ASSERT_EQ(MegaError::API_OK, logoutErr) << "Local logout failed (error: " << logoutErr << ")";
 }
@@ -762,15 +694,9 @@
 
         string nodepath = n->getName() ? n->getName() : "<no name>";
         auto result = synchronousRemove(apiIndex, n);
-<<<<<<< HEAD
-        if (result == API_EEXIST)
-        {
-            LOG_warn << "node " << nodepath << " was already removed in api " << apiIndex;
-=======
         if (result == API_EEXIST || result == API_ENOENT)
         {
             LOG_warn << "node " << nodepath << " was already removed in api " << apiIndex << ", detected by error code " << result;
->>>>>>> 67065885
             result = API_OK;
         }
 
@@ -875,11 +801,7 @@
 void SdkTest::getAccountsForTest(unsigned howMany)
 {
     assert(howMany > 0 && howMany <= 3);
-<<<<<<< HEAD
-    cout << logTime() << "Test setting up for " << howMany << " accounts " << endl;
-=======
     out() << logTime() << "Test setting up for " << howMany << " accounts " << endl;
->>>>>>> 67065885
 
     megaApi.resize(howMany);
     mApi.resize(howMany);
@@ -909,20 +831,12 @@
 
         if (!gResumeSessions || gSessionIDs[index].empty())
         {
-<<<<<<< HEAD
-            cout << logTime() << "Logging into account " << index << endl;
-=======
             out() << logTime() << "Logging into account " << index << endl;
->>>>>>> 67065885
             trackers[index] = asyncRequestLogin(index, mApi[index].email.c_str(), mApi[index].pwd.c_str());
         }
         else
         {
-<<<<<<< HEAD
-            cout << logTime() << "Resuming session for account " << index << endl;
-=======
             out() << logTime() << "Resuming session for account " << index << endl;
->>>>>>> 67065885
             trackers[index] = asyncRequestFastLogin(index, gSessionIDs[index].c_str());
         }
     }
@@ -931,27 +845,6 @@
     for (unsigned index = 0; index < howMany; ++index)
     {
         ASSERT_EQ(API_OK, trackers[index]->waitForResult()) << " Failed to establish a login/session for accout " << index;
-<<<<<<< HEAD
-    }
-
-    // perform parallel fetchnodes for each
-    for (unsigned index = 0; index < howMany; ++index)
-    {
-        cout << logTime() << "Fetching nodes for account " << index << endl;
-        trackers[index] = asyncRequestFetchnodes(index);
-    }
-
-    // wait for fetchnodes to complete:
-    for (unsigned index = 0; index < howMany; ++index)
-    {
-        ASSERT_EQ(API_OK, trackers[index]->waitForResult()) << " Failed to fetchnodes for accout " << index;
-    }
-
-    // In case the last test exited without cleaning up (eg, debugging etc)
-    cout << logTime() << "Cleaning up account 0" << endl;
-    Cleanup();
-    cout << logTime() << "Test setup done, test starts" << endl;
-=======
     }
 
     // perform parallel fetchnodes for each
@@ -971,7 +864,6 @@
     out() << logTime() << "Cleaning up account 0" << endl;
     Cleanup();
     out() << logTime() << "Test setup done, test starts" << endl;
->>>>>>> 67065885
 }
 
 void SdkTest::releaseMegaApi(unsigned int apiIndex)
@@ -1391,15 +1283,9 @@
     ASSERT_EQ(lat, n1->getLatitude()) << "Latitude value does not match";
     ASSERT_EQ(lon, n1->getLongitude()) << "Longitude value does not match";
 
-<<<<<<< HEAD
-    
-    // ******************    also test shareable / unshareable versions: 
-    
-=======
 
     // ******************    also test shareable / unshareable versions:
 
->>>>>>> 67065885
     ASSERT_EQ(MegaError::API_OK, synchronousGetSpecificAccountDetails(0, true, true, true)) << "Cannot get account details";
 
     // ___ set the coords  (shareable)
@@ -1463,7 +1349,6 @@
     lon = nimported->getLongitude();
     ASSERT_EQ(MegaNode::INVALID_COORDINATE, lat) << "Latitude value does not match";
     ASSERT_EQ(MegaNode::INVALID_COORDINATE, lon) << "Longitude value does not match";
-<<<<<<< HEAD
 
     // exercise all the cases for 'l' command:
     
@@ -1479,8 +1364,6 @@
     // create on non existent node
     ASSERT_EQ(API_EARGS, doExportNode(0, nullptr));
 
-=======
->>>>>>> 67065885
 }
 
 
@@ -1748,11 +1631,7 @@
 {
     LOG_info << "___TEST Transfers___";
     getAccountsForTest(2);
-<<<<<<< HEAD
-    
-=======
-
->>>>>>> 67065885
+
     LOG_info << cwd();
 
     MegaNode *rootnode = megaApi[0]->getRootNode();
@@ -2509,11 +2388,7 @@
 
 
     // Try to update the expiration time of an existing link (only for PRO accounts are allowed, otherwise -11
-<<<<<<< HEAD
-    ASSERT_NO_FATAL_FAILURE( createPublicLink(0, nfile1.get(), m_time() + 30*86400, maxTimeout, mApi[0].accountDetails->getProLevel() == 0) );    
-=======
     ASSERT_NO_FATAL_FAILURE( createPublicLink(0, nfile1.get(), m_time() + 30*86400, maxTimeout, mApi[0].accountDetails->getProLevel() == 0) );
->>>>>>> 67065885
     nfile1 = std::unique_ptr<MegaNode>{megaApi[0]->getNodeByHandle(hfile1)};
     if (mApi[0].accountDetails->getProLevel() == 0)
     {
