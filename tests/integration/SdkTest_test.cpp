/**
 * @file tests/sdk_test.cpp
 * @brief Mega SDK test file
 *
 * (c) 2015 by Mega Limited, Wellsford, New Zealand
 *
 * This file is part of the MEGA SDK - Client Access Engine.
 *
 * Applications using the MEGA API must present a valid application key
 * and comply with the the rules set forth in the Terms of Service.
 *
 * The MEGA SDK is distributed in the hope that it will be useful,
 * but WITHOUT ANY WARRANTY; without even the implied warranty of
 * MERCHANTABILITY or FITNESS FOR A PARTICULAR PURPOSE.
 *
 * @copyright Simplified (2-clause) BSD License.
 *
 * You should have received a copy of the license along with this
 * program.
 */

#include "test.h"
#include "SdkTest_test.h"
#include "mega/testhooks.h"
#include "megaapi_impl.h"
#include <algorithm>

#ifdef WIN32
#include <filesystem>
namespace fs = ::std::filesystem;
#define LOCAL_TEST_FOLDER "c:\\tmp\\synctests"
#else
#include <experimental/filesystem>
namespace fs = ::std::experimental::filesystem;
#define LOCAL_TEST_FOLDER (string(getenv("HOME"))+"/synctests_mega_auto")
#endif

using namespace std;

MegaFileSystemAccess fileSystemAccess;

#ifdef _WIN32
#if (__cplusplus >= 201700L)
namespace fs = std::filesystem;
#else
namespace fs = std::experimental::filesystem;
#endif
#endif

#ifdef _WIN32
DWORD ThreadId()
{
    return GetCurrentThreadId();
}
#else
pthread_t ThreadId()
{
    return pthread_self();
}
#endif

#ifndef WIN32
#define DOTSLASH "./"
#else
#define DOTSLASH ".\\"
#endif

const char* cwd()
{
    // for windows and linux
    static char path[1024];
    const char* ret;
    #ifdef _WIN32
    ret = _getcwd(path, sizeof path);
    #else
    ret = getcwd(path, sizeof path);
    #endif
    assert(ret);
    return ret;
}

bool fileexists(const std::string& fn)
{
#ifdef _WIN32
    fs::path p = fs::u8path(fn);
    return fs::exists(p);
#else
    struct stat   buffer;
    return (stat(fn.c_str(), &buffer) == 0);
#endif
}

void moveToTrash(const fs::path& p)
{
    fs::path trashpath(TestFS::GetTrashFolder());
    fs::create_directory(trashpath);
    fs::path newpath = trashpath / p.filename();
    for (int i = 2; fs::exists(newpath); ++i)
    {
        newpath = trashpath / fs::u8path(p.filename().stem().u8string() + "_" + to_string(i) + p.extension().u8string());
    }
    fs::rename(p, newpath);
}

fs::path makeNewTestRoot(fs::path p)
{
    if (fs::exists(p))
    {
        moveToTrash(p);
    }
#ifndef NDEBUG
    bool b =
#endif
        fs::create_directories(p);
    assert(b);
    return p;
}

void copyFile(std::string& from, std::string& to)
{
    LocalPath f = LocalPath::fromPath(from, fileSystemAccess);
    LocalPath t = LocalPath::fromPath(to, fileSystemAccess);
    fileSystemAccess.copylocal(f, t, m_time());
}

std::string megaApiCacheFolder(int index)
{
    std::string p(cwd());
#ifdef _WIN32
    p += "\\";
#else
    p += "/";
#endif
    p += "sdk_test_mega_cache_" + to_string(index);

    if (!fileexists(p))
    {

#ifdef _WIN32
        #ifndef NDEBUG
        bool success =
        #endif
        fs::create_directory(p);
        assert(success);
#else
        mkdir(p.c_str(), S_IRWXU);
        assert(fileexists(p));
#endif

    }
    return p;
}


void WaitMillisec(unsigned n)
{
#ifdef _WIN32
    Sleep(n);
#else
    usleep(n * 1000);
#endif
}

bool WaitFor(std::function<bool()>&& f, unsigned millisec)
{
    unsigned waited = 0;
    for (;;)
    {
        if (f()) return true;
        if (waited >= millisec) return false;
        WaitMillisec(100);
        waited += 100;
    }
}


enum { USERALERT_ARRIVAL_MILLISEC = 1000 };

#ifdef _WIN32
#include "mega/autocomplete.h"
#include <filesystem>
#define getcwd _getcwd
void usleep(int n)
{
    Sleep(n / 1000);
}
#endif

// helper functions and struct/classes
namespace
{

    bool buildLocalFolders(fs::path targetfolder, const string& prefix, int n, int recurselevel, int filesperfolder)
    {
        fs::path p = targetfolder / fs::u8path(prefix);
        if (!fs::create_directory(p))
            return false;

        for (int i = 0; i < filesperfolder; ++i)
        {
            string filename = "file" + to_string(i) + "_" + prefix;
            fs::path fp = p / fs::u8path(filename);
#if (__cplusplus >= 201700L)
            ofstream fs(fp/*, ios::binary*/);
#else
            ofstream fs(fp.u8string()/*, ios::binary*/);
#endif
            fs << filename;
        }

        if (recurselevel > 0)
        {
            for (int i = 0; i < n; ++i)
            {
                if (!buildLocalFolders(p, prefix + "_" + to_string(i), n, recurselevel - 1, filesperfolder))
                    return false;
            }
        }

        return true;
    }

    bool createLocalFile(fs::path path, const char *name)
    {
        if (!name)
        {
           return false;
        }

        fs::path fp = path / fs::u8path(name);
#if (__cplusplus >= 201700L)
        ofstream fs(fp/*, ios::binary*/);
#else
        ofstream fs(fp.u8string()/*, ios::binary*/);
#endif
        fs << name;
        return true;
    }
}

std::string logTime()
{
    // why do the tests take so long to run?  Log some info about what is slow.
    auto t = std::time(NULL);
    char ts[50];
    struct tm dt;
    ::mega::m_gmtime(t, &dt);
    if (!std::strftime(ts, sizeof(ts), "%H:%M:%S ", &dt))
    {
        ts[0] = '\0';
    }
    return ts;
}

std::map<size_t, std::string> gSessionIDs;

void SdkTest::SetUp()
{
    gTestingInvalidArgs = false;
}

void SdkTest::TearDown()
{
    out() << logTime() << "Test done, teardown starts" << endl;
    // do some cleanup

    for (size_t i = 0; i < gSessionIDs.size(); ++i)
    {
        if (gResumeSessions && megaApi[i] && gSessionIDs[i].empty())
        {
            if (auto p = unique_ptr<char[]>(megaApi[i]->dumpSession()))
            {
                gSessionIDs[i] = p.get();
            }
        }
    }

    gTestingInvalidArgs = false;

    LOG_info << "___ Cleaning up test (TearDown()) ___";

    out() << logTime() << "Cleaning up account" << endl;
    Cleanup();

    releaseMegaApi(1);
    releaseMegaApi(2);
    if (megaApi[0])
    {
        releaseMegaApi(0);
    }
    out() << logTime() << "Teardown done, test exiting" << endl;
}

void SdkTest::Cleanup()
{
    deleteFile(UPFILE);
    deleteFile(DOWNFILE);
    deleteFile(PUBLICFILE);
    deleteFile(AVATARDST);

    std::vector<std::unique_ptr<RequestTracker>> delSyncTrackers;

    for (auto &m : megaApi)
    {
        auto syncs = unique_ptr<MegaSyncList>(m->getSyncs());
        for (int i = syncs->size(); i--; )
        {
            delSyncTrackers.push_back(std::unique_ptr<RequestTracker>(new RequestTracker(m.get())));
            m->removeSync(syncs->get(i), delSyncTrackers.back().get());
        }
    }

    // wait for delsyncs to complete:
    for (auto& d : delSyncTrackers) d->waitForResult();
    WaitMillisec(5000);


    if (megaApi[0])
    {

        // Remove nodes in Cloud & Rubbish
        purgeTree(std::unique_ptr<MegaNode>{megaApi[0]->getRootNode()}.get(), false);
        purgeTree(std::unique_ptr<MegaNode>{megaApi[0]->getRubbishNode()}.get(), false);
        //        megaApi[0]->cleanRubbishBin();

        // Remove auxiliar contact
        std::unique_ptr<MegaUserList> ul{megaApi[0]->getContacts()};
        for (int i = 0; i < ul->size(); i++)
        {
            removeContact(ul->get(i)->getEmail());
        }

        // Remove pending contact requests
        std::unique_ptr<MegaContactRequestList> crl{megaApi[0]->getOutgoingContactRequests()};
        for (int i = 0; i < crl->size(); i++)
        {
            MegaContactRequest *cr = crl->get(i);
            megaApi[0]->inviteContact(cr->getTargetEmail(), "Removing you", MegaContactRequest::INVITE_ACTION_DELETE);
        }
    }
}

int SdkTest::getApiIndex(MegaApi* api)
{
    int apiIndex = -1;
    for (int i = int(megaApi.size()); i--; )  if (megaApi[i].get() == api) apiIndex = i;
    if (apiIndex == -1)
    {
        LOG_warn << "Instance of MegaApi not recognized";  // this can occur during MegaApi deletion due to callbacks on shutdown
    }
    return apiIndex;
}

void SdkTest::onRequestFinish(MegaApi *api, MegaRequest *request, MegaError *e)
{
    if (request->getType() == MegaRequest::TYPE_DELETE)
    {
        return;
    }

    int apiIndex = getApiIndex(api);
    if (apiIndex < 0) return;
    mApi[apiIndex].requestFlags[request->getType()] = true;
    mApi[apiIndex].lastError = e->getErrorCode();

    // there could be a race on these getting set?
    LOG_info << "lastError (by request) for MegaApi " << apiIndex << ": " << mApi[apiIndex].lastError;

    switch(request->getType())
    {
    case MegaRequest::TYPE_CREATE_FOLDER:
        mApi[apiIndex].h = request->getNodeHandle();
        break;

    case MegaRequest::TYPE_RENAME:
        mApi[apiIndex].h = request->getNodeHandle();
        break;

    case MegaRequest::TYPE_REMOVE:
        mApi[apiIndex].h = request->getNodeHandle();
        break;

    case MegaRequest::TYPE_MOVE:
        mApi[apiIndex].h = request->getNodeHandle();
        break;

    case MegaRequest::TYPE_COPY:
        mApi[apiIndex].h = request->getNodeHandle();
        break;

    case MegaRequest::TYPE_EXPORT:
        if (mApi[apiIndex].lastError == API_OK)
        {
            mApi[apiIndex].h = request->getNodeHandle();
            if (request->getAccess())
            {
                link.assign(request->getLink());
            }
        }
        break;

    case MegaRequest::TYPE_GET_PUBLIC_NODE:
        if (mApi[apiIndex].lastError == API_OK)
        {
            publicNode = request->getPublicMegaNode();
        }
        break;

    case MegaRequest::TYPE_IMPORT_LINK:
        mApi[apiIndex].h = request->getNodeHandle();
        break;

    case MegaRequest::TYPE_GET_ATTR_USER:
        if ( (mApi[apiIndex].lastError == API_OK) && (request->getParamType() != MegaApi::USER_ATTR_AVATAR) )
        {
            attributeValue = request->getText();
        }

        if (request->getParamType() == MegaApi::USER_ATTR_AVATAR)
        {
            if (mApi[apiIndex].lastError == API_OK)
            {
                attributeValue = "Avatar changed";
            }

            if (mApi[apiIndex].lastError == API_ENOENT)
            {
                attributeValue = "Avatar not found";
            }
        }
        break;

#ifdef ENABLE_CHAT

    case MegaRequest::TYPE_CHAT_CREATE:
        if (mApi[apiIndex].lastError == API_OK)
        {
            MegaTextChat *chat = request->getMegaTextChatList()->get(0)->copy();

            mApi[apiIndex].chatid = chat->getHandle();
            mApi[apiIndex].chats[mApi[apiIndex].chatid].reset(chat);
        }
        break;

    case MegaRequest::TYPE_CHAT_INVITE:
        if (mApi[apiIndex].lastError == API_OK)
        {
            mApi[apiIndex].chatid = request->getNodeHandle();
            if (mApi[apiIndex].chats.find(mApi[apiIndex].chatid) != mApi[apiIndex].chats.end())
            {
                MegaTextChat *chat = mApi[apiIndex].chats[mApi[apiIndex].chatid].get();
                MegaHandle uh = request->getParentHandle();
                int priv = request->getAccess();
                unique_ptr<userpriv_vector> privsbuf{new userpriv_vector};

                const MegaTextChatPeerList *privs = chat->getPeerList();
                if (privs)
                {
                    for (int i = 0; i < privs->size(); i++)
                    {
                        if (privs->getPeerHandle(i) != uh)
                        {
                            privsbuf->push_back(userpriv_pair(privs->getPeerHandle(i), (privilege_t) privs->getPeerPrivilege(i)));
                        }
                    }
                }
                privsbuf->push_back(userpriv_pair(uh, (privilege_t) priv));
                privs = new MegaTextChatPeerListPrivate(privsbuf.get());
                chat->setPeerList(privs);
                delete privs;
            }
            else
            {
                LOG_err << "Trying to remove a peer from unknown chat";
            }
        }
        break;

    case MegaRequest::TYPE_CHAT_REMOVE:
        if (mApi[apiIndex].lastError == API_OK)
        {
            mApi[apiIndex].chatid = request->getNodeHandle();
            if (mApi[apiIndex].chats.find(mApi[apiIndex].chatid) != mApi[apiIndex].chats.end())
            {
                MegaTextChat *chat = mApi[apiIndex].chats[mApi[apiIndex].chatid].get();
                MegaHandle uh = request->getParentHandle();
                std::unique_ptr<userpriv_vector> privsbuf{new userpriv_vector};

                const MegaTextChatPeerList *privs = chat->getPeerList();
                if (privs)
                {
                    for (int i = 0; i < privs->size(); i++)
                    {
                        if (privs->getPeerHandle(i) != uh)
                        {
                            privsbuf->push_back(userpriv_pair(privs->getPeerHandle(i), (privilege_t) privs->getPeerPrivilege(i)));
                        }
                    }
                }
                privs = new MegaTextChatPeerListPrivate(privsbuf.get());
                chat->setPeerList(privs);
                delete privs;
            }
            else
            {
                LOG_err << "Trying to remove a peer from unknown chat";
            }
        }
        break;

    case MegaRequest::TYPE_CHAT_URL:
        if (mApi[apiIndex].lastError == API_OK)
        {
            link.assign(request->getLink());
        }
        break;
#endif

    case MegaRequest::TYPE_CREATE_ACCOUNT:
        if (mApi[apiIndex].lastError == API_OK)
        {
            sid = request->getSessionKey();
        }
        break;

    case MegaRequest::TYPE_FETCH_NODES:
        if (apiIndex == 0)
        {
            megaApi[0]->enableTransferResumption();
        }
        break;

    case MegaRequest::TYPE_GET_REGISTERED_CONTACTS:
        if (mApi[apiIndex].lastError == API_OK)
        {
            stringTable.reset(request->getMegaStringTable()->copy());
        }
        break;

    case MegaRequest::TYPE_GET_COUNTRY_CALLING_CODES:
        if (mApi[apiIndex].lastError == API_OK)
        {
            stringListMap.reset(request->getMegaStringListMap()->copy());
        }
        break;

    case MegaRequest::TYPE_FETCH_TIMEZONE:
        mApi[apiIndex].tzDetails.reset(mApi[apiIndex].lastError == API_OK ? request->getMegaTimeZoneDetails()->copy() : nullptr);
        break;

    case MegaRequest::TYPE_GET_USER_EMAIL:
        if (mApi[apiIndex].lastError == API_OK)
        {
            mApi[apiIndex].email = request->getEmail();
        }
        break;

    case MegaRequest::TYPE_ACCOUNT_DETAILS:
        mApi[apiIndex].accountDetails.reset(mApi[apiIndex].lastError == API_OK ? request->getMegaAccountDetails() : nullptr);
        break;
  
    case MegaRequest::TYPE_BACKUP_PUT:
        mBackupId = request->getParentHandle();
        break;
    }
}

void SdkTest::onTransferFinish(MegaApi* api, MegaTransfer *transfer, MegaError* e)
{
    int apiIndex = getApiIndex(api);
    if (apiIndex < 0) return;

    mApi[apiIndex].transferFlags[transfer->getType()] = true;
    mApi[apiIndex].lastError = e->getErrorCode();   // todo: change the rest of the transfer test code to use lastTransferError instead.
    mApi[apiIndex].lastTransferError = e->getErrorCode();

    // there could be a race on these getting set?
    LOG_info << "lastError (by transfer) for MegaApi " << apiIndex << ": " << mApi[apiIndex].lastError;

    onTranferFinishedCount += 1;

    if (mApi[apiIndex].lastError == MegaError::API_OK)
        mApi[apiIndex].h = transfer->getNodeHandle();
}

void SdkTest::onTransferUpdate(MegaApi *api, MegaTransfer *transfer)
{
    onTransferUpdate_progress = transfer->getTransferredBytes();
    onTransferUpdate_filesize = transfer->getTotalBytes();
}

void SdkTest::onAccountUpdate(MegaApi* api)
{
    int apiIndex = getApiIndex(api);
    if (apiIndex < 0) return;

    mApi[apiIndex].accountUpdated = true;
}

void SdkTest::onUsersUpdate(MegaApi* api, MegaUserList *users)
{
    int apiIndex = getApiIndex(api);
    if (apiIndex < 0) return;

    if (!users)
        return;

    for (int i = 0; i < users->size(); i++)
    {
        MegaUser *u = users->get(i);

        if (u->hasChanged(MegaUser::CHANGE_TYPE_AVATAR)
                || u->hasChanged(MegaUser::CHANGE_TYPE_FIRSTNAME)
                || u->hasChanged(MegaUser::CHANGE_TYPE_LASTNAME))
        {
            mApi[apiIndex].userUpdated = true;
        }
        else
        {
            // Contact is removed from main account
            mApi[apiIndex].requestFlags[MegaRequest::TYPE_REMOVE_CONTACT] = true;
            mApi[apiIndex].userUpdated = true;
        }
    }
}

void SdkTest::onNodesUpdate(MegaApi* api, MegaNodeList *nodes)
{
    int apiIndex = getApiIndex(api);
    if (apiIndex < 0) return;

    mApi[apiIndex].nodeUpdated = true;
}

void SdkTest::onContactRequestsUpdate(MegaApi* api, MegaContactRequestList* requests)
{
    int apiIndex = getApiIndex(api);
    if (apiIndex < 0) return;

    mApi[apiIndex].contactRequestUpdated = true;
}

#ifdef ENABLE_CHAT
void SdkTest::onChatsUpdate(MegaApi *api, MegaTextChatList *chats)
{
    int apiIndex = getApiIndex(api);
    if (apiIndex < 0) return;

    MegaTextChatList *list = NULL;
    if (chats)
    {
        list = chats->copy();
    }
    else
    {
        list = megaApi[apiIndex]->getChatList();
    }
    for (int i = 0; i < list->size(); i++)
    {
        handle chatid = list->get(i)->getHandle();
        if (mApi[apiIndex].chats.find(chatid) != mApi[apiIndex].chats.end())
        {
            mApi[apiIndex].chats[chatid].reset(list->get(i)->copy());
        }
        else
        {
            mApi[apiIndex].chats[chatid].reset(list->get(i)->copy());
        }
    }
    delete list;

    mApi[apiIndex].chatUpdated = true;
}

void SdkTest::createChat(bool group, MegaTextChatPeerList *peers, int timeout)
{
    int apiIndex = 0;
    mApi[apiIndex].requestFlags[MegaRequest::TYPE_CHAT_CREATE] = false;
    megaApi[0]->createChat(group, peers);
    waitForResponse(&mApi[apiIndex].requestFlags[MegaRequest::TYPE_CHAT_CREATE], timeout);
    if (timeout)
    {
        ASSERT_TRUE(mApi[apiIndex].requestFlags[MegaRequest::TYPE_CHAT_CREATE]) << "Chat creation not finished after " << timeout  << " seconds";
    }

    ASSERT_EQ(MegaError::API_OK, mApi[apiIndex].lastError) << "Chat creation failed (error: " << mApi[apiIndex].lastError << ")";
}

#endif

void SdkTest::onEvent(MegaApi*, MegaEvent *event)
{
    std::lock_guard<std::mutex> lock{lastEventMutex};
    lastEvent.reset(event->copy());
}


void SdkTest::fetchnodes(unsigned int apiIndex, int timeout)
{
    mApi[apiIndex].requestFlags[MegaRequest::TYPE_FETCH_NODES] = false;

    mApi[apiIndex].megaApi->fetchNodes();

    ASSERT_TRUE( waitForResponse(&mApi[apiIndex].requestFlags[MegaRequest::TYPE_FETCH_NODES], timeout) )
            << "Fetchnodes failed after " << timeout  << " seconds";
    ASSERT_EQ(MegaError::API_OK, mApi[apiIndex].lastError) << "Fetchnodes failed (error: " << mApi[apiIndex].lastError << ")";
}

void SdkTest::logout(unsigned int apiIndex, int timeout)
{
    mApi[apiIndex].requestFlags[MegaRequest::TYPE_LOGOUT] = false;
    mApi[apiIndex].megaApi->logout(this);

    EXPECT_TRUE( waitForResponse(&mApi[apiIndex].requestFlags[MegaRequest::TYPE_LOGOUT], timeout) )
            << "Logout failed after " << timeout  << " seconds";

    // if the connection was closed before the response of the request was received, the result is ESID
    if (mApi[apiIndex].lastError == MegaError::API_ESID) mApi[apiIndex].lastError = MegaError::API_OK;

    EXPECT_EQ(MegaError::API_OK, mApi[apiIndex].lastError) << "Logout failed (error: " << mApi[apiIndex].lastError << ")";
}

char* SdkTest::dumpSession()
{
    return megaApi[0]->dumpSession();
}

void SdkTest::locallogout(int timeout)
{
    auto logoutErr = doRequestLocalLogout(0);
    ASSERT_EQ(MegaError::API_OK, logoutErr) << "Local logout failed (error: " << logoutErr << ")";
}

void SdkTest::resumeSession(const char *session, int timeout)
{
    int apiIndex = 0;
    ASSERT_EQ(MegaError::API_OK, synchronousFastLogin(apiIndex, session, this)) << "Resume session failed (error: " << mApi[apiIndex].lastError << ")";
}

void SdkTest::purgeTree(MegaNode *p, bool depthfirst)
{
    int apiIndex = 0;
    std::unique_ptr<MegaNodeList> children{megaApi[0]->getChildren(p)};

    for (int i = 0; i < children->size(); i++)
    {
        MegaNode *n = children->get(i);

        // removing the folder removes the children anyway
        if (depthfirst && n->isFolder())
            purgeTree(n);

        string nodepath = n->getName() ? n->getName() : "<no name>";
        auto result = synchronousRemove(apiIndex, n);
        if (result == API_EEXIST || result == API_ENOENT)
        {
            LOG_warn << "node " << nodepath << " was already removed in api " << apiIndex << ", detected by error code " << result;
            result = API_OK;
        }

        ASSERT_EQ(MegaError::API_OK, result) << "Remove node operation failed (error: " << mApi[apiIndex].lastError << ")";
    }
}

bool SdkTest::waitForResponse(bool *responseReceived, unsigned int timeout)
{
    timeout *= 1000000; // convert to micro-seconds
    unsigned int tWaited = 0;    // microseconds
    bool connRetried = false;
    while(!(*responseReceived))
    {
        WaitMillisec(pollingT / 1000);

        if (timeout)
        {
            tWaited += pollingT;
            if (tWaited >= timeout)
            {
                return false;   // timeout is expired
            }
            // if no response after 2 minutes...
            else if (!connRetried && tWaited > (pollingT * 240))
            {
                megaApi[0]->retryPendingConnections(true);
                if (megaApi[1] && megaApi[1]->isLoggedIn())
                {
                    megaApi[1]->retryPendingConnections(true);
                }
                connRetried = true;
            }
        }
    }

    return true;    // response is received
}

bool SdkTest::synchronousTransfer(unsigned apiIndex, int type, std::function<void()> f, unsigned int timeout)
{
    auto& flag = mApi[apiIndex].transferFlags[type];
    flag = false;
    f();
    auto result = waitForResponse(&flag, timeout);
    EXPECT_TRUE(result) << "Transfer (type " << type << ") not finished yet after " << timeout << " seconds";
    if (!result) mApi[apiIndex].lastError = -999; // local timeout
    if (!result) mApi[apiIndex].lastTransferError = -999; // local timeout    TODO: switch all transfer code to use lastTransferError .  Some still uses lastError
    return result;
}

bool SdkTest::synchronousRequest(unsigned apiIndex, int type, std::function<void()> f, unsigned int timeout)
{
    auto& flag = mApi[apiIndex].requestFlags[type];
    flag = false;
    f();
    auto result = waitForResponse(&flag, timeout);
    EXPECT_TRUE(result) << "Request (type " << type << ") failed after " << timeout << " seconds";
    if (!result) mApi[apiIndex].lastError = -999;
    return result;
}

void SdkTest::createFile(string filename, bool largeFile)
{
    fs::path p = fs::u8path(filename);
    std::ofstream file(p,ios::out);

    if (file)
    {
        int limit = 2000;

        // create a file large enough for long upload/download times (5-10MB)
        if (largeFile)
            limit = 1000000 + rand() % 1000000;

        //limit = 5494065 / 5;

        for (int i = 0; i < limit; i++)
        {
            file << "test ";
        }

        file.close();
    }
}

int64_t SdkTest::getFilesize(string filename)
{
    struct stat stat_buf;
    int rc = stat(filename.c_str(), &stat_buf);

    return rc == 0 ? int64_t(stat_buf.st_size) : int64_t(-1);
}

void SdkTest::deleteFile(string filename)
{
    fs::path p = fs::u8path(filename);
    std::error_code ignoredEc;
    fs::remove(p, ignoredEc);
}

const char* envVarAccount[] = {"MEGA_EMAIL", "MEGA_EMAIL_AUX", "MEGA_EMAIL_AUX2"};
const char* envVarPass[] = {"MEGA_PWD", "MEGA_PWD_AUX", "MEGA_PWD_AUX2"};


void SdkTest::getAccountsForTest(unsigned howMany)
{
    assert(howMany > 0 && howMany <= 3);
    out() << logTime() << "Test setting up for " << howMany << " accounts " << endl;

    megaApi.resize(howMany);
    mApi.resize(howMany);

    std::vector<std::unique_ptr<RequestTracker>> trackers;
    trackers.resize(howMany);

    for (unsigned index = 0; index < howMany; ++index)
    {
        if (const char *buf = getenv(envVarAccount[index]))
        {
            mApi[index].email.assign(buf);
        }
        ASSERT_LT((size_t) 0, mApi[index].email.length()) << "Set test account " << index << " username at the environment variable $" << envVarAccount[index];

        if (const char* buf = getenv(envVarPass[index]))
        {
            mApi[index].pwd.assign(buf);
        }
        ASSERT_LT((size_t) 0, mApi[index].pwd.length()) << "Set test account " << index << " password at the environment variable $" << envVarPass[index];

        megaApi[index].reset(new MegaApi(APP_KEY.c_str(), megaApiCacheFolder(index).c_str(), USER_AGENT.c_str(), int(0), unsigned(THREADS_PER_MEGACLIENT)));
        mApi[index].megaApi = megaApi[index].get();

        megaApi[index]->setLoggingName(to_string(index).c_str());
        megaApi[index]->addListener(this);    // TODO: really should be per api

        if (!gResumeSessions || gSessionIDs[index].empty() || gSessionIDs[index] == "invalid")
        {
            out() << logTime() << "Logging into account " << index << endl;
            trackers[index] = asyncRequestLogin(index, mApi[index].email.c_str(), mApi[index].pwd.c_str());
        }
        else
        {
            out() << logTime() << "Resuming session for account " << index << endl;
            trackers[index] = asyncRequestFastLogin(index, gSessionIDs[index].c_str());
        }
    }

    // wait for logins to complete:
    for (unsigned index = 0; index < howMany; ++index)
    {
        ASSERT_EQ(API_OK, trackers[index]->waitForResult()) << " Failed to establish a login/session for accout " << index;
    }

    // perform parallel fetchnodes for each
    for (unsigned index = 0; index < howMany; ++index)
    {
        out() << logTime() << "Fetching nodes for account " << index << endl;
        trackers[index] = asyncRequestFetchnodes(index);
    }

    // wait for fetchnodes to complete:
    for (unsigned index = 0; index < howMany; ++index)
    {
        ASSERT_EQ(API_OK, trackers[index]->waitForResult()) << " Failed to fetchnodes for accout " << index;
    }

    // In case the last test exited without cleaning up (eg, debugging etc)
    out() << logTime() << "Cleaning up account 0" << endl;
    Cleanup();
    out() << logTime() << "Test setup done, test starts" << endl;
}

void SdkTest::releaseMegaApi(unsigned int apiIndex)
{
    if (mApi.size() <= apiIndex)
    {
        return;
    }

    assert(megaApi[apiIndex].get() == mApi[apiIndex].megaApi);
    if (mApi[apiIndex].megaApi)
    {
        if (mApi[apiIndex].megaApi->isLoggedIn())
        {
            if (!gResumeSessions)
                ASSERT_NO_FATAL_FAILURE( logout(apiIndex) );
            else
                ASSERT_NO_FATAL_FAILURE( locallogout(apiIndex) );
        }

        megaApi[apiIndex].reset();
        mApi[apiIndex].megaApi = NULL;
    }
}

void SdkTest::inviteContact(unsigned apiIndex, string email, string message, int action)
{
    ASSERT_EQ(MegaError::API_OK, synchronousInviteContact(apiIndex, email.data(), message.data(), action)) << "Contact invitation failed";
}

void SdkTest::replyContact(MegaContactRequest *cr, int action)
{
    int apiIndex = 1;
    ASSERT_EQ(MegaError::API_OK, synchronousReplyContactRequest(apiIndex, cr, action)) << "Contact reply failed";
}

void SdkTest::removeContact(string email, int timeout)
{
    int apiIndex = 0;
    MegaUser *u = megaApi[apiIndex]->getContact(email.data());
    bool null_pointer = (u == NULL);
    ASSERT_FALSE(null_pointer) << "Cannot find the specified contact (" << email << ")";

    if (u->getVisibility() != MegaUser::VISIBILITY_VISIBLE)
    {
        mApi[apiIndex].userUpdated = true;  // nothing to do
        delete u;
        return;
    }

    auto result = synchronousRemoveContact(apiIndex, u);

    if (result == API_EEXIST)
    {
        LOG_warn << "Contact " << email << " was already removed in api " << apiIndex;
        result = API_OK;
    }

    ASSERT_EQ(MegaError::API_OK, result) << "Contact deletion of " << email << " failed on api " << apiIndex;

    delete u;
}

void SdkTest::shareFolder(MegaNode *n, const char *email, int action, int timeout)
{
    int apiIndex = 0;
    ASSERT_EQ(MegaError::API_OK, synchronousShare(apiIndex, n, email, action)) << "Folder sharing failed" << endl << "User: " << email << " Action: " << action;
}

void SdkTest::createPublicLink(unsigned apiIndex, MegaNode *n, m_time_t expireDate, int timeout, bool isFreeAccount)
{
    mApi[apiIndex].requestFlags[MegaRequest::TYPE_EXPORT] = false;

    auto err = synchronousExportNode(apiIndex, n, expireDate);

    if (!expireDate || !isFreeAccount)
    {
        ASSERT_EQ(MegaError::API_OK, err) << "Public link creation failed (error: " << mApi[apiIndex].lastError << ")";
    }
    else
    {
        bool res = MegaError::API_OK != err && err != -999;
        ASSERT_TRUE(res) << "Public link creation with expire time on free account (" << mApi[apiIndex].email << ") succeed, and it mustn't";
    }
}

void SdkTest::importPublicLink(unsigned apiIndex, string link, MegaNode *parent, int timeout)
{
    mApi[apiIndex].requestFlags[MegaRequest::TYPE_IMPORT_LINK] = false;
    mApi[apiIndex].megaApi->importFileLink(link.data(), parent);

    ASSERT_TRUE(waitForResponse(&mApi[apiIndex].requestFlags[MegaRequest::TYPE_IMPORT_LINK], timeout) )
            << "Public link import not finished after " << timeout  << " seconds";
    ASSERT_EQ(MegaError::API_OK, mApi[apiIndex].lastError) << "Public link import failed (error: " << mApi[apiIndex].lastError << ")";
}

void SdkTest::getPublicNode(unsigned apiIndex, string link, int timeout)
{
    mApi[apiIndex].requestFlags[MegaRequest::TYPE_GET_PUBLIC_NODE] = false;
    mApi[apiIndex].megaApi->getPublicNode(link.data());

    ASSERT_TRUE(waitForResponse(&mApi[apiIndex].requestFlags[MegaRequest::TYPE_GET_PUBLIC_NODE], timeout) )
            << "Public link retrieval not finished after " << timeout  << " seconds";
    ASSERT_EQ(MegaError::API_OK, mApi[apiIndex].lastError) << "Public link retrieval failed (error: " << mApi[apiIndex].lastError << ")";
}

void SdkTest::removePublicLink(unsigned apiIndex, MegaNode *n, int timeout)
{
    mApi[apiIndex].requestFlags[MegaRequest::TYPE_EXPORT] = false;
    mApi[apiIndex].megaApi->disableExport(n);

    ASSERT_TRUE( waitForResponse(&mApi[apiIndex].requestFlags[MegaRequest::TYPE_EXPORT], timeout) )
            << "Public link removal not finished after " << timeout  << " seconds";
    ASSERT_EQ(MegaError::API_OK, mApi[apiIndex].lastError) << "Public link removal failed (error: " << mApi[apiIndex].lastError << ")";
}

void SdkTest::getContactRequest(unsigned int apiIndex, bool outgoing, int expectedSize)
{
    MegaContactRequestList *crl;

    if (outgoing)
    {
        crl = mApi[apiIndex].megaApi->getOutgoingContactRequests();
        ASSERT_EQ(expectedSize, crl->size()) << "Too many outgoing contact requests in account " << apiIndex;
        if (expectedSize)
            mApi[apiIndex].cr.reset(crl->get(0)->copy());
    }
    else
    {
        crl = mApi[apiIndex].megaApi->getIncomingContactRequests();
        ASSERT_EQ(expectedSize, crl->size()) << "Too many incoming contact requests in account " << apiIndex;
        if (expectedSize)
            mApi[apiIndex].cr.reset(crl->get(0)->copy());
    }

    delete crl;
}

void SdkTest::createFolder(unsigned int apiIndex, const char *name, MegaNode *n, int timeout)
{
    mApi[apiIndex].requestFlags[MegaRequest::TYPE_CREATE_FOLDER] = false;
    mApi[apiIndex].megaApi->createFolder(name, n);

    ASSERT_TRUE( waitForResponse(&mApi[apiIndex].requestFlags[MegaRequest::TYPE_CREATE_FOLDER], timeout) )
            << "Folder creation failed after " << timeout  << " seconds";
    ASSERT_EQ(MegaError::API_OK, mApi[apiIndex].lastError) << "Cannot create a folder (error: " << mApi[apiIndex].lastError << ")";
}

void SdkTest::deleteNode(unsigned int apiIndex, MegaNode *n, int timeout)
{
    mApi[apiIndex].requestFlags[MegaRequest::TYPE_REMOVE] = false;
    mApi[apiIndex].megaApi->remove(n);

    ASSERT_TRUE( waitForResponse(&mApi[apiIndex].requestFlags[MegaRequest::TYPE_REMOVE], timeout) )
            << "Removing node failed after " << timeout  << " seconds";
    ASSERT_EQ(MegaError::API_OK, mApi[apiIndex].lastError) << "Cannot remove a node (error: " << mApi[apiIndex].lastError << ")";
}

void SdkTest::renameNode(unsigned int apiIndex, MegaNode *n, std::string newFolderName, int timeout)
{
    mApi[apiIndex].requestFlags[MegaRequest::TYPE_RENAME] = false;
    mApi[apiIndex].megaApi->renameNode(n,newFolderName.c_str());

    ASSERT_TRUE( waitForResponse(&mApi[apiIndex].requestFlags[MegaRequest::TYPE_RENAME], timeout) )
            << "Renaming node failed after " << timeout  << " seconds";
    ASSERT_EQ(MegaError::API_OK, mApi[apiIndex].lastError) << "Cannot rename a node (error: " << mApi[apiIndex].lastError << ")";
}

void SdkTest::moveNode(unsigned int apiIndex, MegaNode *n, MegaNode *newParent, int timeout)
{
    mApi[apiIndex].requestFlags[MegaRequest::TYPE_MOVE] = false;
    mApi[apiIndex].megaApi->moveNode(n,newParent);

    ASSERT_TRUE( waitForResponse(&mApi[apiIndex].requestFlags[MegaRequest::TYPE_MOVE], timeout) )
            << "Moving node failed after " << timeout  << " seconds";
    ASSERT_EQ(MegaError::API_OK, mApi[apiIndex].lastError) << "Cannot move a node (error: " << mApi[apiIndex].lastError << ")";
}

void SdkTest::copyNode(unsigned int apiIndex, MegaNode *n, MegaNode *newParent, const char* newName, int timeout)
{
    mApi[apiIndex].requestFlags[MegaRequest::TYPE_COPY] = false;
    mApi[apiIndex].megaApi->copyNode(n, newParent, newName);

    ASSERT_TRUE( waitForResponse(&mApi[apiIndex].requestFlags[MegaRequest::TYPE_COPY], timeout) )
            << "Copying node failed after " << timeout  << " seconds";
    ASSERT_EQ(MegaError::API_OK, mApi[apiIndex].lastError) << "Cannot copy a node (error: " << mApi[apiIndex].lastError << ")";
}

void SdkTest::getRegisteredContacts(const std::map<std::string, std::string>& contacts)
{
    int apiIndex = 0;

    auto contactsStringMap = std::unique_ptr<MegaStringMap>{MegaStringMap::createInstance()};
    for  (const auto& pair : contacts)
    {
        contactsStringMap->set(pair.first.c_str(), pair.second.c_str());
    }

    ASSERT_EQ(MegaError::API_OK, synchronousGetRegisteredContacts(apiIndex, contactsStringMap.get(), this)) << "Get registered contacts failed";
}

void SdkTest::getCountryCallingCodes(const int timeout)
{
    int apiIndex = 0;
    ASSERT_EQ(MegaError::API_OK, synchronousGetCountryCallingCodes(apiIndex, this)) << "Get country calling codes failed";
}

void SdkTest::setUserAttribute(int type, string value, int timeout)
{
    int apiIndex = 0;
    mApi[apiIndex].requestFlags[MegaRequest::TYPE_SET_ATTR_USER] = false;

    if (type == MegaApi::USER_ATTR_AVATAR)
    {
        megaApi[apiIndex]->setAvatar(value.empty() ? NULL : value.c_str());
    }
    else
    {
        megaApi[apiIndex]->setUserAttribute(type, value.c_str());
    }

    ASSERT_TRUE( waitForResponse(&mApi[apiIndex].requestFlags[MegaRequest::TYPE_SET_ATTR_USER], timeout) )
            << "User attribute setup not finished after " << timeout  << " seconds";
    ASSERT_EQ(MegaError::API_OK, mApi[apiIndex].lastError) << "User attribute setup failed (error: " << mApi[apiIndex].lastError << ")";
}

void SdkTest::getUserAttribute(MegaUser *u, int type, int timeout, int apiIndex)
{
    mApi[apiIndex].requestFlags[MegaRequest::TYPE_GET_ATTR_USER] = false;

    int err;
    if (type == MegaApi::USER_ATTR_AVATAR)
    {
        err = synchronousGetUserAvatar(apiIndex, u, AVATARDST.data());
    }
    else
    {
        err = synchronousGetUserAttribute(apiIndex, u, type);
    }
    bool result = (err == MegaError::API_OK) || (err == MegaError::API_ENOENT);
    ASSERT_TRUE(result) << "User attribute retrieval failed (error: " << err << ")";
}

///////////////////////////__ Tests using SdkTest __//////////////////////////////////

/**
 * @brief TEST_F SdkTestCreateAccount
 *
 * It tests the creation of a new account for a random user.
 *  - Create account and send confirmation link
 *  - Logout and resume the create-account process
 *  - Send the confirmation link to a different email address
 *  - Wait for confirmation of account by a different client
 */
TEST_F(SdkTest, DISABLED_SdkTestCreateAccount)
{
    getAccountsForTest(2);

    string email1 = "user@domain.com";
    string pwd = "pwd";
    string email2 = "other-user@domain.com";

    LOG_info << "___TEST Create account___";

    // Create an ephemeral session internally and send a confirmation link to email
    ASSERT_TRUE(synchronousCreateAccount(0, email1.c_str(), pwd.c_str(), "MyFirstname", "MyLastname"))
            << "Account creation has failed after " << maxTimeout << " seconds";
    ASSERT_EQ(MegaError::API_OK, mApi[0].lastError) << "Account creation failed (error: " << mApi[0].lastError << ")";

    // Logout from ephemeral session and resume session
    ASSERT_NO_FATAL_FAILURE( locallogout() );
    ASSERT_TRUE(synchronousResumeCreateAccount(0, sid.c_str()))
            << "Account creation has failed after " << maxTimeout << " seconds";
    ASSERT_EQ(MegaError::API_OK, mApi[0].lastError) << "Account creation failed (error: " << mApi[0].lastError << ")";

    // Send the confirmation link to a different email address
    ASSERT_TRUE(synchronousSendSignupLink(0, email2.c_str(), "MyFirstname", pwd.c_str()))
            << "Send confirmation link to another email failed after " << maxTimeout << " seconds";
    ASSERT_EQ(MegaError::API_OK, mApi[0].lastError) << "Send confirmation link to another email address failed (error: " << mApi[0].lastError << ")";

    // Now, confirm the account by using a different client...

    // ...and wait for the AP notifying the confirmation
    bool *flag = &mApi[0].accountUpdated; *flag = false;
    ASSERT_TRUE( waitForResponse(flag) )
            << "Account confirmation not received after " << maxTimeout << " seconds";
}

bool veryclose(double a, double b)
{
    double diff = b - a;
    double denom = fabs(a) + fabs(b);
    if (denom == 0)
    {
        return diff == 0;
    }
    double ratio = fabs(diff / denom);
    return ratio * 1000000 < 1;
}

/**
 * @brief TEST_F SdkTestNodeAttributes
 *
 *
 */
TEST_F(SdkTest, SdkTestNodeAttributes)
{
    LOG_info << "___TEST Node attributes___";
    getAccountsForTest(2);

    std::unique_ptr<MegaNode> rootnode{megaApi[0]->getRootNode()};

    string filename1 = UPFILE;
    createFile(filename1, false);

    ASSERT_EQ(MegaError::API_OK, synchronousStartUpload(0, filename1.data(), rootnode.get())) << "Cannot upload a test file";

    std::unique_ptr<MegaNode> n1(megaApi[0]->getNodeByHandle(mApi[0].h));
    bool null_pointer = (n1.get() == NULL);
    ASSERT_FALSE(null_pointer) << "Cannot initialize test scenario (error: " << mApi[0].lastError << ")";


    // ___ Set invalid duration of a node ___

    gTestingInvalidArgs = true;

    ASSERT_EQ(MegaError::API_EARGS, synchronousSetNodeDuration(0, n1.get(), -14)) << "Unexpected error setting invalid node duration";

    gTestingInvalidArgs = false;


    // ___ Set duration of a node ___

    ASSERT_EQ(MegaError::API_OK, synchronousSetNodeDuration(0, n1.get(), 929734)) << "Cannot set node duration";

    n1.reset(megaApi[0]->getNodeByHandle(mApi[0].h));
    ASSERT_EQ(929734, n1->getDuration()) << "Duration value does not match";


    // ___ Reset duration of a node ___

    ASSERT_EQ(MegaError::API_OK, synchronousSetNodeDuration(0, n1.get(), -1)) << "Cannot reset node duration";

    n1.reset(megaApi[0]->getNodeByHandle(mApi[0].h));
    ASSERT_EQ(-1, n1->getDuration()) << "Duration value does not match";

    // set several values that the requests will need to consolidate, some will be in the same batch
    megaApi[0]->setCustomNodeAttribute(n1.get(), "custom1", "value1");
    megaApi[0]->setCustomNodeAttribute(n1.get(), "custom1", "value12");
    megaApi[0]->setCustomNodeAttribute(n1.get(), "custom1", "value13");
    megaApi[0]->setCustomNodeAttribute(n1.get(), "custom2", "value21");
    WaitMillisec(100);
    megaApi[0]->setCustomNodeAttribute(n1.get(), "custom2", "value22");
    megaApi[0]->setCustomNodeAttribute(n1.get(), "custom2", "value23");
    megaApi[0]->setCustomNodeAttribute(n1.get(), "custom3", "value31");
    megaApi[0]->setCustomNodeAttribute(n1.get(), "custom3", "value32");
    megaApi[0]->setCustomNodeAttribute(n1.get(), "custom3", "value33");
    ASSERT_EQ(MegaError::API_OK, doSetNodeDuration(0, n1.get(), 929734)) << "Cannot set node duration";
    n1.reset(megaApi[0]->getNodeByHandle(mApi[0].h));

    ASSERT_STREQ("value13", n1->getCustomAttr("custom1"));
    ASSERT_STREQ("value23", n1->getCustomAttr("custom2"));
    ASSERT_STREQ("value33", n1->getCustomAttr("custom3"));


    // ___ Set invalid coordinates of a node (out of range) ___

    gTestingInvalidArgs = true;

    ASSERT_EQ(MegaError::API_EARGS, synchronousSetNodeCoordinates(0, n1.get(), -1523421.8719987255814, +6349.54)) << "Unexpected error setting invalid node coordinates";


    // ___ Set invalid coordinates of a node (out of range) ___

    ASSERT_EQ(MegaError::API_EARGS, synchronousSetNodeCoordinates(0, n1.get(), -160.8719987255814, +49.54)) << "Unexpected error setting invalid node coordinates";


    // ___ Set invalid coordinates of a node (out of range) ___

    ASSERT_EQ(MegaError::API_EARGS, synchronousSetNodeCoordinates(0, n1.get(), MegaNode::INVALID_COORDINATE, +69.54)) << "Unexpected error trying to reset only one coordinate";

    gTestingInvalidArgs = false;

    // ___ Set coordinates of a node ___

    double lat = -51.8719987255814;
    double lon = +179.54;

    ASSERT_EQ(MegaError::API_OK, synchronousSetNodeCoordinates(0, n1.get(), lat, lon)) << "Cannot set node coordinates";

    n1.reset(megaApi[0]->getNodeByHandle(mApi[0].h));

    // do same conversions to lose the same precision
    int buf = int(((lat + 90) / 180) * 0xFFFFFF);
    double res = -90 + 180 * (double) buf / 0xFFFFFF;

    ASSERT_EQ(res, n1->getLatitude()) << "Latitude value does not match";

    buf = int((lon == 180) ? 0 : (lon + 180) / 360 * 0x01000000);
    res = -180 + 360 * (double) buf / 0x01000000;

    ASSERT_EQ(res, n1->getLongitude()) << "Longitude value does not match";


    // ___ Set coordinates of a node to origin (0,0) ___

    lon = 0;
    lat = 0;

    ASSERT_EQ(MegaError::API_OK, synchronousSetNodeCoordinates(0, n1.get(), 0, 0)) << "Cannot set node coordinates";

    n1.reset(megaApi[0]->getNodeByHandle(mApi[0].h));

    // do same conversions to lose the same precision
    buf = int(((lat + 90) / 180) * 0xFFFFFF);
    res = -90 + 180 * (double) buf / 0xFFFFFF;

    ASSERT_EQ(res, n1->getLatitude()) << "Latitude value does not match";
    ASSERT_EQ(lon, n1->getLongitude()) << "Longitude value does not match";


    // ___ Set coordinates of a node to border values (90,180) ___

    lat = 90;
    lon = 180;

    ASSERT_EQ(MegaError::API_OK, synchronousSetNodeCoordinates(0, n1.get(), lat, lon)) << "Cannot set node coordinates";

    n1.reset(megaApi[0]->getNodeByHandle(mApi[0].h));

    ASSERT_EQ(lat, n1->getLatitude()) << "Latitude value does not match";
    bool value_ok = ((n1->getLongitude() == lon) || (n1->getLongitude() == -lon));
    ASSERT_TRUE(value_ok) << "Longitude value does not match";


    // ___ Set coordinates of a node to border values (-90,-180) ___

    lat = -90;
    lon = -180;

    ASSERT_EQ(MegaError::API_OK, synchronousSetNodeCoordinates(0, n1.get(), lat, lon)) << "Cannot set node coordinates";

    n1.reset(megaApi[0]->getNodeByHandle(mApi[0].h));

    ASSERT_EQ(lat, n1->getLatitude()) << "Latitude value does not match";
    value_ok = ((n1->getLongitude() == lon) || (n1->getLongitude() == -lon));
    ASSERT_TRUE(value_ok) << "Longitude value does not match";


    // ___ Reset coordinates of a node ___

    lat = lon = MegaNode::INVALID_COORDINATE;

    synchronousSetNodeCoordinates(0, n1.get(), lat, lon);

    n1.reset(megaApi[0]->getNodeByHandle(mApi[0].h));
    ASSERT_EQ(lat, n1->getLatitude()) << "Latitude value does not match";
    ASSERT_EQ(lon, n1->getLongitude()) << "Longitude value does not match";


    // ******************    also test shareable / unshareable versions:

    ASSERT_EQ(MegaError::API_OK, synchronousGetSpecificAccountDetails(0, true, true, true)) << "Cannot get account details";

    // ___ set the coords  (shareable)
    lat = -51.8719987255814;
    lon = +179.54;
    ASSERT_EQ(MegaError::API_OK, synchronousSetNodeCoordinates(0, n1.get(), lat, lon)) << "Cannot set node coordinates";

    // ___ get a link to the file node
    ASSERT_NO_FATAL_FAILURE(createPublicLink(0, n1.get(), 0, maxTimeout, mApi[0].accountDetails->getProLevel() == 0));
    // The created link is stored in this->link at onRequestFinish()
    string nodelink = this->link;

    // ___ import the link
    ASSERT_NO_FATAL_FAILURE(importPublicLink(1, nodelink, std::unique_ptr<MegaNode>{megaApi[1]->getRootNode()}.get()));
    std::unique_ptr<MegaNode> nimported{megaApi[1]->getNodeByHandle(mApi[1].h)};

    ASSERT_TRUE(veryclose(lat, nimported->getLatitude())) << "Latitude " << n1->getLatitude() << " value does not match " << lat;
    ASSERT_TRUE(veryclose(lon, nimported->getLongitude())) << "Longitude " << n1->getLongitude() << " value does not match " << lon;

    // ___ remove the imported node, for a clean next test
    mApi[1].requestFlags[MegaRequest::TYPE_REMOVE] = false;
    megaApi[1]->remove(nimported.get());
    ASSERT_TRUE(waitForResponse(&mApi[1].requestFlags[MegaRequest::TYPE_REMOVE]))
        << "Remove operation failed after " << maxTimeout << " seconds";
    ASSERT_EQ(MegaError::API_OK, mApi[1].lastError) << "Cannot remove a node (error: " << mApi[1].lastError << ")";


    // ___ again but unshareable this time - totally separate new node - set the coords  (unshareable)

    string filename2 = "a"+UPFILE;
    createFile(filename2, false);
    ASSERT_EQ(MegaError::API_OK, synchronousStartUpload(0, filename2.data(), rootnode.get())) << "Cannot upload a test file";
    MegaNode *n2 = megaApi[0]->getNodeByHandle(mApi[0].h);
    ASSERT_NE(n2, ((void*)NULL)) << "Cannot initialize second node for scenario (error: " << mApi[0].lastError << ")";

    lat = -5 + -51.8719987255814;
    lon = -5 + +179.54;
    mApi[0].requestFlags[MegaRequest::TYPE_SET_ATTR_NODE] = false;
    megaApi[0]->setUnshareableNodeCoordinates(n2, lat, lon);
    waitForResponse(&mApi[0].requestFlags[MegaRequest::TYPE_SET_ATTR_NODE]);
    ASSERT_EQ(MegaError::API_OK, mApi[0].lastError) << "Cannot set unshareable node coordinates (error: " << mApi[0].lastError << ")";

    // ___ confirm this user can read them
    MegaNode* selfread = megaApi[0]->getNodeByHandle(n2->getHandle());
    ASSERT_TRUE(veryclose(lat, selfread->getLatitude())) << "Latitude " << n2->getLatitude() << " value does not match " << lat;
    ASSERT_TRUE(veryclose(lon, selfread->getLongitude())) << "Longitude " << n2->getLongitude() << " value does not match " << lon;

    // ___ get a link to the file node
    this->link.clear();
    ASSERT_NO_FATAL_FAILURE(createPublicLink(0, n2, 0, maxTimeout, mApi[0].accountDetails->getProLevel() == 0));

    // The created link is stored in this->link at onRequestFinish()
    string nodelink2 = this->link;

    // ___ import the link
    ASSERT_NO_FATAL_FAILURE(importPublicLink(1, nodelink2, std::unique_ptr<MegaNode>{megaApi[1]->getRootNode()}.get()));
    nimported = std::unique_ptr<MegaNode>{megaApi[1]->getNodeByHandle(mApi[1].h)};

    // ___ confirm other user cannot read them
    lat = nimported->getLatitude();
    lon = nimported->getLongitude();
    ASSERT_EQ(MegaNode::INVALID_COORDINATE, lat) << "Latitude value does not match";
    ASSERT_EQ(MegaNode::INVALID_COORDINATE, lon) << "Longitude value does not match";
}


TEST_F(SdkTest, SdkTestExerciseOtherCommands)
{
    LOG_info << "___TEST SdkTestExerciseOtherCommands___";
    getAccountsForTest(2);

    /*bool HttpReqCommandPutFA::procresult(Result r)
    bool CommandGetFA::procresult(Result r)
    bool CommandAttachFA::procresult(Result r)
    bool CommandPutFileBackgroundURL::procresult(Result r)
    bool CommandPutNodes::procresult(Result r)
    bool CommandDelVersions::procresult(Result r)
    bool CommandKillSessions::procresult(Result r)
    bool CommandEnumerateQuotaItems::procresult(Result r)
    bool CommandPurchaseAddItem::procresult(Result r)
    bool CommandPurchaseCheckout::procresult(Result r)
    bool CommandPutMultipleUAVer::procresult(Result r)
    bool CommandPutUAVer::procresult(Result r)
    bool CommandDelUA::procresult(Result r)
    bool CommandSendDevCommand::procresult(Result r)
    bool CommandGetUserEmail::procresult(Result r)
    bool CommandGetMiscFlags::procresult(Result r)
    bool CommandQueryTransferQuota::procresult(Result r)
    bool CommandGetUserTransactions::procresult(Result r)
    bool CommandGetUserPurchases::procresult(Result r)
    bool CommandGetUserSessions::procresult(Result r)
    bool CommandSetMasterKey::procresult(Result r)
    bool CommandCreateEphemeralSession::procresult(Result r)
    bool CommandResumeEphemeralSession::procresult(Result r)
    bool CommandCancelSignup::procresult(Result r)
    bool CommandWhyAmIblocked::procresult(Result r)
    bool CommandSendSignupLink::procresult(Result r)
    bool CommandSendSignupLink2::procresult(Result r)
    bool CommandQuerySignupLink::procresult(Result r)
    bool CommandConfirmSignupLink2::procresult(Result r)
    bool CommandConfirmSignupLink::procresult(Result r)
    bool CommandSetKeyPair::procresult(Result r)
    bool CommandReportEvent::procresult(Result r)
    bool CommandSubmitPurchaseReceipt::procresult(Result r)
    bool CommandCreditCardStore::procresult(Result r)
    bool CommandCreditCardQuerySubscriptions::procresult(Result r)
    bool CommandCreditCardCancelSubscriptions::procresult(Result r)
    bool CommandCopySession::procresult(Result r)
    bool CommandGetPaymentMethods::procresult(Result r)
    bool CommandUserFeedbackStore::procresult(Result r)
    bool CommandSupportTicket::procresult(Result r)
    bool CommandCleanRubbishBin::procresult(Result r)
    bool CommandGetRecoveryLink::procresult(Result r)
    bool CommandQueryRecoveryLink::procresult(Result r)
    bool CommandGetPrivateKey::procresult(Result r)
    bool CommandConfirmRecoveryLink::procresult(Result r)
    bool CommandConfirmCancelLink::procresult(Result r)
    bool CommandResendVerificationEmail::procresult(Result r)
    bool CommandResetSmsVerifiedPhoneNumber::procresult(Result r)
    bool CommandValidatePassword::procresult(Result r)
    bool CommandGetEmailLink::procresult(Result r)
    bool CommandConfirmEmailLink::procresult(Result r)
    bool CommandGetVersion::procresult(Result r)
    bool CommandGetLocalSSLCertificate::procresult(Result r)
    bool CommandChatGrantAccess::procresult(Result r)
    bool CommandChatRemoveAccess::procresult(Result r)
    bool CommandChatTruncate::procresult(Result r)
    bool CommandChatSetTitle::procresult(Result r)
    bool CommandChatPresenceURL::procresult(Result r)
    bool CommandRegisterPushNotification::procresult(Result r)
    bool CommandArchiveChat::procresult(Result r)
    bool CommandSetChatRetentionTime::procresult(Result r)
    bool CommandRichLink::procresult(Result r)
    bool CommandChatLink::procresult(Result r)
    bool CommandChatLinkURL::procresult(Result r)
    bool CommandChatLinkClose::procresult(Result r)
    bool CommandChatLinkJoin::procresult(Result r)
    bool CommandGetMegaAchievements::procresult(Result r)
    bool CommandGetWelcomePDF::procresult(Result r)
    bool CommandMediaCodecs::procresult(Result r)
    bool CommandContactLinkCreate::procresult(Result r)
    bool CommandContactLinkQuery::procresult(Result r)
    bool CommandContactLinkDelete::procresult(Result r)
    bool CommandKeepMeAlive::procresult(Result r)
    bool CommandMultiFactorAuthSetup::procresult(Result r)
    bool CommandMultiFactorAuthCheck::procresult(Result r)
    bool CommandMultiFactorAuthDisable::procresult(Result r)
    bool CommandGetPSA::procresult(Result r)
    bool CommandSetLastAcknowledged::procresult(Result r)
    bool CommandSMSVerificationSend::procresult(Result r)
    bool CommandSMSVerificationCheck::procresult(Result r)
    bool CommandFolderLinkInfo::procresult(Result r)
    bool CommandBackupPut::procresult(Result r)
    bool CommandBackupPutHeartBeat::procresult(Result r)
    bool CommandBackupRemove::procresult(Result r)*/

}

/**
 * @brief TEST_F SdkTestResumeSession
 *
 * It creates a local cache, logs out of the current session and tries to resume it later.
 */
TEST_F(SdkTest, SdkTestResumeSession)
{
    LOG_info << "___TEST Resume session___";
    getAccountsForTest(2);

    unique_ptr<char[]> session(dumpSession());

    ASSERT_NO_FATAL_FAILURE( locallogout() );
    ASSERT_NO_FATAL_FAILURE( resumeSession(session.get()) );
    ASSERT_NO_FATAL_FAILURE( fetchnodes(0) );
}

/**
 * @brief TEST_F SdkTestNodeOperations
 *
 * It performs different operations with nodes, assuming the Cloud folder is empty at the beginning.
 *
 * - Create a new folder
 * - Rename a node
 * - Copy a node
 * - Get child nodes of given node
 * - Get child node by name
 * - Get node by path
 * - Get node by name
 * - Move a node
 * - Get parent node
 * - Move a node to Rubbish bin
 * - Remove a node
 */
TEST_F(SdkTest, SdkTestNodeOperations)
{
    LOG_info <<  "___TEST Node operations___";
    getAccountsForTest(2);

    // --- Create a new folder ---

    MegaNode *rootnode = megaApi[0]->getRootNode();
    char name1[64] = "New folder";

    ASSERT_NO_FATAL_FAILURE( createFolder(0, name1, rootnode) );


    // --- Rename a node ---

    MegaNode *n1 = megaApi[0]->getNodeByHandle(mApi[0].h);
    strcpy(name1, "Folder renamed");

    mApi[0].requestFlags[MegaRequest::TYPE_RENAME] = false;
    megaApi[0]->renameNode(n1, name1);
    ASSERT_TRUE( waitForResponse(&mApi[0].requestFlags[MegaRequest::TYPE_RENAME]) )
            << "Rename operation failed after " << maxTimeout << " seconds";
    ASSERT_EQ(MegaError::API_OK, mApi[0].lastError) << "Cannot rename a node (error: " << mApi[0].lastError << ")";


    // --- Copy a node ---

    MegaNode *n2;
    char name2[64] = "Folder copy";

    mApi[0].requestFlags[MegaRequest::TYPE_COPY] = false;
    megaApi[0]->copyNode(n1, rootnode, name2);
    ASSERT_TRUE( waitForResponse(&mApi[0].requestFlags[MegaRequest::TYPE_COPY]) )
            << "Copy operation failed after " << maxTimeout << " seconds";
    ASSERT_EQ(MegaError::API_OK, mApi[0].lastError) << "Cannot create a copy of a node (error: " << mApi[0].lastError << ")";
    n2 = megaApi[0]->getNodeByHandle(mApi[0].h);


    // --- Get child nodes ---

    MegaNodeList *children;
    children = megaApi[0]->getChildren(rootnode);

    EXPECT_EQ(megaApi[0]->getNumChildren(rootnode), children->size()) << "Wrong number of child nodes";
    ASSERT_LE(2, children->size()) << "Wrong number of children nodes found";
    EXPECT_STREQ(name2, children->get(0)->getName()) << "Wrong name of child node"; // "Folder copy"
    EXPECT_STREQ(name1, children->get(1)->getName()) << "Wrong name of child node"; // "Folder rename"

    delete children;


    // --- Get child node by name ---

    MegaNode *n3;
    n3 = megaApi[0]->getChildNode(rootnode, name2);

    bool null_pointer = (n3 == NULL);
    EXPECT_FALSE(null_pointer) << "Child node by name not found";
//    ASSERT_EQ(n2->getHandle(), n3->getHandle());  This test may fail due to multiple nodes with the same name


    // --- Get node by path ---

    char path[128] = "/Folder copy";
    MegaNode *n4;
    n4 = megaApi[0]->getNodeByPath(path);

    null_pointer = (n4 == NULL);
    EXPECT_FALSE(null_pointer) << "Node by path not found";


    // --- Search for a node ---
    MegaNodeList *nlist;
    nlist = megaApi[0]->search(rootnode, "copy");

    ASSERT_EQ(1, nlist->size());
    EXPECT_EQ(n4->getHandle(), nlist->get(0)->getHandle()) << "Search node by pattern failed";

    delete nlist;


    // --- Move a node ---

    mApi[0].requestFlags[MegaRequest::TYPE_MOVE] = false;
    megaApi[0]->moveNode(n1, n2);
    ASSERT_TRUE( waitForResponse(&mApi[0].requestFlags[MegaRequest::TYPE_MOVE]) )
            << "Move operation failed after " << maxTimeout << " seconds";
    ASSERT_EQ(MegaError::API_OK, mApi[0].lastError) << "Cannot move node (error: " << mApi[0].lastError << ")";


    // --- Get parent node ---

    MegaNode *n5;
    n5 = megaApi[0]->getParentNode(n1);

    ASSERT_EQ(n2->getHandle(), n5->getHandle()) << "Wrong parent node";


    // --- Send to Rubbish bin ---

    mApi[0].requestFlags[MegaRequest::TYPE_MOVE] = false;
    megaApi[0]->moveNode(n2, megaApi[0]->getRubbishNode());
    ASSERT_TRUE( waitForResponse(&mApi[0].requestFlags[MegaRequest::TYPE_MOVE]) )
            << "Move operation failed after " << maxTimeout << " seconds";
    ASSERT_EQ(MegaError::API_OK, mApi[0].lastError) << "Cannot move node to Rubbish bin (error: " << mApi[0].lastError << ")";


    // --- Remove a node ---

    mApi[0].requestFlags[MegaRequest::TYPE_REMOVE] = false;
    megaApi[0]->remove(n2);
    ASSERT_TRUE( waitForResponse(&mApi[0].requestFlags[MegaRequest::TYPE_REMOVE]) )
            << "Remove operation failed after " << maxTimeout << " seconds";
    ASSERT_EQ(MegaError::API_OK, mApi[0].lastError) << "Cannot remove a node (error: " << mApi[0].lastError << ")";

    delete rootnode;
    delete n1;
    delete n2;
    delete n3;
    delete n4;
    delete n5;
}

/**
 * @brief TEST_F SdkTestTransfers
 *
 * It performs different operations related to transfers in both directions: up and down.
 *
 * - Starts an upload transfer and cancel it
 * - Starts an upload transfer, pause it, resume it and complete it
 * - Get node by fingerprint
 * - Get size of a node
 * - Download a file
 */
TEST_F(SdkTest, SdkTestTransfers)
{
    LOG_info << "___TEST Transfers___";
    getAccountsForTest(2);

    LOG_info << cwd();

    MegaNode *rootnode = megaApi[0]->getRootNode();
    string filename1 = UPFILE;
    createFile(filename1);


    // --- Cancel a transfer ---

    mApi[0].requestFlags[MegaRequest::TYPE_CANCEL_TRANSFERS] = false;
    megaApi[0]->startUpload(filename1.data(), rootnode);
    megaApi[0]->cancelTransfers(MegaTransfer::TYPE_UPLOAD);
    ASSERT_TRUE( waitForResponse(&mApi[0].requestFlags[MegaRequest::TYPE_CANCEL_TRANSFERS]) )
            << "Cancellation of transfers failed after " << maxTimeout << " seconds";
    EXPECT_EQ(MegaError::API_OK, mApi[0].lastError) << "Transfer cancellation failed (error: " << mApi[0].lastError << ")";


    // --- Upload a file (part 1) ---

    mApi[0].transferFlags[MegaTransfer::TYPE_UPLOAD] = false;
    megaApi[0]->startUpload(filename1.data(), rootnode);
    // do not wait yet for completion


    // --- Pause a transfer ---

    mApi[0].requestFlags[MegaRequest::TYPE_PAUSE_TRANSFERS] = false;
    megaApi[0]->pauseTransfers(true, MegaTransfer::TYPE_UPLOAD);
    ASSERT_TRUE( waitForResponse(&mApi[0].requestFlags[MegaRequest::TYPE_PAUSE_TRANSFERS]) )
            << "Pause of transfers failed after " << maxTimeout << " seconds";
    EXPECT_EQ(MegaError::API_OK, mApi[0].lastError) << "Cannot pause transfer (error: " << mApi[0].lastError << ")";
    EXPECT_TRUE(megaApi[0]->areTransfersPaused(MegaTransfer::TYPE_UPLOAD)) << "Upload transfer not paused";


    // --- Resume a transfer ---

    mApi[0].requestFlags[MegaRequest::TYPE_PAUSE_TRANSFERS] = false;
    megaApi[0]->pauseTransfers(false, MegaTransfer::TYPE_UPLOAD);
    ASSERT_TRUE( waitForResponse(&mApi[0].requestFlags[MegaRequest::TYPE_PAUSE_TRANSFERS]) )
            << "Resumption of transfers after pause has failed after " << maxTimeout << " seconds";
    EXPECT_EQ(MegaError::API_OK, mApi[0].lastError) << "Cannot resume transfer (error: " << mApi[0].lastError << ")";
    EXPECT_FALSE(megaApi[0]->areTransfersPaused(MegaTransfer::TYPE_UPLOAD)) << "Upload transfer not resumed";


    // --- Upload a file (part 2) ---


    ASSERT_TRUE( waitForResponse(&mApi[0].transferFlags[MegaTransfer::TYPE_UPLOAD], 600) )
            << "Upload transfer failed after " << 600 << " seconds";
    ASSERT_EQ(MegaError::API_OK, mApi[0].lastError) << "Cannot upload file (error: " << mApi[0].lastError << ")";

    MegaNode *n1 = megaApi[0]->getNodeByHandle(mApi[0].h);
    bool null_pointer = (n1 == NULL);

    ASSERT_FALSE(null_pointer) << "Cannot upload file (error: " << mApi[0].lastError << ")";
    ASSERT_STREQ(filename1.data(), n1->getName()) << "Uploaded file with wrong name (error: " << mApi[0].lastError << ")";


    ASSERT_EQ(API_OK, doSetFileVersionsOption(0, false));  // false = not disabled

    // Upload a file over an existing one to make a version
    {
        ofstream f(filename1);
        f << "edited";
    }

    ASSERT_EQ(API_OK, doStartUpload(0, filename1.c_str(), rootnode));

    // Upload a file over an existing one to make a version
    {
        ofstream f(filename1);
        f << "edited2";
    }

    ASSERT_EQ(API_OK, doStartUpload(0, filename1.c_str(), rootnode));

    // copy a node with versions to a new name (exercises the multi node putndoes_result)
    MegaNode* nodeToCopy1 = megaApi[0]->getNodeByPath(("/" + filename1).c_str());
    ASSERT_EQ(API_OK, doCopyNode(0, nodeToCopy1, rootnode, "some_other_name"));

    // put original filename1 back
    fs::remove(filename1);
    createFile(filename1);
    ASSERT_EQ(API_OK, doStartUpload(0, filename1.c_str(), rootnode));
    n1 = megaApi[0]->getNodeByPath(("/" + filename1).c_str());

    // --- Get node by fingerprint (needs to be a file, not a folder) ---

    std::unique_ptr<char[]> fingerprint{megaApi[0]->getFingerprint(n1)};
    MegaNode *n2 = megaApi[0]->getNodeByFingerprint(fingerprint.get());

    null_pointer = (n2 == NULL);
    EXPECT_FALSE(null_pointer) << "Node by fingerprint not found";
//    ASSERT_EQ(n2->getHandle(), n4->getHandle());  This test may fail due to multiple nodes with the same name

    // --- Get the size of a file ---

    int64_t filesize = getFilesize(filename1);
    int64_t nodesize = megaApi[0]->getSize(n2);
    EXPECT_EQ(filesize, nodesize) << "Wrong size of uploaded file";


    // --- Download a file ---

    string filename2 = DOTSLASH + DOWNFILE;

    mApi[0].transferFlags[MegaTransfer::TYPE_DOWNLOAD] = false;
    megaApi[0]->startDownload(n2, filename2.c_str());
    ASSERT_TRUE( waitForResponse(&mApi[0].transferFlags[MegaTransfer::TYPE_DOWNLOAD], 600) )
            << "Download transfer failed after " << maxTimeout << " seconds";
    ASSERT_EQ(MegaError::API_OK, mApi[0].lastError) << "Cannot download the file (error: " << mApi[0].lastError << ")";

    MegaNode *n3 = megaApi[0]->getNodeByHandle(mApi[0].h);
    null_pointer = (n3 == NULL);

    ASSERT_FALSE(null_pointer) << "Cannot download node";
    ASSERT_EQ(n2->getHandle(), n3->getHandle()) << "Cannot download node (error: " << mApi[0].lastError << ")";


    // --- Upload a 0-bytes file ---

    string filename3 = EMPTYFILE;
    FILE *fp = fopen(filename3.c_str(), "w");
    fclose(fp);

    ASSERT_EQ(MegaError::API_OK, synchronousStartUpload(0, filename3.c_str(), rootnode)) << "Cannot upload a test file";

    MegaNode *n4 = megaApi[0]->getNodeByHandle(mApi[0].h);
    null_pointer = (n4 == NULL);

    ASSERT_FALSE(null_pointer) << "Cannot upload file (error: " << mApi[0].lastError << ")";
    ASSERT_STREQ(filename3.data(), n4->getName()) << "Uploaded file with wrong name (error: " << mApi[0].lastError << ")";


    // --- Download a 0-byte file ---

    filename3 = DOTSLASH +  EMPTYFILE;

    mApi[0].transferFlags[MegaTransfer::TYPE_DOWNLOAD] = false;
    megaApi[0]->startDownload(n4, filename3.c_str());
    ASSERT_TRUE( waitForResponse(&mApi[0].transferFlags[MegaTransfer::TYPE_DOWNLOAD], 600) )
            << "Download 0-byte file failed after " << maxTimeout << " seconds";
    ASSERT_EQ(MegaError::API_OK, mApi[0].lastError) << "Cannot download the file (error: " << mApi[0].lastError << ")";

    MegaNode *n5 = megaApi[0]->getNodeByHandle(mApi[0].h);
    null_pointer = (n5 == NULL);

    ASSERT_FALSE(null_pointer) << "Cannot download node";
    ASSERT_EQ(n4->getHandle(), n5->getHandle()) << "Cannot download node (error: " << mApi[0].lastError << ")";


    delete rootnode;
    delete n1;
    delete n2;
    delete n3;
    delete n4;
    delete n5;
}

/**
 * @brief TEST_F SdkTestContacts
 *
 * Creates an auxiliar 'MegaApi' object to interact with the main MEGA account.
 *
 * - Invite a contact
 * = Ignore the invitation
 * - Delete the invitation
 *
 * - Invite a contact
 * = Deny the invitation
 *
 * - Invite a contact
 * = Accept the invitation
 *
 * - Modify firstname
 * = Check firstname of a contact
 * = Set master key as exported
 * = Get preferred language
 * - Load avatar
 * = Check avatar of a contact
 * - Delete avatar
 * = Check non-existing avatar of a contact
 *
 * - Remove contact
 *
 * TODO:
 * - Invite a contact not registered in MEGA yet (requires validation of account)
 * - Remind an existing invitation (requires 2 weeks wait)
 */
TEST_F(SdkTest, SdkTestContacts)
{
    LOG_info << "___TEST Contacts___";
    getAccountsForTest(2);


    // --- Check my email and the email of the contact ---

    EXPECT_STRCASEEQ(mApi[0].email.data(), std::unique_ptr<char[]>{megaApi[0]->getMyEmail()}.get());
    EXPECT_STRCASEEQ(mApi[1].email.data(), std::unique_ptr<char[]>{megaApi[1]->getMyEmail()}.get());


    // --- Send a new contact request ---

    string message = "Hi contact. This is a testing message";

    mApi[0].contactRequestUpdated = mApi[1].contactRequestUpdated = false;
    ASSERT_NO_FATAL_FAILURE( inviteContact(0, mApi[1].email, message, MegaContactRequest::INVITE_ACTION_ADD) );
    // if there were too many invitations within a short period of time, the invitation can be rejected by
    // the API with `API_EOVERQUOTA = -17` as counter spamming meassure (+500 invites in the last 50 days)


    // --- Check the sent contact request ---

    ASSERT_TRUE( waitForResponse(&mApi[0].contactRequestUpdated) )   // at the source side (main account)
            << "Contact request update not received after " << maxTimeout << " seconds";

    ASSERT_NO_FATAL_FAILURE( getContactRequest(0, true) );

    ASSERT_STREQ(message.data(), mApi[0].cr->getSourceMessage()) << "Message sent is corrupted";
    ASSERT_STRCASEEQ(mApi[0].email.data(), mApi[0].cr->getSourceEmail()) << "Wrong source email";
    ASSERT_STRCASEEQ(mApi[1].email.data(), mApi[0].cr->getTargetEmail()) << "Wrong target email";
    ASSERT_EQ(MegaContactRequest::STATUS_UNRESOLVED, mApi[0].cr->getStatus()) << "Wrong contact request status";
    ASSERT_TRUE(mApi[0].cr->isOutgoing()) << "Wrong direction of the contact request";

    mApi[0].cr.reset();


    // --- Check received contact request ---

    ASSERT_TRUE( waitForResponse(&mApi[1].contactRequestUpdated) )   // at the target side (auxiliar account)
            << "Contact request update not received after " << maxTimeout << " seconds";

    ASSERT_NO_FATAL_FAILURE( getContactRequest(1, false) );

    // There isn't message when a user invites the same user too many times, to avoid spamming
    if (mApi[1].cr->getSourceMessage())
    {
        ASSERT_STREQ(message.data(), mApi[1].cr->getSourceMessage()) << "Message received is corrupted";
    }
    ASSERT_STRCASEEQ(mApi[0].email.data(), mApi[1].cr->getSourceEmail()) << "Wrong source email";
    ASSERT_STREQ(NULL, mApi[1].cr->getTargetEmail()) << "Wrong target email";    // NULL according to MegaApi documentation
    ASSERT_EQ(MegaContactRequest::STATUS_UNRESOLVED, mApi[1].cr->getStatus()) << "Wrong contact request status";
    ASSERT_FALSE(mApi[1].cr->isOutgoing()) << "Wrong direction of the contact request";

    mApi[1].cr.reset();


    // --- Ignore received contact request ---

    ASSERT_NO_FATAL_FAILURE( getContactRequest(1, false) );

    mApi[1].contactRequestUpdated = false;
    ASSERT_NO_FATAL_FAILURE( replyContact(mApi[1].cr.get(), MegaContactRequest::REPLY_ACTION_IGNORE) );
    ASSERT_TRUE( waitForResponse(&mApi[1].contactRequestUpdated) )   // at the target side (auxiliar account)
            << "Contact request update not received after " << maxTimeout << " seconds";

    // Ignoring a PCR does not generate actionpackets for the account sending the invitation

    mApi[1].cr.reset();

    ASSERT_NO_FATAL_FAILURE( getContactRequest(1, false, 0) );
    mApi[1].cr.reset();


    // --- Cancel the invitation ---

    message = "I don't wanna be your contact anymore";

    mApi[0].contactRequestUpdated = false;
    ASSERT_NO_FATAL_FAILURE( inviteContact(0, mApi[1].email, message, MegaContactRequest::INVITE_ACTION_DELETE) );
    ASSERT_TRUE( waitForResponse(&mApi[0].contactRequestUpdated) )   // at the target side (auxiliar account), where the deletion is checked
            << "Contact request update not received after " << maxTimeout << " seconds";

    ASSERT_NO_FATAL_FAILURE( getContactRequest(0, true, 0) );
    mApi[0].cr.reset();


    // --- Remind a contact invitation (cannot until 2 weeks after invitation/last reminder) ---

//    mApi[1].contactRequestUpdated = false;
//    megaApi->inviteContact(mApi[1].email.data(), message.data(), MegaContactRequest::INVITE_ACTION_REMIND);
//    waitForResponse(&mApi[1].contactRequestUpdated, 0);    // only at auxiliar account, where the deletion is checked

//    ASSERT_TRUE(mApi[1].contactRequestUpdated) << "Contact invitation reminder not received after " << timeout  << " seconds";


    // --- Invite a new contact (again) ---

    mApi[1].contactRequestUpdated = false;
    ASSERT_NO_FATAL_FAILURE( inviteContact(0, mApi[1].email, message, MegaContactRequest::INVITE_ACTION_ADD) );
    ASSERT_TRUE( waitForResponse(&mApi[1].contactRequestUpdated) )   // at the target side (auxiliar account)
            << "Contact request creation not received after " << maxTimeout << " seconds";


    // --- Deny a contact invitation ---

    ASSERT_NO_FATAL_FAILURE( getContactRequest(1, false) );

    mApi[0].contactRequestUpdated = mApi[1].contactRequestUpdated = false;
    ASSERT_NO_FATAL_FAILURE( replyContact(mApi[1].cr.get(), MegaContactRequest::REPLY_ACTION_DENY) );
    ASSERT_TRUE( waitForResponse(&mApi[1].contactRequestUpdated) )   // at the target side (auxiliar account)
            << "Contact request creation not received after " << maxTimeout << " seconds";
    ASSERT_TRUE( waitForResponse(&mApi[0].contactRequestUpdated) )   // at the source side (main account)
            << "Contact request creation not received after " << maxTimeout << " seconds";

    mApi[1].cr.reset();

    ASSERT_NO_FATAL_FAILURE( getContactRequest(0, true, 0) );
    mApi[0].cr.reset();

    ASSERT_NO_FATAL_FAILURE( getContactRequest(1, false, 0) );
    mApi[1].cr.reset();


    // --- Invite a new contact (again) ---

    mApi[1].contactRequestUpdated = false;
    ASSERT_NO_FATAL_FAILURE( inviteContact(0, mApi[1].email, message, MegaContactRequest::INVITE_ACTION_ADD) );
    ASSERT_TRUE( waitForResponse(&mApi[1].contactRequestUpdated) )   // at the target side (auxiliar account)
            << "Contact request creation not received after " << maxTimeout << " seconds";


    // --- Accept a contact invitation ---

    ASSERT_NO_FATAL_FAILURE( getContactRequest(1, false) );

    mApi[0].contactRequestUpdated = mApi[1].contactRequestUpdated = false;
    ASSERT_NO_FATAL_FAILURE( replyContact(mApi[1].cr.get(), MegaContactRequest::REPLY_ACTION_ACCEPT) );
    ASSERT_TRUE( waitForResponse(&mApi[0].contactRequestUpdated) )   // at the target side (main account)
            << "Contact request creation not received after " << maxTimeout << " seconds";
    ASSERT_TRUE( waitForResponse(&mApi[1].contactRequestUpdated) )   // at the target side (auxiliar account)
            << "Contact request creation not received after " << maxTimeout << " seconds";

    mApi[1].cr.reset();

    ASSERT_NO_FATAL_FAILURE( getContactRequest(0, true, 0) );
    mApi[0].cr.reset();

    ASSERT_NO_FATAL_FAILURE( getContactRequest(1, false, 0) );
    mApi[1].cr.reset();


    // --- Modify firstname ---

    string firstname = "My firstname";

    mApi[1].userUpdated = false;
    ASSERT_NO_FATAL_FAILURE( setUserAttribute(MegaApi::USER_ATTR_FIRSTNAME, firstname));
    ASSERT_TRUE( waitForResponse(&mApi[1].userUpdated) )   // at the target side (auxiliar account)
            << "User attribute update not received after " << maxTimeout << " seconds";


    // --- Check firstname of a contact

    MegaUser *u = megaApi[0]->getMyUser();

    bool null_pointer = (u == NULL);
    ASSERT_FALSE(null_pointer) << "Cannot find the MegaUser for email: " << mApi[0].email;

    ASSERT_NO_FATAL_FAILURE( getUserAttribute(u, MegaApi::USER_ATTR_FIRSTNAME));
    ASSERT_EQ( firstname, attributeValue) << "Firstname is wrong";

    delete u;


    // --- Set master key already as exported

    u = megaApi[0]->getMyUser();

    mApi[0].requestFlags[MegaRequest::TYPE_SET_ATTR_USER] = false;
    megaApi[0]->masterKeyExported();
    ASSERT_TRUE( waitForResponse(&mApi[0].requestFlags[MegaRequest::TYPE_SET_ATTR_USER]) );

    ASSERT_NO_FATAL_FAILURE( getUserAttribute(u, MegaApi::USER_ATTR_PWD_REMINDER, maxTimeout, 0));
    string pwdReminder = attributeValue;
    size_t offset = pwdReminder.find(':');
    offset = pwdReminder.find(':', offset+1);
    ASSERT_EQ( pwdReminder.at(offset+1), '1' ) << "Password reminder attribute not updated";

    delete u;


    // --- Get language preference

    u = megaApi[0]->getMyUser();

    string langCode = "es";
    ASSERT_NO_FATAL_FAILURE( setUserAttribute(MegaApi::USER_ATTR_LANGUAGE, langCode));
    ASSERT_NO_FATAL_FAILURE( getUserAttribute(u, MegaApi::USER_ATTR_LANGUAGE, maxTimeout, 0));
    string language = attributeValue;
    ASSERT_TRUE(!strcmp(langCode.c_str(), language.c_str())) << "Language code is wrong";

    delete u;


    // --- Load avatar ---

    ASSERT_TRUE(fileexists(AVATARSRC)) <<  "File " +AVATARSRC+ " is needed in folder " << cwd();

    mApi[1].userUpdated = false;
    ASSERT_NO_FATAL_FAILURE( setUserAttribute(MegaApi::USER_ATTR_AVATAR, AVATARSRC));
    ASSERT_TRUE( waitForResponse(&mApi[1].userUpdated) )   // at the target side (auxiliar account)
            << "User attribute update not received after " << maxTimeout << " seconds";


    // --- Get avatar of a contact ---

    u = megaApi[0]->getMyUser();

    null_pointer = (u == NULL);
    ASSERT_FALSE(null_pointer) << "Cannot find the MegaUser for email: " << mApi[0].email;

    attributeValue = "";

    ASSERT_NO_FATAL_FAILURE( getUserAttribute(u, MegaApi::USER_ATTR_AVATAR));
    ASSERT_STREQ( "Avatar changed", attributeValue.data()) << "Failed to change avatar";

    int64_t filesizeSrc = getFilesize(AVATARSRC);
    int64_t filesizeDst = getFilesize(AVATARDST);
    ASSERT_EQ(filesizeDst, filesizeSrc) << "Received avatar differs from uploaded avatar";

    delete u;


    // --- Delete avatar ---

    mApi[1].userUpdated = false;
    ASSERT_NO_FATAL_FAILURE( setUserAttribute(MegaApi::USER_ATTR_AVATAR, ""));
    ASSERT_TRUE( waitForResponse(&mApi[1].userUpdated) )   // at the target side (auxiliar account)
            << "User attribute update not received after " << maxTimeout << " seconds";


    // --- Get non-existing avatar of a contact ---

    u = megaApi[0]->getMyUser();

    null_pointer = (u == NULL);
    ASSERT_FALSE(null_pointer) << "Cannot find the MegaUser for email: " << mApi[0].email;

    attributeValue = "";

    ASSERT_NO_FATAL_FAILURE( getUserAttribute(u, MegaApi::USER_ATTR_AVATAR));
    ASSERT_STREQ("Avatar not found", attributeValue.data()) << "Failed to remove avatar";

    delete u;


    // --- Delete an existing contact ---

    mApi[0].userUpdated = false;
    ASSERT_NO_FATAL_FAILURE( removeContact(mApi[1].email) );
    ASSERT_TRUE( waitForResponse(&mApi[0].userUpdated) )   // at the target side (main account)
            << "User attribute update not received after " << maxTimeout << " seconds";

    u = megaApi[0]->getContact(mApi[1].email.data());
    null_pointer = (u == NULL);

    ASSERT_FALSE(null_pointer) << "Cannot find the MegaUser for email: " << mApi[1].email;
    ASSERT_EQ(MegaUser::VISIBILITY_HIDDEN, u->getVisibility()) << "New contact is still visible";

    delete u;
}

bool SdkTest::checkAlert(int apiIndex, const string& title, const string& path)
{
    bool ok = false;
    for (int i = 0; !ok && i < 10; ++i)
    {

        MegaUserAlertList* list = mApi[apiIndex].megaApi->getUserAlerts();
        if (list->size() > 0)
        {
            MegaUserAlert* a = list->get(list->size() - 1);
            ok = title == a->getTitle() && path == a->getPath() && !ISUNDEF(a->getNodeHandle());

            if (!ok && i == 9)
            {
                EXPECT_STREQ(title.c_str(), a->getTitle());
                EXPECT_STREQ(path.c_str(), a->getPath());
                EXPECT_NE(a->getNodeHandle(), UNDEF);
            }
        }
        delete list;

        if (!ok)
        {
            LOG_info << "Waiting some more for the alert";
            WaitMillisec(USERALERT_ARRIVAL_MILLISEC);
        }
    }
    return ok;
}

bool SdkTest::checkAlert(int apiIndex, const string& title, handle h, int n)
{
    bool ok = false;
    for (int i = 0; !ok && i < 10; ++i)
    {

        MegaUserAlertList* list = megaApi[apiIndex]->getUserAlerts();
        if (list->size() > 0)
        {
            MegaUserAlert* a = list->get(list->size() - 1);
            ok = title == a->getTitle() && a->getNodeHandle() == h && a->getNumber(0) == n;

            if (!ok && i == 9)
            {
                EXPECT_STREQ(a->getTitle(), title.c_str());
                EXPECT_EQ(a->getNodeHandle(), h);
                EXPECT_EQ(a->getNumber(0), n); // 0 for number of folders
            }
        }
        delete list;

        if (!ok)
        {
            LOG_info << "Waiting some more for the alert";
            WaitMillisec(USERALERT_ARRIVAL_MILLISEC);
        }
    }
    return ok;
}

/**
 * @brief TEST_F SdkTestShares
 *
 * Initialize a test scenario by:
 *
 * - Creating/uploading some folders/files to share
 * - Creating a new contact to share to
 *
 * Performs different operations related to sharing:
 *
 * - Share a folder with an existing contact
 * - Check the correctness of the outgoing share
 * - Check the reception and correctness of the incoming share
 * - Modify the access level
 * - Revoke the access to the share
 * - Share a folder with a non registered email
 * - Check the correctness of the pending outgoing share
 * - Create a file public link
 * - Import a file public link
 * - Get a node from a file public link
 * - Remove a public link
 * - Create a folder public link
 */
TEST_F(SdkTest, SdkTestShares)
{
    LOG_info << "___TEST Shares___";
    getAccountsForTest(2);

    MegaShareList *sl;
    MegaShare *s;
    MegaNodeList *nl;
    MegaNode *n;
    MegaNode *n1;

    // Initialize a test scenario : create some folders/files to share

    // Create some nodes to share
    //  |--Shared-folder
    //    |--subfolder
    //    |--file.txt

    std::unique_ptr<MegaNode> rootnode{megaApi[0]->getRootNode()};
    char foldername1[64] = "Shared-folder";
    MegaHandle hfolder1;

    ASSERT_NO_FATAL_FAILURE( createFolder(0, foldername1, rootnode.get()) );

    hfolder1 = mApi[0].h;     // 'h' is set in 'onRequestFinish()'
    n1 = megaApi[0]->getNodeByHandle(hfolder1);

    char foldername2[64] = "subfolder";
    MegaHandle hfolder2;

    ASSERT_NO_FATAL_FAILURE( createFolder(0, foldername2, std::unique_ptr<MegaNode>{megaApi[0]->getNodeByHandle(hfolder1)}.get()) );

    hfolder2 = mApi[0].h;

    MegaHandle hfile1;
    createFile(PUBLICFILE.data(), false);   // not a large file since don't need to test transfers here

    ASSERT_EQ(MegaError::API_OK, synchronousStartUpload(0, PUBLICFILE.data(), std::unique_ptr<MegaNode>{megaApi[0]->getNodeByHandle(hfolder1)}.get())) << "Cannot upload a test file";

    hfile1 = mApi[0].h;


    // --- Download authorized node from another account ---

    MegaNode *nNoAuth = megaApi[0]->getNodeByHandle(hfile1);

    int transferError = synchronousStartDownload(1, nNoAuth, "unauthorized_node");

    bool hasFailed = (transferError != API_OK);
    ASSERT_TRUE(hasFailed) << "Download of node without authorization successful! (it should fail)";

    MegaNode *nAuth = megaApi[0]->authorizeNode(nNoAuth);

    transferError = synchronousStartDownload(1, nAuth, "authorized_node");
    ASSERT_EQ(MegaError::API_OK, transferError) << "Cannot download authorized node (error: " << mApi[1].lastError << ")";

    delete nNoAuth;
    delete nAuth;

    // Initialize a test scenario: create a new contact to share to

    string message = "Hi contact. Let's share some stuff";

    mApi[1].contactRequestUpdated = false;
    ASSERT_NO_FATAL_FAILURE( inviteContact(0, mApi[1].email, message, MegaContactRequest::INVITE_ACTION_ADD) );
    ASSERT_TRUE( waitForResponse(&mApi[1].contactRequestUpdated) )   // at the target side (auxiliar account)
            << "Contact request creation not received after " << maxTimeout << " seconds";


    ASSERT_NO_FATAL_FAILURE( getContactRequest(1, false) );

    mApi[0].contactRequestUpdated = mApi[1].contactRequestUpdated = false;
    ASSERT_NO_FATAL_FAILURE( replyContact(mApi[1].cr.get(), MegaContactRequest::REPLY_ACTION_ACCEPT) );
    ASSERT_TRUE( waitForResponse(&mApi[1].contactRequestUpdated) )   // at the target side (auxiliar account)
            << "Contact request creation not received after " << maxTimeout << " seconds";
    ASSERT_TRUE( waitForResponse(&mApi[0].contactRequestUpdated) )   // at the source side (main account)
            << "Contact request creation not received after " << maxTimeout << " seconds";

    mApi[1].cr.reset();


    // --- Create a new outgoing share ---

    mApi[0].nodeUpdated = mApi[1].nodeUpdated = false;
    ASSERT_NO_FATAL_FAILURE( shareFolder(n1, mApi[1].email.data(), MegaShare::ACCESS_READ) );
    ASSERT_TRUE( waitForResponse(&mApi[0].nodeUpdated) )   // at the target side (main account)
            << "Node update not received after " << maxTimeout << " seconds";
    ASSERT_TRUE( waitForResponse(&mApi[1].nodeUpdated) )   // at the target side (auxiliar account)
            << "Node update not received after " << maxTimeout << " seconds";


    // --- Check the outgoing share ---

    sl = megaApi[0]->getOutShares();
    ASSERT_EQ(1, sl->size()) << "Outgoing share failed";
    s = sl->get(0);

    n1 = megaApi[0]->getNodeByHandle(hfolder1);    // get an updated version of the node

    ASSERT_EQ(MegaShare::ACCESS_READ, s->getAccess()) << "Wrong access level of outgoing share";
    ASSERT_EQ(hfolder1, s->getNodeHandle()) << "Wrong node handle of outgoing share";
    ASSERT_STREQ(mApi[1].email.data(), s->getUser()) << "Wrong email address of outgoing share";
    ASSERT_TRUE(n1->isShared()) << "Wrong sharing information at outgoing share";
    ASSERT_TRUE(n1->isOutShare()) << "Wrong sharing information at outgoing share";

    delete sl;


    // --- Check the incoming share ---

    sl = megaApi[1]->getInSharesList();
    ASSERT_EQ(1, sl->size()) << "Incoming share not received in auxiliar account";

    nl = megaApi[1]->getInShares(megaApi[1]->getContact(mApi[0].email.data()));
    ASSERT_EQ(1, nl->size()) << "Incoming share not received in auxiliar account";
    n = nl->get(0);

    ASSERT_EQ(hfolder1, n->getHandle()) << "Wrong node handle of incoming share";
    ASSERT_STREQ(foldername1, n->getName()) << "Wrong folder name of incoming share";
    ASSERT_EQ(MegaError::API_OK, megaApi[1]->checkAccess(n, MegaShare::ACCESS_READ).getErrorCode()) << "Wrong access level of incoming share";
    ASSERT_TRUE(n->isInShare()) << "Wrong sharing information at incoming share";
    ASSERT_TRUE(n->isShared()) << "Wrong sharing information at incoming share";

    delete nl;

    // check the corresponding user alert
    ASSERT_TRUE(checkAlert(1, "New shared folder from " + mApi[0].email, mApi[0].email + ":Shared-folder"));

    // add a folder under the share
    char foldernameA[64] = "dummyname1";
    char foldernameB[64] = "dummyname2";
    ASSERT_NO_FATAL_FAILURE(createFolder(0, foldernameA, std::unique_ptr<MegaNode>{megaApi[0]->getNodeByHandle(hfolder2)}.get()));
    ASSERT_NO_FATAL_FAILURE(createFolder(0, foldernameB, std::unique_ptr<MegaNode>{megaApi[0]->getNodeByHandle(hfolder2)}.get()));

    // check the corresponding user alert
    ASSERT_TRUE(checkAlert(1, mApi[0].email + " added 2 folders", std::unique_ptr<MegaNode>{megaApi[0]->getNodeByHandle(hfolder2)}->getHandle(), 2));

    // --- Modify the access level of an outgoing share ---

    mApi[0].nodeUpdated = mApi[1].nodeUpdated = false;
    ASSERT_NO_FATAL_FAILURE( shareFolder(megaApi[0]->getNodeByHandle(hfolder1), mApi[1].email.data(), MegaShare::ACCESS_READWRITE) );
    ASSERT_TRUE( waitForResponse(&mApi[0].nodeUpdated) )   // at the target side (main account)
            << "Node update not received after " << maxTimeout << " seconds";
    ASSERT_TRUE( waitForResponse(&mApi[1].nodeUpdated) )   // at the target side (auxiliar account)
            << "Node update not received after " << maxTimeout << " seconds";

    nl = megaApi[1]->getInShares(megaApi[1]->getContact(mApi[0].email.data()));
    ASSERT_EQ(1, nl->size()) << "Incoming share not received in auxiliar account";
    n = nl->get(0);

    ASSERT_EQ(MegaError::API_OK, megaApi[1]->checkAccess(n, MegaShare::ACCESS_READWRITE).getErrorCode()) << "Wrong access level of incoming share";

    delete nl;


    // --- Revoke access to an outgoing share ---

    mApi[0].nodeUpdated = mApi[1].nodeUpdated = false;
    ASSERT_NO_FATAL_FAILURE( shareFolder(n1, mApi[1].email.data(), MegaShare::ACCESS_UNKNOWN) );
    ASSERT_TRUE( waitForResponse(&mApi[0].nodeUpdated) )   // at the target side (main account)
            << "Node update not received after " << maxTimeout << " seconds";
    ASSERT_TRUE( waitForResponse(&mApi[1].nodeUpdated) )   // at the target side (auxiliar account)
            << "Node update not received after " << maxTimeout << " seconds";

    delete sl;
    sl = megaApi[0]->getOutShares();
    ASSERT_EQ(0, sl->size()) << "Outgoing share revocation failed";
    delete sl;

    nl = megaApi[1]->getInShares(megaApi[1]->getContact(mApi[0].email.data()));
    ASSERT_EQ(0, nl->size()) << "Incoming share revocation failed";
    delete nl;

    // check the corresponding user alert
    {
        MegaUserAlertList* list = megaApi[1]->getUserAlerts();
        ASSERT_TRUE(list->size() > 0);
        MegaUserAlert* a = list->get(list->size() - 1);
        ASSERT_STREQ(a->getTitle(), ("Access to folders shared by " + mApi[0].email + " was removed").c_str());
        ASSERT_STREQ(a->getPath(), (mApi[0].email + ":Shared-folder").c_str());
        ASSERT_NE(a->getNodeHandle(), UNDEF);
        delete list;
    }

    // --- Get pending outgoing shares ---

    char emailfake[64];
    srand(unsigned(time(NULL)));
    sprintf(emailfake, "%d@nonexistingdomain.com", rand()%1000000);
    // carefull, antispam rejects too many tries without response for the same address

    n = megaApi[0]->getNodeByHandle(hfolder2);

    mApi[0].contactRequestUpdated = false;
    mApi[0].nodeUpdated = false;
    ASSERT_NO_FATAL_FAILURE( shareFolder(n, emailfake, MegaShare::ACCESS_FULL) );
    ASSERT_TRUE( waitForResponse(&mApi[0].nodeUpdated) )   // at the target side (main account)
            << "Node update not received after " << maxTimeout << " seconds";
    ASSERT_TRUE( waitForResponse(&mApi[0].contactRequestUpdated) )   // at the target side (main account)
            << "Contact request update not received after " << maxTimeout << " seconds";

    sl = megaApi[0]->getPendingOutShares(n);   delete n;
    ASSERT_EQ(1, sl->size()) << "Pending outgoing share failed";
    s = sl->get(0);
    n = megaApi[0]->getNodeByHandle(s->getNodeHandle());

//    ASSERT_STREQ(emailfake, s->getUser()) << "Wrong email address of outgoing share"; User is not created yet
    ASSERT_FALSE(n->isShared()) << "Node is already shared, must be pending";
    ASSERT_FALSE(n->isOutShare()) << "Node is already shared, must be pending";
    ASSERT_FALSE(n->isInShare()) << "Node is already shared, must be pending";

    delete sl;
    delete n;


    // --- Create a file public link ---

    ASSERT_EQ(MegaError::API_OK, synchronousGetSpecificAccountDetails(0, true, true, true)) << "Cannot get account details";

    std::unique_ptr<MegaNode> nfile1{megaApi[0]->getNodeByHandle(hfile1)};

    ASSERT_NO_FATAL_FAILURE( createPublicLink(0, nfile1.get(), 0, maxTimeout, mApi[0].accountDetails->getProLevel() == 0) );
    // The created link is stored in this->link at onRequestFinish()

    // Get a fresh snapshot of the node and check it's actually exported
    nfile1 = std::unique_ptr<MegaNode>{megaApi[0]->getNodeByHandle(hfile1)};
    ASSERT_TRUE(nfile1->isExported()) << "Node is not exported, must be exported";
    ASSERT_FALSE(nfile1->isTakenDown()) << "Public link is taken down, it mustn't";

    // Regenerate the same link should not trigger a new request
    string oldLink = link;
    link = "";
    nfile1 = std::unique_ptr<MegaNode>{megaApi[0]->getNodeByHandle(hfile1)};
    ASSERT_NO_FATAL_FAILURE( createPublicLink(0, nfile1.get(), 0, maxTimeout, mApi[0].accountDetails->getProLevel() == 0) );
    ASSERT_STREQ(oldLink.c_str(), link.c_str()) << "Wrong public link after link update";


    // Try to update the expiration time of an existing link (only for PRO accounts are allowed, otherwise -11
    ASSERT_NO_FATAL_FAILURE( createPublicLink(0, nfile1.get(), m_time() + 30*86400, maxTimeout, mApi[0].accountDetails->getProLevel() == 0) );
    nfile1 = std::unique_ptr<MegaNode>{megaApi[0]->getNodeByHandle(hfile1)};
    if (mApi[0].accountDetails->getProLevel() == 0)
    {
        ASSERT_EQ(0, nfile1->getExpirationTime()) << "Expiration time successfully set, when it shouldn't";
    }
    ASSERT_FALSE(nfile1->isExpired()) << "Public link is expired, it mustn't";


    // --- Import a file public link ---

    ASSERT_NO_FATAL_FAILURE( importPublicLink(0, link, rootnode.get()) );

    MegaNode *nimported = megaApi[0]->getNodeByHandle(mApi[0].h);

    ASSERT_STREQ(nfile1->getName(), nimported->getName()) << "Imported file with wrong name";
    ASSERT_EQ(rootnode->getHandle(), nimported->getParentHandle()) << "Imported file in wrong path";


    // --- Get node from file public link ---

    ASSERT_NO_FATAL_FAILURE( getPublicNode(1, link) );

    ASSERT_TRUE(publicNode->isPublic()) << "Cannot get a node from public link";


    // --- Remove a public link ---

    ASSERT_NO_FATAL_FAILURE( removePublicLink(0, nfile1.get()) );

    nfile1 = std::unique_ptr<MegaNode>{megaApi[0]->getNodeByHandle(mApi[0].h)};
    ASSERT_FALSE(nfile1->isPublic()) << "Public link removal failed (still public)";

    delete nimported;


    // --- Create a folder public link ---

    MegaNode *nfolder1 = megaApi[0]->getNodeByHandle(hfolder1);

    ASSERT_NO_FATAL_FAILURE( createPublicLink(0, nfolder1, 0, maxTimeout, mApi[0].accountDetails->getProLevel() == 0) );
    // The created link is stored in this->link at onRequestFinish()

    delete nfolder1;

    // Get a fresh snapshot of the node and check it's actually exported
    nfolder1 = megaApi[0]->getNodeByHandle(hfolder1);
    ASSERT_TRUE(nfolder1->isExported()) << "Node is not exported, must be exported";
    ASSERT_FALSE(nfolder1->isTakenDown()) << "Public link is taken down, it mustn't";

    delete nfolder1;

    oldLink = link;
    link = "";
    nfolder1 = megaApi[0]->getNodeByHandle(hfolder1);
    ASSERT_STREQ(oldLink.c_str(), nfolder1->getPublicLink()) << "Wrong public link from MegaNode";

    // Regenerate the same link should not trigger a new request
    ASSERT_NO_FATAL_FAILURE( createPublicLink(0, nfolder1, 0, maxTimeout, mApi[0].accountDetails->getProLevel() == 0) );
    ASSERT_STREQ(oldLink.c_str(), link.c_str()) << "Wrong public link after link update";

    delete nfolder1;

}


TEST_F(SdkTest, SdkTestShareKeys)
{
    LOG_info << "___TEST ShareKeys___";
    getAccountsForTest(3);

    // Three user scenario, with nested shares and new nodes created that need keys to be shared to the other users.
    // User A creates folder and shares it with user B
    // User A creates folders / subfolder and shares it with user C
    // When user C adds files to subfolder, does B receive the keys ?

    unique_ptr<MegaNode> rootnodeA(megaApi[0]->getRootNode());
    unique_ptr<MegaNode> rootnodeB(megaApi[1]->getRootNode());
    unique_ptr<MegaNode> rootnodeC(megaApi[2]->getRootNode());

    ASSERT_TRUE(rootnodeA &&rootnodeB &&rootnodeC);

    ASSERT_NO_FATAL_FAILURE(createFolder(0, "share-folder-A", rootnodeA.get()));
    unique_ptr<MegaNode> shareFolderA(megaApi[0]->getNodeByHandle(mApi[0].h));
    ASSERT_TRUE(!!shareFolderA);

    ASSERT_NO_FATAL_FAILURE(createFolder(0, "sub-folder-A", shareFolderA.get()));
    unique_ptr<MegaNode> subFolderA(megaApi[0]->getNodeByHandle(mApi[0].h));
    ASSERT_TRUE(!!subFolderA);

    // Initialize a test scenario: create a new contact to share to

    ASSERT_EQ(MegaError::API_OK, synchronousInviteContact(0, mApi[1].email.c_str(), "SdkTestShareKeys contact request A to B", MegaContactRequest::INVITE_ACTION_ADD));
    ASSERT_EQ(MegaError::API_OK, synchronousInviteContact(0, mApi[2].email.c_str(), "SdkTestShareKeys contact request A to C", MegaContactRequest::INVITE_ACTION_ADD));

    ASSERT_TRUE(WaitFor([this]() {return unique_ptr<MegaContactRequestList>(megaApi[1]->getIncomingContactRequests())->size() == 1
                                      && unique_ptr<MegaContactRequestList>(megaApi[2]->getIncomingContactRequests())->size() == 1;}, 60000));
    ASSERT_NO_FATAL_FAILURE(getContactRequest(1, false));
    ASSERT_NO_FATAL_FAILURE(getContactRequest(2, false));


    ASSERT_EQ(MegaError::API_OK, synchronousReplyContactRequest(1, mApi[1].cr.get(), MegaContactRequest::REPLY_ACTION_ACCEPT));
    ASSERT_EQ(MegaError::API_OK, synchronousReplyContactRequest(2, mApi[2].cr.get(), MegaContactRequest::REPLY_ACTION_ACCEPT));

    WaitMillisec(3000);

    ASSERT_EQ(MegaError::API_OK, synchronousShare(0, shareFolderA.get(), mApi[1].email.c_str(), MegaShare::ACCESS_READ));
    ASSERT_EQ(MegaError::API_OK, synchronousShare(0, subFolderA.get(), mApi[2].email.c_str(), MegaShare::ACCESS_FULL));

    ASSERT_TRUE(WaitFor([this]() { return unique_ptr<MegaShareList>(megaApi[1]->getInSharesList())->size() == 1
                           && unique_ptr<MegaShareList>(megaApi[2]->getInSharesList())->size() == 1; }, 60000));

    unique_ptr<MegaNodeList> nl1(megaApi[1]->getInShares(megaApi[1]->getContact(mApi[0].email.c_str())));
    unique_ptr<MegaNodeList> nl2(megaApi[2]->getInShares(megaApi[2]->getContact(mApi[0].email.c_str())));

    ASSERT_EQ(1, nl1->size());
    ASSERT_EQ(1, nl2->size());

    MegaNode* receivedShareNodeB = nl1->get(0);
    MegaNode* receivedShareNodeC = nl2->get(0);

    ASSERT_NO_FATAL_FAILURE(createFolder(2, "folderByC1", receivedShareNodeC));
    ASSERT_NO_FATAL_FAILURE(createFolder(2, "folderByC2", receivedShareNodeC));

    ASSERT_TRUE(WaitFor([this, &subFolderA]() { unique_ptr<MegaNodeList> aView(megaApi[0]->getChildren(subFolderA.get()));
                                   return aView->size() == 2; }, 60000));

    WaitMillisec(10000);  // make it shorter once we do actually get the keys (seems to need a bug fix)

    // can A see the added folders?

    unique_ptr<MegaNodeList> aView(megaApi[0]->getChildren(subFolderA.get()));
    ASSERT_EQ(2, aView->size());
    ASSERT_STREQ(aView->get(0)->getName(), "folderByC1");
    ASSERT_STREQ(aView->get(1)->getName(), "folderByC2");

    // Can B see the added folders?
    unique_ptr<MegaNodeList> bView(megaApi[1]->getChildren(receivedShareNodeB));
    ASSERT_EQ(1, bView->size());
    ASSERT_STREQ(bView->get(0)->getName(), "sub-folder-A");
    unique_ptr<MegaNodeList> bView2(megaApi[1]->getChildren(bView->get(0)));
    ASSERT_EQ(2, bView2->size());
    ASSERT_STREQ(bView2->get(0)->getName(), "NO_KEY");  // TODO: This is technically not correct but a current side effect of avoiding going back to the servers frequently - to be fixed soon.  For now choose the value that matches production
    ASSERT_STREQ(bView2->get(1)->getName(), "NO_KEY");
}

string localpathToUtf8Leaf(const LocalPath& itemlocalname, FSACCESS_CLASS& fsa)
{
    size_t lastpart = itemlocalname.lastpartlocal(fsa);
    LocalPath name(itemlocalname.subpathFrom(lastpart));
    return name.toPath(fsa);
}

LocalPath fspathToLocal(const fs::path& p, FSACCESS_CLASS& fsa)
{
    string path(p.u8string());
    return LocalPath::fromPath(path, fsa);
}



TEST_F(SdkTest, SdkTestFolderIteration)
{
    getAccountsForTest(2);

    for (int testcombination = 0; testcombination < 2; testcombination++)
    {
        bool openWithNameOrUseFileAccess = testcombination == 0;

        error_code ec;
        if (fs::exists("test_SdkTestFolderIteration"))
        {
            fs::remove_all("test_SdkTestFolderIteration", ec);
            ASSERT_TRUE(!ec) << "could not remove old test folder";
        }

        fs::create_directory("test_SdkTestFolderIteration", ec);
        ASSERT_TRUE(!ec) << "could not create test folder";

        fs::path iteratePath = fs::current_path() / "test_SdkTestFolderIteration";

        // make a directory
        fs::create_directory(iteratePath / "folder");

        // make a file
        {
            ofstream f( (iteratePath / "file.txt").u8string().c_str());
            f << "file content";
        }

        // make some content to test the glob flag
        {
            fs::create_directory(iteratePath / "glob1folder");
            fs::create_directory(iteratePath / "glob2folder");
            ofstream f1( (iteratePath / "glob1file.txt").u8string().c_str());
            ofstream f2( (iteratePath / "glob2file.txt").u8string().c_str());
            f1 << "file content";
            f2 << "file content";
        }
        unsigned glob_entries = 4;

        // make a symlink to a folder (not recoginised by our dnext() on windows currently)
        fs::create_directory_symlink(iteratePath / "folder", iteratePath / "folderlink", ec);
        ASSERT_TRUE(!ec) << "could not create folder symlink";

        // make a symlinnk to a file
        fs::create_symlink(iteratePath / "file.txt", iteratePath / "filelink.txt", ec);
        ASSERT_TRUE(!ec) << "could not create folder symlink";

        // note on windows:  symlinks are excluded by skipAttributes for FILE_ATTRIBUTE_REPARSE_POINT (also see https://docs.microsoft.com/en-us/windows/win32/fileio/determining-whether-a-directory-is-a-volume-mount-point)

        struct FileAccessFields
        {
            m_off_t size = -2;
            m_time_t mtime = 2;
            handle fsid = 3;
            bool fsidvalid = false;
            nodetype_t type = (nodetype_t)-9;
            bool mIsSymLink = false;
            bool retry = false;
            int errorcode = -998;

            FileAccessFields() = default;

            FileAccessFields(const FileAccess& f)
            {
                size = f.size;
                mtime = f.mtime;
                fsid = f.fsid;
                fsidvalid = f.fsidvalid;
                type = f.type;
                mIsSymLink = f.mIsSymLink;
                retry = f.retry;
                errorcode = f.errorcode;
            }
            bool operator == (const FileAccessFields& f) const
            {
                if (size != f.size) { EXPECT_EQ(size, f.size); return false; }
                if (mtime != f.mtime) { EXPECT_EQ(mtime, f.mtime); return false; }

                if (!mIsSymLink)
                {
                    // do we need fsid to be correct for symlink?  Seems on mac plain vs iterated differ
                    if (fsid != f.fsid) { EXPECT_EQ(fsid, f.fsid); return false; }
                }

                if (fsidvalid != f.fsidvalid) { EXPECT_EQ(fsidvalid, f.fsidvalid); return false; }
                if (type != f.type) { EXPECT_EQ(type, f.type); return false; }
                if (mIsSymLink != f.mIsSymLink) { EXPECT_EQ(mIsSymLink, f.mIsSymLink); return false; }
                if (retry != f.retry) { EXPECT_EQ(retry, f.retry); return false; }
                if (errorcode != f.errorcode) { EXPECT_EQ(errorcode, f.errorcode); return false; }
                return true;
            }
        };

        // capture results from the ways of gettnig the file info
        std::map<std::string, FileAccessFields > plain_fopen;
        std::map<std::string, FileAccessFields > iterate_fopen;
        std::map<std::string, FileAccessFields > plain_follow_fopen;
        std::map<std::string, FileAccessFields > iterate_follow_fopen;

        FSACCESS_CLASS fsa;
        auto localdir = fspathToLocal(iteratePath, fsa);

        std::unique_ptr<FileAccess> fopen_directory(fsa.newfileaccess(false));  // false = don't follow symlinks
        ASSERT_TRUE(fopen_directory->fopen(localdir, true, false));

        // now open and iterate the directory, not following symlinks (either by name or fopen'd directory)
        std::unique_ptr<DirAccess> da(fsa.newdiraccess());
        if (da->dopen(openWithNameOrUseFileAccess ? &localdir : NULL, openWithNameOrUseFileAccess ? NULL : fopen_directory.get(), false))
        {
            nodetype_t type;
            LocalPath itemlocalname;
            while (da->dnext(localdir, itemlocalname, false, &type))
            {
                string leafNameUtf8 = localpathToUtf8Leaf(itemlocalname, fsa);

                std::unique_ptr<FileAccess> plain_fopen_fa(fsa.newfileaccess(false));
                std::unique_ptr<FileAccess> iterate_fopen_fa(fsa.newfileaccess(false));

                LocalPath localpath = localdir;
                localpath.appendWithSeparator(itemlocalname, true, fsa.localseparator);

                ASSERT_TRUE(plain_fopen_fa->fopen(localpath, true, false));
                plain_fopen[leafNameUtf8] = *plain_fopen_fa;

                ASSERT_TRUE(iterate_fopen_fa->fopen(localpath, true, false, da.get()));
                iterate_fopen[leafNameUtf8] = *iterate_fopen_fa;
            }
        }

        std::unique_ptr<FileAccess> fopen_directory2(fsa.newfileaccess(true));  // true = follow symlinks
        ASSERT_TRUE(fopen_directory2->fopen(localdir, true, false));

        // now open and iterate the directory, following symlinks (either by name or fopen'd directory)
        std::unique_ptr<DirAccess> da_follow(fsa.newdiraccess());
        if (da_follow->dopen(openWithNameOrUseFileAccess ? &localdir : NULL, openWithNameOrUseFileAccess ? NULL : fopen_directory2.get(), false))
        {
            nodetype_t type;
            LocalPath itemlocalname;
            while (da_follow->dnext(localdir, itemlocalname, true, &type))
            {
                string leafNameUtf8 = localpathToUtf8Leaf(itemlocalname, fsa);

                std::unique_ptr<FileAccess> plain_follow_fopen_fa(fsa.newfileaccess(true));
                std::unique_ptr<FileAccess> iterate_follow_fopen_fa(fsa.newfileaccess(true));

                LocalPath localpath = localdir;
                localpath.appendWithSeparator(itemlocalname, true, fsa.localseparator);

                ASSERT_TRUE(plain_follow_fopen_fa->fopen(localpath, true, false));
                plain_follow_fopen[leafNameUtf8] = *plain_follow_fopen_fa;

                ASSERT_TRUE(iterate_follow_fopen_fa->fopen(localpath, true, false, da_follow.get()));
                iterate_follow_fopen[leafNameUtf8] = *iterate_follow_fopen_fa;
            }
        }

    #ifdef WIN32
        std::set<std::string> plain_names { "folder", "file.txt" }; // currently on windows, any type of symlink is ignored when iterating directories
        std::set<std::string> follow_names { "folder", "file.txt"};
    #else
        std::set<std::string> plain_names { "folder", "file.txt" };
        std::set<std::string> follow_names { "folder", "file.txt", "folderlink", "filelink.txt" };
    #endif

        ASSERT_EQ(plain_fopen.size(), plain_names.size() + glob_entries);
        ASSERT_EQ(iterate_fopen.size(), plain_names.size() + glob_entries);
        ASSERT_EQ(plain_follow_fopen.size(), follow_names.size() + glob_entries);
        ASSERT_EQ(iterate_follow_fopen.size(), follow_names.size() + glob_entries);

        for (auto& name : follow_names)
        {
            bool expected_non_follow = plain_names.find(name) != plain_names.end();
            bool issymlink = name.find("link") != string::npos;

            if (expected_non_follow)
            {
                ASSERT_TRUE(plain_fopen.find(name) != plain_fopen.end()) << name;
                ASSERT_TRUE(iterate_fopen.find(name) != iterate_fopen.end()) << name;

                auto& plain = plain_fopen[name];
                auto& iterate = iterate_fopen[name];

                ASSERT_EQ(plain, iterate)  << name;
                ASSERT_TRUE(plain.mIsSymLink == issymlink);
            }

            ASSERT_TRUE(plain_follow_fopen.find(name) != plain_follow_fopen.end()) << name;
            ASSERT_TRUE(iterate_follow_fopen.find(name) != iterate_follow_fopen.end()) << name;

            auto& plain_follow = plain_follow_fopen[name];
            auto& iterate_follow = iterate_follow_fopen[name];

            ASSERT_EQ(plain_follow, iterate_follow) << name;
            ASSERT_TRUE(plain_follow.mIsSymLink == issymlink);
        }

        //ASSERT_EQ(plain_fopen["folder"].size, 0);  size field is not set for folders
        ASSERT_EQ(plain_fopen["folder"].type, FOLDERNODE);
        ASSERT_EQ(plain_fopen["folder"].fsidvalid, true);
        ASSERT_EQ(plain_fopen["folder"].mIsSymLink, false);

        ASSERT_EQ(plain_fopen["file.txt"].size, 12);
        ASSERT_EQ(plain_fopen["file.txt"].fsidvalid, true);
        ASSERT_EQ(plain_fopen["file.txt"].type, FILENODE);
        ASSERT_EQ(plain_fopen["file.txt"].mIsSymLink, false);

// on windows and mac and linux, without the follow flag on, directory iteration does not report symlinks (currently)
//
//        //ASSERT_EQ(plain_fopen["folder"].size, 0);  size field is not set for folders
//        ASSERT_EQ(plain_fopen["folderlink"].type, FOLDERNODE);
//        ASSERT_EQ(plain_fopen["folderlink"].fsidvalid, true);
//        ASSERT_EQ(plain_fopen["folderlink"].mIsSymLink, true);
//
//        ASSERT_EQ(plain_fopen["filelink.txt"].size, 12);
//        ASSERT_EQ(plain_fopen["filelink.txt"].fsidvalid, true);
//        ASSERT_EQ(plain_fopen["filelink.txt"].type, FILENODE);
//        ASSERT_EQ(plain_fopen["filelink.txt"].mIsSymLink, true);
//
        ASSERT_TRUE(plain_fopen.find("folderlink") == plain_fopen.end());
        ASSERT_TRUE(plain_fopen.find("filelink.txt") == plain_fopen.end());

        // check the glob flag
        auto localdirGlob = fspathToLocal(iteratePath / "glob1*", fsa);
        std::unique_ptr<DirAccess> da2(fsa.newdiraccess());
        if (da2->dopen(&localdirGlob, NULL, true))
        {
            nodetype_t type;
            LocalPath itemlocalname;
            set<string> remainingExpected { "glob1folder", "glob1file.txt" };
            while (da2->dnext(localdir, itemlocalname, true, &type))
            {
                string leafNameUtf8 = localpathToUtf8Leaf(itemlocalname, fsa);
                ASSERT_EQ(leafNameUtf8.substr(0, 5), string("glob1"));
                ASSERT_TRUE(remainingExpected.find(leafNameUtf8) != remainingExpected.end());
                remainingExpected.erase(leafNameUtf8);
            }
            ASSERT_EQ(remainingExpected.size(), 0u);
        }

    }
}



/**
* @brief TEST_F SdkTestConsoleAutocomplete
*
* Run various tests confirming the console autocomplete will work as expected
*
*/
#ifdef _WIN32

bool cmp(const autocomplete::CompletionState& c, std::vector<std::string>& s)
{
    bool result = true;
    if (c.completions.size() != s.size())
    {
        result = false;
    }
    else
    {
        std::sort(s.begin(), s.end());
        for (size_t i = c.completions.size(); i--; )
        {
            if (c.completions[i].s != s[i])
            {
                result = false;
                break;
            }
        }
    }
    if (!result)
    {
        for (size_t i = 0; i < c.completions.size() || i < s.size(); ++i)
        {
            out() << (i < s.size() ? s[i] : "") << "/" << (i < c.completions.size() ? c.completions[i].s : "") << endl;
        }
    }
    return result;
}

TEST_F(SdkTest, SdkTestConsoleAutocomplete)
{
    getAccountsForTest(2);
    using namespace autocomplete;

    {
        std::unique_ptr<Either> p(new Either);
        p->Add(sequence(text("cd")));
        p->Add(sequence(text("lcd")));
        p->Add(sequence(text("ls"), opt(flag("-R"))));
        p->Add(sequence(text("lls"), opt(flag("-R")), param("folder")));
        ACN syntax(std::move(p));

        {
            auto r = autoComplete("", 0, syntax, false);
            std::vector<std::string> e{ "cd", "lcd", "ls", "lls" };
            ASSERT_TRUE(cmp(r, e));
        }

        {
            auto r = autoComplete("l", 1, syntax, false);
            std::vector<std::string> e{ "lcd", "ls", "lls" };
            ASSERT_TRUE(cmp(r, e));
        }

        {
            auto r = autoComplete("ll", 2, syntax, false);
            std::vector<std::string> e{ "lls" };
            ASSERT_TRUE(cmp(r, e));
        }

        {
            auto r = autoComplete("lls", 3, syntax, false);
            std::vector<std::string> e{ "lls" };
            ASSERT_TRUE(cmp(r, e));
        }

        {
            auto r = autoComplete("lls ", 4, syntax, false);
            std::vector<std::string> e{ "<folder>" };
            ASSERT_TRUE(cmp(r, e));
        }

        {
            auto r = autoComplete("lls -", 5, syntax, false);
            std::vector<std::string> e{ "-R" };
            ASSERT_TRUE(cmp(r, e));
        }

        {
            auto r = autoComplete("x", 1, syntax, false);
            std::vector<std::string> e{};
            ASSERT_TRUE(cmp(r, e));
        }

        {
            auto r = autoComplete("x ", 2, syntax, false);
            std::vector<std::string> e{};
            ASSERT_TRUE(cmp(r, e));
        }
    }

    ::mega::handle megaCurDir = UNDEF;

    MegaApiImpl* impl = *((MegaApiImpl**)(((char*)megaApi[0].get()) + sizeof(*megaApi[0].get())) - 1); //megaApi[0]->pImpl;
    MegaClient* client = impl->getMegaClient();


    std::unique_ptr<Either> p(new Either);
    p->Add(sequence(text("cd")));
    p->Add(sequence(text("lcd")));
    p->Add(sequence(text("ls"), opt(flag("-R")), opt(ACN(new MegaFS(true, true, client, &megaCurDir, "")))));
    p->Add(sequence(text("lls"), opt(flag("-R")), opt(ACN(new LocalFS(true, true, "")))));
    ACN syntax(std::move(p));

    error_code e;
    fs::remove_all("test_autocomplete_files", e);

    fs::create_directory("test_autocomplete_files");
    fs::path old_cwd = fs::current_path();
    fs::current_path("test_autocomplete_files");

    fs::create_directory("dir1");
    fs::create_directory("dir1\\sub11");
    fs::create_directory("dir1\\sub12");
    fs::create_directory("dir2");
    fs::create_directory("dir2\\sub21");
    fs::create_directory("dir2\\sub22");
    fs::create_directory("dir2a");
    fs::create_directory("dir2a\\dir space");
    fs::create_directory("dir2a\\dir space\\next");
    fs::create_directory("dir2a\\dir space2");
    fs::create_directory("dir2a\\nospace");

    {
        auto r = autoComplete("ls -R", 5, syntax, false);
        std::vector<std::string> e{"-R"};
        ASSERT_TRUE(cmp(r, e));
    }

    // dos style file completion, local fs
    CompletionTextOut s;

    {
        auto r = autoComplete("lls ", 4, syntax, false);
        std::vector<std::string> e{ "dir1", "dir2", "dir2a" };
        ASSERT_TRUE(cmp(r, e));
        applyCompletion(r, true, 100, s);
        ASSERT_EQ(r.line, "lls dir1");
    }

    {
        auto r = autoComplete("lls di", 6, syntax, false);
        std::vector<std::string> e{ "dir1", "dir2", "dir2a" };
        ASSERT_TRUE(cmp(r, e));
    }

    {
        auto r = autoComplete("lls dir2", 8, syntax, false);
        std::vector<std::string> e{ "dir2", "dir2a" };
        ASSERT_TRUE(cmp(r, e));
    }

    {
        auto r = autoComplete("lls dir2a", 9, syntax, false);
        std::vector<std::string> e{ "dir2a" };
        ASSERT_TRUE(cmp(r, e));
    }

    {
        auto r = autoComplete("lls dir2 something after", 8, syntax, false);
        std::vector<std::string> e{ "dir2", "dir2a" };
        ASSERT_TRUE(cmp(r, e));
    }

    {
        auto r = autoComplete("lls dir2something immeditely after", 8, syntax, false);
        std::vector<std::string> e{ "dir2", "dir2a" };
        ASSERT_TRUE(cmp(r, e));
    }

    {
        auto r = autoComplete("lls dir2\\", 9, syntax, false);
        std::vector<std::string> e{ "dir2\\sub21", "dir2\\sub22" };
        ASSERT_TRUE(cmp(r, e));
    }

    {
        auto r = autoComplete("lls dir2\\.\\", 11, syntax, false);
        std::vector<std::string> e{ "dir2\\.\\sub21", "dir2\\.\\sub22" };
        ASSERT_TRUE(cmp(r, e));
    }

    {
        auto r = autoComplete("lls dir2\\..", 11, syntax, false);
        std::vector<std::string> e{ "dir2\\.." };
        ASSERT_TRUE(cmp(r, e));
    }

    {
        auto r = autoComplete("lls dir2\\..\\", 12, syntax, false);
        std::vector<std::string> e{ "dir2\\..\\dir1", "dir2\\..\\dir2", "dir2\\..\\dir2a" };
        ASSERT_TRUE(cmp(r, e));
        applyCompletion(r, true, 100, s);
        ASSERT_EQ(r.line, "lls dir2\\..\\dir1");
        applyCompletion(r, true, 100, s);
        ASSERT_EQ(r.line, "lls dir2\\..\\dir2");
        applyCompletion(r, true, 100, s);
        ASSERT_EQ(r.line, "lls dir2\\..\\dir2a");
        applyCompletion(r, true, 100, s);
        ASSERT_EQ(r.line, "lls dir2\\..\\dir1");
        applyCompletion(r, false, 100, s);
        ASSERT_EQ(r.line, "lls dir2\\..\\dir2a");
        applyCompletion(r, false, 100, s);
        ASSERT_EQ(r.line, "lls dir2\\..\\dir2");
    }

    {
        auto r = autoComplete("lls dir2a\\", 10, syntax, false);
        applyCompletion(r, false, 100, s);
        ASSERT_EQ(r.line, "lls dir2a\\nospace");
        applyCompletion(r, false, 100, s);
        ASSERT_EQ(r.line, "lls \"dir2a\\dir space2\"");
        applyCompletion(r, false, 100, s);
        ASSERT_EQ(r.line, "lls \"dir2a\\dir space\"");
        applyCompletion(r, false, 100, s);
        ASSERT_EQ(r.line, "lls dir2a\\nospace");
    }

    {
        auto r = autoComplete("lls \"dir\"1\\", 11, syntax, false);
        applyCompletion(r, true, 100, s);
        ASSERT_EQ(r.line, "lls \"dir1\\sub11\"");
    }

    {
        auto r = autoComplete("lls dir1\\\"..\\dir2\\\"", std::string::npos, syntax, false);
        applyCompletion(r, true, 100, s);
        ASSERT_EQ(r.line, "lls \"dir1\\..\\dir2\\sub21\"");
    }

    {
        auto r = autoComplete("lls c:\\prog", std::string::npos, syntax, false);
        applyCompletion(r, true, 100, s);
        ASSERT_EQ(r.line, "lls \"c:\\Program Files\"");
        applyCompletion(r, true, 100, s);
        ASSERT_EQ(r.line, "lls \"c:\\Program Files (x86)\"");
    }

    {
        auto r = autoComplete("lls \"c:\\program files \"", std::string::npos, syntax, false);
        applyCompletion(r, true, 100, s);
        ASSERT_EQ(r.line, "lls \"c:\\Program Files (x86)\"");
    }

    // unix style completions, local fs

    {
        auto r = autoComplete("lls ", 4, syntax, true);
        std::vector<std::string> e{ "dir1\\", "dir2\\", "dir2a\\" };
        ASSERT_TRUE(cmp(r, e));
        applyCompletion(r, true, 100, s);
        ASSERT_EQ(r.line, "lls dir");
    }

    {
        auto r = autoComplete("lls di", 6, syntax, true);
        std::vector<std::string> e{ "dir1\\", "dir2\\", "dir2a\\" };
        ASSERT_TRUE(cmp(r, e));
        applyCompletion(r, true, 100, s);
        ASSERT_EQ(r.line, "lls dir");
    }

    {
        auto r = autoComplete("lls dir2", 8, syntax, true);
        std::vector<std::string> e{ "dir2\\", "dir2a\\" };
        ASSERT_TRUE(cmp(r, e));
        applyCompletion(r, true, 100, s);
        ASSERT_EQ(r.line, "lls dir2");
    }

    {
        auto r = autoComplete("lls dir2a", 9, syntax, true);
        std::vector<std::string> e{ "dir2a\\" };
        ASSERT_TRUE(cmp(r, e));
        applyCompletion(r, true, 100, s);
        ASSERT_EQ(r.line, "lls dir2a\\");
    }

    {
        auto r = autoComplete("lls dir2 something after", 8, syntax, true);
        std::vector<std::string> e{ "dir2\\", "dir2a\\" };
        ASSERT_TRUE(cmp(r, e));
        applyCompletion(r, true, 100, s);
        ASSERT_EQ(r.line, "lls dir2 something after");
    }

    {
        auto r = autoComplete("lls dir2asomething immediately after", 9, syntax, true);
        std::vector<std::string> e{ "dir2a\\" };
        ASSERT_TRUE(cmp(r, e));
        applyCompletion(r, true, 100, s);
        ASSERT_EQ(r.line, "lls dir2a\\something immediately after");
    }

    {
        auto r = autoComplete("lls dir2\\", 9, syntax, true);
        std::vector<std::string> e{ "dir2\\sub21\\", "dir2\\sub22\\" };
        ASSERT_TRUE(cmp(r, e));
        applyCompletion(r, true, 100, s);
        ASSERT_EQ(r.line, "lls dir2\\sub2");
        auto rr = autoComplete("lls dir2\\sub22", 14, syntax, true);
        applyCompletion(rr, true, 100, s);
        ASSERT_EQ(rr.line, "lls dir2\\sub22\\");
    }

    {
        auto r = autoComplete("lls dir2\\.\\", 11, syntax, true);
        std::vector<std::string> e{ "dir2\\.\\sub21\\", "dir2\\.\\sub22\\" };
        ASSERT_TRUE(cmp(r, e));
        applyCompletion(r, true, 100, s);
        ASSERT_EQ(r.line, "lls dir2\\.\\sub2");
    }

    {
        auto r = autoComplete("lls dir2\\..", 11, syntax, true);
        std::vector<std::string> e{ "dir2\\..\\" };
        ASSERT_TRUE(cmp(r, e));
        applyCompletion(r, true, 100, s);
        ASSERT_EQ(r.line, "lls dir2\\..\\");
    }

    {
        auto r = autoComplete("lls dir2\\..\\", 12, syntax, true);
        std::vector<std::string> e{ "dir2\\..\\dir1\\", "dir2\\..\\dir2\\", "dir2\\..\\dir2a\\" };
        ASSERT_TRUE(cmp(r, e));
        applyCompletion(r, true, 100, s);
        ASSERT_EQ(r.line, "lls dir2\\..\\dir");
    }

    {
        auto r = autoComplete("lls dir2\\..\\", 12, syntax, true);
        std::vector<std::string> e{ "dir2\\..\\dir1\\", "dir2\\..\\dir2\\", "dir2\\..\\dir2a\\" };
        ASSERT_TRUE(cmp(r, e));
        applyCompletion(r, true, 100, s);
        ASSERT_EQ(r.line, "lls dir2\\..\\dir");
    }

    {
        auto r = autoComplete("lls dir2a\\d", 11, syntax, true);
        applyCompletion(r, true, 100, s);
        ASSERT_EQ(r.line, "lls \"dir2a\\dir space\"");
        auto rr = autoComplete("lls \"dir2a\\dir space\"\\", std::string::npos, syntax, false);
        applyCompletion(rr, true, 100, s);
        ASSERT_EQ(rr.line, "lls \"dir2a\\dir space\\next\"");
    }

    {
        auto r = autoComplete("lls \"dir\"1\\", std::string::npos, syntax, true);
        applyCompletion(r, true, 100, s);
        ASSERT_EQ(r.line, "lls \"dir1\\sub1\"");
    }

    {
        auto r = autoComplete("lls dir1\\\"..\\dir2\\\"", std::string::npos, syntax, true);
        applyCompletion(r, true, 100, s);
        ASSERT_EQ(r.line, "lls \"dir1\\..\\dir2\\sub2\"");
    }

    {
        auto r = autoComplete("lls c:\\prog", std::string::npos, syntax, true);
        applyCompletion(r, true, 100, s);
        ASSERT_EQ(r.line, "lls c:\\program");
    }

    {
        auto r = autoComplete("lls \"c:\\program files \"", std::string::npos, syntax, true);
        applyCompletion(r, true, 100, s);
        ASSERT_EQ(r.line, "lls \"c:\\program files (x86)\\\"");
    }

    {
        auto r = autoComplete("lls 'c:\\program files '", std::string::npos, syntax, true);
        applyCompletion(r, true, 100, s);
        ASSERT_EQ(r.line, "lls 'c:\\program files (x86)\\'");
    }

    // mega dir setup

    MegaNode *rootnode = megaApi[0]->getRootNode();
    ASSERT_NO_FATAL_FAILURE(createFolder(0, "test_autocomplete_megafs", rootnode));
    MegaNode *n0 = megaApi[0]->getNodeByHandle(mApi[0].h);

    megaCurDir = mApi[0].h;

    ASSERT_NO_FATAL_FAILURE(createFolder(0, "dir1", n0));
    MegaNode *n1 = megaApi[0]->getNodeByHandle(mApi[0].h);
    ASSERT_NO_FATAL_FAILURE(createFolder(0, "sub11", n1));
    ASSERT_NO_FATAL_FAILURE(createFolder(0, "sub12", n1));

    ASSERT_NO_FATAL_FAILURE(createFolder(0, "dir2", n0));
    MegaNode *n2 = megaApi[0]->getNodeByHandle(mApi[0].h);
    ASSERT_NO_FATAL_FAILURE(createFolder(0, "sub21", n2));
    ASSERT_NO_FATAL_FAILURE(createFolder(0, "sub22", n2));

    ASSERT_NO_FATAL_FAILURE(createFolder(0, "dir2a", n0));
    MegaNode *n3 = megaApi[0]->getNodeByHandle(mApi[0].h);
    ASSERT_NO_FATAL_FAILURE(createFolder(0, "dir space", n3));
    MegaNode *n31 = megaApi[0]->getNodeByHandle(mApi[0].h);
    ASSERT_NO_FATAL_FAILURE(createFolder(0, "dir space2", n3));
    ASSERT_NO_FATAL_FAILURE(createFolder(0, "nospace", n3));
    ASSERT_NO_FATAL_FAILURE(createFolder(0, "next", n31));


    // dos style mega FS completions

    {
        auto r = autoComplete("ls ", std::string::npos, syntax, false);
        std::vector<std::string> e{ "dir1", "dir2", "dir2a" };
        ASSERT_TRUE(cmp(r, e));
        applyCompletion(r, true, 100, s);
        ASSERT_EQ(r.line, "ls dir1");
    }

    {
        auto r = autoComplete("ls di", std::string::npos, syntax, false);
        std::vector<std::string> e{ "dir1", "dir2", "dir2a" };
        ASSERT_TRUE(cmp(r, e));
    }

    {
        auto r = autoComplete("ls dir2", std::string::npos, syntax, false);
        std::vector<std::string> e{ "dir2", "dir2a" };
        ASSERT_TRUE(cmp(r, e));
    }

    {
        auto r = autoComplete("ls dir2a", std::string::npos, syntax, false);
        std::vector<std::string> e{ "dir2a" };
        ASSERT_TRUE(cmp(r, e));
    }

    {
        auto r = autoComplete("ls dir2 something after", 7, syntax, false);
        std::vector<std::string> e{ "dir2", "dir2a" };
        ASSERT_TRUE(cmp(r, e));
    }

    {
        auto r = autoComplete("ls dir2something immeditely after", 7, syntax, false);
        std::vector<std::string> e{ "dir2", "dir2a" };
        ASSERT_TRUE(cmp(r, e));
    }

    {
        auto r = autoComplete("ls dir2/", std::string::npos, syntax, false);
        std::vector<std::string> e{ "dir2/sub21", "dir2/sub22" };
        ASSERT_TRUE(cmp(r, e));
    }

    {
        auto r = autoComplete("ls dir2/./", std::string::npos, syntax, false);
        std::vector<std::string> e{ "dir2/./sub21", "dir2/./sub22" };
        ASSERT_TRUE(cmp(r, e));
    }

    {
        auto r = autoComplete("ls dir2/..", std::string::npos, syntax, false);
        std::vector<std::string> e{ "dir2/.." };
        ASSERT_TRUE(cmp(r, e));
    }

    {
        auto r = autoComplete("ls dir2/../", std::string::npos, syntax, false);
        std::vector<std::string> e{ "dir2/../dir1", "dir2/../dir2", "dir2/../dir2a" };
        ASSERT_TRUE(cmp(r, e));
        applyCompletion(r, true, 100, s);
        ASSERT_EQ(r.line, "ls dir2/../dir1");
        applyCompletion(r, true, 100, s);
        ASSERT_EQ(r.line, "ls dir2/../dir2");
        applyCompletion(r, true, 100, s);
        ASSERT_EQ(r.line, "ls dir2/../dir2a");
        applyCompletion(r, true, 100, s);
        ASSERT_EQ(r.line, "ls dir2/../dir1");
        applyCompletion(r, false, 100, s);
        ASSERT_EQ(r.line, "ls dir2/../dir2a");
        applyCompletion(r, false, 100, s);
        ASSERT_EQ(r.line, "ls dir2/../dir2");
    }

    {
        auto r = autoComplete("ls dir2a/", std::string::npos, syntax, false);
        applyCompletion(r, false, 100, s);
        ASSERT_EQ(r.line, "ls dir2a/nospace");
        applyCompletion(r, false, 100, s);
        ASSERT_EQ(r.line, "ls \"dir2a/dir space2\"");
        applyCompletion(r, false, 100, s);
        ASSERT_EQ(r.line, "ls \"dir2a/dir space\"");
        applyCompletion(r, false, 100, s);
        ASSERT_EQ(r.line, "ls dir2a/nospace");
    }

    {
        auto r = autoComplete("ls \"dir\"1/", std::string::npos, syntax, false);
        applyCompletion(r, true, 100, s);
        ASSERT_EQ(r.line, "ls \"dir1/sub11\"");
    }

    {
        auto r = autoComplete("ls dir1/\"../dir2/\"", std::string::npos, syntax, false);
        applyCompletion(r, true, 100, s);
        ASSERT_EQ(r.line, "ls \"dir1/../dir2/sub21\"");
    }

    {
        auto r = autoComplete("ls /test_autocomplete_meg", std::string::npos, syntax, false);
        applyCompletion(r, true, 100, s);
        ASSERT_EQ(r.line, "ls /test_autocomplete_megafs");
    }

    // unix style mega FS completions

    {
        auto r = autoComplete("ls ", std::string::npos, syntax, true);
        std::vector<std::string> e{ "dir1/", "dir2/", "dir2a/" };
        ASSERT_TRUE(cmp(r, e));
        applyCompletion(r, true, 100, s);
        ASSERT_EQ(r.line, "ls dir");
    }

    {
        auto r = autoComplete("ls di", std::string::npos, syntax, true);
        std::vector<std::string> e{ "dir1/", "dir2/", "dir2a/" };
        ASSERT_TRUE(cmp(r, e));
        applyCompletion(r, true, 100, s);
        ASSERT_EQ(r.line, "ls dir");
    }

    {
        auto r = autoComplete("ls dir2", std::string::npos, syntax, true);
        std::vector<std::string> e{ "dir2/", "dir2a/" };
        ASSERT_TRUE(cmp(r, e));
        applyCompletion(r, true, 100, s);
        ASSERT_EQ(r.line, "ls dir2");
    }

    {
        auto r = autoComplete("ls dir2a", std::string::npos, syntax, true);
        std::vector<std::string> e{ "dir2a/" };
        ASSERT_TRUE(cmp(r, e));
        applyCompletion(r, true, 100, s);
        ASSERT_EQ(r.line, "ls dir2a/");
    }

    {
        auto r = autoComplete("ls dir2 something after", 7, syntax, true);
        std::vector<std::string> e{ "dir2/", "dir2a/" };
        ASSERT_TRUE(cmp(r, e));
        applyCompletion(r, true, 100, s);
        ASSERT_EQ(r.line, "ls dir2 something after");
    }

    {
        auto r = autoComplete("ls dir2asomething immediately after", 8, syntax, true);
        std::vector<std::string> e{ "dir2a/" };
        ASSERT_TRUE(cmp(r, e));
        applyCompletion(r, true, 100, s);
        ASSERT_EQ(r.line, "ls dir2a/something immediately after");
    }

    {
        auto r = autoComplete("ls dir2/", std::string::npos, syntax, true);
        std::vector<std::string> e{ "dir2/sub21/", "dir2/sub22/" };
        ASSERT_TRUE(cmp(r, e));
        applyCompletion(r, true, 100, s);
        ASSERT_EQ(r.line, "ls dir2/sub2");
        auto rr = autoComplete("ls dir2/sub22", std::string::npos, syntax, true);
        applyCompletion(rr, true, 100, s);
        ASSERT_EQ(rr.line, "ls dir2/sub22/");
    }

    {
        auto r = autoComplete("ls dir2/./", std::string::npos, syntax, true);
        std::vector<std::string> e{ "dir2/./sub21/", "dir2/./sub22/" };
        ASSERT_TRUE(cmp(r, e));
        applyCompletion(r, true, 100, s);
        ASSERT_EQ(r.line, "ls dir2/./sub2");
    }

    {
        auto r = autoComplete("ls dir2/..", std::string::npos, syntax, true);
        std::vector<std::string> e{ "dir2/../" };
        ASSERT_TRUE(cmp(r, e));
        applyCompletion(r, true, 100, s);
        ASSERT_EQ(r.line, "ls dir2/../");
    }

    {
        auto r = autoComplete("ls dir2/../", std::string::npos, syntax, true);
        std::vector<std::string> e{ "dir2/../dir1/", "dir2/../dir2/", "dir2/../dir2a/" };
        ASSERT_TRUE(cmp(r, e));
        applyCompletion(r, true, 100, s);
        ASSERT_EQ(r.line, "ls dir2/../dir");
    }

    {
        auto r = autoComplete("ls dir2/../", std::string::npos, syntax, true);
        std::vector<std::string> e{ "dir2/../dir1/", "dir2/../dir2/", "dir2/../dir2a/" };
        ASSERT_TRUE(cmp(r, e));
        applyCompletion(r, true, 100, s);
        ASSERT_EQ(r.line, "ls dir2/../dir");
    }

    {
        auto r = autoComplete("ls dir2a/d", std::string::npos, syntax, true);
        applyCompletion(r, true, 100, s);
        ASSERT_EQ(r.line, "ls \"dir2a/dir space\"");
        auto rr = autoComplete("ls \"dir2a/dir space\"/", std::string::npos, syntax, false);
        applyCompletion(rr, true, 100, s);
        ASSERT_EQ(rr.line, "ls \"dir2a/dir space/next\"");
    }

    {
        auto r = autoComplete("ls \"dir\"1/", std::string::npos, syntax, true);
        applyCompletion(r, true, 100, s);
        ASSERT_EQ(r.line, "ls \"dir1/sub1\"");
    }

    {
        auto r = autoComplete("ls dir1/\"../dir2/\"", std::string::npos, syntax, true);
        applyCompletion(r, true, 100, s);
        ASSERT_EQ(r.line, "ls \"dir1/../dir2/sub2\"");
    }

    {
        auto r = autoComplete("ls /test_autocomplete_meg", std::string::npos, syntax, true);
        applyCompletion(r, true, 100, s);
        ASSERT_EQ(r.line, "ls /test_autocomplete_megafs/");
        r = autoComplete(r.line + "dir2a", std::string::npos, syntax, true);
        applyCompletion(r, true, 100, s);
        ASSERT_EQ(r.line, "ls /test_autocomplete_megafs/dir2a/");
        r = autoComplete(r.line + "d", std::string::npos, syntax, true);
        applyCompletion(r, true, 100, s);
        ASSERT_EQ(r.line, "ls \"/test_autocomplete_megafs/dir2a/dir space\"");
    }

    fs::current_path(old_cwd);

}
#endif

#ifdef ENABLE_CHAT

/**
 * @brief TEST_F SdkTestChat
 *
 * Initialize a test scenario by:
 *
 * - Setting a new contact to chat with
 *
 * Performs different operations related to chats:
 *
 * - Fetch the list of available chats
 * - Create a group chat
 * - Remove a peer from the chat
 * - Invite a contact to a chat
 * - Get the user-specific URL for the chat
 * - Update permissions of an existing peer in a chat
 */
TEST_F(SdkTest, SdkTestChat)
{
    LOG_info << "___TEST Chat___";
    getAccountsForTest(2);

    // --- Send a new contact request ---

    string message = "Hi contact. This is a testing message";

    mApi[1].contactRequestUpdated = false;
    ASSERT_NO_FATAL_FAILURE( inviteContact(0, mApi[1].email, message, MegaContactRequest::INVITE_ACTION_ADD) );
    ASSERT_TRUE( waitForResponse(&mApi[1].contactRequestUpdated) )   // at the target side (auxiliar account)
            << "Contact request update not received after " << maxTimeout << " seconds";
    // if there were too many invitations within a short period of time, the invitation can be rejected by
    // the API with `API_EOVERQUOTA = -17` as counter spamming meassure (+500 invites in the last 50 days)

    // --- Accept a contact invitation ---

    ASSERT_NO_FATAL_FAILURE( getContactRequest(1, false) );

    mApi[0].contactRequestUpdated = mApi[1].contactRequestUpdated = false;
    ASSERT_NO_FATAL_FAILURE( replyContact(mApi[1].cr.get(), MegaContactRequest::REPLY_ACTION_ACCEPT) );
    ASSERT_TRUE( waitForResponse(&mApi[1].contactRequestUpdated) )   // at the target side (auxiliar account)
            << "Contact request update not received after " << maxTimeout << " seconds";
    ASSERT_TRUE( waitForResponse(&mApi[0].contactRequestUpdated) )   // at the target side (main account)
            << "Contact request update not received after " << maxTimeout << " seconds";

    mApi[1].cr.reset();


    // --- Check list of available chats --- (fetch is done at SetUp())

    size_t numChats = mApi[0].chats.size();      // permanent chats cannot be deleted, so they're kept forever


    // --- Create a group chat ---

    MegaTextChatPeerList *peers;
    handle h;
    bool group;

    h = megaApi[1]->getMyUser()->getHandle();
    peers = MegaTextChatPeerList::createInstance();//new MegaTextChatPeerListPrivate();
    peers->addPeer(h, PRIV_STANDARD);
    group = true;

    mApi[1].chatUpdated = false;
    mApi[0].requestFlags[MegaRequest::TYPE_CHAT_CREATE] = false;
    ASSERT_NO_FATAL_FAILURE( createChat(group, peers) );
    ASSERT_TRUE( waitForResponse(&mApi[0].requestFlags[MegaRequest::TYPE_CHAT_CREATE]) )
            << "Cannot create a new chat";
    ASSERT_EQ(MegaError::API_OK, mApi[0].lastError) << "Chat creation failed (error: " << mApi[0].lastError << ")";
    ASSERT_TRUE( waitForResponse(&mApi[1].chatUpdated ))   // at the target side (auxiliar account)
            << "Chat update not received after " << maxTimeout << " seconds";

    MegaHandle chatid = mApi[0].chatid;   // set at onRequestFinish() of chat creation request

    delete peers;

    // check the new chat information
    ASSERT_EQ(mApi[0].chats.size(), ++numChats) << "Unexpected received number of chats";
    ASSERT_TRUE(mApi[1].chatUpdated) << "The peer didn't receive notification of the chat creation";


    // --- Remove a peer from the chat ---

    mApi[1].chatUpdated = false;
    mApi[0].requestFlags[MegaRequest::TYPE_CHAT_REMOVE] = false;
    megaApi[0]->removeFromChat(chatid, h);
    ASSERT_TRUE( waitForResponse(&mApi[0].requestFlags[MegaRequest::TYPE_CHAT_REMOVE]) )
            << "Chat remove failed after " << maxTimeout << " seconds";
    ASSERT_EQ(MegaError::API_OK, mApi[0].lastError) << "Removal of chat peer failed (error: " << mApi[0].lastError << ")";
    int numpeers = mApi[0].chats[chatid]->getPeerList() ? mApi[0].chats[chatid]->getPeerList()->size() : 0;
    ASSERT_EQ(numpeers, 0) << "Wrong number of peers in the list of peers";
    ASSERT_TRUE( waitForResponse(&mApi[1].chatUpdated) )   // at the target side (auxiliar account)
            << "Didn't receive notification of the peer removal after " << maxTimeout << " seconds";


    // --- Invite a contact to a chat ---

    mApi[1].chatUpdated = false;
    mApi[0].requestFlags[MegaRequest::TYPE_CHAT_INVITE] = false;
    megaApi[0]->inviteToChat(chatid, h, PRIV_STANDARD);
    ASSERT_TRUE( waitForResponse(&mApi[0].requestFlags[MegaRequest::TYPE_CHAT_INVITE]) )
            << "Chat invitation failed after " << maxTimeout << " seconds";
    ASSERT_EQ(MegaError::API_OK, mApi[0].lastError) << "Invitation of chat peer failed (error: " << mApi[0].lastError << ")";
    numpeers = mApi[0].chats[chatid]->getPeerList() ? mApi[0].chats[chatid]->getPeerList()->size() : 0;
    ASSERT_EQ(numpeers, 1) << "Wrong number of peers in the list of peers";
    ASSERT_TRUE( waitForResponse(&mApi[1].chatUpdated) )   // at the target side (auxiliar account)
            << "The peer didn't receive notification of the invitation after " << maxTimeout << " seconds";


    // --- Get the user-specific URL for the chat ---

    mApi[0].requestFlags[MegaRequest::TYPE_CHAT_URL] = false;
    megaApi[0]->getUrlChat(chatid);
    ASSERT_TRUE( waitForResponse(&mApi[0].requestFlags[MegaRequest::TYPE_CHAT_URL]) )
            << "Retrieval of chat URL failed after " << maxTimeout << " seconds";
    ASSERT_EQ(MegaError::API_OK, mApi[0].lastError) << "Retrieval of chat URL failed (error: " << mApi[0].lastError << ")";


    // --- Update Permissions of an existing peer in the chat

    mApi[1].chatUpdated = false;
    mApi[0].requestFlags[MegaRequest::TYPE_CHAT_UPDATE_PERMISSIONS] = false;
    megaApi[0]->updateChatPermissions(chatid, h, PRIV_RO);
    ASSERT_TRUE( waitForResponse(&mApi[0].requestFlags[MegaRequest::TYPE_CHAT_UPDATE_PERMISSIONS]) )
            << "Update chat permissions failed after " << maxTimeout << " seconds";
    ASSERT_EQ(MegaError::API_OK, mApi[0].lastError) << "Update of chat permissions failed (error: " << mApi[0].lastError << ")";
    ASSERT_TRUE( waitForResponse(&mApi[1].chatUpdated) )   // at the target side (auxiliar account)
            << "The peer didn't receive notification of the invitation after " << maxTimeout << " seconds";

}
#endif

class myMIS : public MegaInputStream
{
public:
    int64_t size;
    ifstream ifs;

    myMIS(const char* filename)
        : ifs(filename, ios::binary)
    {
        ifs.seekg(0, ios::end);
        size = ifs.tellg();
        ifs.seekg(0, ios::beg);
    }
    virtual int64_t getSize() { return size; }

    virtual bool read(char *buffer, size_t size) {
        if (buffer)
        {
            ifs.read(buffer, size);
        }
        else
        {
            ifs.seekg(size, ios::cur);
        }
        return !ifs.fail();
    }
};


TEST_F(SdkTest, SdkTestFingerprint)
{
    LOG_info << "___TEST fingerprint stream/file___";
    getAccountsForTest(2);

    int filesizes[] = { 10, 100, 1000, 10000, 100000, 10000000 };
    string expected[] = {
        "DAQoBAMCAQQDAgEEAwAAAAAAAAQAypo7",
        "DAWQjMO2LBXoNwH_agtF8CX73QQAypo7",
        "EAugDFlhW_VTCMboWWFb9VMIxugQAypo7",
        "EAhAnWCqOGBx0gGOWe7N6wznWRAQAypo7",
        "GA6CGAQFLOwb40BGchttx22PvhZ5gQAypo7",
        "GA4CWmAdW1TwQ-bddEIKTmSDv0b2QQAypo7",
    };

    FSACCESS_CLASS fsa;
    string name = "testfile";
    LocalPath localname = LocalPath::fromPath(name, fsa);

    int value = 0x01020304;
    for (int i = sizeof filesizes / sizeof filesizes[0]; i--; )
    {
        {
            ofstream ofs(name.c_str(), ios::binary);
            char s[8192];
            ofs.rdbuf()->pubsetbuf(s, sizeof s);
            for (int j = filesizes[i] / sizeof(value); j-- ; ) ofs.write((char*)&value, sizeof(value));
            ofs.write((char*)&value, filesizes[i] % sizeof(value));
        }

        fsa.setmtimelocal(localname, 1000000000);

        string streamfp, filefp;
        {
            m_time_t mtime = 0;
            {
                auto nfa = fsa.newfileaccess();
                nfa->fopen(localname);
                mtime = nfa->mtime;
            }

            myMIS mis(name.c_str());
            streamfp.assign(megaApi[0]->getFingerprint(&mis, mtime));
        }

        filefp = megaApi[0]->getFingerprint(name.c_str());

        ASSERT_EQ(streamfp, filefp);
        ASSERT_EQ(streamfp, expected[i]);
    }
}


static void incrementFilename(string& s)
{
    if (s.size() > 2)
    {
        if (isdigit(s[s.size() - 2]) | !isdigit(s[s.size() - 1]))
        {
            s += "00";
        }
        else
        {
            s[s.size() - 1] += 1;
            if (s[s.size() - 1] > '9')
            {
                s[s.size() - 1] -= 1;
                s[s.size() - 2] += 1;
            }
        }
    }
}

struct second_timer
{
    m_time_t t;
    m_time_t pause_t;
    second_timer() { t = m_time(); }
    void reset () { t = m_time(); }
    void pause() { pause_t = m_time(); }
    void resume() { t += m_time() - pause_t; }
    size_t elapsed() { return size_t(m_time() - t); }
};

namespace mega
{
    class DebugTestHook
    {
    public:
        static int countdownToOverquota;
        static int countdownTo404;
        static int countdownTo403;
        static int countdownToTimeout;
        static bool isRaid;
        static bool isRaidKnown;

        static void onSetIsRaid_morechunks(::mega::RaidBufferManager* tbm)
        {

            unsigned oldvalue = tbm->raidLinesPerChunk;
            tbm->raidLinesPerChunk /= 4;
            LOG_info << "adjusted raidlinesPerChunk from " << oldvalue << " to " << tbm->raidLinesPerChunk;
        }

        static bool  onHttpReqPost509(HttpReq* req)
        {
            if (req->type == REQ_BINARY)
            {
                if (countdownToOverquota-- == 0) {
                    req->httpstatus = 509;
                    req->timeleft = 30;  // in seconds
                    req->status = REQ_FAILURE;

                    LOG_info << "SIMULATING HTTP GET 509 OVERQUOTA";
                    return true;
                }
            }
            return false;
        }

        static bool  onHttpReqPost404Or403(HttpReq* req)
        {
            if (req->type == REQ_BINARY)
            {
                if (countdownTo404-- == 0) {
                    req->httpstatus = 404;
                    req->status = REQ_FAILURE;

                    LOG_info << "SIMULATING HTTP GET 404";
                    return true;
                }
                if (countdownTo403-- == 0) {
                    req->httpstatus = 403;
                    req->status = REQ_FAILURE;

                    LOG_info << "SIMULATING HTTP GET 403";
                    return true;
                }
            }
            return false;
        }


        static bool  onHttpReqPostTimeout(HttpReq* req)
        {
            if (req->type == REQ_BINARY)
            {
                if (countdownToTimeout-- == 0) {
                    req->lastdata = Waiter::ds;
                    req->status = REQ_INFLIGHT;

                    LOG_info << "SIMULATING HTTP TIMEOUT (timeout period begins now)";
                    return true;
                }
            }
            return false;
        }

        static void onSetIsRaid(::mega::RaidBufferManager* tbm)
        {
            isRaid = tbm->isRaid();
            isRaidKnown = true;
        }

        static bool resetForTests()
        {
#ifdef MEGASDK_DEBUG_TEST_HOOKS_ENABLED
            globalMegaTestHooks = MegaTestHooks(); // remove any callbacks set in other tests
            countdownToOverquota = 3;
            countdownTo404 = 5;
            countdownTo403 = 10;
            countdownToTimeout = 15;
            isRaid = false;
            isRaidKnown = false;
            return true;
#else
            return false;
#endif
        }

        static void onSetIsRaid_smallchunks10(::mega::RaidBufferManager* tbm)
        {
            tbm->raidLinesPerChunk = 10;
        }

    };

    int DebugTestHook::countdownToOverquota = 3;
    bool DebugTestHook::isRaid = false;
    bool DebugTestHook::isRaidKnown = false;
    int DebugTestHook::countdownTo404 = 5;
    int DebugTestHook::countdownTo403 = 10;
    int DebugTestHook::countdownToTimeout = 15;

}


/**
* @brief TEST_F SdkTestCloudraidTransfers
*
* - Download our well-known cloudraid file with standard settings
* - Download our well-known cloudraid file, but this time with small chunk sizes and periodically pausing and unpausing
* - Download our well-known cloudraid file, but this time with small chunk sizes and periodically destrying the megaApi object, then recreating and Resuming (with session token)
*
*/

#ifdef DEBUG
TEST_F(SdkTest, SdkTestCloudraidTransfers)
{
    LOG_info << "___TEST Cloudraid transfers___";
    getAccountsForTest(2);

    ASSERT_TRUE(DebugTestHook::resetForTests()) << "SDK test hooks are not enabled in release mode";

    MegaNode *rootnode = megaApi[0]->getRootNode();

    ASSERT_NO_FATAL_FAILURE(importPublicLink(0, "https://mega.nz/#!zAJnUTYD!8YE5dXrnIEJ47NdDfFEvqtOefhuDMphyae0KY5zrhns", rootnode));
    MegaHandle imported_file_handle = mApi[0].h;

    MegaNode *nimported = megaApi[0]->getNodeByHandle(imported_file_handle);


    string filename = DOTSLASH "cloudraid_downloaded_file.sdktest";
    deleteFile(filename.c_str());

    // plain cloudraid download
    mApi[0].transferFlags[MegaTransfer::TYPE_DOWNLOAD] = false;
    megaApi[0]->startDownload(nimported, filename.c_str());
    ASSERT_TRUE(waitForResponse(&mApi[0].transferFlags[MegaTransfer::TYPE_DOWNLOAD], 600))
        << "Download cloudraid transfer failed after " << maxTimeout << " seconds";
    ASSERT_EQ(MegaError::API_OK, mApi[0].lastError) << "Cannot download the cloudraid file (error: " << mApi[0].lastError << ")";


    // cloudraid download with periodic pause and resume

    incrementFilename(filename);
    deleteFile(filename.c_str());

    // smaller chunk sizes so we can get plenty of pauses
    #ifdef MEGASDK_DEBUG_TEST_HOOKS_ENABLED
    globalMegaTestHooks.onSetIsRaid = ::mega::DebugTestHook::onSetIsRaid_morechunks;
    #endif

    // plain cloudraid download
    {
        onTransferUpdate_progress = 0;
        onTransferUpdate_filesize = 0;
        mApi[0].transferFlags[MegaTransfer::TYPE_DOWNLOAD] = false;
        megaApi[0]->startDownload(nimported, filename.c_str());

        m_off_t lastprogress = 0, pausecount = 0;
        second_timer t;
        while (t.elapsed() < 60 && (onTransferUpdate_filesize == 0 || onTransferUpdate_progress < onTransferUpdate_filesize))
        {
            if (onTransferUpdate_progress > lastprogress)
            {
                megaApi[0]->pauseTransfers(true);
                pausecount += 1;
                WaitMillisec(100);
                megaApi[0]->pauseTransfers(false);
                lastprogress = onTransferUpdate_progress;
            }
            WaitMillisec(100);
        }
        ASSERT_LT(t.elapsed(), 60u) << "timed out downloading cloudraid file";
        ASSERT_GE(onTransferUpdate_filesize, 0u);
        ASSERT_TRUE(onTransferUpdate_progress == onTransferUpdate_filesize);
        ASSERT_GE(pausecount, 3);
        ASSERT_TRUE(waitForResponse(&mApi[0].transferFlags[MegaTransfer::TYPE_DOWNLOAD], 30))<< "Download cloudraid transfer with pauses failed";
        ASSERT_EQ(MegaError::API_OK, mApi[0].lastError) << "Cannot download the cloudraid file (error: " << mApi[0].lastError << ")";
    }


    incrementFilename(filename);
    deleteFile(filename.c_str());

    // cloudraid download with periodic full exit and resume from session ID
    // plain cloudraid download
    {
        megaApi[0]->setMaxDownloadSpeed(32 * 1024 * 1024 * 8 / 30); // should take 30 seconds, not counting exit/resume session
        mApi[0].transferFlags[MegaTransfer::TYPE_DOWNLOAD] = false;
        megaApi[0]->startDownload(nimported, filename.c_str());

        std::string sessionId = megaApi[0]->dumpSession();

        onTransferUpdate_progress = 0;// updated in callbacks
        onTransferUpdate_filesize = 0;
        m_off_t lastprogress = 0;
        unsigned exitresumecount = 0;
        second_timer t;
        auto initialOnTranferFinishedCount = onTranferFinishedCount;
        auto lastOnTranferFinishedCount = onTranferFinishedCount;
        while (t.elapsed() < 180 && onTranferFinishedCount < initialOnTranferFinishedCount + 2)
        {
            if (onTransferUpdate_progress > lastprogress + onTransferUpdate_filesize/6)
            {
                megaApi[0].reset();
                exitresumecount += 1;
                WaitMillisec(100);

                megaApi[0].reset(new MegaApi(APP_KEY.c_str(), megaApiCacheFolder(0).c_str(), USER_AGENT.c_str(), int(0), unsigned(THREADS_PER_MEGACLIENT)));
                mApi[0].megaApi = megaApi[0].get();
                megaApi[0]->addListener(this);
                megaApi[0]->setMaxDownloadSpeed(32 * 1024 * 1024 * 8 / 30); // should take 30 seconds, not counting exit/resume session

                t.pause();
                ASSERT_NO_FATAL_FAILURE(resumeSession(sessionId.c_str()));
                ASSERT_NO_FATAL_FAILURE(fetchnodes(0));
                t.resume();

                lastprogress = onTransferUpdate_progress;
            }
            else if (onTranferFinishedCount > lastOnTranferFinishedCount)
            {
                t.reset();
                lastOnTranferFinishedCount = onTranferFinishedCount;
                deleteFile(filename.c_str());
                onTransferUpdate_progress = 0;
                onTransferUpdate_filesize = 0;
                lastprogress = 0;
                mApi[0].transferFlags[MegaTransfer::TYPE_DOWNLOAD] = false;
                megaApi[0]->startDownload(nimported, filename.c_str());
            }
            WaitMillisec(1);
        }
        ASSERT_EQ(onTransferUpdate_progress, onTransferUpdate_filesize);
        ASSERT_EQ(initialOnTranferFinishedCount + 2, onTranferFinishedCount);
        ASSERT_GE(exitresumecount, 6u);
        ASSERT_TRUE(waitForResponse(&mApi[0].transferFlags[MegaTransfer::TYPE_DOWNLOAD], 1)) << "Download cloudraid transfer with pauses failed";
        ASSERT_EQ(MegaError::API_OK, mApi[0].lastError) << "Cannot download the cloudraid file (error: " << mApi[0].lastError << ")";
    }

    ASSERT_TRUE(DebugTestHook::resetForTests()) << "SDK test hooks are not enabled in release mode";
}
#endif


/**
* @brief TEST_F SdkTestCloudraidTransferWithConnectionFailures
*
* Download a cloudraid file but with a connection failing with http errors 404 and 403.   The download should recover from the problems in 5 channel mode
*
*/

#ifdef DEBUG
TEST_F(SdkTest, SdkTestCloudraidTransferWithConnectionFailures)
{
    LOG_info << "___TEST Cloudraid transfers___";
    getAccountsForTest(2);

    ASSERT_TRUE(DebugTestHook::resetForTests()) << "SDK test hooks are not enabled in release mode";

    std::unique_ptr<MegaNode> rootnode{megaApi[0]->getRootNode()};

    ASSERT_NO_FATAL_FAILURE(importPublicLink(0, "https://mega.nz/#!zAJnUTYD!8YE5dXrnIEJ47NdDfFEvqtOefhuDMphyae0KY5zrhns", rootnode.get()));
    MegaHandle imported_file_handle = mApi[0].h;
    std::unique_ptr<MegaNode> nimported{megaApi[0]->getNodeByHandle(imported_file_handle)};


    string filename = DOTSLASH "cloudraid_downloaded_file.sdktest";
    deleteFile(filename.c_str());

    // set up for 404 and 403 errors
    // smaller chunk sizes so we can get plenty of pauses
    DebugTestHook::countdownTo404 = 5;
    DebugTestHook::countdownTo403 = 12;
#ifdef MEGASDK_DEBUG_TEST_HOOKS_ENABLED
    globalMegaTestHooks.onHttpReqPost = DebugTestHook::onHttpReqPost404Or403;
    globalMegaTestHooks.onSetIsRaid = DebugTestHook::onSetIsRaid_morechunks;
#endif

    // plain cloudraid download
    {
        onTransferUpdate_progress = 0;
        onTransferUpdate_filesize = 0;
        mApi[0].transferFlags[MegaTransfer::TYPE_DOWNLOAD] = false;
        megaApi[0]->startDownload(nimported.get(), filename.c_str());

        ASSERT_TRUE(waitForResponse(&mApi[0].transferFlags[MegaTransfer::TYPE_DOWNLOAD], 180)) << "Cloudraid download with 404 and 403 errors time out (180 seconds)";
        ASSERT_EQ(MegaError::API_OK, mApi[0].lastError) << "Cannot download the cloudraid file (error: " << mApi[0].lastError << ")";
        ASSERT_GE(onTransferUpdate_filesize, 0u);
        ASSERT_TRUE(onTransferUpdate_progress == onTransferUpdate_filesize);
        ASSERT_LT(DebugTestHook::countdownTo404, 0);
        ASSERT_LT(DebugTestHook::countdownTo403, 0);
    }


    ASSERT_TRUE(DebugTestHook::resetForTests()) << "SDK test hooks are not enabled in release mode";
}
#endif


/**
* @brief TEST_F SdkTestCloudraidTransferWithConnectionFailures
*
* Download a cloudraid file but with a connection failing with http errors 404 and 403.   The download should recover from the problems in 5 channel mode
*
*/

#ifdef DEBUG
TEST_F(SdkTest, SdkTestCloudraidTransferWithSingleChannelTimeouts)
{
    LOG_info << "___TEST Cloudraid transfers___";
    getAccountsForTest(2);

    ASSERT_TRUE(DebugTestHook::resetForTests()) << "SDK test hooks are not enabled in release mode";

    std::unique_ptr<MegaNode> rootnode{megaApi[0]->getRootNode()};

    ASSERT_NO_FATAL_FAILURE(importPublicLink(0, "https://mega.nz/#!zAJnUTYD!8YE5dXrnIEJ47NdDfFEvqtOefhuDMphyae0KY5zrhns", rootnode.get()));
    MegaHandle imported_file_handle = mApi[0].h;
    std::unique_ptr<MegaNode> nimported{megaApi[0]->getNodeByHandle(imported_file_handle)};


    string filename = DOTSLASH "cloudraid_downloaded_file.sdktest";
    deleteFile(filename.c_str());

    // set up for 404 and 403 errors
    // smaller chunk sizes so we can get plenty of pauses
    DebugTestHook::countdownToTimeout = 15;
#ifdef MEGASDK_DEBUG_TEST_HOOKS_ENABLED
    globalMegaTestHooks.onHttpReqPost = DebugTestHook::onHttpReqPostTimeout;
    globalMegaTestHooks.onSetIsRaid = DebugTestHook::onSetIsRaid_morechunks;
#endif

    // plain cloudraid download
    {
        onTransferUpdate_progress = 0;
        onTransferUpdate_filesize = 0;
        mApi[0].transferFlags[MegaTransfer::TYPE_DOWNLOAD] = false;
        megaApi[0]->startDownload(nimported.get(), filename.c_str());

        ASSERT_TRUE(waitForResponse(&mApi[0].transferFlags[MegaTransfer::TYPE_DOWNLOAD], 180)) << "Cloudraid download with timeout errors timed out (180 seconds)";
        ASSERT_EQ(MegaError::API_OK, mApi[0].lastError) << "Cannot download the cloudraid file (error: " << mApi[0].lastError << ")";
        ASSERT_GE(onTransferUpdate_filesize, 0u);
        ASSERT_EQ(onTransferUpdate_progress, onTransferUpdate_filesize);
        ASSERT_LT(DebugTestHook::countdownToTimeout, 0);
    }
    ASSERT_TRUE(DebugTestHook::resetForTests()) << "SDK test hooks are not enabled in release mode";
}
#endif



/**
* @brief TEST_F SdkTestOverquotaNonCloudraid
*
* Induces a simulated overquota error during a conventional download.  Confirms the download stops, pauses, and resumes.
*
*/

#ifdef DEBUG
TEST_F(SdkTest, SdkTestOverquotaNonCloudraid)
{
    LOG_info << "___TEST SdkTestOverquotaNonCloudraid";
    getAccountsForTest(2);

    //for (int i = 0; i < 1000; ++i) {
    ASSERT_TRUE(DebugTestHook::resetForTests()) << "SDK test hooks are not enabled in release mode";

    // make a file to download, and upload so we can pull it down
    std::unique_ptr<MegaNode> rootnode{megaApi[0]->getRootNode()};
    deleteFile(UPFILE);
    createFile(UPFILE, true);
    mApi[0].transferFlags[MegaTransfer::TYPE_UPLOAD] = false;
    megaApi[0]->startUpload(UPFILE.c_str(), rootnode.get());
    ASSERT_TRUE(waitForResponse(&mApi[0].transferFlags[MegaTransfer::TYPE_UPLOAD], 600))
        << "Upload transfer failed after " << 600 << " seconds";
    std::unique_ptr<MegaNode> n1{megaApi[0]->getNodeByHandle(mApi[0].h)};
    ASSERT_NE(n1.get(), ((::mega::MegaNode *)NULL));

    // set up to simulate 509 error
    DebugTestHook::isRaid = false;
    DebugTestHook::isRaidKnown = false;
    DebugTestHook::countdownToOverquota = 3;
    #ifdef MEGASDK_DEBUG_TEST_HOOKS_ENABLED
    globalMegaTestHooks.onHttpReqPost = DebugTestHook::onHttpReqPost509;
    globalMegaTestHooks.onSetIsRaid = DebugTestHook::onSetIsRaid;
    #endif

    // download - we should see a 30 second pause for 509 processing in the middle
    string filename2 = DOTSLASH + DOWNFILE;
    deleteFile(filename2);
    mApi[0].transferFlags[MegaTransfer::TYPE_DOWNLOAD] = false;
    megaApi[0]->startDownload(n1.get(), filename2.c_str());

    // get to 30 sec pause point
    second_timer t;
    while (t.elapsed() < 30 && DebugTestHook::countdownToOverquota >= 0)
    {
        WaitMillisec(1000);
    }
    ASSERT_TRUE(DebugTestHook::isRaidKnown);
    ASSERT_FALSE(DebugTestHook::isRaid);

    // ok so now we should see no more http requests sent for 30 seconds. Test 20 for reliable testing
    int originalcount = DebugTestHook::countdownToOverquota;
    second_timer t2;
    while (t2.elapsed() < 20)
    {
        WaitMillisec(1000);
    }
    ASSERT_TRUE(DebugTestHook::countdownToOverquota == originalcount);

    // Now wait for the file to finish

    ASSERT_TRUE(waitForResponse(&mApi[0].transferFlags[MegaTransfer::TYPE_DOWNLOAD], 600))
        << "Download transfer failed after " << maxTimeout << " seconds";
    ASSERT_EQ(MegaError::API_OK, mApi[0].lastError) << "Cannot download the file (error: " << mApi[0].lastError << ")";

    ASSERT_LT(DebugTestHook::countdownToOverquota, 0);
    ASSERT_LT(DebugTestHook::countdownToOverquota, originalcount);  // there should have been more http activity after the wait

    ASSERT_TRUE(DebugTestHook::resetForTests()) << "SDK test hooks are not enabled in release mode";

    //cout << "Passed round " << i << endl; }

}
#endif


/**
* @brief TEST_F SdkTestOverquotaNonCloudraid
*
* use the hooks to simulate an overquota condition while running a raid download transfer, and check the handling
*
*/

#ifdef DEBUG
TEST_F(SdkTest, SdkTestOverquotaCloudraid)
{
    LOG_info << "___TEST SdkTestOverquotaCloudraid";
    getAccountsForTest(2);

    ASSERT_TRUE(DebugTestHook::resetForTests()) << "SDK test hooks are not enabled in release mode";

    ASSERT_NO_FATAL_FAILURE(importPublicLink(0, "https://mega.nz/#!zAJnUTYD!8YE5dXrnIEJ47NdDfFEvqtOefhuDMphyae0KY5zrhns", megaApi[0]->getRootNode()));
    MegaHandle imported_file_handle = mApi[0].h;
    MegaNode *nimported = megaApi[0]->getNodeByHandle(imported_file_handle);

    // set up to simulate 509 error
    DebugTestHook::isRaid = false;
    DebugTestHook::isRaidKnown = false;
    DebugTestHook::countdownToOverquota = 8;
    #ifdef MEGASDK_DEBUG_TEST_HOOKS_ENABLED
    globalMegaTestHooks.onHttpReqPost = DebugTestHook::onHttpReqPost509;
    globalMegaTestHooks.onSetIsRaid = DebugTestHook::onSetIsRaid;
    #endif

    // download - we should see a 30 second pause for 509 processing in the middle
    string filename2 = DOTSLASH + DOWNFILE;
    deleteFile(filename2);
    mApi[0].transferFlags[MegaTransfer::TYPE_DOWNLOAD] = false;
    megaApi[0]->startDownload(nimported, filename2.c_str());

    // get to 30 sec pause point
    second_timer t;
    while (t.elapsed() < 30 && DebugTestHook::countdownToOverquota >= 0)
    {
        WaitMillisec(1000);
    }
    ASSERT_TRUE(DebugTestHook::isRaidKnown);
    ASSERT_TRUE(DebugTestHook::isRaid);

    // ok so now we should see no more http requests sent for 30 seconds.  Test 20 for reliablilty
    int originalcount = DebugTestHook::countdownToOverquota;
    second_timer t2;
    while (t2.elapsed() < 20)
    {
        WaitMillisec(1000);
    }
    ASSERT_EQ(DebugTestHook::countdownToOverquota, originalcount);

    // Now wait for the file to finish

    ASSERT_TRUE(waitForResponse(&mApi[0].transferFlags[MegaTransfer::TYPE_DOWNLOAD], 600))
        << "Download transfer failed after " << maxTimeout << " seconds";
    ASSERT_EQ(MegaError::API_OK, mApi[0].lastError) << "Cannot download the file (error: " << mApi[0].lastError << ")";

    ASSERT_LT(DebugTestHook::countdownToOverquota, 0);
    ASSERT_LT(DebugTestHook::countdownToOverquota, originalcount);  // there should have been more http activity after the wait

    ASSERT_TRUE(DebugTestHook::resetForTests()) << "SDK test hooks are not enabled in release mode";
}
#endif


struct CheckStreamedFile_MegaTransferListener : public MegaTransferListener
{
    typedef ::mega::byte byte;

    size_t reserved;
    size_t receiveBufPos;
    size_t file_start_offset;
    byte* receiveBuf;
    bool completedSuccessfully;
    bool completedUnsuccessfully;
    MegaError* completedUnsuccessfullyError;
    byte* compareDecryptedData;
    bool comparedEqual;


    CheckStreamedFile_MegaTransferListener(size_t receiveStartPoint, size_t receiveSizeExpected, byte* fileCompareData)
        : reserved(0)
        , receiveBufPos(0)
        , file_start_offset(0)
        , receiveBuf(NULL)
        , completedSuccessfully(false)
        , completedUnsuccessfully(false)
        , completedUnsuccessfullyError(NULL)
        , compareDecryptedData(fileCompareData)
        , comparedEqual(true)
    {
        file_start_offset = receiveStartPoint;
        reserved = receiveSizeExpected;
        receiveBuf = new byte[reserved];
        compareDecryptedData = fileCompareData;
    }

    ~CheckStreamedFile_MegaTransferListener()
    {
        delete[] receiveBuf;
    }

    void onTransferStart(MegaApi *api, MegaTransfer *transfer) override
    {
    }
    void onTransferFinish(MegaApi* api, MegaTransfer *transfer, MegaError* error) override
    {
        if (error && error->getErrorCode() != API_OK)
        {
            ((error->getErrorCode() == API_EARGS && reserved == 0) ? completedSuccessfully : completedUnsuccessfully) = true;
            completedUnsuccessfullyError = error->copy();
        }
        else
        {
            if (0 != memcmp(receiveBuf, compareDecryptedData + file_start_offset, receiveBufPos))
                comparedEqual = false;
            completedSuccessfully = true;
        }
    }
    void onTransferUpdate(MegaApi *api, MegaTransfer *transfer) override
    {
    }
    void onTransferTemporaryError(MegaApi *api, MegaTransfer * /*transfer*/, MegaError* error) override
    {
        ostringstream msg;
        msg << "onTransferTemporaryError: " << (error ? error->getErrorString() : "NULL") << endl;
        api->log(MegaApi::LOG_LEVEL_WARNING, msg.str().c_str());
    }
    bool onTransferData(MegaApi *api, MegaTransfer *transfer, char *buffer, size_t size) override
    {
        assert(receiveBufPos + size <= reserved);
        memcpy(receiveBuf + receiveBufPos, buffer, size);
        receiveBufPos += size;

        if (0 != memcmp(receiveBuf, compareDecryptedData + file_start_offset, receiveBufPos))
            comparedEqual = false;

        return true;
    }
};


CheckStreamedFile_MegaTransferListener* StreamRaidFilePart(MegaApi* megaApi, m_off_t start, m_off_t end, bool raid, bool smallpieces, MegaNode* raidFileNode, MegaNode*nonRaidFileNode, ::mega::byte* filecomparedata)
{
    assert(raidFileNode && nonRaidFileNode);
    LOG_info << "stream test ---------------------------------------------------" << start << " to " << end << "(len " << end - start << ") " << (raid ? " RAID " : " non-raid ") << (raid ? (smallpieces ? " smallpieces " : "normalpieces") : "");

#ifdef MEGASDK_DEBUG_TEST_HOOKS_ENABLED
    globalMegaTestHooks.onSetIsRaid = smallpieces ? &DebugTestHook::onSetIsRaid_smallchunks10 : NULL;
#endif

    CheckStreamedFile_MegaTransferListener* p = new CheckStreamedFile_MegaTransferListener(size_t(start), size_t(end - start), filecomparedata);
    megaApi->setStreamingMinimumRate(0);
    megaApi->startStreaming(raid ? raidFileNode : nonRaidFileNode, start, end - start, p);
    return p;
}



/**
* @brief TEST_F SdkCloudraidStreamingSoakTest
*
* Stream random portions of the well-known file for 10 minutes, while randomly varying
*       raid / non-raid
*       front/end/middle  (especial attention to first and last raidlines, and varying start/end within a raidline)
*       large piece / small piece
*       small raid chunk sizes (so small pieces of file don't just load in one request per connection) / normal sizes
*
*/


TEST_F(SdkTest, SdkCloudraidStreamingSoakTest)
{
    LOG_info << "___TEST SdkCloudraidStreamingSoakTest";
    getAccountsForTest(2);

#ifdef MEGASDK_DEBUG_TEST_HOOKS_ENABLED
    ASSERT_TRUE(DebugTestHook::resetForTests()) << "SDK test hooks are not enabled in release mode";
#endif

    // ensure we have our standard raid test file
    ASSERT_NO_FATAL_FAILURE(importPublicLink(0, "https://mega.nz/#!zAJnUTYD!8YE5dXrnIEJ47NdDfFEvqtOefhuDMphyae0KY5zrhns", std::unique_ptr<MegaNode>{megaApi[0]->getRootNode()}.get()));
    MegaHandle imported_file_handle = mApi[0].h;
    MegaNode *nimported = megaApi[0]->getNodeByHandle(imported_file_handle);

    MegaNode *rootnode = megaApi[0]->getRootNode();

    // get the file, and upload as non-raid
    string filename2 = DOTSLASH + DOWNFILE;
    deleteFile(filename2);

    mApi[0].transferFlags[MegaTransfer::TYPE_DOWNLOAD] = false;
    megaApi[0]->startDownload(nimported, filename2.c_str());
    ASSERT_TRUE(waitForResponse(&mApi[0].transferFlags[MegaTransfer::TYPE_DOWNLOAD])) << "Setup transfer failed after " << maxTimeout << " seconds";
    ASSERT_EQ(MegaError::API_OK, mApi[0].lastError) << "Cannot download the initial file (error: " << mApi[0].lastError << ")";

    char raidchar = 0;
    char nonraidchar = 'M';

    string filename3 = filename2;
    incrementFilename(filename3);
    filename3 += ".neverseenbefore";
    deleteFile(filename3);
    copyFile(filename2, filename3);
    {
        fstream fs(filename3.c_str(), ios::in | ios::out | ios::binary);
        raidchar = (char)fs.get();
        fs.seekg(0);
        fs.put('M');  // we have to edit the file before upload, as Mega is too clever and will skip actual upload otherwise
        fs.flush();
    }

    // actual upload
    mApi[0].transferFlags[MegaTransfer::TYPE_UPLOAD] = false;
    megaApi[0]->startUpload(filename3.data(), rootnode);
    waitForResponse(&mApi[0].transferFlags[MegaTransfer::TYPE_UPLOAD]);

    ASSERT_EQ(MegaError::API_OK, mApi[0].lastError) << "Cannot upload a test file (error: " << mApi[0].lastError << ")";

    MegaNode *nonRaidNode = megaApi[0]->getNodeByHandle(mApi[0].h);

    int64_t filesize = getFilesize(filename2);
    std::ifstream compareDecryptedFile(filename2.c_str(), ios::binary);
    std::vector<::mega::byte> compareDecryptedData(static_cast<size_t>(filesize));
    compareDecryptedFile.read((char*)compareDecryptedData.data(), filesize);

    m_time_t starttime = m_time();
    int seconds_to_test_for = 60; //gRunningInCI ? 60 : 60 * 10;

    // ok loop for 10 minutes  (one munite under jenkins)
    srand(unsigned(starttime));
    int randomRunsDone = 0;
    m_off_t randomRunsBytes = 0;
    for (; m_time() - starttime < seconds_to_test_for; ++randomRunsDone)
    {

        int testtype = rand() % 10;
        int smallpieces = rand() % 2;
        int nonraid = rand() % 4 == 1;

        compareDecryptedData[0] = ::mega::byte(nonraid ? nonraidchar : raidchar);

        m_off_t start = 0, end = 0;

        if (testtype < 3)  // front of file
        {
            start = std::max<int>(0, rand() % 5 * 10240 - 1024);
            end = start + rand() % 5 * 10240;
        }
        else if (testtype == 3)  // within 1, 2, or 3 raidlines
        {
            start = std::max<int>(0, rand() % 5 * 10240 - 1024);
            end = start + rand() % (3 * RAIDLINE);
        }
        else if (testtype < 8) // end of file
        {
            end = std::min<m_off_t>(32620740, 32620740 + RAIDLINE - rand() % (2 * RAIDLINE));
            start = end - rand() % 5 * 10240;
        }
        else if (testtype == 8) // 0 size [seems this is not allowed at intermediate layer now - EARGS]
        {
            start = rand() % 32620740;
            end = start;
        }
        else // decent piece of the file
        {
            int pieceSize = 50000; //gRunningInCI ? 50000 : 5000000;
            start = rand() % pieceSize;
            int n = pieceSize / (smallpieces ? 100 : 1);
            end = start + n + rand() % n;
        }

        // seems 0 size not allowed now - make sure we get at least 1 byte
        if (start == end)
        {
            if (start > 0) start -= 1;
            else end += 1;
        }
        randomRunsBytes += end - start;

        LOG_info << "beginning stream test, " << start << " to " << end << "(len " << end - start << ") " << (nonraid ? " non-raid " : " RAID ") << (!nonraid ? (smallpieces ? " smallpieces " : "normalpieces") : "");

        CheckStreamedFile_MegaTransferListener* p = StreamRaidFilePart(megaApi[0].get(), start, end, !nonraid, smallpieces, nimported, nonRaidNode, compareDecryptedData.data());

        for (unsigned i = 0; p->comparedEqual; ++i)
        {
            WaitMillisec(100);
            if (p->completedUnsuccessfully)
            {
                ASSERT_FALSE(p->completedUnsuccessfully) << " on random run " << randomRunsDone << ", download failed: " << start << " to " << end << ", "
                    << (nonraid?"nonraid":"raid") <<  ", " << (smallpieces?"small pieces":"normal size pieces")
                    << ", reported error: " << (p->completedUnsuccessfullyError ? p->completedUnsuccessfullyError->getErrorCode() : 0)
                    << " " << (p->completedUnsuccessfullyError ? p->completedUnsuccessfullyError->getErrorString() : "NULL");
                break;
            }
            else if (p->completedSuccessfully)
            {
                break;
            }
            else if (i > maxTimeout * 10)
            {
                ASSERT_TRUE(i <= maxTimeout * 10) << "download took too long, more than " << maxTimeout << " seconds.  Is the free transfer quota exhausted?";
                break;
            }
        }
        ASSERT_TRUE(p->comparedEqual);

        delete p;

    }

    ASSERT_GT(randomRunsDone, 10 /*(gRunningInCI ? 10 : 100)*/ );

    ostringstream msg;
    msg << "Streaming test downloaded " << randomRunsDone << " samples of the file from random places and sizes, " << randomRunsBytes << " bytes total" << endl;
    megaApi[0]->log(MegaApi::LOG_LEVEL_DEBUG, msg.str().c_str());

    delete nimported;
    delete nonRaidNode;
    delete rootnode;

#ifdef MEGASDK_DEBUG_TEST_HOOKS_ENABLED
    ASSERT_TRUE(DebugTestHook::resetForTests()) << "SDK test hooks are not enabled in release mode";
#endif
}

TEST_F(SdkTest, SdkRecentsTest)
{
    LOG_info << "___TEST SdkRecentsTest___";
    getAccountsForTest(2);

    MegaNode *rootnode = megaApi[0]->getRootNode();

    deleteFile(UPFILE);
    deleteFile(DOWNFILE);

    string filename1 = UPFILE;
    createFile(filename1, false);
    auto err = synchronousStartUpload(0, filename1.c_str(), rootnode);
    ASSERT_EQ(MegaError::API_OK, err) << "Cannot upload a test file (error: " << err << ")";

    ofstream f(filename1);
    f << "update";
    f.close();

    err = synchronousStartUpload(0, filename1.c_str(), rootnode);
    ASSERT_EQ(MegaError::API_OK, err) << "Cannot upload an updated test file (error: " << err << ")";

    synchronousCatchup(0);

    string filename2 = DOWNFILE;
    createFile(filename2, false);

    err = synchronousStartUpload(0, filename2.c_str(), rootnode);
    ASSERT_EQ(MegaError::API_OK, err) << "Cannot upload a test file2 (error: " << err << ")";

    ofstream f2(filename2);
    f2 << "update";
    f2.close();

    err = synchronousStartUpload(0, filename2.c_str(), rootnode);
    ASSERT_EQ(MegaError::API_OK, err) << "Cannot upload an updated test file2 (error: " << err << ")";

    synchronousCatchup(0);


    std::unique_ptr<MegaRecentActionBucketList> buckets{megaApi[0]->getRecentActions(1, 10)};

    ostringstream logMsg;
    for (int i = 0; i < buckets->size(); ++i)
    {
        logMsg << "bucket " << to_string(i) << endl;
        megaApi[0]->log(MegaApi::LOG_LEVEL_INFO, logMsg.str().c_str());
        auto bucket = buckets->get(i);
        for (int j = 0; j < buckets->get(i)->getNodes()->size(); ++j)
        {
            auto node = bucket->getNodes()->get(j);
            logMsg << node->getName() << " " << node->getCreationTime() << " " << bucket->getTimestamp() << " " << bucket->getParentHandle() << " " << bucket->isUpdate() << " " << bucket->isMedia() << endl;
            megaApi[0]->log(MegaApi::LOG_LEVEL_DEBUG, logMsg.str().c_str());
        }
    }

    ASSERT_TRUE(buckets != nullptr);
    ASSERT_TRUE(buckets->size() > 0);
    ASSERT_TRUE(buckets->get(0)->getNodes()->size() > 1);
    ASSERT_EQ(DOWNFILE, string(buckets->get(0)->getNodes()->get(0)->getName()));
    ASSERT_EQ(UPFILE, string(buckets->get(0)->getNodes()->get(1)->getName()));
}

TEST_F(SdkTest, SdkMediaUploadRequestURL)
{
    LOG_info << "___TEST MediaUploadRequestURL___";
    getAccountsForTest(1);

    // Create a "media upload" instance
    int apiIndex = 0;
    std::unique_ptr<MegaBackgroundMediaUpload> req(MegaBackgroundMediaUpload::createInstance(megaApi[apiIndex].get()));

    // Request a media upload URL
    int64_t dummyFileSize = 123456;
    auto err = synchronousMediaUploadRequestURL(apiIndex, dummyFileSize, req.get(), nullptr);
    ASSERT_EQ(MegaError::API_OK, err) << "Cannot request media upload URL (error: " << err << ")";

    // Get the generated media upload URL
    std::unique_ptr<char[]> url(req->getUploadURL());
    ASSERT_NE(nullptr, url) << "Got NULL media upload URL";
    ASSERT_NE(0, *url.get()) << "Got empty media upload URL";
}

TEST_F(SdkTest, SdkGetBanners)
{
    getAccountsForTest(1);
    LOG_info << "___TEST GetBanners___";

    auto err = synchronousGetBanners(0);
    ASSERT_TRUE(err == MegaError::API_OK || err == MegaError::API_ENOENT) << "Get banners failed (error: " << err << ")";
}

TEST_F(SdkTest, SdkSimpleCommands)
{
    getAccountsForTest(1);
    LOG_info << "___TEST SimpleCommands___";

    // fetchTimeZone() test
    auto err = synchronousFetchTimeZone(0);
    ASSERT_EQ(MegaError::API_OK, err) << "Fetch time zone failed (error: " << err << ")";
    ASSERT_TRUE(mApi[0].tzDetails && mApi[0].tzDetails->getNumTimeZones()) << "Invalid Time Zone details"; // some simple validation

    // getMiscFlags() -- not logged in
    logout(0);
    err = synchronousGetMiscFlags(0);
    ASSERT_EQ(MegaError::API_OK, err) << "Get misc flags failed (error: " << err << ")";

    // getUserEmail() test
    getAccountsForTest(1);
    std::unique_ptr<MegaUser> user(megaApi[0]->getMyUser());
    ASSERT_TRUE(!!user); // some simple validation

    err = synchronousGetUserEmail(0, user->getHandle());
    ASSERT_EQ(MegaError::API_OK, err) << "Get user email failed (error: " << err << ")";
    ASSERT_NE(mApi[0].email.find('@'), std::string::npos); // some simple validation

    // cleanRubbishBin() test (accept both success and already empty statuses)
    err = synchronousCleanRubbishBin(0);
    ASSERT_TRUE(err == MegaError::API_OK || err == MegaError::API_ENOENT) << "Clean rubbish bin failed (error: " << err << ")";

    // getExtendedAccountDetails()
    err = synchronousGetExtendedAccountDetails(0, true);
    ASSERT_EQ(MegaError::API_OK, err) << "Get extended account details failed (error: " << err << ")";
    ASSERT_TRUE(!!mApi[0].accountDetails) << "Invalid accout details"; // some simple validation

    // killSession()
    gSessionIDs[0] = "invalid";
    int numSessions = mApi[0].accountDetails->getNumSessions();
    for (int i = 0; i < numSessions; ++i)
    {
        // look for current session
        std::unique_ptr<MegaAccountSession> session(mApi[0].accountDetails->getSession(i));
        if (session->isCurrent())
        {
            err = synchronousKillSession(0, session->getHandle());
            ASSERT_EQ(MegaError::API_OK, err) << "Kill session failed for current session (error: " << err << ")";

            break;
        }
    }

    err = synchronousKillSession(0, INVALID_HANDLE);
    ASSERT_EQ(MegaError::API_ESID, err) << "Kill session for unknown seesions shoud fail with API_ESID (error: " << err << ")";
}

TEST_F(SdkTest, SdkHeartbeatCommands)
{
    ASSERT_NO_FATAL_FAILURE(getAccountsForTest(1));
    LOG_info << "___TEST HeartbeatCommands___";

    // setbackup test
    fs::path localtestroot = makeNewTestRoot(LOCAL_TEST_FOLDER);
    auto localtestfolder = localtestroot.string();
    const char* backup = "/CommandBackupPutTest";
    const char* extra = "Test SetBackup Camera Upload Test";
    unique_ptr<char[]> localFolder(MegaApiImpl::binaryToBase64(localtestfolder.c_str(), localtestfolder.length()));
    unique_ptr<char[]> backupName(MegaApiImpl::binaryToBase64(backup, strlen(backup)));
    unique_ptr<char[]> extraData(MegaApiImpl::binaryToBase64(extra, strlen(extra)));

    std::unique_ptr<MegaNode> rootnode{ megaApi[0]->getRootNode() };
    char foldername[64] = "CommandBackupPutTest";
    ASSERT_NO_FATAL_FAILURE(createFolder(0, foldername, rootnode.get()));
    
    MegaHandle targetNode = mApi[0].h;
    int state = 1;
    int subState = 3;
    
    // setup a backup
    int backupType = BackupType::CAMERA_UPLOAD;
    auto err = synchronousSetBackup(0, backupType, targetNode, localFolder.get(), backupName.get(), state, subState, extraData.get());
    ASSERT_EQ(MegaError::API_OK, err) << "setBackup failed (error: " << err << ")";

    // update a backup
    const char* extra2 = "Test Update Camera Upload Test";
    unique_ptr<char[]> extraData2(MegaApiImpl::binaryToBase64(extra2, strlen(extra2)));
    err = synchronousUpdateBackup(0, mBackupId, BackupType::INVALID, UNDEF, nullptr, nullptr, -1, -1, extraData2.get());
    ASSERT_EQ(MegaError::API_OK, err) << "updateBackup failed (error: " << err << ")";

    // remove an existing backup
    err = synchronousRemoveBackup(0, mBackupId, nullptr);
    ASSERT_EQ(MegaError::API_OK, err) << "removeBackup failed (error: " << err << ")";

    // add a backup again
    err = synchronousSetBackup(0, backupType, targetNode, localFolder.get(), backupName.get(), state, subState, extraData.get());
    ASSERT_EQ(MegaError::API_OK, err) << "setBackup failed (error: " << err << ")";

    // check heartbeat
    err = synchronousSendBackupHeartbeat(0, mBackupId, 1, 10, 1, 1, 0, targetNode);
    ASSERT_EQ(MegaError::API_OK, err) << "sendBackupHeartbeat failed (error: " << err << ")";

    // negative test cases
    gTestingInvalidArgs = true;
    
    // register the same backup twice: should work fine
    err = synchronousSetBackup(0, backupType, targetNode, localFolder.get(), backupName.get(), state, subState, extraData.get());
    ASSERT_EQ(MegaError::API_OK, err) << "setBackup failed (error: " << err << ")";

    // update a removed backup: should throw an error
    err = synchronousRemoveBackup(0, mBackupId, nullptr);
    ASSERT_EQ(MegaError::API_OK, err) << "removeBackup failed (error: " << err << ")";
    // update the removed backup
    err = synchronousUpdateBackup(0, mBackupId, BackupType::INVALID, UNDEF, nullptr, nullptr, -1, -1, extraData2.get());
    ASSERT_NE(MegaError::API_OK, err) << "updateBackup failed (error: " << err << ")";

    // create a backup with a big status: should report an error
    err = synchronousSetBackup(0, backupType, targetNode, localFolder.get(), backupName.get(), 255/*state*/, subState, extraData.get());
    ASSERT_NE(MegaError::API_OK, err) << "setBackup failed (error: " << err << ")";

    gTestingInvalidArgs = false;
}

TEST_F(SdkTest, SdkGetCountryCallingCodes)
{
    LOG_info << "___TEST SdkGetCountryCallingCodes___";
    getAccountsForTest(2);

    getCountryCallingCodes();
    ASSERT_NE(nullptr, stringListMap);
    ASSERT_GT(stringListMap->size(), 0);
    // sanity check a few country codes
    const MegaStringList* const nz = stringListMap->get("NZ");
    ASSERT_NE(nullptr, nz);
    ASSERT_EQ(1, nz->size());
    ASSERT_EQ(0, strcmp("64", nz->get(0)));
    const MegaStringList* const de = stringListMap->get("DE");
    ASSERT_NE(nullptr, de);
    ASSERT_EQ(1, de->size());
    ASSERT_EQ(0, strcmp("49", de->get(0)));
}

TEST_F(SdkTest, SdkGetRegisteredContacts)
{
    LOG_info << "___TEST SdkGetRegisteredContacts___";
    getAccountsForTest(2);

    const std::string js1 = "+0000000010";
    const std::string js2 = "+0000000011";
    const std::map<std::string, std::string> contacts{
        {js1, "John Smith"}, // sms verified
        {js2, "John Smith"}, // sms verified
        {"+640", "John Smith"}, // not sms verified
    };
    getRegisteredContacts(contacts);
    ASSERT_NE(nullptr, stringTable);
    ASSERT_EQ(2, stringTable->size());

    // repacking and sorting result
    using row_t = std::tuple<std::string, std::string, std::string>;
    std::vector<row_t> table;
    for (int i = 0; i < stringTable->size(); ++i)
    {
        const MegaStringList* const stringList = stringTable->get(i);
        ASSERT_EQ(3, stringList->size());
        table.emplace_back(stringList->get(0), stringList->get(1), stringList->get(2));
    }

    std::sort(table.begin(), table.end(), [](const row_t& lhs, const row_t& rhs)
                                          {
                                              return std::get<0>(lhs) < std::get<0>(rhs);
                                          });

    // Check johnsmith1
    ASSERT_EQ(js1, std::get<0>(table[0])); // eud
    ASSERT_GT(std::get<1>(table[0]).size(), 0u); // id
    ASSERT_EQ(js1, std::get<2>(table[0])); // ud

    // Check johnsmith2
    ASSERT_EQ(js2, std::get<0>(table[1])); // eud
    ASSERT_GT(std::get<1>(table[1]).size(), 0u); // id
    ASSERT_EQ(js2, std::get<2>(table[1])); // ud
}

TEST_F(SdkTest, DISABLED_invalidFileNames)
{
    LOG_info << "___TEST invalidFileNames___";
    getAccountsForTest(2);

    FSACCESS_CLASS fsa;
    auto aux = LocalPath::fromPath(fs::current_path().u8string(), fsa);

#if defined (__linux__) || defined (__ANDROID__)
    if (fileSystemAccess.getlocalfstype(aux) == FS_EXT)
    {
        // Escape set of characters and check if it's the expected one
        const char *name = megaApi[0]->escapeFsIncompatible("!\"#$%&'()*+,-./:;<=>?@[\\]^_`{|}~", fs::current_path().c_str());
        ASSERT_TRUE (!strcmp(name, "!\"#$%&'()*+,-.%2f:;<=>?@[\\]^_`{|}~"));
        delete [] name;

        // Unescape set of characters and check if it's the expected one
        name = megaApi[0]->unescapeFsIncompatible("%21%22%23%24%25%26%27%28%29%2a%2b%2c%2d"
                                                            "%2e%2f%30%31%32%33%34%35%36%37"
                                                            "%38%39%3a%3b%3c%3d%3e%3f%40%5b"
                                                            "%5c%5d%5e%5f%60%7b%7c%7d%7e",
                                                            fs::current_path().c_str());

        ASSERT_TRUE(!strcmp(name, "%21%22%23%24%25%26%27%28%29%2a%2b%2c%2d%2e"
                                  "/%30%31%32%33%34%35%36%37%38%39%3a%3b%3c%3d%3e"
                                  "%3f%40%5b%5c%5d%5e%5f%60%7b%7c%7d%7e"));
        delete [] name;
    }
#elif defined  (__APPLE__) || defined (USE_IOS)
    if (fileSystemAccess.getlocalfstype(aux) == FS_APFS
            || fileSystemAccess.getlocalfstype(aux) == FS_HFS)
    {
        // Escape set of characters and check if it's the expected one
        const char *name = megaApi[0]->escapeFsIncompatible("!\"#$%&'()*+,-./:;<=>?@[\\]^_`{|}~", fs::current_path().c_str());
        ASSERT_TRUE (!strcmp(name, "!\"#$%&'()*+,-./%3a;<=>?@[\\]^_`{|}~"));
        delete [] name;

        // Unescape set of characters and check if it's the expected one
        name = megaApi[0]->unescapeFsIncompatible("%21%22%23%24%25%26%27%28%29%2a%2b%2c%2d"
                                                            "%2e%2f%30%31%32%33%34%35%36%37"
                                                            "%38%39%3a%3b%3c%3d%3e%3f%40%5b"
                                                            "%5c%5d%5e%5f%60%7b%7c%7d%7e",
                                                            fs::current_path().c_str());

        ASSERT_TRUE(!strcmp(name, "%21%22%23%24%25%26%27%28%29%2a%2b%2c%2d%2e"
                                  "%2f%30%31%32%33%34%35%36%37%38%39:%3b%3c%3d%3e"
                                  "%3f%40%5b%5c%5d%5e%5f%60%7b%7c%7d%7e"));
        delete [] name;
    }
#elif defined(_WIN32) || defined(_WIN64) || defined(WINDOWS_PHONE)
    if (fileSystemAccess.getlocalfstype(aux) == FS_NTFS)
    {
        // Escape set of characters and check if it's the expected one
        const char *name = megaApi[0]->escapeFsIncompatible("!\"#$%&'()*+,-./:;<=>?@[\\]^_`{|}~", fs::current_path().u8string().c_str());
        ASSERT_TRUE (!strcmp(name, "!%22#$%&'()%2a+,-.%2f%3a;%3c=%3e%3f@[%5c]^_`{%7c}~"));
        delete [] name;

        // Unescape set of characters and check if it's the expected one
        name = megaApi[0]->unescapeFsIncompatible("%21%22%23%24%25%26%27%28%29%2a%2b%2c%2d"
                                                            "%2e%2f%30%31%32%33%34%35%36%37"
                                                            "%38%39%3a%3b%3c%3d%3e%3f%40%5b"
                                                            "%5c%5d%5e%5f%60%7b%7c%7d%7e",
                                                            fs::current_path().u8string().c_str());

        ASSERT_TRUE(!strcmp(name, "%21\"%23%24%25%26%27%28%29*%2b%2c%2d"
                                  "%2e/%30%31%32%33%34%35%36%37"
                                  "%38%39:%3b<%3d>?%40%5b"
                                  "\\%5d%5e%5f%60%7b|%7d%7e"));

        delete [] name;
    }
#endif

    // Maps filename unescaped (original) to filename escaped (expected result): f%2ff => f/f
    std::unique_ptr<MegaStringMap> fileNamesStringMap = std::unique_ptr<MegaStringMap>{MegaStringMap::createInstance()};
    fs::path uploadPath = fs::current_path() / "upload_invalid_filenames";
    if (fs::exists(uploadPath))
    {
        fs::remove_all(uploadPath);
    }
    fs::create_directories(uploadPath);

    for (int i = 0x01; i <= 0xA0; i++)
    {
        // skip [0-9] [A-Z] [a-z]
        if ((i >= 0x30 && i <= 0x39)
                || (i >= 0x41 && i <= 0x5A)
                || (i >= 0x61 && i <= 0x7A))
        {
            continue;
        }

        // Create file with unescaped character ex: f%5cf
        char unescapedName[6];
        sprintf(unescapedName, "f%%%02xf", i);
        if (createLocalFile(uploadPath, unescapedName))
        {
            const char *unescapedFileName = megaApi[0]->unescapeFsIncompatible(unescapedName, uploadPath.u8string().c_str());
            fileNamesStringMap->set(unescapedName, unescapedFileName);
            delete [] unescapedFileName;
        }

        // Create another file with the original character if supported f\f
        if ((i >= 0x01 && i <= 0x20)
                || (i >= 0x7F && i <= 0xA0))
        {
            // Skip control characters
            continue;
        }

        char escapedName[4];
        sprintf(escapedName, "f%cf", i);
        const char *escapedFileName = megaApi[0]->escapeFsIncompatible(escapedName, uploadPath.u8string().c_str());
        if (escapedFileName && !strcmp(escapedName, escapedFileName))
        {
            // Only create those files with supported characters, those ones that need unescaping
            // has been created above
            if (createLocalFile(uploadPath, escapedName))
            {
                const char * unescapedFileName = megaApi[0]->unescapeFsIncompatible(escapedName, uploadPath.u8string().c_str());
                fileNamesStringMap->set(escapedName, unescapedFileName);
                delete [] unescapedFileName;
            }
        }
        delete [] escapedFileName;
    }

    TransferTracker uploadListener(megaApi[0].get());
    megaApi[0]->startUpload(uploadPath.u8string().c_str(), std::unique_ptr<MegaNode>{megaApi[0]->getRootNode()}.get(), &uploadListener);
    ASSERT_EQ(API_OK, uploadListener.waitForResult());

    ::mega::unique_ptr <MegaNode> n(megaApi[0]->getNodeByPath("/upload_invalid_filenames"));
    ASSERT_TRUE(n.get());
    ::mega::unique_ptr <MegaNode> authNode(megaApi[0]->authorizeNode(n.get()));
    ASSERT_TRUE(authNode.get());
    MegaNodeList *children(authNode->getChildren());
    ASSERT_TRUE(children && children->size());

    for (int i = 0; i < children->size(); i++)
    {
        MegaNode *child = children->get(i);
        const char *uploadedName = child->getName();
        const char *uploadedNameEscaped = megaApi[0]->escapeFsIncompatible(child->getName(), uploadPath.u8string().c_str());
        const char *expectedName = fileNamesStringMap->get(uploadedNameEscaped);
        delete [] uploadedNameEscaped;

        // Conditions to check if uploaded fileName is correct:
        // 1) Escaped uploaded filename must be found in fileNamesStringMap (original filename found)
        // 2) Uploaded filename must be equal than the expected value (original filename unescaped)
        ASSERT_TRUE (uploadedName && expectedName && !strcmp(uploadedName, expectedName));
    }

    // Download files
    fs::path downloadPath = fs::current_path() / "download_invalid_filenames";
    if (fs::exists(downloadPath))
    {
        fs::remove_all(downloadPath);
    }
    fs::create_directories(downloadPath);
    TransferTracker downloadListener(megaApi[0].get());
    megaApi[0]->startDownload(authNode.get(), downloadPath.u8string().c_str(), &downloadListener);
    ASSERT_EQ(API_OK, downloadListener.waitForResult());

    for (fs::directory_iterator itpath (downloadPath); itpath != fs::directory_iterator(); ++itpath)
    {
        std::string downloadedName = itpath->path().filename().u8string();
        if (!downloadedName.compare(".") || !downloadedName.compare(".."))
        {
            continue;
        }

        // Conditions to check if downloaded fileName is correct:
        // download filename must be found in fileNamesStringMap (original filename found)
        ASSERT_TRUE(fileNamesStringMap->get(downloadedName.c_str()));
    }

#ifdef WIN32
    // double check a few well known paths
    ASSERT_EQ(fileSystemAccess.getlocalfstype(LocalPath::fromPath("c:", fsa)), FS_NTFS);
    ASSERT_EQ(fileSystemAccess.getlocalfstype(LocalPath::fromPath("c:\\", fsa)), FS_NTFS);
    ASSERT_EQ(fileSystemAccess.getlocalfstype(LocalPath::fromPath("C:\\", fsa)), FS_NTFS);
    ASSERT_EQ(fileSystemAccess.getlocalfstype(LocalPath::fromPath("C:\\Program Files", fsa)), FS_NTFS);
    ASSERT_EQ(fileSystemAccess.getlocalfstype(LocalPath::fromPath("c:\\Program Files\\Windows NT", fsa)), FS_NTFS);
#endif

}

TEST_F(SdkTest, RecursiveUploadWithLogout)
{
    LOG_info << "___TEST RecursiveUploadWithLogout___";
    getAccountsForTest(2);

    // this one used to cause a double-delete

    // make new folders (and files) in the local filesystem - approx 90
    fs::path p = fs::current_path() / "uploadme_mega_auto_test_sdk";
    if (fs::exists(p))
    {
        fs::remove_all(p);
    }
    fs::create_directories(p);
    ASSERT_TRUE(buildLocalFolders(p.u8string().c_str(), "newkid", 3, 2, 10));

    // start uploading
    // uploadListener may have to live after this function exits if the logout test below fails
    auto uploadListener = std::make_shared<TransferTracker>(megaApi[0].get());
    uploadListener->selfDeleteOnFinalCallback = uploadListener;

    megaApi[0]->startUpload(p.u8string().c_str(), std::unique_ptr<MegaNode>{megaApi[0]->getRootNode()}.get(), uploadListener.get());
    WaitMillisec(500);

    // logout while the upload (which consists of many transfers) is ongoing
    gSessionIDs[0].clear();
    ASSERT_EQ(API_OK, doRequestLogout(0));
    int result = uploadListener->waitForResult();
    ASSERT_TRUE(result == API_EACCESS || result == API_EINCOMPLETE);
}

TEST_F(SdkTest, DISABLED_RecursiveDownloadWithLogout)
{
    LOG_info << "___TEST RecursiveDownloadWithLogout";
    getAccountsForTest(2);

    // this one used to cause a double-delete

    // make new folders (and files) in the local filesystem - approx 130 - we must upload in order to have something to download
    fs::path uploadpath = fs::current_path() / "uploadme_mega_auto_test_sdk";
    fs::path downloadpath = fs::current_path() / "downloadme_mega_auto_test_sdk";

    std::error_code ec;
    fs::remove_all(uploadpath, ec);
    fs::remove_all(downloadpath, ec);
    ASSERT_TRUE(!fs::exists(uploadpath));
    ASSERT_TRUE(!fs::exists(downloadpath));
    fs::create_directories(uploadpath);
    fs::create_directories(downloadpath);

    ASSERT_TRUE(buildLocalFolders(uploadpath.u8string().c_str(), "newkid", 3, 2, 10));

    // upload all of those
    TransferTracker uploadListener(megaApi[0].get());
    megaApi[0]->startUpload(uploadpath.u8string().c_str(), std::unique_ptr<MegaNode>{megaApi[0]->getRootNode()}.get(), &uploadListener);
    ASSERT_EQ(API_OK, uploadListener.waitForResult());

    // ok now try the download
    TransferTracker downloadListener(megaApi[0].get());
    megaApi[0]->startDownload(megaApi[0]->getNodeByPath("/uploadme_mega_auto_test_sdk"), downloadpath.u8string().c_str(), &downloadListener);
    WaitMillisec(1000);
    ASSERT_TRUE(downloadListener.started);
    ASSERT_TRUE(!downloadListener.finished);

    // logout while the download (which consists of many transfers) is ongoing

    ASSERT_EQ(API_OK, doRequestLogout(0));

    int result = downloadListener.waitForResult();
    ASSERT_TRUE(result == API_EACCESS || result == API_EINCOMPLETE);
    fs::remove_all(uploadpath, ec);
    fs::remove_all(downloadpath, ec);
}

#ifdef ENABLE_SYNC

void cleanUp(::mega::MegaApi* megaApi, const fs::path &basePath)
{

    std::unique_ptr<MegaSyncList> syncs{megaApi->getSyncs()};
    for (int i = 0; i < syncs->size(); i++)
    {
        RequestTracker removeTracker(megaApi);
        megaApi->removeSync(syncs->get(i),&removeTracker);
        ASSERT_EQ(API_OK, removeTracker.waitForResult());
    }

    std::unique_ptr<MegaNode> baseNode{megaApi->getNodeByPath(("/" + basePath.u8string()).c_str())};
    if (baseNode)
    {
        RequestTracker removeTracker(megaApi);
        megaApi->remove(baseNode.get(), &removeTracker);
        ASSERT_EQ(API_OK, removeTracker.waitForResult());
    }

    std::error_code ignoredEc;
    fs::remove_all(basePath, ignoredEc);

}

std::unique_ptr<::mega::MegaSync> waitForSyncState(::mega::MegaApi* megaApi, ::mega::MegaNode* remoteNode, int expectedState)
{
    std::unique_ptr<MegaSync> sync;
    WaitFor([&megaApi, &remoteNode, &sync, expectedState]() -> bool
    {
        sync.reset(megaApi->getSyncByNode(remoteNode));
        return (sync && sync->getState() == expectedState);
    }, 30*1000);
    return sync;
}

std::unique_ptr<::mega::MegaSync> waitForSyncState(::mega::MegaApi* megaApi, int tagID, int expectedState)
{
    std::unique_ptr<MegaSync> sync;
    WaitFor([&megaApi, tagID, &sync, expectedState]() -> bool
    {
        sync.reset(megaApi->getSyncByTag(tagID));
        return (sync && sync->getState() == expectedState);
    }, 30*1000);
    return sync;
}


TEST_F(SdkTest, SyncBasicOperations)
{
    // What we are going to test here:
    // - add syncs
    // - add sync that fails
    // - disable a sync
    // - disable a sync that fails
    // - disable a disabled sync
    // - Enable a sync
    // - Enable a sync that fails
    // - Enable an enabled sync
    // - Remove a sync
    // - Remove a sync that doesn't exist
    // - Remove a removed sync

    LOG_info << "___TEST SyncBasicOperations___";
    ASSERT_NO_FATAL_FAILURE(getAccountsForTest(1));

    fs::path basePath = "SyncBasicOperations";
    std::string syncFolder1 = "sync1";
    std::string syncFolder2 = "sync2";
    std::string syncFolder3 = "sync3";
    fs::path basePath1 = basePath / syncFolder1;
    fs::path basePath2 = basePath / syncFolder2;
    fs::path basePath3 = basePath / syncFolder3;
    const auto localPath1 = fs::current_path() / basePath1;
    const auto localPath2 = fs::current_path() / basePath2;
    const auto localPath3 = fs::current_path() / basePath3;

    ASSERT_NO_FATAL_FAILURE(cleanUp(this->megaApi[0].get(), basePath));

    // Create local directories and a files.
    fs::create_directories(localPath1);
    createFile((localPath1 / "fileTest1").u8string(), false);
    fs::create_directories(localPath2);
    createFile((localPath2 / "fileTest2").u8string(), false);
    fs::create_directories(localPath3);

    LOG_verbose << "SyncBasicOperations :  Creating the remote folders to be synced to.";
    std::unique_ptr<MegaNode> remoteRootNode(megaApi[0]->getRootNode());
    ASSERT_NE(remoteRootNode.get(), nullptr);
    // Sync 1
    ASSERT_NO_FATAL_FAILURE(createFolder(0, syncFolder1.c_str(), remoteRootNode.get())) << "Error creating remote folders";
    std::unique_ptr<MegaNode> remoteBaseNode1(megaApi[0]->getNodeByHandle(mApi[0].h));
    ASSERT_NE(remoteBaseNode1.get(), nullptr);
    // Sync 2
    ASSERT_NO_FATAL_FAILURE(createFolder(0, syncFolder2.c_str(), remoteRootNode.get())) << "Error creating remote folders";
    std::unique_ptr<MegaNode> remoteBaseNode2(megaApi[0]->getNodeByHandle(mApi[0].h));
    ASSERT_NE(remoteBaseNode2.get(), nullptr);
    // Sync 3
    ASSERT_NO_FATAL_FAILURE(createFolder(0, syncFolder3.c_str(), remoteRootNode.get())) << "Error creating remote folders";
    std::unique_ptr<MegaNode> remoteBaseNode3(megaApi[0]->getNodeByHandle(mApi[0].h));
    ASSERT_NE(remoteBaseNode3.get(), nullptr);

    LOG_verbose << "SyncRemoveRemoteNode :  Add syncs";
    // Sync 1
    ASSERT_EQ(MegaError::API_OK, synchronousSyncFolder(0, localPath1.u8string().c_str(), remoteBaseNode1.get())) << "API Error adding a new sync";
    ASSERT_EQ(MegaSync::NO_SYNC_ERROR, mApi[0].lastSyncError);
    std::unique_ptr<MegaSync> sync = waitForSyncState(megaApi[0].get(), remoteBaseNode1.get(), MegaSync::SYNC_ACTIVE);
    ASSERT_TRUE(sync && sync->getState() == MegaSync::SYNC_ACTIVE);
    ASSERT_EQ(MegaSync::NO_SYNC_ERROR, sync->getError());
    // Sync2
    ASSERT_EQ(MegaError::API_OK, synchronousSyncFolder(0, localPath2.u8string().c_str(), remoteBaseNode2.get())) << "API Error adding a new sync";
    ASSERT_EQ(MegaSync::NO_SYNC_ERROR, mApi[0].lastSyncError);
    std::unique_ptr<MegaSync> sync2 = waitForSyncState(megaApi[0].get(), remoteBaseNode2.get(), MegaSync::SYNC_ACTIVE);
    ASSERT_TRUE(sync2 && sync2->getState() == MegaSync::SYNC_ACTIVE);
    ASSERT_EQ(MegaSync::NO_SYNC_ERROR, sync->getError());

    LOG_verbose << "SyncRemoveRemoteNode :  Add syncs that fail";
    {
        TestingWithLogErrorAllowanceGuard g;
        ASSERT_EQ(MegaError::API_EEXIST, synchronousSyncFolder(0, localPath3.u8string().c_str(), remoteBaseNode1.get())); // Remote node is currently synced.
        ASSERT_EQ(MegaSync::ACTIVE_SYNC_BELOW_PATH, mApi[0].lastSyncError);
        ASSERT_EQ(MegaError::API_EEXIST, synchronousSyncFolder(0, localPath3.u8string().c_str(), remoteBaseNode2.get())); // Remote node is currently synced.
        ASSERT_EQ(MegaSync::ACTIVE_SYNC_BELOW_PATH, mApi[0].lastSyncError);
        ASSERT_EQ(MegaError::API_ENOENT, synchronousSyncFolder(0, (localPath3 / fs::path("xxxyyyzzz")).u8string().c_str(), remoteBaseNode3.get())); // Local resource doesn't exists.
        ASSERT_EQ(MegaSync::LOCAL_PATH_UNAVAILABLE, mApi[0].lastSyncError);
    }

    LOG_verbose << "SyncRemoveRemoteNode :  Disable a sync";
    // Sync 1
    int syncTag = sync->getTag();
    ASSERT_EQ(MegaError::API_OK, synchronousDisableSync(0, syncTag));
    sync = waitForSyncState(megaApi[0].get(), remoteBaseNode1.get(), MegaSync::SYNC_DISABLED);
    ASSERT_TRUE(sync && sync->getState() == MegaSync::SYNC_DISABLED);
    ASSERT_EQ(MegaSync::NO_SYNC_ERROR, sync->getError());

    //  Sync 2
    ASSERT_EQ(MegaError::API_OK, synchronousDisableSync(0, sync2.get()));
    sync2 = waitForSyncState(megaApi[0].get(), remoteBaseNode2.get(), MegaSync::SYNC_DISABLED);
    ASSERT_TRUE(sync2 && sync2->getState() == MegaSync::SYNC_DISABLED);
    ASSERT_EQ(MegaSync::NO_SYNC_ERROR, sync->getError());

    LOG_verbose << "SyncRemoveRemoteNode :  Disable disabled syncs";
    ASSERT_EQ(MegaError::API_OK, synchronousDisableSync(0, sync.get())); // Currently disabled.
    ASSERT_EQ(MegaError::API_OK, synchronousDisableSync(0, syncTag)); // Currently disabled.
    ASSERT_EQ(MegaError::API_OK, synchronousDisableSync(0, remoteBaseNode1.get())); // Currently disabled.

    LOG_verbose << "SyncRemoveRemoteNode :  Enable Syncs";
    // Sync 1
    ASSERT_EQ(MegaError::API_OK, synchronousEnableSync(0, syncTag));
    ASSERT_EQ(MegaSync::NO_SYNC_ERROR, mApi[0].lastSyncError);
    sync = waitForSyncState(megaApi[0].get(), remoteBaseNode1.get(), MegaSync::SYNC_ACTIVE);
    ASSERT_TRUE(sync && sync->getState() == MegaSync::SYNC_ACTIVE);
    // Sync 2
    ASSERT_EQ(MegaError::API_OK, synchronousEnableSync(0, sync2.get()));
    ASSERT_EQ(MegaSync::NO_SYNC_ERROR, mApi[0].lastSyncError);
    sync2 = waitForSyncState(megaApi[0].get(), remoteBaseNode2.get(), MegaSync::SYNC_ACTIVE);
    ASSERT_TRUE(sync2 && sync2->getState() == MegaSync::SYNC_ACTIVE);

    LOG_verbose << "SyncRemoveRemoteNode :  Enable syncs that fail";
    {
        TestingWithLogErrorAllowanceGuard g;

        ASSERT_EQ(MegaError::API_ENOENT, synchronousEnableSync(0, 999999)); // Hope it doesn't exist.
        ASSERT_EQ(999999, mApi[0].lastSyncError); // It returns the inexistent tagID (999999), instead of known error code.
        ASSERT_EQ(MegaError::API_EEXIST, synchronousEnableSync(0, sync2.get())); // Currently enabled.
        ASSERT_EQ(MegaSync::ACTIVE_SYNC_BELOW_PATH, mApi[0].lastSyncError);
    }

    LOG_verbose << "SyncRemoveRemoteNode :  Remove Syncs";
    // Sync 1
    ASSERT_EQ(MegaError::API_OK, synchronousRemoveSync(0, syncTag)) << "API Error removing the sync";
    sync.reset(megaApi[0]->getSyncByNode(remoteBaseNode1.get()));
    ASSERT_EQ(nullptr, sync.get());
    // Sync 2
    ASSERT_EQ(MegaError::API_OK, synchronousRemoveSync(0, sync2.get())) << "API Error removing the sync";
    // Keep sync2 not updated. Will be used later to test another removal attemp using a non-updated object.

    LOG_verbose << "SyncRemoveRemoteNode :  Remove Syncs that fail";
    {
        TestingWithLogErrorAllowanceGuard g;

        ASSERT_EQ(MegaError::API_ENOENT, synchronousRemoveSync(0, 9999999)); // Hope id doesn't exist
        ASSERT_EQ(MegaError::API_ENOENT, synchronousRemoveSync(0, syncTag)); // currently removed.
        ASSERT_EQ(MegaError::API_EARGS, synchronousRemoveSync(0, sync.get())); // currently removed.
        // Wait for sync to be effectively removed.
        std::this_thread::sleep_for(std::chrono::seconds{5});
        ASSERT_EQ(MegaError::API_ENOENT, synchronousRemoveSync(0, sync2.get())); // currently removed.
    }

    ASSERT_NO_FATAL_FAILURE(cleanUp(this->megaApi[0].get(), basePath));
}


TEST_F(SdkTest, SyncResumptionAfterFetchNodes)
{
    LOG_info << "___TEST SyncResumptionAfterFetchNodes___";
<<<<<<< HEAD
    ASSERT_NO_FATAL_FAILURE(getAccountsForTest(1));
=======
    getAccountsForTest(2);
>>>>>>> b65415b6

    // This test has several issues:
    // 1. Remote nodes may not be committed to the sctable database in time for fetchnodes which
    //    then fails adding syncs because the remotes are missing. For this reason we wait until
    //    we receive the EVENT_COMMIT_DB event after transferring the nodes.
    // 2. Syncs are deleted some time later leading to error messages (like local fingerprint mismatch)
    //    if we don't wait for long enough after we get called back. A sync only gets flagged but
    //    is deleted later.

    const std::string session = dumpSession();

    const fs::path basePath = "SyncResumptionAfterFetchNodes";
    const auto sync1Path = fs::current_path() / basePath / "sync1"; // stays active
    const auto sync2Path = fs::current_path() / basePath / "sync2"; // will be made inactive
    const auto sync3Path = fs::current_path() / basePath / "sync3"; // will be deleted
    const auto sync4Path = fs::current_path() / basePath / "sync4"; // stays active

    ASSERT_NO_FATAL_FAILURE(cleanUp(this->megaApi[0].get(), basePath));

    fs::create_directories(sync1Path);
    fs::create_directories(sync2Path);
    fs::create_directories(sync3Path);
    fs::create_directories(sync4Path);

    {
        std::lock_guard<std::mutex> lock{lastEventMutex};
        lastEvent.reset();
        // we're assuming we're not getting any unrelated db commits while the transfer is running
    }

    // transfer the folder and its subfolders
    TransferTracker uploadListener(megaApi[0].get());
    megaApi[0]->startUpload(basePath.u8string().c_str(), megaApi[0]->getRootNode(), &uploadListener);
    ASSERT_EQ(API_OK, uploadListener.waitForResult());

    // loop until we get a commit to the sctable to ensure we cached the new remote nodes
    for (;;)
    {
        {
            std::lock_guard<std::mutex> lock{lastEventMutex};
            if (lastEvent && lastEvent->getType() == MegaEvent::EVENT_COMMIT_DB)
            {
                // we're assuming this event is the event for the whole batch of nodes
                break;
            }
        }
        std::this_thread::sleep_for(std::chrono::milliseconds{100});
    }

    auto megaNode = [this, &basePath](const std::string& p)
    {
        const auto path = "/" + basePath.u8string() + "/" + p;
        return std::unique_ptr<MegaNode>{megaApi[0]->getNodeByPath(path.c_str())};
    };

    auto localFp = [this, &megaNode](const fs::path& p)
    {
        auto node = megaNode(p.filename().u8string());
        auto sync = std::unique_ptr<MegaSync>{megaApi[0]->getSyncByNode(node.get())};
        return sync->getLocalFingerprint();
    };

    auto syncFolder = [this, &megaNode](const fs::path& p) -> int
    {
        RequestTracker syncTracker(megaApi[0].get());
        auto node = megaNode(p.filename().u8string());
        megaApi[0]->syncFolder(p.u8string().c_str(), node.get(), &syncTracker);
        EXPECT_EQ(API_OK, syncTracker.waitForResult());

        return syncTracker.request->getTransferTag();
    };

    auto disableSync = [this, &megaNode](const fs::path& p)
    {
        RequestTracker syncTracker(megaApi[0].get());
        auto node = megaNode(p.filename().u8string());
        megaApi[0]->disableSync(node.get(), &syncTracker);
        ASSERT_EQ(API_OK, syncTracker.waitForResult());
    };

    auto disableSyncByTag = [this](int tag)
    {
        RequestTracker syncTracker(megaApi[0].get());
        megaApi[0]->disableSync(tag, &syncTracker);
        ASSERT_EQ(API_OK, syncTracker.waitForResult());
    };

    auto resumeSync = [this](int tag)
    {
        RequestTracker syncTracker(megaApi[0].get());
        megaApi[0]->enableSync(tag, &syncTracker);
        ASSERT_EQ(API_OK, syncTracker.waitForResult());
    };

    auto removeSync = [this, &megaNode](const fs::path& p)
    {
        RequestTracker syncTracker(megaApi[0].get());
        auto node = megaNode(p.filename().u8string());
        megaApi[0]->removeSync(node.get(), &syncTracker);
        ASSERT_EQ(API_OK, syncTracker.waitForResult());
    };

    auto checkSyncOK = [this, &megaNode](const fs::path& p)
    {
        auto node = megaNode(p.filename().u8string());
        //return std::unique_ptr<MegaSync>{megaApi[0]->getSyncByNode(node.get())} != nullptr; //disabled syncs are not OK but foundable
        std::unique_ptr<MegaSync> sync{megaApi[0]->getSyncByNode(node.get())};
        if (!sync) return false;
        return sync->isEnabled();

    };

    auto checkSyncDisabled = [this, &megaNode](const fs::path& p)
    {
        auto node = megaNode(p.filename().u8string());
        std::unique_ptr<MegaSync> sync{megaApi[0]->getSyncByNode(node.get())};
        if (!sync) return false;
        return !sync->isEnabled();
    };


    auto reloginViaSession = [this, &session]()
    {
        locallogout();

        //loginBySessionId(0, session);
        auto tracker = asyncRequestFastLogin(0, session.c_str());
        ASSERT_EQ(API_OK, tracker->waitForResult()) << " Failed to establish a login/session for accout " << 0;
    };

    LOG_verbose << " SyncResumptionAfterFetchNodes : syncying folders";

    int tag1 = syncFolder(sync1Path);  tag1;
    int tag2 = syncFolder(sync2Path);
    int tag3 = syncFolder(sync3Path);  tag3;
    int tag4 = syncFolder(sync4Path);  tag4;

    ASSERT_TRUE(checkSyncOK(sync1Path));
    ASSERT_TRUE(checkSyncOK(sync2Path));
    ASSERT_TRUE(checkSyncOK(sync3Path));
    ASSERT_TRUE(checkSyncOK(sync4Path));

    LOG_verbose << " SyncResumptionAfterFetchNodes : disabling sync by path";
    disableSync(sync2Path);
    LOG_verbose << " SyncResumptionAfterFetchNodes : disabling sync by tag";
    disableSyncByTag(tag4);
    LOG_verbose << " SyncResumptionAfterFetchNodes : removing sync";
    removeSync(sync3Path);

    // wait for the sync removals to actually take place
    std::this_thread::sleep_for(std::chrono::seconds{20});

    ASSERT_TRUE(checkSyncOK(sync1Path));
    ASSERT_TRUE(checkSyncDisabled(sync2Path));
    ASSERT_FALSE(checkSyncOK(sync3Path));
    ASSERT_TRUE(checkSyncDisabled(sync4Path));

    reloginViaSession();

    ASSERT_FALSE(checkSyncOK(sync1Path));
    ASSERT_FALSE(checkSyncOK(sync2Path));
    ASSERT_FALSE(checkSyncOK(sync3Path));
    ASSERT_FALSE(checkSyncOK(sync4Path));

    fetchnodes(0, maxTimeout); // auto-resumes two active syncs

    ASSERT_TRUE(checkSyncOK(sync1Path));
    ASSERT_FALSE(checkSyncOK(sync2Path));
    ASSERT_TRUE(checkSyncDisabled(sync2Path));
    ASSERT_FALSE(checkSyncOK(sync3Path));
    ASSERT_FALSE(checkSyncOK(sync4Path));
    ASSERT_TRUE(checkSyncDisabled(sync4Path));

    // check if we can still resume manually
    LOG_verbose << " SyncResumptionAfterFetchNodes : resuming syncs";
    resumeSync(tag2);
    resumeSync(tag4);

    ASSERT_TRUE(checkSyncOK(sync1Path));
    ASSERT_TRUE(checkSyncOK(sync2Path));
    ASSERT_FALSE(checkSyncOK(sync3Path));
    ASSERT_TRUE(checkSyncOK(sync4Path));

    // check if resumeSync re-activated the sync
    reloginViaSession();

    ASSERT_FALSE(checkSyncOK(sync1Path));
    ASSERT_FALSE(checkSyncOK(sync2Path));
    ASSERT_FALSE(checkSyncOK(sync3Path));
    ASSERT_FALSE(checkSyncOK(sync4Path));

    fetchnodes(0, maxTimeout); // auto-resumes three active syncs

    ASSERT_TRUE(checkSyncOK(sync1Path));
    ASSERT_TRUE(checkSyncOK(sync2Path));
    ASSERT_FALSE(checkSyncOK(sync3Path));
    ASSERT_TRUE(checkSyncOK(sync4Path));

    LOG_verbose << " SyncResumptionAfterFetchNodes : removing syncs";
    removeSync(sync1Path);
    removeSync(sync2Path);
    removeSync(sync4Path);

    // wait for the sync removals to actually take place
    std::this_thread::sleep_for(std::chrono::seconds{5});

    ASSERT_NO_FATAL_FAILURE(cleanUp(this->megaApi[0].get(), basePath));
}

/**
 * @brief TEST_F SyncRemoteNode
 *
 * Testing remote node rename, move and remove.
 */
TEST_F(SdkTest, SyncRemoteNode)
{

    // What we are going to test here:
    // - rename remote -> Sync Fail
    // - move remote -> Sync fail
    // - remove remote -> Sync fail
    // - remove a failing sync

    LOG_info << "___TEST SyncRemoteNode___";
    ASSERT_NO_FATAL_FAILURE(getAccountsForTest(1));

    fs::path basePath = "SyncRemoteNode";
    const auto localPath = fs::current_path() / basePath;

    ASSERT_NO_FATAL_FAILURE(cleanUp(this->megaApi[0].get(), basePath));

    // Create local directory and file.
    fs::create_directories(localPath);
    createFile((localPath / "fileTest1").u8string(), false);

    LOG_verbose << "SyncRemoteNode :  Creating remote folder";
    std::unique_ptr<MegaNode> remoteRootNode(megaApi[0]->getRootNode());
    ASSERT_NE(remoteRootNode.get(), nullptr);
    ASSERT_NO_FATAL_FAILURE(createFolder(0, basePath.u8string().c_str(), remoteRootNode.get())) << "Error creating remote basePath";
    std::unique_ptr<MegaNode> remoteBaseNode(megaApi[0]->getNodeByHandle(mApi[0].h));
    ASSERT_NE(remoteBaseNode.get(), nullptr);

    LOG_verbose << "SyncRemoteNode :  Enabling sync";
    ASSERT_EQ(MegaError::API_OK, synchronousSyncFolder(0, localPath.u8string().c_str(), remoteBaseNode.get())) << "API Error adding a new sync";
    std::unique_ptr<MegaSync> sync = waitForSyncState(megaApi[0].get(), remoteBaseNode.get(), MegaSync::SYNC_ACTIVE);
    ASSERT_TRUE(sync && sync->getState() == MegaSync::SYNC_ACTIVE);
    int tagID = sync->getTag();

    {
        TestingWithLogErrorAllowanceGuard g;

        // Rename remote folder --> Sync fail
        LOG_verbose << "SyncRemoteNode :  Rename remote node with sync active.";
        std::string basePathRenamed = "SyncRemoteNodeRenamed";
        ASSERT_NO_FATAL_FAILURE(renameNode(0, remoteBaseNode.get(), basePathRenamed.c_str()));
        sync = waitForSyncState(megaApi[0].get(), tagID, MegaSync::SYNC_FAILED);
        ASSERT_TRUE(sync && sync->getState() == MegaSync::SYNC_FAILED);
        ASSERT_EQ(MegaSync::REMOTE_PATH_HAS_CHANGED, sync->getError());

        LOG_verbose << "SyncRemoteNode :  Restoring remote folder name.";
        ASSERT_NO_FATAL_FAILURE(renameNode(0, remoteBaseNode.get(), basePath.u8string().c_str()));
        ASSERT_NE(remoteBaseNode.get(), nullptr);
        sync = waitForSyncState(megaApi[0].get(), tagID, MegaSync::SYNC_FAILED);
        ASSERT_TRUE(sync && sync->getState() == MegaSync::SYNC_FAILED);
        ASSERT_EQ(MegaSync::REMOTE_PATH_HAS_CHANGED, sync->getError());
    }

    LOG_verbose << "SyncRemoteNode :  Enabling sync again.";
    ASSERT_EQ(MegaError::API_OK, synchronousEnableSync(0, tagID)) << "API Error enabling the sync";
    sync = waitForSyncState(megaApi[0].get(), remoteBaseNode.get(), MegaSync::SYNC_ACTIVE);
    ASSERT_TRUE(sync && sync->getState() == MegaSync::SYNC_ACTIVE);
    ASSERT_EQ(MegaSync::NO_SYNC_ERROR, sync->getError());

    // Move remote folder --> Sync fail

    LOG_verbose << "SyncRemoteNode :  Creating secondary folder";
    std::string movedBasePath = basePath.u8string() + "Moved";
    ASSERT_NO_FATAL_FAILURE(createFolder(0, movedBasePath.c_str(), remoteRootNode.get())) << "Error creating remote movedBasePath";
    std::unique_ptr<MegaNode> remoteMoveNodeParent(megaApi[0]->getNodeByHandle(mApi[0].h));
    ASSERT_NE(remoteMoveNodeParent.get(), nullptr);

    {
        TestingWithLogErrorAllowanceGuard g;
        LOG_verbose << "SyncRemoteNode :  Move remote node with sync active to the secondary folder.";
        ASSERT_NO_FATAL_FAILURE(moveNode(0, remoteBaseNode.get(), remoteMoveNodeParent.get()));
        sync = waitForSyncState(megaApi[0].get(), tagID, MegaSync::SYNC_FAILED);
        ASSERT_TRUE(sync && sync->getState() == MegaSync::SYNC_FAILED);
        ASSERT_EQ(MegaSync::REMOTE_PATH_HAS_CHANGED, sync->getError());

        LOG_verbose << "SyncRemoteNode :  Moving back the remote node.";
        ASSERT_NO_FATAL_FAILURE(moveNode(0, remoteBaseNode.get(), remoteRootNode.get()));
        ASSERT_NE(remoteBaseNode.get(), nullptr);
        sync = waitForSyncState(megaApi[0].get(), tagID, MegaSync::SYNC_FAILED);
        ASSERT_TRUE(sync && sync->getState() == MegaSync::SYNC_FAILED);
        ASSERT_EQ(MegaSync::REMOTE_PATH_HAS_CHANGED, sync->getError());
    }


    LOG_verbose << "SyncRemoteNode :  Enabling sync again.";
    ASSERT_EQ(MegaError::API_OK, synchronousEnableSync(0, tagID)) << "API Error enabling the sync";
    sync = waitForSyncState(megaApi[0].get(), remoteBaseNode.get(), MegaSync::SYNC_ACTIVE);
    ASSERT_TRUE(sync && sync->getState() == MegaSync::SYNC_ACTIVE);
    ASSERT_EQ(MegaSync::NO_SYNC_ERROR, sync->getError());

    {
        TestingWithLogErrorAllowanceGuard g;
        // Remove remote folder --> Sync fail
        LOG_verbose << "SyncRemoteNode :  Removing remote node with sync active.";
        ASSERT_NO_FATAL_FAILURE(deleteNode(0, remoteBaseNode.get()));
        sync = waitForSyncState(megaApi[0].get(), tagID, MegaSync::SYNC_FAILED);
        ASSERT_TRUE(sync && sync->getState() == MegaSync::SYNC_FAILED);
        ASSERT_EQ(MegaSync::REMOTE_NODE_NOT_FOUND, sync->getError());

        LOG_verbose << "SyncRemoteNode :  Recreating remote folder.";
        ASSERT_NO_FATAL_FAILURE(createFolder(0, basePath.u8string().c_str(), remoteRootNode.get())) << "Error creating remote basePath";
        remoteBaseNode.reset(megaApi[0]->getNodeByHandle(mApi[0].h));
        ASSERT_NE(remoteBaseNode.get(), nullptr);
        sync = waitForSyncState(megaApi[0].get(), tagID, MegaSync::SYNC_FAILED);
        ASSERT_TRUE(sync && sync->getState() == MegaSync::SYNC_FAILED);
        ASSERT_EQ(MegaSync::REMOTE_NODE_NOT_FOUND, sync->getError());
    }

    LOG_verbose << "SyncRemoteNode :  Enabling sync again.";
    ASSERT_EQ(MegaError::API_OK, synchronousEnableSync(0, tagID)) << "API Error enabling the sync";
    sync = waitForSyncState(megaApi[0].get(), remoteBaseNode.get(), MegaSync::SYNC_ACTIVE);
    ASSERT_TRUE(sync && sync->getState() == MegaSync::SYNC_ACTIVE);
    ASSERT_EQ(MegaSync::NO_SYNC_ERROR, sync->getError());

    {
        TestingWithLogErrorAllowanceGuard g;

        // Check if a locallogout keeps the sync configuration if the remote is removed.
        LOG_verbose << "SyncRemoteNode :  Removing remote node with sync active.";
        ASSERT_NO_FATAL_FAILURE(deleteNode(0, remoteBaseNode.get())) << "Error deleting remote basePath";;
        sync = waitForSyncState(megaApi[0].get(), tagID, MegaSync::SYNC_FAILED);
        ASSERT_TRUE(sync && sync->getState() == MegaSync::SYNC_FAILED);
        ASSERT_EQ(MegaSync::REMOTE_NODE_NOT_FOUND, sync->getError());
    }

    std::string session = dumpSession();
    ASSERT_NO_FATAL_FAILURE(locallogout());
    //loginBySessionId(0, session);
    auto tracker = asyncRequestFastLogin(0, session.c_str());
    ASSERT_EQ(API_OK, tracker->waitForResult()) << " Failed to establish a login/session for accout " << 0;
    ASSERT_NO_FATAL_FAILURE(fetchnodes(0));

    sync.reset(megaApi[0]->getSyncByTag(tagID));
    ASSERT_EQ(string(sync->getMegaFolder()), ("/" / basePath).u8string());

    // Remove a failing sync.
    LOG_verbose << "SyncRemoteNode :  Remove failed sync";
    ASSERT_EQ(MegaError::API_OK, synchronousRemoveSync(0, sync.get())) << "API Error removing the sync";
    sync.reset(megaApi[0]->getSyncByTag(tagID));
    ASSERT_EQ(nullptr, sync.get());

    // Wait for sync to be effectively removed.
    std::this_thread::sleep_for(std::chrono::seconds{5});

    ASSERT_NO_FATAL_FAILURE(cleanUp(this->megaApi[0].get(), basePath));
}

/**
 * @brief TEST_F SyncPersistence
 *
 * Testing configured syncs persitence
 */
TEST_F(SdkTest, SyncPersistence)
{
    // What we are going to test here:
    // - locallogut -> Syncs kept
    // - logout with setKeepSyncsAfterLogout(true) -> Syncs kept
    // - logout -> Syncs removed

    LOG_info << "___TEST SyncPersistence___";
    ASSERT_NO_FATAL_FAILURE(getAccountsForTest(1));

    fs::path basePath = "SyncPersistence";
    const auto localPath = fs::current_path() / basePath;

    ASSERT_NO_FATAL_FAILURE(cleanUp(this->megaApi[0].get(), basePath));

    // Create local directory and file.
    fs::create_directories(localPath);
    createFile((localPath / "fileTest1").u8string(), false);

    LOG_verbose << "SyncPersistence :  Creating remote folder";
    std::unique_ptr<MegaNode> remoteRootNode(megaApi[0]->getRootNode());
    ASSERT_NE(remoteRootNode.get(), nullptr);
    ASSERT_NO_FATAL_FAILURE(createFolder(0, basePath.u8string().c_str(), remoteRootNode.get())) << "Error creating remote basePath";
    std::unique_ptr<MegaNode> remoteBaseNode(megaApi[0]->getNodeByHandle(mApi[0].h));
    ASSERT_NE(remoteBaseNode.get(), nullptr);

    LOG_verbose << "SyncPersistence :  Enabling sync";
    ASSERT_EQ(MegaError::API_OK, synchronousSyncFolder(0, localPath.u8string().c_str(), remoteBaseNode.get())) << "API Error adding a new sync";
    std::unique_ptr<MegaSync> sync = waitForSyncState(megaApi[0].get(), remoteBaseNode.get(), MegaSync::SYNC_ACTIVE);
    ASSERT_TRUE(sync && sync->getState() == MegaSync::SYNC_ACTIVE);
    int tagID = sync->getTag();
    std::string remoteFolder(sync->getMegaFolder());

    // Check if a locallogout keeps the sync configured.
    std::string session = dumpSession();
    ASSERT_NO_FATAL_FAILURE(locallogout());
    auto trackerFastLogin = asyncRequestFastLogin(0, session.c_str());
    ASSERT_EQ(API_OK, trackerFastLogin->waitForResult()) << " Failed to establish a login/session for accout " << 0;
    ASSERT_NO_FATAL_FAILURE(fetchnodes(0));
    sync = waitForSyncState(megaApi[0].get(), tagID, MegaSync::SYNC_ACTIVE);
    ASSERT_TRUE(sync && sync->getState() == MegaSync::SYNC_ACTIVE);
    ASSERT_EQ(remoteFolder, string(sync->getMegaFolder()));

    // Check if a logout with setKeepSyncsAfterLogout(true) keeps the sync configured.
    megaApi[0]->setKeepSyncsAfterLogout(true);
    ASSERT_NO_FATAL_FAILURE(logout(0));
    auto trackerLogin = asyncRequestLogin(0, mApi[0].email.c_str(), mApi[0].pwd.c_str());
    ASSERT_EQ(API_OK, trackerLogin->waitForResult()) << " Failed to establish a login/session for accout " << 0;
    ASSERT_NO_FATAL_FAILURE(fetchnodes(0));
    sync = waitForSyncState(megaApi[0].get(), tagID, MegaSync::SYNC_ACTIVE);
    ASSERT_TRUE(sync && sync->getState() == MegaSync::SYNC_ACTIVE);
    ASSERT_EQ(remoteFolder, string(sync->getMegaFolder()));

    // Check if a logout with setKeepSyncsAfterLogout(false) doesn't keep the sync configured.
    megaApi[0]->setKeepSyncsAfterLogout(false);
    ASSERT_NO_FATAL_FAILURE(logout(0));
    trackerLogin = asyncRequestLogin(0, mApi[0].email.c_str(), mApi[0].pwd.c_str());
    ASSERT_EQ(API_OK, trackerLogin->waitForResult()) << " Failed to establish a login/session for accout " << 0;
    ASSERT_NO_FATAL_FAILURE(fetchnodes(0));
    sync.reset(megaApi[0]->getSyncByTag(tagID));
    ASSERT_EQ(sync, nullptr);

    ASSERT_NO_FATAL_FAILURE(cleanUp(this->megaApi[0].get(), basePath));
}

/**
 * @brief TEST_F SyncPaths
 *
 * Testing non ascii paths and symlinks
 */
TEST_F(SdkTest, SyncPaths)
{
    // What we are going to test here:
    // - Check paths with non ascii chars and check that sync works.
    // - (No WIN32) Add a sync with non canonical path and check that it works,
    //   that symlinks are not followed and that sync path collision with
    //   symlinks involved works.

    LOG_info << "___TEST SyncPaths___";
    ASSERT_NO_FATAL_FAILURE(getAccountsForTest(1));

    string basePathStr = "SyncPaths-синхронизация";
    string fileNameStr = "fileTest1-файл";

    fs::path basePath = fs::u8path(basePathStr.c_str());
    const auto localPath = fs::current_path() / basePath;
    fs::path filePath = localPath / fs::u8path(fileNameStr.c_str());
    fs::path fileDownloadPath = fs::current_path() / fs::u8path(fileNameStr.c_str());

    ASSERT_NO_FATAL_FAILURE(cleanUp(this->megaApi[0].get(), basePath));
#ifndef WIN32
    ASSERT_NO_FATAL_FAILURE(cleanUp(this->megaApi[0].get(), "symlink_1A"));
#endif
    deleteFile(fileDownloadPath.u8string());

    // Create local directories
    fs::create_directory(localPath);
#ifndef WIN32
    fs::create_directory(localPath / "level_1A");
    fs::create_directory_symlink(localPath / "level_1A", localPath / "symlink_1A");
    fs::create_directory_symlink(localPath / "level_1A", fs::current_path() / "symlink_1A");
#endif

    LOG_verbose << "SyncPaths :  Creating remote folder";
    std::unique_ptr<MegaNode> remoteRootNode(megaApi[0]->getRootNode());
    ASSERT_NE(remoteRootNode.get(), nullptr);
    ASSERT_NO_FATAL_FAILURE(createFolder(0, basePath.u8string().c_str(), remoteRootNode.get())) << "Error creating remote basePath";
    std::unique_ptr<MegaNode> remoteBaseNode(megaApi[0]->getNodeByHandle(mApi[0].h));
    ASSERT_NE(remoteBaseNode.get(), nullptr);

    LOG_verbose << "SyncPersistence :  Creating sync";
    ASSERT_EQ(MegaError::API_OK, synchronousSyncFolder(0, localPath.u8string().c_str(), remoteBaseNode.get())) << "API Error adding a new sync";
    std::unique_ptr<MegaSync> sync = waitForSyncState(megaApi[0].get(), remoteBaseNode.get(), MegaSync::SYNC_ACTIVE);
    ASSERT_TRUE(sync && sync->getState() == MegaSync::SYNC_ACTIVE);

    LOG_verbose << "SyncPersistence :  Adding a file and checking if it is synced.";
    createFile(filePath.u8string(), false);
    std::unique_ptr<MegaNode> remoteNode;
    WaitFor([this, &remoteNode, &remoteBaseNode, fileNameStr]() -> bool
    {
        remoteNode.reset(megaApi[0]->getNodeByPath(("/" + string(remoteBaseNode->getName()) + "/" + fileNameStr).c_str()));
        return (remoteNode.get() != nullptr);
    },50*1000);
    ASSERT_NE(remoteNode.get(), nullptr);
    ASSERT_EQ(MegaError::API_OK,synchronousStartDownload(0, remoteNode.get(), fileDownloadPath.u8string().c_str()));
    ASSERT_TRUE(fileexists(fileDownloadPath.u8string()));
    deleteFile(fileDownloadPath.u8string());

#ifndef WIN32
    LOG_verbose << "SyncPersistence :  Check that symlinks are not synced.";
    std::unique_ptr<MegaNode> remoteNodeSym(megaApi[0]->getNodeByPath(("/" + string(remoteBaseNode->getName()) + "/symlink_1A").c_str()));
    ASSERT_EQ(remoteNodeSym.get(), nullptr);

    {
        TestingWithLogErrorAllowanceGuard g;

        LOG_verbose << "SyncPersistence :  Check that symlinks are considered when creating a sync.";
        ASSERT_NO_FATAL_FAILURE(createFolder(0, "symlink_1A", remoteRootNode.get())) << "Error creating remote basePath";
        remoteNodeSym.reset(megaApi[0]->getNodeByHandle(mApi[0].h));
        ASSERT_NE(remoteNodeSym.get(), nullptr);
        ASSERT_EQ(MegaError::API_EFAILED, synchronousSyncFolder(0, (fs::current_path() / "symlink_1A").u8string().c_str(), remoteNodeSym.get())) << "API Error adding a new sync";
        ASSERT_EQ(MegaSync::LOCAL_PATH_SYNC_COLLISION, mApi[0].lastSyncError);
    }
    // Disable the first one, create again the one with the symlink, check that it is working and check if the first fails when enabled.
    int tagID = sync->getTag();
    ASSERT_EQ(MegaError::API_OK, synchronousDisableSync(0, tagID)) << "API Error disabling sync";
    sync = waitForSyncState(megaApi[0].get(), tagID, MegaSync::SYNC_DISABLED);
    ASSERT_TRUE(sync && sync->getState() == MegaSync::SYNC_DISABLED);

    ASSERT_EQ(MegaError::API_OK, synchronousSyncFolder(0, (fs::current_path() / "symlink_1A").u8string().c_str(), remoteNodeSym.get())) << "API Error adding a new sync";
    std::unique_ptr<MegaSync> syncSym = waitForSyncState(megaApi[0].get(), remoteNodeSym.get(), MegaSync::SYNC_ACTIVE);
    ASSERT_TRUE(syncSym && syncSym->getState() == MegaSync::SYNC_ACTIVE);

    LOG_verbose << "SyncPersistence :  Adding a file and checking if it is synced,";
    createFile((localPath / "level_1A" / fs::u8path(fileNameStr.c_str())).u8string(), false);
    WaitFor([this, &remoteNode, &remoteNodeSym, fileNameStr]() -> bool
    {
        remoteNode.reset(megaApi[0]->getNodeByPath(("/" + string(remoteNodeSym->getName()) + "/" + fileNameStr).c_str()));
        return (remoteNode.get() != nullptr);
    },50*1000);
    ASSERT_NE(remoteNode.get(), nullptr);
    ASSERT_EQ(MegaError::API_OK,synchronousStartDownload(0,remoteNode.get(),fileDownloadPath.u8string().c_str()));
    ASSERT_TRUE(fileexists(fileDownloadPath.u8string()));
    deleteFile(fileDownloadPath.u8string());

    {
        TestingWithLogErrorAllowanceGuard g;

        ASSERT_EQ(MegaError::API_EFAILED, synchronousEnableSync(0, tagID)) << "API Error enabling a sync";
        ASSERT_EQ(MegaSync::LOCAL_PATH_SYNC_COLLISION, mApi[0].lastSyncError);
    }

    ASSERT_NO_FATAL_FAILURE(cleanUp(this->megaApi[0].get(), "symlink_1A"));
#endif

    ASSERT_NO_FATAL_FAILURE(cleanUp(this->megaApi[0].get(), basePath));
}

/**
 * @brief TEST_F SyncOQTransitions
 *
 * Testing OQ Transitions
 */
TEST_F(SdkTest, SyncOQTransitions)
{

    // What we are going to test here:
    // - Online transitions: Sync is disabled when in OQ and enabled after OQ
    // - Offline transitions: Sync is disabled when in OQ and enabled after OQ
    // - Enabling a sync temporarily disabled.

    LOG_info << "___TEST SyncOQTransitions___";
    ASSERT_NO_FATAL_FAILURE(getAccountsForTest(2));

    string fileNameStr = "fileTest";

    fs::path basePath = "SyncOQTransitions";
    fs::path fillPath = "OQFolder";

    const auto localPath = fs::current_path() / basePath;
    fs::path filePath = localPath / fs::u8path(fileNameStr.c_str());

    ASSERT_NO_FATAL_FAILURE(cleanUp(this->megaApi[0].get(), basePath));
    ASSERT_NO_FATAL_FAILURE(cleanUp(this->megaApi[0].get(), fillPath));

    // Create local directory
    fs::create_directories(localPath);

    LOG_verbose << "SyncOQTransitions :  Creating remote folder";
    std::unique_ptr<MegaNode> remoteRootNode(megaApi[0]->getRootNode());
    ASSERT_NE(remoteRootNode.get(), nullptr);
    ASSERT_NO_FATAL_FAILURE(createFolder(0, basePath.u8string().c_str(), remoteRootNode.get())) << "Error creating remote basePath";
    std::unique_ptr<MegaNode> remoteBaseNode(megaApi[0]->getNodeByHandle(mApi[0].h));
    ASSERT_NE(remoteBaseNode.get(), nullptr);
    ASSERT_NO_FATAL_FAILURE(createFolder(0, fillPath.u8string().c_str(), remoteRootNode.get())) << "Error creating remote fillPath";
    std::unique_ptr<MegaNode> remoteFillNode(megaApi[0]->getNodeByHandle(mApi[0].h));
    ASSERT_NE(remoteFillNode.get(), nullptr);

    LOG_verbose << "SyncOQTransitions :  Creating sync";
    ASSERT_EQ(MegaError::API_OK, synchronousSyncFolder(0, localPath.u8string().c_str(), remoteBaseNode.get())) << "API Error adding a new sync";
    std::unique_ptr<MegaSync> sync = waitForSyncState(megaApi[0].get(), remoteBaseNode.get(), MegaSync::SYNC_ACTIVE);
    ASSERT_TRUE(sync && sync->getState() == MegaSync::SYNC_ACTIVE);
    int tagID = sync->getTag();

    LOG_verbose << "SyncOQTransitions :  Filling up storage space";
    ASSERT_NO_FATAL_FAILURE(importPublicLink(0, "https://mega.nz/file/D4AGlbqY#Ak-OW4MP7lhnQxP9nzBU1bOP45xr_7sXnIz8YYqOBUg", remoteFillNode.get()));
    std::unique_ptr<MegaNode> remote1GBFile(megaApi[0]->getNodeByHandle(mApi[0].h));

    ASSERT_NO_FATAL_FAILURE(synchronousGetSpecificAccountDetails(0, true, false, false)); // Get account size.
    ASSERT_NE(mApi[0].accountDetails, nullptr);
    int filesNeeded = int(mApi[0].accountDetails->getStorageMax() / remote1GBFile->getSize());

    for (int i=1; i < filesNeeded; i++)
    {
        ASSERT_NO_FATAL_FAILURE(copyNode(0, remote1GBFile.get(), remoteFillNode.get(), (remote1GBFile->getName() + to_string(i)).c_str()));
    }
    std::unique_ptr<MegaNode> last1GBFileNode(megaApi[0]->getChildNode(remoteFillNode.get(), (remote1GBFile->getName() + to_string(filesNeeded-1)).c_str()));

    {
        TestingWithLogErrorAllowanceGuard g;

        LOG_verbose << "SyncOQTransitions :  Check that Sync is disabled due to OQ.";
        ASSERT_NO_FATAL_FAILURE(synchronousGetSpecificAccountDetails(0, true, false, false)); // Needed to ensure we know we are in OQ
        sync = waitForSyncState(megaApi[0].get(), tagID, MegaSync::SYNC_DISABLED);
        ASSERT_TRUE(sync && sync->getState() == MegaSync::SYNC_DISABLED);
        ASSERT_EQ(MegaSync::STORAGE_OVERQUOTA, sync->getError());

        LOG_verbose << "SyncOQTransitions :  Check that Sync could not be enabled while disabled due to OQ.";
        ASSERT_EQ(MegaError::API_EFAILED, synchronousEnableSync(0,tagID))  << "API Error enabling a sync";
        ASSERT_EQ(MegaSync::STORAGE_OVERQUOTA, sync->getError());
    }

    LOG_verbose << "SyncOQTransitions :  Free up space and check that Sync is active again.";
    ASSERT_EQ(MegaError::API_OK, synchronousRemove(0, last1GBFileNode.get()));
    ASSERT_NO_FATAL_FAILURE(synchronousGetSpecificAccountDetails(0, true, false, false)); // Needed to ensure we know we are not in OQ
    sync = waitForSyncState(megaApi[0].get(), tagID, MegaSync::SYNC_ACTIVE);
    ASSERT_TRUE(sync && sync->getState() == MegaSync::SYNC_ACTIVE);

    LOG_verbose << "SyncOQTransitions :  Share big files folder with another account.";

    ASSERT_EQ(MegaError::API_OK, synchronousInviteContact(0, mApi[1].email.c_str(), "SdkTestShareKeys contact request A to B", MegaContactRequest::INVITE_ACTION_ADD));
    ASSERT_TRUE(WaitFor([this]()
    {
        return unique_ptr<MegaContactRequestList>(megaApi[1]->getIncomingContactRequests())->size() == 1;
    }, 60*1000));
    ASSERT_NO_FATAL_FAILURE(getContactRequest(1, false));
    ASSERT_EQ(MegaError::API_OK, synchronousReplyContactRequest(1, mApi[1].cr.get(), MegaContactRequest::REPLY_ACTION_ACCEPT));
    ASSERT_EQ(MegaError::API_OK, synchronousShare(0, remoteFillNode.get(), mApi[1].email.c_str(), MegaShare::ACCESS_FULL)) << "Folder sharing failed";
    ASSERT_TRUE(WaitFor([this]()
    {
        return unique_ptr<MegaShareList>(megaApi[1]->getInSharesList())->size() == 1;
    }, 60*1000));

    unique_ptr<MegaNodeList> nodeList(megaApi[1]->getInShares(megaApi[1]->getContact(mApi[0].email.c_str())));
    ASSERT_EQ(nodeList->size(), 1);
    MegaNode* inshareNode = nodeList->get(0);

    LOG_verbose << "SyncOQTransitions :  Check for transition to OQ while offline.";
    std::string session = dumpSession();
    ASSERT_NO_FATAL_FAILURE(locallogout());

    std::unique_ptr<MegaNode> remote1GBFile2nd(megaApi[1]->getChildNode(inshareNode, remote1GBFile->getName()));
    ASSERT_NO_FATAL_FAILURE(copyNode(1, remote1GBFile2nd.get(), inshareNode, (remote1GBFile2nd->getName() + to_string(filesNeeded-1)).c_str()));

    {
        TestingWithLogErrorAllowanceGuard g;

        ASSERT_NO_FATAL_FAILURE(resumeSession(session.c_str()));
        ASSERT_NO_FATAL_FAILURE(fetchnodes(0));
        ASSERT_NO_FATAL_FAILURE(synchronousGetSpecificAccountDetails(0, true, false, false)); // Needed to ensure we know we are in OQ
        sync = waitForSyncState(megaApi[0].get(), tagID, MegaSync::SYNC_DISABLED);
        ASSERT_TRUE(sync && sync->getState() == MegaSync::SYNC_DISABLED);
        ASSERT_EQ(MegaSync::STORAGE_OVERQUOTA, sync->getError());
    }

    LOG_verbose << "SyncOQTransitions :  Check for transition from OQ while offline.";
    ASSERT_NO_FATAL_FAILURE(locallogout());

    std::unique_ptr<MegaNode> toRemoveNode(megaApi[1]->getChildNode(inshareNode, (remote1GBFile->getName() + to_string(filesNeeded-1)).c_str()));
    ASSERT_EQ(API_OK, synchronousRemove(1, toRemoveNode.get()));

    ASSERT_NO_FATAL_FAILURE(resumeSession(session.c_str()));
    ASSERT_NO_FATAL_FAILURE(fetchnodes(0));
    ASSERT_NO_FATAL_FAILURE(synchronousGetSpecificAccountDetails(0, true, false, false)); // Needed to ensure we know we are no longer in OQ
    sync = waitForSyncState(megaApi[0].get(), tagID, MegaSync::SYNC_ACTIVE);
    ASSERT_TRUE(sync && sync->getState() == MegaSync::SYNC_ACTIVE);

    ASSERT_NO_FATAL_FAILURE(cleanUp(this->megaApi[0].get(), basePath));
    ASSERT_NO_FATAL_FAILURE(cleanUp(this->megaApi[0].get(), fillPath));

}

#endif
<|MERGE_RESOLUTION|>--- conflicted
+++ resolved
@@ -5297,11 +5297,7 @@
 TEST_F(SdkTest, SyncResumptionAfterFetchNodes)
 {
     LOG_info << "___TEST SyncResumptionAfterFetchNodes___";
-<<<<<<< HEAD
-    ASSERT_NO_FATAL_FAILURE(getAccountsForTest(1));
-=======
     getAccountsForTest(2);
->>>>>>> b65415b6
 
     // This test has several issues:
     // 1. Remote nodes may not be committed to the sctable database in time for fetchnodes which
