/**
 * @file tests/sdk_test.cpp
 * @brief Mega SDK test file
 *
 * (c) 2015 by Mega Limited, Wellsford, New Zealand
 *
 * This file is part of the MEGA SDK - Client Access Engine.
 *
 * Applications using the MEGA API must present a valid application key
 * and comply with the the rules set forth in the Terms of Service.
 *
 * The MEGA SDK is distributed in the hope that it will be useful,
 * but WITHOUT ANY WARRANTY; without even the implied warranty of
 * MERCHANTABILITY or FITNESS FOR A PARTICULAR PURPOSE.
 *
 * @copyright Simplified (2-clause) BSD License.
 *
 * You should have received a copy of the license along with this
 * program.
 */

#include "test.h"
#include "stdfs.h"
#include "SdkTest_test.h"
#include "mega/testhooks.h"
#include "megaapi_impl.h"
#include <algorithm>

#define SSTR( x ) static_cast< const std::ostringstream & >( \
        (  std::ostringstream() << std::dec << x ) ).str()


using namespace std;

MegaFileSystemAccess fileSystemAccess;

template<typename T>
class ScopedValue {
public:
    ScopedValue(T& what, T value)
      : mLastValue(std::move(what))
      , mWhat(what)
    {
        what = std::move(value);
    }

    ~ScopedValue()
    {
        mWhat = std::move(mLastValue);
    }

    MEGA_DISABLE_COPY(ScopedValue)
    MEGA_DEFAULT_MOVE(ScopedValue)

private:
    T mLastValue;
    T& mWhat;
}; // ScopedValue<T>

template<typename T>
ScopedValue<T> makeScopedValue(T& what, T value)
{
    return ScopedValue<T>(what, std::move(value));
}

#ifdef _WIN32
DWORD ThreadId()
{
    return GetCurrentThreadId();
}
#else
pthread_t ThreadId()
{
    return pthread_self();
}
#endif

#ifndef WIN32
#define DOTSLASH "./"
#else
#define DOTSLASH ".\\"
#endif

const char* cwd()
{
    // for windows and linux
    static char path[1024];
    const char* ret;
    #ifdef _WIN32
    ret = _getcwd(path, sizeof path);
    #else
    ret = getcwd(path, sizeof path);
    #endif
    assert(ret);
    return ret;
}

bool fileexists(const std::string& fn)
{
#ifdef _WIN32
    fs::path p = fs::u8path(fn);
    return fs::exists(p);
#else
    struct stat   buffer;
    return (stat(fn.c_str(), &buffer) == 0);
#endif
}

void copyFile(std::string& from, std::string& to)
{
    LocalPath f = LocalPath::fromAbsolutePath(from);
    LocalPath t = LocalPath::fromAbsolutePath(to);
    fileSystemAccess.copylocal(f, t, m_time());
}

std::string megaApiCacheFolder(int index)
{
    std::string p(cwd());
#ifdef _WIN32
    p += "\\";
#else
    p += "/";
#endif
    p += "sdk_test_mega_cache_" + to_string(index);

    if (!fileexists(p))
    {

#ifdef _WIN32
        #ifndef NDEBUG
        bool success =
        #endif
        fs::create_directory(p);
        assert(success);
#else
        mkdir(p.c_str(), S_IRWXU);
        assert(fileexists(p));
#endif

    } else
    {
        std::unique_ptr<DirAccess> da(fileSystemAccess.newdiraccess());
        auto lp = LocalPath::fromAbsolutePath(p);
        if (!da->dopen(&lp, nullptr, false))
        {
            throw std::runtime_error(
                        "Cannot open existing mega API cache folder " + p
                        + " please check permissions or delete it so a new one can be created");
        }
    }
    return p;
}

template<typename Predicate>
bool WaitFor(Predicate&& predicate, unsigned timeoutMs)
{
    unsigned sleepMs = 100;
    unsigned totalMs = 0;

    do
    {
        if (predicate()) return true;

        WaitMillisec(sleepMs);
        totalMs += sleepMs;
    }
    while (totalMs < timeoutMs);

    return false;
}

MegaApi* newMegaApi(const char *appKey, const char *basePath, const char *userAgent, unsigned workerThreadCount)
{
    return new MegaApi(appKey, basePath, userAgent, workerThreadCount);
}

enum { USERALERT_ARRIVAL_MILLISEC = 1000 };

#ifdef _WIN32
#include "mega/autocomplete.h"
#include <filesystem>
#define getcwd _getcwd
void usleep(int n)
{
    Sleep(n / 1000);
}
#endif

// helper functions and struct/classes
namespace
{

    bool buildLocalFolders(fs::path targetfolder, const string& prefix, int n, int recurselevel, int filesperfolder)
    {
        fs::path p = targetfolder / fs::u8path(prefix);
        if (!fs::create_directory(p))
            return false;

        for (int i = 0; i < filesperfolder; ++i)
        {
            string filename = "file" + to_string(i) + "_" + prefix;
            fs::path fp = p / fs::u8path(filename);
#if (__cplusplus >= 201700L)
            ofstream fs(fp/*, ios::binary*/);
#else
            ofstream fs(fp.u8string()/*, ios::binary*/);
#endif
            fs << filename;
        }

        if (recurselevel > 0)
        {
            for (int i = 0; i < n; ++i)
            {
                if (!buildLocalFolders(p, prefix + "_" + to_string(i), n, recurselevel - 1, filesperfolder))
                    return false;
            }
        }

        return true;
    }

    bool createLocalFile(fs::path path, const char *name, int byteSize = 0)
    {
        if (!name)
        {
           return false;
        }

        fs::path fp = path / fs::u8path(name);
#if (__cplusplus >= 201700L)
        ofstream fs(fp/*, ios::binary*/);
#else
        ofstream fs(fp.u8string()/*, ios::binary*/);
#endif
        if (byteSize)
        {
            fs.seekp((byteSize << 10) - 1);
        }
        fs << name;
        return true;
    }
}

std::map<size_t, std::string> gSessionIDs;

void SdkTest::SetUp()
{
    gTestingInvalidArgs = false;
}

void SdkTest::TearDown()
{
    out() << "Test done, teardown starts";
    // do some cleanup

    gTestingInvalidArgs = false;

    LOG_info << "___ Cleaning up test (TearDown()) ___";

    Cleanup();

    releaseMegaApi(1);
    releaseMegaApi(2);
    if (!megaApi.empty() && megaApi[0])
    {
        releaseMegaApi(0);
    }
    out() << "Teardown done, test exiting";
}

void SdkTest::Cleanup()
{
    out() << "Cleaning up accounts";

    deleteFile(UPFILE);
    deleteFile(DOWNFILE);
    deleteFile(PUBLICFILE);
    deleteFile(AVATARDST);

#ifdef ENABLE_SYNC
    std::vector<std::unique_ptr<RequestTracker>> delSyncTrackers;
    for (auto &m : megaApi)
    {
        if (m)
        {
            auto syncs = unique_ptr<MegaSyncList>(m->getSyncs());
            for (int i = syncs->size(); i--; )
            {
                delSyncTrackers.push_back(std::unique_ptr<RequestTracker>(new RequestTracker(m.get())));
                m->removeSync(syncs->get(i)->getBackupId(), delSyncTrackers.back().get());
            }
        }
    }
    // wait for delsyncs to complete:
    for (auto& d : delSyncTrackers) d->waitForResult();
    WaitMillisec(5000);
#endif

    if (!megaApi.empty() && megaApi[0])
    {

        // Remove nodes in Cloud & Rubbish
        purgeTree(std::unique_ptr<MegaNode>{megaApi[0]->getRootNode()}.get(), false);
        purgeTree(std::unique_ptr<MegaNode>{megaApi[0]->getRubbishNode()}.get(), false);
        //        megaApi[0]->cleanRubbishBin();

        // Remove auxiliar contact
        std::unique_ptr<MegaUserList> ul{megaApi[0]->getContacts()};
        for (int i = 0; i < ul->size(); i++)
        {
            removeContact(ul->get(i)->getEmail());
        }
    }

    for (auto nApi = unsigned(megaApi.size()); nApi--; ) if (megaApi[nApi])
    {
        // Remove pending contact requests

        std::unique_ptr<MegaContactRequestList> crl{megaApi[nApi]->getOutgoingContactRequests()};
        for (int i = 0; i < crl->size(); i++)
        {
            MegaContactRequest *cr = crl->get(i);
            synchronousInviteContact(nApi, cr->getTargetEmail(), "Test cleanup removing outgoing contact request", MegaContactRequest::INVITE_ACTION_DELETE);
        }

        crl.reset(megaApi[nApi]->getIncomingContactRequests());
        for (int i = 0; i < crl->size(); i++)
        {
            MegaContactRequest *cr = crl->get(i);
            synchronousReplyContactRequest(nApi, cr, MegaContactRequest::REPLY_ACTION_DENY);
        }

    }
}

int SdkTest::getApiIndex(MegaApi* api)
{
    int apiIndex = -1;
    for (int i = int(megaApi.size()); i--; )  if (megaApi[i].get() == api) apiIndex = i;
    if (apiIndex == -1)
    {
        LOG_warn << "Instance of MegaApi not recognized";  // this can occur during MegaApi deletion due to callbacks on shutdown
    }
    return apiIndex;
}

void SdkTest::onRequestFinish(MegaApi *api, MegaRequest *request, MegaError *e)
{
    auto type = request->getType();
    if (type == MegaRequest::TYPE_DELETE)
    {
        return;
    }

    int apiIndex = getApiIndex(api);
    if (apiIndex < 0) return;
    mApi[apiIndex].lastError = e->getErrorCode();

    // there could be a race on these getting set?
    LOG_info << "lastError (by request) for MegaApi " << apiIndex << ": " << mApi[apiIndex].lastError;

    switch(type)
    {

    case MegaRequest::TYPE_GET_ATTR_USER:

        if (mApi[apiIndex].lastError == API_OK)
        {
            if (request->getParamType() == MegaApi::USER_ATTR_DEVICE_NAMES ||
                request->getParamType() == MegaApi::USER_ATTR_DRIVE_NAMES ||
                request->getParamType() == MegaApi::USER_ATTR_ALIAS)
            {
                attributeValue = request->getName() ? request->getName() : "";
            }
            else if (request->getParamType() != MegaApi::USER_ATTR_AVATAR)
            {
                attributeValue = request->getText() ? request->getText() : "";
            }
        }

        if (request->getParamType() == MegaApi::USER_ATTR_AVATAR)
        {
            if (mApi[apiIndex].lastError == API_OK)
            {
                attributeValue = "Avatar changed";
            }

            if (mApi[apiIndex].lastError == API_ENOENT)
            {
                attributeValue = "Avatar not found";
            }
        }
        break;

#ifdef ENABLE_CHAT

    case MegaRequest::TYPE_CHAT_CREATE:
        if (mApi[apiIndex].lastError == API_OK)
        {
            MegaTextChat *chat = request->getMegaTextChatList()->get(0)->copy();

            mApi[apiIndex].chatid = chat->getHandle();
            mApi[apiIndex].chats[mApi[apiIndex].chatid].reset(chat);
        }
        break;

    case MegaRequest::TYPE_CHAT_INVITE:
        if (mApi[apiIndex].lastError == API_OK)
        {
            mApi[apiIndex].chatid = request->getNodeHandle();
            if (mApi[apiIndex].chats.find(mApi[apiIndex].chatid) != mApi[apiIndex].chats.end())
            {
                MegaTextChat *chat = mApi[apiIndex].chats[mApi[apiIndex].chatid].get();
                MegaHandle uh = request->getParentHandle();
                int priv = request->getAccess();
                unique_ptr<userpriv_vector> privsbuf{new userpriv_vector};

                const MegaTextChatPeerList *privs = chat->getPeerList();
                if (privs)
                {
                    for (int i = 0; i < privs->size(); i++)
                    {
                        if (privs->getPeerHandle(i) != uh)
                        {
                            privsbuf->push_back(userpriv_pair(privs->getPeerHandle(i), (privilege_t) privs->getPeerPrivilege(i)));
                        }
                    }
                }
                privsbuf->push_back(userpriv_pair(uh, (privilege_t) priv));
                privs = new MegaTextChatPeerListPrivate(privsbuf.get());
                chat->setPeerList(privs);
                delete privs;
            }
            else
            {
                LOG_err << "Trying to remove a peer from unknown chat";
            }
        }
        break;

    case MegaRequest::TYPE_CHAT_REMOVE:
        if (mApi[apiIndex].lastError == API_OK)
        {
            mApi[apiIndex].chatid = request->getNodeHandle();
            if (mApi[apiIndex].chats.find(mApi[apiIndex].chatid) != mApi[apiIndex].chats.end())
            {
                MegaTextChat *chat = mApi[apiIndex].chats[mApi[apiIndex].chatid].get();
                MegaHandle uh = request->getParentHandle();
                std::unique_ptr<userpriv_vector> privsbuf{new userpriv_vector};

                const MegaTextChatPeerList *privs = chat->getPeerList();
                if (privs)
                {
                    for (int i = 0; i < privs->size(); i++)
                    {
                        if (privs->getPeerHandle(i) != uh)
                        {
                            privsbuf->push_back(userpriv_pair(privs->getPeerHandle(i), (privilege_t) privs->getPeerPrivilege(i)));
                        }
                    }
                }
                privs = new MegaTextChatPeerListPrivate(privsbuf.get());
                chat->setPeerList(privs);
                delete privs;
            }
            else
            {
                LOG_err << "Trying to remove a peer from unknown chat";
            }
        }
        break;

    case MegaRequest::TYPE_CHAT_URL:
        if (mApi[apiIndex].lastError == API_OK)
        {
            chatlink.assign(request->getLink());
        }
        break;
#endif

    case MegaRequest::TYPE_CREATE_ACCOUNT:
        if (mApi[apiIndex].lastError == API_OK)
        {
            sid = request->getSessionKey();
        }
        break;

    case MegaRequest::TYPE_GET_REGISTERED_CONTACTS:
        if (mApi[apiIndex].lastError == API_OK)
        {
            stringTable.reset(request->getMegaStringTable()->copy());
        }
        break;

    case MegaRequest::TYPE_GET_COUNTRY_CALLING_CODES:
        if (mApi[apiIndex].lastError == API_OK)
        {
            stringListMap.reset(request->getMegaStringListMap()->copy());
        }
        break;

    case MegaRequest::TYPE_FETCH_TIMEZONE:
        mApi[apiIndex].tzDetails.reset(mApi[apiIndex].lastError == API_OK ? request->getMegaTimeZoneDetails()->copy() : nullptr);
        break;

    case MegaRequest::TYPE_GET_USER_EMAIL:
        if (mApi[apiIndex].lastError == API_OK)
        {
            mApi[apiIndex].email = request->getEmail();
        }
        break;

    case MegaRequest::TYPE_ACCOUNT_DETAILS:
        mApi[apiIndex].accountDetails.reset(mApi[apiIndex].lastError == API_OK ? request->getMegaAccountDetails() : nullptr);
        break;

    case MegaRequest::TYPE_BACKUP_PUT:
        mBackupId = request->getParentHandle();
        break;

    case MegaRequest::TYPE_GET_ATTR_NODE:
        if (mApi[apiIndex].lastError == API_OK)
        {
            mMegaFavNodeList.reset(request->getMegaHandleList()->copy());
        }
        break;

    case MegaRequest::TYPE_GET_PRICING:
        mApi[apiIndex].mMegaPricing.reset(mApi[apiIndex].lastError == API_OK ? request->getPricing() : nullptr);
        mApi[apiIndex].mMegaCurrency.reset(mApi[apiIndex].lastError == API_OK ? request->getCurrency() : nullptr);
            break;

    }

    // set this flag always the latest, since it is used to unlock the wait
    // for requests results, so we want data to be collected first
    mApi[apiIndex].requestFlags[request->getType()] = true;
}

void SdkTest::onTransferFinish(MegaApi* api, MegaTransfer *transfer, MegaError* e)
{
    int apiIndex = getApiIndex(api);
    if (apiIndex < 0) return;

    mApi[apiIndex].transferFlags[transfer->getType()] = true;
    mApi[apiIndex].lastError = e->getErrorCode();   // todo: change the rest of the transfer test code to use lastTransferError instead.
    mApi[apiIndex].lastTransferError = e->getErrorCode();

    // there could be a race on these getting set?
    LOG_info << "lastError (by transfer) for MegaApi " << apiIndex << ": " << mApi[apiIndex].lastError;

    onTranferFinishedCount += 1;
}

void SdkTest::onTransferUpdate(MegaApi *api, MegaTransfer *transfer)
{
    onTransferUpdate_progress = transfer->getTransferredBytes();
    onTransferUpdate_filesize = transfer->getTotalBytes();
}

void SdkTest::onAccountUpdate(MegaApi* api)
{
    int apiIndex = getApiIndex(api);
    if (apiIndex < 0) return;

    mApi[apiIndex].accountUpdated = true;
}

void SdkTest::onUsersUpdate(MegaApi* api, MegaUserList *users)
{
    int apiIndex = getApiIndex(api);
    if (apiIndex < 0) return;

    if (!users)
        return;

    for (int i = 0; i < users->size(); i++)
    {
        MegaUser *u = users->get(i);

        if (u->hasChanged(MegaUser::CHANGE_TYPE_AVATAR)
                || u->hasChanged(MegaUser::CHANGE_TYPE_FIRSTNAME)
                || u->hasChanged(MegaUser::CHANGE_TYPE_LASTNAME))
        {
            mApi[apiIndex].userUpdated = true;
        }
        else
        {
            // Contact is removed from main account
            mApi[apiIndex].requestFlags[MegaRequest::TYPE_REMOVE_CONTACT] = true;
            mApi[apiIndex].userUpdated = true;
        }
    }
}

void SdkTest::onNodesUpdate(MegaApi* api, MegaNodeList *nodes)
{
    int apiIndex = getApiIndex(api);
    if (apiIndex < 0) return;

    mApi[apiIndex].nodeUpdated = true;
}

void SdkTest::onContactRequestsUpdate(MegaApi* api, MegaContactRequestList* requests)
{
    int apiIndex = getApiIndex(api);
    if (apiIndex < 0) return;

    mApi[apiIndex].contactRequestUpdated = true;
}

#ifdef ENABLE_CHAT
void SdkTest::onChatsUpdate(MegaApi *api, MegaTextChatList *chats)
{
    int apiIndex = getApiIndex(api);
    if (apiIndex < 0) return;

    MegaTextChatList *list = NULL;
    if (chats)
    {
        list = chats->copy();
    }
    else
    {
        list = megaApi[apiIndex]->getChatList();
    }
    for (int i = 0; i < list->size(); i++)
    {
        handle chatid = list->get(i)->getHandle();
        if (mApi[apiIndex].chats.find(chatid) != mApi[apiIndex].chats.end())
        {
            mApi[apiIndex].chats[chatid].reset(list->get(i)->copy());
        }
        else
        {
            mApi[apiIndex].chats[chatid].reset(list->get(i)->copy());
        }
    }
    delete list;

    mApi[apiIndex].chatUpdated = true;
}

void SdkTest::createChat(bool group, MegaTextChatPeerList *peers, int timeout)
{
    int apiIndex = 0;
    mApi[apiIndex].requestFlags[MegaRequest::TYPE_CHAT_CREATE] = false;
    megaApi[0]->createChat(group, peers);
    waitForResponse(&mApi[apiIndex].requestFlags[MegaRequest::TYPE_CHAT_CREATE], timeout);
    if (timeout)
    {
        ASSERT_TRUE(mApi[apiIndex].requestFlags[MegaRequest::TYPE_CHAT_CREATE]) << "Chat creation not finished after " << timeout  << " seconds";
    }

    ASSERT_EQ(API_OK, mApi[apiIndex].lastError) << "Chat creation failed (error: " << mApi[apiIndex].lastError << ")";
}

#endif

void SdkTest::onEvent(MegaApi*, MegaEvent *event)
{
    std::lock_guard<std::mutex> lock{lastEventMutex};
    lastEvent.reset(event->copy());
    lastEvents.insert(event->getType());
}


void SdkTest::fetchnodes(unsigned int apiIndex, int timeout)
{
    mApi[apiIndex].requestFlags[MegaRequest::TYPE_FETCH_NODES] = false;

    mApi[apiIndex].megaApi->fetchNodes();

    ASSERT_TRUE( waitForResponse(&mApi[apiIndex].requestFlags[MegaRequest::TYPE_FETCH_NODES], timeout) )
            << "Fetchnodes failed after " << timeout  << " seconds";
    ASSERT_EQ(API_OK, mApi[apiIndex].lastError) << "Fetchnodes failed (error: " << mApi[apiIndex].lastError << ")";
}

void SdkTest::logout(unsigned int apiIndex, bool keepSyncConfigs, int timeout)
{
    mApi[apiIndex].requestFlags[MegaRequest::TYPE_LOGOUT] = false;
#ifdef ENABLE_SYNC
    mApi[apiIndex].megaApi->logout(keepSyncConfigs, this);
#else
    mApi[apiIndex].megaApi->logout(this);
#endif
    gSessionIDs[apiIndex] = "invalid";

    EXPECT_TRUE( waitForResponse(&mApi[apiIndex].requestFlags[MegaRequest::TYPE_LOGOUT], timeout) )
            << "Logout failed after " << timeout  << " seconds";

    // if the connection was closed before the response of the request was received, the result is ESID
    if (mApi[apiIndex].lastError == API_ESID) mApi[apiIndex].lastError = API_OK;

    EXPECT_EQ(API_OK, mApi[apiIndex].lastError) << "Logout failed (error: " << mApi[apiIndex].lastError << ")";
}

char* SdkTest::dumpSession()
{
    return megaApi[0]->dumpSession();
}

void SdkTest::locallogout(int timeout)
{
    auto logoutErr = doRequestLocalLogout(0);
    ASSERT_EQ(API_OK, logoutErr) << "Local logout failed (error: " << logoutErr << ")";
}

void SdkTest::resumeSession(const char *session, int timeout)
{
    int apiIndex = 0;
    ASSERT_EQ(API_OK, synchronousFastLogin(apiIndex, session, this)) << "Resume session failed (error: " << mApi[apiIndex].lastError << ")";
}

void SdkTest::purgeTree(MegaNode *p, bool depthfirst)
{
    int apiIndex = 0;
    std::unique_ptr<MegaNodeList> children{megaApi[0]->getChildren(p)};

    for (int i = 0; i < children->size(); i++)
    {
        MegaNode *n = children->get(i);

        // removing the folder removes the children anyway
        if (depthfirst && n->isFolder())
            purgeTree(n);

        string nodepath = n->getName() ? n->getName() : "<no name>";
        auto result = synchronousRemove(apiIndex, n);
        if (result == API_EEXIST || result == API_ENOENT)
        {
            LOG_warn << "node " << nodepath << " was already removed in api " << apiIndex << ", detected by error code " << result;
            result = API_OK;
        }

        ASSERT_EQ(API_OK, result) << "Remove node operation failed (error: " << mApi[apiIndex].lastError << ")";
    }
}

bool SdkTest::waitForResponse(bool *responseReceived, unsigned int timeout)
{
    timeout *= 1000000; // convert to micro-seconds
    unsigned int tWaited = 0;    // microseconds
    bool connRetried = false;
    while(!(*responseReceived))
    {
        WaitMillisec(pollingT / 1000);

        if (timeout)
        {
            tWaited += pollingT;
            if (tWaited >= timeout)
            {
                return false;   // timeout is expired
            }
            // if no response after 2 minutes...
            else if (!connRetried && tWaited > (pollingT * 240))
            {
                megaApi[0]->retryPendingConnections(true);
                if (megaApi.size() > 1 && megaApi[1] && megaApi[1]->isLoggedIn())
                {
                    megaApi[1]->retryPendingConnections(true);
                }
                connRetried = true;
            }
        }
    }

    return true;    // response is received
}

bool SdkTest::synchronousTransfer(unsigned apiIndex, int type, std::function<void()> f, unsigned int timeout)
{
    auto& flag = mApi[apiIndex].transferFlags[type];
    flag = false;
    f();
    auto result = waitForResponse(&flag, timeout);
    EXPECT_TRUE(result) << "Transfer (type " << type << ") not finished yet after " << timeout << " seconds";
    if (!result) mApi[apiIndex].lastError = -999; // local timeout
    if (!result) mApi[apiIndex].lastTransferError = -999; // local timeout    TODO: switch all transfer code to use lastTransferError .  Some still uses lastError
    return result;
}

bool SdkTest::synchronousRequest(unsigned apiIndex, int type, std::function<void()> f, unsigned int timeout)
{
    auto& flag = mApi[apiIndex].requestFlags[type];
    flag = false;
    f();
    auto result = waitForResponse(&flag, timeout);
    EXPECT_TRUE(result) << "Request (type " << type << ") failed after " << timeout << " seconds";
    if (!result) mApi[apiIndex].lastError = -999;
    return result;
}

void SdkTest::createFile(string filename, bool largeFile)
{
    fs::path p = fs::u8path(filename);
    std::ofstream file(p,ios::out);

    if (file)
    {
        int limit = 2000;

        // create a file large enough for long upload/download times (5-10MB)
        if (largeFile)
            limit = 1000000 + rand() % 1000000;

        //limit = 5494065 / 5;

        for (int i = 0; i < limit; i++)
        {
            file << "test ";
        }

        file.close();
    }
}

int64_t SdkTest::getFilesize(string filename)
{
    struct stat stat_buf;
    int rc = stat(filename.c_str(), &stat_buf);

    return rc == 0 ? int64_t(stat_buf.st_size) : int64_t(-1);
}

void SdkTest::deleteFile(string filename)
{
    fs::path p = fs::u8path(filename);
    std::error_code ignoredEc;
    fs::remove(p, ignoredEc);
}

void SdkTest::getAccountsForTest(unsigned howMany)
{
    assert(howMany > 0 && howMany <= 3);
    out() << "Test setting up for " << howMany << " accounts ";

    megaApi.resize(howMany);
    mApi.resize(howMany);

    std::vector<std::unique_ptr<RequestTracker>> trackers;
    trackers.resize(howMany);

    for (unsigned index = 0; index < howMany; ++index)
    {
        if (const char *buf = getenv(envVarAccount[index].c_str()))
        {
            mApi[index].email.assign(buf);
        }
        ASSERT_LT((size_t) 0, mApi[index].email.length()) << "Set test account " << index << " username at the environment variable $" << envVarAccount[index];

        if (const char* buf = getenv(envVarPass[index].c_str()))
        {
            mApi[index].pwd.assign(buf);
        }
        ASSERT_LT((size_t) 0, mApi[index].pwd.length()) << "Set test account " << index << " password at the environment variable $" << envVarPass[index];

        megaApi[index].reset(newMegaApi(APP_KEY.c_str(), megaApiCacheFolder(index).c_str(), USER_AGENT.c_str(), unsigned(THREADS_PER_MEGACLIENT)));
        mApi[index].megaApi = megaApi[index].get();

        // helps with restoring logging after tests that fiddle with log level
        mApi[index].megaApi->setLogLevel(MegaApi::LOG_LEVEL_MAX);

        megaApi[index]->setLoggingName(to_string(index).c_str());
        megaApi[index]->addListener(this);    // TODO: really should be per api

        if (!gResumeSessions || gSessionIDs[index].empty() || gSessionIDs[index] == "invalid")
        {
            out() << "Logging into account " << index;
            trackers[index] = asyncRequestLogin(index, mApi[index].email.c_str(), mApi[index].pwd.c_str());
        }
        else
        {
            out() << "Resuming session for account " << index;
            trackers[index] = asyncRequestFastLogin(index, gSessionIDs[index].c_str());
        }
    }

    // wait for logins to complete:
    bool anyLoginFailed = false;
    for (unsigned index = 0; index < howMany; ++index)
    {
        auto loginResult = trackers[index]->waitForResult();
        EXPECT_EQ(API_OK, loginResult) << " Failed to establish a login/session for account " << index;
        if (loginResult != API_OK) anyLoginFailed = true;
        else {
            gSessionIDs[index] = "invalid"; // default
            if (gResumeSessions && megaApi[index]->isLoggedIn() == FULLACCOUNT)
            {
                if (auto p = unique_ptr<char[]>(megaApi[index]->dumpSession()))
                {
                    gSessionIDs[index] = p.get();
                }
            }
        }
    }
    ASSERT_FALSE(anyLoginFailed);

    // perform parallel fetchnodes for each
    for (unsigned index = 0; index < howMany; ++index)
    {
        out() << "Fetching nodes for account " << index;
        trackers[index] = asyncRequestFetchnodes(index);
    }

    // wait for fetchnodes to complete:
    bool anyFetchnodesFailed = false;
    for (unsigned index = 0; index < howMany; ++index)
    {
        auto fetchnodesResult = trackers[index]->waitForResult();
        EXPECT_EQ(API_OK, fetchnodesResult) << " Failed to fetchnodes for account " << index;
        anyFetchnodesFailed = anyFetchnodesFailed || (fetchnodesResult != API_OK);
    }
    ASSERT_FALSE(anyFetchnodesFailed);

    // In case the last test exited without cleaning up (eg, debugging etc)
    Cleanup();
    out() << "Test setup done, test starts";
}

void SdkTest::releaseMegaApi(unsigned int apiIndex)
{
    if (mApi.size() <= apiIndex)
    {
        return;
    }

    assert(megaApi[apiIndex].get() == mApi[apiIndex].megaApi);
    if (mApi[apiIndex].megaApi)
    {
        if (mApi[apiIndex].megaApi->isLoggedIn())
        {
            if (!gResumeSessions)
                ASSERT_NO_FATAL_FAILURE( logout(apiIndex, false, maxTimeout) );
            else
                ASSERT_NO_FATAL_FAILURE( locallogout(apiIndex) );
        }

        megaApi[apiIndex].reset();
        mApi[apiIndex].megaApi = NULL;
    }
}

void SdkTest::inviteContact(unsigned apiIndex, string email, string message, int action)
{
    ASSERT_EQ(API_OK, synchronousInviteContact(apiIndex, email.data(), message.data(), action)) << "Contact invitation failed";
}

void SdkTest::replyContact(MegaContactRequest *cr, int action)
{
    int apiIndex = 1;
    ASSERT_EQ(API_OK, synchronousReplyContactRequest(apiIndex, cr, action)) << "Contact reply failed";
}

void SdkTest::removeContact(string email, int timeout)
{
    int apiIndex = 0;
    MegaUser *u = megaApi[apiIndex]->getContact(email.data());
    bool null_pointer = (u == NULL);
    ASSERT_FALSE(null_pointer) << "Cannot find the specified contact (" << email << ")";

    if (u->getVisibility() != MegaUser::VISIBILITY_VISIBLE)
    {
        mApi[apiIndex].userUpdated = true;  // nothing to do
        delete u;
        return;
    }

    auto result = synchronousRemoveContact(apiIndex, u);

    if (result == API_EEXIST)
    {
        LOG_warn << "Contact " << email << " was already removed in api " << apiIndex;
        result = API_OK;
    }

    ASSERT_EQ(API_OK, result) << "Contact deletion of " << email << " failed on api " << apiIndex;

    delete u;
}

void SdkTest::shareFolder(MegaNode *n, const char *email, int action, int timeout)
{
    int apiIndex = 0;
    ASSERT_EQ(API_OK, synchronousShare(apiIndex, n, email, action)) << "Folder sharing failed" << "User: " << email << " Action: " << action;
}

<<<<<<< HEAD
string SdkTest::createPublicLink(unsigned apiIndex, MegaNode *n, m_time_t expireDate, int timeout, bool isFreeAccount, bool writable)
=======
void SdkTest::createPublicLink(unsigned apiIndex, MegaNode *n, m_time_t expireDate, int timeout, bool isFreeAccount, bool writable, bool megaHosted)
>>>>>>> 3a7d0800
{
    RequestTracker rt(megaApi[apiIndex].get());

    mApi[apiIndex].megaApi->exportNode(n, expireDate, writable, &rt);

<<<<<<< HEAD
    rt.waitForResult();
=======
    auto err = synchronousExportNode(apiIndex, n, expireDate, writable, megaHosted);
>>>>>>> 3a7d0800

    if (!expireDate || !isFreeAccount)
    {
        EXPECT_EQ(API_OK, rt.result.load()) << "Public link creation failed (error: " << mApi[apiIndex].lastError << ")";
    }
    else
    {
        bool res = API_OK != rt.result && rt.result != -999;
        EXPECT_TRUE(res) << "Public link creation with expire time on free account (" << mApi[apiIndex].email << ") succeed, and it mustn't";
    }

    return rt.getLink();
}

MegaHandle SdkTest::importPublicLink(unsigned apiIndex, string link, MegaNode *parent)
{
    RequestTracker rt(megaApi[apiIndex].get());

    mApi[apiIndex].megaApi->importFileLink(link.data(), parent, &rt);

    EXPECT_EQ(API_OK, rt.waitForResult()) << "Public link import failed";

    return rt.getNodeHandle();
}

unique_ptr<MegaNode> SdkTest::getPublicNode(unsigned apiIndex, string link)
{
    RequestTracker rt(megaApi[apiIndex].get());

    mApi[apiIndex].megaApi->getPublicNode(link.data(), &rt);

    EXPECT_EQ(API_OK, rt.waitForResult()) << "Public link retrieval failed";

    return rt.getPublicMegaNode();
}

MegaHandle SdkTest::removePublicLink(unsigned apiIndex, MegaNode *n)
{
    RequestTracker rt(megaApi[apiIndex].get());

    mApi[apiIndex].megaApi->disableExport(n, &rt);

    EXPECT_EQ(API_OK, rt.waitForResult()) << "Public link removal failed";

    return rt.getNodeHandle();
}

void SdkTest::getContactRequest(unsigned int apiIndex, bool outgoing, int expectedSize)
{
    unique_ptr<MegaContactRequestList> crl;
    unsigned timeoutMs = 8000;

    if (outgoing)
    {
        auto predicate = [&]() {
            crl.reset(mApi[apiIndex].megaApi->getOutgoingContactRequests());
            return crl->size() == expectedSize;
        };

        ASSERT_TRUE(WaitFor(predicate, timeoutMs))
          << "Too many outgoing contact requests in account: "
          << apiIndex;
    }
    else
    {
        auto predicate = [&]() {
            crl.reset(mApi[apiIndex].megaApi->getIncomingContactRequests());
            return crl->size() == expectedSize;
        };

        ASSERT_TRUE(WaitFor(predicate, timeoutMs))
          << "Too many incoming contact requests in account: "
          << apiIndex;
    }

    if (!expectedSize) return;

    mApi[apiIndex].cr.reset(crl->get(0)->copy());
}

MegaHandle SdkTest::createFolder(unsigned int apiIndex, const char *name, MegaNode *parent, int timeout)
{
    RequestTracker tracker(megaApi[apiIndex].get());

    megaApi[apiIndex]->createFolder(name, parent, &tracker);

    if (tracker.waitForResult() != API_OK) return UNDEF;

    return tracker.request->getNodeHandle();
}

void SdkTest::getRegisteredContacts(const std::map<std::string, std::string>& contacts)
{
    int apiIndex = 0;

    auto contactsStringMap = std::unique_ptr<MegaStringMap>{MegaStringMap::createInstance()};
    for  (const auto& pair : contacts)
    {
        contactsStringMap->set(pair.first.c_str(), pair.second.c_str());
    }

    ASSERT_EQ(API_OK, synchronousGetRegisteredContacts(apiIndex, contactsStringMap.get(), this)) << "Get registered contacts failed";
}

void SdkTest::getCountryCallingCodes(const int timeout)
{
    int apiIndex = 0;
    ASSERT_EQ(API_OK, synchronousGetCountryCallingCodes(apiIndex, this)) << "Get country calling codes failed";
}

void SdkTest::setUserAttribute(int type, string value, int timeout)
{
    int apiIndex = 0;
    mApi[apiIndex].requestFlags[MegaRequest::TYPE_SET_ATTR_USER] = false;

    if (type == MegaApi::USER_ATTR_AVATAR)
    {
        megaApi[apiIndex]->setAvatar(value.empty() ? NULL : value.c_str());
    }
    else
    {
        megaApi[apiIndex]->setUserAttribute(type, value.c_str());
    }

    ASSERT_TRUE( waitForResponse(&mApi[apiIndex].requestFlags[MegaRequest::TYPE_SET_ATTR_USER], timeout) )
            << "User attribute setup not finished after " << timeout  << " seconds";
    ASSERT_EQ(API_OK, mApi[apiIndex].lastError) << "User attribute setup failed (error: " << mApi[apiIndex].lastError << ")";
}

void SdkTest::getUserAttribute(MegaUser *u, int type, int timeout, int apiIndex)
{
    mApi[apiIndex].requestFlags[MegaRequest::TYPE_GET_ATTR_USER] = false;

    int err;
    if (type == MegaApi::USER_ATTR_AVATAR)
    {
        err = synchronousGetUserAvatar(apiIndex, u, AVATARDST.data());
    }
    else
    {
        err = synchronousGetUserAttribute(apiIndex, u, type);
    }
    bool result = (err == API_OK) || (err == API_ENOENT);
    ASSERT_TRUE(result) << "User attribute retrieval failed (error: " << err << ")";
}

string runProgram(const string& command)
{
    string output;
    FILE* pPipe =
#ifdef _WIN32
        _popen(command.c_str(), "rt");
#else
        popen(command.c_str(), "r");
#endif

    if (!pPipe)
    {
        LOG_err << "Failed to run command\n" << command;
        return output;
    }

    /* Read pipe until file ends or error occurs. */

    char   psBuffer[128];
    while (fgets(psBuffer, 128, pPipe))
    {
        output += psBuffer;
    }

    /* Close pipe. */
    if (!feof(pPipe))
    {
        LOG_err << "Failed to read command output.";
    }

#ifdef _WIN32
    _pclose(pPipe);
#else
    pclose(pPipe);
#endif

    return output;
}

string getLinkFromMailbox(const string& exe,         // Python
                          const string& script,      // email_processor.py
                          const string& realAccount, // user
                          const string& realPswd,    // password for user@host.domain
                          const string& toAddr,      // user+testnewaccount@host.domain
                          const string& intent,      // confirm / delete
                          const chrono::system_clock::time_point& timeOfEmail)
{
    string command = exe + " \"" + script + "\" \"" + realAccount + "\" \"" + realPswd + "\" \"" + toAddr + "\" " + intent;
    string output;

    // Wait for the link to be sent
    constexpr int deltaMs = 10000; // 10 s interval to check for the email
    for (int i = 0; ; i += deltaMs)
    {
        WaitMillisec(deltaMs);

        // get time interval to look for emails, add some seconds to account for the connection and other delays
        const auto& attemptTime = std::chrono::system_clock::now();
        auto timeSinceEmail = std::chrono::duration_cast<std::chrono::seconds>(attemptTime - timeOfEmail).count() + 20;
        output = runProgram(command + ' ' + to_string(timeSinceEmail)); // Run Python script
        if (!output.empty() || i > 180000 / deltaMs) // 3 minute maximum wait
            break;
    }

    // Print whatever was fetched from the mailbox
    LOG_debug << "Link from email (" << intent << "):" << (output.empty() ? "[empty]" : output);

    // Validate the link
    constexpr char expectedLinkPrefix[] = "https://";
    return output.substr(0, sizeof(expectedLinkPrefix) - 1) == expectedLinkPrefix ?
           output : string();
}

string getUniqueAlias()
{
    // use n random chars
    int n = 4;
    string alias;
    auto t = std::time(nullptr);
    srand((unsigned int)t);
    for (int i = 0; i < n; ++i)
    {
        alias += static_cast<char>('a' + rand() % 26);
    }

    // add a timestamp
    auto tm = *std::localtime(&t);
    std::ostringstream oss;
    oss << std::put_time(&tm, "%Y%m%d%H%M%S");
    alias += oss.str();

    return alias;
}

///////////////////////////__ Tests using SdkTest __//////////////////////////////////

/**
 * @brief TEST_F SdkTestCreateAccount
 *
 * It tests the creation of a new account for a random user.
 *  - Create account and send confirmation link
 *  - Logout and resume the create-account process
 *  - Extract confirmation link from the mailbox
 *  - Use the link to confirm the account
 *  - Login to the new account
 *  - Request cancel account link
 *  - Extract cancel account link from the mailbox
 *  - Use the link to cancel the account
 */
TEST_F(SdkTest, SdkTestCreateAccount)
{
    LOG_info << "___TEST Create account___";

    // Make sure the new account details have been set up
    const char* bufRealEmail = getenv("MEGA_REAL_EMAIL"); // user@host.domain
    const char* bufRealPswd = getenv("MEGA_REAL_PWD"); // email password of user@host.domain
    const char* bufScript = getenv("MEGA_LINK_EXTRACT_SCRIPT"); // full path to the link extraction script
    ASSERT_TRUE(bufRealEmail && bufRealPswd && bufScript) <<
        "MEGA_REAL_EMAIL, MEGA_REAL_PWD, MEGA_LINK_EXTRACT_SCRIPT env vars must all be defined";

    // Test that Python was installed
    string pyExe = "python";
    const string pyOpt = " -V";
    const string pyExpected = "Python 3.";
    string output = runProgram(pyExe + pyOpt);  // Python -V
    if (output.substr(0, pyExpected.length()) != pyExpected)
    {
        pyExe += "3";
        output = runProgram(pyExe + pyOpt);  // Python3 -V
        ASSERT_EQ(pyExpected, output.substr(0, pyExpected.length())) << "Python 3 was not found.";
    }
    LOG_debug << "Using " << output;

    ASSERT_NO_FATAL_FAILURE(getAccountsForTest());

    const string realEmail(bufRealEmail); // user@host.domain
    auto pos = realEmail.find('@');
    const string realAccount = realEmail.substr(0, pos); // user
    const string newTestAcc = realAccount + '+' + getUniqueAlias() + realEmail.substr(pos); // user+rand20210919@host.domain
    LOG_info << "Using Mega account " << newTestAcc;
    const char* newTestPwd = "TestPswd!@#$"; // maybe this should be logged too

    // save point in time for account init
    auto timeOfEmail = std::chrono::system_clock::now();

    // Create an ephemeral session internally and send a confirmation link to email
    ASSERT_EQ(API_OK, synchronousCreateAccount(0, newTestAcc.c_str(), newTestPwd, "MyFirstname", "MyLastname"));

    // Logout from ephemeral session and resume session
    ASSERT_NO_FATAL_FAILURE( locallogout() );
    ASSERT_EQ(API_OK, synchronousResumeCreateAccount(0, sid.c_str()));

    // Get confirmation link from the email
    output = getLinkFromMailbox(pyExe, bufScript, realAccount, bufRealPswd, newTestAcc, MegaClient::confirmLinkPrefix(), timeOfEmail);
    ASSERT_FALSE(output.empty()) << "Confirmation link was not found.";

    // Use confirmation link
    ASSERT_EQ(API_OK, synchronousConfirmSignupLink(0, output.c_str(), newTestPwd));

    // Create a separate megaApi instance
    std::unique_ptr<MegaApi> testMegaApi(newMegaApi(APP_KEY.c_str(), megaApiCacheFolder((int)mApi.size()).c_str(), USER_AGENT.c_str(), unsigned(THREADS_PER_MEGACLIENT)));
    testMegaApi->setLogLevel(MegaApi::LOG_LEVEL_MAX);
    testMegaApi->setLoggingName(to_string(mApi.size()).c_str());

    // Login to the new account
    auto loginTracker = ::mega::make_unique<RequestTracker>(testMegaApi.get());
    testMegaApi->login(newTestAcc.c_str(), newTestPwd, loginTracker.get());
    ASSERT_EQ(API_OK, loginTracker->waitForResult()) << " Failed to login to account " << newTestAcc.c_str();

    // fetchnodes // needed internally to fill in user details, including email
    auto fetchnodesTracker = ::mega::make_unique<RequestTracker>(testMegaApi.get());
    testMegaApi->fetchNodes(fetchnodesTracker.get());
    ASSERT_EQ(API_OK, fetchnodesTracker->waitForResult()) << " Failed to fetchnodes for account " << newTestAcc.c_str();

    // Request cancel account link
    timeOfEmail = std::chrono::system_clock::now();
    auto cancelLinkTracker = ::mega::make_unique<RequestTracker>(testMegaApi.get());
    testMegaApi->cancelAccount(cancelLinkTracker.get());
    ASSERT_EQ(API_OK, cancelLinkTracker->waitForResult()) << " Failed to request cancel link for account " << newTestAcc.c_str();

    // Get cancel account link from the mailbox
    output = getLinkFromMailbox(pyExe, bufScript, realAccount, bufRealPswd, newTestAcc, "delete", timeOfEmail);
    ASSERT_FALSE(output.empty()) << "Cancel account link was not found.";

    // Use cancel account link
    auto useCancelLinkTracker = ::mega::make_unique<RequestTracker>(testMegaApi.get());
    testMegaApi->confirmCancelAccount(output.c_str(), newTestPwd, useCancelLinkTracker.get());
    // Allow API_ESID beside API_OK, due to the race between sc and cs channels
    ASSERT_PRED3([](int t, int v1, int v2) { return t == v1 || t == v2; }, useCancelLinkTracker->waitForResult(), API_OK, API_ESID)
        << " Failed to confirm cancel account " << newTestAcc.c_str();
}

/**
 * @brief TEST_F SdkTestCreateEphmeralPlusPlusAccount
 *
 * It tests the creation of a new account for a random user.
 *  - Create account
 *  - Check existence for Welcome pdf
 */
TEST_F(SdkTest, SdkTestCreateEphmeralPlusPlusAccount)
{
    ASSERT_NO_FATAL_FAILURE(getAccountsForTest(1));

    LOG_info << "___TEST Create ephemeral account plus plus___";

    // Create an ephemeral plus plus session internally
    synchronousCreateEphemeralAccountPlusPlus(0, "MyFirstname", "MyLastname");
    ASSERT_EQ(API_OK, mApi[0].lastError) << "Account creation failed (error: " << mApi[0].lastError << ")";

    // Wait, for 10 seconds, for the pdf to be imported
    std::unique_ptr<MegaNode> rootnode{ megaApi[0]->getRootNode() };
    constexpr int deltaMs = 200;
    for (int i = 0; i <= 10000 && !megaApi[0]->getNumChildren(rootnode.get()); i += deltaMs)
    {
        WaitMillisec(deltaMs);
    }

    // Get children of rootnode
    std::unique_ptr<MegaNodeList> children{ megaApi[0]->getChildren(rootnode.get()) };

    // Test that there is only one file, with .pdf extension
    EXPECT_EQ(megaApi[0]->getNumChildren(rootnode.get()), children->size()) << "Wrong number of child nodes";
    ASSERT_EQ(1, children->size()) << "Wrong number of children nodes found";
    const char* name = children->get(0)->getName();
    size_t len = name ? strlen(name) : 0;
    ASSERT_TRUE(len > 4 && !strcasecmp(name + len - 4, ".pdf"));
    LOG_info << "Welcome pdf: " << name;

    // Logout from ephemeral plus plus session and resume session
    ASSERT_NO_FATAL_FAILURE(locallogout());
    synchronousResumeCreateAccountEphemeralPlusPlus(0, sid.c_str());
    ASSERT_EQ(API_OK, mApi[0].lastError) << "Account creation failed after resume (error: " << mApi[0].lastError << ")";

    gSessionIDs[0] = "invalid";
}

bool veryclose(double a, double b)
{
    double diff = b - a;
    double denom = fabs(a) + fabs(b);
    if (denom == 0)
    {
        return diff == 0;
    }
    double ratio = fabs(diff / denom);
    return ratio * 1000000 < 1;
}

TEST_F(SdkTest, SdkTestKillSession)
{
    // Convenience.
    using MegaAccountSessionPtr =
      std::unique_ptr<MegaAccountSession>;

    // Make sure environment variable are restored.
    auto accounts = makeScopedValue(envVarAccount, string_vector(2, "MEGA_EMAIL"));
    auto passwords = makeScopedValue(envVarPass, string_vector(2, "MEGA_PWD"));

    // prevent reusing a session for the wrong client
    gSessionIDs[1] = "invalid";

    // Get two sessions for the same account.
    ASSERT_NO_FATAL_FAILURE(getAccountsForTest(2));

    // Confirm they really are using the same account
    unique_ptr<char[]> client0userhandle(megaApi[0]->getMyUserHandle());
    unique_ptr<char[]> client1userhandle(megaApi[1]->getMyUserHandle());
    ASSERT_EQ(string(client0userhandle.get()), string(client1userhandle.get()));

    // Make sure the sessions aren't reused.
    gSessionIDs[0] = "invalid";
    gSessionIDs[1] = "invalid";

    // Get our hands on the second client's session.
    MegaHandle sessionHandle = UNDEF;

    auto result = synchronousGetExtendedAccountDetails(1, true);
    ASSERT_EQ(result, API_OK)
      << "GetExtendedAccountDetails failed (error: "
      << result
      << ")";

    unique_ptr<char[]> client0session(dumpSession());

    int matches = 0;
    for (int i = 0; i < mApi[1].accountDetails->getNumSessions(); )
    {
        MegaAccountSessionPtr session;

        session.reset(mApi[1].accountDetails->getSession(i++));

        if (session->isAlive() && session->isCurrent())
        {
            sessionHandle = session->getHandle();
            matches += 1;
        }
    }

    if (matches > 1)
    {
        // kill the other sessions so that we succeed on the next test run
        synchronousKillSession(0, INVALID_HANDLE);
    }

    ASSERT_EQ(matches, 1) << "There were more alive+current sessions for client 1 than expected. Those should have been killed now for the next run";

    // Were we able to retrieve the second client's session handle?
    ASSERT_NE(sessionHandle, UNDEF)
      << "Unable to get second client's session handle.";

    // Kill the second client's session (via the first.)
    result = synchronousKillSession(0, sessionHandle);
    ASSERT_EQ(result, API_OK)
      << "Unable to kill second client's session (error: "
      << result
      << ")";

    // Wait for the second client to become logged out (to confirm it does).
    ASSERT_TRUE(WaitFor([&]()
                        {
                            return mApi[1].megaApi->isLoggedIn()  == 0;
                        },
                        80 * 1000));

    // Log out the primary account.
    logout(0, false, maxTimeout);
    gSessionIDs[0] = "invalid";
}

/**
 * @brief TEST_F SdkTestNodeAttributes
 *
 *
 */
TEST_F(SdkTest, SdkTestNodeAttributes)
{
    LOG_info << "___TEST Node attributes___";
    ASSERT_NO_FATAL_FAILURE(getAccountsForTest(2));

    std::unique_ptr<MegaNode> rootnode{megaApi[0]->getRootNode()};

    string filename1 = UPFILE;
    createFile(filename1, false);

    MegaHandle uploadedNode = UNDEF;
    ASSERT_EQ(API_OK, doStartUpload(0, &uploadedNode, filename1.data(), rootnode.get())) << "Cannot upload a test file";

    std::unique_ptr<MegaNode> n1(megaApi[0]->getNodeByHandle(uploadedNode));
    bool null_pointer = (n1.get() == NULL);
    ASSERT_FALSE(null_pointer) << "Cannot initialize test scenario (error: " << mApi[0].lastError << ")";


    // ___ Set invalid duration of a node ___

    gTestingInvalidArgs = true;

    ASSERT_EQ(API_EARGS, synchronousSetNodeDuration(0, n1.get(), -14)) << "Unexpected error setting invalid node duration";

    gTestingInvalidArgs = false;


    // ___ Set duration of a node ___

    ASSERT_EQ(API_OK, synchronousSetNodeDuration(0, n1.get(), 929734)) << "Cannot set node duration";

<<<<<<< HEAD
    n1.reset(megaApi[0]->getNodeByHandle(n1->getHandle()));
=======

    megaApi[0]->log(2, "test postlog", __FILE__, __LINE__);

    n1.reset(megaApi[0]->getNodeByHandle(mApi[0].h));
>>>>>>> 3a7d0800
    ASSERT_EQ(929734, n1->getDuration()) << "Duration value does not match";


    // ___ Reset duration of a node ___

    ASSERT_EQ(API_OK, synchronousSetNodeDuration(0, n1.get(), -1)) << "Cannot reset node duration";

    n1.reset(megaApi[0]->getNodeByHandle(n1->getHandle()));
    ASSERT_EQ(-1, n1->getDuration()) << "Duration value does not match";

    // set several values that the requests will need to consolidate, some will be in the same batch
    megaApi[0]->setCustomNodeAttribute(n1.get(), "custom1", "value1");
    megaApi[0]->setCustomNodeAttribute(n1.get(), "custom1", "value12");
    megaApi[0]->setCustomNodeAttribute(n1.get(), "custom1", "value13");
    megaApi[0]->setCustomNodeAttribute(n1.get(), "custom2", "value21");
    WaitMillisec(100);
    megaApi[0]->setCustomNodeAttribute(n1.get(), "custom2", "value22");
    megaApi[0]->setCustomNodeAttribute(n1.get(), "custom2", "value23");
    megaApi[0]->setCustomNodeAttribute(n1.get(), "custom3", "value31");
    megaApi[0]->setCustomNodeAttribute(n1.get(), "custom3", "value32");
    megaApi[0]->setCustomNodeAttribute(n1.get(), "custom3", "value33");
    ASSERT_EQ(API_OK, doSetNodeDuration(0, n1.get(), 929734)) << "Cannot set node duration";
    n1.reset(megaApi[0]->getNodeByHandle(n1->getHandle()));

    ASSERT_STREQ("value13", n1->getCustomAttr("custom1"));
    ASSERT_STREQ("value23", n1->getCustomAttr("custom2"));
    ASSERT_STREQ("value33", n1->getCustomAttr("custom3"));


    // ___ Set invalid coordinates of a node (out of range) ___

    gTestingInvalidArgs = true;

    ASSERT_EQ(API_EARGS, synchronousSetNodeCoordinates(0, n1.get(), -1523421.8719987255814, +6349.54)) << "Unexpected error setting invalid node coordinates";


    // ___ Set invalid coordinates of a node (out of range) ___

    ASSERT_EQ(API_EARGS, synchronousSetNodeCoordinates(0, n1.get(), -160.8719987255814, +49.54)) << "Unexpected error setting invalid node coordinates";


    // ___ Set invalid coordinates of a node (out of range) ___

    ASSERT_EQ(API_EARGS, synchronousSetNodeCoordinates(0, n1.get(), MegaNode::INVALID_COORDINATE, +69.54)) << "Unexpected error trying to reset only one coordinate";

    gTestingInvalidArgs = false;

    // ___ Set coordinates of a node ___

    double lat = -51.8719987255814;
    double lon = +179.54;

    ASSERT_EQ(API_OK, synchronousSetNodeCoordinates(0, n1.get(), lat, lon)) << "Cannot set node coordinates";

    n1.reset(megaApi[0]->getNodeByHandle(n1->getHandle()));

    // do same conversions to lose the same precision
    int buf = int(((lat + 90) / 180) * 0xFFFFFF);
    double res = -90 + 180 * (double) buf / 0xFFFFFF;

    ASSERT_EQ(res, n1->getLatitude()) << "Latitude value does not match";

    buf = int((lon == 180) ? 0 : (lon + 180) / 360 * 0x01000000);
    res = -180 + 360 * (double) buf / 0x01000000;

    ASSERT_EQ(res, n1->getLongitude()) << "Longitude value does not match";


    // ___ Set coordinates of a node to origin (0,0) ___

    lon = 0;
    lat = 0;

    ASSERT_EQ(API_OK, synchronousSetNodeCoordinates(0, n1.get(), 0, 0)) << "Cannot set node coordinates";

    n1.reset(megaApi[0]->getNodeByHandle(n1->getHandle()));

    // do same conversions to lose the same precision
    buf = int(((lat + 90) / 180) * 0xFFFFFF);
    res = -90 + 180 * (double) buf / 0xFFFFFF;

    ASSERT_EQ(res, n1->getLatitude()) << "Latitude value does not match";
    ASSERT_EQ(lon, n1->getLongitude()) << "Longitude value does not match";


    // ___ Set coordinates of a node to border values (90,180) ___

    lat = 90;
    lon = 180;

    ASSERT_EQ(API_OK, synchronousSetNodeCoordinates(0, n1.get(), lat, lon)) << "Cannot set node coordinates";

    n1.reset(megaApi[0]->getNodeByHandle(n1->getHandle()));

    ASSERT_EQ(lat, n1->getLatitude()) << "Latitude value does not match";
    bool value_ok = ((n1->getLongitude() == lon) || (n1->getLongitude() == -lon));
    ASSERT_TRUE(value_ok) << "Longitude value does not match";


    // ___ Set coordinates of a node to border values (-90,-180) ___

    lat = -90;
    lon = -180;

    ASSERT_EQ(API_OK, synchronousSetNodeCoordinates(0, n1.get(), lat, lon)) << "Cannot set node coordinates";

    n1.reset(megaApi[0]->getNodeByHandle(n1->getHandle()));

    ASSERT_EQ(lat, n1->getLatitude()) << "Latitude value does not match";
    value_ok = ((n1->getLongitude() == lon) || (n1->getLongitude() == -lon));
    ASSERT_TRUE(value_ok) << "Longitude value does not match";


    // ___ Reset coordinates of a node ___

    lat = lon = MegaNode::INVALID_COORDINATE;

    synchronousSetNodeCoordinates(0, n1.get(), lat, lon);

    n1.reset(megaApi[0]->getNodeByHandle(n1->getHandle()));
    ASSERT_EQ(lat, n1->getLatitude()) << "Latitude value does not match";
    ASSERT_EQ(lon, n1->getLongitude()) << "Longitude value does not match";


    // ******************    also test shareable / unshareable versions:

    ASSERT_EQ(API_OK, synchronousGetSpecificAccountDetails(0, true, true, true)) << "Cannot get account details";

    // ___ set the coords  (shareable)
    lat = -51.8719987255814;
    lon = +179.54;
    ASSERT_EQ(API_OK, synchronousSetNodeCoordinates(0, n1.get(), lat, lon)) << "Cannot set node coordinates";

    // ___ get a link to the file node
    string nodelink = createPublicLink(0, n1.get(), 0, maxTimeout, mApi[0].accountDetails->getProLevel() == 0);

    // ___ import the link
    auto importHandle = importPublicLink(1, nodelink, std::unique_ptr<MegaNode>{megaApi[1]->getRootNode()}.get());
    std::unique_ptr<MegaNode> nimported{megaApi[1]->getNodeByHandle(importHandle)};

    ASSERT_TRUE(veryclose(lat, nimported->getLatitude())) << "Latitude " << n1->getLatitude() << " value does not match " << lat;
    ASSERT_TRUE(veryclose(lon, nimported->getLongitude())) << "Longitude " << n1->getLongitude() << " value does not match " << lon;

    // ___ remove the imported node, for a clean next test
    ASSERT_EQ(API_OK, synchronousRemove(1, nimported.get())) << "Cannot remove a node";

    // ___ again but unshareable this time - totally separate new node - set the coords  (unshareable)

    string filename2 = "a"+UPFILE;
    createFile(filename2, false);
    MegaHandle uploadedNodeHande = UNDEF;
    ASSERT_EQ(API_OK, doStartUpload(0, &uploadedNodeHande, filename2.data(), rootnode.get())) << "Cannot upload a test file";
    MegaNode *n2 = megaApi[0]->getNodeByHandle(uploadedNodeHande);
    ASSERT_NE(n2, ((void*)NULL)) << "Cannot initialize second node for scenario (error: " << mApi[0].lastError << ")";

    lat = -5 + -51.8719987255814;
    lon = -5 + +179.54;
    mApi[0].requestFlags[MegaRequest::TYPE_SET_ATTR_NODE] = false;
    megaApi[0]->setUnshareableNodeCoordinates(n2, lat, lon);
    waitForResponse(&mApi[0].requestFlags[MegaRequest::TYPE_SET_ATTR_NODE]);
    ASSERT_EQ(API_OK, mApi[0].lastError) << "Cannot set unshareable node coordinates (error: " << mApi[0].lastError << ")";

    // ___ confirm this user can read them
    MegaNode* selfread = megaApi[0]->getNodeByHandle(n2->getHandle());
    ASSERT_TRUE(veryclose(lat, selfread->getLatitude())) << "Latitude " << n2->getLatitude() << " value does not match " << lat;
    ASSERT_TRUE(veryclose(lon, selfread->getLongitude())) << "Longitude " << n2->getLongitude() << " value does not match " << lon;

    // ___ get a link to the file node
    string nodelink2 = createPublicLink(0, n2, 0, maxTimeout, mApi[0].accountDetails->getProLevel() == 0);

    // ___ import the link
    importHandle = importPublicLink(1, nodelink2, std::unique_ptr<MegaNode>{megaApi[1]->getRootNode()}.get());
    nimported = std::unique_ptr<MegaNode>{megaApi[1]->getNodeByHandle(importHandle)};

    // ___ confirm other user cannot read them
    lat = nimported->getLatitude();
    lon = nimported->getLongitude();
    ASSERT_EQ(MegaNode::INVALID_COORDINATE, lat) << "Latitude value does not match";
    ASSERT_EQ(MegaNode::INVALID_COORDINATE, lon) << "Longitude value does not match";

    // exercise all the cases for 'l' command:

    // delete existing link on node
    ASSERT_EQ(API_OK, doDisableExport(0, n2));

    // create on existing node, no link yet
    ASSERT_EQ(API_OK, doExportNode(0, n2));

    // create on existing node, with link already  (different command response)
    ASSERT_EQ(API_OK, doExportNode(0, n2));

    gTestingInvalidArgs = true;
    // create on non existent node
    ASSERT_EQ(API_EARGS, doExportNode(0, nullptr));
    gTestingInvalidArgs = false;

}


TEST_F(SdkTest, SdkTestExerciseOtherCommands)
{
    LOG_info << "___TEST SdkTestExerciseOtherCommands___";
    ASSERT_NO_FATAL_FAILURE(getAccountsForTest(2));

    /*bool HttpReqCommandPutFA::procresult(Result r)
    bool CommandGetFA::procresult(Result r)
    bool CommandAttachFA::procresult(Result r)
    bool CommandPutFileBackgroundURL::procresult(Result r)
    bool CommandPutNodes::procresult(Result r)
    bool CommandDelVersions::procresult(Result r)
    bool CommandKillSessions::procresult(Result r)
    bool CommandEnumerateQuotaItems::procresult(Result r)
    bool CommandPurchaseAddItem::procresult(Result r)
    bool CommandPurchaseCheckout::procresult(Result r)
    bool CommandPutMultipleUAVer::procresult(Result r)
    bool CommandPutUAVer::procresult(Result r)
    bool CommandDelUA::procresult(Result r)
    bool CommandSendDevCommand::procresult(Result r)
    bool CommandGetUserEmail::procresult(Result r)
    bool CommandGetMiscFlags::procresult(Result r)
    bool CommandQueryTransferQuota::procresult(Result r)
    bool CommandGetUserTransactions::procresult(Result r)
    bool CommandGetUserPurchases::procresult(Result r)
    bool CommandGetUserSessions::procresult(Result r)
    bool CommandSetMasterKey::procresult(Result r)
    bool CommandCreateEphemeralSession::procresult(Result r)
    bool CommandResumeEphemeralSession::procresult(Result r)
    bool CommandCancelSignup::procresult(Result r)
    bool CommandWhyAmIblocked::procresult(Result r)
    bool CommandSendSignupLink::procresult(Result r)
    bool CommandSendSignupLink2::procresult(Result r)
    bool CommandQuerySignupLink::procresult(Result r)
    bool CommandConfirmSignupLink2::procresult(Result r)
    bool CommandConfirmSignupLink::procresult(Result r)
    bool CommandSetKeyPair::procresult(Result r)
    bool CommandReportEvent::procresult(Result r)
    bool CommandSubmitPurchaseReceipt::procresult(Result r)
    bool CommandCreditCardStore::procresult(Result r)
    bool CommandCreditCardQuerySubscriptions::procresult(Result r)
    bool CommandCreditCardCancelSubscriptions::procresult(Result r)
    bool CommandCopySession::procresult(Result r)
    bool CommandGetPaymentMethods::procresult(Result r)
    bool CommandUserFeedbackStore::procresult(Result r)
    bool CommandSupportTicket::procresult(Result r)
    bool CommandCleanRubbishBin::procresult(Result r)
    bool CommandGetRecoveryLink::procresult(Result r)
    bool CommandQueryRecoveryLink::procresult(Result r)
    bool CommandGetPrivateKey::procresult(Result r)
    bool CommandConfirmRecoveryLink::procresult(Result r)
    bool CommandConfirmCancelLink::procresult(Result r)
    bool CommandResendVerificationEmail::procresult(Result r)
    bool CommandResetSmsVerifiedPhoneNumber::procresult(Result r)
    bool CommandValidatePassword::procresult(Result r)
    bool CommandGetEmailLink::procresult(Result r)
    bool CommandConfirmEmailLink::procresult(Result r)
    bool CommandGetVersion::procresult(Result r)
    bool CommandGetLocalSSLCertificate::procresult(Result r)
    bool CommandChatGrantAccess::procresult(Result r)
    bool CommandChatRemoveAccess::procresult(Result r)
    bool CommandChatTruncate::procresult(Result r)
    bool CommandChatSetTitle::procresult(Result r)
    bool CommandChatPresenceURL::procresult(Result r)
    bool CommandRegisterPushNotification::procresult(Result r)
    bool CommandArchiveChat::procresult(Result r)
    bool CommandSetChatRetentionTime::procresult(Result r)
    bool CommandRichLink::procresult(Result r)
    bool CommandChatLink::procresult(Result r)
    bool CommandChatLinkURL::procresult(Result r)
    bool CommandChatLinkClose::procresult(Result r)
    bool CommandChatLinkJoin::procresult(Result r)
    bool CommandGetMegaAchievements::procresult(Result r)
    bool CommandGetWelcomePDF::procresult(Result r)
    bool CommandMediaCodecs::procresult(Result r)
    bool CommandContactLinkCreate::procresult(Result r)
    bool CommandContactLinkQuery::procresult(Result r)
    bool CommandContactLinkDelete::procresult(Result r)
    bool CommandKeepMeAlive::procresult(Result r)
    bool CommandMultiFactorAuthSetup::procresult(Result r)
    bool CommandMultiFactorAuthCheck::procresult(Result r)
    bool CommandMultiFactorAuthDisable::procresult(Result r)
    bool CommandGetPSA::procresult(Result r)
    bool CommandSetLastAcknowledged::procresult(Result r)
    bool CommandSMSVerificationSend::procresult(Result r)
    bool CommandSMSVerificationCheck::procresult(Result r)
    bool CommandFolderLinkInfo::procresult(Result r)
    bool CommandBackupPut::procresult(Result r)
    bool CommandBackupPutHeartBeat::procresult(Result r)
    bool CommandBackupRemove::procresult(Result r)*/

}

/**
 * @brief TEST_F SdkTestResumeSession
 *
 * It creates a local cache, logs out of the current session and tries to resume it later.
 */
TEST_F(SdkTest, SdkTestResumeSession)
{
    LOG_info << "___TEST Resume session___";
    ASSERT_NO_FATAL_FAILURE(getAccountsForTest(2));

     unique_ptr<char[]> session(dumpSession());

    ASSERT_NO_FATAL_FAILURE( locallogout() );
    ASSERT_NO_FATAL_FAILURE( resumeSession(session.get()) );
    ASSERT_NO_FATAL_FAILURE( fetchnodes(0) );
}

/**
 * @brief TEST_F SdkTestNodeOperations
 *
 * It performs different operations with nodes, assuming the Cloud folder is empty at the beginning.
 *
 * - Create a new folder
 * - Rename a node
 * - Copy a node
 * - Get child nodes of given node
 * - Get child node by name
 * - Get node by path
 * - Get node by name
 * - Move a node
 * - Get parent node
 * - Move a node to Rubbish bin
 * - Remove a node
 */
TEST_F(SdkTest, SdkTestNodeOperations)
{
    LOG_info <<  "___TEST Node operations___";
    ASSERT_NO_FATAL_FAILURE(getAccountsForTest(2));

    // --- Create a new folder ---

    MegaNode *rootnode = megaApi[0]->getRootNode();
    char name1[64] = "New folder";

    auto nh = createFolder(0, name1, rootnode);
    ASSERT_NE(nh, UNDEF);

    // --- Rename a node ---

    MegaNode *n1 = megaApi[0]->getNodeByHandle(nh);
    strcpy(name1, "Folder renamed");

    ASSERT_EQ(API_OK, doRenameNode(0, n1, name1));

    // --- Copy a node ---

    MegaNode *n2;
    char name2[64] = "Folder copy";

    MegaHandle nodeCopiedHandle = UNDEF;
    ASSERT_EQ(API_OK, doCopyNode(0, &nodeCopiedHandle, n1, rootnode, name2)) << "Cannot create a copy of a node";
    n2 = megaApi[0]->getNodeByHandle(nodeCopiedHandle);


    // --- Get child nodes ---

    MegaNodeList *children;
    children = megaApi[0]->getChildren(rootnode);

    EXPECT_EQ(megaApi[0]->getNumChildren(rootnode), children->size()) << "Wrong number of child nodes";
    ASSERT_LE(2, children->size()) << "Wrong number of children nodes found";
    EXPECT_STREQ(name2, children->get(0)->getName()) << "Wrong name of child node"; // "Folder copy"
    EXPECT_STREQ(name1, children->get(1)->getName()) << "Wrong name of child node"; // "Folder rename"

    delete children;


    // --- Get child node by name ---

    MegaNode *n3;
    n3 = megaApi[0]->getChildNode(rootnode, name2);

    bool null_pointer = (n3 == NULL);
    EXPECT_FALSE(null_pointer) << "Child node by name not found";
//    ASSERT_EQ(n2->getHandle(), n3->getHandle());  This test may fail due to multiple nodes with the same name


    // --- Get node by path ---

    char path[128] = "/Folder copy";
    MegaNode *n4;
    n4 = megaApi[0]->getNodeByPath(path);

    null_pointer = (n4 == NULL);
    EXPECT_FALSE(null_pointer) << "Node by path not found";


    // --- Search for a node ---
    MegaNodeList *nlist;
    nlist = megaApi[0]->search(rootnode, "copy");

    ASSERT_EQ(1, nlist->size());
    EXPECT_EQ(n4->getHandle(), nlist->get(0)->getHandle()) << "Search node by pattern failed";

    delete nlist;


    // --- Move a node ---
    ASSERT_EQ(API_OK, doMoveNode(0, nullptr, n1, n2)) << "Cannot move node";


    // --- Get parent node ---

    MegaNode *n5;
    n5 = megaApi[0]->getParentNode(n1);

    ASSERT_EQ(n2->getHandle(), n5->getHandle()) << "Wrong parent node";


    // --- Send to Rubbish bin ---
    ASSERT_EQ(API_OK, doMoveNode(0, nullptr, n2, megaApi[0]->getRubbishNode())) << "Cannot move node to Rubbish bin";


    // --- Remove a node ---
    ASSERT_EQ(API_OK, synchronousRemove(0, n2)) << "Cannot remove a node";

    delete rootnode;
    delete n1;
    delete n2;
    delete n3;
    delete n4;
    delete n5;
}

/**
 * @brief TEST_F SdkTestTransfers
 *
 * It performs different operations related to transfers in both directions: up and down.
 *
 * - Starts an upload transfer and cancel it
 * - Starts an upload transfer, pause it, resume it and complete it
 * - Get node by fingerprint
 * - Get size of a node
 * - Download a file
 */
TEST_F(SdkTest, SdkTestTransfers)
{
    LOG_info << "___TEST Transfers___";
    ASSERT_NO_FATAL_FAILURE(getAccountsForTest(2));

    LOG_info << cwd();

    MegaNode *rootnode = megaApi[0]->getRootNode();
    string filename1 = UPFILE;
    createFile(filename1);


    // --- Cancel a transfer ---

    mApi[0].requestFlags[MegaRequest::TYPE_CANCEL_TRANSFERS] = false;
    megaApi[0]->startUpload(filename1.data(), rootnode);
    megaApi[0]->cancelTransfers(MegaTransfer::TYPE_UPLOAD);
    ASSERT_TRUE( waitForResponse(&mApi[0].requestFlags[MegaRequest::TYPE_CANCEL_TRANSFERS]) )
            << "Cancellation of transfers failed after " << maxTimeout << " seconds";
    EXPECT_EQ(API_OK, mApi[0].lastError) << "Transfer cancellation failed (error: " << mApi[0].lastError << ")";


    // --- Upload a file (part 1) ---

    TransferTracker tt(megaApi[0].get());
    megaApi[0]->startUpload(filename1.data(), rootnode, &tt);
    // do not wait yet for completion

    // --- Pause a transfer ---

    mApi[0].requestFlags[MegaRequest::TYPE_PAUSE_TRANSFERS] = false;
    megaApi[0]->pauseTransfers(true, MegaTransfer::TYPE_UPLOAD);
    ASSERT_TRUE( waitForResponse(&mApi[0].requestFlags[MegaRequest::TYPE_PAUSE_TRANSFERS]) )
            << "Pause of transfers failed after " << maxTimeout << " seconds";
    EXPECT_EQ(API_OK, mApi[0].lastError) << "Cannot pause transfer (error: " << mApi[0].lastError << ")";
    EXPECT_TRUE(megaApi[0]->areTransfersPaused(MegaTransfer::TYPE_UPLOAD)) << "Upload transfer not paused";


    // --- Resume a transfer ---

    mApi[0].requestFlags[MegaRequest::TYPE_PAUSE_TRANSFERS] = false;
    megaApi[0]->pauseTransfers(false, MegaTransfer::TYPE_UPLOAD);
    ASSERT_TRUE( waitForResponse(&mApi[0].requestFlags[MegaRequest::TYPE_PAUSE_TRANSFERS]) )
            << "Resumption of transfers after pause has failed after " << maxTimeout << " seconds";
    EXPECT_EQ(API_OK, mApi[0].lastError) << "Cannot resume transfer (error: " << mApi[0].lastError << ")";
    EXPECT_FALSE(megaApi[0]->areTransfersPaused(MegaTransfer::TYPE_UPLOAD)) << "Upload transfer not resumed";


    // --- Upload a file (part 2) ---

    ASSERT_EQ(API_OK,tt.waitForResult()) << "Cannot upload file (error: " << mApi[0].lastError << ")";

    MegaNode *n1 = megaApi[0]->getNodeByHandle(tt.resultNodeHandle);
    bool null_pointer = (n1 == NULL);

    ASSERT_FALSE(null_pointer) << "Cannot upload file (error: " << mApi[0].lastError << ")";
    ASSERT_STREQ(filename1.data(), n1->getName()) << "Uploaded file with wrong name (error: " << mApi[0].lastError << ")";


    ASSERT_EQ(API_OK, doSetFileVersionsOption(0, false));  // false = not disabled

    // Upload a file over an existing one to make a version
    {
        ofstream f(filename1);
        f << "edited";
    }

    ASSERT_EQ(API_OK, doStartUpload(0, nullptr, filename1.c_str(), rootnode));

    // Upload a file over an existing one to make a version
    {
        ofstream f(filename1);
        f << "edited2";
    }

    ASSERT_EQ(API_OK, doStartUpload(0, nullptr, filename1.c_str(), rootnode));

    // copy a node with versions to a new name (exercises the multi node putndoes_result)
    MegaNode* nodeToCopy1 = megaApi[0]->getNodeByPath(("/" + filename1).c_str());
    ASSERT_EQ(API_OK, doCopyNode(0, nullptr, nodeToCopy1, rootnode, "some_other_name"));

    // put original filename1 back
    fs::remove(filename1);
    createFile(filename1);
    ASSERT_EQ(API_OK, doStartUpload(0, nullptr, filename1.c_str(), rootnode));
    n1 = megaApi[0]->getNodeByPath(("/" + filename1).c_str());

    // --- Get node by fingerprint (needs to be a file, not a folder) ---

    std::unique_ptr<char[]> fingerprint{megaApi[0]->getFingerprint(n1)};
    MegaNode *n2 = megaApi[0]->getNodeByFingerprint(fingerprint.get());

    null_pointer = (n2 == NULL);
    EXPECT_FALSE(null_pointer) << "Node by fingerprint not found";
//    ASSERT_EQ(n2->getHandle(), n4->getHandle());  This test may fail due to multiple nodes with the same name

    // --- Get the size of a file ---

    int64_t filesize = getFilesize(filename1);
    int64_t nodesize = megaApi[0]->getSize(n2);
    EXPECT_EQ(filesize, nodesize) << "Wrong size of uploaded file";


    // --- Download a file ---

    string filename2 = DOTSLASH + DOWNFILE;

    mApi[0].transferFlags[MegaTransfer::TYPE_DOWNLOAD] = false;
    megaApi[0]->startDownload(n2, filename2.c_str());
    ASSERT_TRUE( waitForResponse(&mApi[0].transferFlags[MegaTransfer::TYPE_DOWNLOAD], 600) )
            << "Download transfer failed after " << maxTimeout << " seconds";
    ASSERT_EQ(API_OK, mApi[0].lastError) << "Cannot download the file (error: " << mApi[0].lastError << ")";

    MegaNode *n3 = megaApi[0]->getNodeByHandle(n2->getHandle());
    null_pointer = (n3 == NULL);

    ASSERT_FALSE(null_pointer) << "Cannot download node";
    ASSERT_EQ(n2->getHandle(), n3->getHandle()) << "Cannot download node (error: " << mApi[0].lastError << ")";


    // --- Upload a 0-bytes file ---

    string filename3 = EMPTYFILE;
    FILE *fp = fopen(filename3.c_str(), "w");
    fclose(fp);

    MegaHandle uploadedNodeHande = UNDEF;
    ASSERT_EQ(API_OK, doStartUpload(0, &uploadedNodeHande, filename3.c_str(), rootnode)) << "Cannot upload a test file";

    MegaNode *n4 = megaApi[0]->getNodeByHandle(uploadedNodeHande);
    null_pointer = (n4 == NULL);

    ASSERT_FALSE(null_pointer) << "Cannot upload file (error: " << mApi[0].lastError << ")";
    ASSERT_STREQ(filename3.data(), n4->getName()) << "Uploaded file with wrong name (error: " << mApi[0].lastError << ")";


    // --- Download a 0-byte file ---

    filename3 = DOTSLASH +  EMPTYFILE;

    mApi[0].transferFlags[MegaTransfer::TYPE_DOWNLOAD] = false;
    megaApi[0]->startDownload(n4, filename3.c_str());
    ASSERT_TRUE( waitForResponse(&mApi[0].transferFlags[MegaTransfer::TYPE_DOWNLOAD], 600) )
            << "Download 0-byte file failed after " << maxTimeout << " seconds";
    ASSERT_EQ(API_OK, mApi[0].lastError) << "Cannot download the file (error: " << mApi[0].lastError << ")";

    MegaNode *n5 = megaApi[0]->getNodeByHandle(n4->getHandle());
    null_pointer = (n5 == NULL);

    ASSERT_FALSE(null_pointer) << "Cannot download node";
    ASSERT_EQ(n4->getHandle(), n5->getHandle()) << "Cannot download node (error: " << mApi[0].lastError << ")";


    delete rootnode;
    delete n1;
    delete n2;
    delete n3;
    delete n4;
    delete n5;
}

/**
 * @brief TEST_F SdkTestContacts
 *
 * Creates an auxiliar 'MegaApi' object to interact with the main MEGA account.
 *
 * - Invite a contact
 * = Ignore the invitation
 * - Delete the invitation
 *
 * - Invite a contact
 * = Deny the invitation
 *
 * - Invite a contact
 * = Accept the invitation
 *
 * - Modify firstname
 * = Check firstname of a contact
 * = Set master key as exported
 * = Get preferred language
 * - Load avatar
 * = Check avatar of a contact
 * - Delete avatar
 * = Check non-existing avatar of a contact
 *
 * - Remove contact
 *
 * TODO:
 * - Invite a contact not registered in MEGA yet (requires validation of account)
 * - Remind an existing invitation (requires 2 weeks wait)
 */
TEST_F(SdkTest, SdkTestContacts)
{
    LOG_info << "___TEST Contacts___";
    ASSERT_NO_FATAL_FAILURE(getAccountsForTest(2));


    // --- Check my email and the email of the contact ---

    EXPECT_STRCASEEQ(mApi[0].email.data(), std::unique_ptr<char[]>{megaApi[0]->getMyEmail()}.get());
    EXPECT_STRCASEEQ(mApi[1].email.data(), std::unique_ptr<char[]>{megaApi[1]->getMyEmail()}.get());


    // --- Send a new contact request ---

    string message = "Hi contact. This is a testing message";

    mApi[0].contactRequestUpdated = mApi[1].contactRequestUpdated = false;
    ASSERT_NO_FATAL_FAILURE( inviteContact(0, mApi[1].email, message, MegaContactRequest::INVITE_ACTION_ADD) );
    // if there were too many invitations within a short period of time, the invitation can be rejected by
    // the API with `API_EOVERQUOTA = -17` as counter spamming meassure (+500 invites in the last 50 days)


    // --- Check the sent contact request ---

    ASSERT_TRUE( waitForResponse(&mApi[0].contactRequestUpdated) )   // at the source side (main account)
            << "Contact request update not received after " << maxTimeout << " seconds";

    ASSERT_NO_FATAL_FAILURE( getContactRequest(0, true) );

    ASSERT_STREQ(message.data(), mApi[0].cr->getSourceMessage()) << "Message sent is corrupted";
    ASSERT_STRCASEEQ(mApi[0].email.data(), mApi[0].cr->getSourceEmail()) << "Wrong source email";
    ASSERT_STRCASEEQ(mApi[1].email.data(), mApi[0].cr->getTargetEmail()) << "Wrong target email";
    ASSERT_EQ(MegaContactRequest::STATUS_UNRESOLVED, mApi[0].cr->getStatus()) << "Wrong contact request status";
    ASSERT_TRUE(mApi[0].cr->isOutgoing()) << "Wrong direction of the contact request";

    mApi[0].cr.reset();


    // --- Check received contact request ---

    ASSERT_TRUE( waitForResponse(&mApi[1].contactRequestUpdated) )   // at the target side (auxiliar account)
            << "Contact request update not received after " << maxTimeout << " seconds";

    ASSERT_NO_FATAL_FAILURE( getContactRequest(1, false) );

    // There isn't message when a user invites the same user too many times, to avoid spamming
    if (mApi[1].cr->getSourceMessage())
    {
        ASSERT_STREQ(message.data(), mApi[1].cr->getSourceMessage()) << "Message received is corrupted";
    }
    ASSERT_STRCASEEQ(mApi[0].email.data(), mApi[1].cr->getSourceEmail()) << "Wrong source email";
    ASSERT_STREQ(NULL, mApi[1].cr->getTargetEmail()) << "Wrong target email";    // NULL according to MegaApi documentation
    ASSERT_EQ(MegaContactRequest::STATUS_UNRESOLVED, mApi[1].cr->getStatus()) << "Wrong contact request status";
    ASSERT_FALSE(mApi[1].cr->isOutgoing()) << "Wrong direction of the contact request";

    mApi[1].cr.reset();


    // --- Ignore received contact request ---

    ASSERT_NO_FATAL_FAILURE( getContactRequest(1, false) );

    mApi[1].contactRequestUpdated = false;
    ASSERT_NO_FATAL_FAILURE( replyContact(mApi[1].cr.get(), MegaContactRequest::REPLY_ACTION_IGNORE) );
    ASSERT_TRUE( waitForResponse(&mApi[1].contactRequestUpdated) )   // at the target side (auxiliar account)
            << "Contact request update not received after " << maxTimeout << " seconds";

    // Ignoring a PCR does not generate actionpackets for the account sending the invitation

    mApi[1].cr.reset();

    ASSERT_NO_FATAL_FAILURE( getContactRequest(1, false, 0) );
    mApi[1].cr.reset();


    // --- Cancel the invitation ---

    message = "I don't wanna be your contact anymore";

    mApi[0].contactRequestUpdated = false;
    ASSERT_NO_FATAL_FAILURE( inviteContact(0, mApi[1].email, message, MegaContactRequest::INVITE_ACTION_DELETE) );
    ASSERT_TRUE( waitForResponse(&mApi[0].contactRequestUpdated) )   // at the target side (auxiliar account), where the deletion is checked
            << "Contact request update not received after " << maxTimeout << " seconds";

    ASSERT_NO_FATAL_FAILURE( getContactRequest(0, true, 0) );
    mApi[0].cr.reset();


    // --- Remind a contact invitation (cannot until 2 weeks after invitation/last reminder) ---

//    mApi[1].contactRequestUpdated = false;
//    megaApi->inviteContact(mApi[1].email.data(), message.data(), MegaContactRequest::INVITE_ACTION_REMIND);
//    waitForResponse(&mApi[1].contactRequestUpdated, 0);    // only at auxiliar account, where the deletion is checked

//    ASSERT_TRUE(mApi[1].contactRequestUpdated) << "Contact invitation reminder not received after " << timeout  << " seconds";


    // --- Invite a new contact (again) ---

    mApi[1].contactRequestUpdated = false;
    ASSERT_NO_FATAL_FAILURE( inviteContact(0, mApi[1].email, message, MegaContactRequest::INVITE_ACTION_ADD) );
    ASSERT_TRUE( waitForResponse(&mApi[1].contactRequestUpdated) )   // at the target side (auxiliar account)
            << "Contact request creation not received after " << maxTimeout << " seconds";


    // --- Deny a contact invitation ---

    ASSERT_NO_FATAL_FAILURE( getContactRequest(1, false) );

    mApi[0].contactRequestUpdated = mApi[1].contactRequestUpdated = false;
    ASSERT_NO_FATAL_FAILURE( replyContact(mApi[1].cr.get(), MegaContactRequest::REPLY_ACTION_DENY) );
    ASSERT_TRUE( waitForResponse(&mApi[1].contactRequestUpdated) )   // at the target side (auxiliar account)
            << "Contact request creation not received after " << maxTimeout << " seconds";
    ASSERT_TRUE( waitForResponse(&mApi[0].contactRequestUpdated) )   // at the source side (main account)
            << "Contact request creation not received after " << maxTimeout << " seconds";

    mApi[1].cr.reset();

    ASSERT_NO_FATAL_FAILURE( getContactRequest(0, true, 0) );
    mApi[0].cr.reset();

    ASSERT_NO_FATAL_FAILURE( getContactRequest(1, false, 0) );
    mApi[1].cr.reset();


    // --- Invite a new contact (again) ---

    mApi[1].contactRequestUpdated = false;
    ASSERT_NO_FATAL_FAILURE( inviteContact(0, mApi[1].email, message, MegaContactRequest::INVITE_ACTION_ADD) );
    ASSERT_TRUE( waitForResponse(&mApi[1].contactRequestUpdated) )   // at the target side (auxiliar account)
            << "Contact request creation not received after " << maxTimeout << " seconds";


    // --- Accept a contact invitation ---

    ASSERT_NO_FATAL_FAILURE( getContactRequest(1, false) );

    mApi[0].contactRequestUpdated = mApi[1].contactRequestUpdated = false;
    ASSERT_NO_FATAL_FAILURE( replyContact(mApi[1].cr.get(), MegaContactRequest::REPLY_ACTION_ACCEPT) );
    ASSERT_TRUE( waitForResponse(&mApi[0].contactRequestUpdated) )   // at the target side (main account)
            << "Contact request creation not received after " << maxTimeout << " seconds";
    ASSERT_TRUE( waitForResponse(&mApi[1].contactRequestUpdated) )   // at the target side (auxiliar account)
            << "Contact request creation not received after " << maxTimeout << " seconds";

    mApi[1].cr.reset();

    ASSERT_NO_FATAL_FAILURE( getContactRequest(0, true, 0) );
    mApi[0].cr.reset();

    ASSERT_NO_FATAL_FAILURE( getContactRequest(1, false, 0) );
    mApi[1].cr.reset();


    // --- Modify firstname ---

    string firstname = "My firstname";

    mApi[1].userUpdated = false;
    ASSERT_NO_FATAL_FAILURE( setUserAttribute(MegaApi::USER_ATTR_FIRSTNAME, firstname));
    ASSERT_TRUE( waitForResponse(&mApi[1].userUpdated) )   // at the target side (auxiliar account)
            << "User attribute update not received after " << maxTimeout << " seconds";


    // --- Check firstname of a contact

    MegaUser *u = megaApi[0]->getMyUser();

    bool null_pointer = (u == NULL);
    ASSERT_FALSE(null_pointer) << "Cannot find the MegaUser for email: " << mApi[0].email;

    ASSERT_NO_FATAL_FAILURE( getUserAttribute(u, MegaApi::USER_ATTR_FIRSTNAME));
    ASSERT_EQ( firstname, attributeValue) << "Firstname is wrong";

    delete u;


    // --- Set master key already as exported

    u = megaApi[0]->getMyUser();

    mApi[0].requestFlags[MegaRequest::TYPE_SET_ATTR_USER] = false;
    megaApi[0]->masterKeyExported();
    ASSERT_TRUE( waitForResponse(&mApi[0].requestFlags[MegaRequest::TYPE_SET_ATTR_USER]) );

    ASSERT_NO_FATAL_FAILURE( getUserAttribute(u, MegaApi::USER_ATTR_PWD_REMINDER, maxTimeout, 0));
    string pwdReminder = attributeValue;
    size_t offset = pwdReminder.find(':');
    offset = pwdReminder.find(':', offset+1);
    ASSERT_EQ( pwdReminder.at(offset+1), '1' ) << "Password reminder attribute not updated";

    delete u;


    // --- Get language preference

    u = megaApi[0]->getMyUser();

    string langCode = "es";
    ASSERT_NO_FATAL_FAILURE( setUserAttribute(MegaApi::USER_ATTR_LANGUAGE, langCode));
    ASSERT_NO_FATAL_FAILURE( getUserAttribute(u, MegaApi::USER_ATTR_LANGUAGE, maxTimeout, 0));
    string language = attributeValue;
    ASSERT_TRUE(!strcmp(langCode.c_str(), language.c_str())) << "Language code is wrong";

    delete u;


    // --- Load avatar ---

    ASSERT_TRUE(fileexists(AVATARSRC)) <<  "File " +AVATARSRC+ " is needed in folder " << cwd();

    mApi[1].userUpdated = false;
    ASSERT_NO_FATAL_FAILURE( setUserAttribute(MegaApi::USER_ATTR_AVATAR, AVATARSRC));
    ASSERT_TRUE( waitForResponse(&mApi[1].userUpdated) )   // at the target side (auxiliar account)
            << "User attribute update not received after " << maxTimeout << " seconds";


    // --- Get avatar of a contact ---

    u = megaApi[0]->getMyUser();

    null_pointer = (u == NULL);
    ASSERT_FALSE(null_pointer) << "Cannot find the MegaUser for email: " << mApi[0].email;

    attributeValue = "";

    ASSERT_NO_FATAL_FAILURE( getUserAttribute(u, MegaApi::USER_ATTR_AVATAR));
    ASSERT_STREQ( "Avatar changed", attributeValue.data()) << "Failed to change avatar";

    int64_t filesizeSrc = getFilesize(AVATARSRC);
    int64_t filesizeDst = getFilesize(AVATARDST);
    ASSERT_EQ(filesizeDst, filesizeSrc) << "Received avatar differs from uploaded avatar";

    delete u;


    // --- Delete avatar ---

    mApi[1].userUpdated = false;
    ASSERT_NO_FATAL_FAILURE( setUserAttribute(MegaApi::USER_ATTR_AVATAR, ""));
    ASSERT_TRUE( waitForResponse(&mApi[1].userUpdated) )   // at the target side (auxiliar account)
            << "User attribute update not received after " << maxTimeout << " seconds";


    // --- Get non-existing avatar of a contact ---

    u = megaApi[0]->getMyUser();

    null_pointer = (u == NULL);
    ASSERT_FALSE(null_pointer) << "Cannot find the MegaUser for email: " << mApi[0].email;

    attributeValue = "";

    ASSERT_NO_FATAL_FAILURE( getUserAttribute(u, MegaApi::USER_ATTR_AVATAR));
    ASSERT_STREQ("Avatar not found", attributeValue.data()) << "Failed to remove avatar";

    delete u;


    // --- Delete an existing contact ---

    mApi[0].userUpdated = false;
    ASSERT_NO_FATAL_FAILURE( removeContact(mApi[1].email) );
    ASSERT_TRUE( waitForResponse(&mApi[0].userUpdated) )   // at the target side (main account)
            << "User attribute update not received after " << maxTimeout << " seconds";

    u = megaApi[0]->getContact(mApi[1].email.data());
    null_pointer = (u == NULL);

    ASSERT_FALSE(null_pointer) << "Cannot find the MegaUser for email: " << mApi[1].email;
    ASSERT_EQ(MegaUser::VISIBILITY_HIDDEN, u->getVisibility()) << "New contact is still visible";

    delete u;
}

bool SdkTest::checkAlert(int apiIndex, const string& title, const string& path)
{
    bool ok = false;
    for (int i = 0; !ok && i < 10; ++i)
    {

        MegaUserAlertList* list = mApi[apiIndex].megaApi->getUserAlerts();
        if (list->size() > 0)
        {
            MegaUserAlert* a = list->get(list->size() - 1);
            ok = title == a->getTitle() && path == a->getPath() && !ISUNDEF(a->getNodeHandle());

            if (!ok && i == 9)
            {
                EXPECT_STREQ(title.c_str(), a->getTitle());
                EXPECT_STREQ(path.c_str(), a->getPath());
                EXPECT_NE(a->getNodeHandle(), UNDEF);
            }
        }
        delete list;

        if (!ok)
        {
            LOG_info << "Waiting some more for the alert";
            WaitMillisec(USERALERT_ARRIVAL_MILLISEC);
        }
    }
    return ok;
}

bool SdkTest::checkAlert(int apiIndex, const string& title, handle h, int n)
{
    bool ok = false;
    for (int i = 0; !ok && i < 10; ++i)
    {

        MegaUserAlertList* list = megaApi[apiIndex]->getUserAlerts();
        if (list->size() > 0)
        {
            MegaUserAlert* a = list->get(list->size() - 1);
            ok = title == a->getTitle() && a->getNodeHandle() == h && a->getNumber(0) == n;

            if (!ok && i == 9)
            {
                EXPECT_STREQ(a->getTitle(), title.c_str());
                EXPECT_EQ(a->getNodeHandle(), h);
                EXPECT_EQ(a->getNumber(0), n); // 0 for number of folders
            }
        }
        delete list;

        if (!ok)
        {
            LOG_info << "Waiting some more for the alert";
            WaitMillisec(USERALERT_ARRIVAL_MILLISEC);
        }
    }
    return ok;
}

/**
 * @brief TEST_F SdkTestShares
 *
 * Initialize a test scenario by:
 *
 * - Creating/uploading some folders/files to share
 * - Creating a new contact to share to
 *
 * Performs different operations related to sharing:
 *
 * - Share a folder with an existing contact
 * - Check the correctness of the outgoing share
 * - Check the reception and correctness of the incoming share
 * - Move a shared file (not owned) to Rubbish bin
 * - Modify the access level
 * - Revoke the access to the share
 * - Share a folder with a non registered email
 * - Check the correctness of the pending outgoing share
 * - Create a file public link
 * - Import a file public link
 * - Get a node from a file public link
 * - Remove a public link
 * - Create a folder public link
 */
TEST_F(SdkTest, SdkTestShares)
{
    LOG_info << "___TEST Shares___";
    ASSERT_NO_FATAL_FAILURE(getAccountsForTest(2));

    MegaShareList *sl;
    MegaShare *s;
    MegaNodeList *nl;
    MegaNode *n;
    MegaNode *n1;

    // Initialize a test scenario : create some folders/files to share

    // Create some nodes to share
    //  |--Shared-folder
    //    |--subfolder
    //      |--file.txt
    //    |--file.txt

    std::unique_ptr<MegaNode> rootnode{megaApi[0]->getRootNode()};
    char foldername1[64] = "Shared-folder";
    MegaHandle hfolder1 = createFolder(0, foldername1, rootnode.get());
    ASSERT_NE(hfolder1, UNDEF);

    n1 = megaApi[0]->getNodeByHandle(hfolder1);
    ASSERT_NE(n1, nullptr);

    char foldername2[64] = "subfolder";
    MegaHandle hfolder2 = createFolder(0, foldername2, std::unique_ptr<MegaNode>{megaApi[0]->getNodeByHandle(hfolder1)}.get());
    ASSERT_NE(hfolder2, UNDEF);

    createFile(PUBLICFILE.data(), false);   // not a large file since don't need to test transfers here

    MegaHandle hfile1 = UNDEF;
    ASSERT_EQ(API_OK,doStartUpload(0, &hfile1, PUBLICFILE.data(), std::unique_ptr<MegaNode>{megaApi[0]->getNodeByHandle(hfolder1)}.get())) << "Cannot upload a test file";

    MegaHandle hfile2 = UNDEF;
    ASSERT_EQ(API_OK,doStartUpload(0, &hfile2, PUBLICFILE.data(), std::unique_ptr<MegaNode>{megaApi[0]->getNodeByHandle(hfolder2)}.get())) << "Cannot upload a second test file";


    // --- Download authorized node from another account ---

    MegaNode *nNoAuth = megaApi[0]->getNodeByHandle(hfile1);

    int transferError = synchronousStartDownload(1, nNoAuth, "unauthorized_node");

    bool hasFailed = (transferError != API_OK);
    ASSERT_TRUE(hasFailed) << "Download of node without authorization successful! (it should fail): " << transferError;

    MegaNode *nAuth = megaApi[0]->authorizeNode(nNoAuth);

    // make sure target download file doesn't already exist:
    deleteFile("authorized_node");

    transferError = synchronousStartDownload(1, nAuth, "authorized_node");
    ASSERT_EQ(API_OK, transferError) << "Cannot download authorized node (error: " << mApi[1].lastError << ")";

    delete nNoAuth;
    delete nAuth;

    // Initialize a test scenario: create a new contact to share to

    string message = "Hi contact. Let's share some stuff";

    mApi[1].contactRequestUpdated = false;
    ASSERT_NO_FATAL_FAILURE( inviteContact(0, mApi[1].email, message, MegaContactRequest::INVITE_ACTION_ADD) );
    ASSERT_TRUE( waitForResponse(&mApi[1].contactRequestUpdated) )   // at the target side (auxiliar account)
            << "Contact request creation not received after " << maxTimeout << " seconds";


    ASSERT_NO_FATAL_FAILURE( getContactRequest(1, false) );

    mApi[0].contactRequestUpdated = mApi[1].contactRequestUpdated = false;
    ASSERT_NO_FATAL_FAILURE( replyContact(mApi[1].cr.get(), MegaContactRequest::REPLY_ACTION_ACCEPT) );
    ASSERT_TRUE( waitForResponse(&mApi[1].contactRequestUpdated) )   // at the target side (auxiliar account)
            << "Contact request creation not received after " << maxTimeout << " seconds";
    ASSERT_TRUE( waitForResponse(&mApi[0].contactRequestUpdated) )   // at the source side (main account)
            << "Contact request creation not received after " << maxTimeout << " seconds";

    mApi[1].cr.reset();


    // --- Create a new outgoing share ---

    mApi[0].nodeUpdated = mApi[1].nodeUpdated = false;
    ASSERT_NO_FATAL_FAILURE( shareFolder(n1, mApi[1].email.data(), MegaShare::ACCESS_FULL) );
    ASSERT_TRUE( waitForResponse(&mApi[0].nodeUpdated) )   // at the target side (main account)
            << "Node update not received after " << maxTimeout << " seconds";
    ASSERT_TRUE( waitForResponse(&mApi[1].nodeUpdated) )   // at the target side (auxiliar account)
            << "Node update not received after " << maxTimeout << " seconds";


    // --- Check the outgoing share ---

    sl = megaApi[0]->getOutShares();
    ASSERT_EQ(1, sl->size()) << "Outgoing share failed";
    s = sl->get(0);

    n1 = megaApi[0]->getNodeByHandle(hfolder1);    // get an updated version of the node

    ASSERT_EQ(MegaShare::ACCESS_FULL, s->getAccess()) << "Wrong access level of outgoing share";
    ASSERT_EQ(hfolder1, s->getNodeHandle()) << "Wrong node handle of outgoing share";
    ASSERT_STREQ(mApi[1].email.data(), s->getUser()) << "Wrong email address of outgoing share";
    ASSERT_TRUE(n1->isShared()) << "Wrong sharing information at outgoing share";
    ASSERT_TRUE(n1->isOutShare()) << "Wrong sharing information at outgoing share";

    delete sl;


    // --- Check the incoming share ---

    sl = megaApi[1]->getInSharesList();
    ASSERT_EQ(1, sl->size()) << "Incoming share not received in auxiliar account";

    nl = megaApi[1]->getInShares(megaApi[1]->getContact(mApi[0].email.data()));
    ASSERT_EQ(1, nl->size()) << "Incoming share not received in auxiliar account";
    n = nl->get(0);

    ASSERT_EQ(hfolder1, n->getHandle()) << "Wrong node handle of incoming share";
    ASSERT_STREQ(foldername1, n->getName()) << "Wrong folder name of incoming share";
    ASSERT_EQ(API_OK, megaApi[1]->checkAccess(n, MegaShare::ACCESS_FULL).getErrorCode()) << "Wrong access level of incoming share";
    ASSERT_TRUE(n->isInShare()) << "Wrong sharing information at incoming share";
    ASSERT_TRUE(n->isShared()) << "Wrong sharing information at incoming share";

    // --- Move shared file (not owned) to Rubbish bin ---
    MegaHandle movedNodeHandle = UNDEF;
    ASSERT_EQ(API_OK, doMoveNode(1, &movedNodeHandle, megaApi[0]->getNodeByHandle(hfile2), megaApi[1]->getRubbishNode())) << "Moving shared file (not owned) to Rubbish bin failed";

    // --- Test that file in Rubbish bin can be restored ---
    MegaNode* nodeMovedFile = megaApi[1]->getNodeByHandle(movedNodeHandle);  // Different handle! the node must have been copied due to differing accounts
    ASSERT_EQ(nodeMovedFile->getRestoreHandle(), hfolder2) << "Incorrect restore handle for file in Rubbish Bin";

    delete nl;

    // check the corresponding user alert
    ASSERT_TRUE(checkAlert(1, "New shared folder from " + mApi[0].email, mApi[0].email + ":Shared-folder"));

    // add a folder under the share
    char foldernameA[64] = "dummyname1";
    char foldernameB[64] = "dummyname2";

    ASSERT_NE(createFolder(0, foldernameA, std::unique_ptr<MegaNode>{megaApi[0]->getNodeByHandle(hfolder2)}.get()), UNDEF);
    ASSERT_NE(createFolder(0, foldernameB, std::unique_ptr<MegaNode>{megaApi[0]->getNodeByHandle(hfolder2)}.get()), UNDEF);

    // check the corresponding user alert
    ASSERT_TRUE(checkAlert(1, mApi[0].email + " added 2 folders", std::unique_ptr<MegaNode>{megaApi[0]->getNodeByHandle(hfolder2)}->getHandle(), 2));

    // --- Modify the access level of an outgoing share ---

    mApi[0].nodeUpdated = mApi[1].nodeUpdated = false;
    ASSERT_NO_FATAL_FAILURE( shareFolder(megaApi[0]->getNodeByHandle(hfolder1), mApi[1].email.data(), MegaShare::ACCESS_READWRITE) );
    ASSERT_TRUE( waitForResponse(&mApi[0].nodeUpdated) )   // at the target side (main account)
            << "Node update not received after " << maxTimeout << " seconds";
    ASSERT_TRUE( waitForResponse(&mApi[1].nodeUpdated) )   // at the target side (auxiliar account)
            << "Node update not received after " << maxTimeout << " seconds";

    nl = megaApi[1]->getInShares(megaApi[1]->getContact(mApi[0].email.data()));
    ASSERT_EQ(1, nl->size()) << "Incoming share not received in auxiliar account";
    n = nl->get(0);

    ASSERT_EQ(API_OK, megaApi[1]->checkAccess(n, MegaShare::ACCESS_READWRITE).getErrorCode()) << "Wrong access level of incoming share";

    delete nl;


    // --- Revoke access to an outgoing share ---

    mApi[0].nodeUpdated = mApi[1].nodeUpdated = false;
    ASSERT_NO_FATAL_FAILURE( shareFolder(n1, mApi[1].email.data(), MegaShare::ACCESS_UNKNOWN) );
    ASSERT_TRUE( waitForResponse(&mApi[0].nodeUpdated) )   // at the target side (main account)
            << "Node update not received after " << maxTimeout << " seconds";
    ASSERT_TRUE( waitForResponse(&mApi[1].nodeUpdated) )   // at the target side (auxiliar account)
            << "Node update not received after " << maxTimeout << " seconds";

    delete sl;
    sl = megaApi[0]->getOutShares();
    ASSERT_EQ(0, sl->size()) << "Outgoing share revocation failed";
    delete sl;

    nl = megaApi[1]->getInShares(megaApi[1]->getContact(mApi[0].email.data()));
    ASSERT_EQ(0, nl->size()) << "Incoming share revocation failed";
    delete nl;

    // check the corresponding user alert
    {
        MegaUserAlertList* list = megaApi[1]->getUserAlerts();
        ASSERT_TRUE(list->size() > 0);
        MegaUserAlert* a = list->get(list->size() - 1);
        ASSERT_STREQ(a->getTitle(), ("Access to folders shared by " + mApi[0].email + " was removed").c_str());
        ASSERT_STREQ(a->getPath(), (mApi[0].email + ":Shared-folder").c_str());
        ASSERT_NE(a->getNodeHandle(), UNDEF);
        delete list;
    }

    // --- Get pending outgoing shares ---

    char emailfake[64];
    srand(unsigned(time(NULL)));
    sprintf(emailfake, "%d@nonexistingdomain.com", rand()%1000000);
    // carefull, antispam rejects too many tries without response for the same address

    n = megaApi[0]->getNodeByHandle(hfolder2);

    mApi[0].contactRequestUpdated = false;
    mApi[0].nodeUpdated = false;
    ASSERT_NO_FATAL_FAILURE( shareFolder(n, emailfake, MegaShare::ACCESS_FULL) );
    ASSERT_TRUE( waitForResponse(&mApi[0].nodeUpdated) )   // at the target side (main account)
            << "Node update not received after " << maxTimeout << " seconds";
    ASSERT_TRUE( waitForResponse(&mApi[0].contactRequestUpdated) )   // at the target side (main account)
            << "Contact request update not received after " << maxTimeout << " seconds";

    sl = megaApi[0]->getPendingOutShares(n);   delete n;
    ASSERT_EQ(1, sl->size()) << "Pending outgoing share failed";
    s = sl->get(0);
    n = megaApi[0]->getNodeByHandle(s->getNodeHandle());

//    ASSERT_STREQ(emailfake, s->getUser()) << "Wrong email address of outgoing share"; User is not created yet
    ASSERT_FALSE(n->isShared()) << "Node is already shared, must be pending";
    ASSERT_FALSE(n->isOutShare()) << "Node is already shared, must be pending";
    ASSERT_FALSE(n->isInShare()) << "Node is already shared, must be pending";

    delete sl;
    delete n;


    // --- Create a file public link ---

    ASSERT_EQ(API_OK, synchronousGetSpecificAccountDetails(0, true, true, true)) << "Cannot get account details";

    std::unique_ptr<MegaNode> nfile1{megaApi[0]->getNodeByHandle(hfile1)};

    string nodelink3 = createPublicLink(0, nfile1.get(), 0, maxTimeout, mApi[0].accountDetails->getProLevel() == 0);
    // The created link is stored in this->link at onRequestFinish()

    // Get a fresh snapshot of the node and check it's actually exported
    nfile1 = std::unique_ptr<MegaNode>{megaApi[0]->getNodeByHandle(hfile1)};
    ASSERT_TRUE(nfile1->isExported()) << "Node is not exported, must be exported";
    ASSERT_FALSE(nfile1->isTakenDown()) << "Public link is taken down, it mustn't";

    // Regenerate the same link should not trigger a new request
    nfile1 = std::unique_ptr<MegaNode>{megaApi[0]->getNodeByHandle(hfile1)};
    string nodelink4 = createPublicLink(0, nfile1.get(), 0, maxTimeout, mApi[0].accountDetails->getProLevel() == 0);
    ASSERT_STREQ(nodelink3.c_str(), nodelink4.c_str()) << "Wrong public link after link update";


    // Try to update the expiration time of an existing link (only for PRO accounts are allowed, otherwise -11
    string nodelinkN = createPublicLink(0, nfile1.get(), m_time() + 30*86400, maxTimeout, mApi[0].accountDetails->getProLevel() == 0);
    nfile1 = std::unique_ptr<MegaNode>{megaApi[0]->getNodeByHandle(hfile1)};
    if (mApi[0].accountDetails->getProLevel() == 0)
    {
        ASSERT_EQ(0, nfile1->getExpirationTime()) << "Expiration time successfully set, when it shouldn't";
    }
    ASSERT_FALSE(nfile1->isExpired()) << "Public link is expired, it mustn't";


    // --- Import a file public link ---

    auto importHandle = importPublicLink(0, nodelink4, rootnode.get());

    MegaNode *nimported = megaApi[0]->getNodeByHandle(importHandle);

    ASSERT_STREQ(nfile1->getName(), nimported->getName()) << "Imported file with wrong name";
    ASSERT_EQ(rootnode->getHandle(), nimported->getParentHandle()) << "Imported file in wrong path";


    // --- Get node from file public link ---

    auto nodeUP = getPublicNode(1, nodelink4);

    ASSERT_TRUE(nodeUP && nodeUP->isPublic()) << "Cannot get a node from public link";


    // --- Remove a public link ---

    MegaHandle removedLinkHandle = removePublicLink(0, nfile1.get());

    nfile1 = std::unique_ptr<MegaNode>{megaApi[0]->getNodeByHandle(removedLinkHandle)};
    ASSERT_FALSE(nfile1->isPublic()) << "Public link removal failed (still public)";

    delete nimported;


    // --- Create a folder public link ---

    MegaNode *nfolder1 = megaApi[0]->getNodeByHandle(hfolder1);

    string nodelink5 = createPublicLink(0, nfolder1, 0, maxTimeout, mApi[0].accountDetails->getProLevel() == 0);
    // The created link is stored in this->link at onRequestFinish()

    delete nfolder1;

    // Get a fresh snapshot of the node and check it's actually exported
    nfolder1 = megaApi[0]->getNodeByHandle(hfolder1);
    ASSERT_TRUE(nfolder1->isExported()) << "Node is not exported, must be exported";
    ASSERT_FALSE(nfolder1->isTakenDown()) << "Public link is taken down, it mustn't";

    delete nfolder1;

    nfolder1 = megaApi[0]->getNodeByHandle(hfolder1);
    ASSERT_STREQ(nodelink5.c_str(), nfolder1->getPublicLink()) << "Wrong public link from MegaNode";

    // Regenerate the same link should not trigger a new request
    string nodelink6 = createPublicLink(0, nfolder1, 0, maxTimeout, mApi[0].accountDetails->getProLevel() == 0);
    ASSERT_STREQ(nodelink5.c_str(), nodelink6.c_str()) << "Wrong public link after link update";

    delete nfolder1;

}


TEST_F(SdkTest, SdkTestShareKeys)
{
    LOG_info << "___TEST ShareKeys___";
    ASSERT_NO_FATAL_FAILURE(getAccountsForTest(3));

    // Three user scenario, with nested shares and new nodes created that need keys to be shared to the other users.
    // User A creates folder and shares it with user B
    // User A creates folders / subfolder and shares it with user C
    // When user C adds files to subfolder, does B receive the keys ?

    unique_ptr<MegaNode> rootnodeA(megaApi[0]->getRootNode());
    unique_ptr<MegaNode> rootnodeB(megaApi[1]->getRootNode());
    unique_ptr<MegaNode> rootnodeC(megaApi[2]->getRootNode());

    ASSERT_TRUE(rootnodeA &&rootnodeB &&rootnodeC);

    auto nh = createFolder(0, "share-folder-A", rootnodeA.get());
    ASSERT_NE(nh, UNDEF);
    unique_ptr<MegaNode> shareFolderA(megaApi[0]->getNodeByHandle(nh));
    ASSERT_TRUE(!!shareFolderA);

    nh = createFolder(0, "sub-folder-A", shareFolderA.get());
    ASSERT_NE(nh, UNDEF);
    unique_ptr<MegaNode> subFolderA(megaApi[0]->getNodeByHandle(nh));
    ASSERT_TRUE(!!subFolderA);

    // Initialize a test scenario: create a new contact to share to

    ASSERT_EQ(API_OK, synchronousInviteContact(0, mApi[1].email.c_str(), "SdkTestShareKeys contact request A to B", MegaContactRequest::INVITE_ACTION_ADD));
    ASSERT_EQ(API_OK, synchronousInviteContact(0, mApi[2].email.c_str(), "SdkTestShareKeys contact request A to C", MegaContactRequest::INVITE_ACTION_ADD));

    ASSERT_TRUE(WaitFor([this]() {return unique_ptr<MegaContactRequestList>(megaApi[1]->getIncomingContactRequests())->size() == 1
                                      && unique_ptr<MegaContactRequestList>(megaApi[2]->getIncomingContactRequests())->size() == 1;}, 60000));
    ASSERT_NO_FATAL_FAILURE(getContactRequest(1, false));
    ASSERT_NO_FATAL_FAILURE(getContactRequest(2, false));


    ASSERT_EQ(API_OK, synchronousReplyContactRequest(1, mApi[1].cr.get(), MegaContactRequest::REPLY_ACTION_ACCEPT));
    ASSERT_EQ(API_OK, synchronousReplyContactRequest(2, mApi[2].cr.get(), MegaContactRequest::REPLY_ACTION_ACCEPT));

    WaitMillisec(3000);

    ASSERT_EQ(API_OK, synchronousShare(0, shareFolderA.get(), mApi[1].email.c_str(), MegaShare::ACCESS_READ));
    ASSERT_EQ(API_OK, synchronousShare(0, subFolderA.get(), mApi[2].email.c_str(), MegaShare::ACCESS_FULL));

    ASSERT_TRUE(WaitFor([this]() { return unique_ptr<MegaShareList>(megaApi[1]->getInSharesList())->size() == 1
                           && unique_ptr<MegaShareList>(megaApi[2]->getInSharesList())->size() == 1; }, 60000));

    unique_ptr<MegaNodeList> nl1(megaApi[1]->getInShares(megaApi[1]->getContact(mApi[0].email.c_str())));
    unique_ptr<MegaNodeList> nl2(megaApi[2]->getInShares(megaApi[2]->getContact(mApi[0].email.c_str())));

    ASSERT_EQ(1, nl1->size());
    ASSERT_EQ(1, nl2->size());

    MegaNode* receivedShareNodeB = nl1->get(0);
    MegaNode* receivedShareNodeC = nl2->get(0);

    ASSERT_NE(createFolder(2, "folderByC1", receivedShareNodeC), UNDEF);
    ASSERT_NE(createFolder(2, "folderByC2", receivedShareNodeC), UNDEF);

    ASSERT_TRUE(WaitFor([this, &subFolderA]() { unique_ptr<MegaNodeList> aView(megaApi[0]->getChildren(subFolderA.get()));
                                   return aView->size() == 2; }, 60000));

    WaitMillisec(10000);  // make it shorter once we do actually get the keys (seems to need a bug fix)

    // can A see the added folders?

    unique_ptr<MegaNodeList> aView(megaApi[0]->getChildren(subFolderA.get()));
    ASSERT_EQ(2, aView->size());
    ASSERT_STREQ(aView->get(0)->getName(), "folderByC1");
    ASSERT_STREQ(aView->get(1)->getName(), "folderByC2");

    // Can B see the added folders?
    unique_ptr<MegaNodeList> bView(megaApi[1]->getChildren(receivedShareNodeB));
    ASSERT_EQ(1, bView->size());
    ASSERT_STREQ(bView->get(0)->getName(), "sub-folder-A");
    unique_ptr<MegaNodeList> bView2(megaApi[1]->getChildren(bView->get(0)));
    ASSERT_EQ(2, bView2->size());
    ASSERT_STREQ(bView2->get(0)->getName(), "NO_KEY");  // TODO: This is technically not correct but a current side effect of avoiding going back to the servers frequently - to be fixed soon.  For now choose the value that matches production
    ASSERT_STREQ(bView2->get(1)->getName(), "NO_KEY");
}

string localpathToUtf8Leaf(const LocalPath& itemlocalname)
{
    return itemlocalname.leafName().toPath();
}

LocalPath fspathToLocal(const fs::path& p)
{
    string path(p.u8string());
    return LocalPath::fromAbsolutePath(path);
}


// TODO: SDK-1505
#ifndef __APPLE__
TEST_F(SdkTest, SdkTestFolderIteration)
#else
TEST_F(SdkTest, DISABLED_SdkTestFolderIteration)
#endif
{
    ASSERT_NO_FATAL_FAILURE(getAccountsForTest(2));

    for (int testcombination = 0; testcombination < 2; testcombination++)
    {
        bool openWithNameOrUseFileAccess = testcombination == 0;

        error_code ec;
        if (fs::exists("test_SdkTestFolderIteration"))
        {
            fs::remove_all("test_SdkTestFolderIteration", ec);
            ASSERT_TRUE(!ec) << "could not remove old test folder";
        }

        fs::create_directory("test_SdkTestFolderIteration", ec);
        ASSERT_TRUE(!ec) << "could not create test folder";

        fs::path iteratePath = fs::current_path() / "test_SdkTestFolderIteration";

        // make a directory
        fs::create_directory(iteratePath / "folder");

        // make a file
        {
            ofstream f( (iteratePath / "file.txt").u8string().c_str());
            f << "file content";
        }

        // make some content to test the glob flag
        {
            fs::create_directory(iteratePath / "glob1folder");
            fs::create_directory(iteratePath / "glob2folder");
            ofstream f1( (iteratePath / "glob1file.txt").u8string().c_str());
            ofstream f2( (iteratePath / "glob2file.txt").u8string().c_str());
            f1 << "file content";
            f2 << "file content";
        }
        unsigned glob_entries = 4;

        // make a symlink to a folder (not recoginised by our dnext() on windows currently)
        fs::create_directory_symlink(iteratePath / "folder", iteratePath / "folderlink", ec);
        ASSERT_TRUE(!ec) << "could not create folder symlink";

        // make a symlinnk to a file
        fs::create_symlink(iteratePath / "file.txt", iteratePath / "filelink.txt", ec);
        ASSERT_TRUE(!ec) << "could not create folder symlink";

        // note on windows:  symlinks are excluded by skipAttributes for FILE_ATTRIBUTE_REPARSE_POINT (also see https://docs.microsoft.com/en-us/windows/win32/fileio/determining-whether-a-directory-is-a-volume-mount-point)

        struct FileAccessFields
        {
            m_off_t size = -2;
            m_time_t mtime = 2;
            handle fsid = 3;
            bool fsidvalid = false;
            nodetype_t type = nodetype_t::TYPE_UNKNOWN;
            bool mIsSymLink = false;
            bool retry = false;
            int errorcode = -998;

            FileAccessFields() = default;

            FileAccessFields(const FileAccess& f)
            {
                size = f.size;
                mtime = f.mtime;
                fsid = f.fsid;
                fsidvalid = f.fsidvalid;
                type = f.type;
                mIsSymLink = f.mIsSymLink;
                retry = f.retry;
                errorcode = f.errorcode;
            }
            bool operator == (const FileAccessFields& f) const
            {
                if (size != f.size) { EXPECT_EQ(size, f.size); return false; }
                if (mtime != f.mtime) { EXPECT_EQ(mtime, f.mtime); return false; }

                if (!mIsSymLink)
                {
                    // do we need fsid to be correct for symlink?  Seems on mac plain vs iterated differ
                    if (fsid != f.fsid) { EXPECT_EQ(fsid, f.fsid); return false; }
                }

                if (fsidvalid != f.fsidvalid) { EXPECT_EQ(fsidvalid, f.fsidvalid); return false; }
                if (type != f.type) { EXPECT_EQ(type, f.type); return false; }
                if (mIsSymLink != f.mIsSymLink) { EXPECT_EQ(mIsSymLink, f.mIsSymLink); return false; }
                if (retry != f.retry) { EXPECT_EQ(retry, f.retry); return false; }
                if (errorcode != f.errorcode) { EXPECT_EQ(errorcode, f.errorcode); return false; }
                return true;
            }
        };

        // capture results from the ways of gettnig the file info
        std::map<std::string, FileAccessFields > plain_fopen;
        std::map<std::string, FileAccessFields > iterate_fopen;
        std::map<std::string, FileAccessFields > plain_follow_fopen;
        std::map<std::string, FileAccessFields > iterate_follow_fopen;

        auto fsa = ::mega::make_unique<FSACCESS_CLASS>();
        auto localdir = fspathToLocal(iteratePath);

        std::unique_ptr<FileAccess> fopen_directory(fsa->newfileaccess(false));  // false = don't follow symlinks
        ASSERT_TRUE(fopen_directory->fopen(localdir, true, false));

        // now open and iterate the directory, not following symlinks (either by name or fopen'd directory)
        std::unique_ptr<DirAccess> da(fsa->newdiraccess());
        if (da->dopen(openWithNameOrUseFileAccess ? &localdir : NULL, openWithNameOrUseFileAccess ? NULL : fopen_directory.get(), false))
        {
            nodetype_t type;
            LocalPath itemlocalname;
            while (da->dnext(localdir, itemlocalname, false, &type))
            {
                string leafNameUtf8 = localpathToUtf8Leaf(itemlocalname);

                std::unique_ptr<FileAccess> plain_fopen_fa(fsa->newfileaccess(false));
                std::unique_ptr<FileAccess> iterate_fopen_fa(fsa->newfileaccess(false));

                LocalPath localpath = localdir;
                localpath.appendWithSeparator(itemlocalname, true);

                ASSERT_TRUE(plain_fopen_fa->fopen(localpath, true, false));
                plain_fopen[leafNameUtf8] = *plain_fopen_fa;

                ASSERT_TRUE(iterate_fopen_fa->fopen(localpath, true, false, da.get()));
                iterate_fopen[leafNameUtf8] = *iterate_fopen_fa;
            }
        }

        std::unique_ptr<FileAccess> fopen_directory2(fsa->newfileaccess(true));  // true = follow symlinks
        ASSERT_TRUE(fopen_directory2->fopen(localdir, true, false));

        // now open and iterate the directory, following symlinks (either by name or fopen'd directory)
        std::unique_ptr<DirAccess> da_follow(fsa->newdiraccess());
        if (da_follow->dopen(openWithNameOrUseFileAccess ? &localdir : NULL, openWithNameOrUseFileAccess ? NULL : fopen_directory2.get(), false))
        {
            nodetype_t type;
            LocalPath itemlocalname;
            while (da_follow->dnext(localdir, itemlocalname, true, &type))
            {
                string leafNameUtf8 = localpathToUtf8Leaf(itemlocalname);

                std::unique_ptr<FileAccess> plain_follow_fopen_fa(fsa->newfileaccess(true));
                std::unique_ptr<FileAccess> iterate_follow_fopen_fa(fsa->newfileaccess(true));

                LocalPath localpath = localdir;
                localpath.appendWithSeparator(itemlocalname, true);

                ASSERT_TRUE(plain_follow_fopen_fa->fopen(localpath, true, false));
                plain_follow_fopen[leafNameUtf8] = *plain_follow_fopen_fa;

                ASSERT_TRUE(iterate_follow_fopen_fa->fopen(localpath, true, false, da_follow.get()));
                iterate_follow_fopen[leafNameUtf8] = *iterate_follow_fopen_fa;
            }
        }

    #ifdef WIN32
        std::set<std::string> plain_names { "folder", "file.txt" }; // currently on windows, any type of symlink is ignored when iterating directories
        std::set<std::string> follow_names { "folder", "file.txt"};
    #else
        std::set<std::string> plain_names { "folder", "file.txt" };
        std::set<std::string> follow_names { "folder", "file.txt", "folderlink", "filelink.txt" };
    #endif

        ASSERT_EQ(plain_fopen.size(), plain_names.size() + glob_entries);
        ASSERT_EQ(iterate_fopen.size(), plain_names.size() + glob_entries);
        ASSERT_EQ(plain_follow_fopen.size(), follow_names.size() + glob_entries);
        ASSERT_EQ(iterate_follow_fopen.size(), follow_names.size() + glob_entries);

        for (auto& name : follow_names)
        {
            bool expected_non_follow = plain_names.find(name) != plain_names.end();
            bool issymlink = name.find("link") != string::npos;

            if (expected_non_follow)
            {
                ASSERT_TRUE(plain_fopen.find(name) != plain_fopen.end()) << name;
                ASSERT_TRUE(iterate_fopen.find(name) != iterate_fopen.end()) << name;

                auto& plain = plain_fopen[name];
                auto& iterate = iterate_fopen[name];

                ASSERT_EQ(plain, iterate)  << name;
                ASSERT_TRUE(plain.mIsSymLink == issymlink);
            }

            ASSERT_TRUE(plain_follow_fopen.find(name) != plain_follow_fopen.end()) << name;
            ASSERT_TRUE(iterate_follow_fopen.find(name) != iterate_follow_fopen.end()) << name;

            auto& plain_follow = plain_follow_fopen[name];
            auto& iterate_follow = iterate_follow_fopen[name];

            ASSERT_EQ(plain_follow, iterate_follow) << name;
            ASSERT_TRUE(plain_follow.mIsSymLink == issymlink);
        }

        //ASSERT_EQ(plain_fopen["folder"].size, 0);  size field is not set for folders
        ASSERT_EQ(plain_fopen["folder"].type, FOLDERNODE);
        ASSERT_EQ(plain_fopen["folder"].fsidvalid, true);
        ASSERT_EQ(plain_fopen["folder"].mIsSymLink, false);

        ASSERT_EQ(plain_fopen["file.txt"].size, 12);
        ASSERT_EQ(plain_fopen["file.txt"].fsidvalid, true);
        ASSERT_EQ(plain_fopen["file.txt"].type, FILENODE);
        ASSERT_EQ(plain_fopen["file.txt"].mIsSymLink, false);

// on windows and mac and linux, without the follow flag on, directory iteration does not report symlinks (currently)
//
//        //ASSERT_EQ(plain_fopen["folder"].size, 0);  size field is not set for folders
//        ASSERT_EQ(plain_fopen["folderlink"].type, FOLDERNODE);
//        ASSERT_EQ(plain_fopen["folderlink"].fsidvalid, true);
//        ASSERT_EQ(plain_fopen["folderlink"].mIsSymLink, true);
//
//        ASSERT_EQ(plain_fopen["filelink.txt"].size, 12);
//        ASSERT_EQ(plain_fopen["filelink.txt"].fsidvalid, true);
//        ASSERT_EQ(plain_fopen["filelink.txt"].type, FILENODE);
//        ASSERT_EQ(plain_fopen["filelink.txt"].mIsSymLink, true);
//
        ASSERT_TRUE(plain_fopen.find("folderlink") == plain_fopen.end());
        ASSERT_TRUE(plain_fopen.find("filelink.txt") == plain_fopen.end());

        // check the glob flag
        auto localdirGlob = fspathToLocal(iteratePath / "glob1*");
        std::unique_ptr<DirAccess> da2(fsa->newdiraccess());
        if (da2->dopen(&localdirGlob, NULL, true))
        {
            nodetype_t type;
            LocalPath itemlocalname;
            set<string> remainingExpected { "glob1folder", "glob1file.txt" };
            while (da2->dnext(localdir, itemlocalname, true, &type))
            {
                string leafNameUtf8 = localpathToUtf8Leaf(itemlocalname);
                ASSERT_EQ(leafNameUtf8.substr(0, 5), string("glob1"));
                ASSERT_TRUE(remainingExpected.find(leafNameUtf8) != remainingExpected.end());
                remainingExpected.erase(leafNameUtf8);
            }
            ASSERT_EQ(remainingExpected.size(), 0u);
        }

    }
}



/**
* @brief TEST_F SdkTestConsoleAutocomplete
*
* Run various tests confirming the console autocomplete will work as expected
*
*/
#ifdef _WIN32

bool cmp(const autocomplete::CompletionState& c, std::vector<std::string>& s)
{
    bool result = true;
    if (c.completions.size() != s.size())
    {
        result = false;
    }
    else
    {
        std::sort(s.begin(), s.end());
        for (size_t i = c.completions.size(); i--; )
        {
            if (c.completions[i].s != s[i])
            {
                result = false;
                break;
            }
        }
    }
    if (!result)
    {
        for (size_t i = 0; i < c.completions.size() || i < s.size(); ++i)
        {
            out() << (i < s.size() ? s[i] : "") << "/" << (i < c.completions.size() ? c.completions[i].s : "");
        }
    }
    return result;
}

TEST_F(SdkTest, SdkTestConsoleAutocomplete)
{
    ASSERT_NO_FATAL_FAILURE(getAccountsForTest(2));
    using namespace autocomplete;

    {
        std::unique_ptr<Either> p(new Either);
        p->Add(sequence(text("cd")));
        p->Add(sequence(text("lcd")));
        p->Add(sequence(text("ls"), opt(flag("-R"))));
        p->Add(sequence(text("lls"), opt(flag("-R")), param("folder")));
        ACN syntax(std::move(p));

        {
            auto r = autoComplete("", 0, syntax, false);
            std::vector<std::string> e{ "cd", "lcd", "ls", "lls" };
            ASSERT_TRUE(cmp(r, e));
        }

        {
            auto r = autoComplete("l", 1, syntax, false);
            std::vector<std::string> e{ "lcd", "ls", "lls" };
            ASSERT_TRUE(cmp(r, e));
        }

        {
            auto r = autoComplete("ll", 2, syntax, false);
            std::vector<std::string> e{ "lls" };
            ASSERT_TRUE(cmp(r, e));
        }

        {
            auto r = autoComplete("lls", 3, syntax, false);
            std::vector<std::string> e{ "lls" };
            ASSERT_TRUE(cmp(r, e));
        }

        {
            auto r = autoComplete("lls ", 4, syntax, false);
            std::vector<std::string> e{ "<folder>" };
            ASSERT_TRUE(cmp(r, e));
        }

        {
            auto r = autoComplete("lls -", 5, syntax, false);
            std::vector<std::string> e{ "-R" };
            ASSERT_TRUE(cmp(r, e));
        }

        {
            auto r = autoComplete("x", 1, syntax, false);
            std::vector<std::string> e{};
            ASSERT_TRUE(cmp(r, e));
        }

        {
            auto r = autoComplete("x ", 2, syntax, false);
            std::vector<std::string> e{};
            ASSERT_TRUE(cmp(r, e));
        }
    }

    ::mega::NodeHandle megaCurDir;

    MegaApiImpl* impl = *((MegaApiImpl**)(((char*)megaApi[0].get()) + sizeof(*megaApi[0].get())) - 1); //megaApi[0]->pImpl;
    MegaClient* client = impl->getMegaClient();


    std::unique_ptr<Either> p(new Either);
    p->Add(sequence(text("cd")));
    p->Add(sequence(text("lcd")));
    p->Add(sequence(text("ls"), opt(flag("-R")), opt(ACN(new MegaFS(true, true, client, &megaCurDir, "")))));
    p->Add(sequence(text("lls"), opt(flag("-R")), opt(ACN(new LocalFS(true, true, "")))));
    ACN syntax(std::move(p));

    error_code e;
    fs::remove_all("test_autocomplete_files", e);

    fs::create_directory("test_autocomplete_files");
    fs::path old_cwd = fs::current_path();
    fs::current_path("test_autocomplete_files");

    fs::create_directory("dir1");
    fs::create_directory("dir1\\sub11");
    fs::create_directory("dir1\\sub12");
    fs::create_directory("dir2");
    fs::create_directory("dir2\\sub21");
    fs::create_directory("dir2\\sub22");
    fs::create_directory("dir2a");
    fs::create_directory("dir2a\\dir space");
    fs::create_directory("dir2a\\dir space\\next");
    fs::create_directory("dir2a\\dir space2");
    fs::create_directory("dir2a\\nospace");

    {
        auto r = autoComplete("ls -R", 5, syntax, false);
        std::vector<std::string> e{"-R"};
        ASSERT_TRUE(cmp(r, e));
    }

    // dos style file completion, local fs
    CompletionTextOut s;

    {
        auto r = autoComplete("lls ", 4, syntax, false);
        std::vector<std::string> e{ "dir1", "dir2", "dir2a" };
        ASSERT_TRUE(cmp(r, e));
        applyCompletion(r, true, 100, s);
        ASSERT_EQ(r.line, "lls dir1");
    }

    {
        auto r = autoComplete("lls di", 6, syntax, false);
        std::vector<std::string> e{ "dir1", "dir2", "dir2a" };
        ASSERT_TRUE(cmp(r, e));
    }

    {
        auto r = autoComplete("lls dir2", 8, syntax, false);
        std::vector<std::string> e{ "dir2", "dir2a" };
        ASSERT_TRUE(cmp(r, e));
    }

    {
        auto r = autoComplete("lls dir2a", 9, syntax, false);
        std::vector<std::string> e{ "dir2a" };
        ASSERT_TRUE(cmp(r, e));
    }

    {
        auto r = autoComplete("lls dir2 something after", 8, syntax, false);
        std::vector<std::string> e{ "dir2", "dir2a" };
        ASSERT_TRUE(cmp(r, e));
    }

    {
        auto r = autoComplete("lls dir2something immeditely after", 8, syntax, false);
        std::vector<std::string> e{ "dir2", "dir2a" };
        ASSERT_TRUE(cmp(r, e));
    }

    {
        auto r = autoComplete("lls dir2\\", 9, syntax, false);
        std::vector<std::string> e{ "dir2\\sub21", "dir2\\sub22" };
        ASSERT_TRUE(cmp(r, e));
    }

    {
        auto r = autoComplete("lls dir2\\.\\", 11, syntax, false);
        std::vector<std::string> e{ "dir2\\.\\sub21", "dir2\\.\\sub22" };
        ASSERT_TRUE(cmp(r, e));
    }

    {
        auto r = autoComplete("lls dir2\\..", 11, syntax, false);
        std::vector<std::string> e{ "dir2\\.." };
        ASSERT_TRUE(cmp(r, e));
    }

    {
        auto r = autoComplete("lls dir2\\..\\", 12, syntax, false);
        std::vector<std::string> e{ "dir2\\..\\dir1", "dir2\\..\\dir2", "dir2\\..\\dir2a" };
        ASSERT_TRUE(cmp(r, e));
        applyCompletion(r, true, 100, s);
        ASSERT_EQ(r.line, "lls dir2\\..\\dir1");
        applyCompletion(r, true, 100, s);
        ASSERT_EQ(r.line, "lls dir2\\..\\dir2");
        applyCompletion(r, true, 100, s);
        ASSERT_EQ(r.line, "lls dir2\\..\\dir2a");
        applyCompletion(r, true, 100, s);
        ASSERT_EQ(r.line, "lls dir2\\..\\dir1");
        applyCompletion(r, false, 100, s);
        ASSERT_EQ(r.line, "lls dir2\\..\\dir2a");
        applyCompletion(r, false, 100, s);
        ASSERT_EQ(r.line, "lls dir2\\..\\dir2");
    }

    {
        auto r = autoComplete("lls dir2a\\", 10, syntax, false);
        applyCompletion(r, false, 100, s);
        ASSERT_EQ(r.line, "lls dir2a\\nospace");
        applyCompletion(r, false, 100, s);
        ASSERT_EQ(r.line, "lls \"dir2a\\dir space2\"");
        applyCompletion(r, false, 100, s);
        ASSERT_EQ(r.line, "lls \"dir2a\\dir space\"");
        applyCompletion(r, false, 100, s);
        ASSERT_EQ(r.line, "lls dir2a\\nospace");
    }

    {
        auto r = autoComplete("lls \"dir\"1\\", 11, syntax, false);
        applyCompletion(r, true, 100, s);
        ASSERT_EQ(r.line, "lls \"dir1\\sub11\"");
    }

    {
        auto r = autoComplete("lls dir1\\\"..\\dir2\\\"", std::string::npos, syntax, false);
        applyCompletion(r, true, 100, s);
        ASSERT_EQ(r.line, "lls \"dir1\\..\\dir2\\sub21\"");
    }

    {
        auto r = autoComplete("lls c:\\prog", std::string::npos, syntax, false);
        applyCompletion(r, true, 100, s);
        ASSERT_EQ(r.line, "lls \"c:\\Program Files\"");
        applyCompletion(r, true, 100, s);
        ASSERT_EQ(r.line, "lls \"c:\\Program Files (x86)\"");
    }

    {
        auto r = autoComplete("lls \"c:\\program files \"", std::string::npos, syntax, false);
        applyCompletion(r, true, 100, s);
        ASSERT_EQ(r.line, "lls \"c:\\Program Files (x86)\"");
    }

    // unix style completions, local fs

    {
        auto r = autoComplete("lls ", 4, syntax, true);
        std::vector<std::string> e{ "dir1\\", "dir2\\", "dir2a\\" };
        ASSERT_TRUE(cmp(r, e));
        applyCompletion(r, true, 100, s);
        ASSERT_EQ(r.line, "lls dir");
    }

    {
        auto r = autoComplete("lls di", 6, syntax, true);
        std::vector<std::string> e{ "dir1\\", "dir2\\", "dir2a\\" };
        ASSERT_TRUE(cmp(r, e));
        applyCompletion(r, true, 100, s);
        ASSERT_EQ(r.line, "lls dir");
    }

    {
        auto r = autoComplete("lls dir2", 8, syntax, true);
        std::vector<std::string> e{ "dir2\\", "dir2a\\" };
        ASSERT_TRUE(cmp(r, e));
        applyCompletion(r, true, 100, s);
        ASSERT_EQ(r.line, "lls dir2");
    }

    {
        auto r = autoComplete("lls dir2a", 9, syntax, true);
        std::vector<std::string> e{ "dir2a\\" };
        ASSERT_TRUE(cmp(r, e));
        applyCompletion(r, true, 100, s);
        ASSERT_EQ(r.line, "lls dir2a\\");
    }

    {
        auto r = autoComplete("lls dir2 something after", 8, syntax, true);
        std::vector<std::string> e{ "dir2\\", "dir2a\\" };
        ASSERT_TRUE(cmp(r, e));
        applyCompletion(r, true, 100, s);
        ASSERT_EQ(r.line, "lls dir2 something after");
    }

    {
        auto r = autoComplete("lls dir2asomething immediately after", 9, syntax, true);
        std::vector<std::string> e{ "dir2a\\" };
        ASSERT_TRUE(cmp(r, e));
        applyCompletion(r, true, 100, s);
        ASSERT_EQ(r.line, "lls dir2a\\something immediately after");
    }

    {
        auto r = autoComplete("lls dir2\\", 9, syntax, true);
        std::vector<std::string> e{ "dir2\\sub21\\", "dir2\\sub22\\" };
        ASSERT_TRUE(cmp(r, e));
        applyCompletion(r, true, 100, s);
        ASSERT_EQ(r.line, "lls dir2\\sub2");
        auto rr = autoComplete("lls dir2\\sub22", 14, syntax, true);
        applyCompletion(rr, true, 100, s);
        ASSERT_EQ(rr.line, "lls dir2\\sub22\\");
    }

    {
        auto r = autoComplete("lls dir2\\.\\", 11, syntax, true);
        std::vector<std::string> e{ "dir2\\.\\sub21\\", "dir2\\.\\sub22\\" };
        ASSERT_TRUE(cmp(r, e));
        applyCompletion(r, true, 100, s);
        ASSERT_EQ(r.line, "lls dir2\\.\\sub2");
    }

    {
        auto r = autoComplete("lls dir2\\..", 11, syntax, true);
        std::vector<std::string> e{ "dir2\\..\\" };
        ASSERT_TRUE(cmp(r, e));
        applyCompletion(r, true, 100, s);
        ASSERT_EQ(r.line, "lls dir2\\..\\");
    }

    {
        auto r = autoComplete("lls dir2\\..\\", 12, syntax, true);
        std::vector<std::string> e{ "dir2\\..\\dir1\\", "dir2\\..\\dir2\\", "dir2\\..\\dir2a\\" };
        ASSERT_TRUE(cmp(r, e));
        applyCompletion(r, true, 100, s);
        ASSERT_EQ(r.line, "lls dir2\\..\\dir");
    }

    {
        auto r = autoComplete("lls dir2\\..\\", 12, syntax, true);
        std::vector<std::string> e{ "dir2\\..\\dir1\\", "dir2\\..\\dir2\\", "dir2\\..\\dir2a\\" };
        ASSERT_TRUE(cmp(r, e));
        applyCompletion(r, true, 100, s);
        ASSERT_EQ(r.line, "lls dir2\\..\\dir");
    }

    {
        auto r = autoComplete("lls dir2a\\d", 11, syntax, true);
        applyCompletion(r, true, 100, s);
        ASSERT_EQ(r.line, "lls \"dir2a\\dir space\"");
        auto rr = autoComplete("lls \"dir2a\\dir space\"\\", std::string::npos, syntax, false);
        applyCompletion(rr, true, 100, s);
        ASSERT_EQ(rr.line, "lls \"dir2a\\dir space\\next\"");
    }

    {
        auto r = autoComplete("lls \"dir\"1\\", std::string::npos, syntax, true);
        applyCompletion(r, true, 100, s);
        ASSERT_EQ(r.line, "lls \"dir1\\sub1\"");
    }

    {
        auto r = autoComplete("lls dir1\\\"..\\dir2\\\"", std::string::npos, syntax, true);
        applyCompletion(r, true, 100, s);
        ASSERT_EQ(r.line, "lls \"dir1\\..\\dir2\\sub2\"");
    }

    {
        auto r = autoComplete("lls c:\\prog", std::string::npos, syntax, true);
        applyCompletion(r, true, 100, s);
        ASSERT_EQ(r.line, "lls c:\\program");
    }

    {
        auto r = autoComplete("lls \"c:\\program files \"", std::string::npos, syntax, true);
        applyCompletion(r, true, 100, s);
        ASSERT_EQ(r.line, "lls \"c:\\program files (x86)\\\"");
    }

    {
        auto r = autoComplete("lls 'c:\\program files '", std::string::npos, syntax, true);
        applyCompletion(r, true, 100, s);
        ASSERT_EQ(r.line, "lls 'c:\\program files (x86)\\'");
    }

    // mega dir setup

    MegaNode *rootnode = megaApi[0]->getRootNode();
    auto nh = createFolder(0, "test_autocomplete_megafs", rootnode);
    ASSERT_NE(nh, UNDEF);
    MegaNode *n0 = megaApi[0]->getNodeByHandle(nh);

    megaCurDir = NodeHandle().set6byte(nh);

    nh = createFolder(0, "dir1", n0);
    ASSERT_NE(nh, UNDEF);
    MegaNode *n1 = megaApi[0]->getNodeByHandle(nh);
    ASSERT_NE(createFolder(0, "sub11", n1), UNDEF);
    ASSERT_NE(createFolder(0, "sub12", n1), UNDEF);

    nh = createFolder(0, "dir2", n0);
    ASSERT_NE(nh, UNDEF);
    MegaNode *n2 = megaApi[0]->getNodeByHandle(nh);
    ASSERT_NE(createFolder(0, "sub21", n2), UNDEF);
    ASSERT_NE(createFolder(0, "sub22", n2), UNDEF);

    nh = createFolder(0, "dir2a", n0);
    ASSERT_NE(nh, UNDEF);
    MegaNode *n3 = megaApi[0]->getNodeByHandle(nh);

    nh = createFolder(0, "dir space", n3);
    ASSERT_NE(nh, UNDEF);

    MegaNode *n31 = megaApi[0]->getNodeByHandle(nh);

    ASSERT_NE(createFolder(0, "dir space2", n3), UNDEF);
    ASSERT_NE(createFolder(0, "nospace", n3), UNDEF);
    ASSERT_NE(createFolder(0, "next", n31), UNDEF);


    // dos style mega FS completions

    {
        auto r = autoComplete("ls ", std::string::npos, syntax, false);
        std::vector<std::string> e{ "dir1", "dir2", "dir2a" };
        ASSERT_TRUE(cmp(r, e));
        applyCompletion(r, true, 100, s);
        ASSERT_EQ(r.line, "ls dir1");
    }

    {
        auto r = autoComplete("ls di", std::string::npos, syntax, false);
        std::vector<std::string> e{ "dir1", "dir2", "dir2a" };
        ASSERT_TRUE(cmp(r, e));
    }

    {
        auto r = autoComplete("ls dir2", std::string::npos, syntax, false);
        std::vector<std::string> e{ "dir2", "dir2a" };
        ASSERT_TRUE(cmp(r, e));
    }

    {
        auto r = autoComplete("ls dir2a", std::string::npos, syntax, false);
        std::vector<std::string> e{ "dir2a" };
        ASSERT_TRUE(cmp(r, e));
    }

    {
        auto r = autoComplete("ls dir2 something after", 7, syntax, false);
        std::vector<std::string> e{ "dir2", "dir2a" };
        ASSERT_TRUE(cmp(r, e));
    }

    {
        auto r = autoComplete("ls dir2something immeditely after", 7, syntax, false);
        std::vector<std::string> e{ "dir2", "dir2a" };
        ASSERT_TRUE(cmp(r, e));
    }

    {
        auto r = autoComplete("ls dir2/", std::string::npos, syntax, false);
        std::vector<std::string> e{ "dir2/sub21", "dir2/sub22" };
        ASSERT_TRUE(cmp(r, e));
    }

    {
        auto r = autoComplete("ls dir2/./", std::string::npos, syntax, false);
        std::vector<std::string> e{ "dir2/./sub21", "dir2/./sub22" };
        ASSERT_TRUE(cmp(r, e));
    }

    {
        auto r = autoComplete("ls dir2/..", std::string::npos, syntax, false);
        std::vector<std::string> e{ "dir2/.." };
        ASSERT_TRUE(cmp(r, e));
    }

    {
        auto r = autoComplete("ls dir2/../", std::string::npos, syntax, false);
        std::vector<std::string> e{ "dir2/../dir1", "dir2/../dir2", "dir2/../dir2a" };
        ASSERT_TRUE(cmp(r, e));
        applyCompletion(r, true, 100, s);
        ASSERT_EQ(r.line, "ls dir2/../dir1");
        applyCompletion(r, true, 100, s);
        ASSERT_EQ(r.line, "ls dir2/../dir2");
        applyCompletion(r, true, 100, s);
        ASSERT_EQ(r.line, "ls dir2/../dir2a");
        applyCompletion(r, true, 100, s);
        ASSERT_EQ(r.line, "ls dir2/../dir1");
        applyCompletion(r, false, 100, s);
        ASSERT_EQ(r.line, "ls dir2/../dir2a");
        applyCompletion(r, false, 100, s);
        ASSERT_EQ(r.line, "ls dir2/../dir2");
    }

    {
        auto r = autoComplete("ls dir2a/", std::string::npos, syntax, false);
        applyCompletion(r, false, 100, s);
        ASSERT_EQ(r.line, "ls dir2a/nospace");
        applyCompletion(r, false, 100, s);
        ASSERT_EQ(r.line, "ls \"dir2a/dir space2\"");
        applyCompletion(r, false, 100, s);
        ASSERT_EQ(r.line, "ls \"dir2a/dir space\"");
        applyCompletion(r, false, 100, s);
        ASSERT_EQ(r.line, "ls dir2a/nospace");
    }

    {
        auto r = autoComplete("ls \"dir\"1/", std::string::npos, syntax, false);
        applyCompletion(r, true, 100, s);
        ASSERT_EQ(r.line, "ls \"dir1/sub11\"");
    }

    {
        auto r = autoComplete("ls dir1/\"../dir2/\"", std::string::npos, syntax, false);
        applyCompletion(r, true, 100, s);
        ASSERT_EQ(r.line, "ls \"dir1/../dir2/sub21\"");
    }

    {
        auto r = autoComplete("ls /test_autocomplete_meg", std::string::npos, syntax, false);
        applyCompletion(r, true, 100, s);
        ASSERT_EQ(r.line, "ls /test_autocomplete_megafs");
    }

    // unix style mega FS completions

    {
        auto r = autoComplete("ls ", std::string::npos, syntax, true);
        std::vector<std::string> e{ "dir1/", "dir2/", "dir2a/" };
        ASSERT_TRUE(cmp(r, e));
        applyCompletion(r, true, 100, s);
        ASSERT_EQ(r.line, "ls dir");
    }

    {
        auto r = autoComplete("ls di", std::string::npos, syntax, true);
        std::vector<std::string> e{ "dir1/", "dir2/", "dir2a/" };
        ASSERT_TRUE(cmp(r, e));
        applyCompletion(r, true, 100, s);
        ASSERT_EQ(r.line, "ls dir");
    }

    {
        auto r = autoComplete("ls dir2", std::string::npos, syntax, true);
        std::vector<std::string> e{ "dir2/", "dir2a/" };
        ASSERT_TRUE(cmp(r, e));
        applyCompletion(r, true, 100, s);
        ASSERT_EQ(r.line, "ls dir2");
    }

    {
        auto r = autoComplete("ls dir2a", std::string::npos, syntax, true);
        std::vector<std::string> e{ "dir2a/" };
        ASSERT_TRUE(cmp(r, e));
        applyCompletion(r, true, 100, s);
        ASSERT_EQ(r.line, "ls dir2a/");
    }

    {
        auto r = autoComplete("ls dir2 something after", 7, syntax, true);
        std::vector<std::string> e{ "dir2/", "dir2a/" };
        ASSERT_TRUE(cmp(r, e));
        applyCompletion(r, true, 100, s);
        ASSERT_EQ(r.line, "ls dir2 something after");
    }

    {
        auto r = autoComplete("ls dir2asomething immediately after", 8, syntax, true);
        std::vector<std::string> e{ "dir2a/" };
        ASSERT_TRUE(cmp(r, e));
        applyCompletion(r, true, 100, s);
        ASSERT_EQ(r.line, "ls dir2a/something immediately after");
    }

    {
        auto r = autoComplete("ls dir2/", std::string::npos, syntax, true);
        std::vector<std::string> e{ "dir2/sub21/", "dir2/sub22/" };
        ASSERT_TRUE(cmp(r, e));
        applyCompletion(r, true, 100, s);
        ASSERT_EQ(r.line, "ls dir2/sub2");
        auto rr = autoComplete("ls dir2/sub22", std::string::npos, syntax, true);
        applyCompletion(rr, true, 100, s);
        ASSERT_EQ(rr.line, "ls dir2/sub22/");
    }

    {
        auto r = autoComplete("ls dir2/./", std::string::npos, syntax, true);
        std::vector<std::string> e{ "dir2/./sub21/", "dir2/./sub22/" };
        ASSERT_TRUE(cmp(r, e));
        applyCompletion(r, true, 100, s);
        ASSERT_EQ(r.line, "ls dir2/./sub2");
    }

    {
        auto r = autoComplete("ls dir2/..", std::string::npos, syntax, true);
        std::vector<std::string> e{ "dir2/../" };
        ASSERT_TRUE(cmp(r, e));
        applyCompletion(r, true, 100, s);
        ASSERT_EQ(r.line, "ls dir2/../");
    }

    {
        auto r = autoComplete("ls dir2/../", std::string::npos, syntax, true);
        std::vector<std::string> e{ "dir2/../dir1/", "dir2/../dir2/", "dir2/../dir2a/" };
        ASSERT_TRUE(cmp(r, e));
        applyCompletion(r, true, 100, s);
        ASSERT_EQ(r.line, "ls dir2/../dir");
    }

    {
        auto r = autoComplete("ls dir2/../", std::string::npos, syntax, true);
        std::vector<std::string> e{ "dir2/../dir1/", "dir2/../dir2/", "dir2/../dir2a/" };
        ASSERT_TRUE(cmp(r, e));
        applyCompletion(r, true, 100, s);
        ASSERT_EQ(r.line, "ls dir2/../dir");
    }

    {
        auto r = autoComplete("ls dir2a/d", std::string::npos, syntax, true);
        applyCompletion(r, true, 100, s);
        ASSERT_EQ(r.line, "ls \"dir2a/dir space\"");
        auto rr = autoComplete("ls \"dir2a/dir space\"/", std::string::npos, syntax, false);
        applyCompletion(rr, true, 100, s);
        ASSERT_EQ(rr.line, "ls \"dir2a/dir space/next\"");
    }

    {
        auto r = autoComplete("ls \"dir\"1/", std::string::npos, syntax, true);
        applyCompletion(r, true, 100, s);
        ASSERT_EQ(r.line, "ls \"dir1/sub1\"");
    }

    {
        auto r = autoComplete("ls dir1/\"../dir2/\"", std::string::npos, syntax, true);
        applyCompletion(r, true, 100, s);
        ASSERT_EQ(r.line, "ls \"dir1/../dir2/sub2\"");
    }

    {
        auto r = autoComplete("ls /test_autocomplete_meg", std::string::npos, syntax, true);
        applyCompletion(r, true, 100, s);
        ASSERT_EQ(r.line, "ls /test_autocomplete_megafs/");
        r = autoComplete(r.line + "dir2a", std::string::npos, syntax, true);
        applyCompletion(r, true, 100, s);
        ASSERT_EQ(r.line, "ls /test_autocomplete_megafs/dir2a/");
        r = autoComplete(r.line + "d", std::string::npos, syntax, true);
        applyCompletion(r, true, 100, s);
        ASSERT_EQ(r.line, "ls \"/test_autocomplete_megafs/dir2a/dir space\"");
    }

    fs::current_path(old_cwd);

}
#endif

#ifdef ENABLE_CHAT

/**
 * @brief TEST_F SdkTestChat
 *
 * Initialize a test scenario by:
 *
 * - Setting a new contact to chat with
 *
 * Performs different operations related to chats:
 *
 * - Fetch the list of available chats
 * - Create a group chat
 * - Remove a peer from the chat
 * - Invite a contact to a chat
 * - Get the user-specific URL for the chat
 * - Update permissions of an existing peer in a chat
 */
TEST_F(SdkTest, SdkTestChat)
{
    LOG_info << "___TEST Chat___";
    ASSERT_NO_FATAL_FAILURE(getAccountsForTest(2));

    // --- Send a new contact request ---

    string message = "Hi contact. This is a testing message";

    mApi[1].contactRequestUpdated = false;
    ASSERT_NO_FATAL_FAILURE( inviteContact(0, mApi[1].email, message, MegaContactRequest::INVITE_ACTION_ADD) );
    ASSERT_TRUE( waitForResponse(&mApi[1].contactRequestUpdated) )   // at the target side (auxiliar account)
            << "Contact request update not received after " << maxTimeout << " seconds";
    // if there were too many invitations within a short period of time, the invitation can be rejected by
    // the API with `API_EOVERQUOTA = -17` as counter spamming meassure (+500 invites in the last 50 days)

    // --- Accept a contact invitation ---

    ASSERT_NO_FATAL_FAILURE( getContactRequest(1, false) );

    mApi[0].contactRequestUpdated = mApi[1].contactRequestUpdated = false;
    ASSERT_NO_FATAL_FAILURE( replyContact(mApi[1].cr.get(), MegaContactRequest::REPLY_ACTION_ACCEPT) );
    ASSERT_TRUE( waitForResponse(&mApi[1].contactRequestUpdated) )   // at the target side (auxiliar account)
            << "Contact request update not received after " << maxTimeout << " seconds";
    ASSERT_TRUE( waitForResponse(&mApi[0].contactRequestUpdated) )   // at the target side (main account)
            << "Contact request update not received after " << maxTimeout << " seconds";

    mApi[1].cr.reset();


    // --- Check list of available chats --- (fetch is done at SetUp())

    size_t numChats = mApi[0].chats.size();      // permanent chats cannot be deleted, so they're kept forever


    // --- Create a group chat ---

    MegaTextChatPeerList *peers;
    handle h;
    bool group;

    h = megaApi[1]->getMyUser()->getHandle();
    peers = MegaTextChatPeerList::createInstance();//new MegaTextChatPeerListPrivate();
    peers->addPeer(h, PRIV_STANDARD);
    group = true;

    mApi[1].chatUpdated = false;
    mApi[0].requestFlags[MegaRequest::TYPE_CHAT_CREATE] = false;
    ASSERT_NO_FATAL_FAILURE( createChat(group, peers) );
    ASSERT_TRUE( waitForResponse(&mApi[0].requestFlags[MegaRequest::TYPE_CHAT_CREATE]) )
            << "Cannot create a new chat";
    ASSERT_EQ(API_OK, mApi[0].lastError) << "Chat creation failed (error: " << mApi[0].lastError << ")";
    ASSERT_TRUE( waitForResponse(&mApi[1].chatUpdated ))   // at the target side (auxiliar account)
            << "Chat update not received after " << maxTimeout << " seconds";

    MegaHandle chatid = mApi[0].chatid;   // set at onRequestFinish() of chat creation request

    delete peers;

    // check the new chat information
    ASSERT_EQ(mApi[0].chats.size(), ++numChats) << "Unexpected received number of chats";
    ASSERT_TRUE(mApi[1].chatUpdated) << "The peer didn't receive notification of the chat creation";


    // --- Remove a peer from the chat ---

    mApi[1].chatUpdated = false;
    mApi[0].requestFlags[MegaRequest::TYPE_CHAT_REMOVE] = false;
    megaApi[0]->removeFromChat(chatid, h);
    ASSERT_TRUE( waitForResponse(&mApi[0].requestFlags[MegaRequest::TYPE_CHAT_REMOVE]) )
            << "Chat remove failed after " << maxTimeout << " seconds";
    ASSERT_EQ(API_OK, mApi[0].lastError) << "Removal of chat peer failed (error: " << mApi[0].lastError << ")";
    int numpeers = mApi[0].chats[chatid]->getPeerList() ? mApi[0].chats[chatid]->getPeerList()->size() : 0;
    ASSERT_EQ(numpeers, 0) << "Wrong number of peers in the list of peers";
    ASSERT_TRUE( waitForResponse(&mApi[1].chatUpdated) )   // at the target side (auxiliar account)
            << "Didn't receive notification of the peer removal after " << maxTimeout << " seconds";


    // --- Invite a contact to a chat ---

    mApi[1].chatUpdated = false;
    mApi[0].requestFlags[MegaRequest::TYPE_CHAT_INVITE] = false;
    megaApi[0]->inviteToChat(chatid, h, PRIV_STANDARD);
    ASSERT_TRUE( waitForResponse(&mApi[0].requestFlags[MegaRequest::TYPE_CHAT_INVITE]) )
            << "Chat invitation failed after " << maxTimeout << " seconds";
    ASSERT_EQ(API_OK, mApi[0].lastError) << "Invitation of chat peer failed (error: " << mApi[0].lastError << ")";
    numpeers = mApi[0].chats[chatid]->getPeerList() ? mApi[0].chats[chatid]->getPeerList()->size() : 0;
    ASSERT_EQ(numpeers, 1) << "Wrong number of peers in the list of peers";
    ASSERT_TRUE( waitForResponse(&mApi[1].chatUpdated) )   // at the target side (auxiliar account)
            << "The peer didn't receive notification of the invitation after " << maxTimeout << " seconds";


    // --- Get the user-specific URL for the chat ---

    mApi[0].requestFlags[MegaRequest::TYPE_CHAT_URL] = false;
    megaApi[0]->getUrlChat(chatid);
    ASSERT_TRUE( waitForResponse(&mApi[0].requestFlags[MegaRequest::TYPE_CHAT_URL]) )
            << "Retrieval of chat URL failed after " << maxTimeout << " seconds";
    ASSERT_EQ(API_OK, mApi[0].lastError) << "Retrieval of chat URL failed (error: " << mApi[0].lastError << ")";


    // --- Update Permissions of an existing peer in the chat

    mApi[1].chatUpdated = false;
    mApi[0].requestFlags[MegaRequest::TYPE_CHAT_UPDATE_PERMISSIONS] = false;
    megaApi[0]->updateChatPermissions(chatid, h, PRIV_RO);
    ASSERT_TRUE( waitForResponse(&mApi[0].requestFlags[MegaRequest::TYPE_CHAT_UPDATE_PERMISSIONS]) )
            << "Update chat permissions failed after " << maxTimeout << " seconds";
    ASSERT_EQ(API_OK, mApi[0].lastError) << "Update of chat permissions failed (error: " << mApi[0].lastError << ")";
    ASSERT_TRUE( waitForResponse(&mApi[1].chatUpdated) )   // at the target side (auxiliar account)
            << "The peer didn't receive notification of the invitation after " << maxTimeout << " seconds";

}
#endif

class myMIS : public MegaInputStream
{
public:
    int64_t size;
    ifstream ifs;

    myMIS(const char* filename)
        : ifs(filename, ios::binary)
    {
        ifs.seekg(0, ios::end);
        size = ifs.tellg();
        ifs.seekg(0, ios::beg);
    }
    virtual int64_t getSize() { return size; }

    virtual bool read(char *buffer, size_t size) {
        if (buffer)
        {
            ifs.read(buffer, size);
        }
        else
        {
            ifs.seekg(size, ios::cur);
        }
        return !ifs.fail();
    }
};


TEST_F(SdkTest, SdkTestFingerprint)
{
    LOG_info << "___TEST fingerprint stream/file___";
    ASSERT_NO_FATAL_FAILURE(getAccountsForTest(2));

    int filesizes[] = { 10, 100, 1000, 10000, 100000, 10000000 };
    string expected[] = {
        "DAQoBAMCAQQDAgEEAwAAAAAAAAQAypo7",
        "DAWQjMO2LBXoNwH_agtF8CX73QQAypo7",
        "EAugDFlhW_VTCMboWWFb9VMIxugQAypo7",
        "EAhAnWCqOGBx0gGOWe7N6wznWRAQAypo7",
        "GA6CGAQFLOwb40BGchttx22PvhZ5gQAypo7",
        "GA4CWmAdW1TwQ-bddEIKTmSDv0b2QQAypo7",
    };

    auto fsa = ::mega::make_unique<FSACCESS_CLASS>();
    string name = "testfile";
    LocalPath localname = LocalPath::fromAbsolutePath(name);

    int value = 0x01020304;
    for (int i = sizeof filesizes / sizeof filesizes[0]; i--; )
    {
        {
            ofstream ofs(name.c_str(), ios::binary);
            char s[8192];
            ofs.rdbuf()->pubsetbuf(s, sizeof s);
            for (auto j = filesizes[i] / sizeof(value); j-- ; ) ofs.write((char*)&value, sizeof(value));
            ofs.write((char*)&value, filesizes[i] % sizeof(value));
        }

        fsa->setmtimelocal(localname, 1000000000);

        string streamfp, filefp;
        {
            m_time_t mtime = 0;
            {
                auto nfa = fsa->newfileaccess();
                nfa->fopen(localname);
                mtime = nfa->mtime;
            }

            myMIS mis(name.c_str());
            streamfp.assign(megaApi[0]->getFingerprint(&mis, mtime));
        }

        filefp = megaApi[0]->getFingerprint(name.c_str());

        ASSERT_EQ(streamfp, filefp);
        ASSERT_EQ(streamfp, expected[i]);
    }
}


static void incrementFilename(string& s)
{
    if (s.size() > 2)
    {
        if (isdigit(s[s.size() - 2]) | !isdigit(s[s.size() - 1]))
        {
            s += "00";
        }
        else
        {
            s[s.size() - 1] = static_cast<string::value_type>(s[s.size()-1] + 1);
            if (s[s.size() - 1] > '9')
            {
                s[s.size() - 1] = static_cast<string::value_type>(s[s.size()-1] - 1);
                s[s.size() - 2] = static_cast<string::value_type>(s[s.size()-2] + 1);
            }
        }
    }
}

struct second_timer
{
    m_time_t t;
    m_time_t pause_t;
    second_timer() { t = m_time(); }
    void reset () { t = m_time(); }
    void pause() { pause_t = m_time(); }
    void resume() { t += m_time() - pause_t; }
    size_t elapsed() { return size_t(m_time() - t); }
};

namespace mega
{
    class DebugTestHook
    {
    public:
        static int countdownToOverquota;
        static int countdownTo404;
        static int countdownTo403;
        static int countdownToTimeout;
        static bool isRaid;
        static bool isRaidKnown;

        static void onSetIsRaid_morechunks(::mega::RaidBufferManager* tbm)
        {

            unsigned oldvalue = tbm->raidLinesPerChunk;
            tbm->raidLinesPerChunk /= 4;
            LOG_info << "adjusted raidlinesPerChunk from " << oldvalue << " to " << tbm->raidLinesPerChunk;
        }

        static bool  onHttpReqPost509(HttpReq* req)
        {
            if (req->type == REQ_BINARY)
            {
                if (countdownToOverquota-- == 0) {
                    req->httpstatus = 509;
                    req->timeleft = 30;  // in seconds
                    req->status = REQ_FAILURE;

                    LOG_info << "SIMULATING HTTP GET 509 OVERQUOTA";
                    return true;
                }
            }
            return false;
        }

        static bool  onHttpReqPost404Or403(HttpReq* req)
        {
            if (req->type == REQ_BINARY)
            {
                if (countdownTo404-- == 0) {
                    req->httpstatus = 404;
                    req->status = REQ_FAILURE;

                    LOG_info << "SIMULATING HTTP GET 404";
                    return true;
                }
                if (countdownTo403-- == 0) {
                    req->httpstatus = 403;
                    req->status = REQ_FAILURE;

                    LOG_info << "SIMULATING HTTP GET 403";
                    return true;
                }
            }
            return false;
        }


        static bool  onHttpReqPostTimeout(HttpReq* req)
        {
            if (req->type == REQ_BINARY)
            {
                if (countdownToTimeout-- == 0) {
                    req->lastdata = Waiter::ds;
                    req->status = REQ_INFLIGHT;

                    LOG_info << "SIMULATING HTTP TIMEOUT (timeout period begins now)";
                    return true;
                }
            }
            return false;
        }

        static void onSetIsRaid(::mega::RaidBufferManager* tbm)
        {
            isRaid = tbm->isRaid();
            isRaidKnown = true;
        }

        static bool resetForTests()
        {
#ifdef MEGASDK_DEBUG_TEST_HOOKS_ENABLED
            globalMegaTestHooks = MegaTestHooks(); // remove any callbacks set in other tests
            countdownToOverquota = 3;
            countdownTo404 = 5;
            countdownTo403 = 10;
            countdownToTimeout = 15;
            isRaid = false;
            isRaidKnown = false;
            return true;
#else
            return false;
#endif
        }

        static void onSetIsRaid_smallchunks10(::mega::RaidBufferManager* tbm)
        {
            tbm->raidLinesPerChunk = 10;
        }

    };

    int DebugTestHook::countdownToOverquota = 3;
    bool DebugTestHook::isRaid = false;
    bool DebugTestHook::isRaidKnown = false;
    int DebugTestHook::countdownTo404 = 5;
    int DebugTestHook::countdownTo403 = 10;
    int DebugTestHook::countdownToTimeout = 15;

}


/**
* @brief TEST_F SdkTestCloudraidTransfers
*
* - Download our well-known cloudraid file with standard settings
* - Download our well-known cloudraid file, but this time with small chunk sizes and periodically pausing and unpausing
* - Download our well-known cloudraid file, but this time with small chunk sizes and periodically destrying the megaApi object, then recreating and Resuming (with session token)
*
*/

#ifdef DEBUG
TEST_F(SdkTest, SdkTestCloudraidTransfers)
{
    LOG_info << "___TEST Cloudraid transfers___";
    ASSERT_NO_FATAL_FAILURE(getAccountsForTest(2));

    ASSERT_TRUE(DebugTestHook::resetForTests()) << "SDK test hooks are not enabled in release mode";

    MegaNode *rootnode = megaApi[0]->getRootNode();

    auto importHandle = importPublicLink(0, MegaClient::MEGAURL+"/#!zAJnUTYD!8YE5dXrnIEJ47NdDfFEvqtOefhuDMphyae0KY5zrhns", rootnode);
    MegaHandle imported_file_handle = importHandle;

    MegaNode *nimported = megaApi[0]->getNodeByHandle(imported_file_handle);


    string filename = DOTSLASH "cloudraid_downloaded_file.sdktest";
    deleteFile(filename.c_str());

    // plain cloudraid download
    mApi[0].transferFlags[MegaTransfer::TYPE_DOWNLOAD] = false;
    megaApi[0]->startDownload(nimported, filename.c_str());
    ASSERT_TRUE(waitForResponse(&mApi[0].transferFlags[MegaTransfer::TYPE_DOWNLOAD], 600))
        << "Download cloudraid transfer failed after " << maxTimeout << " seconds";
    ASSERT_EQ(API_OK, mApi[0].lastError) << "Cannot download the cloudraid file (error: " << mApi[0].lastError << ")";


    // cloudraid download with periodic pause and resume

    incrementFilename(filename);
    deleteFile(filename.c_str());

    // smaller chunk sizes so we can get plenty of pauses
    #ifdef MEGASDK_DEBUG_TEST_HOOKS_ENABLED
    globalMegaTestHooks.onSetIsRaid = ::mega::DebugTestHook::onSetIsRaid_morechunks;
    #endif

    // plain cloudraid download
    {
        onTransferUpdate_progress = 0;
        onTransferUpdate_filesize = 0;
        mApi[0].transferFlags[MegaTransfer::TYPE_DOWNLOAD] = false;
        megaApi[0]->startDownload(nimported, filename.c_str());

        m_off_t lastprogress = 0, pausecount = 0;
        second_timer t;
        while (t.elapsed() < 60 && (onTransferUpdate_filesize == 0 || onTransferUpdate_progress < onTransferUpdate_filesize))
        {
            if (onTransferUpdate_progress > lastprogress)
            {
                megaApi[0]->pauseTransfers(true);
                pausecount += 1;
                WaitMillisec(100);
                megaApi[0]->pauseTransfers(false);
                lastprogress = onTransferUpdate_progress;
            }
            WaitMillisec(100);
        }
        ASSERT_LT(t.elapsed(), 60u) << "timed out downloading cloudraid file";
        ASSERT_GE(onTransferUpdate_filesize, 0u);
        ASSERT_TRUE(onTransferUpdate_progress == onTransferUpdate_filesize);
        ASSERT_GE(pausecount, 3);
        ASSERT_TRUE(waitForResponse(&mApi[0].transferFlags[MegaTransfer::TYPE_DOWNLOAD], 30))<< "Download cloudraid transfer with pauses failed";
        ASSERT_EQ(API_OK, mApi[0].lastError) << "Cannot download the cloudraid file (error: " << mApi[0].lastError << ")";
    }


    incrementFilename(filename);
    deleteFile(filename.c_str());

    // cloudraid download with periodic full exit and resume from session ID
    // plain cloudraid download
    {
        megaApi[0]->setMaxDownloadSpeed(32 * 1024 * 1024 * 8 / 30); // should take 30 seconds, not counting exit/resume session
        mApi[0].transferFlags[MegaTransfer::TYPE_DOWNLOAD] = false;
        megaApi[0]->startDownload(nimported, filename.c_str());

        std::string sessionId = megaApi[0]->dumpSession();

        onTransferUpdate_progress = 0;// updated in callbacks
        onTransferUpdate_filesize = 0;
        m_off_t lastprogress = 0;
        unsigned exitresumecount = 0;
        second_timer t;
        auto initialOnTranferFinishedCount = onTranferFinishedCount;
        auto lastOnTranferFinishedCount = onTranferFinishedCount;
        while (t.elapsed() < 180 && onTranferFinishedCount < initialOnTranferFinishedCount + 2)
        {
            if (onTranferFinishedCount > lastOnTranferFinishedCount)
            {
                t.reset();
                lastOnTranferFinishedCount = onTranferFinishedCount;
                deleteFile(filename.c_str());
                onTransferUpdate_progress = 0;
                onTransferUpdate_filesize = 0;
                lastprogress = 0;
                mApi[0].transferFlags[MegaTransfer::TYPE_DOWNLOAD] = false;
                megaApi[0]->startDownload(nimported, filename.c_str());
            }
            else if (onTransferUpdate_progress > lastprogress + onTransferUpdate_filesize/10 )
            {
                if (exitresumecount < 3*(onTranferFinishedCount - initialOnTranferFinishedCount + 1))
                {
                    megaApi[0].reset();
                    exitresumecount += 1;
                    WaitMillisec(100);

                    megaApi[0].reset(newMegaApi(APP_KEY.c_str(), megaApiCacheFolder(0).c_str(), USER_AGENT.c_str(), unsigned(THREADS_PER_MEGACLIENT)));
                    mApi[0].megaApi = megaApi[0].get();
                    megaApi[0]->addListener(this);
                    megaApi[0]->setMaxDownloadSpeed(32 * 1024 * 1024 * 8 / 30); // should take 30 seconds, not counting exit/resume session

                    t.pause();
                    ASSERT_NO_FATAL_FAILURE(resumeSession(sessionId.c_str()));
                    ASSERT_NO_FATAL_FAILURE(fetchnodes(0));
                    t.resume();

                    lastprogress = onTransferUpdate_progress;
                }
            }
            WaitMillisec(1);
        }
        ASSERT_EQ(onTransferUpdate_progress, onTransferUpdate_filesize);
        ASSERT_EQ(initialOnTranferFinishedCount + 2, onTranferFinishedCount);
        ASSERT_GE(exitresumecount, 6u);
        ASSERT_TRUE(waitForResponse(&mApi[0].transferFlags[MegaTransfer::TYPE_DOWNLOAD], 1)) << "Download cloudraid transfer with pauses failed";
        ASSERT_EQ(API_OK, mApi[0].lastError) << "Cannot download the cloudraid file (error: " << mApi[0].lastError << ")";
    }

    ASSERT_TRUE(DebugTestHook::resetForTests()) << "SDK test hooks are not enabled in release mode";
}
#endif


/**
* @brief TEST_F SdkTestCloudraidTransferWithConnectionFailures
*
* Download a cloudraid file but with a connection failing with http errors 404 and 403.   The download should recover from the problems in 5 channel mode
*
*/

#ifdef DEBUG
TEST_F(SdkTest, SdkTestCloudraidTransferWithConnectionFailures)
{
    LOG_info << "___TEST Cloudraid transfers___";
    ASSERT_NO_FATAL_FAILURE(getAccountsForTest(2));

    ASSERT_TRUE(DebugTestHook::resetForTests()) << "SDK test hooks are not enabled in release mode";

    std::unique_ptr<MegaNode> rootnode{megaApi[0]->getRootNode()};

    auto importHandle = importPublicLink(0, MegaClient::MEGAURL+"/#!zAJnUTYD!8YE5dXrnIEJ47NdDfFEvqtOefhuDMphyae0KY5zrhns", rootnode.get());
    std::unique_ptr<MegaNode> nimported{megaApi[0]->getNodeByHandle(importHandle)};


    string filename = DOTSLASH "cloudraid_downloaded_file.sdktest";
    deleteFile(filename.c_str());

    // set up for 404 and 403 errors
    // smaller chunk sizes so we can get plenty of pauses
    DebugTestHook::countdownTo404 = 5;
    DebugTestHook::countdownTo403 = 12;
#ifdef MEGASDK_DEBUG_TEST_HOOKS_ENABLED
    globalMegaTestHooks.onHttpReqPost = DebugTestHook::onHttpReqPost404Or403;
    globalMegaTestHooks.onSetIsRaid = DebugTestHook::onSetIsRaid_morechunks;
#endif

    // plain cloudraid download
    {
        onTransferUpdate_progress = 0;
        onTransferUpdate_filesize = 0;
        mApi[0].transferFlags[MegaTransfer::TYPE_DOWNLOAD] = false;
        megaApi[0]->startDownload(nimported.get(), filename.c_str());

        ASSERT_TRUE(waitForResponse(&mApi[0].transferFlags[MegaTransfer::TYPE_DOWNLOAD], 180)) << "Cloudraid download with 404 and 403 errors time out (180 seconds)";
        ASSERT_EQ(API_OK, mApi[0].lastError) << "Cannot download the cloudraid file (error: " << mApi[0].lastError << ")";
        ASSERT_GE(onTransferUpdate_filesize, 0u);
        ASSERT_TRUE(onTransferUpdate_progress == onTransferUpdate_filesize);
        ASSERT_LT(DebugTestHook::countdownTo404, 0);
        ASSERT_LT(DebugTestHook::countdownTo403, 0);
    }


    ASSERT_TRUE(DebugTestHook::resetForTests()) << "SDK test hooks are not enabled in release mode";
}
#endif


/**
* @brief TEST_F SdkTestCloudraidTransferWithConnectionFailures
*
* Download a cloudraid file but with a connection failing with http errors 404 and 403.   The download should recover from the problems in 5 channel mode
*
*/

#ifdef DEBUG
TEST_F(SdkTest, SdkTestCloudraidTransferWithSingleChannelTimeouts)
{
    LOG_info << "___TEST Cloudraid transfers___";
    ASSERT_NO_FATAL_FAILURE(getAccountsForTest(2));

    ASSERT_TRUE(DebugTestHook::resetForTests()) << "SDK test hooks are not enabled in release mode";

    std::unique_ptr<MegaNode> rootnode{megaApi[0]->getRootNode()};

    auto importHandle = importPublicLink(0, MegaClient::MEGAURL+"/#!zAJnUTYD!8YE5dXrnIEJ47NdDfFEvqtOefhuDMphyae0KY5zrhns", rootnode.get());
    std::unique_ptr<MegaNode> nimported{megaApi[0]->getNodeByHandle(importHandle)};


    string filename = DOTSLASH "cloudraid_downloaded_file.sdktest";
    deleteFile(filename.c_str());

    // set up for 404 and 403 errors
    // smaller chunk sizes so we can get plenty of pauses
    DebugTestHook::countdownToTimeout = 15;
#ifdef MEGASDK_DEBUG_TEST_HOOKS_ENABLED
    globalMegaTestHooks.onHttpReqPost = DebugTestHook::onHttpReqPostTimeout;
    globalMegaTestHooks.onSetIsRaid = DebugTestHook::onSetIsRaid_morechunks;
#endif

    // plain cloudraid download
    {
        onTransferUpdate_progress = 0;
        onTransferUpdate_filesize = 0;
        mApi[0].transferFlags[MegaTransfer::TYPE_DOWNLOAD] = false;
        megaApi[0]->startDownload(nimported.get(), filename.c_str());

        ASSERT_TRUE(waitForResponse(&mApi[0].transferFlags[MegaTransfer::TYPE_DOWNLOAD], 180)) << "Cloudraid download with timeout errors timed out (180 seconds)";
        ASSERT_EQ(API_OK, mApi[0].lastError) << "Cannot download the cloudraid file (error: " << mApi[0].lastError << ")";
        ASSERT_GE(onTransferUpdate_filesize, 0u);
        ASSERT_EQ(onTransferUpdate_progress, onTransferUpdate_filesize);
        ASSERT_LT(DebugTestHook::countdownToTimeout, 0);
    }
    ASSERT_TRUE(DebugTestHook::resetForTests()) << "SDK test hooks are not enabled in release mode";
}
#endif



/**
* @brief TEST_F SdkTestOverquotaNonCloudraid
*
* Induces a simulated overquota error during a conventional download.  Confirms the download stops, pauses, and resumes.
*
*/

#ifdef DEBUG
TEST_F(SdkTest, SdkTestOverquotaNonCloudraid)
{
    LOG_info << "___TEST SdkTestOverquotaNonCloudraid";
    ASSERT_NO_FATAL_FAILURE(getAccountsForTest(2));

    //for (int i = 0; i < 1000; ++i) {
    ASSERT_TRUE(DebugTestHook::resetForTests()) << "SDK test hooks are not enabled in release mode";

    // make a file to download, and upload so we can pull it down
    std::unique_ptr<MegaNode> rootnode{megaApi[0]->getRootNode()};
    deleteFile(UPFILE);
    createFile(UPFILE, true);

    MegaHandle uploadedNodeHandle = UNDEF;
    ASSERT_EQ(API_OK, doStartUpload(0, &uploadedNodeHandle, UPFILE.c_str(), rootnode.get())) << "Upload transfer failed";
    std::unique_ptr<MegaNode> n1{megaApi[0]->getNodeByHandle(uploadedNodeHandle)};
    ASSERT_NE(n1.get(), ((::mega::MegaNode *)NULL));

    // set up to simulate 509 error
    DebugTestHook::isRaid = false;
    DebugTestHook::isRaidKnown = false;
    DebugTestHook::countdownToOverquota = 3;
    #ifdef MEGASDK_DEBUG_TEST_HOOKS_ENABLED
    globalMegaTestHooks.onHttpReqPost = DebugTestHook::onHttpReqPost509;
    globalMegaTestHooks.onSetIsRaid = DebugTestHook::onSetIsRaid;
    #endif

    // download - we should see a 30 second pause for 509 processing in the middle
    string filename2 = DOTSLASH + DOWNFILE;
    deleteFile(filename2);
    mApi[0].transferFlags[MegaTransfer::TYPE_DOWNLOAD] = false;
    megaApi[0]->startDownload(n1.get(), filename2.c_str());

    // get to 30 sec pause point
    second_timer t;
    while (t.elapsed() < 30 && DebugTestHook::countdownToOverquota >= 0)
    {
        WaitMillisec(1000);
    }
    ASSERT_TRUE(DebugTestHook::isRaidKnown);
    ASSERT_FALSE(DebugTestHook::isRaid);

    // ok so now we should see no more http requests sent for 30 seconds. Test 20 for reliable testing
    int originalcount = DebugTestHook::countdownToOverquota;
    second_timer t2;
    while (t2.elapsed() < 20)
    {
        WaitMillisec(1000);
    }
    ASSERT_TRUE(DebugTestHook::countdownToOverquota == originalcount);

    // Now wait for the file to finish

    ASSERT_TRUE(waitForResponse(&mApi[0].transferFlags[MegaTransfer::TYPE_DOWNLOAD], 600))
        << "Download transfer failed after " << maxTimeout << " seconds";
    ASSERT_EQ(API_OK, mApi[0].lastError) << "Cannot download the file (error: " << mApi[0].lastError << ")";

    ASSERT_LT(DebugTestHook::countdownToOverquota, 0);
    ASSERT_LT(DebugTestHook::countdownToOverquota, originalcount);  // there should have been more http activity after the wait

    ASSERT_TRUE(DebugTestHook::resetForTests()) << "SDK test hooks are not enabled in release mode";

    //cout << "Passed round " << i; }

}
#endif


/**
* @brief TEST_F SdkTestOverquotaNonCloudraid
*
* use the hooks to simulate an overquota condition while running a raid download transfer, and check the handling
*
*/

#ifdef DEBUG
TEST_F(SdkTest, SdkTestOverquotaCloudraid)
{
    LOG_info << "___TEST SdkTestOverquotaCloudraid";
    ASSERT_NO_FATAL_FAILURE(getAccountsForTest(2));

    ASSERT_TRUE(DebugTestHook::resetForTests()) << "SDK test hooks are not enabled in release mode";

    auto importHandle = importPublicLink(0, MegaClient::MEGAURL+"/#!zAJnUTYD!8YE5dXrnIEJ47NdDfFEvqtOefhuDMphyae0KY5zrhns", megaApi[0]->getRootNode());
    MegaNode *nimported = megaApi[0]->getNodeByHandle(importHandle);

    // set up to simulate 509 error
    DebugTestHook::isRaid = false;
    DebugTestHook::isRaidKnown = false;
    DebugTestHook::countdownToOverquota = 8;
    #ifdef MEGASDK_DEBUG_TEST_HOOKS_ENABLED
    globalMegaTestHooks.onHttpReqPost = DebugTestHook::onHttpReqPost509;
    globalMegaTestHooks.onSetIsRaid = DebugTestHook::onSetIsRaid;
    #endif

    // download - we should see a 30 second pause for 509 processing in the middle
    string filename2 = DOTSLASH + DOWNFILE;
    deleteFile(filename2);
    mApi[0].transferFlags[MegaTransfer::TYPE_DOWNLOAD] = false;
    megaApi[0]->startDownload(nimported, filename2.c_str());

    // get to 30 sec pause point
    second_timer t;
    while (t.elapsed() < 30 && DebugTestHook::countdownToOverquota >= 0)
    {
        WaitMillisec(1000);
    }
    ASSERT_TRUE(DebugTestHook::isRaidKnown);
    ASSERT_TRUE(DebugTestHook::isRaid);

    // ok so now we should see no more http requests sent for 30 seconds.  Test 20 for reliablilty
    int originalcount = DebugTestHook::countdownToOverquota;
    second_timer t2;
    while (t2.elapsed() < 20)
    {
        WaitMillisec(1000);
    }
    ASSERT_EQ(DebugTestHook::countdownToOverquota, originalcount);

    // Now wait for the file to finish

    ASSERT_TRUE(waitForResponse(&mApi[0].transferFlags[MegaTransfer::TYPE_DOWNLOAD], 600))
        << "Download transfer failed after " << maxTimeout << " seconds";
    ASSERT_EQ(API_OK, mApi[0].lastError) << "Cannot download the file (error: " << mApi[0].lastError << ")";

    ASSERT_LT(DebugTestHook::countdownToOverquota, 0);
    ASSERT_LT(DebugTestHook::countdownToOverquota, originalcount);  // there should have been more http activity after the wait

    ASSERT_TRUE(DebugTestHook::resetForTests()) << "SDK test hooks are not enabled in release mode";
}
#endif


struct CheckStreamedFile_MegaTransferListener : public MegaTransferListener
{
    typedef ::mega::byte byte;

    size_t reserved;
    size_t receiveBufPos;
    size_t file_start_offset;
    byte* receiveBuf;
    bool completedSuccessfully;
    bool completedUnsuccessfully;
    MegaError* completedUnsuccessfullyError;
    byte* compareDecryptedData;
    bool comparedEqual;


    CheckStreamedFile_MegaTransferListener(size_t receiveStartPoint, size_t receiveSizeExpected, byte* fileCompareData)
        : reserved(0)
        , receiveBufPos(0)
        , file_start_offset(0)
        , receiveBuf(NULL)
        , completedSuccessfully(false)
        , completedUnsuccessfully(false)
        , completedUnsuccessfullyError(NULL)
        , compareDecryptedData(fileCompareData)
        , comparedEqual(true)
    {
        file_start_offset = receiveStartPoint;
        reserved = receiveSizeExpected;
        receiveBuf = new byte[reserved];
        compareDecryptedData = fileCompareData;
    }

    ~CheckStreamedFile_MegaTransferListener()
    {
        delete[] receiveBuf;
    }

    void onTransferStart(MegaApi *api, MegaTransfer *transfer) override
    {
    }
    void onTransferFinish(MegaApi* api, MegaTransfer *transfer, MegaError* error) override
    {
        if (error && error->getErrorCode() != API_OK)
        {
            ((error->getErrorCode() == API_EARGS && reserved == 0) ? completedSuccessfully : completedUnsuccessfully) = true;
            completedUnsuccessfullyError = error->copy();
        }
        else
        {
            if (0 != memcmp(receiveBuf, compareDecryptedData + file_start_offset, receiveBufPos))
                comparedEqual = false;
            completedSuccessfully = true;
        }
    }
    void onTransferUpdate(MegaApi *api, MegaTransfer *transfer) override
    {
    }
    void onTransferTemporaryError(MegaApi *api, MegaTransfer * /*transfer*/, MegaError* error) override
    {
        ostringstream msg;
        msg << "onTransferTemporaryError: " << (error ? error->getErrorString() : "NULL");
        api->log(MegaApi::LOG_LEVEL_WARNING, msg.str().c_str());
    }
    bool onTransferData(MegaApi *api, MegaTransfer *transfer, char *buffer, size_t size) override
    {
        assert(receiveBufPos + size <= reserved);
        memcpy(receiveBuf + receiveBufPos, buffer, size);
        receiveBufPos += size;

        if (0 != memcmp(receiveBuf, compareDecryptedData + file_start_offset, receiveBufPos))
            comparedEqual = false;

        return true;
    }
};


CheckStreamedFile_MegaTransferListener* StreamRaidFilePart(MegaApi* megaApi, m_off_t start, m_off_t end, bool raid, bool smallpieces, MegaNode* raidFileNode, MegaNode*nonRaidFileNode, ::mega::byte* filecomparedata)
{
    assert(raidFileNode && nonRaidFileNode);
    LOG_info << "stream test ---------------------------------------------------" << start << " to " << end << "(len " << end - start << ") " << (raid ? " RAID " : " non-raid ") << (raid ? (smallpieces ? " smallpieces " : "normalpieces") : "");

#ifdef MEGASDK_DEBUG_TEST_HOOKS_ENABLED
    globalMegaTestHooks.onSetIsRaid = smallpieces ? &DebugTestHook::onSetIsRaid_smallchunks10 : NULL;
#endif

    CheckStreamedFile_MegaTransferListener* p = new CheckStreamedFile_MegaTransferListener(size_t(start), size_t(end - start), filecomparedata);
    megaApi->setStreamingMinimumRate(0);
    megaApi->startStreaming(raid ? raidFileNode : nonRaidFileNode, start, end - start, p);
    return p;
}



/**
* @brief TEST_F SdkCloudraidStreamingSoakTest
*
* Stream random portions of the well-known file for 10 minutes, while randomly varying
*       raid / non-raid
*       front/end/middle  (especial attention to first and last raidlines, and varying start/end within a raidline)
*       large piece / small piece
*       small raid chunk sizes (so small pieces of file don't just load in one request per connection) / normal sizes
*
*/


TEST_F(SdkTest, SdkCloudraidStreamingSoakTest)
{
    LOG_info << "___TEST SdkCloudraidStreamingSoakTest";
    ASSERT_NO_FATAL_FAILURE(getAccountsForTest(2));

#ifdef MEGASDK_DEBUG_TEST_HOOKS_ENABLED
    ASSERT_TRUE(DebugTestHook::resetForTests()) << "SDK test hooks are not enabled in release mode";
#endif

    // ensure we have our standard raid test file
    auto importHandle = importPublicLink(0, MegaClient::MEGAURL+"/#!zAJnUTYD!8YE5dXrnIEJ47NdDfFEvqtOefhuDMphyae0KY5zrhns", std::unique_ptr<MegaNode>{megaApi[0]->getRootNode()}.get());
    MegaNode *nimported = megaApi[0]->getNodeByHandle(importHandle);

    MegaNode *rootnode = megaApi[0]->getRootNode();

    // get the file, and upload as non-raid
    string filename2 = DOTSLASH + DOWNFILE;
    deleteFile(filename2);

    mApi[0].transferFlags[MegaTransfer::TYPE_DOWNLOAD] = false;
    megaApi[0]->startDownload(nimported, filename2.c_str());
    ASSERT_TRUE(waitForResponse(&mApi[0].transferFlags[MegaTransfer::TYPE_DOWNLOAD])) << "Setup transfer failed after " << maxTimeout << " seconds";
    ASSERT_EQ(API_OK, mApi[0].lastError) << "Cannot download the initial file (error: " << mApi[0].lastError << ")";

    char raidchar = 0;
    char nonraidchar = 'M';

    string filename3 = filename2;
    incrementFilename(filename3);
    filename3 += ".neverseenbefore";
    deleteFile(filename3);
    copyFile(filename2, filename3);
    {
        fstream fs(filename3.c_str(), ios::in | ios::out | ios::binary);
        raidchar = (char)fs.get();
        fs.seekg(0);
        fs.put('M');  // we have to edit the file before upload, as Mega is too clever and will skip actual upload otherwise
        fs.flush();
    }

    // actual upload
    MegaHandle uploadedNodeHandle = UNDEF;
    ASSERT_EQ(API_OK, doStartUpload(0, &uploadedNodeHandle, filename3.data(), rootnode)) << "Cannot upload a test file";

    MegaNode *nonRaidNode = megaApi[0]->getNodeByHandle(uploadedNodeHandle);

    int64_t filesize = getFilesize(filename2);
    std::ifstream compareDecryptedFile(filename2.c_str(), ios::binary);
    std::vector<::mega::byte> compareDecryptedData(static_cast<size_t>(filesize));
    compareDecryptedFile.read((char*)compareDecryptedData.data(), filesize);

    m_time_t starttime = m_time();
    int seconds_to_test_for = 60; //gRunningInCI ? 60 : 60 * 10;

    // ok loop for 10 minutes  (one munite under jenkins)
    srand(unsigned(starttime));
    int randomRunsDone = 0;
    m_off_t randomRunsBytes = 0;
    for (; m_time() - starttime < seconds_to_test_for; ++randomRunsDone)
    {

        int testtype = rand() % 10;
        int smallpieces = rand() % 2;
        int nonraid = rand() % 4 == 1;

        compareDecryptedData[0] = ::mega::byte(nonraid ? nonraidchar : raidchar);

        m_off_t start = 0, end = 0;

        if (testtype < 3)  // front of file
        {
            start = std::max<int>(0, rand() % 5 * 10240 - 1024);
            end = start + rand() % 5 * 10240;
        }
        else if (testtype == 3)  // within 1, 2, or 3 raidlines
        {
            start = std::max<int>(0, rand() % 5 * 10240 - 1024);
            end = start + rand() % (3 * RAIDLINE);
        }
        else if (testtype < 8) // end of file
        {
            end = std::min<m_off_t>(32620740, 32620740 + RAIDLINE - rand() % (2 * RAIDLINE));
            start = end - rand() % 5 * 10240;
        }
        else if (testtype == 8) // 0 size [seems this is not allowed at intermediate layer now - EARGS]
        {
            start = rand() % 32620740;
            end = start;
        }
        else // decent piece of the file
        {
            int pieceSize = 50000; //gRunningInCI ? 50000 : 5000000;
            start = rand() % pieceSize;
            int n = pieceSize / (smallpieces ? 100 : 1);
            end = start + n + rand() % n;
        }

        // seems 0 size not allowed now - make sure we get at least 1 byte
        if (start == end)
        {
            if (start > 0) start -= 1;
            else end += 1;
        }
        randomRunsBytes += end - start;

        LOG_info << "beginning stream test, " << start << " to " << end << "(len " << end - start << ") " << (nonraid ? " non-raid " : " RAID ") << (!nonraid ? (smallpieces ? " smallpieces " : "normalpieces") : "");

        CheckStreamedFile_MegaTransferListener* p = StreamRaidFilePart(megaApi[0].get(), start, end, !nonraid, smallpieces, nimported, nonRaidNode, compareDecryptedData.data());

        for (unsigned i = 0; p->comparedEqual; ++i)
        {
            WaitMillisec(100);
            if (p->completedUnsuccessfully)
            {
                ASSERT_FALSE(p->completedUnsuccessfully) << " on random run " << randomRunsDone << ", download failed: " << start << " to " << end << ", "
                    << (nonraid?"nonraid":"raid") <<  ", " << (smallpieces?"small pieces":"normal size pieces")
                    << ", reported error: " << (p->completedUnsuccessfullyError ? p->completedUnsuccessfullyError->getErrorCode() : 0)
                    << " " << (p->completedUnsuccessfullyError ? p->completedUnsuccessfullyError->getErrorString() : "NULL");
                break;
            }
            else if (p->completedSuccessfully)
            {
                break;
            }
            else if (i > maxTimeout * 10)
            {
                ASSERT_TRUE(i <= maxTimeout * 10) << "download took too long, more than " << maxTimeout << " seconds.  Is the free transfer quota exhausted?";
                break;
            }
        }
        ASSERT_TRUE(p->comparedEqual);

        delete p;

    }

    ASSERT_GT(randomRunsDone, 10 /*(gRunningInCI ? 10 : 100)*/ );

    ostringstream msg;
    msg << "Streaming test downloaded " << randomRunsDone << " samples of the file from random places and sizes, " << randomRunsBytes << " bytes total";
    megaApi[0]->log(MegaApi::LOG_LEVEL_DEBUG, msg.str().c_str());

    delete nimported;
    delete nonRaidNode;
    delete rootnode;

#ifdef MEGASDK_DEBUG_TEST_HOOKS_ENABLED
    ASSERT_TRUE(DebugTestHook::resetForTests()) << "SDK test hooks are not enabled in release mode";
#endif
}

TEST_F(SdkTest, SdkRecentsTest)
{
    LOG_info << "___TEST SdkRecentsTest___";
    ASSERT_NO_FATAL_FAILURE(getAccountsForTest(2));

    MegaNode *rootnode = megaApi[0]->getRootNode();

    deleteFile(UPFILE);
    deleteFile(DOWNFILE);

    string filename1 = UPFILE;
    createFile(filename1, false);
    auto err = doStartUpload(0, nullptr, filename1.c_str(), rootnode);
    ASSERT_EQ(API_OK, err) << "Cannot upload a test file (error: " << err << ")";

    ofstream f(filename1);
    f << "update";
    f.close();

    err = doStartUpload(0, nullptr, filename1.c_str(), rootnode);
    ASSERT_EQ(API_OK, err) << "Cannot upload an updated test file (error: " << err << ")";

    synchronousCatchup(0);

    string filename2 = DOWNFILE;
    createFile(filename2, false);

    err = doStartUpload(0, nullptr, filename2.c_str(), rootnode);
    ASSERT_EQ(API_OK, err) << "Cannot upload a test file2 (error: " << err << ")";

    ofstream f2(filename2);
    f2 << "update";
    f2.close();

    err = doStartUpload(0, nullptr, filename2.c_str(), rootnode);
    ASSERT_EQ(API_OK, err) << "Cannot upload an updated test file2 (error: " << err << ")";

    synchronousCatchup(0);


    std::unique_ptr<MegaRecentActionBucketList> buckets{megaApi[0]->getRecentActions(1, 10)};

    ostringstream logMsg;
    for (int i = 0; i < buckets->size(); ++i)
    {
        logMsg << "bucket " << to_string(i);
        megaApi[0]->log(MegaApi::LOG_LEVEL_INFO, logMsg.str().c_str());
        auto bucket = buckets->get(i);
        for (int j = 0; j < buckets->get(i)->getNodes()->size(); ++j)
        {
            auto node = bucket->getNodes()->get(j);
            logMsg << node->getName() << " " << node->getCreationTime() << " " << bucket->getTimestamp() << " " << bucket->getParentHandle() << " " << bucket->isUpdate() << " " << bucket->isMedia();
            megaApi[0]->log(MegaApi::LOG_LEVEL_DEBUG, logMsg.str().c_str());
        }
    }

    ASSERT_TRUE(buckets != nullptr);
    ASSERT_TRUE(buckets->size() > 0);
    ASSERT_TRUE(buckets->get(0)->getNodes()->size() > 1);
    ASSERT_EQ(DOWNFILE, string(buckets->get(0)->getNodes()->get(0)->getName()));
    ASSERT_EQ(UPFILE, string(buckets->get(0)->getNodes()->get(1)->getName()));
}


#ifdef __linux__
std::string exec(const char* cmd) {
    // Open pipe for reading.
    std::unique_ptr<FILE, decltype(&pclose)> pipe(popen(cmd, "r"), pclose);

    // Make sure the pipe was actually created.
    if (!pipe) throw std::runtime_error("popen() failed!");

    std::string result;

    // Read from the pipe until we hit EOF or encounter an error.
    for (std::array<char, 128> buffer; ; )
    {
        // Read from the pipe.
        auto nRead = fread(buffer.data(), 1, buffer.size(), pipe.get());

        // Were we able to extract any data?
        if (nRead > 0)
        {
            // If so, add it to our result buffer.
            result.append(buffer.data(), nRead);
        }

        // Have we extracted as much as we can?
        if (nRead < buffer.size()) break;
    }

    // Were we able to extract all of the data?
    if (feof(pipe.get()))
    {
        // Then return the result.
        return result;
    }

    // Otherwise, let the caller know we couldn't read the pipe.
    throw std::runtime_error("couldn't read all data from the pipe!");
}
#endif

TEST_F(SdkTest, SdkMediaUploadTest)
{
    LOG_info << "___TEST MediaUploadRequestURL___";
    ASSERT_NO_FATAL_FAILURE(getAccountsForTest(1));

    // Create a "media upload" instance
    int apiIndex = 0;
    std::unique_ptr<MegaBackgroundMediaUpload> req(MegaBackgroundMediaUpload::createInstance(megaApi[apiIndex].get()));

    // Request a media upload URL
    int64_t fileSize = 10000;
    auto err = synchronousMediaUploadRequestURL(apiIndex, fileSize, req.get(), nullptr);
    ASSERT_EQ(API_OK, err) << "Cannot request media upload URL (error: " << err << ")";

    // Get the generated media upload URL
    std::unique_ptr<char[]> url(req->getUploadURL());
    ASSERT_NE(nullptr, url) << "Got NULL media upload URL";
    ASSERT_NE(0, *url.get()) << "Got empty media upload URL";

    string filename1 = UPFILE;
    createFile(filename1, false);

    string filename2 = DOWNFILE;

    // encrypt file contents and get URL suffix
    req->encryptFile(filename1.c_str(), 0, &fileSize, filename2.c_str(), true);
    std::unique_ptr<char[]> suffix(req->encryptFile(filename1.c_str(), 0, &fileSize, filename2.c_str(), false));
    ASSERT_NE(nullptr, suffix) << "Got NULL suffix after encryption";

    std::unique_ptr<char[]> fingreprint(megaApi[0]->getFingerprint(DOWNFILE.c_str()));
    std::unique_ptr<char[]> fingreprintOrig(megaApi[0]->getFingerprint(UPFILE.c_str()));
    std::unique_ptr<MegaNode> rootnode(megaApi[0]->getRootNode());

#ifdef __linux__
    string command = "curl -s --data-binary @";
    command.append(DOWNFILE.c_str()).append(" ").append(url.get());
    if (suffix) command.append(suffix.get());
    auto uploadToken = exec(command.c_str());
    std::unique_ptr<char[]> base64UploadToken(megaApi[0]->binaryToBase64(uploadToken.c_str(), uploadToken.length()));

    err = synchronousMediaUploadComplete(apiIndex, req.get(), "newfile.txt", rootnode.get(), fingreprint.get(), fingreprintOrig.get(), base64UploadToken.get(), nullptr);

    ASSERT_EQ(API_OK, err) << "Cannot complete media upload (error: " << err << ")";
#endif

}

TEST_F(SdkTest, SdkGetPricing)
{
    ASSERT_NO_FATAL_FAILURE(getAccountsForTest(1));
    LOG_info << "___TEST GetPricing___";

    auto err = synchronousGetPricing(0);
    ASSERT_TRUE(err == API_OK) << "Get pricing failed (error: " << err << ")";

    ASSERT_TRUE(strcmp(mApi[0].mMegaCurrency->getCurrencyName(), "EUR") == 0) << "Unexpected currency";
}

// TODO: re-enable before merging
/*TEST_F(SdkTest, SdkGetBanners)
{
    ASSERT_NO_FATAL_FAILURE(getAccountsForTest(1));
    LOG_info << "___TEST GetBanners___";

    auto err = synchronousGetBanners(0);
    ASSERT_TRUE(err == API_OK || err == API_ENOENT) << "Get banners failed (error: " << err << ")";
}*/

TEST_F(SdkTest, SdkBackupFolder)
{
    ASSERT_NO_FATAL_FAILURE(getAccountsForTest(1));
    LOG_info << "___TEST BackupFolder___";

    // look for Device Name attr
    string deviceName;
    if (synchronousGetDeviceName(0) == API_OK && !attributeValue.empty())
    {
        deviceName = attributeValue;
    }
    else
    {
        struct tm tms;
        char timebuf[32];
        strftime(timebuf, sizeof timebuf, "%c", m_localtime(m_time(), &tms));

        deviceName = string("Jenkins ") + timebuf;
        synchronousSetDeviceName(0, deviceName.c_str());

        // make sure Device Name attr was set
        int err = synchronousGetDeviceName(0);
        ASSERT_TRUE(err == API_OK) << "Getting device name attr failed (error: " << err << ")";
        ASSERT_EQ(deviceName, attributeValue) << "Getting device name attr failed (wrong value)";
    }

#ifdef ENABLE_SYNC
    // create My Backups folder
    MegaHandle mh = syncTestMyBackupsRemoteFolder(0);

    // Create a test root directory
    fs::path localBasePath = makeNewTestRoot();

    // request to backup a folder
    fs::path localFolderPath = localBasePath / "LocalBackedUpFolder";
    fs::create_directories(localFolderPath);
    const char* backupName = "RemoteBackupFolder";
    MegaHandle newSyncRootNodeHandle = UNDEF;
    int err = synchronousSyncFolder(0, &newSyncRootNodeHandle, MegaSync::TYPE_BACKUP, localFolderPath.u8string().c_str(), backupName, INVALID_HANDLE, nullptr);
    ASSERT_TRUE(err == API_OK) << "Backup folder failed (error: " << err << ")";

    // verify node attribute
    std::unique_ptr<MegaNode> backupNode(megaApi[0]->getNodeByHandle(newSyncRootNodeHandle));
    const char* deviceIdFromNode = backupNode->getDeviceId();
    std::unique_ptr<const char[]> deviceIdFromApi{ megaApi[0]->getDeviceId() };
    ASSERT_STREQ(deviceIdFromNode, deviceIdFromApi.get());

    // Verify that the remote path was created as expected
    unique_ptr<char[]> myBackupsFolder{ megaApi[0]->getNodePathByNodeHandle(mh) };
    string expectedRemotePath = string(myBackupsFolder.get()) + '/' + deviceName + '/' + backupName;
    unique_ptr<char[]> actualRemotePath{ megaApi[0]->getNodePathByNodeHandle(newSyncRootNodeHandle) };
    ASSERT_EQ(expectedRemotePath, actualRemotePath.get()) << "Wrong remote path for backup";

    // Verify that the sync was added
    unique_ptr<MegaSyncList> allSyncs{ megaApi[0]->getSyncs() };
    ASSERT_TRUE(allSyncs && allSyncs->size()) << "API reports 0 Sync instances";
    bool found = false;
    for (int i = 0; i < allSyncs->size(); ++i)
    {
        MegaSync* megaSync = allSyncs->get(i);
        if (megaSync->getType() == MegaSync::TYPE_BACKUP &&
            megaSync->getMegaHandle() == newSyncRootNodeHandle &&
            !strcmp(megaSync->getName(), backupName) &&
            !strcmp(megaSync->getLastKnownMegaFolder(), actualRemotePath.get()))
        {
            found = true;
            break;
        }
    }
    ASSERT_EQ(found, true) << "Sync instance could not be found";

    // Verify sync after logout / login
    string session = dumpSession();
    locallogout();
    auto tracker = asyncRequestFastLogin(0, session.c_str());
    ASSERT_EQ(API_OK, tracker->waitForResult()) << " Failed to establish a login/session for account " << 0;

    resetlastEvent();

    fetchnodes(0, maxTimeout); // auto-resumes one active backup

    ASSERT_TRUE(WaitFor([&](){ return lastEventsContains(MegaEvent::EVENT_SYNCS_RESTORED); }, 10000));

    // Verify the sync again
    allSyncs.reset(megaApi[0]->getSyncs());
    ASSERT_TRUE(allSyncs && allSyncs->size()) << "API reports 0 Sync instances, after relogin";
    found = false;
    for (int i = 0; i < allSyncs->size(); ++i)
    {
        MegaSync* megaSync = allSyncs->get(i);
        if (megaSync->getType() == MegaSync::TYPE_BACKUP &&
            megaSync->getMegaHandle() == newSyncRootNodeHandle &&
            !strcmp(megaSync->getName(), backupName) &&
            !strcmp(megaSync->getLastKnownMegaFolder(), actualRemotePath.get()))
        {
            found = true;
            break;
        }
    }
    ASSERT_EQ(found, true) << "Sync instance could not be found, after logout & login";
    // make sure that client is up to date (upon logout, recent changes might not be committed to DB,
    // which may result on the new node not being available yet).
    size_t times = 10;
    while (times--)
    {
        if (lastEventsContains(MegaEvent::EVENT_NODES_CURRENT)) break;
        std::this_thread::sleep_for(std::chrono::seconds{1});
    }
    ASSERT_TRUE(lastEventsContains(MegaEvent::EVENT_NODES_CURRENT)) << "Timeout expired to receive actionpackets";

    // Test that DeviceId was set for the newly registered backup
    MegaSync* snc = allSyncs->get(0);
    ASSERT_NE(snc, nullptr) << "No sync was found";
    std::unique_ptr<MegaNode> nn(megaApi[0]->getNodeByHandle(snc->getMegaHandle()));
    ASSERT_TRUE(nn) << "MegaNode for the new sync was not found";
    const char* devid = nn->getDeviceId();
    ASSERT_TRUE(devid && devid[0]) << "DeviceId was not set for the new sync";

    // Remove registered backup
    RequestTracker removeTracker(megaApi[0].get());
    megaApi[0]->removeSync(allSyncs->get(0)->getBackupId(), &removeTracker);
    ASSERT_EQ(API_OK, removeTracker.waitForResult());

    // Make sure there's time for dev-id etc attributes to be removed
    WaitMillisec(5000);

    // Test that DeviceId is no longer set for the node of the former backup
    nn.reset(megaApi[0]->getNodeByHandle(snc->getMegaHandle()));
    ASSERT_TRUE(nn) << "MegaNode for the former sync was not found";
    const char* devid2 = nn->getDeviceId();
    ASSERT_TRUE(!devid2 || !devid2[0]) << "DeviceId was not removed for the former sync";

    allSyncs.reset(megaApi[0]->getSyncs());
    ASSERT_TRUE(!allSyncs || !allSyncs->size()) << "Registered backup was not removed";

    // Request to backup another folder
    // this time, the remote folder structure is already there
    fs::path localFolderPath2 = localBasePath / "LocalBackedUpFolder2";
    fs::create_directories(localFolderPath2);
    const char* backupName2 = "RemoteBackupFolder2";
    err = synchronousSyncFolder(0, nullptr, MegaSync::TYPE_BACKUP, localFolderPath2.u8string().c_str(), backupName2, INVALID_HANDLE, nullptr);
    ASSERT_TRUE(err == API_OK) << "Backup folder 2 failed (error: " << err << ")";

#endif
}

TEST_F(SdkTest, SdkSimpleCommands)
{
    ASSERT_NO_FATAL_FAILURE(getAccountsForTest(1));
    LOG_info << "___TEST SimpleCommands___";

    // fetchTimeZone() test
    auto err = synchronousFetchTimeZone(0);
    ASSERT_EQ(API_OK, err) << "Fetch time zone failed (error: " << err << ")";
    ASSERT_TRUE(mApi[0].tzDetails && mApi[0].tzDetails->getNumTimeZones()) << "Invalid Time Zone details"; // some simple validation

    // getMiscFlags() -- not logged in
    logout(0, false, maxTimeout);
    gSessionIDs[0] = "invalid";
    err = synchronousGetMiscFlags(0);
    ASSERT_EQ(API_OK, err) << "Get misc flags failed (error: " << err << ")";

    // getUserEmail() test
    ASSERT_NO_FATAL_FAILURE(getAccountsForTest(1));
    std::unique_ptr<MegaUser> user(megaApi[0]->getMyUser());
    ASSERT_TRUE(!!user); // some simple validation

    err = synchronousGetUserEmail(0, user->getHandle());
    ASSERT_EQ(API_OK, err) << "Get user email failed (error: " << err << ")";
    ASSERT_NE(mApi[0].email.find('@'), std::string::npos); // some simple validation

    // cleanRubbishBin() test (accept both success and already empty statuses)
    err = synchronousCleanRubbishBin(0);
    ASSERT_TRUE(err == API_OK || err == API_ENOENT) << "Clean rubbish bin failed (error: " << err << ")";

    // getMiscFlags() -- not logged in
    logout(0, false, maxTimeout);
    gSessionIDs[0] = "invalid";
    err = synchronousGetMiscFlags(0);
    ASSERT_EQ(API_OK, err) << "Get misc flags failed (error: " << err << ")";
}

TEST_F(SdkTest, SdkHeartbeatCommands)
{
    ASSERT_NO_FATAL_FAILURE(getAccountsForTest(1));
    LOG_info << "___TEST HeartbeatCommands___";
    std::vector<std::pair<string, MegaHandle>> backupNameToBackupId;

    // setbackup test
    fs::path localtestroot = makeNewTestRoot();
    string localFolder = localtestroot.string();
    std::unique_ptr<MegaNode> rootnode{ megaApi[0]->getRootNode() };
    int backupType = BackupType::CAMERA_UPLOAD;
    int state = 1;
    int subState = 3;

    size_t numBackups = 3;
    vector<string> backupNames {"/SdkBackupNamesTest1", "/SdkBackupNamesTest2", "/SdkBackupNamesTest3" };
    vector<string> folderNames {"CommandBackupPutTest1", "CommandBackupPutTest2", "CommandBackupPutTest3" };
    vector<MegaHandle> targetNodes;

    // create remote folders for each backup
    for (size_t i = 0; i < numBackups; i++)
    {
        auto h = createFolder(0, folderNames[i].c_str(), rootnode.get());
        ASSERT_NE(h, UNDEF);
        targetNodes.push_back(h);
    }

    // set all backups, only wait for completion of the third one
    size_t lastIndex = numBackups - 1;
    for (size_t i = 0; i < lastIndex; i++)
    {
        megaApi[0]->setBackup(backupType, targetNodes[i], localFolder.c_str(), backupNames[i].c_str(), state, subState,
            new OneShotListener([&](MegaError& e, MegaRequest& r) {
                if (e.getErrorCode() == API_OK)
                {
                    backupNameToBackupId.emplace_back(r.getName(), r.getParentHandle());
                }
            }));
    }

    auto err = synchronousSetBackup(0,
        [&](MegaError& e, MegaRequest& r) {
            if (e.getErrorCode() == API_OK)
            {
                backupNameToBackupId.emplace_back(r.getName(), r.getParentHandle());
            }
        },
        backupType, targetNodes[lastIndex], localFolder.c_str(), backupNames[lastIndex].c_str(), state, subState);

    ASSERT_EQ(API_OK, err) << "setBackup failed (error: " << err << ")";
    ASSERT_EQ(backupNameToBackupId.size(), numBackups) << "setBackup didn't register all the backups";

    // update backup
    err = synchronousUpdateBackup(0, mBackupId, MegaApi::BACKUP_TYPE_INVALID, UNDEF, nullptr, nullptr, -1, -1);
    ASSERT_EQ(API_OK, err) << "updateBackup failed (error: " << err << ")";

    // now remove all backups, only wait for completion of the third one
    // (automatically updates the user's attribute, removing the entry for the backup id)
    for (size_t i = 0; i < lastIndex; i++)
    {
        megaApi[0]->removeBackup(backupNameToBackupId[i].second);
    }
    synchronousRemoveBackup(0, backupNameToBackupId[lastIndex].second);

    // add a backup again
    err = synchronousSetBackup(0,
            [&](MegaError& e, MegaRequest& r) {
                if (e.getErrorCode() == API_OK) backupNameToBackupId.emplace_back(r.getName(), r.getParentHandle());
            },
            backupType, targetNodes[0], localFolder.c_str(), backupNames[0].c_str(), state, subState);
    ASSERT_EQ(API_OK, err) << "setBackup failed (error: " << err << ")";

    // check heartbeat
    err = synchronousSendBackupHeartbeat(0, mBackupId, 1, 10, 1, 1, 0, targetNodes[0]);
    ASSERT_EQ(API_OK, err) << "sendBackupHeartbeat failed (error: " << err << ")";


    // --- negative test cases ---
    gTestingInvalidArgs = true;

    // register the same backup twice: should work fine
    err = synchronousSetBackup(0,
        [&](MegaError& e, MegaRequest& r) {
            if (e.getErrorCode() == API_OK) backupNameToBackupId.emplace_back(r.getName(), r.getParentHandle());
        },
        backupType, targetNodes[0], localFolder.c_str(), backupNames[0].c_str(), state, subState);

    ASSERT_EQ(API_OK, err) << "setBackup failed (error: " << err << ")";

    // update a removed backup: should throw an error
    err = synchronousRemoveBackup(0, mBackupId, nullptr);
    ASSERT_EQ(API_OK, err) << "removeBackup failed (error: " << err << ")";
    err = synchronousUpdateBackup(0, mBackupId, BackupType::INVALID, UNDEF, nullptr, nullptr, -1, -1);
    ASSERT_EQ(API_ENOENT, err) << "updateBackup for deleted backup should have produced ENOENT but got error: " << err;

    // We can't test this, as reviewer wants an assert to fire for EARGS
    //// create a backup with a big status: should report an error
    //err = synchronousSetBackup(0,
    //        nullptr,
    //        backupType, targetNodes[0], localFolder.c_str(), backupNames[0].c_str(), 255/*state*/, subState);
    //ASSERT_NE(API_OK, err) << "setBackup failed (error: " << err << ")";

    gTestingInvalidArgs = false;
}

TEST_F(SdkTest, SdkFavouriteNodes)
{
    ASSERT_NO_FATAL_FAILURE(getAccountsForTest(1));
    LOG_info << "___TEST SDKFavourites___";

    unique_ptr<MegaNode> rootnodeA(megaApi[0]->getRootNode());

    ASSERT_TRUE(rootnodeA);

    auto nh = createFolder(0, "folder-A", rootnodeA.get());
    ASSERT_NE(nh, UNDEF);
    unique_ptr<MegaNode> folderA(megaApi[0]->getNodeByHandle(nh));
    ASSERT_TRUE(!!folderA);

    nh = createFolder(0, "sub-folder-A", folderA.get());
    ASSERT_NE(nh, UNDEF);
    unique_ptr<MegaNode> subFolderA(megaApi[0]->getNodeByHandle(nh));
    ASSERT_TRUE(!!subFolderA);

    string filename1 = UPFILE;
    createFile(filename1, false);

    MegaHandle h = UNDEF;
    ASSERT_EQ(API_OK, doStartUpload(0, &h, filename1.data(), subFolderA.get())) << "Cannot upload a test file";
    std::unique_ptr<MegaNode> n1(megaApi[0]->getNodeByHandle(h));
    bool null_pointer = (n1.get() == nullptr);
    ASSERT_FALSE(null_pointer) << "Cannot initialize test scenario (error: " << mApi[0].lastError << ")";

    auto err = synchronousSetNodeFavourite(0, subFolderA.get(), true);
    err = synchronousSetNodeFavourite(0, n1.get(), true);

    err = synchronousGetFavourites(0, subFolderA.get(), 0);
    ASSERT_EQ(API_OK, err) << "synchronousGetFavourites (error: " << err << ")";
    ASSERT_EQ(mMegaFavNodeList->size(), 2u) << "synchronousGetFavourites failed...";
    err = synchronousGetFavourites(0, nullptr, 1);
    ASSERT_EQ(mMegaFavNodeList->size(), 1u) << "synchronousGetFavourites failed...";
    unique_ptr<MegaNode> favNode(megaApi[0]->getNodeByHandle(mMegaFavNodeList->get(0)));
    ASSERT_EQ(favNode->getName(), UPFILE) << "synchronousGetFavourites failed with node passed nullptr";
}

TEST_F(SdkTest, DISABLED_SdkDeviceNames)
{
    ASSERT_NO_FATAL_FAILURE(getAccountsForTest(1));
    LOG_info << "___TEST SdkDeviceNames___";

    // test setter/getter
    string deviceName = "SdkDeviceNamesTest";
    auto err = synchronousSetDeviceName(0, deviceName.c_str());
    ASSERT_EQ(API_OK, err) << "setDeviceName failed (error: " << err << ")";
    err = synchronousGetDeviceName(0);
    ASSERT_EQ(API_OK, err) << "getDeviceName failed (error: " << err << ")";
    ASSERT_EQ(attributeValue, deviceName) << "getDeviceName returned incorrect value";
}


#ifdef ENABLE_SYNC
TEST_F(SdkTest, SdkExternalDriveFolder)
{
    ASSERT_NO_FATAL_FAILURE(getAccountsForTest(1));
    LOG_info << "___TEST SdkExternalDriveFolder___";

    // dummy path to drive
    fs::path basePath = makeNewTestRoot();
    fs::path pathToDrive = basePath / "ExtDrive";
    fs::create_directory(pathToDrive);

    // drive name
    string driveName = "SdkExternalDriveTest_";
    char today[50];
    auto rawtime = time(NULL);
    strftime(today, sizeof today, "%Y-%m-%d_%H:%M:%S", localtime(&rawtime));
    driveName += today;

    // set drive name
    const string& pathToDriveStr = pathToDrive.u8string();
    auto err = synchronousSetDriveName(0, pathToDriveStr.c_str(), driveName.c_str());
    ASSERT_EQ(API_OK, err) << "setDriveName failed (error: " << err << ")";

    // get drive name
    err = synchronousGetDriveName(0, pathToDriveStr.c_str());
    ASSERT_EQ(API_OK, err) << "getDriveName failed (error: " << err << ")";
    ASSERT_EQ(attributeValue, driveName) << "getDriveName returned incorrect value";

    // create My Backups folder
    MegaHandle mh = syncTestMyBackupsRemoteFolder(0);

    // add backup
    string bkpName = "Bkp";
    const fs::path& pathToBkp = pathToDrive / bkpName;
    fs::create_directory(pathToBkp);
    const string& pathToBkpStr = pathToBkp.u8string();
    MegaHandle backupFolderHandle = UNDEF;
    err = synchronousSyncFolder(0, &backupFolderHandle, MegaSync::SyncType::TYPE_BACKUP, pathToBkpStr.c_str(), nullptr, INVALID_HANDLE, pathToDriveStr.c_str());
    ASSERT_EQ(API_OK, err) << "sync folder failed (error: " << err << ")";
    auto backupId = mApi[0].lastSyncBackupId;

    // Verify that the remote path was created as expected
    unique_ptr<char[]> myBackupsFolder{ megaApi[0]->getNodePathByNodeHandle(mh) };
    string expectedRemotePath = string(myBackupsFolder.get()) + '/' + driveName + '/' + bkpName;
    unique_ptr<char[]> actualRemotePath{ megaApi[0]->getNodePathByNodeHandle(backupFolderHandle) };
    ASSERT_EQ(expectedRemotePath, actualRemotePath.get()) << "Wrong remote path for backup";

    // disable backup
    std::unique_ptr<MegaNode> backupNode(megaApi[0]->getNodeByHandle(backupFolderHandle));
    err = synchronousSetSyncRunState(0, backupId, MegaSync::RUNSTATE_DISABLED);
    ASSERT_EQ(API_OK, err) << "Disable sync failed (error: " << err << ")";

    // remove backup
    err = synchronousRemoveSync(0, backupId);
    ASSERT_EQ(API_OK, err) << "Remove sync failed (error: " << err << ")";

    // reset DriveName value, before a future test
    err = synchronousSetDriveName(0, pathToDriveStr.c_str(), "");
    ASSERT_EQ(API_OK, err) << "setDriveName failed when resetting (error: " << err << ")";

    // attempt to get drive name (after being deleted)
    err = synchronousGetDriveName(0, pathToDriveStr.c_str());
    ASSERT_EQ(API_ENOENT, err) << "getDriveName not failed as it should (error: " << err << ")";
}
#endif

MegaHandle SdkTest::syncTestMyBackupsRemoteFolder(unsigned apiIdx)
{
    // Attempt to get My Backups folder;
    // make this work even before the remote API has support for My Backups folder
    MegaHandle mh = UNDEF;
    EXPECT_EQ(API_OK, synchronousGetMyBackupsFolder(apiIdx, mh));

    // create My Backups folder
    unique_ptr<MegaNode> myBkpsNode{ mh && mh != INVALID_HANDLE ? megaApi[apiIdx]->getNodeByHandle(mh) : nullptr };
    if (!myBkpsNode)
    {
        // create My Backups folder (default name, just for testing)
        unique_ptr<MegaNode> rootnode{ megaApi[apiIdx]->getRootNode() };
        const char* folderName = "My Backups";
        mh = createFolder(apiIdx, folderName, rootnode.get());
        EXPECT_NE(mh, UNDEF);

        // set My Backups handle attr
        int err = synchronousSetMyBackupsFolder(apiIdx, mh);
        EXPECT_TRUE(err == API_OK) << "Setting handle for My Backup folder failed (error: " << err << ")";

        // read the attribute to make sure it was set
        err = synchronousGetMyBackupsFolder(apiIdx, mh);
        EXPECT_TRUE(err == API_OK);
    }
    return mh;
}

TEST_F(SdkTest, DISABLED_SdkUserAlias)
{
    ASSERT_NO_FATAL_FAILURE(getAccountsForTest(1));
    LOG_info << "___TEST SdkUserAlias___";

    // setup
    MegaHandle uh = UNDEF;
    if (auto u = megaApi[0]->getMyUser())
    {
        uh = u->getHandle();
    }
    else
    {
        ASSERT_TRUE(false) << "Cannot find the MegaUser for email: " << mApi[0].email;
    }

    if (uh == UNDEF)
    {
        ASSERT_TRUE(false) << "failed to get user handle for email:" << mApi[0].email;
    }

    // test setter/getter
    string alias = "UserAliasTest";
    auto err = synchronousSetUserAlias(0, uh, Base64::btoa(alias).c_str());
    ASSERT_EQ(API_OK, err) << "setUserAlias failed (error: " << err << ")";
    err = synchronousGetUserAlias(0, uh);
    ASSERT_EQ(API_OK, err) << "getUserAlias failed (error: " << err << ")";
    ASSERT_EQ(attributeValue, alias) << "getUserAlias returned incorrect value";
}

TEST_F(SdkTest, SdkGetCountryCallingCodes)
{
    LOG_info << "___TEST SdkGetCountryCallingCodes___";
    ASSERT_NO_FATAL_FAILURE(getAccountsForTest(2));

    getCountryCallingCodes();
    ASSERT_NE(nullptr, stringListMap);
    ASSERT_GT(stringListMap->size(), 0);
    // sanity check a few country codes
    const MegaStringList* const nz = stringListMap->get("NZ");
    ASSERT_NE(nullptr, nz);
    ASSERT_EQ(1, nz->size());
    ASSERT_EQ(0, strcmp("64", nz->get(0)));
    const MegaStringList* const de = stringListMap->get("DE");
    ASSERT_NE(nullptr, de);
    ASSERT_EQ(1, de->size());
    ASSERT_EQ(0, strcmp("49", de->get(0)));
}

TEST_F(SdkTest, SdkGetRegisteredContacts)
{
    LOG_info << "___TEST SdkGetRegisteredContacts___";
    ASSERT_NO_FATAL_FAILURE(getAccountsForTest(2));

    const std::string js1 = "+0000000010";
    const std::string js2 = "+0000000011";
    const std::map<std::string, std::string> contacts{
        {js1, "John Smith"}, // sms verified
        {js2, "John Smith"}, // sms verified
        {"+640", "John Smith"}, // not sms verified
    };
    getRegisteredContacts(contacts);
    ASSERT_NE(nullptr, stringTable);
    ASSERT_EQ(2, stringTable->size());

    // repacking and sorting result
    using row_t = std::tuple<std::string, std::string, std::string>;
    std::vector<row_t> table;
    for (int i = 0; i < stringTable->size(); ++i)
    {
        const MegaStringList* const stringList = stringTable->get(i);
        ASSERT_EQ(3, stringList->size());
        table.emplace_back(stringList->get(0), stringList->get(1), stringList->get(2));
    }

    std::sort(table.begin(), table.end(), [](const row_t& lhs, const row_t& rhs)
                                          {
                                              return std::get<0>(lhs) < std::get<0>(rhs);
                                          });

    // Check johnsmith1
    ASSERT_EQ(js1, std::get<0>(table[0])); // eud
    ASSERT_GT(std::get<1>(table[0]).size(), 0u); // id
    ASSERT_EQ(js1, std::get<2>(table[0])); // ud

    // Check johnsmith2
    ASSERT_EQ(js2, std::get<0>(table[1])); // eud
    ASSERT_GT(std::get<1>(table[1]).size(), 0u); // id
    ASSERT_EQ(js2, std::get<2>(table[1])); // ud
}

TEST_F(SdkTest, DISABLED_invalidFileNames)
{
    LOG_info << "___TEST invalidFileNames___";
    ASSERT_NO_FATAL_FAILURE(getAccountsForTest(2));

    auto fsa = ::mega::make_unique<FSACCESS_CLASS>();
    auto aux = LocalPath::fromAbsolutePath(fs::current_path().u8string());

#if defined (__linux__) || defined (__ANDROID__)
    if (fileSystemAccess.getlocalfstype(aux) == FS_EXT)
    {
        // Escape set of characters and check if it's the expected one
        const char *name = megaApi[0]->escapeFsIncompatible("!\"#$%&'()*+,-./:;<=>?@[\\]^_`{|}~", fs::current_path().c_str());
        ASSERT_TRUE (!strcmp(name, "!\"#$%&'()*+,-.%2f:;<=>?@[\\]^_`{|}~"));
        delete [] name;

        // Unescape set of characters and check if it's the expected one
        name = megaApi[0]->unescapeFsIncompatible("%21%22%23%24%25%26%27%28%29%2a%2b%2c%2d"
                                                            "%2e%2f%30%31%32%33%34%35%36%37"
                                                            "%38%39%3a%3b%3c%3d%3e%3f%40%5b"
                                                            "%5c%5d%5e%5f%60%7b%7c%7d%7e",
                                                            fs::current_path().c_str());

        ASSERT_TRUE(!strcmp(name, "%21%22%23%24%25%26%27%28%29%2a%2b%2c%2d%2e"
                                  "/%30%31%32%33%34%35%36%37%38%39%3a%3b%3c%3d%3e"
                                  "%3f%40%5b%5c%5d%5e%5f%60%7b%7c%7d%7e"));
        delete [] name;
    }
#elif defined  (__APPLE__) || defined (USE_IOS)
    if (fileSystemAccess.getlocalfstype(aux) == FS_APFS
            || fileSystemAccess.getlocalfstype(aux) == FS_HFS)
    {
        // Escape set of characters and check if it's the expected one
        const char *name = megaApi[0]->escapeFsIncompatible("!\"#$%&'()*+,-./:;<=>?@[\\]^_`{|}~", fs::current_path().c_str());
        ASSERT_TRUE (!strcmp(name, "!\"#$%&'()*+,-./%3a;<=>?@[\\]^_`{|}~"));
        delete [] name;

        // Unescape set of characters and check if it's the expected one
        name = megaApi[0]->unescapeFsIncompatible("%21%22%23%24%25%26%27%28%29%2a%2b%2c%2d"
                                                            "%2e%2f%30%31%32%33%34%35%36%37"
                                                            "%38%39%3a%3b%3c%3d%3e%3f%40%5b"
                                                            "%5c%5d%5e%5f%60%7b%7c%7d%7e",
                                                            fs::current_path().c_str());

        ASSERT_TRUE(!strcmp(name, "%21%22%23%24%25%26%27%28%29%2a%2b%2c%2d%2e"
                                  "%2f%30%31%32%33%34%35%36%37%38%39:%3b%3c%3d%3e"
                                  "%3f%40%5b%5c%5d%5e%5f%60%7b%7c%7d%7e"));
        delete [] name;
    }
#elif defined(_WIN32) || defined(_WIN64)
    if (fileSystemAccess.getlocalfstype(aux) == FS_NTFS)
    {
        // Escape set of characters and check if it's the expected one
        const char *name = megaApi[0]->escapeFsIncompatible("!\"#$%&'()*+,-./:;<=>?@[\\]^_`{|}~", fs::current_path().u8string().c_str());
        ASSERT_TRUE (!strcmp(name, "!%22#$%&'()%2a+,-.%2f%3a;%3c=%3e%3f@[%5c]^_`{%7c}~"));
        delete [] name;

        // Unescape set of characters and check if it's the expected one
        name = megaApi[0]->unescapeFsIncompatible("%21%22%23%24%25%26%27%28%29%2a%2b%2c%2d"
                                                            "%2e%2f%30%31%32%33%34%35%36%37"
                                                            "%38%39%3a%3b%3c%3d%3e%3f%40%5b"
                                                            "%5c%5d%5e%5f%60%7b%7c%7d%7e",
                                                            fs::current_path().u8string().c_str());

        ASSERT_TRUE(!strcmp(name, "%21\"%23%24%25%26%27%28%29*%2b%2c%2d"
                                  "%2e/%30%31%32%33%34%35%36%37"
                                  "%38%39:%3b<%3d>?%40%5b"
                                  "\\%5d%5e%5f%60%7b|%7d%7e"));

        delete [] name;
    }
#endif

    // Maps filename unescaped (original) to filename escaped (expected result): f%2ff => f/f
    std::unique_ptr<MegaStringMap> fileNamesStringMap = std::unique_ptr<MegaStringMap>{MegaStringMap::createInstance()};
    fs::path uploadPath = fs::current_path() / "upload_invalid_filenames";
    if (fs::exists(uploadPath))
    {
        fs::remove_all(uploadPath);
    }
    fs::create_directories(uploadPath);

    for (int i = 0x01; i <= 0xA0; i++)
    {
        // skip [0-9] [A-Z] [a-z]
        if ((i >= 0x30 && i <= 0x39)
                || (i >= 0x41 && i <= 0x5A)
                || (i >= 0x61 && i <= 0x7A))
        {
            continue;
        }

        // Create file with unescaped character ex: f%5cf
        char unescapedName[6];
        sprintf(unescapedName, "f%%%02xf", i);
        if (createLocalFile(uploadPath, unescapedName))
        {
            const char *unescapedFileName = megaApi[0]->unescapeFsIncompatible(unescapedName, uploadPath.u8string().c_str());
            fileNamesStringMap->set(unescapedName, unescapedFileName);
            delete [] unescapedFileName;
        }

        // Create another file with the original character if supported f\f
        if ((i >= 0x01 && i <= 0x20)
                || (i >= 0x7F && i <= 0xA0))
        {
            // Skip control characters
            continue;
        }

        char escapedName[4];
        sprintf(escapedName, "f%cf", i);
        const char *escapedFileName = megaApi[0]->escapeFsIncompatible(escapedName, uploadPath.u8string().c_str());
        if (escapedFileName && !strcmp(escapedName, escapedFileName))
        {
            // Only create those files with supported characters, those ones that need unescaping
            // has been created above
            if (createLocalFile(uploadPath, escapedName))
            {
                const char * unescapedFileName = megaApi[0]->unescapeFsIncompatible(escapedName, uploadPath.u8string().c_str());
                fileNamesStringMap->set(escapedName, unescapedFileName);
                delete [] unescapedFileName;
            }
        }
        delete [] escapedFileName;
    }

    TransferTracker uploadListener(megaApi[0].get());
    megaApi[0]->startUpload(uploadPath.u8string().c_str(), std::unique_ptr<MegaNode>{megaApi[0]->getRootNode()}.get(), &uploadListener);
    ASSERT_EQ(API_OK, uploadListener.waitForResult());

    ::mega::unique_ptr <MegaNode> n(megaApi[0]->getNodeByPath("/upload_invalid_filenames"));
    ASSERT_TRUE(n.get());
    ::mega::unique_ptr <MegaNode> authNode(megaApi[0]->authorizeNode(n.get()));
    ASSERT_TRUE(authNode.get());
    MegaNodeList *children(authNode->getChildren());
    ASSERT_TRUE(children && children->size());

    for (int i = 0; i < children->size(); i++)
    {
        MegaNode *child = children->get(i);
        const char *uploadedName = child->getName();
        const char *uploadedNameEscaped = megaApi[0]->escapeFsIncompatible(child->getName(), uploadPath.u8string().c_str());
        const char *expectedName = fileNamesStringMap->get(uploadedNameEscaped);
        delete [] uploadedNameEscaped;

        // Conditions to check if uploaded fileName is correct:
        // 1) Escaped uploaded filename must be found in fileNamesStringMap (original filename found)
        // 2) Uploaded filename must be equal than the expected value (original filename unescaped)
        ASSERT_TRUE (uploadedName && expectedName && !strcmp(uploadedName, expectedName));
    }

    // Download files
    fs::path downloadPath = fs::current_path() / "download_invalid_filenames";
    if (fs::exists(downloadPath))
    {
        fs::remove_all(downloadPath);
    }
    fs::create_directories(downloadPath);
    TransferTracker downloadListener(megaApi[0].get());
    megaApi[0]->startDownload(authNode.get(), downloadPath.u8string().c_str(), &downloadListener);
    ASSERT_EQ(API_OK, downloadListener.waitForResult());

    for (fs::directory_iterator itpath (downloadPath); itpath != fs::directory_iterator(); ++itpath)
    {
        std::string downloadedName = itpath->path().filename().u8string();
        if (!downloadedName.compare(".") || !downloadedName.compare(".."))
        {
            continue;
        }

        // Conditions to check if downloaded fileName is correct:
        // download filename must be found in fileNamesStringMap (original filename found)
        ASSERT_TRUE(fileNamesStringMap->get(downloadedName.c_str()));
    }

#ifdef WIN32
    // double check a few well known paths
    ASSERT_EQ(fileSystemAccess.getlocalfstype(LocalPath::fromAbsolutePath("c:")), FS_NTFS);
    ASSERT_EQ(fileSystemAccess.getlocalfstype(LocalPath::fromAbsolutePath("c:\\")), FS_NTFS);
    ASSERT_EQ(fileSystemAccess.getlocalfstype(LocalPath::fromAbsolutePath("C:\\")), FS_NTFS);
    ASSERT_EQ(fileSystemAccess.getlocalfstype(LocalPath::fromAbsolutePath("C:\\Program Files")), FS_NTFS);
    ASSERT_EQ(fileSystemAccess.getlocalfstype(LocalPath::fromAbsolutePath("c:\\Program Files\\Windows NT")), FS_NTFS);
#endif

}
TEST_F(SdkTest, EscapesReservedCharacters)
{
    // Set up necessary accounts.
    getAccountsForTest(1);

    const string input = "\r\\/:?\"<>|*";

    // Generate expected string.
    ostringstream osstream;

    for (auto& character : input)
    {
        osstream << "%"
                 << std::hex
                 << std::setfill('0')
                 << std::setw(2)
                 << +character;
    }

    // Escape input string.
    unique_ptr<char[]> output(
      megaApi[0]->escapeFsIncompatible(input.c_str()));

    // Was the string escaped as expected?
    ASSERT_NE(output.get(), nullptr);
    ASSERT_STREQ(output.get(), osstream.str().c_str());
}

TEST_F(SdkTest, EscapesReservedCharactersOnDownload)
{
    // a/b/c!.txt
    static const string fileName = "a%2fb%2fc!.txt";

    // Set up necessary accounts.
    getAccountsForTest(1);

    // For convenience.
    MegaApi* api = megaApi[0].get();

    // Get root node.
    unique_ptr<MegaNode> root(api->getRootNode());
    ASSERT_NE(root, nullptr);

    // Create file to upload containing escaped characters.
    deleteFile(fileName);
    createFile(fileName);

    // Upload the file.
    {
        TransferTracker tracker(api);
        api->startUpload(fileName.c_str(), root.get(), &tracker);
        ASSERT_EQ(API_OK, tracker.waitForResult());
    }

    // Delete the file, we're done with it.
    deleteFile(fileName);

    // Check file exists in the cloud.
    root.reset(api->authorizeNode(root.get()));
    ASSERT_NE(root, nullptr);

    MegaNodeList* children = root->getChildren();
    ASSERT_NE(children, nullptr);

    MegaNode* child = children->get(0);
    ASSERT_NE(child, nullptr);
    ASSERT_STREQ(child->getName(), "a/b/c!.txt");

    // Download the file.
    {
        TransferTracker tracker(api);

        string targetPath = fs::current_path().u8string();
        targetPath.append(1, LocalPath::localPathSeparator_utf8);

        api->startDownload(child, targetPath.c_str(), &tracker);
        ASSERT_EQ(API_OK, tracker.waitForResult());
    }

    // Was the filename correctly escaped on download?
    ASSERT_TRUE(fileexists(fileName));
    deleteFile(fileName);
}

TEST_F(SdkTest, UnescapesReservedCharacters)
{
    // Set up necessary accounts.
    getAccountsForTest(1);

    string input = "\\/:?\"<>|*%5a%21";
    string input_unescaped = "\\/:?\"<>|*Z!";

    // Escape input string.
    unique_ptr<char[]> escaped(
      megaApi[0]->escapeFsIncompatible(input.c_str()));

    ASSERT_NE(escaped.get(), nullptr);

    // Unescape the escaped string.
    unique_ptr<char[]> unescaped(
      megaApi[0]->unescapeFsIncompatible(escaped.get()));

    // Was the string unescaped as expected?  (round trip causes %5a to be unescaped now)
    ASSERT_NE(unescaped.get(), nullptr);
    ASSERT_STREQ(input_unescaped.c_str(), unescaped.get());
}

TEST_F(SdkTest, UnescapesReservedCharactersOnUpload)
{
    // a/b/c!.txt
    static const string fileName = "a%2fb%2fc!.txt";

    // Set up necessary accounts.
    getAccountsForTest(1);

    // For convenience.
    MegaApi* api = megaApi[0].get();

    // Get root node.
    unique_ptr<MegaNode> root(api->getRootNode());
    ASSERT_NE(root, nullptr);

    // Create file to upload containing escaped characters.
    deleteFile(fileName);
    createFile(fileName);

    // Upload the file.
    TransferTracker tracker(api);
    api->startUpload(fileName.c_str(), root.get(), &tracker);
    ASSERT_EQ(API_OK, tracker.waitForResult());

    // Delete the file, we're done with it.
    deleteFile(fileName);

    // Check if the file's name was correctly unescaped.
    root.reset(api->authorizeNode(root.get()));
    ASSERT_NE(root, nullptr);

    MegaNodeList* children = root->getChildren();
    ASSERT_NE(children, nullptr);

    MegaNode* child = children->get(0);
    ASSERT_NE(child, nullptr);
    ASSERT_STREQ(child->getName(), "a/b/c!.txt");
}

TEST_F(SdkTest, RecursiveUploadWithLogout)
{
    LOG_info << "___TEST RecursiveUploadWithLogout___";
    ASSERT_NO_FATAL_FAILURE(getAccountsForTest(1));

    // this one used to cause a double-delete

    // make new folders (and files) in the local filesystem - approx 90
    fs::path p = fs::current_path() / "uploadme_mega_auto_test_sdk";
    if (fs::exists(p))
    {
        fs::remove_all(p);
    }
    fs::create_directories(p);
    ASSERT_TRUE(buildLocalFolders(p.u8string().c_str(), "newkid", 3, 2, 10));

    // start uploading
    // uploadListener may have to live after this function exits if the logout test below fails
    auto uploadListener = std::make_shared<TransferTracker>(megaApi[0].get());
    uploadListener->selfDeleteOnFinalCallback = uploadListener;

    megaApi[0]->startUpload(p.u8string().c_str(), std::unique_ptr<MegaNode>{megaApi[0]->getRootNode()}.get(), uploadListener.get());
    WaitMillisec(500);

    // logout while the upload (which consists of many transfers) is ongoing
    gSessionIDs[0].clear();
#ifdef ENABLE_SYNC
    ASSERT_EQ(API_OK, doRequestLogout(0, false));
#else
    ASSERT_EQ(API_OK, doRequestLogout(0));
#endif
    gSessionIDs[0] = "invalid";

    int result = uploadListener->waitForResult();
    ASSERT_TRUE(result == API_EACCESS || result == API_EINCOMPLETE);
}

TEST_F(SdkTest, RecursiveDownloadWithLogout)
{
    LOG_info << "___TEST RecursiveDownloadWithLogout";
    ASSERT_NO_FATAL_FAILURE(getAccountsForTest(2));

    // this one used to cause a double-delete

    // make new folders (and files) in the local filesystem - approx 130 - we must upload in order to have something to download
    fs::path uploadpath = fs::current_path() / "uploadme_mega_auto_test_sdk";
    fs::path downloadpath = fs::current_path() / "downloadme_mega_auto_test_sdk";

    std::error_code ec;
    fs::remove_all(uploadpath, ec);
    fs::remove_all(downloadpath, ec);
    ASSERT_TRUE(!fs::exists(uploadpath));
    ASSERT_TRUE(!fs::exists(downloadpath));
    fs::create_directories(uploadpath);
    fs::create_directories(downloadpath);

    ASSERT_TRUE(buildLocalFolders(uploadpath.u8string().c_str(), "newkid", 3, 2, 10));

    // upload all of those
    TransferTracker uploadListener(megaApi[0].get());
    megaApi[0]->startUpload(uploadpath.u8string().c_str(), std::unique_ptr<MegaNode>{megaApi[0]->getRootNode()}.get(), &uploadListener);
    ASSERT_EQ(API_OK, uploadListener.waitForResult());

    // ok now try the download
    TransferTracker downloadListener(megaApi[0].get());
    megaApi[0]->startDownload(megaApi[0]->getNodeByPath("/uploadme_mega_auto_test_sdk"), downloadpath.u8string().c_str(), &downloadListener);
    WaitMillisec(1000);
    ASSERT_TRUE(downloadListener.started);
    ASSERT_TRUE(!downloadListener.finished);

    // logout while the download (which consists of many transfers) is ongoing

#ifdef ENABLE_SYNC
    ASSERT_EQ(API_OK, doRequestLogout(0, false));
#else
    ASSERT_EQ(API_OK, doRequestLogout(0));
#endif
    gSessionIDs[0] = "invalid";

    int result = downloadListener.waitForResult();
    ASSERT_TRUE(result == API_EACCESS || result == API_EINCOMPLETE);
    fs::remove_all(uploadpath, ec);
    fs::remove_all(downloadpath, ec);
}

#ifdef ENABLE_SYNC

void cleanUp(::mega::MegaApi* megaApi, const fs::path &basePath)
{

    RequestTracker removeTracker(megaApi);
    megaApi->removeSyncs(&removeTracker);
    ASSERT_EQ(API_OK, removeTracker.waitForResult());

    std::unique_ptr<MegaNode> baseNode{megaApi->getNodeByPath(("/" + basePath.u8string()).c_str())};
    if (baseNode)
    {
        RequestTracker removeTracker(megaApi);
        megaApi->remove(baseNode.get(), &removeTracker);
        ASSERT_EQ(API_OK, removeTracker.waitForResult());
    }

    std::unique_ptr<MegaNode> binNode{megaApi->getNodeByPath("//bin")};
    if (binNode)
    {
        unique_ptr<MegaNodeList> cs(megaApi->getChildren(binNode.get()));
        for (int i = 0; i < (cs ? cs->size() : 0); ++i)
        {
            RequestTracker removeTracker(megaApi);
            megaApi->remove(cs->get(i), &removeTracker);
            ASSERT_EQ(API_OK, removeTracker.waitForResult());
        }
    }

    std::error_code ignoredEc;
    fs::remove_all(basePath, ignoredEc);

}

std::unique_ptr<::mega::MegaSync> waitForSyncState(::mega::MegaApi* megaApi, ::mega::MegaNode* remoteNode, ::mega::MegaSync::SyncRunningState runState, MegaSync::Error err)
{
    std::unique_ptr<MegaSync> sync;
    WaitFor([&megaApi, &remoteNode, &sync, runState, err]() -> bool
    {
        sync.reset(megaApi->getSyncByNode(remoteNode));
        return (sync && sync->getRunState() == runState && sync->getError() == err);
    }, 30*1000);

    if (sync && sync->getRunState() == runState && sync->getError() == err)
    {
        if (!sync)
        {
            LOG_debug << "sync is now null";
        }
        else
        {
            LOG_debug << "sync exists but state is " << sync->getRunState() << " and error is " << sync->getError();
        }
        return sync;
    }
    else
    {
        return nullptr; // signal that the sync never reached the expected/required state
    }
}

std::unique_ptr<::mega::MegaSync> waitForSyncState(::mega::MegaApi* megaApi, handle backupID, ::mega::MegaSync::SyncRunningState runState, MegaSync::Error err)
{
    std::unique_ptr<MegaSync> sync;
    WaitFor([&megaApi, backupID, &sync, runState, err]() -> bool
    {
        sync.reset(megaApi->getSyncByBackupId(backupID));
        return (sync && sync->getRunState() == runState && sync->getError() == err);
    }, 30*1000);

    if (sync && sync->getRunState() == runState && sync->getError() == err)
    {
        return sync;
    }
    else
    {
        return nullptr; // signal that the sync never reached the expected/required state
    }
}


TEST_F(SdkTest, SyncBasicOperations)
{
    // What we are going to test here:
    // - add syncs
    // - add sync that fails
    // - disable a sync
    // - disable a sync that fails
    // - disable a disabled sync
    // - Enable a sync
    // - Enable a sync that fails
    // - Enable an enabled sync
    // - Remove a sync
    // - Remove a sync that doesn't exist
    // - Remove a removed sync

    LOG_info << "___TEST SyncBasicOperations___";
    ASSERT_NO_FATAL_FAILURE(getAccountsForTest(1));

    fs::path basePath = "SyncBasicOperations";
    std::string syncFolder1 = "sync1";
    std::string syncFolder2 = "sync2";
    std::string syncFolder3 = "sync3";
    fs::path basePath1 = basePath / syncFolder1;
    fs::path basePath2 = basePath / syncFolder2;
    fs::path basePath3 = basePath / syncFolder3;
    const auto localPath1 = fs::current_path() / basePath1;
    const auto localPath2 = fs::current_path() / basePath2;
    const auto localPath3 = fs::current_path() / basePath3;

    ASSERT_NO_FATAL_FAILURE(cleanUp(this->megaApi[0].get(), basePath));

    // Create local directories and a files.
    fs::create_directories(localPath1);
    createFile((localPath1 / "fileTest1").u8string(), false);
    fs::create_directories(localPath2);
    createFile((localPath2 / "fileTest2").u8string(), false);
    fs::create_directories(localPath3);

    LOG_verbose << "SyncBasicOperations :  Creating the remote folders to be synced to.";
    std::unique_ptr<MegaNode> remoteRootNode(megaApi[0]->getRootNode());
    ASSERT_NE(remoteRootNode.get(), nullptr);
    // Sync 1
    auto nh = createFolder(0, syncFolder1.c_str(), remoteRootNode.get());
    ASSERT_NE(nh, UNDEF) << "Error creating remote folders";
    std::unique_ptr<MegaNode> remoteBaseNode1(megaApi[0]->getNodeByHandle(nh));
    ASSERT_NE(remoteBaseNode1.get(), nullptr);
    // Sync 2
    nh = createFolder(0, syncFolder2.c_str(), remoteRootNode.get());
    ASSERT_NE(nh, UNDEF) << "Error creating remote folders";
    std::unique_ptr<MegaNode> remoteBaseNode2(megaApi[0]->getNodeByHandle(nh));
    ASSERT_NE(remoteBaseNode2.get(), nullptr);
    // Sync 3
    nh = createFolder(0, syncFolder3.c_str(), remoteRootNode.get());
    ASSERT_NE(nh, UNDEF) << "Error creating remote folders";
    std::unique_ptr<MegaNode> remoteBaseNode3(megaApi[0]->getNodeByHandle(nh));
    ASSERT_NE(remoteBaseNode3.get(), nullptr);

    LOG_verbose << "SyncRemoveRemoteNode :  Add syncs";
    // Sync 1
    const auto& lp1 = localPath1.u8string();
    ASSERT_EQ(API_OK, synchronousSyncFolder(0, nullptr, MegaSync::TYPE_TWOWAY, lp1.c_str(), nullptr, remoteBaseNode1->getHandle(), nullptr)) << "API Error adding a new sync";
    ASSERT_EQ(MegaSync::NO_SYNC_ERROR, mApi[0].lastSyncError);
    std::unique_ptr<MegaSync> sync = waitForSyncState(megaApi[0].get(), remoteBaseNode1.get(), MegaSync::RUNSTATE_RUNNING, MegaSync::NO_SYNC_ERROR);
    ASSERT_TRUE(sync && sync->getRunState() == MegaSync::RUNSTATE_RUNNING);
    ASSERT_EQ(MegaSync::NO_SYNC_ERROR, sync->getError());
    // Sync2
    const auto& lp2 = localPath2.u8string();
    ASSERT_EQ(API_OK, synchronousSyncFolder(0, nullptr, MegaSync::TYPE_TWOWAY, lp2.c_str(), nullptr, remoteBaseNode2->getHandle(), nullptr)) << "API Error adding a new sync";
    ASSERT_EQ(MegaSync::NO_SYNC_ERROR, mApi[0].lastSyncError);
    std::unique_ptr<MegaSync> sync2 = waitForSyncState(megaApi[0].get(), remoteBaseNode2.get(), MegaSync::RUNSTATE_RUNNING, MegaSync::NO_SYNC_ERROR);
    ASSERT_TRUE(sync2 && sync2->getRunState() == MegaSync::RUNSTATE_RUNNING);
    ASSERT_EQ(MegaSync::NO_SYNC_ERROR, sync->getError());

    handle backupId = sync->getBackupId();
    handle backupId2 = sync2->getBackupId();

    LOG_verbose << "SyncRemoveRemoteNode :  Add syncs that fail";
    {
        TestingWithLogErrorAllowanceGuard g;
        const auto& lp3 = localPath3.u8string();
        ASSERT_EQ(API_EEXIST, synchronousSyncFolder(0, nullptr, MegaSync::TYPE_TWOWAY, lp3.c_str(), nullptr, remoteBaseNode1->getHandle(), nullptr)); // Remote node is currently synced.
        ASSERT_EQ(MegaSync::ACTIVE_SYNC_BELOW_PATH, mApi[0].lastSyncError);
        ASSERT_EQ(API_EEXIST, synchronousSyncFolder(0, nullptr, MegaSync::TYPE_TWOWAY, lp3.c_str(), nullptr, remoteBaseNode2->getHandle(), nullptr)); // Remote node is currently synced.
        ASSERT_EQ(MegaSync::ACTIVE_SYNC_BELOW_PATH, mApi[0].lastSyncError);
        const auto& lp4 = (localPath3 / fs::path("xxxyyyzzz")).u8string();
        ASSERT_EQ(API_ENOENT, synchronousSyncFolder(0, nullptr, MegaSync::TYPE_TWOWAY, lp4.c_str(), nullptr, remoteBaseNode3->getHandle(), nullptr)); // Local resource doesn't exists.
        ASSERT_EQ(MegaSync::LOCAL_PATH_UNAVAILABLE, mApi[0].lastSyncError);
    }

    LOG_verbose << "SyncRemoveRemoteNode :  Disable a sync";
    // Sync 1
    ASSERT_EQ(API_OK, synchronousSetSyncRunState(0, backupId, MegaSync::RUNSTATE_DISABLED));
    sync = waitForSyncState(megaApi[0].get(), remoteBaseNode1.get(), MegaSync::RUNSTATE_DISABLED, MegaSync::NO_SYNC_ERROR);
    ASSERT_TRUE(sync && sync->getRunState() == MegaSync::RUNSTATE_DISABLED);
    ASSERT_EQ(MegaSync::NO_SYNC_ERROR, sync->getError());

    //  Sync 2
    ASSERT_EQ(API_OK, synchronousSetSyncRunState(0, sync2->getBackupId(), MegaSync::RUNSTATE_DISABLED));
    sync2 = waitForSyncState(megaApi[0].get(), remoteBaseNode2.get(), MegaSync::RUNSTATE_DISABLED, MegaSync::NO_SYNC_ERROR);
    ASSERT_TRUE(sync2 && sync2->getRunState() == MegaSync::RUNSTATE_DISABLED);
    ASSERT_EQ(MegaSync::NO_SYNC_ERROR, sync->getError());

    LOG_verbose << "SyncRemoveRemoteNode :  Disable disabled syncs";
    ASSERT_EQ(API_OK, synchronousSetSyncRunState(0, sync->getBackupId(), MegaSync::RUNSTATE_DISABLED)); // Currently disabled.
    ASSERT_EQ(API_OK, synchronousSetSyncRunState(0, backupId, MegaSync::RUNSTATE_DISABLED)); // Currently disabled.

    LOG_verbose << "SyncRemoveRemoteNode :  Enable Syncs";
    // Sync 1
    ASSERT_EQ(API_OK, synchronousSetSyncRunState(0, backupId, MegaSync::RUNSTATE_RUNNING));
    ASSERT_EQ(MegaSync::NO_SYNC_ERROR, mApi[0].lastSyncError);
    sync = waitForSyncState(megaApi[0].get(), remoteBaseNode1.get(), MegaSync::RUNSTATE_RUNNING, MegaSync::NO_SYNC_ERROR);
    ASSERT_TRUE(sync && sync->getRunState() == MegaSync::RUNSTATE_RUNNING);
    // Sync 2
    ASSERT_EQ(API_OK, synchronousSetSyncRunState(0, sync2->getBackupId(), MegaSync::RUNSTATE_RUNNING));
    ASSERT_EQ(MegaSync::NO_SYNC_ERROR, mApi[0].lastSyncError);
    sync2 = waitForSyncState(megaApi[0].get(), remoteBaseNode2.get(), MegaSync::RUNSTATE_RUNNING, MegaSync::NO_SYNC_ERROR);
    ASSERT_TRUE(sync2 && sync2->getRunState() == MegaSync::RUNSTATE_RUNNING);

    LOG_verbose << "SyncRemoveRemoteNode :  Enable syncs that fail";
    {
        TestingWithLogErrorAllowanceGuard g;

        ASSERT_EQ(API_ENOENT, synchronousSetSyncRunState(0, 999999, MegaSync::RUNSTATE_RUNNING)); // Hope it doesn't exist.
        ASSERT_EQ(MegaSync::UNKNOWN_ERROR, mApi[0].lastSyncError); // MegaApi.h specifies that this contains the error code (not the tag)
        ASSERT_EQ(API_OK, synchronousSetSyncRunState(0, sync2->getBackupId(), MegaSync::RUNSTATE_RUNNING)); // Currently enabled, already running.
        ASSERT_EQ(MegaSync::NO_SYNC_ERROR, mApi[0].lastSyncError);  // since the sync is active, we should see its real state, and it should not have had any error code stored in it
    }

    LOG_verbose << "SyncRemoveRemoteNode :  Remove Syncs";
    // Sync 1
    ASSERT_EQ(API_OK, synchronousRemoveSync(0, backupId)) << "API Error removing the sync";
    sync.reset(megaApi[0]->getSyncByNode(remoteBaseNode1.get()));
    ASSERT_EQ(nullptr, sync.get());
    // Sync 2
    ASSERT_EQ(API_OK, synchronousRemoveSync(0, sync2->getBackupId())) << "API Error removing the sync";
    // Keep sync2 not updated. Will be used later to test another removal attemp using a non-updated object.

    LOG_verbose << "SyncRemoveRemoteNode :  Remove Syncs that fail";
    {
        TestingWithLogErrorAllowanceGuard g;

        ASSERT_EQ(API_ENOENT, synchronousRemoveSync(0, 9999999)); // Hope id doesn't exist
        ASSERT_EQ(API_ENOENT, synchronousRemoveSync(0, backupId)); // already removed.
        ASSERT_EQ(API_ENOENT, synchronousRemoveSync(0, backupId2)); // already removed.
    }

    ASSERT_NO_FATAL_FAILURE(cleanUp(this->megaApi[0].get(), basePath));
}



struct SyncListener : MegaListener
{
    // make sure callbacks are consistent - added() first, nothing after deleted(), etc.

    // map by tag for now, should be backupId when that is available

    enum syncstate_t { nonexistent, added, deleted};

    std::map<handle, syncstate_t> stateMap;

    syncstate_t& state(MegaSync* sync)
    {
        if (stateMap.find(sync->getBackupId()) == stateMap.end())
        {
            stateMap[sync->getBackupId()] = nonexistent;
        }
        return stateMap[sync->getBackupId()];
    }

    std::vector<std::string> mErrors;

    bool anyErrors = false;

    bool hasAnyErrors()
    {
        for (auto &s: mErrors)
        {
            out() << "SyncListener error: " << s;
        }
        return anyErrors;
    }

    void check(bool b, std::string e = std::string())
    {
        if (!b)
        {
            anyErrors = true;
            if (!e.empty())
            {
                mErrors.push_back(e);
                out() << "SyncListener added error: " << e;
            }
        }
    }

    void clear()
    {
        // session was logged out (locally)
        stateMap.clear();
    }

    void onSyncFileStateChanged(MegaApi* api, MegaSync* sync, std::string* localPath, int newState) override
    {
        // probably too frequent to output
        //out() << "onSyncFileStateChanged " << sync << newState;
    }

    void onSyncAdded(MegaApi* api, MegaSync* sync) override
    {
        out() << "onSyncAdded " << toHandle(sync->getBackupId());
        check(sync->getBackupId() != UNDEF, "sync added with undef backup Id");

        check(state(sync) == nonexistent);
        state(sync) = added;
    }

    void onSyncDeleted(MegaApi* api, MegaSync* sync) override
    {
        out() << "onSyncDeleted " << toHandle(sync->getBackupId());
        check(state(sync) != nonexistent && state(sync) != deleted);
        state(sync) = nonexistent;
    }

    void onSyncStateChanged(MegaApi* api, MegaSync* sync) override
    {
        out() << "onSyncStateChanged " << toHandle(sync->getBackupId()) << " runState: " << sync->getRunState();

        check(sync->getBackupId() != UNDEF, "onSyncStateChanged with undef backup Id");

        // MegaApi doco says: "Notice that adding a sync will not cause onSyncStateChanged to be called."
        // And also: "for changes that imply other callbacks, expect that the SDK
        // will call onSyncStateChanged first, so that you can update your model only using this one."
        check(state(sync) != nonexistent);
    }

    void onGlobalSyncStateChanged(MegaApi* api) override
    {
        // just too frequent for out() really
        //out() << "onGlobalSyncStateChanged ";
    }
};

struct MegaListenerDeregisterer
{
    // register the listener on constructions
    // deregister on destruction (ie, whenever we exit the function - we may exit early if a test fails

    MegaApi* api = nullptr;
    MegaListener* listener;


    MegaListenerDeregisterer(MegaApi* a, SyncListener* l)
        : api(a), listener(l)
    {
        api->addListener(listener);
    }
    ~MegaListenerDeregisterer()
    {
        api->removeListener(listener);
    }
};


TEST_F(SdkTest, SyncResumptionAfterFetchNodes)
{
    LOG_info << "___TEST SyncResumptionAfterFetchNodes___";
    ASSERT_NO_FATAL_FAILURE(getAccountsForTest(2));

    // This test has several issues:
    // 1. Remote nodes may not be committed to the sctable database in time for fetchnodes which
    //    then fails adding syncs because the remotes are missing. For this reason we wait until
    //    we receive the EVENT_COMMIT_DB event after transferring the nodes.
    // 2. Syncs are deleted some time later leading to error messages (like local fingerprint mismatch)
    //    if we don't wait for long enough after we get called back. A sync only gets flagged but
    //    is deleted later.

    const std::string session = dumpSession();

    const fs::path basePath = "SyncResumptionAfterFetchNodes";
    const auto sync1Path = fs::current_path() / basePath / "sync1"; // stays active
    const auto sync2Path = fs::current_path() / basePath / "sync2"; // will be made inactive
    const auto sync3Path = fs::current_path() / basePath / "sync3"; // will be deleted
    const auto sync4Path = fs::current_path() / basePath / "sync4"; // stays active

    ASSERT_NO_FATAL_FAILURE(cleanUp(this->megaApi[0].get(), basePath));

    SyncListener syncListener0, syncListener1;
    MegaListenerDeregisterer mld1(megaApi[0].get(), &syncListener0), mld2(megaApi[1].get(), &syncListener1);

    fs::create_directories(sync1Path);
    fs::create_directories(sync2Path);
    fs::create_directories(sync3Path);
    fs::create_directories(sync4Path);

    resetlastEvent();

    // transfer the folder and its subfolders
    TransferTracker uploadListener(megaApi[0].get());
    megaApi[0]->startUpload(basePath.u8string().c_str(), megaApi[0]->getRootNode(), &uploadListener);
    ASSERT_EQ(API_OK, uploadListener.waitForResult());

    // loop until we get a commit to the sctable to ensure we cached the new remote nodes
    ASSERT_TRUE(WaitFor([&](){ return lastEventsContains(MegaEvent::EVENT_COMMIT_DB); }, 10000));

    auto megaNode = [this, &basePath](const std::string& p)
    {
        const auto path = "/" + basePath.u8string() + "/" + p;
        return std::unique_ptr<MegaNode>{megaApi[0]->getNodeByPath(path.c_str())};
    };

    auto syncFolder = [this, &megaNode](const fs::path& p) -> handle
    {
        RequestTracker syncTracker(megaApi[0].get());
        auto node = megaNode(p.filename().u8string());
        megaApi[0]->syncFolder(MegaSync::TYPE_TWOWAY, p.u8string().c_str(), nullptr, node ? node->getHandle() : INVALID_HANDLE, nullptr, &syncTracker);
        EXPECT_EQ(API_OK, syncTracker.waitForResult());

        return syncTracker.request->getParentHandle();
    };

    auto disableSyncByBackupId = [this](handle backupId)
    {
        RequestTracker syncTracker(megaApi[0].get());
        megaApi[0]->setSyncRunState(backupId, MegaSync::RUNSTATE_DISABLED, &syncTracker);
        ASSERT_EQ(API_OK, syncTracker.waitForResult());
    };

    auto resumeSyncByBackupId = [this](handle backupId)
    {
        RequestTracker syncTracker(megaApi[0].get());
        megaApi[0]->setSyncRunState(backupId, MegaSync::RUNSTATE_RUNNING, &syncTracker);
        ASSERT_EQ(API_OK, syncTracker.waitForResult());
    };

    auto removeSyncByBackupId = [this, &megaNode](handle backupId)
    {
        RequestTracker syncTracker(megaApi[0].get());
        megaApi[0]->removeSync(backupId, &syncTracker);
        ASSERT_EQ(API_OK, syncTracker.waitForResult());
    };

    auto checkSyncOK = [this, &megaNode](const fs::path& p)
    {
        auto node = megaNode(p.filename().u8string());
        //return std::unique_ptr<MegaSync>{megaApi[0]->getSyncByNode(node.get())} != nullptr; //disabled syncs are not OK but foundable

        LOG_verbose << "checkSyncOK " << p.filename().u8string() << " node found: " << bool(node);

        std::unique_ptr<MegaSync> sync{megaApi[0]->getSyncByNode(node.get())};

        LOG_verbose << "checkSyncOK " << p.filename().u8string() << " sync found: " << bool(sync);

        if (!sync) return false;

        LOG_verbose << "checkSyncOK " << p.filename().u8string() << " sync is: " << sync->getLocalFolder();


        LOG_verbose << "checkSyncOK " << p.filename().u8string() << " runState: " << sync->getRunState();

        return sync->getRunState() == MegaSync::RUNSTATE_RUNNING;

    };

    auto checkSyncDisabled = [this, &megaNode](const fs::path& p)
    {
        auto node = megaNode(p.filename().u8string());
        std::unique_ptr<MegaSync> sync{megaApi[0]->getSyncByNode(node.get())};
        if (!sync) return false;
        return sync->getRunState() == MegaSync::RUNSTATE_DISABLED;
    };


    auto reloginViaSession = [this, &session, &syncListener0]()
    {
        locallogout();  // only logs out 0
        syncListener0.clear();

        //loginBySessionId(0, session);
        auto tracker = asyncRequestFastLogin(0, session.c_str());
        ASSERT_EQ(API_OK, tracker->waitForResult()) << " Failed to establish a login/session for account " << 0;
    };

    LOG_verbose << " SyncResumptionAfterFetchNodes : syncying folders";

    handle backupId1 = syncFolder(sync1Path);  (void)backupId1;
    handle backupId2 = syncFolder(sync2Path);
    handle backupId3 = syncFolder(sync3Path);  (void)backupId3;
    handle backupId4 = syncFolder(sync4Path);  (void)backupId4;

    ASSERT_TRUE(checkSyncOK(sync1Path));
    ASSERT_TRUE(checkSyncOK(sync2Path));
    ASSERT_TRUE(checkSyncOK(sync3Path));
    ASSERT_TRUE(checkSyncOK(sync4Path));

    LOG_verbose << " SyncResumptionAfterFetchNodes : disabling sync 2";
    disableSyncByBackupId(backupId2);
    LOG_verbose << " SyncResumptionAfterFetchNodes : disabling sync 4";
    disableSyncByBackupId(backupId4);
    LOG_verbose << " SyncResumptionAfterFetchNodes : removing sync";
    removeSyncByBackupId(backupId3);

    // wait for the sync removals to actually take place
    std::this_thread::sleep_for(std::chrono::seconds{3});

    ASSERT_TRUE(checkSyncOK(sync1Path));
    ASSERT_TRUE(checkSyncDisabled(sync2Path));
    ASSERT_FALSE(checkSyncOK(sync3Path));
    ASSERT_TRUE(checkSyncDisabled(sync4Path));

    reloginViaSession();

    ASSERT_FALSE(checkSyncOK(sync1Path));
    ASSERT_FALSE(checkSyncOK(sync2Path));
    ASSERT_FALSE(checkSyncOK(sync3Path));
    ASSERT_FALSE(checkSyncOK(sync4Path));

    resetlastEvent();
    fetchnodes(0, maxTimeout); // auto-resumes two active syncs
    ASSERT_TRUE(WaitFor([&](){ return lastEventsContains(MegaEvent::EVENT_SYNCS_RESTORED); }, 10000));

    WaitMillisec(1000); // give them a chance to start on the sync thread

    ASSERT_TRUE(checkSyncOK(sync1Path));
    ASSERT_FALSE(checkSyncOK(sync2Path));
    ASSERT_TRUE(checkSyncDisabled(sync2Path));
    ASSERT_FALSE(checkSyncOK(sync3Path));
    ASSERT_FALSE(checkSyncOK(sync4Path));
    ASSERT_TRUE(checkSyncDisabled(sync4Path));

    // check if we can still resume manually
    LOG_verbose << " SyncResumptionAfterFetchNodes : resuming syncs";
    resumeSyncByBackupId(backupId2);
    resumeSyncByBackupId(backupId4);

    ASSERT_TRUE(checkSyncOK(sync1Path));
    ASSERT_TRUE(checkSyncOK(sync2Path));
    ASSERT_FALSE(checkSyncOK(sync3Path));
    ASSERT_TRUE(checkSyncOK(sync4Path));

    // check if resumeSync re-activated the sync
    reloginViaSession();

    ASSERT_FALSE(checkSyncOK(sync1Path));
    ASSERT_FALSE(checkSyncOK(sync2Path));
    ASSERT_FALSE(checkSyncOK(sync3Path));
    ASSERT_FALSE(checkSyncOK(sync4Path));

    fetchnodes(0, maxTimeout); // auto-resumes three active syncs

    WaitMillisec(1000); // give them a chance to start on the sync thread

    ASSERT_TRUE(checkSyncOK(sync1Path));
    ASSERT_TRUE(checkSyncOK(sync2Path));
    ASSERT_FALSE(checkSyncOK(sync3Path));
    ASSERT_TRUE(checkSyncOK(sync4Path));

    LOG_verbose << " SyncResumptionAfterFetchNodes : removing syncs";
    resumeSyncByBackupId(backupId1);
    resumeSyncByBackupId(backupId2);
    resumeSyncByBackupId(backupId4);

    // wait for the sync removals to actually take place
    std::this_thread::sleep_for(std::chrono::seconds{5});

    ASSERT_FALSE(syncListener0.hasAnyErrors());
    ASSERT_FALSE(syncListener1.hasAnyErrors());

    ASSERT_NO_FATAL_FAILURE(cleanUp(this->megaApi[0].get(), basePath));
}

/**
 * @brief TEST_F SyncRemoteNode
 *
 * Testing remote node rename, move and remove.
 */
TEST_F(SdkTest, SyncRemoteNode)
{

    // What we are going to test here:
    // - rename remote -> Sync Fail
    // - move remote -> Sync fail
    // - remove remote -> Sync fail
    // - remove a failing sync

    LOG_info << "___TEST SyncRemoteNode___";
    ASSERT_NO_FATAL_FAILURE(getAccountsForTest(1));

    fs::path basePath = "SyncRemoteNode";
    const auto localPath = fs::current_path() / basePath;

    ASSERT_NO_FATAL_FAILURE(cleanUp(this->megaApi[0].get(), basePath));

    // Create local directory and file.
    fs::create_directories(localPath);
    createFile((localPath / "fileTest1").u8string(), false);

    LOG_verbose << "SyncRemoteNode :  Creating remote folder";
    std::unique_ptr<MegaNode> remoteRootNode(megaApi[0]->getRootNode());
    ASSERT_NE(remoteRootNode.get(), nullptr);
    auto nh = createFolder(0, basePath.u8string().c_str(), remoteRootNode.get());
    ASSERT_NE(nh, UNDEF) << "Error creating remote basePath";
    std::unique_ptr<MegaNode> remoteBaseNode(megaApi[0]->getNodeByHandle(nh));
    ASSERT_NE(remoteBaseNode.get(), nullptr);

    LOG_verbose << "SyncRemoteNode :  Enabling sync";
    ASSERT_EQ(API_OK, synchronousSyncFolder(0, nullptr, MegaSync::TYPE_TWOWAY, localPath.u8string().c_str(), nullptr, remoteBaseNode->getHandle(), nullptr)) << "API Error adding a new sync";
    std::unique_ptr<MegaSync> sync = waitForSyncState(megaApi[0].get(), remoteBaseNode.get(), MegaSync::RUNSTATE_RUNNING, MegaSync::NO_SYNC_ERROR);
    ASSERT_TRUE(sync && sync->getRunState() == MegaSync::RUNSTATE_RUNNING);
    handle backupId = sync->getBackupId();

    {
        TestingWithLogErrorAllowanceGuard g;

        // Rename remote folder --> Sync fail
        LOG_verbose << "SyncRemoteNode :  Rename remote node with sync active.";
        std::string basePathRenamed = "SyncRemoteNodeRenamed";
        ASSERT_EQ(API_OK, doRenameNode(0, remoteBaseNode.get(), basePathRenamed.c_str()));
        sync = waitForSyncState(megaApi[0].get(), backupId, MegaSync::RUNSTATE_SUSPENDED, MegaSync::REMOTE_PATH_HAS_CHANGED);
        ASSERT_TRUE(sync && sync->getRunState() == MegaSync::RUNSTATE_SUSPENDED);
        ASSERT_EQ(MegaSync::REMOTE_PATH_HAS_CHANGED, sync->getError());

        LOG_verbose << "SyncRemoteNode :  Restoring remote folder name.";
        ASSERT_EQ(API_OK, doRenameNode(0, remoteBaseNode.get(), basePath.u8string().c_str()));

        //WaitMillisec(1000);

        //ASSERT_NE(remoteBaseNode.get(), nullptr);
        //sync = waitForSyncState(megaApi[0].get(), backupId, MegaSync::RUNSTATE_SUSPENDED, MegaSync::REMOTE_PATH_HAS_CHANGED);
        //ASSERT_TRUE(sync && sync->getRunState() == MegaSync::RUNSTATE_SUSPENDED);
        //ASSERT_EQ(MegaSync::REMOTE_PATH_HAS_CHANGED, sync->getError());
    }

    // put the name back so the sync can run again
   //ASSERT_EQ(API_OK, doRenameNode(0, remoteBaseNode.get(), basePath.u8string().c_str()));

    LOG_verbose << "SyncRemoteNode :  Enabling sync again.";
    ASSERT_EQ(API_OK, synchronousSetSyncRunState(0, backupId, MegaSync::RUNSTATE_RUNNING)) << "API Error enabling the sync";

    WaitMillisec(1000);

    sync = waitForSyncState(megaApi[0].get(), remoteBaseNode.get(), MegaSync::RUNSTATE_RUNNING, MegaSync::NO_SYNC_ERROR);
    ASSERT_TRUE(sync && sync->getRunState() == MegaSync::RUNSTATE_RUNNING);
    ASSERT_EQ(MegaSync::NO_SYNC_ERROR, sync->getError());

    // Move remote folder --> Sync fail

    LOG_verbose << "SyncRemoteNode :  Creating secondary folder";
    std::string movedBasePath = basePath.u8string() + "Moved";
    nh = createFolder(0, movedBasePath.c_str(), remoteRootNode.get());
    ASSERT_NE(nh, UNDEF) << "Error creating remote movedBasePath";
    std::unique_ptr<MegaNode> remoteMoveNodeParent(megaApi[0]->getNodeByHandle(nh));
    ASSERT_NE(remoteMoveNodeParent.get(), nullptr);

    {
        TestingWithLogErrorAllowanceGuard g;
        LOG_verbose << "SyncRemoteNode :  Move remote node with sync active to the secondary folder.";
        ASSERT_EQ(API_OK, doMoveNode(0, nullptr, remoteBaseNode.get(), remoteMoveNodeParent.get()));
        sync = waitForSyncState(megaApi[0].get(), backupId, MegaSync::RUNSTATE_SUSPENDED, MegaSync::REMOTE_PATH_HAS_CHANGED);
        ASSERT_TRUE(sync && sync->getRunState() == MegaSync::RUNSTATE_SUSPENDED);
        ASSERT_EQ(MegaSync::REMOTE_PATH_HAS_CHANGED, sync->getError());

        LOG_verbose << "SyncRemoteNode :  Moving back the remote node.";
        ASSERT_EQ(API_OK, doMoveNode(0, nullptr, remoteBaseNode.get(), remoteRootNode.get()));

        WaitMillisec(1000);

        ASSERT_NE(remoteBaseNode.get(), nullptr);
        sync = waitForSyncState(megaApi[0].get(), backupId, MegaSync::RUNSTATE_SUSPENDED, MegaSync::REMOTE_PATH_HAS_CHANGED);
        ASSERT_TRUE(sync && sync->getRunState() == MegaSync::RUNSTATE_SUSPENDED);
        ASSERT_EQ(MegaSync::REMOTE_PATH_HAS_CHANGED, sync->getError());
    }


    LOG_verbose << "SyncRemoteNode :  Enabling sync again.";
    ASSERT_EQ(API_OK, synchronousSetSyncRunState(0, backupId, MegaSync::RUNSTATE_RUNNING)) << "API Error enabling the sync";

    WaitMillisec(1000);

    sync = waitForSyncState(megaApi[0].get(), remoteBaseNode.get(), MegaSync::RUNSTATE_RUNNING, MegaSync::NO_SYNC_ERROR);
    ASSERT_TRUE(sync && sync->getRunState() == MegaSync::RUNSTATE_RUNNING);
    ASSERT_EQ(MegaSync::NO_SYNC_ERROR, sync->getError());


    // Rename remote folder --> Sync fail
    {
        TestingWithLogErrorAllowanceGuard g;
        LOG_verbose << "SyncRemoteNode :  Rename remote node.";
        std::string renamedBasePath = basePath.u8string() + "Renamed";
        ASSERT_EQ(API_OK, doRenameNode(0, remoteBaseNode.get(), renamedBasePath.c_str()));
        sync = waitForSyncState(megaApi[0].get(), backupId, MegaSync::RUNSTATE_SUSPENDED, MegaSync::REMOTE_PATH_HAS_CHANGED);
        ASSERT_TRUE(sync && sync->getRunState() == MegaSync::RUNSTATE_SUSPENDED);
        ASSERT_EQ(MegaSync::REMOTE_PATH_HAS_CHANGED, sync->getError());

        LOG_verbose << "SyncRemoteNode :  Renaming back the remote node.";
        ASSERT_EQ(API_OK, doRenameNode(0, remoteBaseNode.get(), basePath.u8string().c_str()));

        WaitMillisec(1000);

        ASSERT_NE(remoteBaseNode.get(), nullptr);
        sync = waitForSyncState(megaApi[0].get(), backupId, MegaSync::RUNSTATE_SUSPENDED, MegaSync::REMOTE_PATH_HAS_CHANGED);
        ASSERT_TRUE(sync && sync->getRunState() == MegaSync::RUNSTATE_SUSPENDED);

        unique_ptr<char[]> pathFromNode{ megaApi[0]->getNodePath(remoteBaseNode.get()) };
        string actualPath{ pathFromNode.get() };
        string pathFromSync(sync->getLastKnownMegaFolder());
        ASSERT_EQ(actualPath, pathFromSync) << "Wrong updated path";

        ASSERT_EQ(MegaSync::REMOTE_PATH_HAS_CHANGED, sync->getError()); //the error stays until re-enabled
    }

    LOG_verbose << "SyncRemoteNode :  Enabling sync again.";
    ASSERT_EQ(API_OK, synchronousSetSyncRunState(0, backupId, MegaSync::RUNSTATE_RUNNING)) << "API Error enabling the sync";
    sync = waitForSyncState(megaApi[0].get(), remoteBaseNode.get(), MegaSync::RUNSTATE_RUNNING, MegaSync::NO_SYNC_ERROR);
    ASSERT_TRUE(sync && sync->getRunState() == MegaSync::RUNSTATE_RUNNING);
    ASSERT_EQ(MegaSync::NO_SYNC_ERROR, sync->getError());


    {
        TestingWithLogErrorAllowanceGuard g;
        // Remove remote folder --> Sync fail
        LOG_verbose << "SyncRemoteNode :  Removing remote node with sync active.";
        ASSERT_EQ(API_OK, doDeleteNode(0, remoteBaseNode.get()));                                //  <--- remote node deleted!!
        sync = waitForSyncState(megaApi[0].get(), backupId, MegaSync::RUNSTATE_SUSPENDED, MegaSync::REMOTE_NODE_NOT_FOUND);
        ASSERT_TRUE(sync && sync->getRunState() == MegaSync::RUNSTATE_SUSPENDED);
        ASSERT_EQ(MegaSync::REMOTE_NODE_NOT_FOUND, sync->getError());

        LOG_verbose << "SyncRemoteNode :  Recreating remote folder.";
        nh = createFolder(0, basePath.u8string().c_str(), remoteRootNode.get());

        WaitMillisec(1000);

        ASSERT_NE(nh, UNDEF) << "Error creating remote basePath";
        remoteBaseNode.reset(megaApi[0]->getNodeByHandle(nh));
        ASSERT_NE(remoteBaseNode.get(), nullptr);
        sync = waitForSyncState(megaApi[0].get(), backupId, MegaSync::RUNSTATE_SUSPENDED, MegaSync::REMOTE_NODE_NOT_FOUND);
        ASSERT_TRUE(sync && sync->getRunState() == MegaSync::RUNSTATE_SUSPENDED);
        ASSERT_EQ(MegaSync::REMOTE_NODE_NOT_FOUND, sync->getError());
    }

    {
        TestingWithLogErrorAllowanceGuard g;
        LOG_verbose << "SyncRemoteNode :  Enabling sync again.";
        ASSERT_EQ(API_ENOENT, synchronousSetSyncRunState(0, backupId, MegaSync::RUNSTATE_RUNNING)) << "API Error enabling the sync";  //  <--- remote node has been deleted, we should not be able to resume!!
    }
    //sync = waitForSyncState(megaApi[0].get(), remoteBaseNode.get(), true, true, MegaSync::NO_SYNC_ERROR);
    //ASSERT_TRUE(sync && sync->isActive());
    //ASSERT_EQ(MegaSync::NO_SYNC_ERROR, sync->getError());

    //{
    //    TestingWithLogErrorAllowanceGuard g;

    //    // Check if a locallogout keeps the sync configuration if the remote is removed.
    //    LOG_verbose << "SyncRemoteNode :  Removing remote node with sync active.";
    //    ASSERT_EQ(API_OK, doDeleteNode(0, remoteBaseNode.get())) << "Error deleting remote basePath";;
    //    sync = waitForSyncState(megaApi[0].get(), tagID, MegaSync::SYNC_FAILED);
    //    ASSERT_TRUE(sync && sync->getState() == MegaSync::SYNC_FAILED);
    //    ASSERT_EQ(MegaSync::REMOTE_NODE_NOT_FOUND, sync->getError());
    //}

    std::string session = dumpSession();
    ASSERT_NO_FATAL_FAILURE(locallogout());
    //loginBySessionId(0, session);

    resetlastEvent();

    auto tracker = asyncRequestFastLogin(0, session.c_str());
    ASSERT_EQ(API_OK, tracker->waitForResult()) << " Failed to establish a login/session for account " << 0;
    ASSERT_NO_FATAL_FAILURE(fetchnodes(0));

    // since the node was deleted, path is irrelevant
    //sync.reset(megaApi[0]->getSyncByBackupId(tagID));
    //ASSERT_EQ(string(sync->getLastKnownMegaFolder()), ("/" / basePath).u8string());

    // wait for the event that says all syncs (if any) have been reloaded
    ASSERT_TRUE(WaitFor([&](){ return lastEventsContains(MegaEvent::EVENT_SYNCS_RESTORED); }, 10000));

    // Remove a failing sync.
    LOG_verbose << "SyncRemoteNode :  Remove failed sync";
    ASSERT_EQ(API_OK, synchronousRemoveSync(0, sync->getBackupId())) << "API Error removing the sync";
    sync.reset(megaApi[0]->getSyncByBackupId(backupId));
    ASSERT_EQ(nullptr, sync.get());

    // Wait for sync to be effectively removed.
    std::this_thread::sleep_for(std::chrono::seconds{5});

    ASSERT_NO_FATAL_FAILURE(cleanUp(this->megaApi[0].get(), basePath));
}

/**
 * @brief TEST_F SyncPersistence
 *
 * Testing configured syncs persitence
 */
TEST_F(SdkTest, SyncPersistence)
{
    // What we are going to test here:
    // - locallogut -> Syncs kept
    // - logout with setKeepSyncsAfterLogout(true) -> Syncs kept
    // - logout -> Syncs removed

    LOG_info << "___TEST SyncPersistence___";
    ASSERT_NO_FATAL_FAILURE(getAccountsForTest(1));

    // Make sure session ID is invalidated.
    gSessionIDs[0] = "invalid";

    fs::path basePath = "SyncPersistence";
    const auto localPath = fs::current_path() / basePath;

    ASSERT_NO_FATAL_FAILURE(cleanUp(this->megaApi[0].get(), basePath));

    // Create local directory and file.
    fs::create_directories(localPath);
    createFile((localPath / "fileTest1").u8string(), false);

    LOG_verbose << "SyncPersistence :  Creating remote folder";
    std::unique_ptr<MegaNode> remoteRootNode(megaApi[0]->getRootNode());
    ASSERT_NE(remoteRootNode.get(), nullptr);

    resetlastEvent();

    auto nh = createFolder(0, basePath.u8string().c_str(), remoteRootNode.get());
    ASSERT_NE(nh, UNDEF) << "Error creating remote basePath";
    std::unique_ptr<MegaNode> remoteBaseNode(megaApi[0]->getNodeByHandle(nh));
    ASSERT_NE(remoteBaseNode.get(), nullptr);

    // make sure there are no outstanding cs requests in case
    // "Postponing DB commit until cs requests finish"
    // means our Sync's cloud Node is not in the db
    ASSERT_TRUE(WaitFor([&](){ return lastEventsContains(MegaEvent::EVENT_COMMIT_DB); }, 10000));


    LOG_verbose << "SyncPersistence :  Enabling sync";
    ASSERT_EQ(API_OK, synchronousSyncFolder(0, nullptr, MegaSync::TYPE_TWOWAY, localPath.u8string().c_str(), nullptr, remoteBaseNode->getHandle(), nullptr)) << "API Error adding a new sync";
    std::unique_ptr<MegaSync> sync = waitForSyncState(megaApi[0].get(), remoteBaseNode.get(), MegaSync::RUNSTATE_RUNNING, MegaSync::NO_SYNC_ERROR);
    ASSERT_TRUE(sync && sync->getRunState() == MegaSync::RUNSTATE_RUNNING);
    handle backupId = sync->getBackupId();
    std::string remoteFolder(sync->getLastKnownMegaFolder());

    // Check if a locallogout keeps the sync configured.
    std::string session = dumpSession();
    ASSERT_NO_FATAL_FAILURE(locallogout());
    auto trackerFastLogin = asyncRequestFastLogin(0, session.c_str());
    ASSERT_EQ(API_OK, trackerFastLogin->waitForResult()) << " Failed to establish a login/session for account " << 0;

    resetlastEvent();
    ASSERT_NO_FATAL_FAILURE(fetchnodes(0));

    // wait for the event that says all syncs (if any) have been reloaded
    ASSERT_TRUE(WaitFor([&](){ return lastEventsContains(MegaEvent::EVENT_SYNCS_RESTORED); }, 10000));

    sync = waitForSyncState(megaApi[0].get(), backupId, MegaSync::RUNSTATE_RUNNING, MegaSync::NO_SYNC_ERROR);
    ASSERT_TRUE(sync && sync->getRunState() == MegaSync::RUNSTATE_RUNNING);
    ASSERT_EQ(remoteFolder, string(sync->getLastKnownMegaFolder()));

    // Check if a logout with keepSyncsAfterLogout keeps the sync configured.
    ASSERT_NO_FATAL_FAILURE(logout(0, true, maxTimeout));
    gSessionIDs[0] = "invalid";
    auto trackerLogin = asyncRequestLogin(0, mApi[0].email.c_str(), mApi[0].pwd.c_str());
    ASSERT_EQ(API_OK, trackerLogin->waitForResult()) << " Failed to establish a login/session for account " << 0;
    ASSERT_NO_FATAL_FAILURE(fetchnodes(0));
    sync = waitForSyncState(megaApi[0].get(), backupId, MegaSync::RUNSTATE_DISABLED, MegaSync::LOGGED_OUT);
    ASSERT_TRUE(sync && sync->getRunState() == MegaSync::RUNSTATE_DISABLED);
    ASSERT_EQ(remoteFolder, string(sync->getLastKnownMegaFolder()));

    // Check if a logout without keepSyncsAfterLogout doesn't keep the sync configured.
    ASSERT_NO_FATAL_FAILURE(logout(0, false, maxTimeout));
    gSessionIDs[0] = "invalid";
    trackerLogin = asyncRequestLogin(0, mApi[0].email.c_str(), mApi[0].pwd.c_str());
    ASSERT_EQ(API_OK, trackerLogin->waitForResult()) << " Failed to establish a login/session for account " << 0;
    ASSERT_NO_FATAL_FAILURE(fetchnodes(0));
    sync.reset(megaApi[0]->getSyncByBackupId(backupId));
    ASSERT_EQ(sync, nullptr);

    ASSERT_NO_FATAL_FAILURE(cleanUp(this->megaApi[0].get(), basePath));
}

/**
 * @brief TEST_F SyncPaths
 *
 * Testing non ascii paths and symlinks
 */

 // TODO: re-enable this when symlinks are figured out in sync rework.  At the moment, fails with scan folder fsid not recognized, and crashes.

TEST_F(SdkTest, DISABLED_SyncPaths)
{
    // What we are going to test here:
    // - Check paths with non ascii chars and check that sync works.
    // - (No WIN32) Add a sync with non canonical path and check that it works,
    //   that symlinks are not followed and that sync path collision with
    //   symlinks involved works.

    LOG_info << "___TEST SyncPaths___";
    ASSERT_NO_FATAL_FAILURE(getAccountsForTest(1));

    string basePathStr = "SyncPaths-синхронизация";
    string fileNameStr = "fileTest1-файл";

    fs::path basePath = fs::u8path(basePathStr.c_str());
    const auto localPath = fs::current_path() / basePath;
    fs::path filePath = localPath / fs::u8path(fileNameStr.c_str());
    fs::path fileDownloadPath = fs::current_path() / fs::u8path(fileNameStr.c_str());

    ASSERT_NO_FATAL_FAILURE(cleanUp(this->megaApi[0].get(), basePath));
#ifndef WIN32
    ASSERT_NO_FATAL_FAILURE(cleanUp(this->megaApi[0].get(), "symlink_1A"));
#endif
    deleteFile(fileDownloadPath.u8string());

    // Create local directories
    fs::create_directory(localPath);
#ifndef WIN32
    fs::create_directory(localPath / "level_1A");
    fs::create_directory_symlink(localPath / "level_1A", localPath / "symlink_1A");
    fs::create_directory_symlink(localPath / "level_1A", fs::current_path() / "symlink_1A");
#endif

    LOG_verbose << "SyncPaths :  Creating remote folder";
    std::unique_ptr<MegaNode> remoteRootNode(megaApi[0]->getRootNode());
    ASSERT_NE(remoteRootNode.get(), nullptr);
    auto nh = createFolder(0, basePath.u8string().c_str(), remoteRootNode.get());
    ASSERT_NE(nh, UNDEF) << "Error creating remote basePath";
    std::unique_ptr<MegaNode> remoteBaseNode(megaApi[0]->getNodeByHandle(nh));
    ASSERT_NE(remoteBaseNode.get(), nullptr);

    LOG_verbose << "SyncPersistence :  Creating sync";
    ASSERT_EQ(API_OK, synchronousSyncFolder(0, nullptr, MegaSync::TYPE_TWOWAY, localPath.u8string().c_str(), nullptr, remoteBaseNode->getHandle(), nullptr)) << "API Error adding a new sync";
    std::unique_ptr<MegaSync> sync = waitForSyncState(megaApi[0].get(), remoteBaseNode.get(), MegaSync::RUNSTATE_RUNNING, MegaSync::NO_SYNC_ERROR);
    ASSERT_TRUE(sync && sync->getRunState() == MegaSync::RUNSTATE_RUNNING);

    LOG_verbose << "SyncPersistence :  Adding a file and checking if it is synced: " << filePath.u8string();
    createFile(filePath.u8string(), false);
    std::unique_ptr<MegaNode> remoteNode;
    WaitFor([this, &remoteNode, &remoteBaseNode, fileNameStr]() -> bool
    {
        remoteNode.reset(megaApi[0]->getNodeByPath(("/" + string(remoteBaseNode->getName()) + "/" + fileNameStr).c_str()));
        return (remoteNode.get() != nullptr);
    },50*1000);
    ASSERT_NE(remoteNode.get(), nullptr);
    ASSERT_EQ(API_OK,synchronousStartDownload(0, remoteNode.get(), fileDownloadPath.u8string().c_str()));
    ASSERT_TRUE(fileexists(fileDownloadPath.u8string()));
    deleteFile(fileDownloadPath.u8string());

#if !defined(WIN32) && !defined(__APPLE__)
    LOG_verbose << "SyncPersistence :  Check that symlinks are not synced.";
    std::unique_ptr<MegaNode> remoteNodeSym(megaApi[0]->getNodeByPath(("/" + string(remoteBaseNode->getName()) + "/symlink_1A").c_str()));
    ASSERT_EQ(remoteNodeSym.get(), nullptr);

    {
        TestingWithLogErrorAllowanceGuard g;

        LOG_verbose << "SyncPersistence :  Check that symlinks are considered when creating a sync.";
        nh = createFolder(0, "symlink_1A", remoteRootNode.get());
        ASSERT_NE(nh, UNDEF) << "Error creating remote basePath";
        remoteNodeSym.reset(megaApi[0]->getNodeByHandle(nh));
        ASSERT_NE(remoteNodeSym.get(), nullptr);
        ASSERT_EQ(API_EARGS, synchronousSyncFolder(0, nullptr, MegaSync::TYPE_TWOWAY, (fs::current_path() / "symlink_1A").u8string().c_str(), nullptr, remoteNodeSym->getHandle(), nullptr)) << "API Error adding a new sync";
        ASSERT_EQ(MegaSync::LOCAL_PATH_SYNC_COLLISION, mApi[0].lastSyncError);
    }
    // Disable the first one, create again the one with the symlink, check that it is working and check if the first fails when enabled.
    auto tagID = sync->getBackupId();
    ASSERT_EQ(API_OK, synchronousSetSyncRunState(0, tagID, MegaSync::RUNSTATE_DISABLED)) << "API Error disabling sync";
    sync = waitForSyncState(megaApi[0].get(), tagID, MegaSync::RUNSTATE_DISABLED, MegaSync::NO_SYNC_ERROR);
    ASSERT_TRUE(sync && sync->getRunState() == MegaSync::RUNSTATE_DISABLED);

    ASSERT_EQ(API_OK, synchronousSyncFolder(0, nullptr, MegaSync::TYPE_TWOWAY, (fs::current_path() / "symlink_1A").u8string().c_str(), nullptr, remoteNodeSym->getHandle(), nullptr)) << "API Error adding a new sync";
    std::unique_ptr<MegaSync> syncSym = waitForSyncState(megaApi[0].get(), remoteNodeSym.get(), MegaSync::RUNSTATE_RUNNING, MegaSync::NO_SYNC_ERROR);
    ASSERT_TRUE(syncSym && syncSym->getRunState() == MegaSync::RUNSTATE_RUNNING);

    LOG_verbose << "SyncPersistence :  Adding a file and checking if it is synced,";
    createFile((localPath / "level_1A" / fs::u8path(fileNameStr.c_str())).u8string(), false);
    WaitFor([this, &remoteNode, &remoteNodeSym, fileNameStr]() -> bool
    {
        remoteNode.reset(megaApi[0]->getNodeByPath(("/" + string(remoteNodeSym->getName()) + "/" + fileNameStr).c_str()));
        return (remoteNode.get() != nullptr);
    },50*1000);
    ASSERT_NE(remoteNode.get(), nullptr);
    ASSERT_EQ(API_OK,synchronousStartDownload(0,remoteNode.get(),fileDownloadPath.u8string().c_str()));
    ASSERT_TRUE(fileexists(fileDownloadPath.u8string()));
    deleteFile(fileDownloadPath.u8string());

    {
        TestingWithLogErrorAllowanceGuard g;

        ASSERT_EQ(API_EARGS, synchronousSetSyncRunState(0, tagID, MegaSync::RUNSTATE_RUNNING)) << "API Error enabling a sync";
        ASSERT_EQ(MegaSync::LOCAL_PATH_SYNC_COLLISION, mApi[0].lastSyncError);
    }

    ASSERT_NO_FATAL_FAILURE(cleanUp(this->megaApi[0].get(), "symlink_1A"));
#endif

    ASSERT_NO_FATAL_FAILURE(cleanUp(this->megaApi[0].get(), basePath));
}

/**
 * @brief TEST_F SyncOQTransitions
 *
 * Testing OQ Transitions
 */
TEST_F(SdkTest, SyncOQTransitions)
{

    // What we are going to test here:
    // - Online transitions: Sync is disabled when in OQ and enabled after OQ
    // - Offline transitions: Sync is disabled when in OQ and enabled after OQ
    // - Enabling a sync temporarily disabled.

    LOG_info << "___TEST SyncOQTransitions___";
    ASSERT_NO_FATAL_FAILURE(getAccountsForTest(2));

    string fileNameStr = "fileTest";

    fs::path basePath = "SyncOQTransitions";
    fs::path fillPath = "OQFolder";

    const auto localPath = fs::current_path() / basePath;
    fs::path filePath = localPath / fs::u8path(fileNameStr.c_str());

    ASSERT_NO_FATAL_FAILURE(cleanUp(this->megaApi[0].get(), basePath));
    ASSERT_NO_FATAL_FAILURE(cleanUp(this->megaApi[0].get(), fillPath));

    // Create local directory
    fs::create_directories(localPath);

    LOG_verbose << "SyncOQTransitions :  Creating remote folder";
    std::unique_ptr<MegaNode> remoteRootNode(megaApi[0]->getRootNode());
    ASSERT_NE(remoteRootNode.get(), nullptr);
    auto nh = createFolder(0, basePath.u8string().c_str(), remoteRootNode.get());
    ASSERT_NE(nh, UNDEF) << "Error creating remote basePath";
    std::unique_ptr<MegaNode> remoteBaseNode(megaApi[0]->getNodeByHandle(nh));
    ASSERT_NE(remoteBaseNode.get(), nullptr);
    nh = createFolder(0, fillPath.u8string().c_str(), remoteRootNode.get());
    ASSERT_NE(nh, UNDEF) << "Error creating remote fillPath";
    std::unique_ptr<MegaNode> remoteFillNode(megaApi[0]->getNodeByHandle(nh));
    ASSERT_NE(remoteFillNode.get(), nullptr);

    LOG_verbose << "SyncOQTransitions :  Creating sync";
    ASSERT_EQ(API_OK, synchronousSyncFolder(0, nullptr, MegaSync::TYPE_TWOWAY, localPath.u8string().c_str(), nullptr, remoteBaseNode->getHandle(), nullptr)) << "API Error adding a new sync";
    std::unique_ptr<MegaSync> sync = waitForSyncState(megaApi[0].get(), remoteBaseNode.get(), MegaSync::RUNSTATE_RUNNING, MegaSync::NO_SYNC_ERROR);
    ASSERT_TRUE(sync && sync->getRunState() == MegaSync::RUNSTATE_RUNNING);
    handle backupId = sync->getBackupId();

    LOG_verbose << "SyncOQTransitions :  Filling up storage space";
    auto importHandle = importPublicLink(0, MegaClient::MEGAURL+"/file/D4AGlbqY#Ak-OW4MP7lhnQxP9nzBU1bOP45xr_7sXnIz8YYqOBUg", remoteFillNode.get());
    std::unique_ptr<MegaNode> remote1GBFile(megaApi[0]->getNodeByHandle(importHandle));

    ASSERT_NO_FATAL_FAILURE(synchronousGetSpecificAccountDetails(0, true, false, false)); // Get account size.
    ASSERT_NE(mApi[0].accountDetails, nullptr);
    int filesNeeded = int(mApi[0].accountDetails->getStorageMax() / remote1GBFile->getSize());

    for (int i=1; i < filesNeeded; i++)
    {
        ASSERT_EQ(API_OK, doCopyNode(0, nullptr, remote1GBFile.get(), remoteFillNode.get(), (remote1GBFile->getName() + to_string(i)).c_str()));
    }
    std::unique_ptr<MegaNode> last1GBFileNode(megaApi[0]->getChildNode(remoteFillNode.get(), (remote1GBFile->getName() + to_string(filesNeeded-1)).c_str()));

    {
        TestingWithLogErrorAllowanceGuard g;

        LOG_verbose << "SyncOQTransitions :  Check that Sync is disabled due to OQ.";
        ASSERT_NO_FATAL_FAILURE(synchronousGetSpecificAccountDetails(0, true, false, false)); // Needed to ensure we know we are in OQ
        sync = waitForSyncState(megaApi[0].get(), backupId, MegaSync::RUNSTATE_SUSPENDED, MegaSync::STORAGE_OVERQUOTA);
        ASSERT_TRUE(sync && sync->getRunState() == MegaSync::RUNSTATE_SUSPENDED);
        ASSERT_EQ(MegaSync::STORAGE_OVERQUOTA, sync->getError());

        LOG_verbose << "SyncOQTransitions :  Check that Sync could not be enabled while disabled due to OQ.";
        ASSERT_EQ(API_EFAILED, synchronousSetSyncRunState(0, backupId, MegaSync::RUNSTATE_RUNNING))  << "API Error enabling a sync";
        sync = waitForSyncState(megaApi[0].get(), backupId, MegaSync::RUNSTATE_SUSPENDED, MegaSync::STORAGE_OVERQUOTA);  // fresh snapshot of sync state
        ASSERT_TRUE(sync && sync->getRunState() == MegaSync::RUNSTATE_SUSPENDED);
        ASSERT_EQ(MegaSync::STORAGE_OVERQUOTA, sync->getError());
    }

    LOG_verbose << "SyncOQTransitions :  Free up space and check that Sync is not active again.";
    ASSERT_EQ(API_OK, synchronousRemove(0, last1GBFileNode.get()));
    ASSERT_NO_FATAL_FAILURE(synchronousGetSpecificAccountDetails(0, true, false, false)); // Needed to ensure we know we are not in OQ
    sync = waitForSyncState(megaApi[0].get(), backupId, MegaSync::RUNSTATE_SUSPENDED, MegaSync::STORAGE_OVERQUOTA);  // of course the error stays as OverQuota.  Sync still not re-enabled.
    ASSERT_TRUE(sync && sync->getRunState() == MegaSync::RUNSTATE_SUSPENDED);

    LOG_verbose << "SyncOQTransitions :  Share big files folder with another account.";

    ASSERT_EQ(API_OK, synchronousInviteContact(0, mApi[1].email.c_str(), "SdkTestShareKeys contact request A to B", MegaContactRequest::INVITE_ACTION_ADD));
    ASSERT_TRUE(WaitFor([this]()
    {
        return unique_ptr<MegaContactRequestList>(megaApi[1]->getIncomingContactRequests())->size() == 1;
    }, 60*1000));
    ASSERT_NO_FATAL_FAILURE(getContactRequest(1, false));
    ASSERT_EQ(API_OK, synchronousReplyContactRequest(1, mApi[1].cr.get(), MegaContactRequest::REPLY_ACTION_ACCEPT));
    ASSERT_EQ(API_OK, synchronousShare(0, remoteFillNode.get(), mApi[1].email.c_str(), MegaShare::ACCESS_FULL)) << "Folder sharing failed";
    ASSERT_TRUE(WaitFor([this]()
    {
        return unique_ptr<MegaShareList>(megaApi[1]->getInSharesList())->size() == 1;
    }, 60*1000));

    unique_ptr<MegaNodeList> nodeList(megaApi[1]->getInShares(megaApi[1]->getContact(mApi[0].email.c_str())));
    ASSERT_EQ(nodeList->size(), 1);
    MegaNode* inshareNode = nodeList->get(0);

    LOG_verbose << "SyncOQTransitions :  Check for transition to OQ while offline.";
    std::string session = dumpSession();
    ASSERT_NO_FATAL_FAILURE(locallogout());

    std::unique_ptr<MegaNode> remote1GBFile2nd(megaApi[1]->getChildNode(inshareNode, remote1GBFile->getName()));
    ASSERT_EQ(API_OK, doCopyNode(1, nullptr, remote1GBFile2nd.get(), inshareNode, (remote1GBFile2nd->getName() + to_string(filesNeeded-1)).c_str()));

    {
        TestingWithLogErrorAllowanceGuard g;

        ASSERT_NO_FATAL_FAILURE(resumeSession(session.c_str()));   // sync not actually resumed here though (though it would be if it was still enabled)
        ASSERT_NO_FATAL_FAILURE(fetchnodes(0));
        ASSERT_NO_FATAL_FAILURE(synchronousGetSpecificAccountDetails(0, true, false, false)); // Needed to ensure we know we are in OQ
        sync = waitForSyncState(megaApi[0].get(), backupId, MegaSync::RUNSTATE_SUSPENDED, MegaSync::STORAGE_OVERQUOTA);
        ASSERT_TRUE(sync && sync->getRunState() == MegaSync::RUNSTATE_SUSPENDED);
        ASSERT_EQ(MegaSync::STORAGE_OVERQUOTA, sync->getError());
    }

    LOG_verbose << "SyncOQTransitions :  Check for transition from OQ while offline.";
    ASSERT_NO_FATAL_FAILURE(locallogout());

    std::unique_ptr<MegaNode> toRemoveNode(megaApi[1]->getChildNode(inshareNode, (remote1GBFile->getName() + to_string(filesNeeded-1)).c_str()));
    ASSERT_EQ(API_OK, synchronousRemove(1, toRemoveNode.get()));

    ASSERT_NO_FATAL_FAILURE(resumeSession(session.c_str()));
    ASSERT_NO_FATAL_FAILURE(fetchnodes(0));
    ASSERT_NO_FATAL_FAILURE(synchronousGetSpecificAccountDetails(0, true, false, false)); // Needed to ensure we know we are no longer in OQ
    sync = waitForSyncState(megaApi[0].get(), backupId, MegaSync::RUNSTATE_SUSPENDED, MegaSync::STORAGE_OVERQUOTA);
    ASSERT_TRUE(sync && sync->getRunState() == MegaSync::RUNSTATE_SUSPENDED);

    ASSERT_NO_FATAL_FAILURE(cleanUp(this->megaApi[0].get(), basePath));
    ASSERT_NO_FATAL_FAILURE(cleanUp(this->megaApi[0].get(), fillPath));
}

/**
 * @brief TEST_F StressTestSDKInstancesOverWritableFolders
 *
 * Testing multiple SDK instances working in parallel
 */

// dgw: This test will consistently fail on Linux unless we raise the
//      maximum number of open file descriptors.
//
//      This is necessary as a great many PosixWaiters are created for each
//      API object. Each waiter requires us to create a pipe pair.
//
//      As such, we quickly exhaust the default limit on descriptors.
//
//      If we raise the limit, the test will run but will still encounter
//      other limits, say memory exhaustion.
TEST_F(SdkTest, DISABLED_StressTestSDKInstancesOverWritableFoldersOverWritableFolders)
{
    // What we are going to test here:
    // - Creating multiple writable folders
    // - Login and fetch nodes in separated MegaApi instances
    //   and hence in multiple SDK instances running in parallel.

    LOG_info << "___TEST StressTestSDKInstancesOverWritableFolders___";
    ASSERT_NO_FATAL_FAILURE(getAccountsForTest(1));

    std::string baseFolder = "StressTestSDKInstancesOverWritableFoldersFolder";

    int numFolders = 90;

    ASSERT_NO_FATAL_FAILURE(cleanUp(this->megaApi[0].get(), baseFolder));

    LOG_verbose << "StressTestSDKInstancesOverWritableFolders :  Creating remote folder";
    std::unique_ptr<MegaNode> remoteRootNode(megaApi[0]->getRootNode());
    ASSERT_NE(remoteRootNode.get(), nullptr);
    auto nh = createFolder(0, baseFolder.c_str(), remoteRootNode.get());
    ASSERT_NE(nh, UNDEF) << "Error creating remote basePath";
    std::unique_ptr<MegaNode> remoteBaseNode(megaApi[0]->getNodeByHandle(nh));
    ASSERT_NE(remoteBaseNode.get(), nullptr);

    // create subfolders ...
    for (int index = 0 ; index < numFolders; index++ )
    {
        string subFolderPath = string("subfolder_").append(SSTR(index));
        nh = createFolder(0, subFolderPath.c_str(), remoteBaseNode.get());
        ASSERT_NE(nh, UNDEF) << "Error creating remote subfolder";
        std::unique_ptr<MegaNode> remoteSubFolderNode(megaApi[0]->getNodeByHandle(nh));
        ASSERT_NE(remoteSubFolderNode.get(), nullptr);

        // ... with a file in it
        string filename1 = UPFILE;
        createFile(filename1, false);
        ASSERT_EQ(API_OK, doStartUpload(0, nullptr, filename1.data(), remoteSubFolderNode.get())) << "Cannot upload a test file";
    }

    auto howMany = numFolders;

    std::vector<std::unique_ptr<RequestTracker>> trackers;
    trackers.resize(howMany);

    std::vector<std::unique_ptr<MegaApi>> exportedFolderApis;
    exportedFolderApis.resize(howMany);

    std::vector<std::string> exportedLinks;
    exportedLinks.resize(howMany);

    std::vector<std::string> authKeys;
    authKeys.resize(howMany);

    // export subfolders
    for (int index = 0 ; index < howMany; index++ )
    {
        string subFolderPath = string("subfolder_").append(SSTR(index));
        std::unique_ptr<MegaNode> remoteSubFolderNode(megaApi[0]->getNodeByPath(subFolderPath.c_str(), remoteBaseNode.get()));
        ASSERT_NE(remoteSubFolderNode.get(), nullptr);

        // ___ get a link to the file node
        string nodelink = createPublicLink(0, remoteSubFolderNode.get(), 0, 0, false/*mApi[0].accountDetails->getProLevel() == 0)*/, true/*writable*/);
        // The created link is stored in this->link at onRequestFinish()
        LOG_verbose << "StressTestSDKInstancesOverWritableFolders : " << subFolderPath << " link = " << nodelink;

        exportedLinks[index] = nodelink;

        std::unique_ptr<MegaNode> nexported(megaApi[0]->getNodeByHandle(remoteSubFolderNode->getHandle()));
        ASSERT_NE(nexported.get(), nullptr);

        if (nexported)
        {
            if (nexported->getWritableLinkAuthKey())
            {
                string authKey(nexported->getWritableLinkAuthKey());
                ASSERT_FALSE(authKey.empty());
                authKeys[index] = authKey;
            }
        }
    }

    // create apis to exported folders
    for (int index = 0 ; index < howMany; index++ )
    {
        exportedFolderApis[index].reset(
            newMegaApi(APP_KEY.c_str(),
                       megaApiCacheFolder(index + 10).c_str(),
                       USER_AGENT.c_str(),
                       static_cast<unsigned>(THREADS_PER_MEGACLIENT)));

        // reduce log level to something beareable
        exportedFolderApis[index]->setLogLevel(MegaApi::LOG_LEVEL_WARNING);
    }

    // login to exported folders
    for (int index = 0 ; index < howMany; index++ )
    {
        string nodelink = exportedLinks[index];
        string authKey = authKeys[index];

        out() << "login to exported folder " << index;
        trackers[index] = asyncRequestLoginToFolder(exportedFolderApis[index].get(), nodelink.c_str(), authKey.c_str());
    }

    // wait for login to complete:
    for (int index = 0; index < howMany; ++index)
    {
        ASSERT_EQ(API_OK, trackers[index]->waitForResult()) << " Failed to fetchnodes for accout " << index;
    }

    // perform parallel fetchnodes for each
    for (int index = 0; index < howMany; ++index)
    {
        out() << "Fetching nodes for account " << index;
        trackers[index] = asyncRequestFetchnodes(exportedFolderApis[index].get());
    }

    // wait for fetchnodes to complete:
    for (int index = 0; index < howMany; ++index)
    {
        ASSERT_EQ(API_OK, trackers[index]->waitForResult()) << " Failed to fetchnodes for accout " << index;
    }

    // In case the last test exited without cleaning up (eg, debugging etc)
    Cleanup();
}

/**
 * @brief TEST_F StressTestSDKInstancesOverWritableFolders
 *
 * Testing multiple SDK instances working in parallel
 */
TEST_F(SdkTest, WritableFolderSessionResumption)
{
    // What we are going to test here:
    // - Creating multiple writable folders
    // - Login and fetch nodes in separated MegaApi instances
    //   and hence in multiple SDK instances running in parallel.

    LOG_info << "___TEST WritableFolderSessionResumption___";
    ASSERT_NO_FATAL_FAILURE(getAccountsForTest(1));

    std::string baseFolder = "WritableFolderSessionResumption";

    unsigned numFolders = 1;

    ASSERT_NO_FATAL_FAILURE(cleanUp(this->megaApi[0].get(), baseFolder));

    LOG_verbose << "WritableFolderSessionResumption :  Creating remote folder";
    std::unique_ptr<MegaNode> remoteRootNode(megaApi[0]->getRootNode());
    ASSERT_NE(remoteRootNode.get(), nullptr);
    auto nh = createFolder(0, baseFolder.c_str(), remoteRootNode.get());
    ASSERT_NE(nh, UNDEF) << "Error creating remote basePath";
    std::unique_ptr<MegaNode> remoteBaseNode(megaApi[0]->getNodeByHandle(nh));
    ASSERT_NE(remoteBaseNode.get(), nullptr);

    // create subfolders ...
    for (unsigned index = 0 ; index < numFolders; index++ )
    {
        string subFolderPath = string("subfolder_").append(SSTR(index));
        nh = createFolder(0, subFolderPath.c_str(), remoteBaseNode.get());
        ASSERT_NE(nh, UNDEF) << "Error creating remote subfolder";
        std::unique_ptr<MegaNode> remoteSubFolderNode(megaApi[0]->getNodeByHandle(nh));
        ASSERT_NE(remoteSubFolderNode.get(), nullptr);

        // ... with a file in it
        string filename1 = UPFILE;
        createFile(filename1, false);
        ASSERT_EQ(API_OK, doStartUpload(0, nullptr, filename1.data(), remoteSubFolderNode.get())) << "Cannot upload a test file";
    }

    auto howMany = numFolders;

    std::vector<std::unique_ptr<RequestTracker>> trackers;
    trackers.resize(howMany);

    std::vector<std::unique_ptr<MegaApi>> exportedFolderApis;
    exportedFolderApis.resize(howMany);

    std::vector<std::string> exportedLinks;
    exportedLinks.resize(howMany);

    std::vector<std::string> authKeys;
    authKeys.resize(howMany);

    std::vector<std::string> sessions;
    sessions.resize(howMany);

    // export subfolders
    for (unsigned index = 0 ; index < howMany; index++ )
    {
        string subFolderPath = string("subfolder_").append(SSTR(index));
        std::unique_ptr<MegaNode> remoteSubFolderNode(megaApi[0]->getNodeByPath(subFolderPath.c_str(), remoteBaseNode.get()));
        ASSERT_NE(remoteSubFolderNode.get(), nullptr);

        // ___ get a link to the file node
        string nodelink = createPublicLink(0, remoteSubFolderNode.get(), 0, 0, false/*mApi[0].accountDetails->getProLevel() == 0)*/, true/*writable*/);
        // The created link is stored in this->link at onRequestFinish()
        LOG_verbose << "WritableFolderSessionResumption : " << subFolderPath << " link = " << nodelink;

        exportedLinks[index] = nodelink;

        std::unique_ptr<MegaNode> nexported(megaApi[0]->getNodeByHandle(remoteSubFolderNode->getHandle()));
        ASSERT_NE(nexported.get(), nullptr);

        if (nexported)
        {
            if (nexported->getWritableLinkAuthKey())
            {
                string authKey(nexported->getWritableLinkAuthKey());
                ASSERT_FALSE(authKey.empty());
                authKeys[index] = authKey;
            }
        }
    }

    ASSERT_NO_FATAL_FAILURE( logout(0, false, maxTimeout) );
    gSessionIDs[0] = "invalid";

    // create apis to exported folders
    for (unsigned index = 0 ; index < howMany; index++ )
    {
        exportedFolderApis[index].reset(
            newMegaApi(APP_KEY.c_str(),
                       megaApiCacheFolder(static_cast<int>(index) + 10).c_str(),
                       USER_AGENT.c_str(),
                       static_cast<unsigned>(THREADS_PER_MEGACLIENT)));

        // reduce log level to something beareable
        exportedFolderApis[index]->setLogLevel(MegaApi::LOG_LEVEL_WARNING);
    }

    // login to exported folders
    for (unsigned index = 0 ; index < howMany; index++ )
    {
        string nodelink = exportedLinks[index];
        string authKey = authKeys[index];

        out() << logTime() << "login to exported folder " << index;
        trackers[index] = asyncRequestLoginToFolder(exportedFolderApis[index].get(), nodelink.c_str(), authKey.c_str());
    }

    // wait for login to complete:
    for (unsigned index = 0; index < howMany; ++index)
    {
        ASSERT_EQ(API_OK, trackers[index]->waitForResult()) << " Failed to fetchnodes for account " << index;
    }

    // perform parallel fetchnodes for each
    for (unsigned index = 0; index < howMany; ++index)
    {
        out() << logTime() << "Fetching nodes for account " << index;
        trackers[index] = asyncRequestFetchnodes(exportedFolderApis[index].get());
    }

    // wait for fetchnodes to complete:
    for (unsigned index = 0; index < howMany; ++index)
    {
        ASSERT_EQ(API_OK, trackers[index]->waitForResult()) << " Failed to fetchnodes for account " << index;
    }

    // get session
    for (unsigned index = 0 ; index < howMany; index++ )
    {
        out() << logTime() << "dump session of exported folder " << index;
        sessions[index] = exportedFolderApis[index]->dumpSession();
    }

    // local logout
    for (unsigned index = 0 ; index < howMany; index++ )
    {
        out() << logTime() << "local logout of exported folder " << index;
        trackers[index] = asyncRequestLocalLogout(exportedFolderApis[index].get());

    }
    // wait for logout to complete:
    for (unsigned index = 0; index < howMany; ++index)
    {
        ASSERT_EQ(API_OK, trackers[index]->waitForResult()) << " Failed to local logout for folder " << index;
    }

    // resume session
    for (unsigned index = 0 ; index < howMany; index++ )
    {
        out() << logTime() << "fast login to exported folder " << index;
        trackers[index] = asyncRequestFastLogin(exportedFolderApis[index].get(), sessions[index].c_str());
    }
    // wait for fast login to complete:
    for (unsigned index = 0; index < howMany; ++index)
    {
        ASSERT_EQ(API_OK, trackers[index]->waitForResult()) << " Failed to fast login for folder " << index;
    }

    // perform parallel fetchnodes for each
    for (unsigned index = 0; index < howMany; ++index)
    {
        out() << logTime() << "Fetching nodes for account " << index;
        trackers[index] = asyncRequestFetchnodes(exportedFolderApis[index].get());
    }

    // wait for fetchnodes to complete:
    for (unsigned index = 0; index < howMany; ++index)
    {
        ASSERT_EQ(API_OK, trackers[index]->waitForResult()) << " Failed to fetchnodes for account " << index;
    }

    // get root node to confirm all went well
    for (unsigned index = 0; index < howMany; ++index)
    {
        std::unique_ptr<MegaNode> root{exportedFolderApis[index]->getRootNode()};
        ASSERT_TRUE(root != nullptr);
    }

    // In case the last test exited without cleaning up (eg, debugging etc)
    Cleanup();
}

/**
 * @brief TEST_F SdkTargetOverwriteTest
 *
 * Testing to upload a file into an inshare with read only privileges.
 * API must put node into rubbish bin, instead of fail putnodes with API_EACCESS
 */
TEST_F(SdkTest, SdkTargetOverwriteTest)
{
    LOG_info << "___TEST SdkTargetOverwriteTest___";
    ASSERT_NO_FATAL_FAILURE(getAccountsForTest(2));

    //--- Add secondary account as contact ---
    string message = "Hi contact. Let's share some stuff";
    mApi[1].contactRequestUpdated = false;
    ASSERT_NO_FATAL_FAILURE( inviteContact(0, mApi[1].email, message, MegaContactRequest::INVITE_ACTION_ADD) );
    ASSERT_TRUE( waitForResponse(&mApi[1].contactRequestUpdated) )   // at the target side (auxiliar account)
            << "Contact request creation not received after " << maxTimeout << " seconds";

    ASSERT_NO_FATAL_FAILURE( getContactRequest(1, false) );
    mApi[0].contactRequestUpdated = mApi[1].contactRequestUpdated = false;
    ASSERT_NO_FATAL_FAILURE( replyContact(mApi[1].cr.get(), MegaContactRequest::REPLY_ACTION_ACCEPT) );
    ASSERT_TRUE( waitForResponse(&mApi[1].contactRequestUpdated) )   // at the target side (auxiliar account)
            << "Contact request creation not received after " << maxTimeout << " seconds";
    ASSERT_TRUE( waitForResponse(&mApi[0].contactRequestUpdated) )   // at the source side (main account)
            << "Contact request creation not received after " << maxTimeout << " seconds";
    mApi[1].cr.reset();

    //--- Create a new folder in cloud drive ---
    std::unique_ptr<MegaNode> rootnode{megaApi[0]->getRootNode()};
    char foldername1[64] = "Shared-folder";
    MegaHandle hfolder1 = createFolder(0, foldername1, rootnode.get());
    ASSERT_NE(hfolder1, UNDEF);
    MegaNode *n1 = megaApi[0]->getNodeByHandle(hfolder1);
    ASSERT_NE(n1, nullptr);

    // --- Create a new outgoing share ---
    mApi[0].nodeUpdated = mApi[1].nodeUpdated = false;
    ASSERT_NO_FATAL_FAILURE(shareFolder(n1, mApi[1].email.data(), MegaShare::ACCESS_READWRITE));
    ASSERT_TRUE( waitForResponse(&mApi[0].nodeUpdated) )   // at the target side (main account)
            << "Node update not received after " << maxTimeout << " seconds";
    ASSERT_TRUE( waitForResponse(&mApi[1].nodeUpdated) )   // at the target side (auxiliar account)
            << "Node update not received after " << maxTimeout << " seconds";

    MegaShareList *sl = megaApi[1]->getInSharesList(::MegaApi::ORDER_NONE);
    ASSERT_EQ(1, sl->size()) << "Incoming share not received in auxiliar account";
    MegaShare *share = sl->get(0);

    ASSERT_TRUE(share->getNodeHandle() == n1->getHandle())
            << "Wrong inshare handle: " << Base64Str<MegaClient::NODEHANDLE>(share->getNodeHandle())
            << ", expected: " << Base64Str<MegaClient::NODEHANDLE>( n1->getHandle());

    ASSERT_TRUE(share->getAccess() >=::MegaShare::ACCESS_READWRITE)
             << "Insufficient permissions: " << MegaShare::ACCESS_READWRITE  << " over created share";

    // --- Create local file and start upload from secondary account into inew InShare ---
    onTransferUpdate_progress = 0;
    onTransferUpdate_filesize = 0;
    mApi[1].transferFlags[MegaTransfer::TYPE_UPLOAD] = false;
    std::string fileName = std::to_string(time(nullptr));
    ASSERT_TRUE(createLocalFile(fs::current_path(), fileName.c_str(), 1024));
    fs::path fp = fs::current_path() / fileName;

    TransferTracker tt(megaApi[1].get());
    megaApi[1]->startUpload(fp.u8string().c_str(), n1, &tt);

    // --- Pause transfer, revoke out-share permissions for secondary account and resume transfer ---
    megaApi[1]->pauseTransfers(true);

    mApi[0].nodeUpdated = mApi[1].nodeUpdated = false;
    ASSERT_NO_FATAL_FAILURE(shareFolder(n1, mApi[1].email.data(), MegaShare::ACCESS_UNKNOWN));
    ASSERT_TRUE( waitForResponse(&mApi[0].nodeUpdated) )   // at the target side (main account)
            << "Node update not received after " << maxTimeout << " seconds";
    ASSERT_TRUE( waitForResponse(&mApi[1].nodeUpdated) )   // at the target side (auxiliar account)
            << "Node update not received after " << maxTimeout << " seconds";
    megaApi[1]->pauseTransfers(false);
    // --- Wait for transfer completion

    // in fact we get EACCESS - maybe this API feature is not migrated to live yet?
    ASSERT_EQ(API_OK, ErrorCodes(tt.waitForResult(600))) << "Upload transfer failed";

    //// --- Check that node has been created in rubbish bin ---
    std::unique_ptr <MegaNode> n (mApi[1].megaApi->getNodeByHandle(tt.resultNodeHandle));
    ASSERT_TRUE(n) << "Error retrieving new created node";

    std::unique_ptr <MegaNode> rubbishNode (mApi[1].megaApi->getRubbishNode());
    ASSERT_TRUE(rubbishNode) << "Error retrieving rubbish bin node";

    ASSERT_TRUE(n->getParentHandle() == rubbishNode->getHandle())
            << "Error: new node parent handle: " << Base64Str<MegaClient::NODEHANDLE>(n->getParentHandle())
            << " doesn't match with rubbish bin node handle: " << Base64Str<MegaClient::NODEHANDLE>(rubbishNode->getHandle());

    //// --- Clean rubbish bin for secondary account ---
    auto err = synchronousCleanRubbishBin(1);
    ASSERT_TRUE(err == MegaError::API_OK || err == MegaError::API_ENOENT) << "Clean rubbish bin failed (error: " << err << ")";
}
#endif<|MERGE_RESOLUTION|>--- conflicted
+++ resolved
@@ -987,21 +987,13 @@
     ASSERT_EQ(API_OK, synchronousShare(apiIndex, n, email, action)) << "Folder sharing failed" << "User: " << email << " Action: " << action;
 }
 
-<<<<<<< HEAD
-string SdkTest::createPublicLink(unsigned apiIndex, MegaNode *n, m_time_t expireDate, int timeout, bool isFreeAccount, bool writable)
-=======
-void SdkTest::createPublicLink(unsigned apiIndex, MegaNode *n, m_time_t expireDate, int timeout, bool isFreeAccount, bool writable, bool megaHosted)
->>>>>>> 3a7d0800
+string SdkTest::createPublicLink(unsigned apiIndex, MegaNode *n, m_time_t expireDate, int timeout, bool isFreeAccount, bool writable, bool megaHosted)
 {
     RequestTracker rt(megaApi[apiIndex].get());
 
-    mApi[apiIndex].megaApi->exportNode(n, expireDate, writable, &rt);
-
-<<<<<<< HEAD
+    mApi[apiIndex].megaApi->exportNode(n, expireDate, writable, megaHosted, &rt);
+
     rt.waitForResult();
-=======
-    auto err = synchronousExportNode(apiIndex, n, expireDate, writable, megaHosted);
->>>>>>> 3a7d0800
 
     if (!expireDate || !isFreeAccount)
     {
@@ -1513,14 +1505,10 @@
 
     ASSERT_EQ(API_OK, synchronousSetNodeDuration(0, n1.get(), 929734)) << "Cannot set node duration";
 
-<<<<<<< HEAD
+
+    megaApi[0]->log(2, "test postlog", __FILE__, __LINE__);
+
     n1.reset(megaApi[0]->getNodeByHandle(n1->getHandle()));
-=======
-
-    megaApi[0]->log(2, "test postlog", __FILE__, __LINE__);
-
-    n1.reset(megaApi[0]->getNodeByHandle(mApi[0].h));
->>>>>>> 3a7d0800
     ASSERT_EQ(929734, n1->getDuration()) << "Duration value does not match";
 
 
