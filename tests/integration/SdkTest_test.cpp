/**
 * @file tests/sdk_test.cpp
 * @brief Mega SDK test file
 *
 * (c) 2015 by Mega Limited, Wellsford, New Zealand
 *
 * This file is part of the MEGA SDK - Client Access Engine.
 *
 * Applications using the MEGA API must present a valid application key
 * and comply with the the rules set forth in the Terms of Service.
 *
 * The MEGA SDK is distributed in the hope that it will be useful,
 * but WITHOUT ANY WARRANTY; without even the implied warranty of
 * MERCHANTABILITY or FITNESS FOR A PARTICULAR PURPOSE.
 *
 * @copyright Simplified (2-clause) BSD License.
 *
 * You should have received a copy of the license along with this
 * program.
 */

#include "test.h"
#include "stdfs.h"
#include "SdkTest_test.h"
#include "mega/testhooks.h"
#include "megaapi_impl.h"
#include <algorithm>

#define SSTR( x ) static_cast< const std::ostringstream & >( \
        (  std::ostringstream() << std::dec << x ) ).str()


using namespace std;


static const string APP_KEY     = "8QxzVRxD";
static const string PUBLICFILE  = "file.txt";
static const string UPFILE      = "file1.txt";
static const string DOWNFILE    = "file2.txt";
static const string EMPTYFILE   = "empty-file.txt";
static const string AVATARSRC   = "logo.png";
static const string AVATARDST   = "deleteme.png";
static const string IMAGEFILE   = "logo.png";
static const string IMAGEFILE_C = "logo.encrypted.png";
static const string THUMBNAIL   = "logo_thumbnail.png";
static const string PREVIEW     = "logo_preview.png";


MegaFileSystemAccess fileSystemAccess;

template<typename T>
class ScopedValue {
public:
    ScopedValue(T& what, T value)
      : mLastValue(std::move(what))
      , mWhat(what)
    {
        what = std::move(value);
    }

    ~ScopedValue()
    {
        mWhat = std::move(mLastValue);
    }

    MEGA_DISABLE_COPY(ScopedValue)
    MEGA_DEFAULT_MOVE(ScopedValue)

private:
    T mLastValue;
    T& mWhat;
}; // ScopedValue<T>

template<typename T>
ScopedValue<T> makeScopedValue(T& what, T value)
{
    return ScopedValue<T>(what, std::move(value));
}

#ifdef _WIN32
DWORD ThreadId()
{
    return GetCurrentThreadId();
}
#else
pthread_t ThreadId()
{
    return pthread_self();
}
#endif

#ifndef WIN32
#define DOTSLASH "./"
#else
#define DOTSLASH ".\\"
#endif

const char* cwd()
{
    // for windows and linux
    static char path[1024];
    const char* ret;
    #ifdef _WIN32
    ret = _getcwd(path, sizeof path);
    #else
    ret = getcwd(path, sizeof path);
    #endif
    assert(ret);
    return ret;
}

bool fileexists(const std::string& fn)
{
#ifdef _WIN32
    fs::path p = fs::u8path(fn);
    return fs::exists(p);
#else
    struct stat   buffer;
    return (stat(fn.c_str(), &buffer) == 0);
#endif
}

void copyFile(std::string& from, std::string& to)
{
    LocalPath f = LocalPath::fromAbsolutePath(from);
    LocalPath t = LocalPath::fromAbsolutePath(to);
    fileSystemAccess.copylocal(f, t, m_time());
}

std::string megaApiCacheFolder(int index)
{
    std::string p(cwd());
#ifdef _WIN32
    p += "\\";
#else
    p += "/";
#endif
    p += "sdk_test_mega_cache_" + to_string(index);

    if (!fileexists(p))
    {

#ifdef _WIN32
        #ifndef NDEBUG
        bool success =
        #endif
        fs::create_directory(p);
        assert(success);
#else
        mkdir(p.c_str(), S_IRWXU);
        assert(fileexists(p));
#endif

    } else
    {
        std::unique_ptr<DirAccess> da(fileSystemAccess.newdiraccess());
        auto lp = LocalPath::fromAbsolutePath(p);
        if (!da->dopen(&lp, nullptr, false))
        {
            throw std::runtime_error(
                        "Cannot open existing mega API cache folder " + p
                        + " please check permissions or delete it so a new one can be created");
        }
    }
    return p;
}

template<typename Predicate>
bool WaitFor(Predicate&& predicate, unsigned timeoutMs)
{
    unsigned sleepMs = 100;
    unsigned totalMs = 0;

    do
    {
        if (predicate()) return true;

        WaitMillisec(sleepMs);
        totalMs += sleepMs;
    }
    while (totalMs < timeoutMs);

    return false;
}

MegaApi* newMegaApi(const char *appKey, const char *basePath, const char *userAgent, unsigned workerThreadCount)
{
    return new MegaApi(appKey, basePath, userAgent, workerThreadCount);
}

enum { USERALERT_ARRIVAL_MILLISEC = 1000 };

#ifdef _WIN32
#include "mega/autocomplete.h"
#include <filesystem>
#define getcwd _getcwd
void usleep(int n)
{
    Sleep(n / 1000);
}
#endif

// helper functions and struct/classes
namespace
{

    bool buildLocalFolders(fs::path targetfolder, const string& prefix, int n, int recurselevel, int filesperfolder)
    {
        fs::path p = targetfolder / fs::u8path(prefix);
        if (!fs::create_directory(p))
            return false;

        for (int i = 0; i < filesperfolder; ++i)
        {
            string filename = "file" + to_string(i) + "_" + prefix;
            fs::path fp = p / fs::u8path(filename);
#if (__cplusplus >= 201700L)
            ofstream fs(fp/*, ios::binary*/);
#else
            ofstream fs(fp.u8string()/*, ios::binary*/);
#endif
            fs << filename;
        }

        if (recurselevel > 0)
        {
            for (int i = 0; i < n; ++i)
            {
                if (!buildLocalFolders(p, prefix + "_" + to_string(i), n, recurselevel - 1, filesperfolder))
                    return false;
            }
        }

        return true;
    }

    bool createLocalFile(fs::path path, const char *name, int byteSize = 0)
    {
        if (!name)
        {
           return false;
        }

        fs::path fp = path / fs::u8path(name);
#if (__cplusplus >= 201700L)
        ofstream fs(fp/*, ios::binary*/);
#else
        ofstream fs(fp.u8string()/*, ios::binary*/);
#endif
        if (byteSize)
        {
            fs.seekp((byteSize << 10) - 1);
        }
        fs << name;
        return true;
    }
}

std::map<size_t, std::string> gSessionIDs;

void SdkTest::SetUp()
{
    gTestingInvalidArgs = false;
}

void SdkTest::TearDown()
{
    out() << "Test done, teardown starts";
    // do some cleanup

    gTestingInvalidArgs = false;

    LOG_info << "___ Cleaning up test (TearDown()) ___";

    Cleanup();

    releaseMegaApi(1);
    releaseMegaApi(2);
    if (!megaApi.empty() && megaApi[0])
    {
        releaseMegaApi(0);
    }
    out() << "Teardown done, test exiting";
}

void SdkTest::Cleanup()
{
    out() << "Cleaning up accounts";

    deleteFile(UPFILE);
    deleteFile(DOWNFILE);
    deleteFile(PUBLICFILE);
    deleteFile(AVATARDST);

#ifdef ENABLE_SYNC
    std::vector<std::unique_ptr<RequestTracker>> delSyncTrackers;
    for (auto &m : megaApi)
    {
        if (m)
        {
            auto syncs = unique_ptr<MegaSyncList>(m->getSyncs());
            for (int i = syncs->size(); i--; )
            {
                delSyncTrackers.push_back(std::unique_ptr<RequestTracker>(new RequestTracker(m.get())));
                m->removeSync(syncs->get(i)->getBackupId(), delSyncTrackers.back().get());
            }
        }
    }
    // wait for delsyncs to complete:
    for (auto& d : delSyncTrackers) d->waitForResult();
    WaitMillisec(5000);
#endif

    if (!megaApi.empty() && megaApi[0])
    {

        // Remove nodes in Cloud & Rubbish
        purgeTree(std::unique_ptr<MegaNode>{megaApi[0]->getRootNode()}.get(), false);
        purgeTree(std::unique_ptr<MegaNode>{megaApi[0]->getRubbishNode()}.get(), false);
        //        megaApi[0]->cleanRubbishBin();

        // Remove auxiliar contact
        std::unique_ptr<MegaUserList> ul{megaApi[0]->getContacts()};
        for (int i = 0; i < ul->size(); i++)
        {
            removeContact(ul->get(i)->getEmail());
        }
    }

    for (auto nApi = unsigned(megaApi.size()); nApi--; ) if (megaApi[nApi])
    {
        // Remove pending contact requests

        std::unique_ptr<MegaContactRequestList> crl{megaApi[nApi]->getOutgoingContactRequests()};
        for (int i = 0; i < crl->size(); i++)
        {
            MegaContactRequest *cr = crl->get(i);
            synchronousInviteContact(nApi, cr->getTargetEmail(), "Test cleanup removing outgoing contact request", MegaContactRequest::INVITE_ACTION_DELETE);
        }

        crl.reset(megaApi[nApi]->getIncomingContactRequests());
        for (int i = 0; i < crl->size(); i++)
        {
            MegaContactRequest *cr = crl->get(i);
            synchronousReplyContactRequest(nApi, cr, MegaContactRequest::REPLY_ACTION_DENY);
        }

    }
}

int SdkTest::getApiIndex(MegaApi* api)
{
    int apiIndex = -1;
    for (int i = int(megaApi.size()); i--; )  if (megaApi[i].get() == api) apiIndex = i;
    if (apiIndex == -1)
    {
        LOG_warn << "Instance of MegaApi not recognized";  // this can occur during MegaApi deletion due to callbacks on shutdown
    }
    return apiIndex;
}

void SdkTest::onRequestFinish(MegaApi *api, MegaRequest *request, MegaError *e)
{
    auto type = request->getType();
    if (type == MegaRequest::TYPE_DELETE)
    {
        return;
    }

    int apiIndex = getApiIndex(api);
    if (apiIndex < 0) return;
    mApi[apiIndex].lastError = e->getErrorCode();

    // there could be a race on these getting set?
    LOG_info << "lastError (by request) for MegaApi " << apiIndex << ": " << mApi[apiIndex].lastError;

    switch(type)
    {

    case MegaRequest::TYPE_GET_ATTR_USER:

        if (mApi[apiIndex].lastError == API_OK)
        {
            if (request->getParamType() == MegaApi::USER_ATTR_DEVICE_NAMES ||
                request->getParamType() == MegaApi::USER_ATTR_DRIVE_NAMES ||
                request->getParamType() == MegaApi::USER_ATTR_ALIAS)
            {
                attributeValue = request->getName() ? request->getName() : "";
            }
            else if (request->getParamType() != MegaApi::USER_ATTR_AVATAR)
            {
                attributeValue = request->getText() ? request->getText() : "";
            }
        }

        if (request->getParamType() == MegaApi::USER_ATTR_AVATAR)
        {
            if (mApi[apiIndex].lastError == API_OK)
            {
                attributeValue = "Avatar changed";
            }

            if (mApi[apiIndex].lastError == API_ENOENT)
            {
                attributeValue = "Avatar not found";
            }
        }
        break;

#ifdef ENABLE_CHAT

    case MegaRequest::TYPE_CHAT_CREATE:
        if (mApi[apiIndex].lastError == API_OK)
        {
            MegaTextChat *chat = request->getMegaTextChatList()->get(0)->copy();

            mApi[apiIndex].chatid = chat->getHandle();
            mApi[apiIndex].chats[mApi[apiIndex].chatid].reset(chat);
        }
        break;

    case MegaRequest::TYPE_CHAT_INVITE:
        if (mApi[apiIndex].lastError == API_OK)
        {
            mApi[apiIndex].chatid = request->getNodeHandle();
            if (mApi[apiIndex].chats.find(mApi[apiIndex].chatid) != mApi[apiIndex].chats.end())
            {
                MegaTextChat *chat = mApi[apiIndex].chats[mApi[apiIndex].chatid].get();
                MegaHandle uh = request->getParentHandle();
                int priv = request->getAccess();
                unique_ptr<userpriv_vector> privsbuf{new userpriv_vector};

                const MegaTextChatPeerList *privs = chat->getPeerList();
                if (privs)
                {
                    for (int i = 0; i < privs->size(); i++)
                    {
                        if (privs->getPeerHandle(i) != uh)
                        {
                            privsbuf->push_back(userpriv_pair(privs->getPeerHandle(i), (privilege_t) privs->getPeerPrivilege(i)));
                        }
                    }
                }
                privsbuf->push_back(userpriv_pair(uh, (privilege_t) priv));
                privs = new MegaTextChatPeerListPrivate(privsbuf.get());
                chat->setPeerList(privs);
                delete privs;
            }
            else
            {
                LOG_err << "Trying to remove a peer from unknown chat";
            }
        }
        break;

    case MegaRequest::TYPE_CHAT_REMOVE:
        if (mApi[apiIndex].lastError == API_OK)
        {
            mApi[apiIndex].chatid = request->getNodeHandle();
            if (mApi[apiIndex].chats.find(mApi[apiIndex].chatid) != mApi[apiIndex].chats.end())
            {
                MegaTextChat *chat = mApi[apiIndex].chats[mApi[apiIndex].chatid].get();
                MegaHandle uh = request->getParentHandle();
                std::unique_ptr<userpriv_vector> privsbuf{new userpriv_vector};

                const MegaTextChatPeerList *privs = chat->getPeerList();
                if (privs)
                {
                    for (int i = 0; i < privs->size(); i++)
                    {
                        if (privs->getPeerHandle(i) != uh)
                        {
                            privsbuf->push_back(userpriv_pair(privs->getPeerHandle(i), (privilege_t) privs->getPeerPrivilege(i)));
                        }
                    }
                }
                privs = new MegaTextChatPeerListPrivate(privsbuf.get());
                chat->setPeerList(privs);
                delete privs;
            }
            else
            {
                LOG_err << "Trying to remove a peer from unknown chat";
            }
        }
        break;

    case MegaRequest::TYPE_CHAT_URL:
        if (mApi[apiIndex].lastError == API_OK)
        {
            chatlink.assign(request->getLink());
        }
        break;
#endif

    case MegaRequest::TYPE_CREATE_ACCOUNT:
        if (mApi[apiIndex].lastError == API_OK)
        {
            sid = request->getSessionKey();
        }
        break;

    case MegaRequest::TYPE_GET_REGISTERED_CONTACTS:
        if (mApi[apiIndex].lastError == API_OK)
        {
            stringTable.reset(request->getMegaStringTable()->copy());
        }
        break;

    case MegaRequest::TYPE_GET_COUNTRY_CALLING_CODES:
        if (mApi[apiIndex].lastError == API_OK)
        {
            stringListMap.reset(request->getMegaStringListMap()->copy());
        }
        break;

    case MegaRequest::TYPE_FETCH_TIMEZONE:
        mApi[apiIndex].tzDetails.reset(mApi[apiIndex].lastError == API_OK ? request->getMegaTimeZoneDetails()->copy() : nullptr);
        break;

    case MegaRequest::TYPE_GET_USER_EMAIL:
        if (mApi[apiIndex].lastError == API_OK)
        {
            mApi[apiIndex].email = request->getEmail();
        }
        break;

    case MegaRequest::TYPE_ACCOUNT_DETAILS:
        mApi[apiIndex].accountDetails.reset(mApi[apiIndex].lastError == API_OK ? request->getMegaAccountDetails() : nullptr);
        break;

    case MegaRequest::TYPE_BACKUP_PUT:
        mBackupId = request->getParentHandle();
        break;

    case MegaRequest::TYPE_GET_ATTR_NODE:
        if (mApi[apiIndex].lastError == API_OK)
        {
            mMegaFavNodeList.reset(request->getMegaHandleList()->copy());
        }
        break;

    case MegaRequest::TYPE_GET_PRICING:
        mApi[apiIndex].mMegaPricing.reset(mApi[apiIndex].lastError == API_OK ? request->getPricing() : nullptr);
        mApi[apiIndex].mMegaCurrency.reset(mApi[apiIndex].lastError == API_OK ? request->getCurrency() : nullptr);
            break;

    }

    // set this flag always the latest, since it is used to unlock the wait
    // for requests results, so we want data to be collected first
    mApi[apiIndex].requestFlags[request->getType()] = true;
}

void SdkTest::onTransferFinish(MegaApi* api, MegaTransfer *transfer, MegaError* e)
{
    int apiIndex = getApiIndex(api);
    if (apiIndex < 0) return;

    mApi[apiIndex].transferFlags[transfer->getType()] = true;
    mApi[apiIndex].lastError = e->getErrorCode();   // todo: change the rest of the transfer test code to use lastTransferError instead.
    mApi[apiIndex].lastTransferError = e->getErrorCode();

    // there could be a race on these getting set?
    LOG_info << "lastError (by transfer) for MegaApi " << apiIndex << ": " << mApi[apiIndex].lastError;

    onTranferFinishedCount += 1;
}

void SdkTest::onTransferUpdate(MegaApi *api, MegaTransfer *transfer)
{
    onTransferUpdate_progress = transfer->getTransferredBytes();
    onTransferUpdate_filesize = transfer->getTotalBytes();
}

void SdkTest::onAccountUpdate(MegaApi* api)
{
    int apiIndex = getApiIndex(api);
    if (apiIndex < 0) return;

    mApi[apiIndex].accountUpdated = true;
}

void SdkTest::onUsersUpdate(MegaApi* api, MegaUserList *users)
{
    int apiIndex = getApiIndex(api);
    if (apiIndex < 0) return;

    if (!users)
        return;

    for (int i = 0; i < users->size(); i++)
    {
        MegaUser *u = users->get(i);

        if (u->hasChanged(MegaUser::CHANGE_TYPE_AVATAR)
                || u->hasChanged(MegaUser::CHANGE_TYPE_FIRSTNAME)
                || u->hasChanged(MegaUser::CHANGE_TYPE_LASTNAME))
        {
            mApi[apiIndex].userUpdated = true;
        }
        else
        {
            // Contact is removed from main account
            mApi[apiIndex].requestFlags[MegaRequest::TYPE_REMOVE_CONTACT] = true;
            mApi[apiIndex].userUpdated = true;
        }
    }
}

void SdkTest::onNodesUpdate(MegaApi* api, MegaNodeList *nodes)
{
    int apiIndex = getApiIndex(api);
    if (apiIndex < 0) return;

    mApi[apiIndex].nodeUpdated = true;
}

void SdkTest::onContactRequestsUpdate(MegaApi* api, MegaContactRequestList* requests)
{
    int apiIndex = getApiIndex(api);
    if (apiIndex < 0) return;

    mApi[apiIndex].contactRequestUpdated = true;
}

#ifdef ENABLE_CHAT
void SdkTest::onChatsUpdate(MegaApi *api, MegaTextChatList *chats)
{
    int apiIndex = getApiIndex(api);
    if (apiIndex < 0) return;

    MegaTextChatList *list = NULL;
    if (chats)
    {
        list = chats->copy();
    }
    else
    {
        list = megaApi[apiIndex]->getChatList();
    }
    for (int i = 0; i < list->size(); i++)
    {
        handle chatid = list->get(i)->getHandle();
        if (mApi[apiIndex].chats.find(chatid) != mApi[apiIndex].chats.end())
        {
            mApi[apiIndex].chats[chatid].reset(list->get(i)->copy());
        }
        else
        {
            mApi[apiIndex].chats[chatid].reset(list->get(i)->copy());
        }
    }
    delete list;

    mApi[apiIndex].chatUpdated = true;
}

void SdkTest::createChat(bool group, MegaTextChatPeerList *peers, int timeout)
{
    int apiIndex = 0;
    mApi[apiIndex].requestFlags[MegaRequest::TYPE_CHAT_CREATE] = false;
    megaApi[0]->createChat(group, peers);
    waitForResponse(&mApi[apiIndex].requestFlags[MegaRequest::TYPE_CHAT_CREATE], timeout);
    if (timeout)
    {
        ASSERT_TRUE(mApi[apiIndex].requestFlags[MegaRequest::TYPE_CHAT_CREATE]) << "Chat creation not finished after " << timeout  << " seconds";
    }

    ASSERT_EQ(API_OK, mApi[apiIndex].lastError) << "Chat creation failed (error: " << mApi[apiIndex].lastError << ")";
}

#endif

void SdkTest::onEvent(MegaApi*, MegaEvent *event)
{
    std::lock_guard<std::mutex> lock{lastEventMutex};
    lastEvent.reset(event->copy());
    lastEvents.insert(event->getType());
}


void SdkTest::fetchnodes(unsigned int apiIndex, int timeout)
{
    mApi[apiIndex].requestFlags[MegaRequest::TYPE_FETCH_NODES] = false;

    mApi[apiIndex].megaApi->fetchNodes();

    ASSERT_TRUE( waitForResponse(&mApi[apiIndex].requestFlags[MegaRequest::TYPE_FETCH_NODES], timeout) )
            << "Fetchnodes failed after " << timeout  << " seconds";
    ASSERT_EQ(API_OK, mApi[apiIndex].lastError) << "Fetchnodes failed (error: " << mApi[apiIndex].lastError << ")";
}

void SdkTest::logout(unsigned int apiIndex, bool keepSyncConfigs, int timeout)
{
    mApi[apiIndex].requestFlags[MegaRequest::TYPE_LOGOUT] = false;
#ifdef ENABLE_SYNC
    mApi[apiIndex].megaApi->logout(keepSyncConfigs, this);
#else
    mApi[apiIndex].megaApi->logout(this);
#endif
    gSessionIDs[apiIndex] = "invalid";

    EXPECT_TRUE( waitForResponse(&mApi[apiIndex].requestFlags[MegaRequest::TYPE_LOGOUT], timeout) )
            << "Logout failed after " << timeout  << " seconds";

    // if the connection was closed before the response of the request was received, the result is ESID
    if (mApi[apiIndex].lastError == API_ESID) mApi[apiIndex].lastError = API_OK;

    EXPECT_EQ(API_OK, mApi[apiIndex].lastError) << "Logout failed (error: " << mApi[apiIndex].lastError << ")";
}

char* SdkTest::dumpSession()
{
    return megaApi[0]->dumpSession();
}

void SdkTest::locallogout(int timeout)
{
    auto logoutErr = doRequestLocalLogout(0);
    ASSERT_EQ(API_OK, logoutErr) << "Local logout failed (error: " << logoutErr << ")";
}

void SdkTest::resumeSession(const char *session, int timeout)
{
    int apiIndex = 0;
    ASSERT_EQ(API_OK, synchronousFastLogin(apiIndex, session, this)) << "Resume session failed (error: " << mApi[apiIndex].lastError << ")";
}

void SdkTest::purgeTree(MegaNode *p, bool depthfirst)
{
    int apiIndex = 0;
    std::unique_ptr<MegaNodeList> children{megaApi[0]->getChildren(p)};

    for (int i = 0; i < children->size(); i++)
    {
        MegaNode *n = children->get(i);

        // removing the folder removes the children anyway
        if (depthfirst && n->isFolder())
            purgeTree(n);

        string nodepath = n->getName() ? n->getName() : "<no name>";
        auto result = synchronousRemove(apiIndex, n);
        if (result == API_EEXIST || result == API_ENOENT)
        {
            LOG_warn << "node " << nodepath << " was already removed in api " << apiIndex << ", detected by error code " << result;
            result = API_OK;
        }

        ASSERT_EQ(API_OK, result) << "Remove node operation failed (error: " << mApi[apiIndex].lastError << ")";
    }
}

bool SdkTest::waitForResponse(bool *responseReceived, unsigned int timeout)
{
    timeout *= 1000000; // convert to micro-seconds
    unsigned int tWaited = 0;    // microseconds
    bool connRetried = false;
    while(!(*responseReceived))
    {
        WaitMillisec(pollingT / 1000);

        if (timeout)
        {
            tWaited += pollingT;
            if (tWaited >= timeout)
            {
                return false;   // timeout is expired
            }
            // if no response after 2 minutes...
            else if (!connRetried && tWaited > (pollingT * 240))
            {
                megaApi[0]->retryPendingConnections(true);
                if (megaApi.size() > 1 && megaApi[1] && megaApi[1]->isLoggedIn())
                {
                    megaApi[1]->retryPendingConnections(true);
                }
                connRetried = true;
            }
        }
    }

    return true;    // response is received
}

bool SdkTest::synchronousTransfer(unsigned apiIndex, int type, std::function<void()> f, unsigned int timeout)
{
    auto& flag = mApi[apiIndex].transferFlags[type];
    flag = false;
    f();
    auto result = waitForResponse(&flag, timeout);
    EXPECT_TRUE(result) << "Transfer (type " << type << ") not finished yet after " << timeout << " seconds";
    if (!result) mApi[apiIndex].lastError = -999; // local timeout
    if (!result) mApi[apiIndex].lastTransferError = -999; // local timeout    TODO: switch all transfer code to use lastTransferError .  Some still uses lastError
    return result;
}

bool SdkTest::synchronousRequest(unsigned apiIndex, int type, std::function<void()> f, unsigned int timeout)
{
    auto& flag = mApi[apiIndex].requestFlags[type];
    flag = false;
    f();
    auto result = waitForResponse(&flag, timeout);
    EXPECT_TRUE(result) << "Request (type " << type << ") failed after " << timeout << " seconds";
    if (!result) mApi[apiIndex].lastError = -999;
    return result;
}

bool SdkTest::createFile(string filename, bool largeFile)
{
    fs::path p = fs::u8path(filename);
    std::ofstream file(p,ios::out);

    if (file)
    {
        int limit = 2000;

        // create a file large enough for long upload/download times (5-10MB)
        if (largeFile)
            limit = 1000000 + rand() % 1000000;

        //limit = 5494065 / 5;

        for (int i = 0; i < limit; i++)
        {
            file << "test ";
        }

        file.close();
    }

    return file.good();
}

int64_t SdkTest::getFilesize(string filename)
{
    struct stat stat_buf;
    int rc = stat(filename.c_str(), &stat_buf);

    return rc == 0 ? int64_t(stat_buf.st_size) : int64_t(-1);
}

void SdkTest::deleteFile(string filename)
{
    fs::path p = fs::u8path(filename);
    std::error_code ignoredEc;
    fs::remove(p, ignoredEc);
}

void SdkTest::getAccountsForTest(unsigned howMany)
{
    assert(howMany > 0 && howMany <= 3);
    out() << "Test setting up for " << howMany << " accounts ";

    megaApi.resize(howMany);
    mApi.resize(howMany);

    std::vector<std::unique_ptr<RequestTracker>> trackers;
    trackers.resize(howMany);

    for (unsigned index = 0; index < howMany; ++index)
    {
        if (const char *buf = getenv(envVarAccount[index].c_str()))
        {
            mApi[index].email.assign(buf);
        }
        ASSERT_LT((size_t) 0, mApi[index].email.length()) << "Set test account " << index << " username at the environment variable $" << envVarAccount[index];

        if (const char* buf = getenv(envVarPass[index].c_str()))
        {
            mApi[index].pwd.assign(buf);
        }
        ASSERT_LT((size_t) 0, mApi[index].pwd.length()) << "Set test account " << index << " password at the environment variable $" << envVarPass[index];

        megaApi[index].reset(newMegaApi(APP_KEY.c_str(), megaApiCacheFolder(index).c_str(), USER_AGENT.c_str(), unsigned(THREADS_PER_MEGACLIENT)));
        mApi[index].megaApi = megaApi[index].get();

        // helps with restoring logging after tests that fiddle with log level
        mApi[index].megaApi->setLogLevel(MegaApi::LOG_LEVEL_MAX);

        megaApi[index]->setLoggingName(to_string(index).c_str());
        megaApi[index]->addListener(this);    // TODO: really should be per api

        if (!gResumeSessions || gSessionIDs[index].empty() || gSessionIDs[index] == "invalid")
        {
            out() << "Logging into account " << index;
            trackers[index] = asyncRequestLogin(index, mApi[index].email.c_str(), mApi[index].pwd.c_str());
        }
        else
        {
            out() << "Resuming session for account " << index;
            trackers[index] = asyncRequestFastLogin(index, gSessionIDs[index].c_str());
        }
    }

    // wait for logins to complete:
    bool anyLoginFailed = false;
    for (unsigned index = 0; index < howMany; ++index)
    {
        auto loginResult = trackers[index]->waitForResult();
        EXPECT_EQ(API_OK, loginResult) << " Failed to establish a login/session for account " << index;
        if (loginResult != API_OK) anyLoginFailed = true;
        else {
            gSessionIDs[index] = "invalid"; // default
            if (gResumeSessions && megaApi[index]->isLoggedIn() == FULLACCOUNT)
            {
                if (auto p = unique_ptr<char[]>(megaApi[index]->dumpSession()))
                {
                    gSessionIDs[index] = p.get();
                }
            }
        }
    }
    ASSERT_FALSE(anyLoginFailed);

    // perform parallel fetchnodes for each
    for (unsigned index = 0; index < howMany; ++index)
    {
        out() << "Fetching nodes for account " << index;
        trackers[index] = asyncRequestFetchnodes(index);
    }

    // wait for fetchnodes to complete:
    bool anyFetchnodesFailed = false;
    for (unsigned index = 0; index < howMany; ++index)
    {
        auto fetchnodesResult = trackers[index]->waitForResult();
        EXPECT_EQ(API_OK, fetchnodesResult) << " Failed to fetchnodes for account " << index;
        anyFetchnodesFailed = anyFetchnodesFailed || (fetchnodesResult != API_OK);
    }
    ASSERT_FALSE(anyFetchnodesFailed);

    // In case the last test exited without cleaning up (eg, debugging etc)
    Cleanup();
    out() << "Test setup done, test starts";
}

void SdkTest::releaseMegaApi(unsigned int apiIndex)
{
    if (mApi.size() <= apiIndex)
    {
        return;
    }

    assert(megaApi[apiIndex].get() == mApi[apiIndex].megaApi);
    if (mApi[apiIndex].megaApi)
    {
        if (mApi[apiIndex].megaApi->isLoggedIn())
        {
            if (!gResumeSessions)
                ASSERT_NO_FATAL_FAILURE( logout(apiIndex, false, maxTimeout) );
            else
                ASSERT_NO_FATAL_FAILURE( locallogout(apiIndex) );
        }

        megaApi[apiIndex].reset();
        mApi[apiIndex].megaApi = NULL;
    }
}

void SdkTest::inviteContact(unsigned apiIndex, string email, string message, int action)
{
    ASSERT_EQ(API_OK, synchronousInviteContact(apiIndex, email.data(), message.data(), action)) << "Contact invitation failed";
}

void SdkTest::replyContact(MegaContactRequest *cr, int action)
{
    int apiIndex = 1;
    ASSERT_EQ(API_OK, synchronousReplyContactRequest(apiIndex, cr, action)) << "Contact reply failed";
}

void SdkTest::removeContact(string email, int timeout)
{
    int apiIndex = 0;
    MegaUser *u = megaApi[apiIndex]->getContact(email.data());
    bool null_pointer = (u == NULL);
    ASSERT_FALSE(null_pointer) << "Cannot find the specified contact (" << email << ")";

    if (u->getVisibility() != MegaUser::VISIBILITY_VISIBLE)
    {
        mApi[apiIndex].userUpdated = true;  // nothing to do
        delete u;
        return;
    }

    auto result = synchronousRemoveContact(apiIndex, u);

    if (result == API_EEXIST)
    {
        LOG_warn << "Contact " << email << " was already removed in api " << apiIndex;
        result = API_OK;
    }

    ASSERT_EQ(API_OK, result) << "Contact deletion of " << email << " failed on api " << apiIndex;

    delete u;
}

void SdkTest::shareFolder(MegaNode *n, const char *email, int action, int timeout)
{
    int apiIndex = 0;
    ASSERT_EQ(API_OK, synchronousShare(apiIndex, n, email, action)) << "Folder sharing failed" << "User: " << email << " Action: " << action;
}

string SdkTest::createPublicLink(unsigned apiIndex, MegaNode *n, m_time_t expireDate, int timeout, bool isFreeAccount, bool writable, bool megaHosted)
{
    RequestTracker rt(megaApi[apiIndex].get());

    mApi[apiIndex].megaApi->exportNode(n, expireDate, writable, megaHosted, &rt);

    rt.waitForResult();

    if (!expireDate || !isFreeAccount)
    {
        EXPECT_EQ(API_OK, rt.result.load()) << "Public link creation failed (error: " << mApi[apiIndex].lastError << ")";
    }
    else
    {
        bool res = API_OK != rt.result && rt.result != -999;
        EXPECT_TRUE(res) << "Public link creation with expire time on free account (" << mApi[apiIndex].email << ") succeed, and it mustn't";
    }

    return rt.getLink();
}

MegaHandle SdkTest::importPublicLink(unsigned apiIndex, string link, MegaNode *parent)
{
    RequestTracker rt(megaApi[apiIndex].get());

    mApi[apiIndex].megaApi->importFileLink(link.data(), parent, &rt);

    EXPECT_EQ(API_OK, rt.waitForResult()) << "Public link import failed";

    return rt.getNodeHandle();
}

unique_ptr<MegaNode> SdkTest::getPublicNode(unsigned apiIndex, string link)
{
    RequestTracker rt(megaApi[apiIndex].get());

    mApi[apiIndex].megaApi->getPublicNode(link.data(), &rt);

    EXPECT_EQ(API_OK, rt.waitForResult()) << "Public link retrieval failed";

    return rt.getPublicMegaNode();
}

MegaHandle SdkTest::removePublicLink(unsigned apiIndex, MegaNode *n)
{
    RequestTracker rt(megaApi[apiIndex].get());

    mApi[apiIndex].megaApi->disableExport(n, &rt);

    EXPECT_EQ(API_OK, rt.waitForResult()) << "Public link removal failed";

    return rt.getNodeHandle();
}

void SdkTest::getContactRequest(unsigned int apiIndex, bool outgoing, int expectedSize)
{
    unique_ptr<MegaContactRequestList> crl;
    unsigned timeoutMs = 8000;

    if (outgoing)
    {
        auto predicate = [&]() {
            crl.reset(mApi[apiIndex].megaApi->getOutgoingContactRequests());
            return crl->size() == expectedSize;
        };

        ASSERT_TRUE(WaitFor(predicate, timeoutMs))
          << "Too many outgoing contact requests in account: "
          << apiIndex;
    }
    else
    {
        auto predicate = [&]() {
            crl.reset(mApi[apiIndex].megaApi->getIncomingContactRequests());
            return crl->size() == expectedSize;
        };

        ASSERT_TRUE(WaitFor(predicate, timeoutMs))
          << "Too many incoming contact requests in account: "
          << apiIndex;
    }

    if (!expectedSize) return;

    mApi[apiIndex].cr.reset(crl->get(0)->copy());
}

MegaHandle SdkTest::createFolder(unsigned int apiIndex, const char *name, MegaNode *parent, int timeout)
{
    RequestTracker tracker(megaApi[apiIndex].get());

    megaApi[apiIndex]->createFolder(name, parent, &tracker);

    if (tracker.waitForResult() != API_OK) return UNDEF;

    return tracker.request->getNodeHandle();
}

void SdkTest::getRegisteredContacts(const std::map<std::string, std::string>& contacts)
{
    int apiIndex = 0;

    auto contactsStringMap = std::unique_ptr<MegaStringMap>{MegaStringMap::createInstance()};
    for  (const auto& pair : contacts)
    {
        contactsStringMap->set(pair.first.c_str(), pair.second.c_str());
    }

    ASSERT_EQ(API_OK, synchronousGetRegisteredContacts(apiIndex, contactsStringMap.get(), this)) << "Get registered contacts failed";
}

void SdkTest::getCountryCallingCodes(const int timeout)
{
    int apiIndex = 0;
    ASSERT_EQ(API_OK, synchronousGetCountryCallingCodes(apiIndex, this)) << "Get country calling codes failed";
}

void SdkTest::setUserAttribute(int type, string value, int timeout)
{
    int apiIndex = 0;
    mApi[apiIndex].requestFlags[MegaRequest::TYPE_SET_ATTR_USER] = false;

    if (type == MegaApi::USER_ATTR_AVATAR)
    {
        megaApi[apiIndex]->setAvatar(value.empty() ? NULL : value.c_str());
    }
    else
    {
        megaApi[apiIndex]->setUserAttribute(type, value.c_str());
    }

    ASSERT_TRUE( waitForResponse(&mApi[apiIndex].requestFlags[MegaRequest::TYPE_SET_ATTR_USER], timeout) )
            << "User attribute setup not finished after " << timeout  << " seconds";
    ASSERT_EQ(API_OK, mApi[apiIndex].lastError) << "User attribute setup failed (error: " << mApi[apiIndex].lastError << ")";
}

void SdkTest::getUserAttribute(MegaUser *u, int type, int timeout, int apiIndex)
{
    mApi[apiIndex].requestFlags[MegaRequest::TYPE_GET_ATTR_USER] = false;

    int err;
    if (type == MegaApi::USER_ATTR_AVATAR)
    {
        err = synchronousGetUserAvatar(apiIndex, u, AVATARDST.data());
    }
    else
    {
        err = synchronousGetUserAttribute(apiIndex, u, type);
    }
    bool result = (err == API_OK) || (err == API_ENOENT);
    ASSERT_TRUE(result) << "User attribute retrieval failed (error: " << err << ")";
}

#ifdef __linux__
std::string exec(const char* cmd) {
    // Open pipe for reading.
    std::unique_ptr<FILE, decltype(&pclose)> pipe(popen(cmd, "r"), pclose);

    // Make sure the pipe was actually created.
    if (!pipe) throw std::runtime_error("popen() failed!");

    std::string result;

    // Read from the pipe until we hit EOF or encounter an error.
    for (std::array<char, 128> buffer; ; )
    {
        // Read from the pipe.
        auto nRead = fread(buffer.data(), 1, buffer.size(), pipe.get());

        // Were we able to extract any data?
        if (nRead > 0)
        {
            // If so, add it to our result buffer.
            result.append(buffer.data(), nRead);
        }

        // Have we extracted as much as we can?
        if (nRead < buffer.size()) break;
    }

    // Were we able to extract all of the data?
    if (feof(pipe.get()))
    {
        // Then return the result.
        return result;
    }

    // Otherwise, let the caller know we couldn't read the pipe.
    throw std::runtime_error("couldn't read all data from the pipe!");
}
#endif

void SdkTest::synchronousMediaUpload(unsigned int apiIndex, int64_t fileSize, const char* filename, const char* fileEncrypted, const char* fileOutput, const char* fileThumbnail = nullptr, const char* filePreview = nullptr)
{
    // Create a "media upload" instance
    std::unique_ptr<MegaBackgroundMediaUpload> req(MegaBackgroundMediaUpload::createInstance(megaApi[apiIndex].get()));

    // Request a media upload URL
    auto err = synchronousMediaUploadRequestURL(apiIndex, fileSize, req.get(), nullptr);
    ASSERT_EQ(API_OK, err) << "Cannot request media upload URL (error: " << err << ")";

    // Get the generated media upload URL
    std::unique_ptr<char[]> url(req->getUploadURL());
    ASSERT_NE(nullptr, url) << "Got NULL media upload URL";
    ASSERT_NE('\0', url[0]) << "Got empty media upload URL";

    // encrypt file contents and get URL suffix
    std::unique_ptr<char[]> suffix(req->encryptFile(filename, 0, &fileSize, fileEncrypted, false));
    ASSERT_NE(nullptr, suffix) << "Got NULL suffix after encryption";

    std::unique_ptr<char[]> fingreprint(megaApi[apiIndex]->getFingerprint(fileEncrypted));
    std::unique_ptr<char[]> fingreprintOrig(megaApi[apiIndex]->getFingerprint(filename));

    // PUT thumbnail and preview if params exists
    if (fileThumbnail)
    {
        ASSERT_EQ(API_OK, doPutThumbnail(apiIndex, req.get(), fileThumbnail)) << "ERROR putting thumbnail";
    }
    if (filePreview)
    {
        ASSERT_EQ(API_OK, doPutPreview(apiIndex, req.get(), filePreview)) << "ERROR putting preview";
    }

    std::unique_ptr<MegaNode> rootnode(megaApi[apiIndex]->getRootNode());

#ifdef __linux__
    string command = "curl -s --data-binary @";
    command.append(fileEncrypted).append(" ").append(url.get());
    if (suffix) command.append(suffix.get());
    auto uploadToken = exec(command.c_str());
    std::unique_ptr<char[]> base64UploadToken(megaApi[0]->binaryToBase64(uploadToken.c_str(), uploadToken.length()));

    err = synchronousMediaUploadComplete(apiIndex, req.get(), fileOutput, rootnode.get(), fingreprint.get(), fingreprintOrig.get(), base64UploadToken.get(), nullptr);

    ASSERT_EQ(API_OK, err) << "Cannot complete media upload (error: " << err << ")";
#else
    ASSERT_ANY_THROW(true) << "Not linux, cannot complete test.";
#endif

}

string runProgram(const string& command)
{
    string output;
    FILE* pPipe =
#ifdef _WIN32
        _popen(command.c_str(), "rt");
#else
        popen(command.c_str(), "r");
#endif

    if (!pPipe)
    {
        LOG_err << "Failed to run command\n" << command;
        return output;
    }

    /* Read pipe until file ends or error occurs. */

    char   psBuffer[128];
    while (fgets(psBuffer, 128, pPipe))
    {
        output += psBuffer;
    }

    /* Close pipe. */
    if (!feof(pPipe))
    {
        LOG_err << "Failed to read command output.";
    }

#ifdef _WIN32
    _pclose(pPipe);
#else
    pclose(pPipe);
#endif

    return output;
}

string getLinkFromMailbox(const string& exe,         // Python
                          const string& script,      // email_processor.py
                          const string& realAccount, // user
                          const string& realPswd,    // password for user@host.domain
                          const string& toAddr,      // user+testnewaccount@host.domain
                          const string& intent,      // confirm / delete
                          const chrono::system_clock::time_point& timeOfEmail)
{
    string command = exe + " \"" + script + "\" \"" + realAccount + "\" \"" + realPswd + "\" \"" + toAddr + "\" " + intent;
    string output;

    // Wait for the link to be sent
    constexpr int deltaMs = 10000; // 10 s interval to check for the email
    for (int i = 0; ; i += deltaMs)
    {
        WaitMillisec(deltaMs);

        // get time interval to look for emails, add some seconds to account for the connection and other delays
        const auto& attemptTime = std::chrono::system_clock::now();
        auto timeSinceEmail = std::chrono::duration_cast<std::chrono::seconds>(attemptTime - timeOfEmail).count() + 20;
        output = runProgram(command + ' ' + to_string(timeSinceEmail)); // Run Python script
        if (!output.empty() || i > 180000 / deltaMs) // 3 minute maximum wait
            break;
    }

    // Print whatever was fetched from the mailbox
    LOG_debug << "Link from email (" << intent << "):" << (output.empty() ? "[empty]" : output);

    // Validate the link
    constexpr char expectedLinkPrefix[] = "https://";
    return output.substr(0, sizeof(expectedLinkPrefix) - 1) == expectedLinkPrefix ?
           output : string();
}

string getUniqueAlias()
{
    // use n random chars
    int n = 4;
    string alias;
    auto t = std::time(nullptr);
    srand((unsigned int)t);
    for (int i = 0; i < n; ++i)
    {
        alias += static_cast<char>('a' + rand() % 26);
    }

    // add a timestamp
    auto tm = *std::localtime(&t);
    std::ostringstream oss;
    oss << std::put_time(&tm, "%Y%m%d%H%M%S");
    alias += oss.str();

    return alias;
}

///////////////////////////__ Tests using SdkTest __//////////////////////////////////

/**
 * @brief TEST_F SdkTestCreateAccount
 *
 * It tests the creation of a new account for a random user.
 *  - Create account and send confirmation link
 *  - Logout and resume the create-account process
 *  - Extract confirmation link from the mailbox
 *  - Use the link to confirm the account
 *  - Login to the new account
 *  - Request cancel account link
 *  - Extract cancel account link from the mailbox
 *  - Use the link to cancel the account
 */
TEST_F(SdkTest, SdkTestCreateAccount)
{
    LOG_info << "___TEST Create account___";

    // Make sure the new account details have been set up
    const char* bufRealEmail = getenv("MEGA_REAL_EMAIL"); // user@host.domain
    const char* bufRealPswd = getenv("MEGA_REAL_PWD"); // email password of user@host.domain
    const char* bufScript = getenv("MEGA_LINK_EXTRACT_SCRIPT"); // full path to the link extraction script
    ASSERT_TRUE(bufRealEmail && bufRealPswd && bufScript) <<
        "MEGA_REAL_EMAIL, MEGA_REAL_PWD, MEGA_LINK_EXTRACT_SCRIPT env vars must all be defined";

    // Test that Python was installed
    string pyExe = "python";
    const string pyOpt = " -V";
    const string pyExpected = "Python 3.";
    string output = runProgram(pyExe + pyOpt);  // Python -V
    if (output.substr(0, pyExpected.length()) != pyExpected)
    {
        pyExe += "3";
        output = runProgram(pyExe + pyOpt);  // Python3 -V
        ASSERT_EQ(pyExpected, output.substr(0, pyExpected.length())) << "Python 3 was not found.";
    }
    LOG_debug << "Using " << output;

    ASSERT_NO_FATAL_FAILURE(getAccountsForTest());

    const string realEmail(bufRealEmail); // user@host.domain
    auto pos = realEmail.find('@');
    const string realAccount = realEmail.substr(0, pos); // user
    const string newTestAcc = realAccount + '+' + getUniqueAlias() + realEmail.substr(pos); // user+rand20210919@host.domain
    LOG_info << "Using Mega account " << newTestAcc;
    const char* newTestPwd = "TestPswd!@#$"; // maybe this should be logged too

    // save point in time for account init
    auto timeOfEmail = std::chrono::system_clock::now();

    // Create an ephemeral session internally and send a confirmation link to email
    ASSERT_EQ(API_OK, synchronousCreateAccount(0, newTestAcc.c_str(), newTestPwd, "MyFirstname", "MyLastname"));

    // Logout from ephemeral session and resume session
    ASSERT_NO_FATAL_FAILURE( locallogout() );
    ASSERT_EQ(API_OK, synchronousResumeCreateAccount(0, sid.c_str()));

    // Get confirmation link from the email
    output = getLinkFromMailbox(pyExe, bufScript, realAccount, bufRealPswd, newTestAcc, MegaClient::confirmLinkPrefix(), timeOfEmail);
    ASSERT_FALSE(output.empty()) << "Confirmation link was not found.";

    // Use confirmation link
    ASSERT_EQ(API_OK, synchronousConfirmSignupLink(0, output.c_str(), newTestPwd));

    // Create a separate megaApi instance
    std::unique_ptr<MegaApi> testMegaApi(newMegaApi(APP_KEY.c_str(), megaApiCacheFolder((int)mApi.size()).c_str(), USER_AGENT.c_str(), unsigned(THREADS_PER_MEGACLIENT)));
    testMegaApi->setLogLevel(MegaApi::LOG_LEVEL_MAX);
    testMegaApi->setLoggingName(to_string(mApi.size()).c_str());

    // Login to the new account
    auto loginTracker = ::mega::make_unique<RequestTracker>(testMegaApi.get());
    testMegaApi->login(newTestAcc.c_str(), newTestPwd, loginTracker.get());
    ASSERT_EQ(API_OK, loginTracker->waitForResult()) << " Failed to login to account " << newTestAcc.c_str();

    // fetchnodes // needed internally to fill in user details, including email
    auto fetchnodesTracker = ::mega::make_unique<RequestTracker>(testMegaApi.get());
    testMegaApi->fetchNodes(fetchnodesTracker.get());
    ASSERT_EQ(API_OK, fetchnodesTracker->waitForResult()) << " Failed to fetchnodes for account " << newTestAcc.c_str();

    // Request cancel account link
    timeOfEmail = std::chrono::system_clock::now();
    auto cancelLinkTracker = ::mega::make_unique<RequestTracker>(testMegaApi.get());
    testMegaApi->cancelAccount(cancelLinkTracker.get());
    ASSERT_EQ(API_OK, cancelLinkTracker->waitForResult()) << " Failed to request cancel link for account " << newTestAcc.c_str();

    // Get cancel account link from the mailbox
    output = getLinkFromMailbox(pyExe, bufScript, realAccount, bufRealPswd, newTestAcc, "delete", timeOfEmail);
    ASSERT_FALSE(output.empty()) << "Cancel account link was not found.";

    // Use cancel account link
    auto useCancelLinkTracker = ::mega::make_unique<RequestTracker>(testMegaApi.get());
    testMegaApi->confirmCancelAccount(output.c_str(), newTestPwd, useCancelLinkTracker.get());
    // Allow API_ESID beside API_OK, due to the race between sc and cs channels
    ASSERT_PRED3([](int t, int v1, int v2) { return t == v1 || t == v2; }, useCancelLinkTracker->waitForResult(), API_OK, API_ESID)
        << " Failed to confirm cancel account " << newTestAcc.c_str();
}

/**
 * @brief TEST_F SdkTestCreateEphmeralPlusPlusAccount
 *
 * It tests the creation of a new account for a random user.
 *  - Create account
 *  - Check existence for Welcome pdf
 */
TEST_F(SdkTest, SdkTestCreateEphmeralPlusPlusAccount)
{
    ASSERT_NO_FATAL_FAILURE(getAccountsForTest(1));

    LOG_info << "___TEST Create ephemeral account plus plus___";

    // Create an ephemeral plus plus session internally
    synchronousCreateEphemeralAccountPlusPlus(0, "MyFirstname", "MyLastname");
    ASSERT_EQ(API_OK, mApi[0].lastError) << "Account creation failed (error: " << mApi[0].lastError << ")";

    // Wait, for 10 seconds, for the pdf to be imported
    std::unique_ptr<MegaNode> rootnode{ megaApi[0]->getRootNode() };
    constexpr int deltaMs = 200;
    for (int i = 0; i <= 10000 && !megaApi[0]->getNumChildren(rootnode.get()); i += deltaMs)
    {
        WaitMillisec(deltaMs);
    }

    // Get children of rootnode
    std::unique_ptr<MegaNodeList> children{ megaApi[0]->getChildren(rootnode.get()) };

    // Test that there is only one file, with .pdf extension
    EXPECT_EQ(megaApi[0]->getNumChildren(rootnode.get()), children->size()) << "Wrong number of child nodes";
    ASSERT_EQ(1, children->size()) << "Wrong number of children nodes found";
    const char* name = children->get(0)->getName();
    size_t len = name ? strlen(name) : 0;
    ASSERT_TRUE(len > 4 && !strcasecmp(name + len - 4, ".pdf"));
    LOG_info << "Welcome pdf: " << name;

    // Logout from ephemeral plus plus session and resume session
    ASSERT_NO_FATAL_FAILURE(locallogout());
    synchronousResumeCreateAccountEphemeralPlusPlus(0, sid.c_str());
    ASSERT_EQ(API_OK, mApi[0].lastError) << "Account creation failed after resume (error: " << mApi[0].lastError << ")";

    gSessionIDs[0] = "invalid";
}

bool veryclose(double a, double b)
{
    double diff = b - a;
    double denom = fabs(a) + fabs(b);
    if (denom == 0)
    {
        return diff == 0;
    }
    double ratio = fabs(diff / denom);
    return ratio * 1000000 < 1;
}

TEST_F(SdkTest, SdkTestKillSession)
{
    // Convenience.
    using MegaAccountSessionPtr =
      std::unique_ptr<MegaAccountSession>;

    // Make sure environment variable are restored.
    auto accounts = makeScopedValue(envVarAccount, string_vector(2, "MEGA_EMAIL"));
    auto passwords = makeScopedValue(envVarPass, string_vector(2, "MEGA_PWD"));

    // prevent reusing a session for the wrong client
    gSessionIDs[1] = "invalid";

    // Get two sessions for the same account.
    ASSERT_NO_FATAL_FAILURE(getAccountsForTest(2));

    // Confirm they really are using the same account
    unique_ptr<char[]> client0userhandle(megaApi[0]->getMyUserHandle());
    unique_ptr<char[]> client1userhandle(megaApi[1]->getMyUserHandle());
    ASSERT_EQ(string(client0userhandle.get()), string(client1userhandle.get()));

    // Make sure the sessions aren't reused.
    gSessionIDs[0] = "invalid";
    gSessionIDs[1] = "invalid";

    // Get our hands on the second client's session.
    MegaHandle sessionHandle = UNDEF;

    auto result = synchronousGetExtendedAccountDetails(1, true);
    ASSERT_EQ(result, API_OK)
      << "GetExtendedAccountDetails failed (error: "
      << result
      << ")";

    unique_ptr<char[]> client0session(dumpSession());

    int matches = 0;
    for (int i = 0; i < mApi[1].accountDetails->getNumSessions(); )
    {
        MegaAccountSessionPtr session;

        session.reset(mApi[1].accountDetails->getSession(i++));

        if (session->isAlive() && session->isCurrent())
        {
            sessionHandle = session->getHandle();
            matches += 1;
        }
    }

    if (matches > 1)
    {
        // kill the other sessions so that we succeed on the next test run
        synchronousKillSession(0, INVALID_HANDLE);
    }

    ASSERT_EQ(matches, 1) << "There were more alive+current sessions for client 1 than expected. Those should have been killed now for the next run";

    // Were we able to retrieve the second client's session handle?
    ASSERT_NE(sessionHandle, UNDEF)
      << "Unable to get second client's session handle.";

    // Kill the second client's session (via the first.)
    result = synchronousKillSession(0, sessionHandle);
    ASSERT_EQ(result, API_OK)
      << "Unable to kill second client's session (error: "
      << result
      << ")";

    // Wait for the second client to become logged out (to confirm it does).
    ASSERT_TRUE(WaitFor([&]()
                        {
                            return mApi[1].megaApi->isLoggedIn()  == 0;
                        },
                        80 * 1000));

    // Log out the primary account.
    logout(0, false, maxTimeout);
    gSessionIDs[0] = "invalid";
}

/**
 * @brief TEST_F SdkTestNodeAttributes
 *
 *
 */
TEST_F(SdkTest, SdkTestNodeAttributes)
{
    LOG_info << "___TEST Node attributes___";
    ASSERT_NO_FATAL_FAILURE(getAccountsForTest(2));

    std::unique_ptr<MegaNode> rootnode{megaApi[0]->getRootNode()};

    string filename1 = UPFILE;
    ASSERT_TRUE(createFile(filename1, false)) << "Couldn't create " << UPFILE;

    MegaHandle uploadedNode = UNDEF;
    ASSERT_EQ(API_OK, doStartUpload(0, &uploadedNode, filename1.data(), rootnode.get())) << "Cannot upload a test file";

    std::unique_ptr<MegaNode> n1(megaApi[0]->getNodeByHandle(uploadedNode));
    bool null_pointer = (n1.get() == NULL);
    ASSERT_FALSE(null_pointer) << "Cannot initialize test scenario (error: " << mApi[0].lastError << ")";


    // ___ Set invalid duration of a node ___

    gTestingInvalidArgs = true;

    ASSERT_EQ(API_EARGS, synchronousSetNodeDuration(0, n1.get(), -14)) << "Unexpected error setting invalid node duration";

    gTestingInvalidArgs = false;


    // ___ Set duration of a node ___

    ASSERT_EQ(API_OK, synchronousSetNodeDuration(0, n1.get(), 929734)) << "Cannot set node duration";


    megaApi[0]->log(2, "test postlog", __FILE__, __LINE__);

    n1.reset(megaApi[0]->getNodeByHandle(n1->getHandle()));
    ASSERT_EQ(929734, n1->getDuration()) << "Duration value does not match";


    // ___ Reset duration of a node ___

    ASSERT_EQ(API_OK, synchronousSetNodeDuration(0, n1.get(), -1)) << "Cannot reset node duration";

    n1.reset(megaApi[0]->getNodeByHandle(n1->getHandle()));
    ASSERT_EQ(-1, n1->getDuration()) << "Duration value does not match";

    // set several values that the requests will need to consolidate, some will be in the same batch
    megaApi[0]->setCustomNodeAttribute(n1.get(), "custom1", "value1");
    megaApi[0]->setCustomNodeAttribute(n1.get(), "custom1", "value12");
    megaApi[0]->setCustomNodeAttribute(n1.get(), "custom1", "value13");
    megaApi[0]->setCustomNodeAttribute(n1.get(), "custom2", "value21");
    WaitMillisec(100);
    megaApi[0]->setCustomNodeAttribute(n1.get(), "custom2", "value22");
    megaApi[0]->setCustomNodeAttribute(n1.get(), "custom2", "value23");
    megaApi[0]->setCustomNodeAttribute(n1.get(), "custom3", "value31");
    megaApi[0]->setCustomNodeAttribute(n1.get(), "custom3", "value32");
    megaApi[0]->setCustomNodeAttribute(n1.get(), "custom3", "value33");
    ASSERT_EQ(API_OK, doSetNodeDuration(0, n1.get(), 929734)) << "Cannot set node duration";
    n1.reset(megaApi[0]->getNodeByHandle(n1->getHandle()));

    ASSERT_STREQ("value13", n1->getCustomAttr("custom1"));
    ASSERT_STREQ("value23", n1->getCustomAttr("custom2"));
    ASSERT_STREQ("value33", n1->getCustomAttr("custom3"));


    // ___ Set invalid coordinates of a node (out of range) ___

    gTestingInvalidArgs = true;

    ASSERT_EQ(API_EARGS, synchronousSetNodeCoordinates(0, n1.get(), -1523421.8719987255814, +6349.54)) << "Unexpected error setting invalid node coordinates";


    // ___ Set invalid coordinates of a node (out of range) ___

    ASSERT_EQ(API_EARGS, synchronousSetNodeCoordinates(0, n1.get(), -160.8719987255814, +49.54)) << "Unexpected error setting invalid node coordinates";


    // ___ Set invalid coordinates of a node (out of range) ___

    ASSERT_EQ(API_EARGS, synchronousSetNodeCoordinates(0, n1.get(), MegaNode::INVALID_COORDINATE, +69.54)) << "Unexpected error trying to reset only one coordinate";

    gTestingInvalidArgs = false;

    // ___ Set coordinates of a node ___

    double lat = -51.8719987255814;
    double lon = +179.54;

    ASSERT_EQ(API_OK, synchronousSetNodeCoordinates(0, n1.get(), lat, lon)) << "Cannot set node coordinates";

    n1.reset(megaApi[0]->getNodeByHandle(n1->getHandle()));

    // do same conversions to lose the same precision
    int buf = int(((lat + 90) / 180) * 0xFFFFFF);
    double res = -90 + 180 * (double) buf / 0xFFFFFF;

    ASSERT_EQ(res, n1->getLatitude()) << "Latitude value does not match";

    buf = int((lon == 180) ? 0 : (lon + 180) / 360 * 0x01000000);
    res = -180 + 360 * (double) buf / 0x01000000;

    ASSERT_EQ(res, n1->getLongitude()) << "Longitude value does not match";


    // ___ Set coordinates of a node to origin (0,0) ___

    lon = 0;
    lat = 0;

    ASSERT_EQ(API_OK, synchronousSetNodeCoordinates(0, n1.get(), 0, 0)) << "Cannot set node coordinates";

    n1.reset(megaApi[0]->getNodeByHandle(n1->getHandle()));

    // do same conversions to lose the same precision
    buf = int(((lat + 90) / 180) * 0xFFFFFF);
    res = -90 + 180 * (double) buf / 0xFFFFFF;

    ASSERT_EQ(res, n1->getLatitude()) << "Latitude value does not match";
    ASSERT_EQ(lon, n1->getLongitude()) << "Longitude value does not match";


    // ___ Set coordinates of a node to border values (90,180) ___

    lat = 90;
    lon = 180;

    ASSERT_EQ(API_OK, synchronousSetNodeCoordinates(0, n1.get(), lat, lon)) << "Cannot set node coordinates";

    n1.reset(megaApi[0]->getNodeByHandle(n1->getHandle()));

    ASSERT_EQ(lat, n1->getLatitude()) << "Latitude value does not match";
    bool value_ok = ((n1->getLongitude() == lon) || (n1->getLongitude() == -lon));
    ASSERT_TRUE(value_ok) << "Longitude value does not match";


    // ___ Set coordinates of a node to border values (-90,-180) ___

    lat = -90;
    lon = -180;

    ASSERT_EQ(API_OK, synchronousSetNodeCoordinates(0, n1.get(), lat, lon)) << "Cannot set node coordinates";

    n1.reset(megaApi[0]->getNodeByHandle(n1->getHandle()));

    ASSERT_EQ(lat, n1->getLatitude()) << "Latitude value does not match";
    value_ok = ((n1->getLongitude() == lon) || (n1->getLongitude() == -lon));
    ASSERT_TRUE(value_ok) << "Longitude value does not match";


    // ___ Reset coordinates of a node ___

    lat = lon = MegaNode::INVALID_COORDINATE;

    synchronousSetNodeCoordinates(0, n1.get(), lat, lon);

    n1.reset(megaApi[0]->getNodeByHandle(n1->getHandle()));
    ASSERT_EQ(lat, n1->getLatitude()) << "Latitude value does not match";
    ASSERT_EQ(lon, n1->getLongitude()) << "Longitude value does not match";


    // ******************    also test shareable / unshareable versions:

    ASSERT_EQ(API_OK, synchronousGetSpecificAccountDetails(0, true, true, true)) << "Cannot get account details";

    // ___ set the coords  (shareable)
    lat = -51.8719987255814;
    lon = +179.54;
    ASSERT_EQ(API_OK, synchronousSetNodeCoordinates(0, n1.get(), lat, lon)) << "Cannot set node coordinates";

    // ___ get a link to the file node
    string nodelink = createPublicLink(0, n1.get(), 0, maxTimeout, mApi[0].accountDetails->getProLevel() == 0);

    // ___ import the link
    auto importHandle = importPublicLink(1, nodelink, std::unique_ptr<MegaNode>{megaApi[1]->getRootNode()}.get());
    std::unique_ptr<MegaNode> nimported{megaApi[1]->getNodeByHandle(importHandle)};

    ASSERT_TRUE(veryclose(lat, nimported->getLatitude())) << "Latitude " << n1->getLatitude() << " value does not match " << lat;
    ASSERT_TRUE(veryclose(lon, nimported->getLongitude())) << "Longitude " << n1->getLongitude() << " value does not match " << lon;

    // ___ remove the imported node, for a clean next test
    ASSERT_EQ(API_OK, synchronousRemove(1, nimported.get())) << "Cannot remove a node";
<<<<<<< HEAD
=======

>>>>>>> a53680af

    // ___ again but unshareable this time - totally separate new node - set the coords  (unshareable)

    string filename2 = "a"+UPFILE;
<<<<<<< HEAD
    createFile(filename2, false);
=======
    ASSERT_TRUE(createFile(filename2, false)) << "Couldn't create " << filename2;
>>>>>>> a53680af
    MegaHandle uploadedNodeHande = UNDEF;
    ASSERT_EQ(API_OK, doStartUpload(0, &uploadedNodeHande, filename2.data(), rootnode.get())) << "Cannot upload a test file";
    MegaNode *n2 = megaApi[0]->getNodeByHandle(uploadedNodeHande);
    ASSERT_NE(n2, ((void*)NULL)) << "Cannot initialize second node for scenario (error: " << mApi[0].lastError << ")";

    lat = -5 + -51.8719987255814;
    lon = -5 + +179.54;
    mApi[0].requestFlags[MegaRequest::TYPE_SET_ATTR_NODE] = false;
    megaApi[0]->setUnshareableNodeCoordinates(n2, lat, lon);
    waitForResponse(&mApi[0].requestFlags[MegaRequest::TYPE_SET_ATTR_NODE]);
    ASSERT_EQ(API_OK, mApi[0].lastError) << "Cannot set unshareable node coordinates (error: " << mApi[0].lastError << ")";

    // ___ confirm this user can read them
    MegaNode* selfread = megaApi[0]->getNodeByHandle(n2->getHandle());
    ASSERT_TRUE(veryclose(lat, selfread->getLatitude())) << "Latitude " << n2->getLatitude() << " value does not match " << lat;
    ASSERT_TRUE(veryclose(lon, selfread->getLongitude())) << "Longitude " << n2->getLongitude() << " value does not match " << lon;

    // ___ get a link to the file node
    string nodelink2 = createPublicLink(0, n2, 0, maxTimeout, mApi[0].accountDetails->getProLevel() == 0);

    // ___ import the link
    importHandle = importPublicLink(1, nodelink2, std::unique_ptr<MegaNode>{megaApi[1]->getRootNode()}.get());
    nimported = std::unique_ptr<MegaNode>{megaApi[1]->getNodeByHandle(importHandle)};

    // ___ confirm other user cannot read them
    lat = nimported->getLatitude();
    lon = nimported->getLongitude();
    ASSERT_EQ(MegaNode::INVALID_COORDINATE, lat) << "Latitude value does not match";
    ASSERT_EQ(MegaNode::INVALID_COORDINATE, lon) << "Longitude value does not match";

    // exercise all the cases for 'l' command:

    // delete existing link on node
    ASSERT_EQ(API_OK, doDisableExport(0, n2));

    // create on existing node, no link yet
    ASSERT_EQ(API_OK, doExportNode(0, n2));

    // create on existing node, with link already  (different command response)
    ASSERT_EQ(API_OK, doExportNode(0, n2));

    gTestingInvalidArgs = true;
    // create on non existent node
    ASSERT_EQ(API_EARGS, doExportNode(0, nullptr));
    gTestingInvalidArgs = false;

}


TEST_F(SdkTest, SdkTestExerciseOtherCommands)
{
    LOG_info << "___TEST SdkTestExerciseOtherCommands___";
    ASSERT_NO_FATAL_FAILURE(getAccountsForTest(2));

    /*bool HttpReqCommandPutFA::procresult(Result r)
    bool CommandGetFA::procresult(Result r)
    bool CommandAttachFA::procresult(Result r)
    bool CommandPutFileBackgroundURL::procresult(Result r)
    bool CommandPutNodes::procresult(Result r)
    bool CommandDelVersions::procresult(Result r)
    bool CommandKillSessions::procresult(Result r)
    bool CommandEnumerateQuotaItems::procresult(Result r)
    bool CommandPurchaseAddItem::procresult(Result r)
    bool CommandPurchaseCheckout::procresult(Result r)
    bool CommandPutMultipleUAVer::procresult(Result r)
    bool CommandPutUAVer::procresult(Result r)
    bool CommandDelUA::procresult(Result r)
    bool CommandSendDevCommand::procresult(Result r)
    bool CommandGetUserEmail::procresult(Result r)
    bool CommandGetMiscFlags::procresult(Result r)
    bool CommandQueryTransferQuota::procresult(Result r)
    bool CommandGetUserTransactions::procresult(Result r)
    bool CommandGetUserPurchases::procresult(Result r)
    bool CommandGetUserSessions::procresult(Result r)
    bool CommandSetMasterKey::procresult(Result r)
    bool CommandCreateEphemeralSession::procresult(Result r)
    bool CommandResumeEphemeralSession::procresult(Result r)
    bool CommandCancelSignup::procresult(Result r)
    bool CommandWhyAmIblocked::procresult(Result r)
    bool CommandSendSignupLink2::procresult(Result r)
    bool CommandConfirmSignupLink2::procresult(Result r)
    bool CommandSetKeyPair::procresult(Result r)
    bool CommandReportEvent::procresult(Result r)
    bool CommandSubmitPurchaseReceipt::procresult(Result r)
    bool CommandCreditCardStore::procresult(Result r)
    bool CommandCreditCardQuerySubscriptions::procresult(Result r)
    bool CommandCreditCardCancelSubscriptions::procresult(Result r)
    bool CommandCopySession::procresult(Result r)
    bool CommandGetPaymentMethods::procresult(Result r)
    bool CommandUserFeedbackStore::procresult(Result r)
    bool CommandSupportTicket::procresult(Result r)
    bool CommandCleanRubbishBin::procresult(Result r)
    bool CommandGetRecoveryLink::procresult(Result r)
    bool CommandQueryRecoveryLink::procresult(Result r)
    bool CommandGetPrivateKey::procresult(Result r)
    bool CommandConfirmRecoveryLink::procresult(Result r)
    bool CommandConfirmCancelLink::procresult(Result r)
    bool CommandResendVerificationEmail::procresult(Result r)
    bool CommandResetSmsVerifiedPhoneNumber::procresult(Result r)
    bool CommandValidatePassword::procresult(Result r)
    bool CommandGetEmailLink::procresult(Result r)
    bool CommandConfirmEmailLink::procresult(Result r)
    bool CommandGetVersion::procresult(Result r)
    bool CommandGetLocalSSLCertificate::procresult(Result r)
    bool CommandChatGrantAccess::procresult(Result r)
    bool CommandChatRemoveAccess::procresult(Result r)
    bool CommandChatTruncate::procresult(Result r)
    bool CommandChatSetTitle::procresult(Result r)
    bool CommandChatPresenceURL::procresult(Result r)
    bool CommandRegisterPushNotification::procresult(Result r)
    bool CommandArchiveChat::procresult(Result r)
    bool CommandSetChatRetentionTime::procresult(Result r)
    bool CommandRichLink::procresult(Result r)
    bool CommandChatLink::procresult(Result r)
    bool CommandChatLinkURL::procresult(Result r)
    bool CommandChatLinkClose::procresult(Result r)
    bool CommandChatLinkJoin::procresult(Result r)
    bool CommandGetMegaAchievements::procresult(Result r)
    bool CommandGetWelcomePDF::procresult(Result r)
    bool CommandMediaCodecs::procresult(Result r)
    bool CommandContactLinkCreate::procresult(Result r)
    bool CommandContactLinkQuery::procresult(Result r)
    bool CommandContactLinkDelete::procresult(Result r)
    bool CommandKeepMeAlive::procresult(Result r)
    bool CommandMultiFactorAuthSetup::procresult(Result r)
    bool CommandMultiFactorAuthCheck::procresult(Result r)
    bool CommandMultiFactorAuthDisable::procresult(Result r)
    bool CommandGetPSA::procresult(Result r)
    bool CommandSetLastAcknowledged::procresult(Result r)
    bool CommandSMSVerificationSend::procresult(Result r)
    bool CommandSMSVerificationCheck::procresult(Result r)
    bool CommandFolderLinkInfo::procresult(Result r)
    bool CommandBackupPut::procresult(Result r)
    bool CommandBackupPutHeartBeat::procresult(Result r)
    bool CommandBackupRemove::procresult(Result r)*/

}

/**
 * @brief TEST_F SdkTestResumeSession
 *
 * It creates a local cache, logs out of the current session and tries to resume it later.
 */
TEST_F(SdkTest, SdkTestResumeSession)
{
    LOG_info << "___TEST Resume session___";
    ASSERT_NO_FATAL_FAILURE(getAccountsForTest(2));

     unique_ptr<char[]> session(dumpSession());

    ASSERT_NO_FATAL_FAILURE( locallogout() );
    ASSERT_NO_FATAL_FAILURE( resumeSession(session.get()) );
    ASSERT_NO_FATAL_FAILURE( fetchnodes(0) );
}

/**
 * @brief TEST_F SdkTestNodeOperations
 *
 * It performs different operations with nodes, assuming the Cloud folder is empty at the beginning.
 *
 * - Create a new folder
 * - Rename a node
 * - Copy a node
 * - Get child nodes of given node
 * - Get child node by name
 * - Get node by path
 * - Get node by name
 * - Move a node
 * - Get parent node
 * - Move a node to Rubbish bin
 * - Remove a node
 */
TEST_F(SdkTest, SdkTestNodeOperations)
{
    LOG_info <<  "___TEST Node operations___";
    ASSERT_NO_FATAL_FAILURE(getAccountsForTest(2));

    // --- Create a new folder ---

    MegaNode *rootnode = megaApi[0]->getRootNode();
    char name1[64] = "New folder";

    auto nh = createFolder(0, name1, rootnode);
    ASSERT_NE(nh, UNDEF);

    // --- Rename a node ---

    MegaNode *n1 = megaApi[0]->getNodeByHandle(nh);
    strcpy(name1, "Folder renamed");

    ASSERT_EQ(API_OK, doRenameNode(0, n1, name1));

    // --- Copy a node ---

    MegaNode *n2;
    char name2[64] = "Folder copy";

    MegaHandle nodeCopiedHandle = UNDEF;
    ASSERT_EQ(API_OK, doCopyNode(0, &nodeCopiedHandle, n1, rootnode, name2)) << "Cannot create a copy of a node";
    n2 = megaApi[0]->getNodeByHandle(nodeCopiedHandle);


    // --- Get child nodes ---

    MegaNodeList *children;
    children = megaApi[0]->getChildren(rootnode);

    EXPECT_EQ(megaApi[0]->getNumChildren(rootnode), children->size()) << "Wrong number of child nodes";
    ASSERT_LE(2, children->size()) << "Wrong number of children nodes found";
    EXPECT_STREQ(name2, children->get(0)->getName()) << "Wrong name of child node"; // "Folder copy"
    EXPECT_STREQ(name1, children->get(1)->getName()) << "Wrong name of child node"; // "Folder rename"

    delete children;


    // --- Get child node by name ---

    MegaNode *n3;
    n3 = megaApi[0]->getChildNode(rootnode, name2);

    bool null_pointer = (n3 == NULL);
    EXPECT_FALSE(null_pointer) << "Child node by name not found";
//    ASSERT_EQ(n2->getHandle(), n3->getHandle());  This test may fail due to multiple nodes with the same name


    // --- Get node by path ---

    char path[128] = "/Folder copy";
    MegaNode *n4;
    n4 = megaApi[0]->getNodeByPath(path);

    null_pointer = (n4 == NULL);
    EXPECT_FALSE(null_pointer) << "Node by path not found";


    // --- Search for a node ---
    MegaNodeList *nlist;
    nlist = megaApi[0]->search(rootnode, "copy");

    ASSERT_EQ(1, nlist->size());
    EXPECT_EQ(n4->getHandle(), nlist->get(0)->getHandle()) << "Search node by pattern failed";

    delete nlist;


    // --- Move a node ---
    ASSERT_EQ(API_OK, doMoveNode(0, nullptr, n1, n2)) << "Cannot move node";


    // --- Get parent node ---

    MegaNode *n5;
    n5 = megaApi[0]->getParentNode(n1);

    ASSERT_EQ(n2->getHandle(), n5->getHandle()) << "Wrong parent node";


    // --- Send to Rubbish bin ---
    ASSERT_EQ(API_OK, doMoveNode(0, nullptr, n2, megaApi[0]->getRubbishNode())) << "Cannot move node to Rubbish bin";


    // --- Remove a node ---
    ASSERT_EQ(API_OK, synchronousRemove(0, n2)) << "Cannot remove a node";

    delete rootnode;
    delete n1;
    delete n2;
    delete n3;
    delete n4;
    delete n5;
}

/**
 * @brief TEST_F SdkTestTransfers
 *
 * It performs different operations related to transfers in both directions: up and down.
 *
 * - Starts an upload transfer and cancel it
 * - Starts an upload transfer, pause it, resume it and complete it
 * - Get node by fingerprint
 * - Get size of a node
 * - Download a file
 */
TEST_F(SdkTest, SdkTestTransfers)
{
    LOG_info << "___TEST Transfers___";
    ASSERT_NO_FATAL_FAILURE(getAccountsForTest(2));

    LOG_info << cwd();

    MegaNode *rootnode = megaApi[0]->getRootNode();
    string filename1 = UPFILE;
    ASSERT_TRUE(createFile(filename1)) << "Couldn't create " << filename1;


    // --- Cancel a transfer ---

    mApi[0].requestFlags[MegaRequest::TYPE_CANCEL_TRANSFERS] = false;
    megaApi[0]->startUpload(filename1.data(), rootnode);
    megaApi[0]->cancelTransfers(MegaTransfer::TYPE_UPLOAD);
    ASSERT_TRUE( waitForResponse(&mApi[0].requestFlags[MegaRequest::TYPE_CANCEL_TRANSFERS]) )
            << "Cancellation of transfers failed after " << maxTimeout << " seconds";
    EXPECT_EQ(API_OK, mApi[0].lastError) << "Transfer cancellation failed (error: " << mApi[0].lastError << ")";


    // --- Upload a file (part 1) ---

    TransferTracker tt(megaApi[0].get());
    megaApi[0]->startUpload(filename1.data(), rootnode, &tt);
    // do not wait yet for completion

    // --- Pause a transfer ---

    mApi[0].requestFlags[MegaRequest::TYPE_PAUSE_TRANSFERS] = false;
    megaApi[0]->pauseTransfers(true, MegaTransfer::TYPE_UPLOAD);
    ASSERT_TRUE( waitForResponse(&mApi[0].requestFlags[MegaRequest::TYPE_PAUSE_TRANSFERS]) )
            << "Pause of transfers failed after " << maxTimeout << " seconds";
    EXPECT_EQ(API_OK, mApi[0].lastError) << "Cannot pause transfer (error: " << mApi[0].lastError << ")";
    EXPECT_TRUE(megaApi[0]->areTransfersPaused(MegaTransfer::TYPE_UPLOAD)) << "Upload transfer not paused";


    // --- Resume a transfer ---

    mApi[0].requestFlags[MegaRequest::TYPE_PAUSE_TRANSFERS] = false;
    megaApi[0]->pauseTransfers(false, MegaTransfer::TYPE_UPLOAD);
    ASSERT_TRUE( waitForResponse(&mApi[0].requestFlags[MegaRequest::TYPE_PAUSE_TRANSFERS]) )
            << "Resumption of transfers after pause has failed after " << maxTimeout << " seconds";
    EXPECT_EQ(API_OK, mApi[0].lastError) << "Cannot resume transfer (error: " << mApi[0].lastError << ")";
    EXPECT_FALSE(megaApi[0]->areTransfersPaused(MegaTransfer::TYPE_UPLOAD)) << "Upload transfer not resumed";


    // --- Upload a file (part 2) ---

    ASSERT_EQ(API_OK,tt.waitForResult()) << "Cannot upload file (error: " << mApi[0].lastError << ")";

    MegaNode *n1 = megaApi[0]->getNodeByHandle(tt.resultNodeHandle);
    bool null_pointer = (n1 == NULL);

    ASSERT_FALSE(null_pointer) << "Cannot upload file (error: " << mApi[0].lastError << ")";
    ASSERT_STREQ(filename1.data(), n1->getName()) << "Uploaded file with wrong name (error: " << mApi[0].lastError << ")";


    ASSERT_EQ(API_OK, doSetFileVersionsOption(0, false));  // false = not disabled

    // Upload a file over an existing one to make a version
    {
        ofstream f(filename1);
        f << "edited";
    }

    ASSERT_EQ(API_OK, doStartUpload(0, nullptr, filename1.c_str(), rootnode));

    // Upload a file over an existing one to make a version
    {
        ofstream f(filename1);
        f << "edited2";
    }

    ASSERT_EQ(API_OK, doStartUpload(0, nullptr, filename1.c_str(), rootnode));

    // copy a node with versions to a new name (exercises the multi node putndoes_result)
    MegaNode* nodeToCopy1 = megaApi[0]->getNodeByPath(("/" + filename1).c_str());
    ASSERT_EQ(API_OK, doCopyNode(0, nullptr, nodeToCopy1, rootnode, "some_other_name"));

    // put original filename1 back
    fs::remove(filename1);
    ASSERT_TRUE(createFile(filename1)) << "Couldn't create " << filename1;
    ASSERT_EQ(API_OK, doStartUpload(0, nullptr, filename1.c_str(), rootnode));
    n1 = megaApi[0]->getNodeByPath(("/" + filename1).c_str());

    // --- Get node by fingerprint (needs to be a file, not a folder) ---

    std::unique_ptr<char[]> fingerprint{megaApi[0]->getFingerprint(n1)};
    MegaNode *n2 = megaApi[0]->getNodeByFingerprint(fingerprint.get());

    null_pointer = (n2 == NULL);
    EXPECT_FALSE(null_pointer) << "Node by fingerprint not found";
//    ASSERT_EQ(n2->getHandle(), n4->getHandle());  This test may fail due to multiple nodes with the same name

    // --- Get the size of a file ---

    int64_t filesize = getFilesize(filename1);
    int64_t nodesize = megaApi[0]->getSize(n2);
    EXPECT_EQ(filesize, nodesize) << "Wrong size of uploaded file";


    // --- Download a file ---

    string filename2 = DOTSLASH + DOWNFILE;

    mApi[0].transferFlags[MegaTransfer::TYPE_DOWNLOAD] = false;
    megaApi[0]->startDownload(n2, filename2.c_str());
    ASSERT_TRUE( waitForResponse(&mApi[0].transferFlags[MegaTransfer::TYPE_DOWNLOAD], 600) )
            << "Download transfer failed after " << maxTimeout << " seconds";
    ASSERT_EQ(API_OK, mApi[0].lastError) << "Cannot download the file (error: " << mApi[0].lastError << ")";

    MegaNode *n3 = megaApi[0]->getNodeByHandle(n2->getHandle());
    null_pointer = (n3 == NULL);

    ASSERT_FALSE(null_pointer) << "Cannot download node";
    ASSERT_EQ(n2->getHandle(), n3->getHandle()) << "Cannot download node (error: " << mApi[0].lastError << ")";


    // --- Upload a 0-bytes file ---

    string filename3 = EMPTYFILE;
    FILE *fp = fopen(filename3.c_str(), "w");
    fclose(fp);

    MegaHandle uploadedNodeHande = UNDEF;
    ASSERT_EQ(API_OK, doStartUpload(0, &uploadedNodeHande, filename3.c_str(), rootnode)) << "Cannot upload a test file";

    MegaNode *n4 = megaApi[0]->getNodeByHandle(uploadedNodeHande);
    null_pointer = (n4 == NULL);

    ASSERT_FALSE(null_pointer) << "Cannot upload file (error: " << mApi[0].lastError << ")";
    ASSERT_STREQ(filename3.data(), n4->getName()) << "Uploaded file with wrong name (error: " << mApi[0].lastError << ")";


    // --- Download a 0-byte file ---

    filename3 = DOTSLASH +  EMPTYFILE;

    mApi[0].transferFlags[MegaTransfer::TYPE_DOWNLOAD] = false;
    megaApi[0]->startDownload(n4, filename3.c_str());
    ASSERT_TRUE( waitForResponse(&mApi[0].transferFlags[MegaTransfer::TYPE_DOWNLOAD], 600) )
            << "Download 0-byte file failed after " << maxTimeout << " seconds";
    ASSERT_EQ(API_OK, mApi[0].lastError) << "Cannot download the file (error: " << mApi[0].lastError << ")";

    MegaNode *n5 = megaApi[0]->getNodeByHandle(n4->getHandle());
    null_pointer = (n5 == NULL);

    ASSERT_FALSE(null_pointer) << "Cannot download node";
    ASSERT_EQ(n4->getHandle(), n5->getHandle()) << "Cannot download node (error: " << mApi[0].lastError << ")";


    delete rootnode;
    delete n1;
    delete n2;
    delete n3;
    delete n4;
    delete n5;
}

/**
 * @brief TEST_F SdkTestContacts
 *
 * Creates an auxiliar 'MegaApi' object to interact with the main MEGA account.
 *
 * - Invite a contact
 * = Ignore the invitation
 * - Delete the invitation
 *
 * - Invite a contact
 * = Deny the invitation
 *
 * - Invite a contact
 * = Accept the invitation
 *
 * - Modify firstname
 * = Check firstname of a contact
 * = Set master key as exported
 * = Get preferred language
 * - Load avatar
 * = Check avatar of a contact
 * - Delete avatar
 * = Check non-existing avatar of a contact
 *
 * - Remove contact
 *
 * TODO:
 * - Invite a contact not registered in MEGA yet (requires validation of account)
 * - Remind an existing invitation (requires 2 weeks wait)
 */
TEST_F(SdkTest, SdkTestContacts)
{
    LOG_info << "___TEST Contacts___";
    ASSERT_NO_FATAL_FAILURE(getAccountsForTest(2));


    // --- Check my email and the email of the contact ---

    EXPECT_STRCASEEQ(mApi[0].email.data(), std::unique_ptr<char[]>{megaApi[0]->getMyEmail()}.get());
    EXPECT_STRCASEEQ(mApi[1].email.data(), std::unique_ptr<char[]>{megaApi[1]->getMyEmail()}.get());


    // --- Send a new contact request ---

    string message = "Hi contact. This is a testing message";

    mApi[0].contactRequestUpdated = mApi[1].contactRequestUpdated = false;
    ASSERT_NO_FATAL_FAILURE( inviteContact(0, mApi[1].email, message, MegaContactRequest::INVITE_ACTION_ADD) );
    // if there were too many invitations within a short period of time, the invitation can be rejected by
    // the API with `API_EOVERQUOTA = -17` as counter spamming meassure (+500 invites in the last 50 days)


    // --- Check the sent contact request ---

    ASSERT_TRUE( waitForResponse(&mApi[0].contactRequestUpdated) )   // at the source side (main account)
            << "Contact request update not received after " << maxTimeout << " seconds";

    ASSERT_NO_FATAL_FAILURE( getContactRequest(0, true) );

    ASSERT_STREQ(message.data(), mApi[0].cr->getSourceMessage()) << "Message sent is corrupted";
    ASSERT_STRCASEEQ(mApi[0].email.data(), mApi[0].cr->getSourceEmail()) << "Wrong source email";
    ASSERT_STRCASEEQ(mApi[1].email.data(), mApi[0].cr->getTargetEmail()) << "Wrong target email";
    ASSERT_EQ(MegaContactRequest::STATUS_UNRESOLVED, mApi[0].cr->getStatus()) << "Wrong contact request status";
    ASSERT_TRUE(mApi[0].cr->isOutgoing()) << "Wrong direction of the contact request";

    mApi[0].cr.reset();


    // --- Check received contact request ---

    ASSERT_TRUE( waitForResponse(&mApi[1].contactRequestUpdated) )   // at the target side (auxiliar account)
            << "Contact request update not received after " << maxTimeout << " seconds";

    ASSERT_NO_FATAL_FAILURE( getContactRequest(1, false) );

    // There isn't message when a user invites the same user too many times, to avoid spamming
    if (mApi[1].cr->getSourceMessage())
    {
        ASSERT_STREQ(message.data(), mApi[1].cr->getSourceMessage()) << "Message received is corrupted";
    }
    ASSERT_STRCASEEQ(mApi[0].email.data(), mApi[1].cr->getSourceEmail()) << "Wrong source email";
    ASSERT_STREQ(NULL, mApi[1].cr->getTargetEmail()) << "Wrong target email";    // NULL according to MegaApi documentation
    ASSERT_EQ(MegaContactRequest::STATUS_UNRESOLVED, mApi[1].cr->getStatus()) << "Wrong contact request status";
    ASSERT_FALSE(mApi[1].cr->isOutgoing()) << "Wrong direction of the contact request";

    mApi[1].cr.reset();


    // --- Ignore received contact request ---

    ASSERT_NO_FATAL_FAILURE( getContactRequest(1, false) );

    mApi[1].contactRequestUpdated = false;
    ASSERT_NO_FATAL_FAILURE( replyContact(mApi[1].cr.get(), MegaContactRequest::REPLY_ACTION_IGNORE) );
    ASSERT_TRUE( waitForResponse(&mApi[1].contactRequestUpdated) )   // at the target side (auxiliar account)
            << "Contact request update not received after " << maxTimeout << " seconds";

    // Ignoring a PCR does not generate actionpackets for the account sending the invitation

    mApi[1].cr.reset();

    ASSERT_NO_FATAL_FAILURE( getContactRequest(1, false, 0) );
    mApi[1].cr.reset();


    // --- Cancel the invitation ---

    message = "I don't wanna be your contact anymore";

    mApi[0].contactRequestUpdated = false;
    ASSERT_NO_FATAL_FAILURE( inviteContact(0, mApi[1].email, message, MegaContactRequest::INVITE_ACTION_DELETE) );
    ASSERT_TRUE( waitForResponse(&mApi[0].contactRequestUpdated) )   // at the target side (auxiliar account), where the deletion is checked
            << "Contact request update not received after " << maxTimeout << " seconds";

    ASSERT_NO_FATAL_FAILURE( getContactRequest(0, true, 0) );
    mApi[0].cr.reset();


    // --- Remind a contact invitation (cannot until 2 weeks after invitation/last reminder) ---

//    mApi[1].contactRequestUpdated = false;
//    megaApi->inviteContact(mApi[1].email.data(), message.data(), MegaContactRequest::INVITE_ACTION_REMIND);
//    waitForResponse(&mApi[1].contactRequestUpdated, 0);    // only at auxiliar account, where the deletion is checked

//    ASSERT_TRUE(mApi[1].contactRequestUpdated) << "Contact invitation reminder not received after " << timeout  << " seconds";


    // --- Invite a new contact (again) ---

    mApi[1].contactRequestUpdated = false;
    ASSERT_NO_FATAL_FAILURE( inviteContact(0, mApi[1].email, message, MegaContactRequest::INVITE_ACTION_ADD) );
    ASSERT_TRUE( waitForResponse(&mApi[1].contactRequestUpdated) )   // at the target side (auxiliar account)
            << "Contact request creation not received after " << maxTimeout << " seconds";


    // --- Deny a contact invitation ---

    ASSERT_NO_FATAL_FAILURE( getContactRequest(1, false) );

    mApi[0].contactRequestUpdated = mApi[1].contactRequestUpdated = false;
    ASSERT_NO_FATAL_FAILURE( replyContact(mApi[1].cr.get(), MegaContactRequest::REPLY_ACTION_DENY) );
    ASSERT_TRUE( waitForResponse(&mApi[1].contactRequestUpdated) )   // at the target side (auxiliar account)
            << "Contact request creation not received after " << maxTimeout << " seconds";
    ASSERT_TRUE( waitForResponse(&mApi[0].contactRequestUpdated) )   // at the source side (main account)
            << "Contact request creation not received after " << maxTimeout << " seconds";

    mApi[1].cr.reset();

    ASSERT_NO_FATAL_FAILURE( getContactRequest(0, true, 0) );
    mApi[0].cr.reset();

    ASSERT_NO_FATAL_FAILURE( getContactRequest(1, false, 0) );
    mApi[1].cr.reset();


    // --- Invite a new contact (again) ---

    mApi[1].contactRequestUpdated = false;
    ASSERT_NO_FATAL_FAILURE( inviteContact(0, mApi[1].email, message, MegaContactRequest::INVITE_ACTION_ADD) );
    ASSERT_TRUE( waitForResponse(&mApi[1].contactRequestUpdated) )   // at the target side (auxiliar account)
            << "Contact request creation not received after " << maxTimeout << " seconds";


    // --- Accept a contact invitation ---

    ASSERT_NO_FATAL_FAILURE( getContactRequest(1, false) );

    mApi[0].contactRequestUpdated = mApi[1].contactRequestUpdated = false;
    ASSERT_NO_FATAL_FAILURE( replyContact(mApi[1].cr.get(), MegaContactRequest::REPLY_ACTION_ACCEPT) );
    ASSERT_TRUE( waitForResponse(&mApi[0].contactRequestUpdated) )   // at the target side (main account)
            << "Contact request creation not received after " << maxTimeout << " seconds";
    ASSERT_TRUE( waitForResponse(&mApi[1].contactRequestUpdated) )   // at the target side (auxiliar account)
            << "Contact request creation not received after " << maxTimeout << " seconds";

    mApi[1].cr.reset();

    ASSERT_NO_FATAL_FAILURE( getContactRequest(0, true, 0) );
    mApi[0].cr.reset();

    ASSERT_NO_FATAL_FAILURE( getContactRequest(1, false, 0) );
    mApi[1].cr.reset();


    // --- Modify firstname ---

    string firstname = "My firstname";

    mApi[1].userUpdated = false;
    ASSERT_NO_FATAL_FAILURE( setUserAttribute(MegaApi::USER_ATTR_FIRSTNAME, firstname));
    ASSERT_TRUE( waitForResponse(&mApi[1].userUpdated) )   // at the target side (auxiliar account)
            << "User attribute update not received after " << maxTimeout << " seconds";


    // --- Check firstname of a contact

    MegaUser *u = megaApi[0]->getMyUser();

    bool null_pointer = (u == NULL);
    ASSERT_FALSE(null_pointer) << "Cannot find the MegaUser for email: " << mApi[0].email;

    ASSERT_NO_FATAL_FAILURE( getUserAttribute(u, MegaApi::USER_ATTR_FIRSTNAME));
    ASSERT_EQ( firstname, attributeValue) << "Firstname is wrong";

    delete u;


    // --- Set master key already as exported

    u = megaApi[0]->getMyUser();

    mApi[0].requestFlags[MegaRequest::TYPE_SET_ATTR_USER] = false;
    megaApi[0]->masterKeyExported();
    ASSERT_TRUE( waitForResponse(&mApi[0].requestFlags[MegaRequest::TYPE_SET_ATTR_USER]) );

    ASSERT_NO_FATAL_FAILURE( getUserAttribute(u, MegaApi::USER_ATTR_PWD_REMINDER, maxTimeout, 0));
    string pwdReminder = attributeValue;
    size_t offset = pwdReminder.find(':');
    offset = pwdReminder.find(':', offset+1);
    ASSERT_EQ( pwdReminder.at(offset+1), '1' ) << "Password reminder attribute not updated";

    delete u;


    // --- Get language preference

    u = megaApi[0]->getMyUser();

    string langCode = "es";
    ASSERT_NO_FATAL_FAILURE( setUserAttribute(MegaApi::USER_ATTR_LANGUAGE, langCode));
    ASSERT_NO_FATAL_FAILURE( getUserAttribute(u, MegaApi::USER_ATTR_LANGUAGE, maxTimeout, 0));
    string language = attributeValue;
    ASSERT_TRUE(!strcmp(langCode.c_str(), language.c_str())) << "Language code is wrong";

    delete u;


    // --- Load avatar ---

    ASSERT_TRUE(fileexists(AVATARSRC)) <<  "File " +AVATARSRC+ " is needed in folder " << cwd();

    mApi[1].userUpdated = false;
    ASSERT_NO_FATAL_FAILURE( setUserAttribute(MegaApi::USER_ATTR_AVATAR, AVATARSRC));
    ASSERT_TRUE( waitForResponse(&mApi[1].userUpdated) )   // at the target side (auxiliar account)
            << "User attribute update not received after " << maxTimeout << " seconds";


    // --- Get avatar of a contact ---

    u = megaApi[0]->getMyUser();

    null_pointer = (u == NULL);
    ASSERT_FALSE(null_pointer) << "Cannot find the MegaUser for email: " << mApi[0].email;

    attributeValue = "";

    ASSERT_NO_FATAL_FAILURE( getUserAttribute(u, MegaApi::USER_ATTR_AVATAR));
    ASSERT_STREQ( "Avatar changed", attributeValue.data()) << "Failed to change avatar";

    int64_t filesizeSrc = getFilesize(AVATARSRC);
    int64_t filesizeDst = getFilesize(AVATARDST);
    ASSERT_EQ(filesizeDst, filesizeSrc) << "Received avatar differs from uploaded avatar";

    delete u;


    // --- Delete avatar ---

    mApi[1].userUpdated = false;
    ASSERT_NO_FATAL_FAILURE( setUserAttribute(MegaApi::USER_ATTR_AVATAR, ""));
    ASSERT_TRUE( waitForResponse(&mApi[1].userUpdated) )   // at the target side (auxiliar account)
            << "User attribute update not received after " << maxTimeout << " seconds";


    // --- Get non-existing avatar of a contact ---

    u = megaApi[0]->getMyUser();

    null_pointer = (u == NULL);
    ASSERT_FALSE(null_pointer) << "Cannot find the MegaUser for email: " << mApi[0].email;

    attributeValue = "";

    ASSERT_NO_FATAL_FAILURE( getUserAttribute(u, MegaApi::USER_ATTR_AVATAR));
    ASSERT_STREQ("Avatar not found", attributeValue.data()) << "Failed to remove avatar";

    delete u;


    // --- Delete an existing contact ---

    mApi[0].userUpdated = false;
    ASSERT_NO_FATAL_FAILURE( removeContact(mApi[1].email) );
    ASSERT_TRUE( waitForResponse(&mApi[0].userUpdated) )   // at the target side (main account)
            << "User attribute update not received after " << maxTimeout << " seconds";

    u = megaApi[0]->getContact(mApi[1].email.data());
    null_pointer = (u == NULL);

    ASSERT_FALSE(null_pointer) << "Cannot find the MegaUser for email: " << mApi[1].email;
    ASSERT_EQ(MegaUser::VISIBILITY_HIDDEN, u->getVisibility()) << "New contact is still visible";

    delete u;
}

bool SdkTest::checkAlert(int apiIndex, const string& title, const string& path)
{
    bool ok = false;
    for (int i = 0; !ok && i < 10; ++i)
    {

        MegaUserAlertList* list = mApi[apiIndex].megaApi->getUserAlerts();
        if (list->size() > 0)
        {
            MegaUserAlert* a = list->get(list->size() - 1);
            ok = title == a->getTitle() && path == a->getPath() && !ISUNDEF(a->getNodeHandle());

            if (!ok && i == 9)
            {
                EXPECT_STREQ(title.c_str(), a->getTitle());
                EXPECT_STREQ(path.c_str(), a->getPath());
                EXPECT_NE(a->getNodeHandle(), UNDEF);
            }
        }
        delete list;

        if (!ok)
        {
            LOG_info << "Waiting some more for the alert";
            WaitMillisec(USERALERT_ARRIVAL_MILLISEC);
        }
    }
    return ok;
}

bool SdkTest::checkAlert(int apiIndex, const string& title, handle h, int n)
{
    bool ok = false;
    for (int i = 0; !ok && i < 10; ++i)
    {

        MegaUserAlertList* list = megaApi[apiIndex]->getUserAlerts();
        if (list->size() > 0)
        {
            MegaUserAlert* a = list->get(list->size() - 1);
            ok = title == a->getTitle() && a->getNodeHandle() == h && a->getNumber(0) == n;

            if (!ok && i == 9)
            {
                EXPECT_STREQ(a->getTitle(), title.c_str());
                EXPECT_EQ(a->getNodeHandle(), h);
                EXPECT_EQ(a->getNumber(0), n); // 0 for number of folders
            }
        }
        delete list;

        if (!ok)
        {
            LOG_info << "Waiting some more for the alert";
            WaitMillisec(USERALERT_ARRIVAL_MILLISEC);
        }
    }
    return ok;
}

/**
 * @brief TEST_F SdkTestShares
 *
 * Initialize a test scenario by:
 *
 * - Creating/uploading some folders/files to share
 * - Creating a new contact to share to
 *
 * Performs different operations related to sharing:
 *
 * - Share a folder with an existing contact
 * - Check the correctness of the outgoing share
 * - Check the reception and correctness of the incoming share
 * - Move a shared file (not owned) to Rubbish bin
 * - Modify the access level
 * - Revoke the access to the share
 * - Share a folder with a non registered email
 * - Check the correctness of the pending outgoing share
 * - Create a file public link
 * - Import a file public link
 * - Get a node from a file public link
 * - Remove a public link
 * - Create a folder public link
 */
TEST_F(SdkTest, SdkTestShares)
{
    LOG_info << "___TEST Shares___";
    ASSERT_NO_FATAL_FAILURE(getAccountsForTest(2));

    MegaShareList *sl;
    MegaShare *s;
    MegaNodeList *nl;
    MegaNode *n;
    MegaNode *n1;

    // Initialize a test scenario : create some folders/files to share

    // Create some nodes to share
    //  |--Shared-folder
    //    |--subfolder
    //      |--file.txt
    //    |--file.txt

    std::unique_ptr<MegaNode> rootnode{megaApi[0]->getRootNode()};
    char foldername1[64] = "Shared-folder";
    MegaHandle hfolder1 = createFolder(0, foldername1, rootnode.get());
    ASSERT_NE(hfolder1, UNDEF);

    n1 = megaApi[0]->getNodeByHandle(hfolder1);
    ASSERT_NE(n1, nullptr);

    char foldername2[64] = "subfolder";
    MegaHandle hfolder2 = createFolder(0, foldername2, std::unique_ptr<MegaNode>{megaApi[0]->getNodeByHandle(hfolder1)}.get());
    ASSERT_NE(hfolder2, UNDEF);

<<<<<<< HEAD
    createFile(PUBLICFILE.data(), false);   // not a large file since don't need to test transfers here

    MegaHandle hfile1 = UNDEF;
=======
    MegaHandle hfile1 = UNDEF;

    // not a large file since don't need to test transfers here
    ASSERT_TRUE(createFile(PUBLICFILE.data(), false)) << "Couldn't create " << PUBLICFILE.data();

>>>>>>> a53680af
    ASSERT_EQ(API_OK,doStartUpload(0, &hfile1, PUBLICFILE.data(), std::unique_ptr<MegaNode>{megaApi[0]->getNodeByHandle(hfolder1)}.get())) << "Cannot upload a test file";

    MegaHandle hfile2 = UNDEF;
    ASSERT_EQ(API_OK,doStartUpload(0, &hfile2, PUBLICFILE.data(), std::unique_ptr<MegaNode>{megaApi[0]->getNodeByHandle(hfolder2)}.get())) << "Cannot upload a second test file";


    // --- Download authorized node from another account ---

    MegaNode *nNoAuth = megaApi[0]->getNodeByHandle(hfile1);

    int transferError = doStartDownload(1, nNoAuth, "unauthorized_node");

    bool hasFailed = (transferError != API_OK);
    ASSERT_TRUE(hasFailed) << "Download of node without authorization successful! (it should fail): " << transferError;

    MegaNode *nAuth = megaApi[0]->authorizeNode(nNoAuth);

    // make sure target download file doesn't already exist:
    deleteFile("authorized_node");

<<<<<<< HEAD
    transferError = synchronousStartDownload(1, nAuth, "authorized_node");
=======
    transferError = doStartDownload(1, nAuth, "authorized_node");
>>>>>>> a53680af
    ASSERT_EQ(API_OK, transferError) << "Cannot download authorized node (error: " << mApi[1].lastError << ")";

    delete nNoAuth;
    delete nAuth;

    // Initialize a test scenario: create a new contact to share to

    string message = "Hi contact. Let's share some stuff";

    mApi[1].contactRequestUpdated = false;
    ASSERT_NO_FATAL_FAILURE( inviteContact(0, mApi[1].email, message, MegaContactRequest::INVITE_ACTION_ADD) );
    ASSERT_TRUE( waitForResponse(&mApi[1].contactRequestUpdated) )   // at the target side (auxiliar account)
            << "Contact request creation not received after " << maxTimeout << " seconds";


    ASSERT_NO_FATAL_FAILURE( getContactRequest(1, false) );

    mApi[0].contactRequestUpdated = mApi[1].contactRequestUpdated = false;
    ASSERT_NO_FATAL_FAILURE( replyContact(mApi[1].cr.get(), MegaContactRequest::REPLY_ACTION_ACCEPT) );
    ASSERT_TRUE( waitForResponse(&mApi[1].contactRequestUpdated) )   // at the target side (auxiliar account)
            << "Contact request creation not received after " << maxTimeout << " seconds";
    ASSERT_TRUE( waitForResponse(&mApi[0].contactRequestUpdated) )   // at the source side (main account)
            << "Contact request creation not received after " << maxTimeout << " seconds";

    mApi[1].cr.reset();


    // --- Create a new outgoing share ---

    mApi[0].nodeUpdated = mApi[1].nodeUpdated = false;
    ASSERT_NO_FATAL_FAILURE( shareFolder(n1, mApi[1].email.data(), MegaShare::ACCESS_FULL) );
    ASSERT_TRUE( waitForResponse(&mApi[0].nodeUpdated) )   // at the target side (main account)
            << "Node update not received after " << maxTimeout << " seconds";
    ASSERT_TRUE( waitForResponse(&mApi[1].nodeUpdated) )   // at the target side (auxiliar account)
            << "Node update not received after " << maxTimeout << " seconds";


    // --- Check the outgoing share ---

    sl = megaApi[0]->getOutShares();
    ASSERT_EQ(1, sl->size()) << "Outgoing share failed";
    s = sl->get(0);

    n1 = megaApi[0]->getNodeByHandle(hfolder1);    // get an updated version of the node

    ASSERT_EQ(MegaShare::ACCESS_FULL, s->getAccess()) << "Wrong access level of outgoing share";
    ASSERT_EQ(hfolder1, s->getNodeHandle()) << "Wrong node handle of outgoing share";
    ASSERT_STREQ(mApi[1].email.data(), s->getUser()) << "Wrong email address of outgoing share";
    ASSERT_TRUE(n1->isShared()) << "Wrong sharing information at outgoing share";
    ASSERT_TRUE(n1->isOutShare()) << "Wrong sharing information at outgoing share";

    delete sl;


    // --- Check the incoming share ---

    sl = megaApi[1]->getInSharesList();
    ASSERT_EQ(1, sl->size()) << "Incoming share not received in auxiliar account";

    nl = megaApi[1]->getInShares(megaApi[1]->getContact(mApi[0].email.data()));
    ASSERT_EQ(1, nl->size()) << "Incoming share not received in auxiliar account";
    n = nl->get(0);

    ASSERT_EQ(hfolder1, n->getHandle()) << "Wrong node handle of incoming share";
    ASSERT_STREQ(foldername1, n->getName()) << "Wrong folder name of incoming share";
    ASSERT_EQ(API_OK, megaApi[1]->checkAccess(n, MegaShare::ACCESS_FULL).getErrorCode()) << "Wrong access level of incoming share";
    ASSERT_TRUE(n->isInShare()) << "Wrong sharing information at incoming share";
    ASSERT_TRUE(n->isShared()) << "Wrong sharing information at incoming share";

    // --- Move shared file (not owned) to Rubbish bin ---
    MegaHandle movedNodeHandle = UNDEF;
    ASSERT_EQ(API_OK, doMoveNode(1, &movedNodeHandle, megaApi[0]->getNodeByHandle(hfile2), megaApi[1]->getRubbishNode())) << "Moving shared file (not owned) to Rubbish bin failed";

    // --- Test that file in Rubbish bin can be restored ---
    MegaNode* nodeMovedFile = megaApi[1]->getNodeByHandle(movedNodeHandle);  // Different handle! the node must have been copied due to differing accounts
    ASSERT_EQ(nodeMovedFile->getRestoreHandle(), hfolder2) << "Incorrect restore handle for file in Rubbish Bin";

    delete nl;

    // check the corresponding user alert
    ASSERT_TRUE(checkAlert(1, "New shared folder from " + mApi[0].email, mApi[0].email + ":Shared-folder"));

    // add a folder under the share
    char foldernameA[64] = "dummyname1";
    char foldernameB[64] = "dummyname2";

    ASSERT_NE(createFolder(0, foldernameA, std::unique_ptr<MegaNode>{megaApi[0]->getNodeByHandle(hfolder2)}.get()), UNDEF);
    ASSERT_NE(createFolder(0, foldernameB, std::unique_ptr<MegaNode>{megaApi[0]->getNodeByHandle(hfolder2)}.get()), UNDEF);

    // check the corresponding user alert
    ASSERT_TRUE(checkAlert(1, mApi[0].email + " added 2 folders", std::unique_ptr<MegaNode>{megaApi[0]->getNodeByHandle(hfolder2)}->getHandle(), 2));

    // --- Modify the access level of an outgoing share ---

    mApi[0].nodeUpdated = mApi[1].nodeUpdated = false;
    ASSERT_NO_FATAL_FAILURE( shareFolder(megaApi[0]->getNodeByHandle(hfolder1), mApi[1].email.data(), MegaShare::ACCESS_READWRITE) );
    ASSERT_TRUE( waitForResponse(&mApi[0].nodeUpdated) )   // at the target side (main account)
            << "Node update not received after " << maxTimeout << " seconds";
    ASSERT_TRUE( waitForResponse(&mApi[1].nodeUpdated) )   // at the target side (auxiliar account)
            << "Node update not received after " << maxTimeout << " seconds";

    nl = megaApi[1]->getInShares(megaApi[1]->getContact(mApi[0].email.data()));
    ASSERT_EQ(1, nl->size()) << "Incoming share not received in auxiliar account";
    n = nl->get(0);

    ASSERT_EQ(API_OK, megaApi[1]->checkAccess(n, MegaShare::ACCESS_READWRITE).getErrorCode()) << "Wrong access level of incoming share";

    delete nl;


    // --- Revoke access to an outgoing share ---

    mApi[0].nodeUpdated = mApi[1].nodeUpdated = false;
    ASSERT_NO_FATAL_FAILURE( shareFolder(n1, mApi[1].email.data(), MegaShare::ACCESS_UNKNOWN) );
    ASSERT_TRUE( waitForResponse(&mApi[0].nodeUpdated) )   // at the target side (main account)
            << "Node update not received after " << maxTimeout << " seconds";
    ASSERT_TRUE( waitForResponse(&mApi[1].nodeUpdated) )   // at the target side (auxiliar account)
            << "Node update not received after " << maxTimeout << " seconds";

    delete sl;
    sl = megaApi[0]->getOutShares();
    ASSERT_EQ(0, sl->size()) << "Outgoing share revocation failed";
    delete sl;

    nl = megaApi[1]->getInShares(megaApi[1]->getContact(mApi[0].email.data()));
    ASSERT_EQ(0, nl->size()) << "Incoming share revocation failed";
    delete nl;

    // check the corresponding user alert
    {
        MegaUserAlertList* list = megaApi[1]->getUserAlerts();
        ASSERT_TRUE(list->size() > 0);
        MegaUserAlert* a = list->get(list->size() - 1);
        ASSERT_STREQ(a->getTitle(), ("Access to folders shared by " + mApi[0].email + " was removed").c_str());
        ASSERT_STREQ(a->getPath(), (mApi[0].email + ":Shared-folder").c_str());
        ASSERT_NE(a->getNodeHandle(), UNDEF);
        delete list;
    }

    // --- Get pending outgoing shares ---

    char emailfake[64];
    srand(unsigned(time(NULL)));
    sprintf(emailfake, "%d@nonexistingdomain.com", rand()%1000000);
    // carefull, antispam rejects too many tries without response for the same address

    n = megaApi[0]->getNodeByHandle(hfolder2);

    mApi[0].contactRequestUpdated = false;
    mApi[0].nodeUpdated = false;
    ASSERT_NO_FATAL_FAILURE( shareFolder(n, emailfake, MegaShare::ACCESS_FULL) );
    ASSERT_TRUE( waitForResponse(&mApi[0].nodeUpdated) )   // at the target side (main account)
            << "Node update not received after " << maxTimeout << " seconds";
    ASSERT_TRUE( waitForResponse(&mApi[0].contactRequestUpdated) )   // at the target side (main account)
            << "Contact request update not received after " << maxTimeout << " seconds";

    sl = megaApi[0]->getPendingOutShares(n);   delete n;
    ASSERT_EQ(1, sl->size()) << "Pending outgoing share failed";
    s = sl->get(0);
    n = megaApi[0]->getNodeByHandle(s->getNodeHandle());

//    ASSERT_STREQ(emailfake, s->getUser()) << "Wrong email address of outgoing share"; User is not created yet
    ASSERT_FALSE(n->isShared()) << "Node is already shared, must be pending";
    ASSERT_FALSE(n->isOutShare()) << "Node is already shared, must be pending";
    ASSERT_FALSE(n->isInShare()) << "Node is already shared, must be pending";

    delete sl;
    delete n;


    // --- Create a file public link ---

    ASSERT_EQ(API_OK, synchronousGetSpecificAccountDetails(0, true, true, true)) << "Cannot get account details";

    std::unique_ptr<MegaNode> nfile1{megaApi[0]->getNodeByHandle(hfile1)};

    string nodelink3 = createPublicLink(0, nfile1.get(), 0, maxTimeout, mApi[0].accountDetails->getProLevel() == 0);
    // The created link is stored in this->link at onRequestFinish()

    // Get a fresh snapshot of the node and check it's actually exported
    nfile1 = std::unique_ptr<MegaNode>{megaApi[0]->getNodeByHandle(hfile1)};
    ASSERT_TRUE(nfile1->isExported()) << "Node is not exported, must be exported";
    ASSERT_FALSE(nfile1->isTakenDown()) << "Public link is taken down, it mustn't";

    // Regenerate the same link should not trigger a new request
    nfile1 = std::unique_ptr<MegaNode>{megaApi[0]->getNodeByHandle(hfile1)};
    string nodelink4 = createPublicLink(0, nfile1.get(), 0, maxTimeout, mApi[0].accountDetails->getProLevel() == 0);
    ASSERT_STREQ(nodelink3.c_str(), nodelink4.c_str()) << "Wrong public link after link update";


    // Try to update the expiration time of an existing link (only for PRO accounts are allowed, otherwise -11
    string nodelinkN = createPublicLink(0, nfile1.get(), m_time() + 30*86400, maxTimeout, mApi[0].accountDetails->getProLevel() == 0);
    nfile1 = std::unique_ptr<MegaNode>{megaApi[0]->getNodeByHandle(hfile1)};
    if (mApi[0].accountDetails->getProLevel() == 0)
    {
        ASSERT_EQ(0, nfile1->getExpirationTime()) << "Expiration time successfully set, when it shouldn't";
    }
    ASSERT_FALSE(nfile1->isExpired()) << "Public link is expired, it mustn't";


    // --- Import a file public link ---

    auto importHandle = importPublicLink(0, nodelink4, rootnode.get());

    MegaNode *nimported = megaApi[0]->getNodeByHandle(importHandle);

    ASSERT_STREQ(nfile1->getName(), nimported->getName()) << "Imported file with wrong name";
    ASSERT_EQ(rootnode->getHandle(), nimported->getParentHandle()) << "Imported file in wrong path";


    // --- Get node from file public link ---

    auto nodeUP = getPublicNode(1, nodelink4);

    ASSERT_TRUE(nodeUP && nodeUP->isPublic()) << "Cannot get a node from public link";


    // --- Remove a public link ---

    MegaHandle removedLinkHandle = removePublicLink(0, nfile1.get());

    nfile1 = std::unique_ptr<MegaNode>{megaApi[0]->getNodeByHandle(removedLinkHandle)};
    ASSERT_FALSE(nfile1->isPublic()) << "Public link removal failed (still public)";

    delete nimported;


    // --- Create a folder public link ---

    MegaNode *nfolder1 = megaApi[0]->getNodeByHandle(hfolder1);

    string nodelink5 = createPublicLink(0, nfolder1, 0, maxTimeout, mApi[0].accountDetails->getProLevel() == 0);
    // The created link is stored in this->link at onRequestFinish()

    delete nfolder1;

    // Get a fresh snapshot of the node and check it's actually exported
    nfolder1 = megaApi[0]->getNodeByHandle(hfolder1);
    ASSERT_TRUE(nfolder1->isExported()) << "Node is not exported, must be exported";
    ASSERT_FALSE(nfolder1->isTakenDown()) << "Public link is taken down, it mustn't";

    delete nfolder1;

    nfolder1 = megaApi[0]->getNodeByHandle(hfolder1);
    ASSERT_STREQ(nodelink5.c_str(), nfolder1->getPublicLink()) << "Wrong public link from MegaNode";

    // Regenerate the same link should not trigger a new request
    string nodelink6 = createPublicLink(0, nfolder1, 0, maxTimeout, mApi[0].accountDetails->getProLevel() == 0);
    ASSERT_STREQ(nodelink5.c_str(), nodelink6.c_str()) << "Wrong public link after link update";

    delete nfolder1;

}


TEST_F(SdkTest, SdkTestShareKeys)
{
    LOG_info << "___TEST ShareKeys___";
    ASSERT_NO_FATAL_FAILURE(getAccountsForTest(3));

    // Three user scenario, with nested shares and new nodes created that need keys to be shared to the other users.
    // User A creates folder and shares it with user B
    // User A creates folders / subfolder and shares it with user C
    // When user C adds files to subfolder, does B receive the keys ?

    unique_ptr<MegaNode> rootnodeA(megaApi[0]->getRootNode());
    unique_ptr<MegaNode> rootnodeB(megaApi[1]->getRootNode());
    unique_ptr<MegaNode> rootnodeC(megaApi[2]->getRootNode());

    ASSERT_TRUE(rootnodeA &&rootnodeB &&rootnodeC);

    auto nh = createFolder(0, "share-folder-A", rootnodeA.get());
    ASSERT_NE(nh, UNDEF);
    unique_ptr<MegaNode> shareFolderA(megaApi[0]->getNodeByHandle(nh));
    ASSERT_TRUE(!!shareFolderA);

    nh = createFolder(0, "sub-folder-A", shareFolderA.get());
    ASSERT_NE(nh, UNDEF);
    unique_ptr<MegaNode> subFolderA(megaApi[0]->getNodeByHandle(nh));
    ASSERT_TRUE(!!subFolderA);

    // Initialize a test scenario: create a new contact to share to

    ASSERT_EQ(API_OK, synchronousInviteContact(0, mApi[1].email.c_str(), "SdkTestShareKeys contact request A to B", MegaContactRequest::INVITE_ACTION_ADD));
    ASSERT_EQ(API_OK, synchronousInviteContact(0, mApi[2].email.c_str(), "SdkTestShareKeys contact request A to C", MegaContactRequest::INVITE_ACTION_ADD));

    ASSERT_TRUE(WaitFor([this]() {return unique_ptr<MegaContactRequestList>(megaApi[1]->getIncomingContactRequests())->size() == 1
                                      && unique_ptr<MegaContactRequestList>(megaApi[2]->getIncomingContactRequests())->size() == 1;}, 60000));
    ASSERT_NO_FATAL_FAILURE(getContactRequest(1, false));
    ASSERT_NO_FATAL_FAILURE(getContactRequest(2, false));


    ASSERT_EQ(API_OK, synchronousReplyContactRequest(1, mApi[1].cr.get(), MegaContactRequest::REPLY_ACTION_ACCEPT));
    ASSERT_EQ(API_OK, synchronousReplyContactRequest(2, mApi[2].cr.get(), MegaContactRequest::REPLY_ACTION_ACCEPT));

    WaitMillisec(3000);

    ASSERT_EQ(API_OK, synchronousShare(0, shareFolderA.get(), mApi[1].email.c_str(), MegaShare::ACCESS_READ));
    ASSERT_EQ(API_OK, synchronousShare(0, subFolderA.get(), mApi[2].email.c_str(), MegaShare::ACCESS_FULL));

    ASSERT_TRUE(WaitFor([this]() { return unique_ptr<MegaShareList>(megaApi[1]->getInSharesList())->size() == 1
                           && unique_ptr<MegaShareList>(megaApi[2]->getInSharesList())->size() == 1; }, 60000));

    unique_ptr<MegaNodeList> nl1(megaApi[1]->getInShares(megaApi[1]->getContact(mApi[0].email.c_str())));
    unique_ptr<MegaNodeList> nl2(megaApi[2]->getInShares(megaApi[2]->getContact(mApi[0].email.c_str())));

    ASSERT_EQ(1, nl1->size());
    ASSERT_EQ(1, nl2->size());

    MegaNode* receivedShareNodeB = nl1->get(0);
    MegaNode* receivedShareNodeC = nl2->get(0);

    ASSERT_NE(createFolder(2, "folderByC1", receivedShareNodeC), UNDEF);
    ASSERT_NE(createFolder(2, "folderByC2", receivedShareNodeC), UNDEF);

    ASSERT_TRUE(WaitFor([this, &subFolderA]() { unique_ptr<MegaNodeList> aView(megaApi[0]->getChildren(subFolderA.get()));
                                   return aView->size() == 2; }, 60000));

    WaitMillisec(10000);  // make it shorter once we do actually get the keys (seems to need a bug fix)

    // can A see the added folders?

    unique_ptr<MegaNodeList> aView(megaApi[0]->getChildren(subFolderA.get()));
    ASSERT_EQ(2, aView->size());
    ASSERT_STREQ(aView->get(0)->getName(), "folderByC1");
    ASSERT_STREQ(aView->get(1)->getName(), "folderByC2");

    // Can B see the added folders?
    unique_ptr<MegaNodeList> bView(megaApi[1]->getChildren(receivedShareNodeB));
    ASSERT_EQ(1, bView->size());
    ASSERT_STREQ(bView->get(0)->getName(), "sub-folder-A");
    unique_ptr<MegaNodeList> bView2(megaApi[1]->getChildren(bView->get(0)));
    ASSERT_EQ(2, bView2->size());
    ASSERT_STREQ(bView2->get(0)->getName(), "NO_KEY");  // TODO: This is technically not correct but a current side effect of avoiding going back to the servers frequently - to be fixed soon.  For now choose the value that matches production
    ASSERT_STREQ(bView2->get(1)->getName(), "NO_KEY");
}

string localpathToUtf8Leaf(const LocalPath& itemlocalname)
{
    return itemlocalname.leafName().toPath();
}

LocalPath fspathToLocal(const fs::path& p)
{
    string path(p.u8string());
    return LocalPath::fromAbsolutePath(path);
}


// TODO: SDK-1505
#ifndef __APPLE__
TEST_F(SdkTest, SdkTestFolderIteration)
#else
TEST_F(SdkTest, DISABLED_SdkTestFolderIteration)
#endif
{
    ASSERT_NO_FATAL_FAILURE(getAccountsForTest(2));

    for (int testcombination = 0; testcombination < 2; testcombination++)
    {
        bool openWithNameOrUseFileAccess = testcombination == 0;

        error_code ec;
        if (fs::exists("test_SdkTestFolderIteration"))
        {
            fs::remove_all("test_SdkTestFolderIteration", ec);
            ASSERT_TRUE(!ec) << "could not remove old test folder";
        }

        fs::create_directory("test_SdkTestFolderIteration", ec);
        ASSERT_TRUE(!ec) << "could not create test folder";

        fs::path iteratePath = fs::current_path() / "test_SdkTestFolderIteration";

        // make a directory
        fs::create_directory(iteratePath / "folder");

        // make a file
        {
            ofstream f( (iteratePath / "file.txt").u8string().c_str());
            f << "file content";
        }

        // make some content to test the glob flag
        {
            fs::create_directory(iteratePath / "glob1folder");
            fs::create_directory(iteratePath / "glob2folder");
            ofstream f1( (iteratePath / "glob1file.txt").u8string().c_str());
            ofstream f2( (iteratePath / "glob2file.txt").u8string().c_str());
            f1 << "file content";
            f2 << "file content";
        }
        unsigned glob_entries = 4;

        // make a symlink to a folder (not recoginised by our dnext() on windows currently)
        fs::create_directory_symlink(iteratePath / "folder", iteratePath / "folderlink", ec);
        ASSERT_TRUE(!ec) << "could not create folder symlink";

        // make a symlinnk to a file
        fs::create_symlink(iteratePath / "file.txt", iteratePath / "filelink.txt", ec);
        ASSERT_TRUE(!ec) << "could not create folder symlink";

        // note on windows:  symlinks are excluded by skipAttributes for FILE_ATTRIBUTE_REPARSE_POINT (also see https://docs.microsoft.com/en-us/windows/win32/fileio/determining-whether-a-directory-is-a-volume-mount-point)

        struct FileAccessFields
        {
            m_off_t size = -2;
            m_time_t mtime = 2;
            handle fsid = 3;
            bool fsidvalid = false;
            nodetype_t type = nodetype_t::TYPE_UNKNOWN;
            bool mIsSymLink = false;
            bool retry = false;
            int errorcode = -998;

            FileAccessFields() = default;

            FileAccessFields(const FileAccess& f)
            {
                size = f.size;
                mtime = f.mtime;
                fsid = f.fsid;
                fsidvalid = f.fsidvalid;
                type = f.type;
                mIsSymLink = f.mIsSymLink;
                retry = f.retry;
                errorcode = f.errorcode;
            }
            bool operator == (const FileAccessFields& f) const
            {
                if (size != f.size) { EXPECT_EQ(size, f.size); return false; }
                if (mtime != f.mtime) { EXPECT_EQ(mtime, f.mtime); return false; }

                if (!mIsSymLink)
                {
                    // do we need fsid to be correct for symlink?  Seems on mac plain vs iterated differ
                    if (fsid != f.fsid) { EXPECT_EQ(fsid, f.fsid); return false; }
                }

                if (fsidvalid != f.fsidvalid) { EXPECT_EQ(fsidvalid, f.fsidvalid); return false; }
                if (type != f.type) { EXPECT_EQ(type, f.type); return false; }
                if (mIsSymLink != f.mIsSymLink) { EXPECT_EQ(mIsSymLink, f.mIsSymLink); return false; }
                if (retry != f.retry) { EXPECT_EQ(retry, f.retry); return false; }
                if (errorcode != f.errorcode) { EXPECT_EQ(errorcode, f.errorcode); return false; }
                return true;
            }
        };

        // capture results from the ways of gettnig the file info
        std::map<std::string, FileAccessFields > plain_fopen;
        std::map<std::string, FileAccessFields > iterate_fopen;
        std::map<std::string, FileAccessFields > plain_follow_fopen;
        std::map<std::string, FileAccessFields > iterate_follow_fopen;

        auto fsa = ::mega::make_unique<FSACCESS_CLASS>();
        auto localdir = fspathToLocal(iteratePath);

        std::unique_ptr<FileAccess> fopen_directory(fsa->newfileaccess(false));  // false = don't follow symlinks
        ASSERT_TRUE(fopen_directory->fopen(localdir, true, false));

        // now open and iterate the directory, not following symlinks (either by name or fopen'd directory)
        std::unique_ptr<DirAccess> da(fsa->newdiraccess());
        if (da->dopen(openWithNameOrUseFileAccess ? &localdir : NULL, openWithNameOrUseFileAccess ? NULL : fopen_directory.get(), false))
        {
            nodetype_t type;
            LocalPath itemlocalname;
            while (da->dnext(localdir, itemlocalname, false, &type))
            {
                string leafNameUtf8 = localpathToUtf8Leaf(itemlocalname);

                std::unique_ptr<FileAccess> plain_fopen_fa(fsa->newfileaccess(false));
                std::unique_ptr<FileAccess> iterate_fopen_fa(fsa->newfileaccess(false));

                LocalPath localpath = localdir;
                localpath.appendWithSeparator(itemlocalname, true);

                ASSERT_TRUE(plain_fopen_fa->fopen(localpath, true, false));
                plain_fopen[leafNameUtf8] = *plain_fopen_fa;

                ASSERT_TRUE(iterate_fopen_fa->fopen(localpath, true, false, da.get()));
                iterate_fopen[leafNameUtf8] = *iterate_fopen_fa;
            }
        }

        std::unique_ptr<FileAccess> fopen_directory2(fsa->newfileaccess(true));  // true = follow symlinks
        ASSERT_TRUE(fopen_directory2->fopen(localdir, true, false));

        // now open and iterate the directory, following symlinks (either by name or fopen'd directory)
        std::unique_ptr<DirAccess> da_follow(fsa->newdiraccess());
        if (da_follow->dopen(openWithNameOrUseFileAccess ? &localdir : NULL, openWithNameOrUseFileAccess ? NULL : fopen_directory2.get(), false))
        {
            nodetype_t type;
            LocalPath itemlocalname;
            while (da_follow->dnext(localdir, itemlocalname, true, &type))
            {
                string leafNameUtf8 = localpathToUtf8Leaf(itemlocalname);

                std::unique_ptr<FileAccess> plain_follow_fopen_fa(fsa->newfileaccess(true));
                std::unique_ptr<FileAccess> iterate_follow_fopen_fa(fsa->newfileaccess(true));

                LocalPath localpath = localdir;
                localpath.appendWithSeparator(itemlocalname, true);

                ASSERT_TRUE(plain_follow_fopen_fa->fopen(localpath, true, false));
                plain_follow_fopen[leafNameUtf8] = *plain_follow_fopen_fa;

                ASSERT_TRUE(iterate_follow_fopen_fa->fopen(localpath, true, false, da_follow.get()));
                iterate_follow_fopen[leafNameUtf8] = *iterate_follow_fopen_fa;
            }
        }

    #ifdef WIN32
        std::set<std::string> plain_names { "folder", "file.txt" }; // currently on windows, any type of symlink is ignored when iterating directories
        std::set<std::string> follow_names { "folder", "file.txt"};
    #else
        std::set<std::string> plain_names { "folder", "file.txt" };
        std::set<std::string> follow_names { "folder", "file.txt", "folderlink", "filelink.txt" };
    #endif

        ASSERT_EQ(plain_fopen.size(), plain_names.size() + glob_entries);
        ASSERT_EQ(iterate_fopen.size(), plain_names.size() + glob_entries);
        ASSERT_EQ(plain_follow_fopen.size(), follow_names.size() + glob_entries);
        ASSERT_EQ(iterate_follow_fopen.size(), follow_names.size() + glob_entries);

        for (auto& name : follow_names)
        {
            bool expected_non_follow = plain_names.find(name) != plain_names.end();
            bool issymlink = name.find("link") != string::npos;

            if (expected_non_follow)
            {
                ASSERT_TRUE(plain_fopen.find(name) != plain_fopen.end()) << name;
                ASSERT_TRUE(iterate_fopen.find(name) != iterate_fopen.end()) << name;

                auto& plain = plain_fopen[name];
                auto& iterate = iterate_fopen[name];

                ASSERT_EQ(plain, iterate)  << name;
                ASSERT_TRUE(plain.mIsSymLink == issymlink);
            }

            ASSERT_TRUE(plain_follow_fopen.find(name) != plain_follow_fopen.end()) << name;
            ASSERT_TRUE(iterate_follow_fopen.find(name) != iterate_follow_fopen.end()) << name;

            auto& plain_follow = plain_follow_fopen[name];
            auto& iterate_follow = iterate_follow_fopen[name];

            ASSERT_EQ(plain_follow, iterate_follow) << name;
            ASSERT_TRUE(plain_follow.mIsSymLink == issymlink);
        }

        //ASSERT_EQ(plain_fopen["folder"].size, 0);  size field is not set for folders
        ASSERT_EQ(plain_fopen["folder"].type, FOLDERNODE);
        ASSERT_EQ(plain_fopen["folder"].fsidvalid, true);
        ASSERT_EQ(plain_fopen["folder"].mIsSymLink, false);

        ASSERT_EQ(plain_fopen["file.txt"].size, 12);
        ASSERT_EQ(plain_fopen["file.txt"].fsidvalid, true);
        ASSERT_EQ(plain_fopen["file.txt"].type, FILENODE);
        ASSERT_EQ(plain_fopen["file.txt"].mIsSymLink, false);

// on windows and mac and linux, without the follow flag on, directory iteration does not report symlinks (currently)
//
//        //ASSERT_EQ(plain_fopen["folder"].size, 0);  size field is not set for folders
//        ASSERT_EQ(plain_fopen["folderlink"].type, FOLDERNODE);
//        ASSERT_EQ(plain_fopen["folderlink"].fsidvalid, true);
//        ASSERT_EQ(plain_fopen["folderlink"].mIsSymLink, true);
//
//        ASSERT_EQ(plain_fopen["filelink.txt"].size, 12);
//        ASSERT_EQ(plain_fopen["filelink.txt"].fsidvalid, true);
//        ASSERT_EQ(plain_fopen["filelink.txt"].type, FILENODE);
//        ASSERT_EQ(plain_fopen["filelink.txt"].mIsSymLink, true);
//
        ASSERT_TRUE(plain_fopen.find("folderlink") == plain_fopen.end());
        ASSERT_TRUE(plain_fopen.find("filelink.txt") == plain_fopen.end());

        // check the glob flag
        auto localdirGlob = fspathToLocal(iteratePath / "glob1*");
        std::unique_ptr<DirAccess> da2(fsa->newdiraccess());
        if (da2->dopen(&localdirGlob, NULL, true))
        {
            nodetype_t type;
            LocalPath itemlocalname;
            set<string> remainingExpected { "glob1folder", "glob1file.txt" };
            while (da2->dnext(localdir, itemlocalname, true, &type))
            {
                string leafNameUtf8 = localpathToUtf8Leaf(itemlocalname);
                ASSERT_EQ(leafNameUtf8.substr(0, 5), string("glob1"));
                ASSERT_TRUE(remainingExpected.find(leafNameUtf8) != remainingExpected.end());
                remainingExpected.erase(leafNameUtf8);
            }
            ASSERT_EQ(remainingExpected.size(), 0u);
        }

    }
}



/**
* @brief TEST_F SdkTestConsoleAutocomplete
*
* Run various tests confirming the console autocomplete will work as expected
*
*/
#ifdef _WIN32

bool cmp(const autocomplete::CompletionState& c, std::vector<std::string>& s)
{
    bool result = true;
    if (c.completions.size() != s.size())
    {
        result = false;
    }
    else
    {
        std::sort(s.begin(), s.end());
        for (size_t i = c.completions.size(); i--; )
        {
            if (c.completions[i].s != s[i])
            {
                result = false;
                break;
            }
        }
    }
    if (!result)
    {
        for (size_t i = 0; i < c.completions.size() || i < s.size(); ++i)
        {
            out() << (i < s.size() ? s[i] : "") << "/" << (i < c.completions.size() ? c.completions[i].s : "");
        }
    }
    return result;
}

TEST_F(SdkTest, SdkTestConsoleAutocomplete)
{
    ASSERT_NO_FATAL_FAILURE(getAccountsForTest(2));
    using namespace autocomplete;

    {
        std::unique_ptr<Either> p(new Either);
        p->Add(sequence(text("cd")));
        p->Add(sequence(text("lcd")));
        p->Add(sequence(text("ls"), opt(flag("-R"))));
        p->Add(sequence(text("lls"), opt(flag("-R")), param("folder")));
        ACN syntax(std::move(p));

        {
            auto r = autoComplete("", 0, syntax, false);
            std::vector<std::string> e{ "cd", "lcd", "ls", "lls" };
            ASSERT_TRUE(cmp(r, e));
        }

        {
            auto r = autoComplete("l", 1, syntax, false);
            std::vector<std::string> e{ "lcd", "ls", "lls" };
            ASSERT_TRUE(cmp(r, e));
        }

        {
            auto r = autoComplete("ll", 2, syntax, false);
            std::vector<std::string> e{ "lls" };
            ASSERT_TRUE(cmp(r, e));
        }

        {
            auto r = autoComplete("lls", 3, syntax, false);
            std::vector<std::string> e{ "lls" };
            ASSERT_TRUE(cmp(r, e));
        }

        {
            auto r = autoComplete("lls ", 4, syntax, false);
            std::vector<std::string> e{ "<folder>" };
            ASSERT_TRUE(cmp(r, e));
        }

        {
            auto r = autoComplete("lls -", 5, syntax, false);
            std::vector<std::string> e{ "-R" };
            ASSERT_TRUE(cmp(r, e));
        }

        {
            auto r = autoComplete("x", 1, syntax, false);
            std::vector<std::string> e{};
            ASSERT_TRUE(cmp(r, e));
        }

        {
            auto r = autoComplete("x ", 2, syntax, false);
            std::vector<std::string> e{};
            ASSERT_TRUE(cmp(r, e));
        }
    }

    ::mega::NodeHandle megaCurDir;

    MegaApiImpl* impl = *((MegaApiImpl**)(((char*)megaApi[0].get()) + sizeof(*megaApi[0].get())) - 1); //megaApi[0]->pImpl;
    MegaClient* client = impl->getMegaClient();


    std::unique_ptr<Either> p(new Either);
    p->Add(sequence(text("cd")));
    p->Add(sequence(text("lcd")));
    p->Add(sequence(text("ls"), opt(flag("-R")), opt(ACN(new MegaFS(true, true, client, &megaCurDir, "")))));
    p->Add(sequence(text("lls"), opt(flag("-R")), opt(ACN(new LocalFS(true, true, "")))));
    ACN syntax(std::move(p));

    error_code e;
    fs::remove_all("test_autocomplete_files", e);

    fs::create_directory("test_autocomplete_files");
    fs::path old_cwd = fs::current_path();
    fs::current_path("test_autocomplete_files");

    fs::create_directory("dir1");
    fs::create_directory("dir1\\sub11");
    fs::create_directory("dir1\\sub12");
    fs::create_directory("dir2");
    fs::create_directory("dir2\\sub21");
    fs::create_directory("dir2\\sub22");
    fs::create_directory("dir2a");
    fs::create_directory("dir2a\\dir space");
    fs::create_directory("dir2a\\dir space\\next");
    fs::create_directory("dir2a\\dir space2");
    fs::create_directory("dir2a\\nospace");

    {
        auto r = autoComplete("ls -R", 5, syntax, false);
        std::vector<std::string> e{"-R"};
        ASSERT_TRUE(cmp(r, e));
    }

    // dos style file completion, local fs
    CompletionTextOut s;

    {
        auto r = autoComplete("lls ", 4, syntax, false);
        std::vector<std::string> e{ "dir1", "dir2", "dir2a" };
        ASSERT_TRUE(cmp(r, e));
        applyCompletion(r, true, 100, s);
        ASSERT_EQ(r.line, "lls dir1");
    }

    {
        auto r = autoComplete("lls di", 6, syntax, false);
        std::vector<std::string> e{ "dir1", "dir2", "dir2a" };
        ASSERT_TRUE(cmp(r, e));
    }

    {
        auto r = autoComplete("lls dir2", 8, syntax, false);
        std::vector<std::string> e{ "dir2", "dir2a" };
        ASSERT_TRUE(cmp(r, e));
    }

    {
        auto r = autoComplete("lls dir2a", 9, syntax, false);
        std::vector<std::string> e{ "dir2a" };
        ASSERT_TRUE(cmp(r, e));
    }

    {
        auto r = autoComplete("lls dir2 something after", 8, syntax, false);
        std::vector<std::string> e{ "dir2", "dir2a" };
        ASSERT_TRUE(cmp(r, e));
    }

    {
        auto r = autoComplete("lls dir2something immeditely after", 8, syntax, false);
        std::vector<std::string> e{ "dir2", "dir2a" };
        ASSERT_TRUE(cmp(r, e));
    }

    {
        auto r = autoComplete("lls dir2\\", 9, syntax, false);
        std::vector<std::string> e{ "dir2\\sub21", "dir2\\sub22" };
        ASSERT_TRUE(cmp(r, e));
    }

    {
        auto r = autoComplete("lls dir2\\.\\", 11, syntax, false);
        std::vector<std::string> e{ "dir2\\.\\sub21", "dir2\\.\\sub22" };
        ASSERT_TRUE(cmp(r, e));
    }

    {
        auto r = autoComplete("lls dir2\\..", 11, syntax, false);
        std::vector<std::string> e{ "dir2\\.." };
        ASSERT_TRUE(cmp(r, e));
    }

    {
        auto r = autoComplete("lls dir2\\..\\", 12, syntax, false);
        std::vector<std::string> e{ "dir2\\..\\dir1", "dir2\\..\\dir2", "dir2\\..\\dir2a" };
        ASSERT_TRUE(cmp(r, e));
        applyCompletion(r, true, 100, s);
        ASSERT_EQ(r.line, "lls dir2\\..\\dir1");
        applyCompletion(r, true, 100, s);
        ASSERT_EQ(r.line, "lls dir2\\..\\dir2");
        applyCompletion(r, true, 100, s);
        ASSERT_EQ(r.line, "lls dir2\\..\\dir2a");
        applyCompletion(r, true, 100, s);
        ASSERT_EQ(r.line, "lls dir2\\..\\dir1");
        applyCompletion(r, false, 100, s);
        ASSERT_EQ(r.line, "lls dir2\\..\\dir2a");
        applyCompletion(r, false, 100, s);
        ASSERT_EQ(r.line, "lls dir2\\..\\dir2");
    }

    {
        auto r = autoComplete("lls dir2a\\", 10, syntax, false);
        applyCompletion(r, false, 100, s);
        ASSERT_EQ(r.line, "lls dir2a\\nospace");
        applyCompletion(r, false, 100, s);
        ASSERT_EQ(r.line, "lls \"dir2a\\dir space2\"");
        applyCompletion(r, false, 100, s);
        ASSERT_EQ(r.line, "lls \"dir2a\\dir space\"");
        applyCompletion(r, false, 100, s);
        ASSERT_EQ(r.line, "lls dir2a\\nospace");
    }

    {
        auto r = autoComplete("lls \"dir\"1\\", 11, syntax, false);
        applyCompletion(r, true, 100, s);
        ASSERT_EQ(r.line, "lls \"dir1\\sub11\"");
    }

    {
        auto r = autoComplete("lls dir1\\\"..\\dir2\\\"", std::string::npos, syntax, false);
        applyCompletion(r, true, 100, s);
        ASSERT_EQ(r.line, "lls \"dir1\\..\\dir2\\sub21\"");
    }

    {
        auto r = autoComplete("lls c:\\prog", std::string::npos, syntax, false);
        applyCompletion(r, true, 100, s);
        ASSERT_EQ(r.line, "lls \"c:\\Program Files\"");
        applyCompletion(r, true, 100, s);
        ASSERT_EQ(r.line, "lls \"c:\\Program Files (x86)\"");
    }

    {
        auto r = autoComplete("lls \"c:\\program files \"", std::string::npos, syntax, false);
        applyCompletion(r, true, 100, s);
        ASSERT_EQ(r.line, "lls \"c:\\Program Files (x86)\"");
    }

    // unix style completions, local fs

    {
        auto r = autoComplete("lls ", 4, syntax, true);
        std::vector<std::string> e{ "dir1\\", "dir2\\", "dir2a\\" };
        ASSERT_TRUE(cmp(r, e));
        applyCompletion(r, true, 100, s);
        ASSERT_EQ(r.line, "lls dir");
    }

    {
        auto r = autoComplete("lls di", 6, syntax, true);
        std::vector<std::string> e{ "dir1\\", "dir2\\", "dir2a\\" };
        ASSERT_TRUE(cmp(r, e));
        applyCompletion(r, true, 100, s);
        ASSERT_EQ(r.line, "lls dir");
    }

    {
        auto r = autoComplete("lls dir2", 8, syntax, true);
        std::vector<std::string> e{ "dir2\\", "dir2a\\" };
        ASSERT_TRUE(cmp(r, e));
        applyCompletion(r, true, 100, s);
        ASSERT_EQ(r.line, "lls dir2");
    }

    {
        auto r = autoComplete("lls dir2a", 9, syntax, true);
        std::vector<std::string> e{ "dir2a\\" };
        ASSERT_TRUE(cmp(r, e));
        applyCompletion(r, true, 100, s);
        ASSERT_EQ(r.line, "lls dir2a\\");
    }

    {
        auto r = autoComplete("lls dir2 something after", 8, syntax, true);
        std::vector<std::string> e{ "dir2\\", "dir2a\\" };
        ASSERT_TRUE(cmp(r, e));
        applyCompletion(r, true, 100, s);
        ASSERT_EQ(r.line, "lls dir2 something after");
    }

    {
        auto r = autoComplete("lls dir2asomething immediately after", 9, syntax, true);
        std::vector<std::string> e{ "dir2a\\" };
        ASSERT_TRUE(cmp(r, e));
        applyCompletion(r, true, 100, s);
        ASSERT_EQ(r.line, "lls dir2a\\something immediately after");
    }

    {
        auto r = autoComplete("lls dir2\\", 9, syntax, true);
        std::vector<std::string> e{ "dir2\\sub21\\", "dir2\\sub22\\" };
        ASSERT_TRUE(cmp(r, e));
        applyCompletion(r, true, 100, s);
        ASSERT_EQ(r.line, "lls dir2\\sub2");
        auto rr = autoComplete("lls dir2\\sub22", 14, syntax, true);
        applyCompletion(rr, true, 100, s);
        ASSERT_EQ(rr.line, "lls dir2\\sub22\\");
    }

    {
        auto r = autoComplete("lls dir2\\.\\", 11, syntax, true);
        std::vector<std::string> e{ "dir2\\.\\sub21\\", "dir2\\.\\sub22\\" };
        ASSERT_TRUE(cmp(r, e));
        applyCompletion(r, true, 100, s);
        ASSERT_EQ(r.line, "lls dir2\\.\\sub2");
    }

    {
        auto r = autoComplete("lls dir2\\..", 11, syntax, true);
        std::vector<std::string> e{ "dir2\\..\\" };
        ASSERT_TRUE(cmp(r, e));
        applyCompletion(r, true, 100, s);
        ASSERT_EQ(r.line, "lls dir2\\..\\");
    }

    {
        auto r = autoComplete("lls dir2\\..\\", 12, syntax, true);
        std::vector<std::string> e{ "dir2\\..\\dir1\\", "dir2\\..\\dir2\\", "dir2\\..\\dir2a\\" };
        ASSERT_TRUE(cmp(r, e));
        applyCompletion(r, true, 100, s);
        ASSERT_EQ(r.line, "lls dir2\\..\\dir");
    }

    {
        auto r = autoComplete("lls dir2\\..\\", 12, syntax, true);
        std::vector<std::string> e{ "dir2\\..\\dir1\\", "dir2\\..\\dir2\\", "dir2\\..\\dir2a\\" };
        ASSERT_TRUE(cmp(r, e));
        applyCompletion(r, true, 100, s);
        ASSERT_EQ(r.line, "lls dir2\\..\\dir");
    }

    {
        auto r = autoComplete("lls dir2a\\d", 11, syntax, true);
        applyCompletion(r, true, 100, s);
        ASSERT_EQ(r.line, "lls \"dir2a\\dir space\"");
        auto rr = autoComplete("lls \"dir2a\\dir space\"\\", std::string::npos, syntax, false);
        applyCompletion(rr, true, 100, s);
        ASSERT_EQ(rr.line, "lls \"dir2a\\dir space\\next\"");
    }

    {
        auto r = autoComplete("lls \"dir\"1\\", std::string::npos, syntax, true);
        applyCompletion(r, true, 100, s);
        ASSERT_EQ(r.line, "lls \"dir1\\sub1\"");
    }

    {
        auto r = autoComplete("lls dir1\\\"..\\dir2\\\"", std::string::npos, syntax, true);
        applyCompletion(r, true, 100, s);
        ASSERT_EQ(r.line, "lls \"dir1\\..\\dir2\\sub2\"");
    }

    {
        auto r = autoComplete("lls c:\\prog", std::string::npos, syntax, true);
        applyCompletion(r, true, 100, s);
        ASSERT_EQ(r.line, "lls c:\\program");
    }

    {
        auto r = autoComplete("lls \"c:\\program files \"", std::string::npos, syntax, true);
        applyCompletion(r, true, 100, s);
        ASSERT_EQ(r.line, "lls \"c:\\program files (x86)\\\"");
    }

    {
        auto r = autoComplete("lls 'c:\\program files '", std::string::npos, syntax, true);
        applyCompletion(r, true, 100, s);
        ASSERT_EQ(r.line, "lls 'c:\\program files (x86)\\'");
    }

    // mega dir setup

    MegaNode *rootnode = megaApi[0]->getRootNode();
    auto nh = createFolder(0, "test_autocomplete_megafs", rootnode);
    ASSERT_NE(nh, UNDEF);
    MegaNode *n0 = megaApi[0]->getNodeByHandle(nh);

    megaCurDir = NodeHandle().set6byte(nh);

    nh = createFolder(0, "dir1", n0);
    ASSERT_NE(nh, UNDEF);
    MegaNode *n1 = megaApi[0]->getNodeByHandle(nh);
    ASSERT_NE(createFolder(0, "sub11", n1), UNDEF);
    ASSERT_NE(createFolder(0, "sub12", n1), UNDEF);

    nh = createFolder(0, "dir2", n0);
    ASSERT_NE(nh, UNDEF);
    MegaNode *n2 = megaApi[0]->getNodeByHandle(nh);
    ASSERT_NE(createFolder(0, "sub21", n2), UNDEF);
    ASSERT_NE(createFolder(0, "sub22", n2), UNDEF);

    nh = createFolder(0, "dir2a", n0);
    ASSERT_NE(nh, UNDEF);
    MegaNode *n3 = megaApi[0]->getNodeByHandle(nh);

    nh = createFolder(0, "dir space", n3);
    ASSERT_NE(nh, UNDEF);

    MegaNode *n31 = megaApi[0]->getNodeByHandle(nh);

    ASSERT_NE(createFolder(0, "dir space2", n3), UNDEF);
    ASSERT_NE(createFolder(0, "nospace", n3), UNDEF);
    ASSERT_NE(createFolder(0, "next", n31), UNDEF);


    // dos style mega FS completions

    {
        auto r = autoComplete("ls ", std::string::npos, syntax, false);
        std::vector<std::string> e{ "dir1", "dir2", "dir2a" };
        ASSERT_TRUE(cmp(r, e));
        applyCompletion(r, true, 100, s);
        ASSERT_EQ(r.line, "ls dir1");
    }

    {
        auto r = autoComplete("ls di", std::string::npos, syntax, false);
        std::vector<std::string> e{ "dir1", "dir2", "dir2a" };
        ASSERT_TRUE(cmp(r, e));
    }

    {
        auto r = autoComplete("ls dir2", std::string::npos, syntax, false);
        std::vector<std::string> e{ "dir2", "dir2a" };
        ASSERT_TRUE(cmp(r, e));
    }

    {
        auto r = autoComplete("ls dir2a", std::string::npos, syntax, false);
        std::vector<std::string> e{ "dir2a" };
        ASSERT_TRUE(cmp(r, e));
    }

    {
        auto r = autoComplete("ls dir2 something after", 7, syntax, false);
        std::vector<std::string> e{ "dir2", "dir2a" };
        ASSERT_TRUE(cmp(r, e));
    }

    {
        auto r = autoComplete("ls dir2something immeditely after", 7, syntax, false);
        std::vector<std::string> e{ "dir2", "dir2a" };
        ASSERT_TRUE(cmp(r, e));
    }

    {
        auto r = autoComplete("ls dir2/", std::string::npos, syntax, false);
        std::vector<std::string> e{ "dir2/sub21", "dir2/sub22" };
        ASSERT_TRUE(cmp(r, e));
    }

    {
        auto r = autoComplete("ls dir2/./", std::string::npos, syntax, false);
        std::vector<std::string> e{ "dir2/./sub21", "dir2/./sub22" };
        ASSERT_TRUE(cmp(r, e));
    }

    {
        auto r = autoComplete("ls dir2/..", std::string::npos, syntax, false);
        std::vector<std::string> e{ "dir2/.." };
        ASSERT_TRUE(cmp(r, e));
    }

    {
        auto r = autoComplete("ls dir2/../", std::string::npos, syntax, false);
        std::vector<std::string> e{ "dir2/../dir1", "dir2/../dir2", "dir2/../dir2a" };
        ASSERT_TRUE(cmp(r, e));
        applyCompletion(r, true, 100, s);
        ASSERT_EQ(r.line, "ls dir2/../dir1");
        applyCompletion(r, true, 100, s);
        ASSERT_EQ(r.line, "ls dir2/../dir2");
        applyCompletion(r, true, 100, s);
        ASSERT_EQ(r.line, "ls dir2/../dir2a");
        applyCompletion(r, true, 100, s);
        ASSERT_EQ(r.line, "ls dir2/../dir1");
        applyCompletion(r, false, 100, s);
        ASSERT_EQ(r.line, "ls dir2/../dir2a");
        applyCompletion(r, false, 100, s);
        ASSERT_EQ(r.line, "ls dir2/../dir2");
    }

    {
        auto r = autoComplete("ls dir2a/", std::string::npos, syntax, false);
        applyCompletion(r, false, 100, s);
        ASSERT_EQ(r.line, "ls dir2a/nospace");
        applyCompletion(r, false, 100, s);
        ASSERT_EQ(r.line, "ls \"dir2a/dir space2\"");
        applyCompletion(r, false, 100, s);
        ASSERT_EQ(r.line, "ls \"dir2a/dir space\"");
        applyCompletion(r, false, 100, s);
        ASSERT_EQ(r.line, "ls dir2a/nospace");
    }

    {
        auto r = autoComplete("ls \"dir\"1/", std::string::npos, syntax, false);
        applyCompletion(r, true, 100, s);
        ASSERT_EQ(r.line, "ls \"dir1/sub11\"");
    }

    {
        auto r = autoComplete("ls dir1/\"../dir2/\"", std::string::npos, syntax, false);
        applyCompletion(r, true, 100, s);
        ASSERT_EQ(r.line, "ls \"dir1/../dir2/sub21\"");
    }

    {
        auto r = autoComplete("ls /test_autocomplete_meg", std::string::npos, syntax, false);
        applyCompletion(r, true, 100, s);
        ASSERT_EQ(r.line, "ls /test_autocomplete_megafs");
    }

    // unix style mega FS completions

    {
        auto r = autoComplete("ls ", std::string::npos, syntax, true);
        std::vector<std::string> e{ "dir1/", "dir2/", "dir2a/" };
        ASSERT_TRUE(cmp(r, e));
        applyCompletion(r, true, 100, s);
        ASSERT_EQ(r.line, "ls dir");
    }

    {
        auto r = autoComplete("ls di", std::string::npos, syntax, true);
        std::vector<std::string> e{ "dir1/", "dir2/", "dir2a/" };
        ASSERT_TRUE(cmp(r, e));
        applyCompletion(r, true, 100, s);
        ASSERT_EQ(r.line, "ls dir");
    }

    {
        auto r = autoComplete("ls dir2", std::string::npos, syntax, true);
        std::vector<std::string> e{ "dir2/", "dir2a/" };
        ASSERT_TRUE(cmp(r, e));
        applyCompletion(r, true, 100, s);
        ASSERT_EQ(r.line, "ls dir2");
    }

    {
        auto r = autoComplete("ls dir2a", std::string::npos, syntax, true);
        std::vector<std::string> e{ "dir2a/" };
        ASSERT_TRUE(cmp(r, e));
        applyCompletion(r, true, 100, s);
        ASSERT_EQ(r.line, "ls dir2a/");
    }

    {
        auto r = autoComplete("ls dir2 something after", 7, syntax, true);
        std::vector<std::string> e{ "dir2/", "dir2a/" };
        ASSERT_TRUE(cmp(r, e));
        applyCompletion(r, true, 100, s);
        ASSERT_EQ(r.line, "ls dir2 something after");
    }

    {
        auto r = autoComplete("ls dir2asomething immediately after", 8, syntax, true);
        std::vector<std::string> e{ "dir2a/" };
        ASSERT_TRUE(cmp(r, e));
        applyCompletion(r, true, 100, s);
        ASSERT_EQ(r.line, "ls dir2a/something immediately after");
    }

    {
        auto r = autoComplete("ls dir2/", std::string::npos, syntax, true);
        std::vector<std::string> e{ "dir2/sub21/", "dir2/sub22/" };
        ASSERT_TRUE(cmp(r, e));
        applyCompletion(r, true, 100, s);
        ASSERT_EQ(r.line, "ls dir2/sub2");
        auto rr = autoComplete("ls dir2/sub22", std::string::npos, syntax, true);
        applyCompletion(rr, true, 100, s);
        ASSERT_EQ(rr.line, "ls dir2/sub22/");
    }

    {
        auto r = autoComplete("ls dir2/./", std::string::npos, syntax, true);
        std::vector<std::string> e{ "dir2/./sub21/", "dir2/./sub22/" };
        ASSERT_TRUE(cmp(r, e));
        applyCompletion(r, true, 100, s);
        ASSERT_EQ(r.line, "ls dir2/./sub2");
    }

    {
        auto r = autoComplete("ls dir2/..", std::string::npos, syntax, true);
        std::vector<std::string> e{ "dir2/../" };
        ASSERT_TRUE(cmp(r, e));
        applyCompletion(r, true, 100, s);
        ASSERT_EQ(r.line, "ls dir2/../");
    }

    {
        auto r = autoComplete("ls dir2/../", std::string::npos, syntax, true);
        std::vector<std::string> e{ "dir2/../dir1/", "dir2/../dir2/", "dir2/../dir2a/" };
        ASSERT_TRUE(cmp(r, e));
        applyCompletion(r, true, 100, s);
        ASSERT_EQ(r.line, "ls dir2/../dir");
    }

    {
        auto r = autoComplete("ls dir2/../", std::string::npos, syntax, true);
        std::vector<std::string> e{ "dir2/../dir1/", "dir2/../dir2/", "dir2/../dir2a/" };
        ASSERT_TRUE(cmp(r, e));
        applyCompletion(r, true, 100, s);
        ASSERT_EQ(r.line, "ls dir2/../dir");
    }

    {
        auto r = autoComplete("ls dir2a/d", std::string::npos, syntax, true);
        applyCompletion(r, true, 100, s);
        ASSERT_EQ(r.line, "ls \"dir2a/dir space\"");
        auto rr = autoComplete("ls \"dir2a/dir space\"/", std::string::npos, syntax, false);
        applyCompletion(rr, true, 100, s);
        ASSERT_EQ(rr.line, "ls \"dir2a/dir space/next\"");
    }

    {
        auto r = autoComplete("ls \"dir\"1/", std::string::npos, syntax, true);
        applyCompletion(r, true, 100, s);
        ASSERT_EQ(r.line, "ls \"dir1/sub1\"");
    }

    {
        auto r = autoComplete("ls dir1/\"../dir2/\"", std::string::npos, syntax, true);
        applyCompletion(r, true, 100, s);
        ASSERT_EQ(r.line, "ls \"dir1/../dir2/sub2\"");
    }

    {
        auto r = autoComplete("ls /test_autocomplete_meg", std::string::npos, syntax, true);
        applyCompletion(r, true, 100, s);
        ASSERT_EQ(r.line, "ls /test_autocomplete_megafs/");
        r = autoComplete(r.line + "dir2a", std::string::npos, syntax, true);
        applyCompletion(r, true, 100, s);
        ASSERT_EQ(r.line, "ls /test_autocomplete_megafs/dir2a/");
        r = autoComplete(r.line + "d", std::string::npos, syntax, true);
        applyCompletion(r, true, 100, s);
        ASSERT_EQ(r.line, "ls \"/test_autocomplete_megafs/dir2a/dir space\"");
    }

    fs::current_path(old_cwd);

}
#endif

#ifdef ENABLE_CHAT

/**
 * @brief TEST_F SdkTestChat
 *
 * Initialize a test scenario by:
 *
 * - Setting a new contact to chat with
 *
 * Performs different operations related to chats:
 *
 * - Fetch the list of available chats
 * - Create a group chat
 * - Remove a peer from the chat
 * - Invite a contact to a chat
 * - Get the user-specific URL for the chat
 * - Update permissions of an existing peer in a chat
 */
TEST_F(SdkTest, SdkTestChat)
{
    LOG_info << "___TEST Chat___";
    ASSERT_NO_FATAL_FAILURE(getAccountsForTest(2));

    // --- Send a new contact request ---

    string message = "Hi contact. This is a testing message";

    mApi[1].contactRequestUpdated = false;
    ASSERT_NO_FATAL_FAILURE( inviteContact(0, mApi[1].email, message, MegaContactRequest::INVITE_ACTION_ADD) );
    ASSERT_TRUE( waitForResponse(&mApi[1].contactRequestUpdated) )   // at the target side (auxiliar account)
            << "Contact request update not received after " << maxTimeout << " seconds";
    // if there were too many invitations within a short period of time, the invitation can be rejected by
    // the API with `API_EOVERQUOTA = -17` as counter spamming meassure (+500 invites in the last 50 days)

    // --- Accept a contact invitation ---

    ASSERT_NO_FATAL_FAILURE( getContactRequest(1, false) );

    mApi[0].contactRequestUpdated = mApi[1].contactRequestUpdated = false;
    ASSERT_NO_FATAL_FAILURE( replyContact(mApi[1].cr.get(), MegaContactRequest::REPLY_ACTION_ACCEPT) );
    ASSERT_TRUE( waitForResponse(&mApi[1].contactRequestUpdated) )   // at the target side (auxiliar account)
            << "Contact request update not received after " << maxTimeout << " seconds";
    ASSERT_TRUE( waitForResponse(&mApi[0].contactRequestUpdated) )   // at the target side (main account)
            << "Contact request update not received after " << maxTimeout << " seconds";

    mApi[1].cr.reset();


    // --- Check list of available chats --- (fetch is done at SetUp())

    size_t numChats = mApi[0].chats.size();      // permanent chats cannot be deleted, so they're kept forever


    // --- Create a group chat ---

    MegaTextChatPeerList *peers;
    handle h;
    bool group;

    h = megaApi[1]->getMyUser()->getHandle();
    peers = MegaTextChatPeerList::createInstance();//new MegaTextChatPeerListPrivate();
    peers->addPeer(h, PRIV_STANDARD);
    group = true;

    mApi[1].chatUpdated = false;
    mApi[0].requestFlags[MegaRequest::TYPE_CHAT_CREATE] = false;
    ASSERT_NO_FATAL_FAILURE( createChat(group, peers) );
    ASSERT_TRUE( waitForResponse(&mApi[0].requestFlags[MegaRequest::TYPE_CHAT_CREATE]) )
            << "Cannot create a new chat";
    ASSERT_EQ(API_OK, mApi[0].lastError) << "Chat creation failed (error: " << mApi[0].lastError << ")";
    ASSERT_TRUE( waitForResponse(&mApi[1].chatUpdated ))   // at the target side (auxiliar account)
            << "Chat update not received after " << maxTimeout << " seconds";

    MegaHandle chatid = mApi[0].chatid;   // set at onRequestFinish() of chat creation request

    delete peers;

    // check the new chat information
    ASSERT_EQ(mApi[0].chats.size(), ++numChats) << "Unexpected received number of chats";
    ASSERT_TRUE(mApi[1].chatUpdated) << "The peer didn't receive notification of the chat creation";


    // --- Remove a peer from the chat ---

    mApi[1].chatUpdated = false;
    mApi[0].requestFlags[MegaRequest::TYPE_CHAT_REMOVE] = false;
    megaApi[0]->removeFromChat(chatid, h);
    ASSERT_TRUE( waitForResponse(&mApi[0].requestFlags[MegaRequest::TYPE_CHAT_REMOVE]) )
            << "Chat remove failed after " << maxTimeout << " seconds";
    ASSERT_EQ(API_OK, mApi[0].lastError) << "Removal of chat peer failed (error: " << mApi[0].lastError << ")";
    int numpeers = mApi[0].chats[chatid]->getPeerList() ? mApi[0].chats[chatid]->getPeerList()->size() : 0;
    ASSERT_EQ(numpeers, 0) << "Wrong number of peers in the list of peers";
    ASSERT_TRUE( waitForResponse(&mApi[1].chatUpdated) )   // at the target side (auxiliar account)
            << "Didn't receive notification of the peer removal after " << maxTimeout << " seconds";


    // --- Invite a contact to a chat ---

    mApi[1].chatUpdated = false;
    mApi[0].requestFlags[MegaRequest::TYPE_CHAT_INVITE] = false;
    megaApi[0]->inviteToChat(chatid, h, PRIV_STANDARD);
    ASSERT_TRUE( waitForResponse(&mApi[0].requestFlags[MegaRequest::TYPE_CHAT_INVITE]) )
            << "Chat invitation failed after " << maxTimeout << " seconds";
    ASSERT_EQ(API_OK, mApi[0].lastError) << "Invitation of chat peer failed (error: " << mApi[0].lastError << ")";
    numpeers = mApi[0].chats[chatid]->getPeerList() ? mApi[0].chats[chatid]->getPeerList()->size() : 0;
    ASSERT_EQ(numpeers, 1) << "Wrong number of peers in the list of peers";
    ASSERT_TRUE( waitForResponse(&mApi[1].chatUpdated) )   // at the target side (auxiliar account)
            << "The peer didn't receive notification of the invitation after " << maxTimeout << " seconds";


    // --- Get the user-specific URL for the chat ---

    mApi[0].requestFlags[MegaRequest::TYPE_CHAT_URL] = false;
    megaApi[0]->getUrlChat(chatid);
    ASSERT_TRUE( waitForResponse(&mApi[0].requestFlags[MegaRequest::TYPE_CHAT_URL]) )
            << "Retrieval of chat URL failed after " << maxTimeout << " seconds";
    ASSERT_EQ(API_OK, mApi[0].lastError) << "Retrieval of chat URL failed (error: " << mApi[0].lastError << ")";


    // --- Update Permissions of an existing peer in the chat

    mApi[1].chatUpdated = false;
    mApi[0].requestFlags[MegaRequest::TYPE_CHAT_UPDATE_PERMISSIONS] = false;
    megaApi[0]->updateChatPermissions(chatid, h, PRIV_RO);
    ASSERT_TRUE( waitForResponse(&mApi[0].requestFlags[MegaRequest::TYPE_CHAT_UPDATE_PERMISSIONS]) )
            << "Update chat permissions failed after " << maxTimeout << " seconds";
    ASSERT_EQ(API_OK, mApi[0].lastError) << "Update of chat permissions failed (error: " << mApi[0].lastError << ")";
    ASSERT_TRUE( waitForResponse(&mApi[1].chatUpdated) )   // at the target side (auxiliar account)
            << "The peer didn't receive notification of the invitation after " << maxTimeout << " seconds";

}
#endif

class myMIS : public MegaInputStream
{
public:
    int64_t size;
    ifstream ifs;

    myMIS(const char* filename)
        : ifs(filename, ios::binary)
    {
        ifs.seekg(0, ios::end);
        size = ifs.tellg();
        ifs.seekg(0, ios::beg);
    }
    virtual int64_t getSize() { return size; }

    virtual bool read(char *buffer, size_t size) {
        if (buffer)
        {
            ifs.read(buffer, size);
        }
        else
        {
            ifs.seekg(size, ios::cur);
        }
        return !ifs.fail();
    }
};


TEST_F(SdkTest, SdkTestFingerprint)
{
    LOG_info << "___TEST fingerprint stream/file___";
    ASSERT_NO_FATAL_FAILURE(getAccountsForTest(2));

    int filesizes[] = { 10, 100, 1000, 10000, 100000, 10000000 };
    string expected[] = {
        "DAQoBAMCAQQDAgEEAwAAAAAAAAQAypo7",
        "DAWQjMO2LBXoNwH_agtF8CX73QQAypo7",
        "EAugDFlhW_VTCMboWWFb9VMIxugQAypo7",
        "EAhAnWCqOGBx0gGOWe7N6wznWRAQAypo7",
        "GA6CGAQFLOwb40BGchttx22PvhZ5gQAypo7",
        "GA4CWmAdW1TwQ-bddEIKTmSDv0b2QQAypo7",
    };

    auto fsa = ::mega::make_unique<FSACCESS_CLASS>();
    string name = "testfile";
    LocalPath localname = LocalPath::fromAbsolutePath(name);

    int value = 0x01020304;
    for (int i = sizeof filesizes / sizeof filesizes[0]; i--; )
    {
        {
            ofstream ofs(name.c_str(), ios::binary);
            char s[8192];
            ofs.rdbuf()->pubsetbuf(s, sizeof s);
            for (auto j = filesizes[i] / sizeof(value); j-- ; ) ofs.write((char*)&value, sizeof(value));
            ofs.write((char*)&value, filesizes[i] % sizeof(value));
        }

        fsa->setmtimelocal(localname, 1000000000);

        string streamfp, filefp;
        {
            m_time_t mtime = 0;
            {
                auto nfa = fsa->newfileaccess();
                nfa->fopen(localname);
                mtime = nfa->mtime;
            }

            myMIS mis(name.c_str());
            streamfp.assign(megaApi[0]->getFingerprint(&mis, mtime));
        }

        filefp = megaApi[0]->getFingerprint(name.c_str());

        ASSERT_EQ(streamfp, filefp);
        ASSERT_EQ(streamfp, expected[i]);
    }
}


static void incrementFilename(string& s)
{
    if (s.size() > 2)
    {
        if (isdigit(s[s.size() - 2]) | !isdigit(s[s.size() - 1]))
        {
            s += "00";
        }
        else
        {
            s[s.size() - 1] = static_cast<string::value_type>(s[s.size()-1] + 1);
            if (s[s.size() - 1] > '9')
            {
                s[s.size() - 1] = static_cast<string::value_type>(s[s.size()-1] - 1);
                s[s.size() - 2] = static_cast<string::value_type>(s[s.size()-2] + 1);
            }
        }
    }
}

struct second_timer
{
    m_time_t t;
    m_time_t pause_t;
    second_timer() { t = m_time(); }
    void reset () { t = m_time(); }
    void pause() { pause_t = m_time(); }
    void resume() { t += m_time() - pause_t; }
    size_t elapsed() { return size_t(m_time() - t); }
};

namespace mega
{
    class DebugTestHook
    {
    public:
        static int countdownToOverquota;
        static int countdownTo404;
        static int countdownTo403;
        static int countdownToTimeout;
        static bool isRaid;
        static bool isRaidKnown;

        static void onSetIsRaid_morechunks(::mega::RaidBufferManager* tbm)
        {

            unsigned oldvalue = tbm->raidLinesPerChunk;
            tbm->raidLinesPerChunk /= 4;
            LOG_info << "adjusted raidlinesPerChunk from " << oldvalue << " to " << tbm->raidLinesPerChunk;
        }

        static bool  onHttpReqPost509(HttpReq* req)
        {
            if (req->type == REQ_BINARY)
            {
                if (countdownToOverquota-- == 0) {
                    req->httpstatus = 509;
                    req->timeleft = 30;  // in seconds
                    req->status = REQ_FAILURE;

                    LOG_info << "SIMULATING HTTP GET 509 OVERQUOTA";
                    return true;
                }
            }
            return false;
        }

        static bool  onHttpReqPost404Or403(HttpReq* req)
        {
            if (req->type == REQ_BINARY)
            {
                if (countdownTo404-- == 0) {
                    req->httpstatus = 404;
                    req->status = REQ_FAILURE;

                    LOG_info << "SIMULATING HTTP GET 404";
                    return true;
                }
                if (countdownTo403-- == 0) {
                    req->httpstatus = 403;
                    req->status = REQ_FAILURE;

                    LOG_info << "SIMULATING HTTP GET 403";
                    return true;
                }
            }
            return false;
        }


        static bool  onHttpReqPostTimeout(HttpReq* req)
        {
            if (req->type == REQ_BINARY)
            {
                if (countdownToTimeout-- == 0) {
                    req->lastdata = Waiter::ds;
                    req->status = REQ_INFLIGHT;

                    LOG_info << "SIMULATING HTTP TIMEOUT (timeout period begins now)";
                    return true;
                }
            }
            return false;
        }

        static void onSetIsRaid(::mega::RaidBufferManager* tbm)
        {
            isRaid = tbm->isRaid();
            isRaidKnown = true;
        }

        static bool resetForTests()
        {
#ifdef MEGASDK_DEBUG_TEST_HOOKS_ENABLED
            globalMegaTestHooks = MegaTestHooks(); // remove any callbacks set in other tests
            countdownToOverquota = 3;
            countdownTo404 = 5;
            countdownTo403 = 10;
            countdownToTimeout = 15;
            isRaid = false;
            isRaidKnown = false;
            return true;
#else
            return false;
#endif
        }

        static void onSetIsRaid_smallchunks10(::mega::RaidBufferManager* tbm)
        {
            tbm->raidLinesPerChunk = 10;
        }

    };

    int DebugTestHook::countdownToOverquota = 3;
    bool DebugTestHook::isRaid = false;
    bool DebugTestHook::isRaidKnown = false;
    int DebugTestHook::countdownTo404 = 5;
    int DebugTestHook::countdownTo403 = 10;
    int DebugTestHook::countdownToTimeout = 15;

}


/**
* @brief TEST_F SdkTestCloudraidTransfers
*
* - Download our well-known cloudraid file with standard settings
* - Download our well-known cloudraid file, but this time with small chunk sizes and periodically pausing and unpausing
* - Download our well-known cloudraid file, but this time with small chunk sizes and periodically destrying the megaApi object, then recreating and Resuming (with session token)
*
*/

#ifdef DEBUG
TEST_F(SdkTest, SdkTestCloudraidTransfers)
{
    LOG_info << "___TEST Cloudraid transfers___";
    ASSERT_NO_FATAL_FAILURE(getAccountsForTest(2));

    ASSERT_TRUE(DebugTestHook::resetForTests()) << "SDK test hooks are not enabled in release mode";

    MegaNode *rootnode = megaApi[0]->getRootNode();

    auto importHandle = importPublicLink(0, MegaClient::MEGAURL+"/#!zAJnUTYD!8YE5dXrnIEJ47NdDfFEvqtOefhuDMphyae0KY5zrhns", rootnode);
    MegaHandle imported_file_handle = importHandle;

    MegaNode *nimported = megaApi[0]->getNodeByHandle(imported_file_handle);


    string filename = DOTSLASH "cloudraid_downloaded_file.sdktest";
    deleteFile(filename.c_str());

    // plain cloudraid download
    mApi[0].transferFlags[MegaTransfer::TYPE_DOWNLOAD] = false;
    megaApi[0]->startDownload(nimported, filename.c_str());
    ASSERT_TRUE(waitForResponse(&mApi[0].transferFlags[MegaTransfer::TYPE_DOWNLOAD], 600))
        << "Download cloudraid transfer failed after " << maxTimeout << " seconds";
    ASSERT_EQ(API_OK, mApi[0].lastError) << "Cannot download the cloudraid file (error: " << mApi[0].lastError << ")";


    // cloudraid download with periodic pause and resume

    incrementFilename(filename);
    deleteFile(filename.c_str());

    // smaller chunk sizes so we can get plenty of pauses
    #ifdef MEGASDK_DEBUG_TEST_HOOKS_ENABLED
    globalMegaTestHooks.onSetIsRaid = ::mega::DebugTestHook::onSetIsRaid_morechunks;
    #endif

    // plain cloudraid download
    {
        onTransferUpdate_progress = 0;
        onTransferUpdate_filesize = 0;
        mApi[0].transferFlags[MegaTransfer::TYPE_DOWNLOAD] = false;
        megaApi[0]->startDownload(nimported, filename.c_str());

        m_off_t lastprogress = 0, pausecount = 0;
        second_timer t;
        while (t.elapsed() < 60 && (onTransferUpdate_filesize == 0 || onTransferUpdate_progress < onTransferUpdate_filesize))
        {
            if (onTransferUpdate_progress > lastprogress)
            {
                megaApi[0]->pauseTransfers(true);
                pausecount += 1;
                WaitMillisec(100);
                megaApi[0]->pauseTransfers(false);
                lastprogress = onTransferUpdate_progress;
            }
            WaitMillisec(100);
        }
        ASSERT_LT(t.elapsed(), 60u) << "timed out downloading cloudraid file";
        ASSERT_GE(onTransferUpdate_filesize, 0u);
        ASSERT_TRUE(onTransferUpdate_progress == onTransferUpdate_filesize);
        ASSERT_GE(pausecount, 3);
        ASSERT_TRUE(waitForResponse(&mApi[0].transferFlags[MegaTransfer::TYPE_DOWNLOAD], 30))<< "Download cloudraid transfer with pauses failed";
        ASSERT_EQ(API_OK, mApi[0].lastError) << "Cannot download the cloudraid file (error: " << mApi[0].lastError << ")";
    }


    incrementFilename(filename);
    deleteFile(filename.c_str());

    // cloudraid download with periodic full exit and resume from session ID
    // plain cloudraid download
    {
        megaApi[0]->setMaxDownloadSpeed(32 * 1024 * 1024 * 8 / 30); // should take 30 seconds, not counting exit/resume session
        mApi[0].transferFlags[MegaTransfer::TYPE_DOWNLOAD] = false;
        megaApi[0]->startDownload(nimported, filename.c_str());

        std::string sessionId = megaApi[0]->dumpSession();

        onTransferUpdate_progress = 0;// updated in callbacks
        onTransferUpdate_filesize = 0;
        m_off_t lastprogress = 0;
        unsigned exitresumecount = 0;
        second_timer t;
        auto initialOnTranferFinishedCount = onTranferFinishedCount;
        auto lastOnTranferFinishedCount = onTranferFinishedCount;
        while (t.elapsed() < 180 && onTranferFinishedCount < initialOnTranferFinishedCount + 2)
        {
            if (onTranferFinishedCount > lastOnTranferFinishedCount)
            {
                t.reset();
                lastOnTranferFinishedCount = onTranferFinishedCount;
                deleteFile(filename.c_str());
                onTransferUpdate_progress = 0;
                onTransferUpdate_filesize = 0;
                lastprogress = 0;
                mApi[0].transferFlags[MegaTransfer::TYPE_DOWNLOAD] = false;
                megaApi[0]->startDownload(nimported, filename.c_str());
            }
            else if (onTransferUpdate_progress > lastprogress + onTransferUpdate_filesize/10 )
            {
                if (exitresumecount < 3*(onTranferFinishedCount - initialOnTranferFinishedCount + 1))
                {
                    megaApi[0].reset();
                    exitresumecount += 1;
                    WaitMillisec(100);

                    megaApi[0].reset(newMegaApi(APP_KEY.c_str(), megaApiCacheFolder(0).c_str(), USER_AGENT.c_str(), unsigned(THREADS_PER_MEGACLIENT)));
                    mApi[0].megaApi = megaApi[0].get();
                    megaApi[0]->addListener(this);
                    megaApi[0]->setMaxDownloadSpeed(32 * 1024 * 1024 * 8 / 30); // should take 30 seconds, not counting exit/resume session

                    t.pause();
                    ASSERT_NO_FATAL_FAILURE(resumeSession(sessionId.c_str()));
                    ASSERT_NO_FATAL_FAILURE(fetchnodes(0));
                    t.resume();

                    lastprogress = onTransferUpdate_progress;
                }
            }
            WaitMillisec(1);
        }
        ASSERT_EQ(onTransferUpdate_progress, onTransferUpdate_filesize);
        ASSERT_EQ(initialOnTranferFinishedCount + 2, onTranferFinishedCount);
        ASSERT_GE(exitresumecount, 6u);
        ASSERT_TRUE(waitForResponse(&mApi[0].transferFlags[MegaTransfer::TYPE_DOWNLOAD], 1)) << "Download cloudraid transfer with pauses failed";
        ASSERT_EQ(API_OK, mApi[0].lastError) << "Cannot download the cloudraid file (error: " << mApi[0].lastError << ")";
    }

    ASSERT_TRUE(DebugTestHook::resetForTests()) << "SDK test hooks are not enabled in release mode";
}
#endif


/**
* @brief TEST_F SdkTestCloudraidTransferWithConnectionFailures
*
* Download a cloudraid file but with a connection failing with http errors 404 and 403.   The download should recover from the problems in 5 channel mode
*
*/

#ifdef DEBUG
TEST_F(SdkTest, SdkTestCloudraidTransferWithConnectionFailures)
{
    LOG_info << "___TEST Cloudraid transfers___";
    ASSERT_NO_FATAL_FAILURE(getAccountsForTest(2));

    ASSERT_TRUE(DebugTestHook::resetForTests()) << "SDK test hooks are not enabled in release mode";

    std::unique_ptr<MegaNode> rootnode{megaApi[0]->getRootNode()};

    auto importHandle = importPublicLink(0, MegaClient::MEGAURL+"/#!zAJnUTYD!8YE5dXrnIEJ47NdDfFEvqtOefhuDMphyae0KY5zrhns", rootnode.get());
    std::unique_ptr<MegaNode> nimported{megaApi[0]->getNodeByHandle(importHandle)};


    string filename = DOTSLASH "cloudraid_downloaded_file.sdktest";
    deleteFile(filename.c_str());

    // set up for 404 and 403 errors
    // smaller chunk sizes so we can get plenty of pauses
    DebugTestHook::countdownTo404 = 5;
    DebugTestHook::countdownTo403 = 12;
#ifdef MEGASDK_DEBUG_TEST_HOOKS_ENABLED
    globalMegaTestHooks.onHttpReqPost = DebugTestHook::onHttpReqPost404Or403;
    globalMegaTestHooks.onSetIsRaid = DebugTestHook::onSetIsRaid_morechunks;
#endif

    // plain cloudraid download
    {
        onTransferUpdate_progress = 0;
        onTransferUpdate_filesize = 0;
        mApi[0].transferFlags[MegaTransfer::TYPE_DOWNLOAD] = false;
        megaApi[0]->startDownload(nimported.get(), filename.c_str());

        ASSERT_TRUE(waitForResponse(&mApi[0].transferFlags[MegaTransfer::TYPE_DOWNLOAD], 180)) << "Cloudraid download with 404 and 403 errors time out (180 seconds)";
        ASSERT_EQ(API_OK, mApi[0].lastError) << "Cannot download the cloudraid file (error: " << mApi[0].lastError << ")";
        ASSERT_GE(onTransferUpdate_filesize, 0u);
        ASSERT_TRUE(onTransferUpdate_progress == onTransferUpdate_filesize);
        ASSERT_LT(DebugTestHook::countdownTo404, 0);
        ASSERT_LT(DebugTestHook::countdownTo403, 0);
    }


    ASSERT_TRUE(DebugTestHook::resetForTests()) << "SDK test hooks are not enabled in release mode";
}
#endif


/**
* @brief TEST_F SdkTestCloudraidTransferWithConnectionFailures
*
* Download a cloudraid file but with a connection failing with http errors 404 and 403.   The download should recover from the problems in 5 channel mode
*
*/

#ifdef DEBUG
TEST_F(SdkTest, SdkTestCloudraidTransferWithSingleChannelTimeouts)
{
    LOG_info << "___TEST Cloudraid transfers___";
    ASSERT_NO_FATAL_FAILURE(getAccountsForTest(2));

    ASSERT_TRUE(DebugTestHook::resetForTests()) << "SDK test hooks are not enabled in release mode";

    std::unique_ptr<MegaNode> rootnode{megaApi[0]->getRootNode()};

    auto importHandle = importPublicLink(0, MegaClient::MEGAURL+"/#!zAJnUTYD!8YE5dXrnIEJ47NdDfFEvqtOefhuDMphyae0KY5zrhns", rootnode.get());
    std::unique_ptr<MegaNode> nimported{megaApi[0]->getNodeByHandle(importHandle)};


    string filename = DOTSLASH "cloudraid_downloaded_file.sdktest";
    deleteFile(filename.c_str());

    // set up for 404 and 403 errors
    // smaller chunk sizes so we can get plenty of pauses
    DebugTestHook::countdownToTimeout = 15;
#ifdef MEGASDK_DEBUG_TEST_HOOKS_ENABLED
    globalMegaTestHooks.onHttpReqPost = DebugTestHook::onHttpReqPostTimeout;
    globalMegaTestHooks.onSetIsRaid = DebugTestHook::onSetIsRaid_morechunks;
#endif

    // plain cloudraid download
    {
        onTransferUpdate_progress = 0;
        onTransferUpdate_filesize = 0;
        mApi[0].transferFlags[MegaTransfer::TYPE_DOWNLOAD] = false;
        megaApi[0]->startDownload(nimported.get(), filename.c_str());

        ASSERT_TRUE(waitForResponse(&mApi[0].transferFlags[MegaTransfer::TYPE_DOWNLOAD], 180)) << "Cloudraid download with timeout errors timed out (180 seconds)";
        ASSERT_EQ(API_OK, mApi[0].lastError) << "Cannot download the cloudraid file (error: " << mApi[0].lastError << ")";
        ASSERT_GE(onTransferUpdate_filesize, 0u);
        ASSERT_EQ(onTransferUpdate_progress, onTransferUpdate_filesize);
        ASSERT_LT(DebugTestHook::countdownToTimeout, 0);
    }
    ASSERT_TRUE(DebugTestHook::resetForTests()) << "SDK test hooks are not enabled in release mode";
}
#endif



/**
* @brief TEST_F SdkTestOverquotaNonCloudraid
*
* Induces a simulated overquota error during a conventional download.  Confirms the download stops, pauses, and resumes.
*
*/

#ifdef DEBUG
TEST_F(SdkTest, SdkTestOverquotaNonCloudraid)
{
    LOG_info << "___TEST SdkTestOverquotaNonCloudraid";
    ASSERT_NO_FATAL_FAILURE(getAccountsForTest(2));

    //for (int i = 0; i < 1000; ++i) {
    ASSERT_TRUE(DebugTestHook::resetForTests()) << "SDK test hooks are not enabled in release mode";

    // make a file to download, and upload so we can pull it down
    std::unique_ptr<MegaNode> rootnode{megaApi[0]->getRootNode()};
    deleteFile(UPFILE);
<<<<<<< HEAD
    createFile(UPFILE, true);
=======
    ASSERT_TRUE(createFile(UPFILE, true)) << "Couldn't create " << UPFILE;
>>>>>>> a53680af

    MegaHandle uploadedNodeHandle = UNDEF;
    ASSERT_EQ(API_OK, doStartUpload(0, &uploadedNodeHandle, UPFILE.c_str(), rootnode.get())) << "Upload transfer failed";
    std::unique_ptr<MegaNode> n1{megaApi[0]->getNodeByHandle(uploadedNodeHandle)};
    ASSERT_NE(n1.get(), ((::mega::MegaNode *)NULL));

    // set up to simulate 509 error
    DebugTestHook::isRaid = false;
    DebugTestHook::isRaidKnown = false;
    DebugTestHook::countdownToOverquota = 3;
    #ifdef MEGASDK_DEBUG_TEST_HOOKS_ENABLED
    globalMegaTestHooks.onHttpReqPost = DebugTestHook::onHttpReqPost509;
    globalMegaTestHooks.onSetIsRaid = DebugTestHook::onSetIsRaid;
    #endif

    // download - we should see a 30 second pause for 509 processing in the middle
    string filename2 = DOTSLASH + DOWNFILE;
    deleteFile(filename2);
    mApi[0].transferFlags[MegaTransfer::TYPE_DOWNLOAD] = false;
    megaApi[0]->startDownload(n1.get(), filename2.c_str());

    // get to 30 sec pause point
    second_timer t;
    while (t.elapsed() < 30 && DebugTestHook::countdownToOverquota >= 0)
    {
        WaitMillisec(1000);
    }
    ASSERT_TRUE(DebugTestHook::isRaidKnown);
    ASSERT_FALSE(DebugTestHook::isRaid);

    // ok so now we should see no more http requests sent for 30 seconds. Test 20 for reliable testing
    int originalcount = DebugTestHook::countdownToOverquota;
    second_timer t2;
    while (t2.elapsed() < 20)
    {
        WaitMillisec(1000);
    }
    ASSERT_TRUE(DebugTestHook::countdownToOverquota == originalcount);

    // Now wait for the file to finish

    ASSERT_TRUE(waitForResponse(&mApi[0].transferFlags[MegaTransfer::TYPE_DOWNLOAD], 600))
        << "Download transfer failed after " << maxTimeout << " seconds";
    ASSERT_EQ(API_OK, mApi[0].lastError) << "Cannot download the file (error: " << mApi[0].lastError << ")";

    ASSERT_LT(DebugTestHook::countdownToOverquota, 0);
    ASSERT_LT(DebugTestHook::countdownToOverquota, originalcount);  // there should have been more http activity after the wait

    ASSERT_TRUE(DebugTestHook::resetForTests()) << "SDK test hooks are not enabled in release mode";

    //cout << "Passed round " << i; }

}
#endif


/**
* @brief TEST_F SdkTestOverquotaNonCloudraid
*
* use the hooks to simulate an overquota condition while running a raid download transfer, and check the handling
*
*/

#ifdef DEBUG
TEST_F(SdkTest, SdkTestOverquotaCloudraid)
{
    LOG_info << "___TEST SdkTestOverquotaCloudraid";
    ASSERT_NO_FATAL_FAILURE(getAccountsForTest(2));

    ASSERT_TRUE(DebugTestHook::resetForTests()) << "SDK test hooks are not enabled in release mode";

    auto importHandle = importPublicLink(0, MegaClient::MEGAURL+"/#!zAJnUTYD!8YE5dXrnIEJ47NdDfFEvqtOefhuDMphyae0KY5zrhns", megaApi[0]->getRootNode());
    MegaNode *nimported = megaApi[0]->getNodeByHandle(importHandle);

    // set up to simulate 509 error
    DebugTestHook::isRaid = false;
    DebugTestHook::isRaidKnown = false;
    DebugTestHook::countdownToOverquota = 8;
    #ifdef MEGASDK_DEBUG_TEST_HOOKS_ENABLED
    globalMegaTestHooks.onHttpReqPost = DebugTestHook::onHttpReqPost509;
    globalMegaTestHooks.onSetIsRaid = DebugTestHook::onSetIsRaid;
    #endif

    // download - we should see a 30 second pause for 509 processing in the middle
    string filename2 = DOTSLASH + DOWNFILE;
    deleteFile(filename2);
    mApi[0].transferFlags[MegaTransfer::TYPE_DOWNLOAD] = false;
    megaApi[0]->startDownload(nimported, filename2.c_str());

    // get to 30 sec pause point
    second_timer t;
    while (t.elapsed() < 30 && DebugTestHook::countdownToOverquota >= 0)
    {
        WaitMillisec(1000);
    }
    ASSERT_TRUE(DebugTestHook::isRaidKnown);
    ASSERT_TRUE(DebugTestHook::isRaid);

    // ok so now we should see no more http requests sent for 30 seconds.  Test 20 for reliablilty
    int originalcount = DebugTestHook::countdownToOverquota;
    second_timer t2;
    while (t2.elapsed() < 20)
    {
        WaitMillisec(1000);
    }
    ASSERT_EQ(DebugTestHook::countdownToOverquota, originalcount);

    // Now wait for the file to finish

    ASSERT_TRUE(waitForResponse(&mApi[0].transferFlags[MegaTransfer::TYPE_DOWNLOAD], 600))
        << "Download transfer failed after " << maxTimeout << " seconds";
    ASSERT_EQ(API_OK, mApi[0].lastError) << "Cannot download the file (error: " << mApi[0].lastError << ")";

    ASSERT_LT(DebugTestHook::countdownToOverquota, 0);
    ASSERT_LT(DebugTestHook::countdownToOverquota, originalcount);  // there should have been more http activity after the wait

    ASSERT_TRUE(DebugTestHook::resetForTests()) << "SDK test hooks are not enabled in release mode";
}
#endif


struct CheckStreamedFile_MegaTransferListener : public MegaTransferListener
{
    typedef ::mega::byte byte;

    size_t reserved;
    size_t receiveBufPos;
    size_t file_start_offset;
    byte* receiveBuf;
    bool completedSuccessfully;
    bool completedUnsuccessfully;
    MegaError* completedUnsuccessfullyError;
    byte* compareDecryptedData;
    bool comparedEqual;


    CheckStreamedFile_MegaTransferListener(size_t receiveStartPoint, size_t receiveSizeExpected, byte* fileCompareData)
        : reserved(0)
        , receiveBufPos(0)
        , file_start_offset(0)
        , receiveBuf(NULL)
        , completedSuccessfully(false)
        , completedUnsuccessfully(false)
        , completedUnsuccessfullyError(NULL)
        , compareDecryptedData(fileCompareData)
        , comparedEqual(true)
    {
        file_start_offset = receiveStartPoint;
        reserved = receiveSizeExpected;
        receiveBuf = new byte[reserved];
        compareDecryptedData = fileCompareData;
    }

    ~CheckStreamedFile_MegaTransferListener()
    {
        delete[] receiveBuf;
    }

    void onTransferStart(MegaApi *api, MegaTransfer *transfer) override
    {
    }
    void onTransferFinish(MegaApi* api, MegaTransfer *transfer, MegaError* error) override
    {
        if (error && error->getErrorCode() != API_OK)
        {
            ((error->getErrorCode() == API_EARGS && reserved == 0) ? completedSuccessfully : completedUnsuccessfully) = true;
            completedUnsuccessfullyError = error->copy();
        }
        else
        {
            if (0 != memcmp(receiveBuf, compareDecryptedData + file_start_offset, receiveBufPos))
                comparedEqual = false;
            completedSuccessfully = true;
        }
    }
    void onTransferUpdate(MegaApi *api, MegaTransfer *transfer) override
    {
    }
    void onTransferTemporaryError(MegaApi *api, MegaTransfer * /*transfer*/, MegaError* error) override
    {
        ostringstream msg;
        msg << "onTransferTemporaryError: " << (error ? error->getErrorString() : "NULL");
        api->log(MegaApi::LOG_LEVEL_WARNING, msg.str().c_str());
    }
    bool onTransferData(MegaApi *api, MegaTransfer *transfer, char *buffer, size_t size) override
    {
        assert(receiveBufPos + size <= reserved);
        memcpy(receiveBuf + receiveBufPos, buffer, size);
        receiveBufPos += size;

        if (0 != memcmp(receiveBuf, compareDecryptedData + file_start_offset, receiveBufPos))
            comparedEqual = false;

        return true;
    }
};


CheckStreamedFile_MegaTransferListener* StreamRaidFilePart(MegaApi* megaApi, m_off_t start, m_off_t end, bool raid, bool smallpieces, MegaNode* raidFileNode, MegaNode*nonRaidFileNode, ::mega::byte* filecomparedata)
{
    assert(raidFileNode && nonRaidFileNode);
    LOG_info << "stream test ---------------------------------------------------" << start << " to " << end << "(len " << end - start << ") " << (raid ? " RAID " : " non-raid ") << (raid ? (smallpieces ? " smallpieces " : "normalpieces") : "");

#ifdef MEGASDK_DEBUG_TEST_HOOKS_ENABLED
    globalMegaTestHooks.onSetIsRaid = smallpieces ? &DebugTestHook::onSetIsRaid_smallchunks10 : NULL;
#endif

    CheckStreamedFile_MegaTransferListener* p = new CheckStreamedFile_MegaTransferListener(size_t(start), size_t(end - start), filecomparedata);
    megaApi->setStreamingMinimumRate(0);
    megaApi->startStreaming(raid ? raidFileNode : nonRaidFileNode, start, end - start, p);
    return p;
}



/**
* @brief TEST_F SdkCloudraidStreamingSoakTest
*
* Stream random portions of the well-known file for 10 minutes, while randomly varying
*       raid / non-raid
*       front/end/middle  (especial attention to first and last raidlines, and varying start/end within a raidline)
*       large piece / small piece
*       small raid chunk sizes (so small pieces of file don't just load in one request per connection) / normal sizes
*
*/


TEST_F(SdkTest, SdkCloudraidStreamingSoakTest)
{
    LOG_info << "___TEST SdkCloudraidStreamingSoakTest";
    ASSERT_NO_FATAL_FAILURE(getAccountsForTest(2));

#ifdef MEGASDK_DEBUG_TEST_HOOKS_ENABLED
    ASSERT_TRUE(DebugTestHook::resetForTests()) << "SDK test hooks are not enabled in release mode";
#endif

    // ensure we have our standard raid test file
    auto importHandle = importPublicLink(0, MegaClient::MEGAURL+"/#!zAJnUTYD!8YE5dXrnIEJ47NdDfFEvqtOefhuDMphyae0KY5zrhns", std::unique_ptr<MegaNode>{megaApi[0]->getRootNode()}.get());
    MegaNode *nimported = megaApi[0]->getNodeByHandle(importHandle);

    MegaNode *rootnode = megaApi[0]->getRootNode();

    // get the file, and upload as non-raid
    string filename2 = DOTSLASH + DOWNFILE;
    deleteFile(filename2);

    mApi[0].transferFlags[MegaTransfer::TYPE_DOWNLOAD] = false;
    megaApi[0]->startDownload(nimported, filename2.c_str());
    ASSERT_TRUE(waitForResponse(&mApi[0].transferFlags[MegaTransfer::TYPE_DOWNLOAD])) << "Setup transfer failed after " << maxTimeout << " seconds";
    ASSERT_EQ(API_OK, mApi[0].lastError) << "Cannot download the initial file (error: " << mApi[0].lastError << ")";

    char raidchar = 0;
    char nonraidchar = 'M';

    string filename3 = filename2;
    incrementFilename(filename3);
    filename3 += ".neverseenbefore";
    deleteFile(filename3);
    copyFile(filename2, filename3);
    {
        fstream fs(filename3.c_str(), ios::in | ios::out | ios::binary);
        raidchar = (char)fs.get();
        fs.seekg(0);
        fs.put('M');  // we have to edit the file before upload, as Mega is too clever and will skip actual upload otherwise
        fs.flush();
    }

    // actual upload
    MegaHandle uploadedNodeHandle = UNDEF;
    ASSERT_EQ(API_OK, doStartUpload(0, &uploadedNodeHandle, filename3.data(), rootnode)) << "Cannot upload a test file";

    MegaNode *nonRaidNode = megaApi[0]->getNodeByHandle(uploadedNodeHandle);

    int64_t filesize = getFilesize(filename2);
    std::ifstream compareDecryptedFile(filename2.c_str(), ios::binary);
    std::vector<::mega::byte> compareDecryptedData(static_cast<size_t>(filesize));
    compareDecryptedFile.read((char*)compareDecryptedData.data(), filesize);

    m_time_t starttime = m_time();
    int seconds_to_test_for = 60; //gRunningInCI ? 60 : 60 * 10;

    // ok loop for 10 minutes  (one munite under jenkins)
    srand(unsigned(starttime));
    int randomRunsDone = 0;
    m_off_t randomRunsBytes = 0;
    for (; m_time() - starttime < seconds_to_test_for; ++randomRunsDone)
    {

        int testtype = rand() % 10;
        int smallpieces = rand() % 2;
        int nonraid = rand() % 4 == 1;

        compareDecryptedData[0] = ::mega::byte(nonraid ? nonraidchar : raidchar);

        m_off_t start = 0, end = 0;

        if (testtype < 3)  // front of file
        {
            start = std::max<int>(0, rand() % 5 * 10240 - 1024);
            end = start + rand() % 5 * 10240;
        }
        else if (testtype == 3)  // within 1, 2, or 3 raidlines
        {
            start = std::max<int>(0, rand() % 5 * 10240 - 1024);
            end = start + rand() % (3 * RAIDLINE);
        }
        else if (testtype < 8) // end of file
        {
            end = std::min<m_off_t>(32620740, 32620740 + RAIDLINE - rand() % (2 * RAIDLINE));
            start = end - rand() % 5 * 10240;
        }
        else if (testtype == 8) // 0 size [seems this is not allowed at intermediate layer now - EARGS]
        {
            start = rand() % 32620740;
            end = start;
        }
        else // decent piece of the file
        {
            int pieceSize = 50000; //gRunningInCI ? 50000 : 5000000;
            start = rand() % pieceSize;
            int n = pieceSize / (smallpieces ? 100 : 1);
            end = start + n + rand() % n;
        }

        // seems 0 size not allowed now - make sure we get at least 1 byte
        if (start == end)
        {
            if (start > 0) start -= 1;
            else end += 1;
        }
        randomRunsBytes += end - start;

        LOG_info << "beginning stream test, " << start << " to " << end << "(len " << end - start << ") " << (nonraid ? " non-raid " : " RAID ") << (!nonraid ? (smallpieces ? " smallpieces " : "normalpieces") : "");

        CheckStreamedFile_MegaTransferListener* p = StreamRaidFilePart(megaApi[0].get(), start, end, !nonraid, smallpieces, nimported, nonRaidNode, compareDecryptedData.data());

        for (unsigned i = 0; p->comparedEqual; ++i)
        {
            WaitMillisec(100);
            if (p->completedUnsuccessfully)
            {
                ASSERT_FALSE(p->completedUnsuccessfully) << " on random run " << randomRunsDone << ", download failed: " << start << " to " << end << ", "
                    << (nonraid?"nonraid":"raid") <<  ", " << (smallpieces?"small pieces":"normal size pieces")
                    << ", reported error: " << (p->completedUnsuccessfullyError ? p->completedUnsuccessfullyError->getErrorCode() : 0)
                    << " " << (p->completedUnsuccessfullyError ? p->completedUnsuccessfullyError->getErrorString() : "NULL");
                break;
            }
            else if (p->completedSuccessfully)
            {
                break;
            }
            else if (i > maxTimeout * 10)
            {
                ASSERT_TRUE(i <= maxTimeout * 10) << "download took too long, more than " << maxTimeout << " seconds.  Is the free transfer quota exhausted?";
                break;
            }
        }
        ASSERT_TRUE(p->comparedEqual);

        delete p;

    }

    ASSERT_GT(randomRunsDone, 10 /*(gRunningInCI ? 10 : 100)*/ );

    ostringstream msg;
    msg << "Streaming test downloaded " << randomRunsDone << " samples of the file from random places and sizes, " << randomRunsBytes << " bytes total";
    megaApi[0]->log(MegaApi::LOG_LEVEL_DEBUG, msg.str().c_str());

    delete nimported;
    delete nonRaidNode;
    delete rootnode;

#ifdef MEGASDK_DEBUG_TEST_HOOKS_ENABLED
    ASSERT_TRUE(DebugTestHook::resetForTests()) << "SDK test hooks are not enabled in release mode";
#endif
}

TEST_F(SdkTest, SdkRecentsTest)
{
    LOG_info << "___TEST SdkRecentsTest___";
    ASSERT_NO_FATAL_FAILURE(getAccountsForTest(2));

    MegaNode *rootnode = megaApi[0]->getRootNode();

    deleteFile(UPFILE);
    deleteFile(DOWNFILE);

    string filename1 = UPFILE;
<<<<<<< HEAD
    createFile(filename1, false);
=======
    ASSERT_TRUE(createFile(filename1, false)) << "Couldn't create " << filename1;
>>>>>>> a53680af
    auto err = doStartUpload(0, nullptr, filename1.c_str(), rootnode);
    ASSERT_EQ(API_OK, err) << "Cannot upload a test file (error: " << err << ")";
    WaitMillisec(1000);

    ofstream f(filename1);
    f << "update";
    f.close();

    err = doStartUpload(0, nullptr, filename1.c_str(), rootnode);
    ASSERT_EQ(API_OK, err) << "Cannot upload an updated test file (error: " << err << ")";
    WaitMillisec(1000);

    synchronousCatchup(0);

    string filename2 = DOWNFILE;
    ASSERT_TRUE(createFile(filename2, false)) << "Couldn't create " << filename2;

    err = doStartUpload(0, nullptr, filename2.c_str(), rootnode);
    ASSERT_EQ(API_OK, err) << "Cannot upload a test file2 (error: " << err << ")";
    WaitMillisec(1000);

    ofstream f2(filename2);
    f2 << "update";
    f2.close();

    err = doStartUpload(0, nullptr, filename2.c_str(), rootnode);
    ASSERT_EQ(API_OK, err) << "Cannot upload an updated test file2 (error: " << err << ")";

    synchronousCatchup(0);


    std::unique_ptr<MegaRecentActionBucketList> buckets{megaApi[0]->getRecentActions(1, 10)};

    ostringstream logMsg;
    for (int i = 0; i < buckets->size(); ++i)
    {
        logMsg << "bucket " << to_string(i);
        megaApi[0]->log(MegaApi::LOG_LEVEL_INFO, logMsg.str().c_str());
        auto bucket = buckets->get(i);
        for (int j = 0; j < buckets->get(i)->getNodes()->size(); ++j)
        {
            auto node = bucket->getNodes()->get(j);
            logMsg << node->getName() << " " << node->getCreationTime() << " " << bucket->getTimestamp() << " " << bucket->getParentHandle() << " " << bucket->isUpdate() << " " << bucket->isMedia();
            megaApi[0]->log(MegaApi::LOG_LEVEL_DEBUG, logMsg.str().c_str());
        }
    }

    ASSERT_TRUE(buckets != nullptr);
    ASSERT_TRUE(buckets->size() > 0);
    ASSERT_TRUE(buckets->get(0)->getNodes()->size() > 1);
    ASSERT_EQ(DOWNFILE, string(buckets->get(0)->getNodes()->get(0)->getName()));
    ASSERT_EQ(UPFILE, string(buckets->get(0)->getNodes()->get(1)->getName()));
}

TEST_F(SdkTest, SdkHttpReqCommandPutFATest)
{
    LOG_info << "___TEST SdkHttpReqCommandPutFATest___";
    ASSERT_NO_FATAL_FAILURE(getAccountsForTest(1));

    // SCENARIO 1: Upload image file and check thumbnail and preview
    std::unique_ptr<MegaNode> rootnode(megaApi[0]->getRootNode());
    MegaHandle uploadResultHandle = UNDEF;
    ASSERT_EQ(API_OK, doStartUpload(0, &uploadResultHandle, IMAGEFILE.c_str(), rootnode.get()));

    std::unique_ptr<MegaNode> n1(megaApi[0]->getNodeByHandle(uploadResultHandle));
    ASSERT_NE(n1, nullptr);
    ASSERT_STREQ(IMAGEFILE.c_str(), n1->getName()) << "Uploaded file with wrong name (error: " << mApi[0].lastError << ")";

    // Get the thumbnail of the uploaded image
    std::string thumbnailPath = "logo_thumbnail.png";
    ASSERT_EQ(API_OK, doGetThumbnail(0, n1.get(), thumbnailPath.c_str()));

    // Get the preview of the uploaded image
    std::string previewPath = "logo_preview.png";
    ASSERT_EQ(API_OK, doGetPreview(0, n1.get(), previewPath.c_str()));

    // SCENARIO 2: Request FA upload URLs (thumbnail and preview)
    int64_t fileSize_thumbnail = 2295;
    int64_t fileSize_preview = 2376;

    // Request a thumbnail upload URL
    std::string thumbnailURL;
    ASSERT_EQ(API_OK, doGetThumbnailUploadURL(0, thumbnailURL, n1->getHandle(), fileSize_thumbnail, true)) << "Cannot request thumbnail upload URL";
    ASSERT_FALSE(thumbnailURL.empty()) << "Got empty thumbnail upload URL";

    // Request a preview upload URL
    std::string previewURL;
    ASSERT_EQ(API_OK, doGetPreviewUploadURL(0, previewURL, n1->getHandle(), fileSize_preview, true)) << "Cannot request preview upload URL";
    ASSERT_FALSE(previewURL.empty()) << "Got empty preview upload URL";
}

#ifdef __linux__

// synchronousMediaUpload has only been properly written for linux.  todo: implement properly for win/mac

TEST_F(SdkTest, SdkMediaImageUploadTest)
{
    LOG_info << "___TEST MediaUploadRequestURL___";
    ASSERT_NO_FATAL_FAILURE(getAccountsForTest(1));

    unsigned int apiIndex = 0;
    int64_t fileSize = 1304;
    const char* outputImage = "newlogo.png";
    synchronousMediaUpload(apiIndex, fileSize, IMAGEFILE.c_str(), IMAGEFILE_C.c_str(), outputImage, THUMBNAIL.c_str(), PREVIEW.c_str());

}

TEST_F(SdkTest, SdkMediaUploadTest)
{
    LOG_info << "___TEST MediaUploadRequestURL___";
    ASSERT_NO_FATAL_FAILURE(getAccountsForTest(1));

    unsigned int apiIndex = 0;
    int64_t fileSize = 10000;
    string filename = UPFILE;
    ASSERT_TRUE(createFile(filename, false)) << "Couldnt create " << filename;
    const char* outputFile = "newfile.txt";
    synchronousMediaUpload(apiIndex, fileSize, filename.c_str(), DOWNFILE.c_str(), outputFile);

}
#endif

TEST_F(SdkTest, SdkGetPricing)
{
    ASSERT_NO_FATAL_FAILURE(getAccountsForTest(1));
    LOG_info << "___TEST GetPricing___";

    auto err = synchronousGetPricing(0);
    ASSERT_TRUE(err == API_OK) << "Get pricing failed (error: " << err << ")";

    ASSERT_TRUE(strcmp(mApi[0].mMegaCurrency->getCurrencyName(), "EUR") == 0) << "Unexpected currency";
}

// TODO: re-enable before merging
/*TEST_F(SdkTest, SdkGetBanners)
{
    ASSERT_NO_FATAL_FAILURE(getAccountsForTest(1));
    LOG_info << "___TEST GetBanners___";

    auto err = synchronousGetBanners(0);
    ASSERT_TRUE(err == API_OK || err == API_ENOENT) << "Get banners failed (error: " << err << ")";
<<<<<<< HEAD
}*/
=======
}
>>>>>>> a53680af

TEST_F(SdkTest, SdkBackupFolder)
{
    ASSERT_NO_FATAL_FAILURE(getAccountsForTest(1));
    LOG_info << "___TEST BackupFolder___";

    // look for Device Name attr
    string deviceName;
    if (synchronousGetDeviceName(0) == API_OK && !attributeValue.empty())
    {
        deviceName = attributeValue;
    }
    else
    {
        struct tm tms;
        char timebuf[32];
        strftime(timebuf, sizeof timebuf, "%c", m_localtime(m_time(), &tms));

        deviceName = string("Jenkins ") + timebuf;
        synchronousSetDeviceName(0, deviceName.c_str());

        // make sure Device Name attr was set
        int err = synchronousGetDeviceName(0);
        ASSERT_TRUE(err == API_OK) << "Getting device name attr failed (error: " << err << ")";
        ASSERT_EQ(deviceName, attributeValue) << "Getting device name attr failed (wrong value)";
    }

#ifdef ENABLE_SYNC
    // create My Backups folder
    MegaHandle mh = syncTestMyBackupsRemoteFolder(0);

    // Create a test root directory
    fs::path localBasePath = makeNewTestRoot();

    // request to backup a folder
    fs::path localFolderPath = localBasePath / "LocalBackedUpFolder";
    fs::create_directories(localFolderPath);
    const char* backupName = "RemoteBackupFolder";
    MegaHandle newSyncRootNodeHandle = UNDEF;
    int err = synchronousSyncFolder(0, &newSyncRootNodeHandle, MegaSync::TYPE_BACKUP, localFolderPath.u8string().c_str(), backupName, INVALID_HANDLE, nullptr);
    ASSERT_TRUE(err == API_OK) << "Backup folder failed (error: " << err << ")";

    // verify node attribute
    std::unique_ptr<MegaNode> backupNode(megaApi[0]->getNodeByHandle(newSyncRootNodeHandle));
    const char* deviceIdFromNode = backupNode->getDeviceId();
    std::unique_ptr<const char[]> deviceIdFromApi{ megaApi[0]->getDeviceId() };
    ASSERT_STREQ(deviceIdFromNode, deviceIdFromApi.get());

    // Verify that the remote path was created as expected
    unique_ptr<char[]> myBackupsFolder{ megaApi[0]->getNodePathByNodeHandle(mh) };
    string expectedRemotePath = string(myBackupsFolder.get()) + '/' + deviceName + '/' + backupName;
    unique_ptr<char[]> actualRemotePath{ megaApi[0]->getNodePathByNodeHandle(newSyncRootNodeHandle) };
    ASSERT_EQ(expectedRemotePath, actualRemotePath.get()) << "Wrong remote path for backup";

    // Verify that the sync was added
    unique_ptr<MegaSyncList> allSyncs{ megaApi[0]->getSyncs() };
    ASSERT_TRUE(allSyncs && allSyncs->size()) << "API reports 0 Sync instances";
    bool found = false;
    for (int i = 0; i < allSyncs->size(); ++i)
    {
        MegaSync* megaSync = allSyncs->get(i);
        if (megaSync->getType() == MegaSync::TYPE_BACKUP &&
            megaSync->getMegaHandle() == newSyncRootNodeHandle &&
            !strcmp(megaSync->getName(), backupName) &&
            !strcmp(megaSync->getLastKnownMegaFolder(), actualRemotePath.get()))
        {
            found = true;
            break;
        }
    }
    ASSERT_EQ(found, true) << "Sync instance could not be found";

    // Verify sync after logout / login
    string session = dumpSession();
    locallogout();
    auto tracker = asyncRequestFastLogin(0, session.c_str());
    ASSERT_EQ(API_OK, tracker->waitForResult()) << " Failed to establish a login/session for account " << 0;

    resetlastEvent();

    fetchnodes(0, maxTimeout); // auto-resumes one active backup

    ASSERT_TRUE(WaitFor([&](){ return lastEventsContains(MegaEvent::EVENT_SYNCS_RESTORED); }, 10000));

    // Verify the sync again
    allSyncs.reset(megaApi[0]->getSyncs());
    ASSERT_TRUE(allSyncs && allSyncs->size()) << "API reports 0 Sync instances, after relogin";
    found = false;
    for (int i = 0; i < allSyncs->size(); ++i)
    {
        MegaSync* megaSync = allSyncs->get(i);
        if (megaSync->getType() == MegaSync::TYPE_BACKUP &&
            megaSync->getMegaHandle() == newSyncRootNodeHandle &&
            !strcmp(megaSync->getName(), backupName) &&
            !strcmp(megaSync->getLastKnownMegaFolder(), actualRemotePath.get()))
        {
            found = true;
            break;
        }
    }
    ASSERT_EQ(found, true) << "Sync instance could not be found, after logout & login";
    // make sure that client is up to date (upon logout, recent changes might not be committed to DB,
    // which may result on the new node not being available yet).
    size_t times = 10;
    while (times--)
    {
        if (lastEventsContains(MegaEvent::EVENT_NODES_CURRENT)) break;
        std::this_thread::sleep_for(std::chrono::seconds{1});
    }
    ASSERT_TRUE(lastEventsContains(MegaEvent::EVENT_NODES_CURRENT)) << "Timeout expired to receive actionpackets";

    // Test that DeviceId was set for the newly registered backup
    MegaSync* snc = allSyncs->get(0);
    ASSERT_NE(snc, nullptr) << "No sync was found";
    std::unique_ptr<MegaNode> nn(megaApi[0]->getNodeByHandle(snc->getMegaHandle()));
    ASSERT_TRUE(nn) << "MegaNode for the new sync was not found";
    const char* devid = nn->getDeviceId();
    ASSERT_TRUE(devid && devid[0]) << "DeviceId was not set for the new sync";

    // Remove registered backup
    RequestTracker removeTracker(megaApi[0].get());
    megaApi[0]->removeSync(allSyncs->get(0)->getBackupId(), &removeTracker);
    ASSERT_EQ(API_OK, removeTracker.waitForResult());

    // Make sure there's time for dev-id etc attributes to be removed
    WaitMillisec(5000);

    // Test that DeviceId is no longer set for the node of the former backup
    nn.reset(megaApi[0]->getNodeByHandle(snc->getMegaHandle()));
    ASSERT_TRUE(nn) << "MegaNode for the former sync was not found";
    const char* devid2 = nn->getDeviceId();
    ASSERT_TRUE(!devid2 || !devid2[0]) << "DeviceId was not removed for the former sync";

    allSyncs.reset(megaApi[0]->getSyncs());
    ASSERT_TRUE(!allSyncs || !allSyncs->size()) << "Registered backup was not removed";

    // Request to backup another folder
    // this time, the remote folder structure is already there
    fs::path localFolderPath2 = localBasePath / "LocalBackedUpFolder2";
    fs::create_directories(localFolderPath2);
    const char* backupName2 = "RemoteBackupFolder2";
    err = synchronousSyncFolder(0, nullptr, MegaSync::TYPE_BACKUP, localFolderPath2.u8string().c_str(), backupName2, INVALID_HANDLE, nullptr);
    ASSERT_TRUE(err == API_OK) << "Backup folder 2 failed (error: " << err << ")";

#endif
}

TEST_F(SdkTest, SdkSimpleCommands)
{
    ASSERT_NO_FATAL_FAILURE(getAccountsForTest(1));
    LOG_info << "___TEST SimpleCommands___";

    // fetchTimeZone() test
    auto err = synchronousFetchTimeZone(0);
    ASSERT_EQ(API_OK, err) << "Fetch time zone failed (error: " << err << ")";
    ASSERT_TRUE(mApi[0].tzDetails && mApi[0].tzDetails->getNumTimeZones()) << "Invalid Time Zone details"; // some simple validation

    // getMiscFlags() -- not logged in
    logout(0, false, maxTimeout);
    gSessionIDs[0] = "invalid";
    err = synchronousGetMiscFlags(0);
    ASSERT_EQ(API_OK, err) << "Get misc flags failed (error: " << err << ")";

    // getUserEmail() test
    ASSERT_NO_FATAL_FAILURE(getAccountsForTest(1));
    std::unique_ptr<MegaUser> user(megaApi[0]->getMyUser());
    ASSERT_TRUE(!!user); // some simple validation

    err = synchronousGetUserEmail(0, user->getHandle());
    ASSERT_EQ(API_OK, err) << "Get user email failed (error: " << err << ")";
    ASSERT_NE(mApi[0].email.find('@'), std::string::npos); // some simple validation

    // cleanRubbishBin() test (accept both success and already empty statuses)
    err = synchronousCleanRubbishBin(0);
    ASSERT_TRUE(err == API_OK || err == API_ENOENT) << "Clean rubbish bin failed (error: " << err << ")";

    // getMiscFlags() -- not logged in
    logout(0, false, maxTimeout);
    gSessionIDs[0] = "invalid";
    err = synchronousGetMiscFlags(0);
    ASSERT_EQ(API_OK, err) << "Get misc flags failed (error: " << err << ")";
}

TEST_F(SdkTest, SdkHeartbeatCommands)
{
    ASSERT_NO_FATAL_FAILURE(getAccountsForTest(1));
    LOG_info << "___TEST HeartbeatCommands___";
    std::vector<std::pair<string, MegaHandle>> backupNameToBackupId;

    // setbackup test
    fs::path localtestroot = makeNewTestRoot();
    string localFolder = localtestroot.string();
    std::unique_ptr<MegaNode> rootnode{ megaApi[0]->getRootNode() };
    int backupType = BackupType::CAMERA_UPLOAD;
    int state = 1;
    int subState = 3;

    size_t numBackups = 3;
    vector<string> backupNames {"/SdkBackupNamesTest1", "/SdkBackupNamesTest2", "/SdkBackupNamesTest3" };
    vector<string> folderNames {"CommandBackupPutTest1", "CommandBackupPutTest2", "CommandBackupPutTest3" };
    vector<MegaHandle> targetNodes;

    // create remote folders for each backup
    for (size_t i = 0; i < numBackups; i++)
    {
        auto h = createFolder(0, folderNames[i].c_str(), rootnode.get());
        ASSERT_NE(h, UNDEF);
        targetNodes.push_back(h);
    }

    // set all backups, only wait for completion of the third one
    size_t lastIndex = numBackups - 1;
    for (size_t i = 0; i < lastIndex; i++)
    {
        megaApi[0]->setBackup(backupType, targetNodes[i], localFolder.c_str(), backupNames[i].c_str(), state, subState,
            new OneShotListener([&](MegaError& e, MegaRequest& r) {
                if (e.getErrorCode() == API_OK)
                {
                    backupNameToBackupId.emplace_back(r.getName(), r.getParentHandle());
                }
            }));
    }

    auto err = synchronousSetBackup(0,
        [&](MegaError& e, MegaRequest& r) {
            if (e.getErrorCode() == API_OK)
            {
                backupNameToBackupId.emplace_back(r.getName(), r.getParentHandle());
            }
        },
        backupType, targetNodes[lastIndex], localFolder.c_str(), backupNames[lastIndex].c_str(), state, subState);

    ASSERT_EQ(API_OK, err) << "setBackup failed (error: " << err << ")";
    ASSERT_EQ(backupNameToBackupId.size(), numBackups) << "setBackup didn't register all the backups";

    // update backup
    err = synchronousUpdateBackup(0, mBackupId, MegaApi::BACKUP_TYPE_INVALID, UNDEF, nullptr, nullptr, -1, -1);
    ASSERT_EQ(API_OK, err) << "updateBackup failed (error: " << err << ")";

    // now remove all backups, only wait for completion of the third one
    // (automatically updates the user's attribute, removing the entry for the backup id)
    for (size_t i = 0; i < lastIndex; i++)
    {
        megaApi[0]->removeBackup(backupNameToBackupId[i].second);
    }
    synchronousRemoveBackup(0, backupNameToBackupId[lastIndex].second);

    // add a backup again
    err = synchronousSetBackup(0,
            [&](MegaError& e, MegaRequest& r) {
                if (e.getErrorCode() == API_OK) backupNameToBackupId.emplace_back(r.getName(), r.getParentHandle());
            },
            backupType, targetNodes[0], localFolder.c_str(), backupNames[0].c_str(), state, subState);
    ASSERT_EQ(API_OK, err) << "setBackup failed (error: " << err << ")";

    // check heartbeat
    err = synchronousSendBackupHeartbeat(0, mBackupId, 1, 10, 1, 1, 0, targetNodes[0]);
    ASSERT_EQ(API_OK, err) << "sendBackupHeartbeat failed (error: " << err << ")";


    // --- negative test cases ---
    gTestingInvalidArgs = true;

    // register the same backup twice: should work fine
    err = synchronousSetBackup(0,
        [&](MegaError& e, MegaRequest& r) {
            if (e.getErrorCode() == API_OK) backupNameToBackupId.emplace_back(r.getName(), r.getParentHandle());
        },
        backupType, targetNodes[0], localFolder.c_str(), backupNames[0].c_str(), state, subState);

    ASSERT_EQ(API_OK, err) << "setBackup failed (error: " << err << ")";

    // update a removed backup: should throw an error
    err = synchronousRemoveBackup(0, mBackupId, nullptr);
    ASSERT_EQ(API_OK, err) << "removeBackup failed (error: " << err << ")";
    err = synchronousUpdateBackup(0, mBackupId, BackupType::INVALID, UNDEF, nullptr, nullptr, -1, -1);
    ASSERT_EQ(API_ENOENT, err) << "updateBackup for deleted backup should have produced ENOENT but got error: " << err;

    // We can't test this, as reviewer wants an assert to fire for EARGS
    //// create a backup with a big status: should report an error
    //err = synchronousSetBackup(0,
    //        nullptr,
    //        backupType, targetNodes[0], localFolder.c_str(), backupNames[0].c_str(), 255/*state*/, subState);
    //ASSERT_NE(API_OK, err) << "setBackup failed (error: " << err << ")";

    gTestingInvalidArgs = false;
}

TEST_F(SdkTest, SdkFavouriteNodes)
{
    ASSERT_NO_FATAL_FAILURE(getAccountsForTest(1));
    LOG_info << "___TEST SDKFavourites___";

    unique_ptr<MegaNode> rootnodeA(megaApi[0]->getRootNode());

    ASSERT_TRUE(rootnodeA);

    auto nh = createFolder(0, "folder-A", rootnodeA.get());
    ASSERT_NE(nh, UNDEF);
    unique_ptr<MegaNode> folderA(megaApi[0]->getNodeByHandle(nh));
    ASSERT_TRUE(!!folderA);

    nh = createFolder(0, "sub-folder-A", folderA.get());
    ASSERT_NE(nh, UNDEF);
    unique_ptr<MegaNode> subFolderA(megaApi[0]->getNodeByHandle(nh));
    ASSERT_TRUE(!!subFolderA);

    string filename1 = UPFILE;
    ASSERT_TRUE(createFile(filename1, false)) << "Couldn't create " << filename1;

    MegaHandle h = UNDEF;
    ASSERT_EQ(API_OK, doStartUpload(0, &h, filename1.data(), subFolderA.get())) << "Cannot upload a test file";
    std::unique_ptr<MegaNode> n1(megaApi[0]->getNodeByHandle(h));
    bool null_pointer = (n1.get() == nullptr);
    ASSERT_FALSE(null_pointer) << "Cannot initialize test scenario (error: " << mApi[0].lastError << ")";

    auto err = synchronousSetNodeFavourite(0, subFolderA.get(), true);
    err = synchronousSetNodeFavourite(0, n1.get(), true);

    err = synchronousGetFavourites(0, subFolderA.get(), 0);
    ASSERT_EQ(API_OK, err) << "synchronousGetFavourites (error: " << err << ")";
    ASSERT_EQ(mMegaFavNodeList->size(), 2u) << "synchronousGetFavourites failed...";
    err = synchronousGetFavourites(0, nullptr, 1);
    ASSERT_EQ(mMegaFavNodeList->size(), 1u) << "synchronousGetFavourites failed...";
    unique_ptr<MegaNode> favNode(megaApi[0]->getNodeByHandle(mMegaFavNodeList->get(0)));
    ASSERT_EQ(favNode->getName(), UPFILE) << "synchronousGetFavourites failed with node passed nullptr";
}

TEST_F(SdkTest, DISABLED_SdkDeviceNames)
{
    ASSERT_NO_FATAL_FAILURE(getAccountsForTest(1));
    LOG_info << "___TEST SdkDeviceNames___";

    // test setter/getter
    string deviceName = "SdkDeviceNamesTest";
    auto err = synchronousSetDeviceName(0, deviceName.c_str());
    ASSERT_EQ(API_OK, err) << "setDeviceName failed (error: " << err << ")";
    err = synchronousGetDeviceName(0);
    ASSERT_EQ(API_OK, err) << "getDeviceName failed (error: " << err << ")";
    ASSERT_EQ(attributeValue, deviceName) << "getDeviceName returned incorrect value";
}


#ifdef ENABLE_SYNC
TEST_F(SdkTest, SdkExternalDriveFolder)
{
    ASSERT_NO_FATAL_FAILURE(getAccountsForTest(1));
    LOG_info << "___TEST SdkExternalDriveFolder___";

    // dummy path to drive
    fs::path basePath = makeNewTestRoot();
    fs::path pathToDrive = basePath / "ExtDrive";
    fs::create_directory(pathToDrive);

    // drive name
    string driveName = "SdkExternalDriveTest_";
    char today[50];
    auto rawtime = time(NULL);
    strftime(today, sizeof today, "%Y-%m-%d_%H:%M:%S", localtime(&rawtime));
    driveName += today;

    // set drive name
    const string& pathToDriveStr = pathToDrive.u8string();
    auto err = synchronousSetDriveName(0, pathToDriveStr.c_str(), driveName.c_str());
    ASSERT_EQ(API_OK, err) << "setDriveName failed (error: " << err << ")";

    // get drive name
    err = synchronousGetDriveName(0, pathToDriveStr.c_str());
    ASSERT_EQ(API_OK, err) << "getDriveName failed (error: " << err << ")";
    ASSERT_EQ(attributeValue, driveName) << "getDriveName returned incorrect value";

    // create My Backups folder
    MegaHandle mh = syncTestMyBackupsRemoteFolder(0);

    // add backup
    string bkpName = "Bkp";
    const fs::path& pathToBkp = pathToDrive / bkpName;
    fs::create_directory(pathToBkp);
    const string& pathToBkpStr = pathToBkp.u8string();
    MegaHandle backupFolderHandle = UNDEF;
    err = synchronousSyncFolder(0, &backupFolderHandle, MegaSync::SyncType::TYPE_BACKUP, pathToBkpStr.c_str(), nullptr, INVALID_HANDLE, pathToDriveStr.c_str());
    ASSERT_EQ(API_OK, err) << "sync folder failed (error: " << err << ")";
    auto backupId = mApi[0].lastSyncBackupId;

    // Verify that the remote path was created as expected
    unique_ptr<char[]> myBackupsFolder{ megaApi[0]->getNodePathByNodeHandle(mh) };
    string expectedRemotePath = string(myBackupsFolder.get()) + '/' + driveName + '/' + bkpName;
    unique_ptr<char[]> actualRemotePath{ megaApi[0]->getNodePathByNodeHandle(backupFolderHandle) };
    ASSERT_EQ(expectedRemotePath, actualRemotePath.get()) << "Wrong remote path for backup";

    // disable backup
    std::unique_ptr<MegaNode> backupNode(megaApi[0]->getNodeByHandle(backupFolderHandle));
<<<<<<< HEAD
    err = synchronousSetSyncRunState(0, backupId, MegaSync::RUNSTATE_DISABLED);
=======
    err = synchronousDisableSync(0, backupNode.get());
>>>>>>> a53680af
    ASSERT_EQ(API_OK, err) << "Disable sync failed (error: " << err << ")";

    // remove backup
    err = synchronousRemoveSync(0, backupId);
    ASSERT_EQ(API_OK, err) << "Remove sync failed (error: " << err << ")";

    // reset DriveName value, before a future test
    err = synchronousSetDriveName(0, pathToDriveStr.c_str(), "");
    ASSERT_EQ(API_OK, err) << "setDriveName failed when resetting (error: " << err << ")";

    // attempt to get drive name (after being deleted)
    err = synchronousGetDriveName(0, pathToDriveStr.c_str());
    ASSERT_EQ(API_ENOENT, err) << "getDriveName not failed as it should (error: " << err << ")";
}
#endif

MegaHandle SdkTest::syncTestMyBackupsRemoteFolder(unsigned apiIdx)
{
    // Attempt to get My Backups folder;
    // make this work even before the remote API has support for My Backups folder
    MegaHandle mh = UNDEF;
    EXPECT_EQ(API_OK, synchronousGetMyBackupsFolder(apiIdx, mh));

    // create My Backups folder
    unique_ptr<MegaNode> myBkpsNode{ mh && mh != INVALID_HANDLE ? megaApi[apiIdx]->getNodeByHandle(mh) : nullptr };
    if (!myBkpsNode)
    {
        // create My Backups folder (default name, just for testing)
        unique_ptr<MegaNode> rootnode{ megaApi[apiIdx]->getRootNode() };
        const char* folderName = "My Backups";
        mh = createFolder(apiIdx, folderName, rootnode.get());
        EXPECT_NE(mh, UNDEF);

        // set My Backups handle attr
        int err = synchronousSetMyBackupsFolder(apiIdx, mh);
        EXPECT_TRUE(err == API_OK) << "Setting handle for My Backup folder failed (error: " << err << ")";

        // read the attribute to make sure it was set
        err = synchronousGetMyBackupsFolder(apiIdx, mh);
        EXPECT_TRUE(err == API_OK);
    }
    return mh;
}

TEST_F(SdkTest, DISABLED_SdkUserAlias)
{
    ASSERT_NO_FATAL_FAILURE(getAccountsForTest(1));
    LOG_info << "___TEST SdkUserAlias___";

    // setup
    MegaHandle uh = UNDEF;
    if (auto u = megaApi[0]->getMyUser())
    {
        uh = u->getHandle();
    }
    else
    {
        ASSERT_TRUE(false) << "Cannot find the MegaUser for email: " << mApi[0].email;
    }

    if (uh == UNDEF)
    {
        ASSERT_TRUE(false) << "failed to get user handle for email:" << mApi[0].email;
    }

    // test setter/getter
    string alias = "UserAliasTest";
    auto err = synchronousSetUserAlias(0, uh, Base64::btoa(alias).c_str());
    ASSERT_EQ(API_OK, err) << "setUserAlias failed (error: " << err << ")";
    err = synchronousGetUserAlias(0, uh);
    ASSERT_EQ(API_OK, err) << "getUserAlias failed (error: " << err << ")";
    ASSERT_EQ(attributeValue, alias) << "getUserAlias returned incorrect value";
}

TEST_F(SdkTest, SdkGetCountryCallingCodes)
{
    LOG_info << "___TEST SdkGetCountryCallingCodes___";
    ASSERT_NO_FATAL_FAILURE(getAccountsForTest(2));

    getCountryCallingCodes();
    ASSERT_NE(nullptr, stringListMap);
    ASSERT_GT(stringListMap->size(), 0);
    // sanity check a few country codes
    const MegaStringList* const nz = stringListMap->get("NZ");
    ASSERT_NE(nullptr, nz);
    ASSERT_EQ(1, nz->size());
    ASSERT_EQ(0, strcmp("64", nz->get(0)));
    const MegaStringList* const de = stringListMap->get("DE");
    ASSERT_NE(nullptr, de);
    ASSERT_EQ(1, de->size());
    ASSERT_EQ(0, strcmp("49", de->get(0)));
}

TEST_F(SdkTest, SdkGetRegisteredContacts)
{
    LOG_info << "___TEST SdkGetRegisteredContacts___";
    ASSERT_NO_FATAL_FAILURE(getAccountsForTest(2));

    const std::string js1 = "+0000000010";
    const std::string js2 = "+0000000011";
    const std::map<std::string, std::string> contacts{
        {js1, "John Smith"}, // sms verified
        {js2, "John Smith"}, // sms verified
        {"+640", "John Smith"}, // not sms verified
    };
    getRegisteredContacts(contacts);
    ASSERT_NE(nullptr, stringTable);
    ASSERT_EQ(2, stringTable->size());

    // repacking and sorting result
    using row_t = std::tuple<std::string, std::string, std::string>;
    std::vector<row_t> table;
    for (int i = 0; i < stringTable->size(); ++i)
    {
        const MegaStringList* const stringList = stringTable->get(i);
        ASSERT_EQ(3, stringList->size());
        table.emplace_back(stringList->get(0), stringList->get(1), stringList->get(2));
    }

    std::sort(table.begin(), table.end(), [](const row_t& lhs, const row_t& rhs)
                                          {
                                              return std::get<0>(lhs) < std::get<0>(rhs);
                                          });

    // Check johnsmith1
    ASSERT_EQ(js1, std::get<0>(table[0])); // eud
    ASSERT_GT(std::get<1>(table[0]).size(), 0u); // id
    ASSERT_EQ(js1, std::get<2>(table[0])); // ud

    // Check johnsmith2
    ASSERT_EQ(js2, std::get<0>(table[1])); // eud
    ASSERT_GT(std::get<1>(table[1]).size(), 0u); // id
    ASSERT_EQ(js2, std::get<2>(table[1])); // ud
}

TEST_F(SdkTest, DISABLED_invalidFileNames)
{
    LOG_info << "___TEST invalidFileNames___";
    ASSERT_NO_FATAL_FAILURE(getAccountsForTest(2));

    auto fsa = ::mega::make_unique<FSACCESS_CLASS>();
    auto aux = LocalPath::fromAbsolutePath(fs::current_path().u8string());

#if defined (__linux__) || defined (__ANDROID__)
    if (fileSystemAccess.getlocalfstype(aux) == FS_EXT)
    {
        // Escape set of characters and check if it's the expected one
        const char *name = megaApi[0]->escapeFsIncompatible("!\"#$%&'()*+,-./:;<=>?@[\\]^_`{|}~", fs::current_path().c_str());
        ASSERT_TRUE (!strcmp(name, "!\"#$%&'()*+,-.%2f:;<=>?@[\\]^_`{|}~"));
        delete [] name;

        // Unescape set of characters and check if it's the expected one
        name = megaApi[0]->unescapeFsIncompatible("%21%22%23%24%25%26%27%28%29%2a%2b%2c%2d"
                                                            "%2e%2f%30%31%32%33%34%35%36%37"
                                                            "%38%39%3a%3b%3c%3d%3e%3f%40%5b"
                                                            "%5c%5d%5e%5f%60%7b%7c%7d%7e",
                                                            fs::current_path().c_str());

        ASSERT_TRUE(!strcmp(name, "%21%22%23%24%25%26%27%28%29%2a%2b%2c%2d%2e"
                                  "/%30%31%32%33%34%35%36%37%38%39%3a%3b%3c%3d%3e"
                                  "%3f%40%5b%5c%5d%5e%5f%60%7b%7c%7d%7e"));
        delete [] name;
    }
#elif defined  (__APPLE__) || defined (USE_IOS)
    if (fileSystemAccess.getlocalfstype(aux) == FS_APFS
            || fileSystemAccess.getlocalfstype(aux) == FS_HFS)
    {
        // Escape set of characters and check if it's the expected one
        const char *name = megaApi[0]->escapeFsIncompatible("!\"#$%&'()*+,-./:;<=>?@[\\]^_`{|}~", fs::current_path().c_str());
        ASSERT_TRUE (!strcmp(name, "!\"#$%&'()*+,-./%3a;<=>?@[\\]^_`{|}~"));
        delete [] name;

        // Unescape set of characters and check if it's the expected one
        name = megaApi[0]->unescapeFsIncompatible("%21%22%23%24%25%26%27%28%29%2a%2b%2c%2d"
                                                            "%2e%2f%30%31%32%33%34%35%36%37"
                                                            "%38%39%3a%3b%3c%3d%3e%3f%40%5b"
                                                            "%5c%5d%5e%5f%60%7b%7c%7d%7e",
                                                            fs::current_path().c_str());

        ASSERT_TRUE(!strcmp(name, "%21%22%23%24%25%26%27%28%29%2a%2b%2c%2d%2e"
                                  "%2f%30%31%32%33%34%35%36%37%38%39:%3b%3c%3d%3e"
                                  "%3f%40%5b%5c%5d%5e%5f%60%7b%7c%7d%7e"));
        delete [] name;
    }
#elif defined(_WIN32) || defined(_WIN64)
    if (fileSystemAccess.getlocalfstype(aux) == FS_NTFS)
    {
        // Escape set of characters and check if it's the expected one
        const char *name = megaApi[0]->escapeFsIncompatible("!\"#$%&'()*+,-./:;<=>?@[\\]^_`{|}~", fs::current_path().u8string().c_str());
        ASSERT_TRUE (!strcmp(name, "!%22#$%&'()%2a+,-.%2f%3a;%3c=%3e%3f@[%5c]^_`{%7c}~"));
        delete [] name;

        // Unescape set of characters and check if it's the expected one
        name = megaApi[0]->unescapeFsIncompatible("%21%22%23%24%25%26%27%28%29%2a%2b%2c%2d"
                                                            "%2e%2f%30%31%32%33%34%35%36%37"
                                                            "%38%39%3a%3b%3c%3d%3e%3f%40%5b"
                                                            "%5c%5d%5e%5f%60%7b%7c%7d%7e",
                                                            fs::current_path().u8string().c_str());

        ASSERT_TRUE(!strcmp(name, "%21\"%23%24%25%26%27%28%29*%2b%2c%2d"
                                  "%2e/%30%31%32%33%34%35%36%37"
                                  "%38%39:%3b<%3d>?%40%5b"
                                  "\\%5d%5e%5f%60%7b|%7d%7e"));

        delete [] name;
    }
#endif

    // Maps filename unescaped (original) to filename escaped (expected result): f%2ff => f/f
    std::unique_ptr<MegaStringMap> fileNamesStringMap = std::unique_ptr<MegaStringMap>{MegaStringMap::createInstance()};
    fs::path uploadPath = fs::current_path() / "upload_invalid_filenames";
    if (fs::exists(uploadPath))
    {
        fs::remove_all(uploadPath);
    }
    fs::create_directories(uploadPath);

    for (int i = 0x01; i <= 0xA0; i++)
    {
        // skip [0-9] [A-Z] [a-z]
        if ((i >= 0x30 && i <= 0x39)
                || (i >= 0x41 && i <= 0x5A)
                || (i >= 0x61 && i <= 0x7A))
        {
            continue;
        }

        // Create file with unescaped character ex: f%5cf
        char unescapedName[6];
        sprintf(unescapedName, "f%%%02xf", i);
        if (createLocalFile(uploadPath, unescapedName))
        {
            const char *unescapedFileName = megaApi[0]->unescapeFsIncompatible(unescapedName, uploadPath.u8string().c_str());
            fileNamesStringMap->set(unescapedName, unescapedFileName);
            delete [] unescapedFileName;
        }

        // Create another file with the original character if supported f\f
        if ((i >= 0x01 && i <= 0x20)
                || (i >= 0x7F && i <= 0xA0))
        {
            // Skip control characters
            continue;
        }

        char escapedName[4];
        sprintf(escapedName, "f%cf", i);
        const char *escapedFileName = megaApi[0]->escapeFsIncompatible(escapedName, uploadPath.u8string().c_str());
        if (escapedFileName && !strcmp(escapedName, escapedFileName))
        {
            // Only create those files with supported characters, those ones that need unescaping
            // has been created above
            if (createLocalFile(uploadPath, escapedName))
            {
                const char * unescapedFileName = megaApi[0]->unescapeFsIncompatible(escapedName, uploadPath.u8string().c_str());
                fileNamesStringMap->set(escapedName, unescapedFileName);
                delete [] unescapedFileName;
            }
        }
        delete [] escapedFileName;
    }

    TransferTracker uploadListener(megaApi[0].get());
    megaApi[0]->startUpload(uploadPath.u8string().c_str(), std::unique_ptr<MegaNode>{megaApi[0]->getRootNode()}.get(), &uploadListener);
    ASSERT_EQ(API_OK, uploadListener.waitForResult());

    ::mega::unique_ptr <MegaNode> n(megaApi[0]->getNodeByPath("/upload_invalid_filenames"));
    ASSERT_TRUE(n.get());
    ::mega::unique_ptr <MegaNode> authNode(megaApi[0]->authorizeNode(n.get()));
    ASSERT_TRUE(authNode.get());
    MegaNodeList *children(authNode->getChildren());
    ASSERT_TRUE(children && children->size());

    for (int i = 0; i < children->size(); i++)
    {
        MegaNode *child = children->get(i);
        const char *uploadedName = child->getName();
        const char *uploadedNameEscaped = megaApi[0]->escapeFsIncompatible(child->getName(), uploadPath.u8string().c_str());
        const char *expectedName = fileNamesStringMap->get(uploadedNameEscaped);
        delete [] uploadedNameEscaped;

        // Conditions to check if uploaded fileName is correct:
        // 1) Escaped uploaded filename must be found in fileNamesStringMap (original filename found)
        // 2) Uploaded filename must be equal than the expected value (original filename unescaped)
        ASSERT_TRUE (uploadedName && expectedName && !strcmp(uploadedName, expectedName));
    }

    // Download files
    fs::path downloadPath = fs::current_path() / "download_invalid_filenames";
    if (fs::exists(downloadPath))
    {
        fs::remove_all(downloadPath);
    }
    fs::create_directories(downloadPath);
    TransferTracker downloadListener(megaApi[0].get());
    megaApi[0]->startDownload(authNode.get(), downloadPath.u8string().c_str(), &downloadListener);
    ASSERT_EQ(API_OK, downloadListener.waitForResult());

    for (fs::directory_iterator itpath (downloadPath); itpath != fs::directory_iterator(); ++itpath)
    {
        std::string downloadedName = itpath->path().filename().u8string();
        if (!downloadedName.compare(".") || !downloadedName.compare(".."))
        {
            continue;
        }

        // Conditions to check if downloaded fileName is correct:
        // download filename must be found in fileNamesStringMap (original filename found)
        ASSERT_TRUE(fileNamesStringMap->get(downloadedName.c_str()));
    }

#ifdef WIN32
    // double check a few well known paths
    ASSERT_EQ(fileSystemAccess.getlocalfstype(LocalPath::fromAbsolutePath("c:")), FS_NTFS);
    ASSERT_EQ(fileSystemAccess.getlocalfstype(LocalPath::fromAbsolutePath("c:\\")), FS_NTFS);
    ASSERT_EQ(fileSystemAccess.getlocalfstype(LocalPath::fromAbsolutePath("C:\\")), FS_NTFS);
    ASSERT_EQ(fileSystemAccess.getlocalfstype(LocalPath::fromAbsolutePath("C:\\Program Files")), FS_NTFS);
    ASSERT_EQ(fileSystemAccess.getlocalfstype(LocalPath::fromAbsolutePath("c:\\Program Files\\Windows NT")), FS_NTFS);
#endif

}
TEST_F(SdkTest, EscapesReservedCharacters)
{
    // Set up necessary accounts.
    getAccountsForTest(1);

    const string input = "\r\\/:?\"<>|*";

    // Generate expected string.
    ostringstream osstream;

    for (auto& character : input)
    {
        osstream << "%"
                 << std::hex
                 << std::setfill('0')
                 << std::setw(2)
                 << +character;
    }

    // Escape input string.
    unique_ptr<char[]> output(
      megaApi[0]->escapeFsIncompatible(input.c_str()));

    // Was the string escaped as expected?
    ASSERT_NE(output.get(), nullptr);
    ASSERT_STREQ(output.get(), osstream.str().c_str());
}

TEST_F(SdkTest, EscapesReservedCharactersOnDownload)
{
    // a/b/c!.txt
    static const string fileName = "a%2fb%2fc!.txt";

    // Set up necessary accounts.
    getAccountsForTest(1);

    // For convenience.
    MegaApi* api = megaApi[0].get();

    // Get root node.
    unique_ptr<MegaNode> root(api->getRootNode());
    ASSERT_NE(root, nullptr);

    // Create file to upload containing escaped characters.
    deleteFile(fileName);
    createFile(fileName);

    // Upload the file.
    {
        TransferTracker tracker(api);
        api->startUpload(fileName.c_str(), root.get(), &tracker);
        ASSERT_EQ(API_OK, tracker.waitForResult());
    }

    // Delete the file, we're done with it.
    deleteFile(fileName);

    // Check file exists in the cloud.
    root.reset(api->authorizeNode(root.get()));
    ASSERT_NE(root, nullptr);

    MegaNodeList* children = root->getChildren();
    ASSERT_NE(children, nullptr);

    MegaNode* child = children->get(0);
    ASSERT_NE(child, nullptr);
    ASSERT_STREQ(child->getName(), "a/b/c!.txt");

    // Download the file.
    {
        TransferTracker tracker(api);

        string targetPath = fs::current_path().u8string();
        targetPath.append(1, LocalPath::localPathSeparator_utf8);

        api->startDownload(child, targetPath.c_str(), &tracker);
        ASSERT_EQ(API_OK, tracker.waitForResult());
    }

    // Was the filename correctly escaped on download?
    ASSERT_TRUE(fileexists(fileName));
    deleteFile(fileName);
}

TEST_F(SdkTest, UnescapesReservedCharacters)
{
    // Set up necessary accounts.
    getAccountsForTest(1);

    string input = "\\/:?\"<>|*%5a%21";
    string input_unescaped = "\\/:?\"<>|*Z!";

    // Escape input string.
    unique_ptr<char[]> escaped(
      megaApi[0]->escapeFsIncompatible(input.c_str()));

    ASSERT_NE(escaped.get(), nullptr);

    // Unescape the escaped string.
    unique_ptr<char[]> unescaped(
      megaApi[0]->unescapeFsIncompatible(escaped.get()));

    // Was the string unescaped as expected?  (round trip causes %5a to be unescaped now)
    ASSERT_NE(unescaped.get(), nullptr);
    ASSERT_STREQ(input_unescaped.c_str(), unescaped.get());
}

TEST_F(SdkTest, UnescapesReservedCharactersOnUpload)
{
    // a/b/c!.txt
    static const string fileName = "a%2fb%2fc!.txt";

    // Set up necessary accounts.
    getAccountsForTest(1);

    // For convenience.
    MegaApi* api = megaApi[0].get();

    // Get root node.
    unique_ptr<MegaNode> root(api->getRootNode());
    ASSERT_NE(root, nullptr);

    // Create file to upload containing escaped characters.
    deleteFile(fileName);
    createFile(fileName);

    // Upload the file.
    TransferTracker tracker(api);
    api->startUpload(fileName.c_str(), root.get(), &tracker);
    ASSERT_EQ(API_OK, tracker.waitForResult());

    // Delete the file, we're done with it.
    deleteFile(fileName);

    // Check if the file's name was correctly unescaped.
    root.reset(api->authorizeNode(root.get()));
    ASSERT_NE(root, nullptr);

    MegaNodeList* children = root->getChildren();
    ASSERT_NE(children, nullptr);

    MegaNode* child = children->get(0);
    ASSERT_NE(child, nullptr);
    ASSERT_STREQ(child->getName(), "a/b/c!.txt");
}

TEST_F(SdkTest, RecursiveUploadWithLogout)
{
    LOG_info << "___TEST RecursiveUploadWithLogout___";
    ASSERT_NO_FATAL_FAILURE(getAccountsForTest(1));

    // this one used to cause a double-delete

    // make new folders (and files) in the local filesystem - approx 90
    fs::path p = fs::current_path() / "uploadme_mega_auto_test_sdk";
    if (fs::exists(p))
    {
        fs::remove_all(p);
    }
    fs::create_directories(p);
    ASSERT_TRUE(buildLocalFolders(p.u8string().c_str(), "newkid", 3, 2, 10));

    // start uploading
    // uploadListener may have to live after this function exits if the logout test below fails
    auto uploadListener = std::make_shared<TransferTracker>(megaApi[0].get());
    uploadListener->selfDeleteOnFinalCallback = uploadListener;

    megaApi[0]->startUpload(p.u8string().c_str(), std::unique_ptr<MegaNode>{megaApi[0]->getRootNode()}.get(), uploadListener.get());
    WaitMillisec(500);

    // logout while the upload (which consists of many transfers) is ongoing
    gSessionIDs[0].clear();
#ifdef ENABLE_SYNC
    ASSERT_EQ(API_OK, doRequestLogout(0, false));
#else
    ASSERT_EQ(API_OK, doRequestLogout(0));
#endif
    gSessionIDs[0] = "invalid";

    int result = uploadListener->waitForResult();
    ASSERT_TRUE(result == API_EACCESS || result == API_EINCOMPLETE);
}

TEST_F(SdkTest, RecursiveDownloadWithLogout)
{
    LOG_info << "___TEST RecursiveDownloadWithLogout";
    ASSERT_NO_FATAL_FAILURE(getAccountsForTest(2));

    // this one used to cause a double-delete

    // make new folders (and files) in the local filesystem - approx 130 - we must upload in order to have something to download
    fs::path uploadpath = fs::current_path() / "uploadme_mega_auto_test_sdk";
    fs::path downloadpath = fs::current_path() / "downloadme_mega_auto_test_sdk";

    std::error_code ec;
    fs::remove_all(uploadpath, ec);
    fs::remove_all(downloadpath, ec);
    ASSERT_TRUE(!fs::exists(uploadpath));
    ASSERT_TRUE(!fs::exists(downloadpath));
    fs::create_directories(uploadpath);
    fs::create_directories(downloadpath);

    ASSERT_TRUE(buildLocalFolders(uploadpath.u8string().c_str(), "newkid", 3, 2, 10));

    // upload all of those
    TransferTracker uploadListener(megaApi[0].get());
    megaApi[0]->startUpload(uploadpath.u8string().c_str(), std::unique_ptr<MegaNode>{megaApi[0]->getRootNode()}.get(), &uploadListener);
    ASSERT_EQ(API_OK, uploadListener.waitForResult());

    // ok now try the download
    TransferTracker downloadListener(megaApi[0].get());
    megaApi[0]->startDownload(megaApi[0]->getNodeByPath("/uploadme_mega_auto_test_sdk"), downloadpath.u8string().c_str(), &downloadListener);
    WaitMillisec(1000);
    ASSERT_TRUE(downloadListener.started);
    ASSERT_TRUE(!downloadListener.finished);

    // logout while the download (which consists of many transfers) is ongoing

#ifdef ENABLE_SYNC
    ASSERT_EQ(API_OK, doRequestLogout(0, false));
#else
    ASSERT_EQ(API_OK, doRequestLogout(0));
#endif
    gSessionIDs[0] = "invalid";

    int result = downloadListener.waitForResult();
    ASSERT_TRUE(result == API_EACCESS || result == API_EINCOMPLETE);
    fs::remove_all(uploadpath, ec);
    fs::remove_all(downloadpath, ec);
}

#ifdef ENABLE_SYNC

void cleanUp(::mega::MegaApi* megaApi, const fs::path &basePath)
{

    RequestTracker removeTracker(megaApi);
    megaApi->removeSyncs(&removeTracker);
    ASSERT_EQ(API_OK, removeTracker.waitForResult());

    std::unique_ptr<MegaNode> baseNode{megaApi->getNodeByPath(("/" + basePath.u8string()).c_str())};
    if (baseNode)
    {
        RequestTracker removeTracker(megaApi);
        megaApi->remove(baseNode.get(), &removeTracker);
        ASSERT_EQ(API_OK, removeTracker.waitForResult());
    }

    std::unique_ptr<MegaNode> binNode{megaApi->getNodeByPath("//bin")};
    if (binNode)
    {
        unique_ptr<MegaNodeList> cs(megaApi->getChildren(binNode.get()));
        for (int i = 0; i < (cs ? cs->size() : 0); ++i)
        {
            RequestTracker removeTracker(megaApi);
            megaApi->remove(cs->get(i), &removeTracker);
            ASSERT_EQ(API_OK, removeTracker.waitForResult());
        }
    }

    std::error_code ignoredEc;
    fs::remove_all(basePath, ignoredEc);

}

std::unique_ptr<::mega::MegaSync> waitForSyncState(::mega::MegaApi* megaApi, ::mega::MegaNode* remoteNode, ::mega::MegaSync::SyncRunningState runState, MegaSync::Error err)
{
    std::unique_ptr<MegaSync> sync;
    WaitFor([&megaApi, &remoteNode, &sync, runState, err]() -> bool
    {
        sync.reset(megaApi->getSyncByNode(remoteNode));
        return (sync && sync->getRunState() == runState && sync->getError() == err);
    }, 30*1000);

    if (sync && sync->getRunState() == runState && sync->getError() == err)
    {
        if (!sync)
        {
            LOG_debug << "sync is now null";
        }
<<<<<<< HEAD
        else
        {
            LOG_debug << "sync exists but state is " << sync->getRunState() << " and error is " << sync->getError();
        }
=======
>>>>>>> a53680af
        return sync;
    }
    else
    {
        return nullptr; // signal that the sync never reached the expected/required state
    }
}

std::unique_ptr<::mega::MegaSync> waitForSyncState(::mega::MegaApi* megaApi, handle backupID, ::mega::MegaSync::SyncRunningState runState, MegaSync::Error err)
{
    std::unique_ptr<MegaSync> sync;
    WaitFor([&megaApi, backupID, &sync, runState, err]() -> bool
    {
        sync.reset(megaApi->getSyncByBackupId(backupID));
        return (sync && sync->getRunState() == runState && sync->getError() == err);
    }, 30*1000);

    if (sync && sync->getRunState() == runState && sync->getError() == err)
    {
        return sync;
    }
    else
    {
        return nullptr; // signal that the sync never reached the expected/required state
    }
}


TEST_F(SdkTest, SyncBasicOperations)
{
    // What we are going to test here:
    // - add syncs
    // - add sync that fails
    // - disable a sync
    // - disable a sync that fails
    // - disable a disabled sync
    // - Enable a sync
    // - Enable a sync that fails
    // - Enable an enabled sync
    // - Remove a sync
    // - Remove a sync that doesn't exist
    // - Remove a removed sync

    LOG_info << "___TEST SyncBasicOperations___";
    ASSERT_NO_FATAL_FAILURE(getAccountsForTest(1));

    fs::path basePath = "SyncBasicOperations";
    std::string syncFolder1 = "sync1";
    std::string syncFolder2 = "sync2";
    std::string syncFolder3 = "sync3";
    fs::path basePath1 = basePath / syncFolder1;
    fs::path basePath2 = basePath / syncFolder2;
    fs::path basePath3 = basePath / syncFolder3;
    const auto localPath1 = fs::current_path() / basePath1;
    const auto localPath2 = fs::current_path() / basePath2;
    const auto localPath3 = fs::current_path() / basePath3;

    ASSERT_NO_FATAL_FAILURE(cleanUp(this->megaApi[0].get(), basePath));

    // Create local directories and a files.
    fs::create_directories(localPath1);
    ASSERT_TRUE(createFile((localPath1 / "fileTest1").u8string(), false));
    fs::create_directories(localPath2);
    ASSERT_TRUE(createFile((localPath2 / "fileTest2").u8string(), false));
    fs::create_directories(localPath3);

    LOG_verbose << "SyncBasicOperations :  Creating the remote folders to be synced to.";
    std::unique_ptr<MegaNode> remoteRootNode(megaApi[0]->getRootNode());
    ASSERT_NE(remoteRootNode.get(), nullptr);
    // Sync 1
    auto nh = createFolder(0, syncFolder1.c_str(), remoteRootNode.get());
    ASSERT_NE(nh, UNDEF) << "Error creating remote folders";
    std::unique_ptr<MegaNode> remoteBaseNode1(megaApi[0]->getNodeByHandle(nh));
    ASSERT_NE(remoteBaseNode1.get(), nullptr);
    // Sync 2
    nh = createFolder(0, syncFolder2.c_str(), remoteRootNode.get());
    ASSERT_NE(nh, UNDEF) << "Error creating remote folders";
    std::unique_ptr<MegaNode> remoteBaseNode2(megaApi[0]->getNodeByHandle(nh));
    ASSERT_NE(remoteBaseNode2.get(), nullptr);
    // Sync 3
    nh = createFolder(0, syncFolder3.c_str(), remoteRootNode.get());
    ASSERT_NE(nh, UNDEF) << "Error creating remote folders";
    std::unique_ptr<MegaNode> remoteBaseNode3(megaApi[0]->getNodeByHandle(nh));
    ASSERT_NE(remoteBaseNode3.get(), nullptr);

    LOG_verbose << "SyncRemoveRemoteNode :  Add syncs";
    // Sync 1
    const auto& lp1 = localPath1.u8string();
    ASSERT_EQ(API_OK, synchronousSyncFolder(0, nullptr, MegaSync::TYPE_TWOWAY, lp1.c_str(), nullptr, remoteBaseNode1->getHandle(), nullptr)) << "API Error adding a new sync";
    ASSERT_EQ(MegaSync::NO_SYNC_ERROR, mApi[0].lastSyncError);
    std::unique_ptr<MegaSync> sync = waitForSyncState(megaApi[0].get(), remoteBaseNode1.get(), MegaSync::RUNSTATE_RUNNING, MegaSync::NO_SYNC_ERROR);
    ASSERT_TRUE(sync && sync->getRunState() == MegaSync::RUNSTATE_RUNNING);
    ASSERT_EQ(MegaSync::NO_SYNC_ERROR, sync->getError());
    // Sync2
    const auto& lp2 = localPath2.u8string();
    ASSERT_EQ(API_OK, synchronousSyncFolder(0, nullptr, MegaSync::TYPE_TWOWAY, lp2.c_str(), nullptr, remoteBaseNode2->getHandle(), nullptr)) << "API Error adding a new sync";
    ASSERT_EQ(MegaSync::NO_SYNC_ERROR, mApi[0].lastSyncError);
    std::unique_ptr<MegaSync> sync2 = waitForSyncState(megaApi[0].get(), remoteBaseNode2.get(), MegaSync::RUNSTATE_RUNNING, MegaSync::NO_SYNC_ERROR);
    ASSERT_TRUE(sync2 && sync2->getRunState() == MegaSync::RUNSTATE_RUNNING);
    ASSERT_EQ(MegaSync::NO_SYNC_ERROR, sync->getError());

    handle backupId = sync->getBackupId();
    handle backupId2 = sync2->getBackupId();

    LOG_verbose << "SyncRemoveRemoteNode :  Add syncs that fail";
    {
        TestingWithLogErrorAllowanceGuard g;
        const auto& lp3 = localPath3.u8string();
        ASSERT_EQ(API_EEXIST, synchronousSyncFolder(0, nullptr, MegaSync::TYPE_TWOWAY, lp3.c_str(), nullptr, remoteBaseNode1->getHandle(), nullptr)); // Remote node is currently synced.
        ASSERT_EQ(MegaSync::ACTIVE_SYNC_BELOW_PATH, mApi[0].lastSyncError);
        ASSERT_EQ(API_EEXIST, synchronousSyncFolder(0, nullptr, MegaSync::TYPE_TWOWAY, lp3.c_str(), nullptr, remoteBaseNode2->getHandle(), nullptr)); // Remote node is currently synced.
        ASSERT_EQ(MegaSync::ACTIVE_SYNC_BELOW_PATH, mApi[0].lastSyncError);
        const auto& lp4 = (localPath3 / fs::path("xxxyyyzzz")).u8string();
        ASSERT_EQ(API_ENOENT, synchronousSyncFolder(0, nullptr, MegaSync::TYPE_TWOWAY, lp4.c_str(), nullptr, remoteBaseNode3->getHandle(), nullptr)); // Local resource doesn't exists.
        ASSERT_EQ(MegaSync::LOCAL_PATH_UNAVAILABLE, mApi[0].lastSyncError);
    }

    LOG_verbose << "SyncRemoveRemoteNode :  Disable a sync";
    // Sync 1
<<<<<<< HEAD
    ASSERT_EQ(API_OK, synchronousSetSyncRunState(0, backupId, MegaSync::RUNSTATE_DISABLED));
    sync = waitForSyncState(megaApi[0].get(), remoteBaseNode1.get(), MegaSync::RUNSTATE_DISABLED, MegaSync::NO_SYNC_ERROR);
    ASSERT_TRUE(sync && sync->getRunState() == MegaSync::RUNSTATE_DISABLED);
    ASSERT_EQ(MegaSync::NO_SYNC_ERROR, sync->getError());

    //  Sync 2
    ASSERT_EQ(API_OK, synchronousSetSyncRunState(0, sync2->getBackupId(), MegaSync::RUNSTATE_DISABLED));
    sync2 = waitForSyncState(megaApi[0].get(), remoteBaseNode2.get(), MegaSync::RUNSTATE_DISABLED, MegaSync::NO_SYNC_ERROR);
    ASSERT_TRUE(sync2 && sync2->getRunState() == MegaSync::RUNSTATE_DISABLED);
    ASSERT_EQ(MegaSync::NO_SYNC_ERROR, sync->getError());

    LOG_verbose << "SyncRemoveRemoteNode :  Disable disabled syncs";
    ASSERT_EQ(API_OK, synchronousSetSyncRunState(0, sync->getBackupId(), MegaSync::RUNSTATE_DISABLED)); // Currently disabled.
    ASSERT_EQ(API_OK, synchronousSetSyncRunState(0, backupId, MegaSync::RUNSTATE_DISABLED)); // Currently disabled.

    LOG_verbose << "SyncRemoveRemoteNode :  Enable Syncs";
    // Sync 1
    ASSERT_EQ(API_OK, synchronousSetSyncRunState(0, backupId, MegaSync::RUNSTATE_RUNNING));
=======
    handle backupId = sync->getBackupId();
    ASSERT_EQ(API_OK, synchronousDisableSync(0, backupId));
    sync = waitForSyncState(megaApi[0].get(), remoteBaseNode1.get(), false, false, MegaSync::NO_SYNC_ERROR);
    ASSERT_TRUE(sync && !sync->isEnabled());
    ASSERT_EQ(MegaSync::NO_SYNC_ERROR, sync->getError());

    //  Sync 2
    ASSERT_EQ(API_OK, synchronousDisableSync(0, sync2.get()));
    sync2 = waitForSyncState(megaApi[0].get(), remoteBaseNode2.get(), false, false, MegaSync::NO_SYNC_ERROR);
    ASSERT_TRUE(sync2 && !sync2->isEnabled());
    ASSERT_EQ(MegaSync::NO_SYNC_ERROR, sync->getError());

    LOG_verbose << "SyncRemoveRemoteNode :  Disable disabled syncs";
    ASSERT_EQ(API_OK, synchronousDisableSync(0, sync.get())); // Currently disabled.
    ASSERT_EQ(API_OK, synchronousDisableSync(0, backupId)); // Currently disabled.
    ASSERT_EQ(API_OK, synchronousDisableSync(0, remoteBaseNode1.get())); // Currently disabled.

    LOG_verbose << "SyncRemoveRemoteNode :  Enable Syncs";
    // Sync 1
    ASSERT_EQ(API_OK, synchronousEnableSync(0, backupId));
>>>>>>> a53680af
    ASSERT_EQ(MegaSync::NO_SYNC_ERROR, mApi[0].lastSyncError);
    sync = waitForSyncState(megaApi[0].get(), remoteBaseNode1.get(), MegaSync::RUNSTATE_RUNNING, MegaSync::NO_SYNC_ERROR);
    ASSERT_TRUE(sync && sync->getRunState() == MegaSync::RUNSTATE_RUNNING);
    // Sync 2
<<<<<<< HEAD
    ASSERT_EQ(API_OK, synchronousSetSyncRunState(0, sync2->getBackupId(), MegaSync::RUNSTATE_RUNNING));
=======
    ASSERT_EQ(API_OK, synchronousEnableSync(0, sync2.get()));
>>>>>>> a53680af
    ASSERT_EQ(MegaSync::NO_SYNC_ERROR, mApi[0].lastSyncError);
    sync2 = waitForSyncState(megaApi[0].get(), remoteBaseNode2.get(), MegaSync::RUNSTATE_RUNNING, MegaSync::NO_SYNC_ERROR);
    ASSERT_TRUE(sync2 && sync2->getRunState() == MegaSync::RUNSTATE_RUNNING);

    LOG_verbose << "SyncRemoveRemoteNode :  Enable syncs that fail";
    {
        TestingWithLogErrorAllowanceGuard g;

<<<<<<< HEAD
        ASSERT_EQ(API_ENOENT, synchronousSetSyncRunState(0, 999999, MegaSync::RUNSTATE_RUNNING)); // Hope it doesn't exist.
        ASSERT_EQ(MegaSync::UNKNOWN_ERROR, mApi[0].lastSyncError); // MegaApi.h specifies that this contains the error code (not the tag)
        ASSERT_EQ(API_OK, synchronousSetSyncRunState(0, sync2->getBackupId(), MegaSync::RUNSTATE_RUNNING)); // Currently enabled, already running.
=======
        ASSERT_EQ(API_ENOENT, synchronousEnableSync(0, 999999)); // Hope it doesn't exist.
        ASSERT_EQ(MegaSync::UNKNOWN_ERROR, mApi[0].lastSyncError); // MegaApi.h specifies that this contains the error code (not the tag)
        ASSERT_EQ(API_EEXIST, synchronousEnableSync(0, sync2.get())); // Currently enabled.
>>>>>>> a53680af
        ASSERT_EQ(MegaSync::NO_SYNC_ERROR, mApi[0].lastSyncError);  // since the sync is active, we should see its real state, and it should not have had any error code stored in it
    }

    LOG_verbose << "SyncRemoveRemoteNode :  Remove Syncs";
    // Sync 1
    ASSERT_EQ(API_OK, synchronousRemoveSync(0, backupId)) << "API Error removing the sync";
    sync.reset(megaApi[0]->getSyncByNode(remoteBaseNode1.get()));
    ASSERT_EQ(nullptr, sync.get());
    // Sync 2
<<<<<<< HEAD
    ASSERT_EQ(API_OK, synchronousRemoveSync(0, sync2->getBackupId())) << "API Error removing the sync";
=======
    ASSERT_EQ(API_OK, synchronousRemoveSync(0, sync2.get())) << "API Error removing the sync";
>>>>>>> a53680af
    // Keep sync2 not updated. Will be used later to test another removal attemp using a non-updated object.

    LOG_verbose << "SyncRemoveRemoteNode :  Remove Syncs that fail";
    {
        TestingWithLogErrorAllowanceGuard g;

        ASSERT_EQ(API_ENOENT, synchronousRemoveSync(0, 9999999)); // Hope id doesn't exist
<<<<<<< HEAD
        ASSERT_EQ(API_ENOENT, synchronousRemoveSync(0, backupId)); // already removed.
        ASSERT_EQ(API_ENOENT, synchronousRemoveSync(0, backupId2)); // already removed.
=======
        ASSERT_EQ(API_ENOENT, synchronousRemoveSync(0, backupId)); // currently removed.
        ASSERT_EQ(API_EARGS, synchronousRemoveSync(0, sync.get())); // currently removed.
        // Wait for sync to be effectively removed.
        std::this_thread::sleep_for(std::chrono::seconds{5});
        ASSERT_EQ(API_ENOENT, synchronousRemoveSync(0, sync2.get())); // currently removed.
>>>>>>> a53680af
    }

    ASSERT_NO_FATAL_FAILURE(cleanUp(this->megaApi[0].get(), basePath));
}



struct SyncListener : MegaListener
{
    // make sure callbacks are consistent - added() first, nothing after deleted(), etc.

    // map by tag for now, should be backupId when that is available

    enum syncstate_t { nonexistent, added, deleted};

    std::map<handle, syncstate_t> stateMap;

    syncstate_t& state(MegaSync* sync)
    {
        if (stateMap.find(sync->getBackupId()) == stateMap.end())
        {
            stateMap[sync->getBackupId()] = nonexistent;
        }
        return stateMap[sync->getBackupId()];
    }

    std::vector<std::string> mErrors;

    bool anyErrors = false;

    bool hasAnyErrors()
    {
        for (auto &s: mErrors)
        {
            out() << "SyncListener error: " << s;
        }
        return anyErrors;
    }

    void check(bool b, std::string e = std::string())
    {
        if (!b)
        {
            anyErrors = true;
            if (!e.empty())
            {
                mErrors.push_back(e);
                out() << "SyncListener added error: " << e;
            }
        }
    }

    void clear()
    {
        // session was logged out (locally)
        stateMap.clear();
    }

    void onSyncFileStateChanged(MegaApi* api, MegaSync* sync, std::string* localPath, int newState) override
    {
        // probably too frequent to output
        //out() << "onSyncFileStateChanged " << sync << newState;
    }

    void onSyncAdded(MegaApi* api, MegaSync* sync) override
    {
        out() << "onSyncAdded " << toHandle(sync->getBackupId());
        check(sync->getBackupId() != UNDEF, "sync added with undef backup Id");

        check(state(sync) == nonexistent);
        state(sync) = added;
    }

    void onSyncDeleted(MegaApi* api, MegaSync* sync) override
    {
        out() << "onSyncDeleted " << toHandle(sync->getBackupId());
        check(state(sync) != nonexistent && state(sync) != deleted);
        state(sync) = nonexistent;
    }

    void onSyncStateChanged(MegaApi* api, MegaSync* sync) override
    {
        out() << "onSyncStateChanged " << toHandle(sync->getBackupId()) << " runState: " << sync->getRunState();

        check(sync->getBackupId() != UNDEF, "onSyncStateChanged with undef backup Id");

        // MegaApi doco says: "Notice that adding a sync will not cause onSyncStateChanged to be called."
        // And also: "for changes that imply other callbacks, expect that the SDK
        // will call onSyncStateChanged first, so that you can update your model only using this one."
        check(state(sync) != nonexistent);
    }

    void onGlobalSyncStateChanged(MegaApi* api) override
    {
        // just too frequent for out() really
        //out() << "onGlobalSyncStateChanged ";
    }
};

struct MegaListenerDeregisterer
{
    // register the listener on constructions
    // deregister on destruction (ie, whenever we exit the function - we may exit early if a test fails

    MegaApi* api = nullptr;
    MegaListener* listener;


    MegaListenerDeregisterer(MegaApi* a, SyncListener* l)
        : api(a), listener(l)
    {
        api->addListener(listener);
    }
    ~MegaListenerDeregisterer()
    {
        api->removeListener(listener);
    }
};


TEST_F(SdkTest, SyncResumptionAfterFetchNodes)
{
    LOG_info << "___TEST SyncResumptionAfterFetchNodes___";
    ASSERT_NO_FATAL_FAILURE(getAccountsForTest(2));

    // This test has several issues:
    // 1. Remote nodes may not be committed to the sctable database in time for fetchnodes which
    //    then fails adding syncs because the remotes are missing. For this reason we wait until
    //    we receive the EVENT_COMMIT_DB event after transferring the nodes.
    // 2. Syncs are deleted some time later leading to error messages (like local fingerprint mismatch)
    //    if we don't wait for long enough after we get called back. A sync only gets flagged but
    //    is deleted later.

    const std::string session = dumpSession();

    const fs::path basePath = "SyncResumptionAfterFetchNodes";
    const auto sync1Path = fs::current_path() / basePath / "sync1"; // stays active
    const auto sync2Path = fs::current_path() / basePath / "sync2"; // will be made inactive
    const auto sync3Path = fs::current_path() / basePath / "sync3"; // will be deleted
    const auto sync4Path = fs::current_path() / basePath / "sync4"; // stays active

    ASSERT_NO_FATAL_FAILURE(cleanUp(this->megaApi[0].get(), basePath));

    SyncListener syncListener0, syncListener1;
    MegaListenerDeregisterer mld1(megaApi[0].get(), &syncListener0), mld2(megaApi[1].get(), &syncListener1);

    fs::create_directories(sync1Path);
    fs::create_directories(sync2Path);
    fs::create_directories(sync3Path);
    fs::create_directories(sync4Path);

    resetlastEvent();

    // transfer the folder and its subfolders
    TransferTracker uploadListener(megaApi[0].get());
    megaApi[0]->startUpload(basePath.u8string().c_str(), megaApi[0]->getRootNode(), &uploadListener);
    ASSERT_EQ(API_OK, uploadListener.waitForResult());

    // loop until we get a commit to the sctable to ensure we cached the new remote nodes
    ASSERT_TRUE(WaitFor([&](){ return lastEventsContains(MegaEvent::EVENT_COMMIT_DB); }, 10000));

    auto megaNode = [this, &basePath](const std::string& p)
    {
        const auto path = "/" + basePath.u8string() + "/" + p;
        return std::unique_ptr<MegaNode>{megaApi[0]->getNodeByPath(path.c_str())};
    };

    auto syncFolder = [this, &megaNode](const fs::path& p) -> handle
    {
        RequestTracker syncTracker(megaApi[0].get());
        auto node = megaNode(p.filename().u8string());
        megaApi[0]->syncFolder(MegaSync::TYPE_TWOWAY, p.u8string().c_str(), nullptr, node ? node->getHandle() : INVALID_HANDLE, nullptr, &syncTracker);
        EXPECT_EQ(API_OK, syncTracker.waitForResult());

        return syncTracker.request->getParentHandle();
    };

    auto disableSyncByBackupId = [this](handle backupId)
    {
        RequestTracker syncTracker(megaApi[0].get());
        megaApi[0]->setSyncRunState(backupId, MegaSync::RUNSTATE_DISABLED, &syncTracker);
        ASSERT_EQ(API_OK, syncTracker.waitForResult());
    };

    auto resumeSyncByBackupId = [this](handle backupId)
    {
        RequestTracker syncTracker(megaApi[0].get());
        megaApi[0]->setSyncRunState(backupId, MegaSync::RUNSTATE_RUNNING, &syncTracker);
        ASSERT_EQ(API_OK, syncTracker.waitForResult());
    };

    auto removeSyncByBackupId = [this, &megaNode](handle backupId)
    {
        RequestTracker syncTracker(megaApi[0].get());
        megaApi[0]->removeSync(backupId, &syncTracker);
        ASSERT_EQ(API_OK, syncTracker.waitForResult());
    };

    auto checkSyncOK = [this, &megaNode](const fs::path& p)
    {
        auto node = megaNode(p.filename().u8string());
        //return std::unique_ptr<MegaSync>{megaApi[0]->getSyncByNode(node.get())} != nullptr; //disabled syncs are not OK but foundable

        LOG_verbose << "checkSyncOK " << p.filename().u8string() << " node found: " << bool(node);

        std::unique_ptr<MegaSync> sync{megaApi[0]->getSyncByNode(node.get())};

        LOG_verbose << "checkSyncOK " << p.filename().u8string() << " sync found: " << bool(sync);

        if (!sync) return false;

        LOG_verbose << "checkSyncOK " << p.filename().u8string() << " sync is: " << sync->getLocalFolder();


        LOG_verbose << "checkSyncOK " << p.filename().u8string() << " runState: " << sync->getRunState();

        return sync->getRunState() == MegaSync::RUNSTATE_RUNNING;

    };

    auto checkSyncDisabled = [this, &megaNode](const fs::path& p)
    {
        auto node = megaNode(p.filename().u8string());
        std::unique_ptr<MegaSync> sync{megaApi[0]->getSyncByNode(node.get())};
        if (!sync) return false;
        return sync->getRunState() == MegaSync::RUNSTATE_DISABLED;
    };


    auto reloginViaSession = [this, &session, &syncListener0]()
    {
        locallogout();  // only logs out 0
        syncListener0.clear();

        //loginBySessionId(0, session);
        auto tracker = asyncRequestFastLogin(0, session.c_str());
        ASSERT_EQ(API_OK, tracker->waitForResult()) << " Failed to establish a login/session for account " << 0;
    };

    LOG_verbose << " SyncResumptionAfterFetchNodes : syncying folders";

    handle backupId1 = syncFolder(sync1Path);  (void)backupId1;
    handle backupId2 = syncFolder(sync2Path);
    handle backupId3 = syncFolder(sync3Path);  (void)backupId3;
    handle backupId4 = syncFolder(sync4Path);  (void)backupId4;

    ASSERT_TRUE(checkSyncOK(sync1Path));
    ASSERT_TRUE(checkSyncOK(sync2Path));
    ASSERT_TRUE(checkSyncOK(sync3Path));
    ASSERT_TRUE(checkSyncOK(sync4Path));

    LOG_verbose << " SyncResumptionAfterFetchNodes : disabling sync 2";
    disableSyncByBackupId(backupId2);
    LOG_verbose << " SyncResumptionAfterFetchNodes : disabling sync 4";
    disableSyncByBackupId(backupId4);
    LOG_verbose << " SyncResumptionAfterFetchNodes : removing sync";
    removeSyncByBackupId(backupId3);

    // wait for the sync removals to actually take place
    std::this_thread::sleep_for(std::chrono::seconds{3});

    ASSERT_TRUE(checkSyncOK(sync1Path));
    ASSERT_TRUE(checkSyncDisabled(sync2Path));
    ASSERT_FALSE(checkSyncOK(sync3Path));
    ASSERT_TRUE(checkSyncDisabled(sync4Path));

    reloginViaSession();

    ASSERT_FALSE(checkSyncOK(sync1Path));
    ASSERT_FALSE(checkSyncOK(sync2Path));
    ASSERT_FALSE(checkSyncOK(sync3Path));
    ASSERT_FALSE(checkSyncOK(sync4Path));

    resetlastEvent();
    fetchnodes(0, maxTimeout); // auto-resumes two active syncs
    ASSERT_TRUE(WaitFor([&](){ return lastEventsContains(MegaEvent::EVENT_SYNCS_RESTORED); }, 10000));

    WaitMillisec(1000); // give them a chance to start on the sync thread

    ASSERT_TRUE(checkSyncOK(sync1Path));
    ASSERT_FALSE(checkSyncOK(sync2Path));
    ASSERT_TRUE(checkSyncDisabled(sync2Path));
    ASSERT_FALSE(checkSyncOK(sync3Path));
    ASSERT_FALSE(checkSyncOK(sync4Path));
    ASSERT_TRUE(checkSyncDisabled(sync4Path));

    // check if we can still resume manually
    LOG_verbose << " SyncResumptionAfterFetchNodes : resuming syncs";
    resumeSyncByBackupId(backupId2);
    resumeSyncByBackupId(backupId4);

    ASSERT_TRUE(checkSyncOK(sync1Path));
    ASSERT_TRUE(checkSyncOK(sync2Path));
    ASSERT_FALSE(checkSyncOK(sync3Path));
    ASSERT_TRUE(checkSyncOK(sync4Path));

    // check if resumeSync re-activated the sync
    reloginViaSession();

    ASSERT_FALSE(checkSyncOK(sync1Path));
    ASSERT_FALSE(checkSyncOK(sync2Path));
    ASSERT_FALSE(checkSyncOK(sync3Path));
    ASSERT_FALSE(checkSyncOK(sync4Path));

    fetchnodes(0, maxTimeout); // auto-resumes three active syncs
    ASSERT_TRUE(WaitFor([&](){ return lastEventsContains(MegaEvent::EVENT_SYNCS_RESTORED); }, 10000));

    WaitMillisec(1000); // give them a chance to start on the sync thread

    ASSERT_TRUE(checkSyncOK(sync1Path));
    ASSERT_TRUE(checkSyncOK(sync2Path));
    ASSERT_FALSE(checkSyncOK(sync3Path));
    ASSERT_TRUE(checkSyncOK(sync4Path));

    LOG_verbose << " SyncResumptionAfterFetchNodes : removing syncs";
    resumeSyncByBackupId(backupId1);
    resumeSyncByBackupId(backupId2);
    resumeSyncByBackupId(backupId4);

    // wait for the sync removals to actually take place
    std::this_thread::sleep_for(std::chrono::seconds{5});

    ASSERT_FALSE(syncListener0.hasAnyErrors());
    ASSERT_FALSE(syncListener1.hasAnyErrors());

    ASSERT_NO_FATAL_FAILURE(cleanUp(this->megaApi[0].get(), basePath));
}

/**
 * @brief TEST_F SyncRemoteNode
 *
 * Testing remote node rename, move and remove.
 */
TEST_F(SdkTest, SyncRemoteNode)
{

    // What we are going to test here:
    // - rename remote -> Sync Fail
    // - move remote -> Sync fail
    // - remove remote -> Sync fail
    // - remove a failing sync

    LOG_info << "___TEST SyncRemoteNode___";
    ASSERT_NO_FATAL_FAILURE(getAccountsForTest(1));

    fs::path basePath = "SyncRemoteNode";
    const auto localPath = fs::current_path() / basePath;

    ASSERT_NO_FATAL_FAILURE(cleanUp(this->megaApi[0].get(), basePath));

    // Create local directory and file.
    fs::create_directories(localPath);
    ASSERT_TRUE(createFile((localPath / "fileTest1").u8string(), false));

    LOG_verbose << "SyncRemoteNode :  Creating remote folder";
    std::unique_ptr<MegaNode> remoteRootNode(megaApi[0]->getRootNode());
    ASSERT_NE(remoteRootNode.get(), nullptr);
    auto nh = createFolder(0, basePath.u8string().c_str(), remoteRootNode.get());
    ASSERT_NE(nh, UNDEF) << "Error creating remote basePath";
    std::unique_ptr<MegaNode> remoteBaseNode(megaApi[0]->getNodeByHandle(nh));
    ASSERT_NE(remoteBaseNode.get(), nullptr);

    LOG_verbose << "SyncRemoteNode :  Enabling sync";
    ASSERT_EQ(API_OK, synchronousSyncFolder(0, nullptr, MegaSync::TYPE_TWOWAY, localPath.u8string().c_str(), nullptr, remoteBaseNode->getHandle(), nullptr)) << "API Error adding a new sync";
    std::unique_ptr<MegaSync> sync = waitForSyncState(megaApi[0].get(), remoteBaseNode.get(), MegaSync::RUNSTATE_RUNNING, MegaSync::NO_SYNC_ERROR);
    ASSERT_TRUE(sync && sync->getRunState() == MegaSync::RUNSTATE_RUNNING);
    handle backupId = sync->getBackupId();

    {
        TestingWithLogErrorAllowanceGuard g;

        // Rename remote folder --> Sync fail
        LOG_verbose << "SyncRemoteNode :  Rename remote node with sync active.";
        std::string basePathRenamed = "SyncRemoteNodeRenamed";
        ASSERT_EQ(API_OK, doRenameNode(0, remoteBaseNode.get(), basePathRenamed.c_str()));
        sync = waitForSyncState(megaApi[0].get(), backupId, MegaSync::RUNSTATE_SUSPENDED, MegaSync::REMOTE_PATH_HAS_CHANGED);
        ASSERT_TRUE(sync && sync->getRunState() == MegaSync::RUNSTATE_SUSPENDED);
        ASSERT_EQ(MegaSync::REMOTE_PATH_HAS_CHANGED, sync->getError());

        LOG_verbose << "SyncRemoteNode :  Restoring remote folder name.";
        ASSERT_EQ(API_OK, doRenameNode(0, remoteBaseNode.get(), basePath.u8string().c_str()));

        //WaitMillisec(1000);

        //ASSERT_NE(remoteBaseNode.get(), nullptr);
        //sync = waitForSyncState(megaApi[0].get(), backupId, MegaSync::RUNSTATE_SUSPENDED, MegaSync::REMOTE_PATH_HAS_CHANGED);
        //ASSERT_TRUE(sync && sync->getRunState() == MegaSync::RUNSTATE_SUSPENDED);
        //ASSERT_EQ(MegaSync::REMOTE_PATH_HAS_CHANGED, sync->getError());
    }

    // put the name back so the sync can run again
   //ASSERT_EQ(API_OK, doRenameNode(0, remoteBaseNode.get(), basePath.u8string().c_str()));

    LOG_verbose << "SyncRemoteNode :  Enabling sync again.";
<<<<<<< HEAD
    ASSERT_EQ(API_OK, synchronousSetSyncRunState(0, backupId, MegaSync::RUNSTATE_RUNNING)) << "API Error enabling the sync";

    WaitMillisec(1000);

    sync = waitForSyncState(megaApi[0].get(), remoteBaseNode.get(), MegaSync::RUNSTATE_RUNNING, MegaSync::NO_SYNC_ERROR);
    ASSERT_TRUE(sync && sync->getRunState() == MegaSync::RUNSTATE_RUNNING);
=======
    ASSERT_EQ(API_OK, synchronousEnableSync(0, backupId)) << "API Error enabling the sync";
    sync = waitForSyncState(megaApi[0].get(), remoteBaseNode.get(), true, true, MegaSync::NO_SYNC_ERROR);
    ASSERT_TRUE(sync && sync->isActive());
>>>>>>> a53680af
    ASSERT_EQ(MegaSync::NO_SYNC_ERROR, sync->getError());

    // Move remote folder --> Sync fail

    LOG_verbose << "SyncRemoteNode :  Creating secondary folder";
    std::string movedBasePath = basePath.u8string() + "Moved";
    nh = createFolder(0, movedBasePath.c_str(), remoteRootNode.get());
    ASSERT_NE(nh, UNDEF) << "Error creating remote movedBasePath";
    std::unique_ptr<MegaNode> remoteMoveNodeParent(megaApi[0]->getNodeByHandle(nh));
    ASSERT_NE(remoteMoveNodeParent.get(), nullptr);

    {
        TestingWithLogErrorAllowanceGuard g;
        LOG_verbose << "SyncRemoteNode :  Move remote node with sync active to the secondary folder.";
        ASSERT_EQ(API_OK, doMoveNode(0, nullptr, remoteBaseNode.get(), remoteMoveNodeParent.get()));
        sync = waitForSyncState(megaApi[0].get(), backupId, MegaSync::RUNSTATE_SUSPENDED, MegaSync::REMOTE_PATH_HAS_CHANGED);
        ASSERT_TRUE(sync && sync->getRunState() == MegaSync::RUNSTATE_SUSPENDED);
        ASSERT_EQ(MegaSync::REMOTE_PATH_HAS_CHANGED, sync->getError());

        LOG_verbose << "SyncRemoteNode :  Moving back the remote node.";
        ASSERT_EQ(API_OK, doMoveNode(0, nullptr, remoteBaseNode.get(), remoteRootNode.get()));

        WaitMillisec(1000);

        ASSERT_NE(remoteBaseNode.get(), nullptr);
        sync = waitForSyncState(megaApi[0].get(), backupId, MegaSync::RUNSTATE_SUSPENDED, MegaSync::REMOTE_PATH_HAS_CHANGED);
        ASSERT_TRUE(sync && sync->getRunState() == MegaSync::RUNSTATE_SUSPENDED);
        ASSERT_EQ(MegaSync::REMOTE_PATH_HAS_CHANGED, sync->getError());
    }


    LOG_verbose << "SyncRemoteNode :  Enabling sync again.";
<<<<<<< HEAD
    ASSERT_EQ(API_OK, synchronousSetSyncRunState(0, backupId, MegaSync::RUNSTATE_RUNNING)) << "API Error enabling the sync";
=======
    ASSERT_EQ(API_OK, synchronousEnableSync(0, backupId)) << "API Error enabling the sync";
>>>>>>> a53680af

    WaitMillisec(1000);

    sync = waitForSyncState(megaApi[0].get(), remoteBaseNode.get(), MegaSync::RUNSTATE_RUNNING, MegaSync::NO_SYNC_ERROR);
    ASSERT_TRUE(sync && sync->getRunState() == MegaSync::RUNSTATE_RUNNING);
    ASSERT_EQ(MegaSync::NO_SYNC_ERROR, sync->getError());


    // Rename remote folder --> Sync fail
    {
        TestingWithLogErrorAllowanceGuard g;
        LOG_verbose << "SyncRemoteNode :  Rename remote node.";
        std::string renamedBasePath = basePath.u8string() + "Renamed";
        ASSERT_EQ(API_OK, doRenameNode(0, remoteBaseNode.get(), renamedBasePath.c_str()));
        sync = waitForSyncState(megaApi[0].get(), backupId, MegaSync::RUNSTATE_SUSPENDED, MegaSync::REMOTE_PATH_HAS_CHANGED);
        ASSERT_TRUE(sync && sync->getRunState() == MegaSync::RUNSTATE_SUSPENDED);
        ASSERT_EQ(MegaSync::REMOTE_PATH_HAS_CHANGED, sync->getError());

        LOG_verbose << "SyncRemoteNode :  Renaming back the remote node.";
        ASSERT_EQ(API_OK, doRenameNode(0, remoteBaseNode.get(), basePath.u8string().c_str()));

        WaitMillisec(1000);

        ASSERT_NE(remoteBaseNode.get(), nullptr);
        sync = waitForSyncState(megaApi[0].get(), backupId, MegaSync::RUNSTATE_SUSPENDED, MegaSync::REMOTE_PATH_HAS_CHANGED);
        ASSERT_TRUE(sync && sync->getRunState() == MegaSync::RUNSTATE_SUSPENDED);

        unique_ptr<char[]> pathFromNode{ megaApi[0]->getNodePath(remoteBaseNode.get()) };
        string actualPath{ pathFromNode.get() };
        string pathFromSync(sync->getLastKnownMegaFolder());
        ASSERT_EQ(actualPath, pathFromSync) << "Wrong updated path";

        ASSERT_EQ(MegaSync::REMOTE_PATH_HAS_CHANGED, sync->getError()); //the error stays until re-enabled
    }

    LOG_verbose << "SyncRemoteNode :  Enabling sync again.";
<<<<<<< HEAD
    ASSERT_EQ(API_OK, synchronousSetSyncRunState(0, backupId, MegaSync::RUNSTATE_RUNNING)) << "API Error enabling the sync";
    sync = waitForSyncState(megaApi[0].get(), remoteBaseNode.get(), MegaSync::RUNSTATE_RUNNING, MegaSync::NO_SYNC_ERROR);
    ASSERT_TRUE(sync && sync->getRunState() == MegaSync::RUNSTATE_RUNNING);
=======
    ASSERT_EQ(API_OK, synchronousEnableSync(0, backupId)) << "API Error enabling the sync";
    sync = waitForSyncState(megaApi[0].get(), remoteBaseNode.get(), true, true, MegaSync::NO_SYNC_ERROR);
    ASSERT_TRUE(sync && sync->isActive());
>>>>>>> a53680af
    ASSERT_EQ(MegaSync::NO_SYNC_ERROR, sync->getError());


    {
        TestingWithLogErrorAllowanceGuard g;
        // Remove remote folder --> Sync fail
        LOG_verbose << "SyncRemoteNode :  Removing remote node with sync active.";
        ASSERT_EQ(API_OK, doDeleteNode(0, remoteBaseNode.get()));                                //  <--- remote node deleted!!
        sync = waitForSyncState(megaApi[0].get(), backupId, MegaSync::RUNSTATE_SUSPENDED, MegaSync::REMOTE_NODE_NOT_FOUND);
        ASSERT_TRUE(sync && sync->getRunState() == MegaSync::RUNSTATE_SUSPENDED);
        ASSERT_EQ(MegaSync::REMOTE_NODE_NOT_FOUND, sync->getError());

        LOG_verbose << "SyncRemoteNode :  Recreating remote folder.";
        nh = createFolder(0, basePath.u8string().c_str(), remoteRootNode.get());

        WaitMillisec(1000);

        ASSERT_NE(nh, UNDEF) << "Error creating remote basePath";
        remoteBaseNode.reset(megaApi[0]->getNodeByHandle(nh));
        ASSERT_NE(remoteBaseNode.get(), nullptr);
        sync = waitForSyncState(megaApi[0].get(), backupId, MegaSync::RUNSTATE_SUSPENDED, MegaSync::REMOTE_NODE_NOT_FOUND);
        ASSERT_TRUE(sync && sync->getRunState() == MegaSync::RUNSTATE_SUSPENDED);
        ASSERT_EQ(MegaSync::REMOTE_NODE_NOT_FOUND, sync->getError());
    }

    {
        TestingWithLogErrorAllowanceGuard g;
        LOG_verbose << "SyncRemoteNode :  Enabling sync again.";
<<<<<<< HEAD
        ASSERT_EQ(API_ENOENT, synchronousSetSyncRunState(0, backupId, MegaSync::RUNSTATE_RUNNING)) << "API Error enabling the sync";  //  <--- remote node has been deleted, we should not be able to resume!!
=======
        ASSERT_EQ(API_ENOENT, synchronousEnableSync(0, backupId)) << "API Error enabling the sync";  //  <--- remote node has been deleted, we should not be able to resume!!
>>>>>>> a53680af
    }
    //sync = waitForSyncState(megaApi[0].get(), remoteBaseNode.get(), true, true, MegaSync::NO_SYNC_ERROR);
    //ASSERT_TRUE(sync && sync->isActive());
    //ASSERT_EQ(MegaSync::NO_SYNC_ERROR, sync->getError());

    //{
    //    TestingWithLogErrorAllowanceGuard g;

    //    // Check if a locallogout keeps the sync configuration if the remote is removed.
    //    LOG_verbose << "SyncRemoteNode :  Removing remote node with sync active.";
    //    ASSERT_EQ(API_OK, doDeleteNode(0, remoteBaseNode.get())) << "Error deleting remote basePath";;
    //    sync = waitForSyncState(megaApi[0].get(), tagID, MegaSync::SYNC_FAILED);
    //    ASSERT_TRUE(sync && sync->getState() == MegaSync::SYNC_FAILED);
    //    ASSERT_EQ(MegaSync::REMOTE_NODE_NOT_FOUND, sync->getError());
    //}

    std::string session = dumpSession();
    ASSERT_NO_FATAL_FAILURE(locallogout());
    //loginBySessionId(0, session);

    resetlastEvent();

    auto tracker = asyncRequestFastLogin(0, session.c_str());
    ASSERT_EQ(API_OK, tracker->waitForResult()) << " Failed to establish a login/session for account " << 0;
    ASSERT_NO_FATAL_FAILURE(fetchnodes(0));

    // since the node was deleted, path is irrelevant
    //sync.reset(megaApi[0]->getSyncByBackupId(tagID));
    //ASSERT_EQ(string(sync->getLastKnownMegaFolder()), ("/" / basePath).u8string());

    // wait for the event that says all syncs (if any) have been reloaded
    ASSERT_TRUE(WaitFor([&](){ return lastEventsContains(MegaEvent::EVENT_SYNCS_RESTORED); }, 10000));

    // Remove a failing sync.
    LOG_verbose << "SyncRemoteNode :  Remove failed sync";
    ASSERT_EQ(API_OK, synchronousRemoveSync(0, sync->getBackupId())) << "API Error removing the sync";
    sync.reset(megaApi[0]->getSyncByBackupId(backupId));
    ASSERT_EQ(nullptr, sync.get());

    // Wait for sync to be effectively removed.
    std::this_thread::sleep_for(std::chrono::seconds{5});

    ASSERT_NO_FATAL_FAILURE(cleanUp(this->megaApi[0].get(), basePath));
}

/**
 * @brief TEST_F SyncPersistence
 *
 * Testing configured syncs persitence
 */
TEST_F(SdkTest, SyncPersistence)
{
    // What we are going to test here:
    // - locallogut -> Syncs kept
    // - logout with setKeepSyncsAfterLogout(true) -> Syncs kept
    // - logout -> Syncs removed

    LOG_info << "___TEST SyncPersistence___";
    ASSERT_NO_FATAL_FAILURE(getAccountsForTest(1));

    // Make sure session ID is invalidated.
    gSessionIDs[0] = "invalid";

    fs::path basePath = "SyncPersistence";
    const auto localPath = fs::current_path() / basePath;

    ASSERT_NO_FATAL_FAILURE(cleanUp(this->megaApi[0].get(), basePath));

    // Create local directory and file.
    fs::create_directories(localPath);
    ASSERT_TRUE(createFile((localPath / "fileTest1").u8string(), false));

    LOG_verbose << "SyncPersistence :  Creating remote folder";
    std::unique_ptr<MegaNode> remoteRootNode(megaApi[0]->getRootNode());
    ASSERT_NE(remoteRootNode.get(), nullptr);

    resetlastEvent();

    auto nh = createFolder(0, basePath.u8string().c_str(), remoteRootNode.get());
    ASSERT_NE(nh, UNDEF) << "Error creating remote basePath";
    std::unique_ptr<MegaNode> remoteBaseNode(megaApi[0]->getNodeByHandle(nh));
    ASSERT_NE(remoteBaseNode.get(), nullptr);

    // make sure there are no outstanding cs requests in case
    // "Postponing DB commit until cs requests finish"
    // means our Sync's cloud Node is not in the db
    ASSERT_TRUE(WaitFor([&](){ return lastEventsContains(MegaEvent::EVENT_COMMIT_DB); }, 10000));


    LOG_verbose << "SyncPersistence :  Enabling sync";
    ASSERT_EQ(API_OK, synchronousSyncFolder(0, nullptr, MegaSync::TYPE_TWOWAY, localPath.u8string().c_str(), nullptr, remoteBaseNode->getHandle(), nullptr)) << "API Error adding a new sync";
    std::unique_ptr<MegaSync> sync = waitForSyncState(megaApi[0].get(), remoteBaseNode.get(), MegaSync::RUNSTATE_RUNNING, MegaSync::NO_SYNC_ERROR);
    ASSERT_TRUE(sync && sync->getRunState() == MegaSync::RUNSTATE_RUNNING);
    handle backupId = sync->getBackupId();
    std::string remoteFolder(sync->getLastKnownMegaFolder());

    // Check if a locallogout keeps the sync configured.
    std::string session = dumpSession();
    ASSERT_NO_FATAL_FAILURE(locallogout());
    auto trackerFastLogin = asyncRequestFastLogin(0, session.c_str());
    ASSERT_EQ(API_OK, trackerFastLogin->waitForResult()) << " Failed to establish a login/session for account " << 0;

    resetlastEvent();
    ASSERT_NO_FATAL_FAILURE(fetchnodes(0));

    // wait for the event that says all syncs (if any) have been reloaded
    ASSERT_TRUE(WaitFor([&](){ return lastEventsContains(MegaEvent::EVENT_SYNCS_RESTORED); }, 10000));

    sync = waitForSyncState(megaApi[0].get(), backupId, MegaSync::RUNSTATE_RUNNING, MegaSync::NO_SYNC_ERROR);
    ASSERT_TRUE(sync && sync->getRunState() == MegaSync::RUNSTATE_RUNNING);
    ASSERT_EQ(remoteFolder, string(sync->getLastKnownMegaFolder()));

    // Check if a logout with keepSyncsAfterLogout keeps the sync configured.
    ASSERT_NO_FATAL_FAILURE(logout(0, true, maxTimeout));
    gSessionIDs[0] = "invalid";
    auto trackerLogin = asyncRequestLogin(0, mApi[0].email.c_str(), mApi[0].pwd.c_str());
    ASSERT_EQ(API_OK, trackerLogin->waitForResult()) << " Failed to establish a login/session for account " << 0;
    ASSERT_NO_FATAL_FAILURE(fetchnodes(0));
    sync = waitForSyncState(megaApi[0].get(), backupId, MegaSync::RUNSTATE_DISABLED, MegaSync::LOGGED_OUT);
    ASSERT_TRUE(sync && sync->getRunState() == MegaSync::RUNSTATE_DISABLED);
    ASSERT_EQ(remoteFolder, string(sync->getLastKnownMegaFolder()));

    // Check if a logout without keepSyncsAfterLogout doesn't keep the sync configured.
    ASSERT_NO_FATAL_FAILURE(logout(0, false, maxTimeout));
    gSessionIDs[0] = "invalid";
    trackerLogin = asyncRequestLogin(0, mApi[0].email.c_str(), mApi[0].pwd.c_str());
    ASSERT_EQ(API_OK, trackerLogin->waitForResult()) << " Failed to establish a login/session for account " << 0;
    ASSERT_NO_FATAL_FAILURE(fetchnodes(0));
    sync.reset(megaApi[0]->getSyncByBackupId(backupId));
    ASSERT_EQ(sync, nullptr);

    ASSERT_NO_FATAL_FAILURE(cleanUp(this->megaApi[0].get(), basePath));
}

/**
 * @brief TEST_F SyncPaths
 *
 * Testing non ascii paths and symlinks
 */

 // TODO: re-enable this when symlinks are figured out in sync rework.  At the moment, fails with scan folder fsid not recognized, and crashes.

TEST_F(SdkTest, DISABLED_SyncPaths)
{
    // What we are going to test here:
    // - Check paths with non ascii chars and check that sync works.
    // - (No WIN32) Add a sync with non canonical path and check that it works,
    //   that symlinks are not followed and that sync path collision with
    //   symlinks involved works.

    LOG_info << "___TEST SyncPaths___";
    ASSERT_NO_FATAL_FAILURE(getAccountsForTest(1));

    string basePathStr = "SyncPaths-синхронизация";
    string fileNameStr = "fileTest1-файл";

    fs::path basePath = fs::u8path(basePathStr.c_str());
    const auto localPath = fs::current_path() / basePath;
    fs::path filePath = localPath / fs::u8path(fileNameStr.c_str());
    fs::path fileDownloadPath = fs::current_path() / fs::u8path(fileNameStr.c_str());

    ASSERT_NO_FATAL_FAILURE(cleanUp(this->megaApi[0].get(), basePath));
#ifndef WIN32
    ASSERT_NO_FATAL_FAILURE(cleanUp(this->megaApi[0].get(), "symlink_1A"));
#endif
    deleteFile(fileDownloadPath.u8string());

    // Create local directories
    fs::create_directory(localPath);
#ifndef WIN32
    fs::create_directory(localPath / "level_1A");
    fs::create_directory_symlink(localPath / "level_1A", localPath / "symlink_1A");
    fs::create_directory_symlink(localPath / "level_1A", fs::current_path() / "symlink_1A");
#endif

    LOG_verbose << "SyncPaths :  Creating remote folder";
    std::unique_ptr<MegaNode> remoteRootNode(megaApi[0]->getRootNode());
    ASSERT_NE(remoteRootNode.get(), nullptr);
    auto nh = createFolder(0, basePath.u8string().c_str(), remoteRootNode.get());
    ASSERT_NE(nh, UNDEF) << "Error creating remote basePath";
    std::unique_ptr<MegaNode> remoteBaseNode(megaApi[0]->getNodeByHandle(nh));
    ASSERT_NE(remoteBaseNode.get(), nullptr);

    LOG_verbose << "SyncPersistence :  Creating sync";
    ASSERT_EQ(API_OK, synchronousSyncFolder(0, nullptr, MegaSync::TYPE_TWOWAY, localPath.u8string().c_str(), nullptr, remoteBaseNode->getHandle(), nullptr)) << "API Error adding a new sync";
    std::unique_ptr<MegaSync> sync = waitForSyncState(megaApi[0].get(), remoteBaseNode.get(), MegaSync::RUNSTATE_RUNNING, MegaSync::NO_SYNC_ERROR);
    ASSERT_TRUE(sync && sync->getRunState() == MegaSync::RUNSTATE_RUNNING);

    LOG_verbose << "SyncPersistence :  Adding a file and checking if it is synced: " << filePath.u8string();
    ASSERT_TRUE(createFile(filePath.u8string(), false)) << "Couldnt create " << filePath.u8string();
    std::unique_ptr<MegaNode> remoteNode;
    WaitFor([this, &remoteNode, &remoteBaseNode, fileNameStr]() -> bool
    {
        remoteNode.reset(megaApi[0]->getNodeByPath(("/" + string(remoteBaseNode->getName()) + "/" + fileNameStr).c_str()));
        return (remoteNode.get() != nullptr);
    },50*1000);
    ASSERT_NE(remoteNode.get(), nullptr);
    ASSERT_EQ(API_OK, doStartDownload(0, remoteNode.get(), fileDownloadPath.u8string().c_str()));
    ASSERT_TRUE(fileexists(fileDownloadPath.u8string()));
    deleteFile(fileDownloadPath.u8string());

#if !defined(WIN32) && !defined(__APPLE__)
    LOG_verbose << "SyncPersistence :  Check that symlinks are not synced.";
    std::unique_ptr<MegaNode> remoteNodeSym(megaApi[0]->getNodeByPath(("/" + string(remoteBaseNode->getName()) + "/symlink_1A").c_str()));
    ASSERT_EQ(remoteNodeSym.get(), nullptr);

    {
        TestingWithLogErrorAllowanceGuard g;

        LOG_verbose << "SyncPersistence :  Check that symlinks are considered when creating a sync.";
        nh = createFolder(0, "symlink_1A", remoteRootNode.get());
        ASSERT_NE(nh, UNDEF) << "Error creating remote basePath";
        remoteNodeSym.reset(megaApi[0]->getNodeByHandle(nh));
        ASSERT_NE(remoteNodeSym.get(), nullptr);
        ASSERT_EQ(API_EARGS, synchronousSyncFolder(0, nullptr, MegaSync::TYPE_TWOWAY, (fs::current_path() / "symlink_1A").u8string().c_str(), nullptr, remoteNodeSym->getHandle(), nullptr)) << "API Error adding a new sync";
        ASSERT_EQ(MegaSync::LOCAL_PATH_SYNC_COLLISION, mApi[0].lastSyncError);
    }
    // Disable the first one, create again the one with the symlink, check that it is working and check if the first fails when enabled.
    auto tagID = sync->getBackupId();
<<<<<<< HEAD
    ASSERT_EQ(API_OK, synchronousSetSyncRunState(0, tagID, MegaSync::RUNSTATE_DISABLED)) << "API Error disabling sync";
    sync = waitForSyncState(megaApi[0].get(), tagID, MegaSync::RUNSTATE_DISABLED, MegaSync::NO_SYNC_ERROR);
    ASSERT_TRUE(sync && sync->getRunState() == MegaSync::RUNSTATE_DISABLED);
=======
    ASSERT_EQ(API_OK, synchronousDisableSync(0, tagID)) << "API Error disabling sync";
    sync = waitForSyncState(megaApi[0].get(), tagID, false, false, MegaSync::NO_SYNC_ERROR);
    ASSERT_TRUE(sync && !sync->isEnabled());
>>>>>>> a53680af

    ASSERT_EQ(API_OK, synchronousSyncFolder(0, nullptr, MegaSync::TYPE_TWOWAY, (fs::current_path() / "symlink_1A").u8string().c_str(), nullptr, remoteNodeSym->getHandle(), nullptr)) << "API Error adding a new sync";
    std::unique_ptr<MegaSync> syncSym = waitForSyncState(megaApi[0].get(), remoteNodeSym.get(), MegaSync::RUNSTATE_RUNNING, MegaSync::NO_SYNC_ERROR);
    ASSERT_TRUE(syncSym && syncSym->getRunState() == MegaSync::RUNSTATE_RUNNING);

    LOG_verbose << "SyncPersistence :  Adding a file and checking if it is synced,";
    ASSERT_TRUE(createFile((localPath / "level_1A" / fs::u8path(fileNameStr.c_str())).u8string(), false));
    WaitFor([this, &remoteNode, &remoteNodeSym, fileNameStr]() -> bool
    {
        remoteNode.reset(megaApi[0]->getNodeByPath(("/" + string(remoteNodeSym->getName()) + "/" + fileNameStr).c_str()));
        return (remoteNode.get() != nullptr);
    },50*1000);
    ASSERT_NE(remoteNode.get(), nullptr);
<<<<<<< HEAD
    ASSERT_EQ(API_OK,synchronousStartDownload(0,remoteNode.get(),fileDownloadPath.u8string().c_str()));
=======
    ASSERT_EQ(API_OK, doStartDownload(0,remoteNode.get(),fileDownloadPath.u8string().c_str()));
>>>>>>> a53680af
    ASSERT_TRUE(fileexists(fileDownloadPath.u8string()));
    deleteFile(fileDownloadPath.u8string());

    {
        TestingWithLogErrorAllowanceGuard g;

<<<<<<< HEAD
        ASSERT_EQ(API_EARGS, synchronousSetSyncRunState(0, tagID, MegaSync::RUNSTATE_RUNNING)) << "API Error enabling a sync";
=======
        ASSERT_EQ(API_EARGS, synchronousEnableSync(0, tagID)) << "API Error enabling a sync";
>>>>>>> a53680af
        ASSERT_EQ(MegaSync::LOCAL_PATH_SYNC_COLLISION, mApi[0].lastSyncError);
    }

    ASSERT_NO_FATAL_FAILURE(cleanUp(this->megaApi[0].get(), "symlink_1A"));
#endif

    ASSERT_NO_FATAL_FAILURE(cleanUp(this->megaApi[0].get(), basePath));
}

/**
 * @brief TEST_F SyncOQTransitions
 *
 * Testing OQ Transitions
 */
TEST_F(SdkTest, SyncOQTransitions)
{

    // What we are going to test here:
    // - Online transitions: Sync is disabled when in OQ and enabled after OQ
    // - Offline transitions: Sync is disabled when in OQ and enabled after OQ
    // - Enabling a sync temporarily disabled.

    LOG_info << "___TEST SyncOQTransitions___";
    ASSERT_NO_FATAL_FAILURE(getAccountsForTest(2));

    string fileNameStr = "fileTest";

    fs::path basePath = "SyncOQTransitions";
    fs::path fillPath = "OQFolder";

    const auto localPath = fs::current_path() / basePath;
    fs::path filePath = localPath / fs::u8path(fileNameStr.c_str());

    ASSERT_NO_FATAL_FAILURE(cleanUp(this->megaApi[0].get(), basePath));
    ASSERT_NO_FATAL_FAILURE(cleanUp(this->megaApi[0].get(), fillPath));

    // Create local directory
    fs::create_directories(localPath);

    LOG_verbose << "SyncOQTransitions :  Creating remote folder";
    std::unique_ptr<MegaNode> remoteRootNode(megaApi[0]->getRootNode());
    ASSERT_NE(remoteRootNode.get(), nullptr);
    auto nh = createFolder(0, basePath.u8string().c_str(), remoteRootNode.get());
    ASSERT_NE(nh, UNDEF) << "Error creating remote basePath";
    std::unique_ptr<MegaNode> remoteBaseNode(megaApi[0]->getNodeByHandle(nh));
    ASSERT_NE(remoteBaseNode.get(), nullptr);
    nh = createFolder(0, fillPath.u8string().c_str(), remoteRootNode.get());
    ASSERT_NE(nh, UNDEF) << "Error creating remote fillPath";
    std::unique_ptr<MegaNode> remoteFillNode(megaApi[0]->getNodeByHandle(nh));
    ASSERT_NE(remoteFillNode.get(), nullptr);

    LOG_verbose << "SyncOQTransitions :  Creating sync";
    ASSERT_EQ(API_OK, synchronousSyncFolder(0, nullptr, MegaSync::TYPE_TWOWAY, localPath.u8string().c_str(), nullptr, remoteBaseNode->getHandle(), nullptr)) << "API Error adding a new sync";
    std::unique_ptr<MegaSync> sync = waitForSyncState(megaApi[0].get(), remoteBaseNode.get(), MegaSync::RUNSTATE_RUNNING, MegaSync::NO_SYNC_ERROR);
    ASSERT_TRUE(sync && sync->getRunState() == MegaSync::RUNSTATE_RUNNING);
    handle backupId = sync->getBackupId();

    LOG_verbose << "SyncOQTransitions :  Filling up storage space";
    auto importHandle = importPublicLink(0, MegaClient::MEGAURL+"/file/D4AGlbqY#Ak-OW4MP7lhnQxP9nzBU1bOP45xr_7sXnIz8YYqOBUg", remoteFillNode.get());
    std::unique_ptr<MegaNode> remote1GBFile(megaApi[0]->getNodeByHandle(importHandle));

    ASSERT_NO_FATAL_FAILURE(synchronousGetSpecificAccountDetails(0, true, false, false)); // Get account size.
    ASSERT_NE(mApi[0].accountDetails, nullptr);
    int filesNeeded = int(mApi[0].accountDetails->getStorageMax() / remote1GBFile->getSize());

    for (int i=1; i < filesNeeded; i++)
    {
        ASSERT_EQ(API_OK, doCopyNode(0, nullptr, remote1GBFile.get(), remoteFillNode.get(), (remote1GBFile->getName() + to_string(i)).c_str()));
    }
    std::unique_ptr<MegaNode> last1GBFileNode(megaApi[0]->getChildNode(remoteFillNode.get(), (remote1GBFile->getName() + to_string(filesNeeded-1)).c_str()));

    {
        TestingWithLogErrorAllowanceGuard g;

        LOG_verbose << "SyncOQTransitions :  Check that Sync is disabled due to OQ.";
        ASSERT_NO_FATAL_FAILURE(synchronousGetSpecificAccountDetails(0, true, false, false)); // Needed to ensure we know we are in OQ
        sync = waitForSyncState(megaApi[0].get(), backupId, MegaSync::RUNSTATE_SUSPENDED, MegaSync::STORAGE_OVERQUOTA);
        ASSERT_TRUE(sync && sync->getRunState() == MegaSync::RUNSTATE_SUSPENDED);
        ASSERT_EQ(MegaSync::STORAGE_OVERQUOTA, sync->getError());

        LOG_verbose << "SyncOQTransitions :  Check that Sync could not be enabled while disabled due to OQ.";
<<<<<<< HEAD
        ASSERT_EQ(API_EFAILED, synchronousSetSyncRunState(0, backupId, MegaSync::RUNSTATE_RUNNING))  << "API Error enabling a sync";
        sync = waitForSyncState(megaApi[0].get(), backupId, MegaSync::RUNSTATE_SUSPENDED, MegaSync::STORAGE_OVERQUOTA);  // fresh snapshot of sync state
        ASSERT_TRUE(sync && sync->getRunState() == MegaSync::RUNSTATE_SUSPENDED);
=======
        ASSERT_EQ(API_EFAILED, synchronousEnableSync(0, backupId))  << "API Error enabling a sync";
        sync = waitForSyncState(megaApi[0].get(), backupId, false, false, MegaSync::STORAGE_OVERQUOTA);  // fresh snapshot of sync state
        ASSERT_TRUE(sync && !sync->isEnabled() && !sync->isActive());
>>>>>>> a53680af
        ASSERT_EQ(MegaSync::STORAGE_OVERQUOTA, sync->getError());
    }

    LOG_verbose << "SyncOQTransitions :  Free up space and check that Sync is not active again.";
    ASSERT_EQ(API_OK, synchronousRemove(0, last1GBFileNode.get()));
    ASSERT_NO_FATAL_FAILURE(synchronousGetSpecificAccountDetails(0, true, false, false)); // Needed to ensure we know we are not in OQ
    sync = waitForSyncState(megaApi[0].get(), backupId, MegaSync::RUNSTATE_SUSPENDED, MegaSync::STORAGE_OVERQUOTA);  // of course the error stays as OverQuota.  Sync still not re-enabled.
    ASSERT_TRUE(sync && sync->getRunState() == MegaSync::RUNSTATE_SUSPENDED);

    LOG_verbose << "SyncOQTransitions :  Share big files folder with another account.";

    ASSERT_EQ(API_OK, synchronousInviteContact(0, mApi[1].email.c_str(), "SdkTestShareKeys contact request A to B", MegaContactRequest::INVITE_ACTION_ADD));
    ASSERT_TRUE(WaitFor([this]()
    {
        return unique_ptr<MegaContactRequestList>(megaApi[1]->getIncomingContactRequests())->size() == 1;
    }, 60*1000));
    ASSERT_NO_FATAL_FAILURE(getContactRequest(1, false));
    ASSERT_EQ(API_OK, synchronousReplyContactRequest(1, mApi[1].cr.get(), MegaContactRequest::REPLY_ACTION_ACCEPT));
    ASSERT_EQ(API_OK, synchronousShare(0, remoteFillNode.get(), mApi[1].email.c_str(), MegaShare::ACCESS_FULL)) << "Folder sharing failed";
    ASSERT_TRUE(WaitFor([this]()
    {
        return unique_ptr<MegaShareList>(megaApi[1]->getInSharesList())->size() == 1;
    }, 60*1000));

    unique_ptr<MegaNodeList> nodeList(megaApi[1]->getInShares(megaApi[1]->getContact(mApi[0].email.c_str())));
    ASSERT_EQ(nodeList->size(), 1);
    MegaNode* inshareNode = nodeList->get(0);

    LOG_verbose << "SyncOQTransitions :  Check for transition to OQ while offline.";
    std::string session = dumpSession();
    ASSERT_NO_FATAL_FAILURE(locallogout());

    std::unique_ptr<MegaNode> remote1GBFile2nd(megaApi[1]->getChildNode(inshareNode, remote1GBFile->getName()));
    ASSERT_EQ(API_OK, doCopyNode(1, nullptr, remote1GBFile2nd.get(), inshareNode, (remote1GBFile2nd->getName() + to_string(filesNeeded-1)).c_str()));

    {
        TestingWithLogErrorAllowanceGuard g;

        ASSERT_NO_FATAL_FAILURE(resumeSession(session.c_str()));   // sync not actually resumed here though (though it would be if it was still enabled)
        ASSERT_NO_FATAL_FAILURE(fetchnodes(0));
        ASSERT_NO_FATAL_FAILURE(synchronousGetSpecificAccountDetails(0, true, false, false)); // Needed to ensure we know we are in OQ
        sync = waitForSyncState(megaApi[0].get(), backupId, MegaSync::RUNSTATE_SUSPENDED, MegaSync::STORAGE_OVERQUOTA);
        ASSERT_TRUE(sync && sync->getRunState() == MegaSync::RUNSTATE_SUSPENDED);
        ASSERT_EQ(MegaSync::STORAGE_OVERQUOTA, sync->getError());
    }

    LOG_verbose << "SyncOQTransitions :  Check for transition from OQ while offline.";
    ASSERT_NO_FATAL_FAILURE(locallogout());

    std::unique_ptr<MegaNode> toRemoveNode(megaApi[1]->getChildNode(inshareNode, (remote1GBFile->getName() + to_string(filesNeeded-1)).c_str()));
    ASSERT_EQ(API_OK, synchronousRemove(1, toRemoveNode.get()));

    ASSERT_NO_FATAL_FAILURE(resumeSession(session.c_str()));
    ASSERT_NO_FATAL_FAILURE(fetchnodes(0));
    ASSERT_NO_FATAL_FAILURE(synchronousGetSpecificAccountDetails(0, true, false, false)); // Needed to ensure we know we are no longer in OQ
    sync = waitForSyncState(megaApi[0].get(), backupId, MegaSync::RUNSTATE_SUSPENDED, MegaSync::STORAGE_OVERQUOTA);
    ASSERT_TRUE(sync && sync->getRunState() == MegaSync::RUNSTATE_SUSPENDED);

    ASSERT_NO_FATAL_FAILURE(cleanUp(this->megaApi[0].get(), basePath));
    ASSERT_NO_FATAL_FAILURE(cleanUp(this->megaApi[0].get(), fillPath));
}

/**
 * @brief TEST_F StressTestSDKInstancesOverWritableFolders
 *
 * Testing multiple SDK instances working in parallel
 */

// dgw: This test will consistently fail on Linux unless we raise the
//      maximum number of open file descriptors.
//
//      This is necessary as a great many PosixWaiters are created for each
//      API object. Each waiter requires us to create a pipe pair.
//
//      As such, we quickly exhaust the default limit on descriptors.
//
//      If we raise the limit, the test will run but will still encounter
//      other limits, say memory exhaustion.
TEST_F(SdkTest, DISABLED_StressTestSDKInstancesOverWritableFoldersOverWritableFolders)
{
    // What we are going to test here:
    // - Creating multiple writable folders
    // - Login and fetch nodes in separated MegaApi instances
    //   and hence in multiple SDK instances running in parallel.

    LOG_info << "___TEST StressTestSDKInstancesOverWritableFolders___";
    ASSERT_NO_FATAL_FAILURE(getAccountsForTest(1));

    std::string baseFolder = "StressTestSDKInstancesOverWritableFoldersFolder";

    int numFolders = 90;

    ASSERT_NO_FATAL_FAILURE(cleanUp(this->megaApi[0].get(), baseFolder));

    LOG_verbose << "StressTestSDKInstancesOverWritableFolders :  Creating remote folder";
    std::unique_ptr<MegaNode> remoteRootNode(megaApi[0]->getRootNode());
    ASSERT_NE(remoteRootNode.get(), nullptr);
    auto nh = createFolder(0, baseFolder.c_str(), remoteRootNode.get());
    ASSERT_NE(nh, UNDEF) << "Error creating remote basePath";
    std::unique_ptr<MegaNode> remoteBaseNode(megaApi[0]->getNodeByHandle(nh));
    ASSERT_NE(remoteBaseNode.get(), nullptr);

    // create subfolders ...
    for (int index = 0 ; index < numFolders; index++ )
    {
        string subFolderPath = string("subfolder_").append(SSTR(index));
        nh = createFolder(0, subFolderPath.c_str(), remoteBaseNode.get());
        ASSERT_NE(nh, UNDEF) << "Error creating remote subfolder";
        std::unique_ptr<MegaNode> remoteSubFolderNode(megaApi[0]->getNodeByHandle(nh));
        ASSERT_NE(remoteSubFolderNode.get(), nullptr);

        // ... with a file in it
        string filename1 = UPFILE;
<<<<<<< HEAD
        createFile(filename1, false);
=======
        ASSERT_TRUE(createFile(filename1, false)) << "Couldnt create " << filename1;
>>>>>>> a53680af
        ASSERT_EQ(API_OK, doStartUpload(0, nullptr, filename1.data(), remoteSubFolderNode.get())) << "Cannot upload a test file";
    }

    auto howMany = numFolders;

    std::vector<std::unique_ptr<RequestTracker>> trackers;
    trackers.resize(howMany);

    std::vector<std::unique_ptr<MegaApi>> exportedFolderApis;
    exportedFolderApis.resize(howMany);

    std::vector<std::string> exportedLinks;
    exportedLinks.resize(howMany);

    std::vector<std::string> authKeys;
    authKeys.resize(howMany);

    // export subfolders
    for (int index = 0 ; index < howMany; index++ )
    {
        string subFolderPath = string("subfolder_").append(SSTR(index));
        std::unique_ptr<MegaNode> remoteSubFolderNode(megaApi[0]->getNodeByPath(subFolderPath.c_str(), remoteBaseNode.get()));
        ASSERT_NE(remoteSubFolderNode.get(), nullptr);

        // ___ get a link to the file node
        string nodelink = createPublicLink(0, remoteSubFolderNode.get(), 0, 0, false/*mApi[0].accountDetails->getProLevel() == 0)*/, true/*writable*/);
        // The created link is stored in this->link at onRequestFinish()
        LOG_verbose << "StressTestSDKInstancesOverWritableFolders : " << subFolderPath << " link = " << nodelink;

        exportedLinks[index] = nodelink;

        std::unique_ptr<MegaNode> nexported(megaApi[0]->getNodeByHandle(remoteSubFolderNode->getHandle()));
        ASSERT_NE(nexported.get(), nullptr);

        if (nexported)
        {
            if (nexported->getWritableLinkAuthKey())
            {
                string authKey(nexported->getWritableLinkAuthKey());
                ASSERT_FALSE(authKey.empty());
                authKeys[index] = authKey;
            }
        }
    }

    // create apis to exported folders
    for (int index = 0 ; index < howMany; index++ )
    {
        exportedFolderApis[index].reset(
            newMegaApi(APP_KEY.c_str(),
                       megaApiCacheFolder(index + 10).c_str(),
                       USER_AGENT.c_str(),
                       static_cast<unsigned>(THREADS_PER_MEGACLIENT)));

        // reduce log level to something beareable
        exportedFolderApis[index]->setLogLevel(MegaApi::LOG_LEVEL_WARNING);
    }

    // login to exported folders
    for (int index = 0 ; index < howMany; index++ )
    {
        string nodelink = exportedLinks[index];
        string authKey = authKeys[index];

        out() << "login to exported folder " << index;
        trackers[index] = asyncRequestLoginToFolder(exportedFolderApis[index].get(), nodelink.c_str(), authKey.c_str());
    }

    // wait for login to complete:
    for (int index = 0; index < howMany; ++index)
    {
        ASSERT_EQ(API_OK, trackers[index]->waitForResult()) << " Failed to fetchnodes for accout " << index;
    }

    // perform parallel fetchnodes for each
    for (int index = 0; index < howMany; ++index)
    {
        out() << "Fetching nodes for account " << index;
        trackers[index] = asyncRequestFetchnodes(exportedFolderApis[index].get());
    }

    // wait for fetchnodes to complete:
    for (int index = 0; index < howMany; ++index)
    {
        ASSERT_EQ(API_OK, trackers[index]->waitForResult()) << " Failed to fetchnodes for accout " << index;
    }

    // In case the last test exited without cleaning up (eg, debugging etc)
    Cleanup();
}

/**
 * @brief TEST_F StressTestSDKInstancesOverWritableFolders
 *
 * Testing multiple SDK instances working in parallel
 */
TEST_F(SdkTest, WritableFolderSessionResumption)
{
    // What we are going to test here:
    // - Creating multiple writable folders
    // - Login and fetch nodes in separated MegaApi instances
    //   and hence in multiple SDK instances running in parallel.

    LOG_info << "___TEST WritableFolderSessionResumption___";
    ASSERT_NO_FATAL_FAILURE(getAccountsForTest(1));

    std::string baseFolder = "WritableFolderSessionResumption";

    unsigned numFolders = 1;

    ASSERT_NO_FATAL_FAILURE(cleanUp(this->megaApi[0].get(), baseFolder));

    LOG_verbose << "WritableFolderSessionResumption :  Creating remote folder";
    std::unique_ptr<MegaNode> remoteRootNode(megaApi[0]->getRootNode());
    ASSERT_NE(remoteRootNode.get(), nullptr);
    auto nh = createFolder(0, baseFolder.c_str(), remoteRootNode.get());
    ASSERT_NE(nh, UNDEF) << "Error creating remote basePath";
    std::unique_ptr<MegaNode> remoteBaseNode(megaApi[0]->getNodeByHandle(nh));
    ASSERT_NE(remoteBaseNode.get(), nullptr);

    // create subfolders ...
    for (unsigned index = 0 ; index < numFolders; index++ )
    {
        string subFolderPath = string("subfolder_").append(SSTR(index));
        nh = createFolder(0, subFolderPath.c_str(), remoteBaseNode.get());
        ASSERT_NE(nh, UNDEF) << "Error creating remote subfolder";
        std::unique_ptr<MegaNode> remoteSubFolderNode(megaApi[0]->getNodeByHandle(nh));
        ASSERT_NE(remoteSubFolderNode.get(), nullptr);

        // ... with a file in it
        string filename1 = UPFILE;
<<<<<<< HEAD
        createFile(filename1, false);
=======
        ASSERT_TRUE(createFile(filename1, false)) << "Couldnt create " << filename1;
>>>>>>> a53680af
        ASSERT_EQ(API_OK, doStartUpload(0, nullptr, filename1.data(), remoteSubFolderNode.get())) << "Cannot upload a test file";
    }

    auto howMany = numFolders;

    std::vector<std::unique_ptr<RequestTracker>> trackers;
    trackers.resize(howMany);

    std::vector<std::unique_ptr<MegaApi>> exportedFolderApis;
    exportedFolderApis.resize(howMany);

    std::vector<std::string> exportedLinks;
    exportedLinks.resize(howMany);

    std::vector<std::string> authKeys;
    authKeys.resize(howMany);

    std::vector<std::string> sessions;
    sessions.resize(howMany);

    // export subfolders
    for (unsigned index = 0 ; index < howMany; index++ )
    {
        string subFolderPath = string("subfolder_").append(SSTR(index));
        std::unique_ptr<MegaNode> remoteSubFolderNode(megaApi[0]->getNodeByPath(subFolderPath.c_str(), remoteBaseNode.get()));
        ASSERT_NE(remoteSubFolderNode.get(), nullptr);

        // ___ get a link to the file node
        string nodelink = createPublicLink(0, remoteSubFolderNode.get(), 0, 0, false/*mApi[0].accountDetails->getProLevel() == 0)*/, true/*writable*/);
        // The created link is stored in this->link at onRequestFinish()
        LOG_verbose << "WritableFolderSessionResumption : " << subFolderPath << " link = " << nodelink;

        exportedLinks[index] = nodelink;

        std::unique_ptr<MegaNode> nexported(megaApi[0]->getNodeByHandle(remoteSubFolderNode->getHandle()));
        ASSERT_NE(nexported.get(), nullptr);

        if (nexported)
        {
            if (nexported->getWritableLinkAuthKey())
            {
                string authKey(nexported->getWritableLinkAuthKey());
                ASSERT_FALSE(authKey.empty());
                authKeys[index] = authKey;
            }
        }
    }

    ASSERT_NO_FATAL_FAILURE( logout(0, false, maxTimeout) );
    gSessionIDs[0] = "invalid";

    // create apis to exported folders
    for (unsigned index = 0 ; index < howMany; index++ )
    {
        exportedFolderApis[index].reset(
            newMegaApi(APP_KEY.c_str(),
                       megaApiCacheFolder(static_cast<int>(index) + 10).c_str(),
                       USER_AGENT.c_str(),
                       static_cast<unsigned>(THREADS_PER_MEGACLIENT)));

        // reduce log level to something beareable
        exportedFolderApis[index]->setLogLevel(MegaApi::LOG_LEVEL_WARNING);
    }

    // login to exported folders
    for (unsigned index = 0 ; index < howMany; index++ )
    {
        string nodelink = exportedLinks[index];
        string authKey = authKeys[index];

        out() << logTime() << "login to exported folder " << index;
        trackers[index] = asyncRequestLoginToFolder(exportedFolderApis[index].get(), nodelink.c_str(), authKey.c_str());
    }

    // wait for login to complete:
    for (unsigned index = 0; index < howMany; ++index)
    {
        ASSERT_EQ(API_OK, trackers[index]->waitForResult()) << " Failed to fetchnodes for account " << index;
    }

    // perform parallel fetchnodes for each
    for (unsigned index = 0; index < howMany; ++index)
    {
        out() << logTime() << "Fetching nodes for account " << index;
        trackers[index] = asyncRequestFetchnodes(exportedFolderApis[index].get());
    }

    // wait for fetchnodes to complete:
    for (unsigned index = 0; index < howMany; ++index)
    {
        ASSERT_EQ(API_OK, trackers[index]->waitForResult()) << " Failed to fetchnodes for account " << index;
    }

    // get session
    for (unsigned index = 0 ; index < howMany; index++ )
    {
        out() << logTime() << "dump session of exported folder " << index;
        sessions[index] = exportedFolderApis[index]->dumpSession();
    }

    // local logout
    for (unsigned index = 0 ; index < howMany; index++ )
    {
        out() << logTime() << "local logout of exported folder " << index;
        trackers[index] = asyncRequestLocalLogout(exportedFolderApis[index].get());

    }
    // wait for logout to complete:
    for (unsigned index = 0; index < howMany; ++index)
    {
        ASSERT_EQ(API_OK, trackers[index]->waitForResult()) << " Failed to local logout for folder " << index;
    }

    // resume session
    for (unsigned index = 0 ; index < howMany; index++ )
    {
        out() << logTime() << "fast login to exported folder " << index;
        trackers[index] = asyncRequestFastLogin(exportedFolderApis[index].get(), sessions[index].c_str());
    }
    // wait for fast login to complete:
    for (unsigned index = 0; index < howMany; ++index)
    {
        ASSERT_EQ(API_OK, trackers[index]->waitForResult()) << " Failed to fast login for folder " << index;
    }

    // perform parallel fetchnodes for each
    for (unsigned index = 0; index < howMany; ++index)
    {
        out() << logTime() << "Fetching nodes for account " << index;
        trackers[index] = asyncRequestFetchnodes(exportedFolderApis[index].get());
    }

    // wait for fetchnodes to complete:
    for (unsigned index = 0; index < howMany; ++index)
    {
        ASSERT_EQ(API_OK, trackers[index]->waitForResult()) << " Failed to fetchnodes for account " << index;
    }

    // get root node to confirm all went well
    for (unsigned index = 0; index < howMany; ++index)
    {
        std::unique_ptr<MegaNode> root{exportedFolderApis[index]->getRootNode()};
        ASSERT_TRUE(root != nullptr);
    }

    // In case the last test exited without cleaning up (eg, debugging etc)
    Cleanup();
}

/**
 * @brief TEST_F SdkTargetOverwriteTest
 *
 * Testing to upload a file into an inshare with read only privileges.
 * API must put node into rubbish bin, instead of fail putnodes with API_EACCESS
 */
TEST_F(SdkTest, SdkTargetOverwriteTest)
{
    LOG_info << "___TEST SdkTargetOverwriteTest___";
    ASSERT_NO_FATAL_FAILURE(getAccountsForTest(2));

    //--- Add secondary account as contact ---
    string message = "Hi contact. Let's share some stuff";
    mApi[1].contactRequestUpdated = false;
    ASSERT_NO_FATAL_FAILURE( inviteContact(0, mApi[1].email, message, MegaContactRequest::INVITE_ACTION_ADD) );
    ASSERT_TRUE( waitForResponse(&mApi[1].contactRequestUpdated) )   // at the target side (auxiliar account)
            << "Contact request creation not received after " << maxTimeout << " seconds";

    ASSERT_NO_FATAL_FAILURE( getContactRequest(1, false) );
    mApi[0].contactRequestUpdated = mApi[1].contactRequestUpdated = false;
    ASSERT_NO_FATAL_FAILURE( replyContact(mApi[1].cr.get(), MegaContactRequest::REPLY_ACTION_ACCEPT) );
    ASSERT_TRUE( waitForResponse(&mApi[1].contactRequestUpdated) )   // at the target side (auxiliar account)
            << "Contact request creation not received after " << maxTimeout << " seconds";
    ASSERT_TRUE( waitForResponse(&mApi[0].contactRequestUpdated) )   // at the source side (main account)
            << "Contact request creation not received after " << maxTimeout << " seconds";
    mApi[1].cr.reset();

    //--- Create a new folder in cloud drive ---
    std::unique_ptr<MegaNode> rootnode{megaApi[0]->getRootNode()};
    char foldername1[64] = "Shared-folder";
    MegaHandle hfolder1 = createFolder(0, foldername1, rootnode.get());
    ASSERT_NE(hfolder1, UNDEF);
    MegaNode *n1 = megaApi[0]->getNodeByHandle(hfolder1);
    ASSERT_NE(n1, nullptr);

    // --- Create a new outgoing share ---
    mApi[0].nodeUpdated = mApi[1].nodeUpdated = false;
    ASSERT_NO_FATAL_FAILURE(shareFolder(n1, mApi[1].email.data(), MegaShare::ACCESS_READWRITE));
    ASSERT_TRUE( waitForResponse(&mApi[0].nodeUpdated) )   // at the target side (main account)
            << "Node update not received after " << maxTimeout << " seconds";
    ASSERT_TRUE( waitForResponse(&mApi[1].nodeUpdated) )   // at the target side (auxiliar account)
            << "Node update not received after " << maxTimeout << " seconds";

    MegaShareList *sl = megaApi[1]->getInSharesList(::MegaApi::ORDER_NONE);
    ASSERT_EQ(1, sl->size()) << "Incoming share not received in auxiliar account";
    MegaShare *share = sl->get(0);

    ASSERT_TRUE(share->getNodeHandle() == n1->getHandle())
            << "Wrong inshare handle: " << Base64Str<MegaClient::NODEHANDLE>(share->getNodeHandle())
            << ", expected: " << Base64Str<MegaClient::NODEHANDLE>( n1->getHandle());

    ASSERT_TRUE(share->getAccess() >=::MegaShare::ACCESS_READWRITE)
             << "Insufficient permissions: " << MegaShare::ACCESS_READWRITE  << " over created share";

    // --- Create local file and start upload from secondary account into inew InShare ---
    onTransferUpdate_progress = 0;
    onTransferUpdate_filesize = 0;
    mApi[1].transferFlags[MegaTransfer::TYPE_UPLOAD] = false;
    std::string fileName = std::to_string(time(nullptr));
    ASSERT_TRUE(createLocalFile(fs::current_path(), fileName.c_str(), 1024));
    fs::path fp = fs::current_path() / fileName;

    TransferTracker tt(megaApi[1].get());
    megaApi[1]->startUpload(fp.u8string().c_str(), n1, &tt);

    // --- Pause transfer, revoke out-share permissions for secondary account and resume transfer ---
    megaApi[1]->pauseTransfers(true);

    mApi[0].nodeUpdated = mApi[1].nodeUpdated = false;
    ASSERT_NO_FATAL_FAILURE(shareFolder(n1, mApi[1].email.data(), MegaShare::ACCESS_UNKNOWN));
    ASSERT_TRUE( waitForResponse(&mApi[0].nodeUpdated) )   // at the target side (main account)
            << "Node update not received after " << maxTimeout << " seconds";
    ASSERT_TRUE( waitForResponse(&mApi[1].nodeUpdated) )   // at the target side (auxiliar account)
            << "Node update not received after " << maxTimeout << " seconds";
    megaApi[1]->pauseTransfers(false);
    // --- Wait for transfer completion

    // in fact we get EACCESS - maybe this API feature is not migrated to live yet?
    ASSERT_EQ(API_OK, ErrorCodes(tt.waitForResult(600))) << "Upload transfer failed";

<<<<<<< HEAD
    //// --- Check that node has been created in rubbish bin ---
=======
    // --- Check that node has been created in rubbish bin ---
>>>>>>> a53680af
    std::unique_ptr <MegaNode> n (mApi[1].megaApi->getNodeByHandle(tt.resultNodeHandle));
    ASSERT_TRUE(n) << "Error retrieving new created node";

    std::unique_ptr <MegaNode> rubbishNode (mApi[1].megaApi->getRubbishNode());
    ASSERT_TRUE(rubbishNode) << "Error retrieving rubbish bin node";

    ASSERT_TRUE(n->getParentHandle() == rubbishNode->getHandle())
            << "Error: new node parent handle: " << Base64Str<MegaClient::NODEHANDLE>(n->getParentHandle())
            << " doesn't match with rubbish bin node handle: " << Base64Str<MegaClient::NODEHANDLE>(rubbishNode->getHandle());

    //// --- Clean rubbish bin for secondary account ---
    auto err = synchronousCleanRubbishBin(1);
    ASSERT_TRUE(err == API_OK || err == API_ENOENT) << "Clean rubbish bin failed (error: " << err << ")";
}

/**
 * @brief TEST_F SdkTestAudioFileThumbnail
 *
 * Tests extracting thumbnail for uploaded audio file.
 *
 * The file to be uploaded must exist or the test will fail.
 * If environment variable MEGA_DIR_PATH_TO_INPUT_FILES is defined, the file is expected to be in that folder. Otherwise,
 * a relative path will be checked. Currently, the relative path is dependent on the building tool
 */
#if !USE_FREEIMAGE || !USE_MEDIAINFO
TEST_F(SdkTest, DISABLED_SdkTestAudioFileThumbnail)
#else
TEST_F(SdkTest, SdkTestAudioFileThumbnail)
#endif
{
    LOG_info << "___TEST Audio File Thumbnail___";

    const char* bufPathToMp3 = getenv("MEGA_DIR_PATH_TO_INPUT_FILES"); // needs platform-specific path separators
    static const std::string AUDIO_FILENAME = "test_cover_png.mp3";

    // Attempt to get the test audio file from these locations:
    // 1. dedicated env var;
    // 2. subtree location, like the one in the repo;
    // 3. current working directory
    LocalPath mp3LP;

    if (bufPathToMp3)
    {
        mp3LP = LocalPath::fromAbsolutePath(bufPathToMp3);
        mp3LP.appendWithSeparator(LocalPath::fromRelativePath(AUDIO_FILENAME), false);
    }
    else
    {
        mp3LP.append(LocalPath::fromRelativePath("."));
        mp3LP.appendWithSeparator(LocalPath::fromRelativePath("tests"), false);
        mp3LP.appendWithSeparator(LocalPath::fromRelativePath("integration"), false);
        mp3LP.appendWithSeparator(LocalPath::fromRelativePath(AUDIO_FILENAME), false);

        if (!fileexists(mp3LP.toPath()))
            mp3LP = LocalPath::fromRelativePath(AUDIO_FILENAME);
    }

    const std::string& mp3 = mp3LP.toPath();

    ASSERT_TRUE(fileexists(mp3)) << mp3 << " file does not exist";

    ASSERT_NO_FATAL_FAILURE(getAccountsForTest());

    std::unique_ptr<MegaNode> rootnode{ megaApi[0]->getRootNode() };

<<<<<<< HEAD
    ASSERT_EQ(MegaError::API_OK, synchronousStartUpload(0, mp3.c_str(), rootnode.get())) << "Cannot upload test file " << mp3;
=======
    ASSERT_EQ(API_OK, doStartUpload(0, nullptr, mp3.c_str(), rootnode.get())) << "Cannot upload test file " << mp3;
>>>>>>> a53680af
    std::unique_ptr<MegaNode> node(megaApi[0]->getNodeByPath(AUDIO_FILENAME.c_str(), rootnode.get()));
    ASSERT_TRUE(node->hasPreview() && node->hasThumbnail());
}
#endif<|MERGE_RESOLUTION|>--- conflicted
+++ resolved
@@ -847,7 +847,6 @@
     std::error_code ignoredEc;
     fs::remove(p, ignoredEc);
 }
-
 void SdkTest::getAccountsForTest(unsigned howMany)
 {
     assert(howMany > 0 && howMany <= 3);
@@ -1758,19 +1757,11 @@
 
     // ___ remove the imported node, for a clean next test
     ASSERT_EQ(API_OK, synchronousRemove(1, nimported.get())) << "Cannot remove a node";
-<<<<<<< HEAD
-=======
-
->>>>>>> a53680af
 
     // ___ again but unshareable this time - totally separate new node - set the coords  (unshareable)
 
     string filename2 = "a"+UPFILE;
-<<<<<<< HEAD
-    createFile(filename2, false);
-=======
     ASSERT_TRUE(createFile(filename2, false)) << "Couldn't create " << filename2;
->>>>>>> a53680af
     MegaHandle uploadedNodeHande = UNDEF;
     ASSERT_EQ(API_OK, doStartUpload(0, &uploadedNodeHande, filename2.data(), rootnode.get())) << "Cannot upload a test file";
     MegaNode *n2 = megaApi[0]->getNodeByHandle(uploadedNodeHande);
@@ -2634,17 +2625,10 @@
     MegaHandle hfolder2 = createFolder(0, foldername2, std::unique_ptr<MegaNode>{megaApi[0]->getNodeByHandle(hfolder1)}.get());
     ASSERT_NE(hfolder2, UNDEF);
 
-<<<<<<< HEAD
-    createFile(PUBLICFILE.data(), false);   // not a large file since don't need to test transfers here
-
-    MegaHandle hfile1 = UNDEF;
-=======
-    MegaHandle hfile1 = UNDEF;
-
     // not a large file since don't need to test transfers here
     ASSERT_TRUE(createFile(PUBLICFILE.data(), false)) << "Couldn't create " << PUBLICFILE.data();
 
->>>>>>> a53680af
+    MegaHandle hfile1 = UNDEF;
     ASSERT_EQ(API_OK,doStartUpload(0, &hfile1, PUBLICFILE.data(), std::unique_ptr<MegaNode>{megaApi[0]->getNodeByHandle(hfolder1)}.get())) << "Cannot upload a test file";
 
     MegaHandle hfile2 = UNDEF;
@@ -2655,7 +2639,7 @@
 
     MegaNode *nNoAuth = megaApi[0]->getNodeByHandle(hfile1);
 
-    int transferError = doStartDownload(1, nNoAuth, "unauthorized_node");
+    int transferError = synchronousStartDownload(1, nNoAuth, "unauthorized_node");
 
     bool hasFailed = (transferError != API_OK);
     ASSERT_TRUE(hasFailed) << "Download of node without authorization successful! (it should fail): " << transferError;
@@ -2665,11 +2649,7 @@
     // make sure target download file doesn't already exist:
     deleteFile("authorized_node");
 
-<<<<<<< HEAD
     transferError = synchronousStartDownload(1, nAuth, "authorized_node");
-=======
-    transferError = doStartDownload(1, nAuth, "authorized_node");
->>>>>>> a53680af
     ASSERT_EQ(API_OK, transferError) << "Cannot download authorized node (error: " << mApi[1].lastError << ")";
 
     delete nNoAuth;
@@ -4551,11 +4531,7 @@
     // make a file to download, and upload so we can pull it down
     std::unique_ptr<MegaNode> rootnode{megaApi[0]->getRootNode()};
     deleteFile(UPFILE);
-<<<<<<< HEAD
-    createFile(UPFILE, true);
-=======
     ASSERT_TRUE(createFile(UPFILE, true)) << "Couldn't create " << UPFILE;
->>>>>>> a53680af
 
     MegaHandle uploadedNodeHandle = UNDEF;
     ASSERT_EQ(API_OK, doStartUpload(0, &uploadedNodeHandle, UPFILE.c_str(), rootnode.get())) << "Upload transfer failed";
@@ -4945,11 +4921,7 @@
     deleteFile(DOWNFILE);
 
     string filename1 = UPFILE;
-<<<<<<< HEAD
-    createFile(filename1, false);
-=======
     ASSERT_TRUE(createFile(filename1, false)) << "Couldn't create " << filename1;
->>>>>>> a53680af
     auto err = doStartUpload(0, nullptr, filename1.c_str(), rootnode);
     ASSERT_EQ(API_OK, err) << "Cannot upload a test file (error: " << err << ")";
     WaitMillisec(1000);
@@ -5091,11 +5063,7 @@
 
     auto err = synchronousGetBanners(0);
     ASSERT_TRUE(err == API_OK || err == API_ENOENT) << "Get banners failed (error: " << err << ")";
-<<<<<<< HEAD
 }*/
-=======
-}
->>>>>>> a53680af
 
 TEST_F(SdkTest, SdkBackupFolder)
 {
@@ -5488,11 +5456,7 @@
 
     // disable backup
     std::unique_ptr<MegaNode> backupNode(megaApi[0]->getNodeByHandle(backupFolderHandle));
-<<<<<<< HEAD
     err = synchronousSetSyncRunState(0, backupId, MegaSync::RUNSTATE_DISABLED);
-=======
-    err = synchronousDisableSync(0, backupNode.get());
->>>>>>> a53680af
     ASSERT_EQ(API_OK, err) << "Disable sync failed (error: " << err << ")";
 
     // remove backup
@@ -6094,13 +6058,10 @@
         {
             LOG_debug << "sync is now null";
         }
-<<<<<<< HEAD
         else
         {
             LOG_debug << "sync exists but state is " << sync->getRunState() << " and error is " << sync->getError();
         }
-=======
->>>>>>> a53680af
         return sync;
     }
     else
@@ -6220,7 +6181,6 @@
 
     LOG_verbose << "SyncRemoveRemoteNode :  Disable a sync";
     // Sync 1
-<<<<<<< HEAD
     ASSERT_EQ(API_OK, synchronousSetSyncRunState(0, backupId, MegaSync::RUNSTATE_DISABLED));
     sync = waitForSyncState(megaApi[0].get(), remoteBaseNode1.get(), MegaSync::RUNSTATE_DISABLED, MegaSync::NO_SYNC_ERROR);
     ASSERT_TRUE(sync && sync->getRunState() == MegaSync::RUNSTATE_DISABLED);
@@ -6239,37 +6199,11 @@
     LOG_verbose << "SyncRemoveRemoteNode :  Enable Syncs";
     // Sync 1
     ASSERT_EQ(API_OK, synchronousSetSyncRunState(0, backupId, MegaSync::RUNSTATE_RUNNING));
-=======
-    handle backupId = sync->getBackupId();
-    ASSERT_EQ(API_OK, synchronousDisableSync(0, backupId));
-    sync = waitForSyncState(megaApi[0].get(), remoteBaseNode1.get(), false, false, MegaSync::NO_SYNC_ERROR);
-    ASSERT_TRUE(sync && !sync->isEnabled());
-    ASSERT_EQ(MegaSync::NO_SYNC_ERROR, sync->getError());
-
-    //  Sync 2
-    ASSERT_EQ(API_OK, synchronousDisableSync(0, sync2.get()));
-    sync2 = waitForSyncState(megaApi[0].get(), remoteBaseNode2.get(), false, false, MegaSync::NO_SYNC_ERROR);
-    ASSERT_TRUE(sync2 && !sync2->isEnabled());
-    ASSERT_EQ(MegaSync::NO_SYNC_ERROR, sync->getError());
-
-    LOG_verbose << "SyncRemoveRemoteNode :  Disable disabled syncs";
-    ASSERT_EQ(API_OK, synchronousDisableSync(0, sync.get())); // Currently disabled.
-    ASSERT_EQ(API_OK, synchronousDisableSync(0, backupId)); // Currently disabled.
-    ASSERT_EQ(API_OK, synchronousDisableSync(0, remoteBaseNode1.get())); // Currently disabled.
-
-    LOG_verbose << "SyncRemoveRemoteNode :  Enable Syncs";
-    // Sync 1
-    ASSERT_EQ(API_OK, synchronousEnableSync(0, backupId));
->>>>>>> a53680af
     ASSERT_EQ(MegaSync::NO_SYNC_ERROR, mApi[0].lastSyncError);
     sync = waitForSyncState(megaApi[0].get(), remoteBaseNode1.get(), MegaSync::RUNSTATE_RUNNING, MegaSync::NO_SYNC_ERROR);
     ASSERT_TRUE(sync && sync->getRunState() == MegaSync::RUNSTATE_RUNNING);
     // Sync 2
-<<<<<<< HEAD
     ASSERT_EQ(API_OK, synchronousSetSyncRunState(0, sync2->getBackupId(), MegaSync::RUNSTATE_RUNNING));
-=======
-    ASSERT_EQ(API_OK, synchronousEnableSync(0, sync2.get()));
->>>>>>> a53680af
     ASSERT_EQ(MegaSync::NO_SYNC_ERROR, mApi[0].lastSyncError);
     sync2 = waitForSyncState(megaApi[0].get(), remoteBaseNode2.get(), MegaSync::RUNSTATE_RUNNING, MegaSync::NO_SYNC_ERROR);
     ASSERT_TRUE(sync2 && sync2->getRunState() == MegaSync::RUNSTATE_RUNNING);
@@ -6278,15 +6212,9 @@
     {
         TestingWithLogErrorAllowanceGuard g;
 
-<<<<<<< HEAD
         ASSERT_EQ(API_ENOENT, synchronousSetSyncRunState(0, 999999, MegaSync::RUNSTATE_RUNNING)); // Hope it doesn't exist.
         ASSERT_EQ(MegaSync::UNKNOWN_ERROR, mApi[0].lastSyncError); // MegaApi.h specifies that this contains the error code (not the tag)
         ASSERT_EQ(API_OK, synchronousSetSyncRunState(0, sync2->getBackupId(), MegaSync::RUNSTATE_RUNNING)); // Currently enabled, already running.
-=======
-        ASSERT_EQ(API_ENOENT, synchronousEnableSync(0, 999999)); // Hope it doesn't exist.
-        ASSERT_EQ(MegaSync::UNKNOWN_ERROR, mApi[0].lastSyncError); // MegaApi.h specifies that this contains the error code (not the tag)
-        ASSERT_EQ(API_EEXIST, synchronousEnableSync(0, sync2.get())); // Currently enabled.
->>>>>>> a53680af
         ASSERT_EQ(MegaSync::NO_SYNC_ERROR, mApi[0].lastSyncError);  // since the sync is active, we should see its real state, and it should not have had any error code stored in it
     }
 
@@ -6296,11 +6224,7 @@
     sync.reset(megaApi[0]->getSyncByNode(remoteBaseNode1.get()));
     ASSERT_EQ(nullptr, sync.get());
     // Sync 2
-<<<<<<< HEAD
     ASSERT_EQ(API_OK, synchronousRemoveSync(0, sync2->getBackupId())) << "API Error removing the sync";
-=======
-    ASSERT_EQ(API_OK, synchronousRemoveSync(0, sync2.get())) << "API Error removing the sync";
->>>>>>> a53680af
     // Keep sync2 not updated. Will be used later to test another removal attemp using a non-updated object.
 
     LOG_verbose << "SyncRemoveRemoteNode :  Remove Syncs that fail";
@@ -6308,16 +6232,8 @@
         TestingWithLogErrorAllowanceGuard g;
 
         ASSERT_EQ(API_ENOENT, synchronousRemoveSync(0, 9999999)); // Hope id doesn't exist
-<<<<<<< HEAD
         ASSERT_EQ(API_ENOENT, synchronousRemoveSync(0, backupId)); // already removed.
         ASSERT_EQ(API_ENOENT, synchronousRemoveSync(0, backupId2)); // already removed.
-=======
-        ASSERT_EQ(API_ENOENT, synchronousRemoveSync(0, backupId)); // currently removed.
-        ASSERT_EQ(API_EARGS, synchronousRemoveSync(0, sync.get())); // currently removed.
-        // Wait for sync to be effectively removed.
-        std::this_thread::sleep_for(std::chrono::seconds{5});
-        ASSERT_EQ(API_ENOENT, synchronousRemoveSync(0, sync2.get())); // currently removed.
->>>>>>> a53680af
     }
 
     ASSERT_NO_FATAL_FAILURE(cleanUp(this->megaApi[0].get(), basePath));
@@ -6712,18 +6628,12 @@
    //ASSERT_EQ(API_OK, doRenameNode(0, remoteBaseNode.get(), basePath.u8string().c_str()));
 
     LOG_verbose << "SyncRemoteNode :  Enabling sync again.";
-<<<<<<< HEAD
     ASSERT_EQ(API_OK, synchronousSetSyncRunState(0, backupId, MegaSync::RUNSTATE_RUNNING)) << "API Error enabling the sync";
 
     WaitMillisec(1000);
 
     sync = waitForSyncState(megaApi[0].get(), remoteBaseNode.get(), MegaSync::RUNSTATE_RUNNING, MegaSync::NO_SYNC_ERROR);
     ASSERT_TRUE(sync && sync->getRunState() == MegaSync::RUNSTATE_RUNNING);
-=======
-    ASSERT_EQ(API_OK, synchronousEnableSync(0, backupId)) << "API Error enabling the sync";
-    sync = waitForSyncState(megaApi[0].get(), remoteBaseNode.get(), true, true, MegaSync::NO_SYNC_ERROR);
-    ASSERT_TRUE(sync && sync->isActive());
->>>>>>> a53680af
     ASSERT_EQ(MegaSync::NO_SYNC_ERROR, sync->getError());
 
     // Move remote folder --> Sync fail
@@ -6756,11 +6666,7 @@
 
 
     LOG_verbose << "SyncRemoteNode :  Enabling sync again.";
-<<<<<<< HEAD
     ASSERT_EQ(API_OK, synchronousSetSyncRunState(0, backupId, MegaSync::RUNSTATE_RUNNING)) << "API Error enabling the sync";
-=======
-    ASSERT_EQ(API_OK, synchronousEnableSync(0, backupId)) << "API Error enabling the sync";
->>>>>>> a53680af
 
     WaitMillisec(1000);
 
@@ -6797,15 +6703,9 @@
     }
 
     LOG_verbose << "SyncRemoteNode :  Enabling sync again.";
-<<<<<<< HEAD
     ASSERT_EQ(API_OK, synchronousSetSyncRunState(0, backupId, MegaSync::RUNSTATE_RUNNING)) << "API Error enabling the sync";
     sync = waitForSyncState(megaApi[0].get(), remoteBaseNode.get(), MegaSync::RUNSTATE_RUNNING, MegaSync::NO_SYNC_ERROR);
     ASSERT_TRUE(sync && sync->getRunState() == MegaSync::RUNSTATE_RUNNING);
-=======
-    ASSERT_EQ(API_OK, synchronousEnableSync(0, backupId)) << "API Error enabling the sync";
-    sync = waitForSyncState(megaApi[0].get(), remoteBaseNode.get(), true, true, MegaSync::NO_SYNC_ERROR);
-    ASSERT_TRUE(sync && sync->isActive());
->>>>>>> a53680af
     ASSERT_EQ(MegaSync::NO_SYNC_ERROR, sync->getError());
 
 
@@ -6834,11 +6734,7 @@
     {
         TestingWithLogErrorAllowanceGuard g;
         LOG_verbose << "SyncRemoteNode :  Enabling sync again.";
-<<<<<<< HEAD
         ASSERT_EQ(API_ENOENT, synchronousSetSyncRunState(0, backupId, MegaSync::RUNSTATE_RUNNING)) << "API Error enabling the sync";  //  <--- remote node has been deleted, we should not be able to resume!!
-=======
-        ASSERT_EQ(API_ENOENT, synchronousEnableSync(0, backupId)) << "API Error enabling the sync";  //  <--- remote node has been deleted, we should not be able to resume!!
->>>>>>> a53680af
     }
     //sync = waitForSyncState(megaApi[0].get(), remoteBaseNode.get(), true, true, MegaSync::NO_SYNC_ERROR);
     //ASSERT_TRUE(sync && sync->isActive());
@@ -7036,7 +6932,7 @@
         return (remoteNode.get() != nullptr);
     },50*1000);
     ASSERT_NE(remoteNode.get(), nullptr);
-    ASSERT_EQ(API_OK, doStartDownload(0, remoteNode.get(), fileDownloadPath.u8string().c_str()));
+    ASSERT_EQ(API_OK,synchronousStartDownload(0, remoteNode.get(), fileDownloadPath.u8string().c_str()));
     ASSERT_TRUE(fileexists(fileDownloadPath.u8string()));
     deleteFile(fileDownloadPath.u8string());
 
@@ -7058,15 +6954,9 @@
     }
     // Disable the first one, create again the one with the symlink, check that it is working and check if the first fails when enabled.
     auto tagID = sync->getBackupId();
-<<<<<<< HEAD
     ASSERT_EQ(API_OK, synchronousSetSyncRunState(0, tagID, MegaSync::RUNSTATE_DISABLED)) << "API Error disabling sync";
     sync = waitForSyncState(megaApi[0].get(), tagID, MegaSync::RUNSTATE_DISABLED, MegaSync::NO_SYNC_ERROR);
     ASSERT_TRUE(sync && sync->getRunState() == MegaSync::RUNSTATE_DISABLED);
-=======
-    ASSERT_EQ(API_OK, synchronousDisableSync(0, tagID)) << "API Error disabling sync";
-    sync = waitForSyncState(megaApi[0].get(), tagID, false, false, MegaSync::NO_SYNC_ERROR);
-    ASSERT_TRUE(sync && !sync->isEnabled());
->>>>>>> a53680af
 
     ASSERT_EQ(API_OK, synchronousSyncFolder(0, nullptr, MegaSync::TYPE_TWOWAY, (fs::current_path() / "symlink_1A").u8string().c_str(), nullptr, remoteNodeSym->getHandle(), nullptr)) << "API Error adding a new sync";
     std::unique_ptr<MegaSync> syncSym = waitForSyncState(megaApi[0].get(), remoteNodeSym.get(), MegaSync::RUNSTATE_RUNNING, MegaSync::NO_SYNC_ERROR);
@@ -7080,22 +6970,14 @@
         return (remoteNode.get() != nullptr);
     },50*1000);
     ASSERT_NE(remoteNode.get(), nullptr);
-<<<<<<< HEAD
     ASSERT_EQ(API_OK,synchronousStartDownload(0,remoteNode.get(),fileDownloadPath.u8string().c_str()));
-=======
-    ASSERT_EQ(API_OK, doStartDownload(0,remoteNode.get(),fileDownloadPath.u8string().c_str()));
->>>>>>> a53680af
     ASSERT_TRUE(fileexists(fileDownloadPath.u8string()));
     deleteFile(fileDownloadPath.u8string());
 
     {
         TestingWithLogErrorAllowanceGuard g;
 
-<<<<<<< HEAD
         ASSERT_EQ(API_EARGS, synchronousSetSyncRunState(0, tagID, MegaSync::RUNSTATE_RUNNING)) << "API Error enabling a sync";
-=======
-        ASSERT_EQ(API_EARGS, synchronousEnableSync(0, tagID)) << "API Error enabling a sync";
->>>>>>> a53680af
         ASSERT_EQ(MegaSync::LOCAL_PATH_SYNC_COLLISION, mApi[0].lastSyncError);
     }
 
@@ -7177,15 +7059,9 @@
         ASSERT_EQ(MegaSync::STORAGE_OVERQUOTA, sync->getError());
 
         LOG_verbose << "SyncOQTransitions :  Check that Sync could not be enabled while disabled due to OQ.";
-<<<<<<< HEAD
         ASSERT_EQ(API_EFAILED, synchronousSetSyncRunState(0, backupId, MegaSync::RUNSTATE_RUNNING))  << "API Error enabling a sync";
         sync = waitForSyncState(megaApi[0].get(), backupId, MegaSync::RUNSTATE_SUSPENDED, MegaSync::STORAGE_OVERQUOTA);  // fresh snapshot of sync state
         ASSERT_TRUE(sync && sync->getRunState() == MegaSync::RUNSTATE_SUSPENDED);
-=======
-        ASSERT_EQ(API_EFAILED, synchronousEnableSync(0, backupId))  << "API Error enabling a sync";
-        sync = waitForSyncState(megaApi[0].get(), backupId, false, false, MegaSync::STORAGE_OVERQUOTA);  // fresh snapshot of sync state
-        ASSERT_TRUE(sync && !sync->isEnabled() && !sync->isActive());
->>>>>>> a53680af
         ASSERT_EQ(MegaSync::STORAGE_OVERQUOTA, sync->getError());
     }
 
@@ -7299,11 +7175,7 @@
 
         // ... with a file in it
         string filename1 = UPFILE;
-<<<<<<< HEAD
-        createFile(filename1, false);
-=======
         ASSERT_TRUE(createFile(filename1, false)) << "Couldnt create " << filename1;
->>>>>>> a53680af
         ASSERT_EQ(API_OK, doStartUpload(0, nullptr, filename1.data(), remoteSubFolderNode.get())) << "Cannot upload a test file";
     }
 
@@ -7435,11 +7307,7 @@
 
         // ... with a file in it
         string filename1 = UPFILE;
-<<<<<<< HEAD
-        createFile(filename1, false);
-=======
         ASSERT_TRUE(createFile(filename1, false)) << "Couldnt create " << filename1;
->>>>>>> a53680af
         ASSERT_EQ(API_OK, doStartUpload(0, nullptr, filename1.data(), remoteSubFolderNode.get())) << "Cannot upload a test file";
     }
 
@@ -7669,11 +7537,7 @@
     // in fact we get EACCESS - maybe this API feature is not migrated to live yet?
     ASSERT_EQ(API_OK, ErrorCodes(tt.waitForResult(600))) << "Upload transfer failed";
 
-<<<<<<< HEAD
     //// --- Check that node has been created in rubbish bin ---
-=======
-    // --- Check that node has been created in rubbish bin ---
->>>>>>> a53680af
     std::unique_ptr <MegaNode> n (mApi[1].megaApi->getNodeByHandle(tt.resultNodeHandle));
     ASSERT_TRUE(n) << "Error retrieving new created node";
 
@@ -7739,11 +7603,7 @@
 
     std::unique_ptr<MegaNode> rootnode{ megaApi[0]->getRootNode() };
 
-<<<<<<< HEAD
-    ASSERT_EQ(MegaError::API_OK, synchronousStartUpload(0, mp3.c_str(), rootnode.get())) << "Cannot upload test file " << mp3;
-=======
     ASSERT_EQ(API_OK, doStartUpload(0, nullptr, mp3.c_str(), rootnode.get())) << "Cannot upload test file " << mp3;
->>>>>>> a53680af
     std::unique_ptr<MegaNode> node(megaApi[0]->getNodeByPath(AUDIO_FILENAME.c_str(), rootnode.get()));
     ASSERT_TRUE(node->hasPreview() && node->hasThumbnail());
 }
