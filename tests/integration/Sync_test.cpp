/**
 * @file tests/synctests.cpp
 * @brief Mega SDK test file
 *
 * (c) 2018 by Mega Limited, Wellsford, New Zealand
 *
 * This file is part of the MEGA SDK - Client Access Engine.
 *
 * Applications using the MEGA API must present a valid application key
 * and comply with the rules set forth in the Terms of Service.
 *
 * The MEGA SDK is distributed in the hope that it will be useful,
 * but WITHOUT ANY WARRANTY; without even the implied warranty of
 * MERCHANTABILITY or FITNESS FOR A PARTICULAR PURPOSE.
 *
 * @copyright Simplified (2-clause) BSD License.
 *
 * You should have received a copy of the license along with this
 * program.
 */

// Many of these tests are still being worked on.
// The file uses some C++17 mainly for the very convenient std::filesystem library, though the main SDK must still build with C++11 (and prior)


#include "test.h"

#define DEFAULTWAIT std::chrono::seconds(20)

using namespace ::mega;
using namespace ::std;

#ifdef ENABLE_SYNC

template<typename T>
shared_promise<T> makeSharedPromise()
{
    return shared_promise<T>(new promise<T>());
}

bool suppressfiles = false;

// dgw: TODO: Perhaps make this a runtime parameter?
#define SCAN_INTERVAL_SEC 3600

// Don't use size filters.
#define NO_SIZE_FILTER 1

bool adjustLastModificationTime(const fs::path& path, int adjustment)
{
    using std::chrono::seconds;

    std::error_code ec;

    // Retrieve the file's current modification time.
    auto current = fs::last_write_time(path, ec);

    // Bail if we couldn't retrieve the time.
    if (ec) return false;

    // Update the modification time.
    fs::last_write_time(path, current + seconds(adjustment), ec);

    // Let the caller know whether we succeeded.
    return !ec;
}

// Creates a temporary directory in the current path
fs::path makeTmpDir(const int maxTries = 1000)
{
    const auto cwd = fs::current_path();
    std::random_device dev;
    std::mt19937 prng{dev()};
    std::uniform_int_distribution<uint64_t> rand{0};
    fs::path path;
    for (int i = 0;; ++i)
    {
        std::ostringstream os;
        os << std::hex << rand(prng);
        path = cwd / os.str();
        if (fs::create_directory(path))
        {
            break;
        }
        if (i == maxTries)
        {
            throw std::runtime_error{"Couldn't create tmp dir"};
        }
    }
    return path;
}

// Copies a file while maintaining the write time.
void copyFile(const fs::path& source, const fs::path& target)
{
    assert(fs::is_regular_file(source));
    const auto tmpDir = makeTmpDir();
    const auto tmpFile = tmpDir / "copied_file";
    fs::copy_file(source, tmpFile);
    fs::last_write_time(tmpFile, fs::last_write_time(source));
    fs::rename(tmpFile, target);
    fs::remove(tmpDir);
}

string leafname(const string& p)
{
    auto n = p.find_last_of("/");
    return n == string::npos ? p : p.substr(n+1);
}

string parentpath(const string& p)
{
    auto n = p.find_last_of("/");
    return n == string::npos ? "" : p.substr(0, n-1);
}


struct StandardClient;
bool CatchupClients(StandardClient* c1, StandardClient* c2 = nullptr, StandardClient* c3 = nullptr);

bool createFile(const fs::path &path, const void *data, const size_t data_length)
{
#if (__cplusplus >= 201700L)
    ofstream ostream(path, ios::binary);
#else
    ofstream ostream(path.u8string(), ios::binary);
#endif

    LOG_verbose << "Creating local data file at " << path.u8string() << ", length " << data_length;

    ostream.write(reinterpret_cast<const char *>(data), data_length);

    return ostream.good();
}

bool createDataFile(const fs::path &path, const std::string &data)
{
    return createFile(path, data.data(), data.size());
}

bool createDataFile(const fs::path& path, const std::string& data, std::chrono::seconds delta)
{
    if (!createDataFile(path, data)) return false;

    std::error_code result;
    auto current = fs::last_write_time(path, result);

    if (result) return false;

    fs::last_write_time(path, current + delta, result);

    return !result;
}

std::string randomData(const std::size_t length)
{
    std::vector<uint8_t> data(length);

    std::generate_n(data.begin(), data.size(), [](){ return (uint8_t)std::rand(); });

    return std::string((const char*)data.data(), data.size());
}

Model::ModelNode::ModelNode(const ModelNode& other)
    : type(other.type)
    , mCloudName()
    , mFsName()
    , name(other.name)
    , content(other.content)
    , kids()
    , parent()
    , changed(other.changed)
{
    for (auto& child : other.kids)
    {
        addkid(child->clone());
    }
}

Model::ModelNode& Model::ModelNode::fsName(const string& name)
{
    return mFsName = name, *this;
}

const string& Model::ModelNode::fsName() const
{
    return mFsName.empty() ? name : mFsName;
}

Model::ModelNode& Model::ModelNode::cloudName(const string& name)
{
    return mCloudName = name, *this;
}

const string& Model::ModelNode::cloudName() const
{
    return mCloudName.empty() ? name : mCloudName;
}

void Model::ModelNode::generate(const fs::path& path, bool force)
{
    const fs::path ourPath = path / fsName();

    if (type == file)
    {
        if (changed || force)
        {
            ASSERT_TRUE(createDataFile(ourPath, content));
            changed = false;
        }
    }
    else
    {
        fs::create_directory(ourPath);

        for (auto& child : kids)
        {
            child->generate(ourPath, force);
        }
    }
}

string Model::ModelNode::path()
{
    string s;
    for (auto p = this; p; p = p->parent)
        s = "/" + p->name + s;
    return s;
}

string Model::ModelNode::fsPath()
{
    string s;
    for (auto p = this; p; p = p->parent)
        s = "/" + p->fsName() + s;
    return s;
}

Model::ModelNode* Model::ModelNode::addkid()
{
    return addkid(::mega::make_unique<ModelNode>());
}

Model::ModelNode* Model::ModelNode::addkid(unique_ptr<ModelNode>&& p)
{
    p->parent = this;
    kids.emplace_back(move(p));

    return kids.back().get();
}

bool Model::ModelNode::typematchesnodetype(nodetype_t nodetype) const
{
    switch (type)
    {
    case file: return nodetype == FILENODE;
    case folder: return nodetype == FOLDERNODE;
    }
    return false;
}

void Model::ModelNode::print(string prefix)
{
    out() << prefix << name;
    prefix.append(name).append("/");
    for (const auto &in: kids)
    {
        in->print(prefix);
    }
}

std::unique_ptr<Model::ModelNode> Model::ModelNode::clone()
{
    return ::mega::make_unique<ModelNode>(*this);
}

Model::Model()
    : root(makeModelSubfolder("root"))
{
}

Model::Model(const Model& other)
    : root(other.root->clone())
{
}

Model& Model::operator=(const Model& rhs)
{
    Model temp(rhs);

    swap(temp);

    return *this;
}

Model::ModelNode* Model::addfile(const string& path, const string& content)
{
    auto* node = addnode(path, ModelNode::file);

    node->content = content;
    node->changed = true;

    return node;
}

Model::ModelNode* Model::addfile(const string& path)
{
    return addfile(path, path);
}

Model::ModelNode* Model::addfolder(const string& path)
{
    return addnode(path, ModelNode::folder);
}

Model::ModelNode* Model::addnode(const string& path, ModelNode::nodetype type)
{
    ModelNode* child;
    ModelNode* node = root.get();
    string name;
    size_t current = 0;
    size_t end = path.size();

    while (current < end)
    {
        size_t delimiter = path.find('/', current);

        if (delimiter == path.npos)
        {
            break;
        }

        name = path.substr(current, delimiter - current);

        if (!(child = childnodebyname(node, name)))
        {
            child = node->addkid();

            child->name = name;
            child->type = ModelNode::folder;
        }

        assert(child->type == ModelNode::folder);

        current = delimiter + 1;
        node = child;
    }

    assert(current < end);

    name = path.substr(current);

    if (!(child = childnodebyname(node, name)))
    {
        child = node->addkid();

        child->name = name;
        child->type = type;
    }

    assert(child->type == type);

    return child;
}

Model::ModelNode* Model::copynode(const string& src, const string& dst)
{
    const ModelNode* source = findnode(src);
    ModelNode* destination = addnode(dst, source->type);

    destination->content = source->content;
    destination->kids.clear();

    for (auto& child : source->kids)
    {
        destination->addkid(child->clone());
    }

    return destination;
}

unique_ptr<Model::ModelNode> Model::makeModelSubfolder(const string& utf8Name)
{
    unique_ptr<ModelNode> n(new ModelNode);
    n->name = utf8Name;
    return n;
}

unique_ptr<Model::ModelNode> Model::makeModelSubfile(const string& utf8Name, string content)
{
    unique_ptr<ModelNode> n(new ModelNode);
    n->name = utf8Name;
    n->type = ModelNode::file;
    n->content = content.empty() ? utf8Name : std::move(content);
    return n;
}

unique_ptr<Model::ModelNode> Model::buildModelSubdirs(const string& prefix, int n, int recurselevel, int filesperdir)
{
    if (suppressfiles) filesperdir = 0;

    unique_ptr<ModelNode> nn = makeModelSubfolder(prefix);

    for (int i = 0; i < filesperdir; ++i)
    {
        nn->addkid(makeModelSubfile("file" + to_string(i) + "_" + prefix));
    }

    if (recurselevel > 0)
    {
        for (int i = 0; i < n; ++i)
        {
            unique_ptr<ModelNode> sn = buildModelSubdirs(prefix + "_" + to_string(i), n, recurselevel - 1, filesperdir);
            sn->parent = nn.get();
            nn->addkid(move(sn));
        }
    }
    return nn;
}

Model::ModelNode* Model::childnodebyname(ModelNode* n, const std::string& s)
{
    for (auto& m : n->kids)
    {
        if (m->name == s)
        {
            return m.get();
        }
    }
    return nullptr;
}

Model::ModelNode* Model::findnode(string path, ModelNode* startnode)
{
    ModelNode* n = startnode ? startnode : root.get();
    while (n && !path.empty())
    {
        auto pos = path.find("/");
        n = childnodebyname(n, path.substr(0, pos));
        path.erase(0, pos == string::npos ? path.size() : pos + 1);
    }
    return n;
}

unique_ptr<Model::ModelNode> Model::removenode(const string& path)
{
    ModelNode* n = findnode(path);
    if (n && n->parent)
    {
        unique_ptr<ModelNode> extracted;
        ModelNode* parent = n->parent;
        auto newend = std::remove_if(parent->kids.begin(), parent->kids.end(), [&extracted, n](unique_ptr<ModelNode>& v) { if (v.get() == n) return extracted = move(v), true; else return false; });
        parent->kids.erase(newend, parent->kids.end());
        return extracted;
    }
    return nullptr;
}

bool Model::movenode(const string& sourcepath, const string& destpath)
{
    ModelNode* source = findnode(sourcepath);
    ModelNode* dest = findnode(destpath);
    if (source && source && source->parent && dest)
    {
        auto replaced_node = removenode(destpath + "/" + source->name);

        unique_ptr<ModelNode> n;
        ModelNode* parent = source->parent;
        auto newend = std::remove_if(parent->kids.begin(), parent->kids.end(), [&n, source](unique_ptr<ModelNode>& v) { if (v.get() == source) return n = move(v), true; else return false; });
        parent->kids.erase(newend, parent->kids.end());
        if (n)
        {
            dest->addkid(move(n));
            return true;
        }
    }
    return false;
}

bool Model::movetosynctrash(const string& path, const string& syncrootpath)
{
    ModelNode* syncroot;
    if (!(syncroot = findnode(syncrootpath)))
    {
        return false;
    }

    ModelNode* trash;
    if (!(trash = childnodebyname(syncroot, DEBRISFOLDER)))
    {
        auto uniqueptr = makeModelSubfolder(DEBRISFOLDER);
        trash = uniqueptr.get();
        syncroot->addkid(move(uniqueptr));
    }

    char today[50];
    auto rawtime = time(NULL);
    strftime(today, sizeof today, "%F", localtime(&rawtime));

    ModelNode* dayfolder;
    if (!(dayfolder = findnode(today, trash)))
    {
        auto uniqueptr = makeModelSubfolder(today);
        dayfolder = uniqueptr.get();
        trash->addkid(move(uniqueptr));
    }

    if (auto uniqueptr = removenode(path))
    {
        dayfolder->addkid(move(uniqueptr));
        return true;
    }
    return false;
}

void Model::ensureLocalDebrisTmpLock(const string& syncrootpath)
{
    // if we've downloaded a file then it's put in debris/tmp initially, and there is a lock file
    if (ModelNode* syncroot = findnode(syncrootpath))
    {
        ModelNode* trash;
        if (!(trash = childnodebyname(syncroot, DEBRISFOLDER)))
        {
            auto uniqueptr = makeModelSubfolder(DEBRISFOLDER);
            trash = uniqueptr.get();
            trash->fsOnly = true;
            syncroot->addkid(move(uniqueptr));
        }

        ModelNode* tmpfolder;
        if (!(tmpfolder = findnode("tmp", trash)))
        {
            auto uniqueptr = makeModelSubfolder("tmp");
            tmpfolder = uniqueptr.get();
            trash->addkid(move(uniqueptr));
        }

        ModelNode* lockfile;
        if (!(lockfile = findnode("lock", tmpfolder)))
        {
            tmpfolder->addkid(makeModelSubfile("lock"));
        }
    }
}

bool Model::removesynctrash(const string& syncrootpath, const string& subpath)
{
    if (subpath.empty())
    {
        return removenode(syncrootpath + "/" + DEBRISFOLDER).get();
    }
    else
    {
        char today[50];
        auto rawtime = time(NULL);
        strftime(today, sizeof today, "%F", localtime(&rawtime));

        return removenode(syncrootpath + "/" + DEBRISFOLDER + "/" + today + "/" + subpath).get();
    }
}

void Model::emulate_rename(std::string nodepath, std::string newname)
{
    auto node = findnode(nodepath);
    ASSERT_TRUE(!!node);
    if (node) node->name = newname;
}

void Model::emulate_move(std::string nodepath, std::string newparentpath)
{
    auto removed = removenode(newparentpath + "/" + leafname(nodepath));

    ASSERT_TRUE(movenode(nodepath, newparentpath));
}

void Model::emulate_copy(std::string nodepath, std::string newparentpath)
{
    auto node = findnode(nodepath);
    auto newparent = findnode(newparentpath);
    ASSERT_TRUE(!!node);
    ASSERT_TRUE(!!newparent);
    newparent->addkid(node->clone());
}

void Model::emulate_rename_copy(std::string nodepath, std::string newparentpath, std::string newname)
{
    auto node = findnode(nodepath);
    auto newparent = findnode(newparentpath);
    ASSERT_TRUE(!!node);
    ASSERT_TRUE(!!newparent);
    auto newnode = node->clone();
    newnode->name = newname;
    newparent->addkid(std::move(newnode));
}

void Model::emulate_delete(std::string nodepath)
{
    auto removed = removenode(nodepath);
    // ASSERT_TRUE(!!removed);
}

void Model::generate(const fs::path& path, bool force)
{
    fs::create_directories(path);

    for (auto& child : root->kids)
    {
        child->generate(path, force);
    }
}

void Model::swap(Model& other)
{
    using std::swap;

    swap(root, other.root);
}


bool waitonresults(future<bool>* r1 = nullptr, future<bool>* r2 = nullptr, future<bool>* r3 = nullptr, future<bool>* r4 = nullptr)
{
    if (r1) r1->wait();
    if (r2) r2->wait();
    if (r3) r3->wait();
    if (r4) r4->wait();
    return (!r1 || r1->get()) && (!r2 || r2->get()) && (!r3 || r3->get()) && (!r4 || r4->get());
}

atomic<int> next_request_tag{ 1 << 30 };

class StateCacheValidator
{
public:
    StateCacheValidator() = default;

    // Compare a local node tree against the loaded state cache.
    bool compare(const LocalNode& root) const
    {
        // Tracks nodes to be compared.
        list<const LocalNode*> pending(1, &root);

        // Nodes that've been processed.
        std::set<uint32_t> processed;

        // Compare nodes against the state cache.
        while (!pending.empty())
        {
            // Get our hands on the node.
            auto& node = *pending.front();

            // Node's being processed.
            pending.pop_front();

            // Track which IDs we've processed.
            if (node.dbid)
                processed.emplace(node.dbid);

            // Does the node represent a file?
            if (node.type == FILENODE)
            {
                // Is it consistent with the cache?
                if (!matchFile(node))
                    return false;

                // No further work necessary.
                continue;
            }

            // Node represents a directory.
            //
            // Is it consistent with the cache?
            if (!matchDirectory(node))
                return false;

            // Queue children.
            for (auto& childIt : node.children)
            {
                // But only those that've been written to disk.
                if (childIt.second->dbid)
                    pending.emplace_back(childIt.second);
            }
        }

        // Have we matched all of the cache's content?
        if (processed.size() != mNodeMap.size())
            return false;

        return true;
    }

    // Load a state cache from disk.
    bool load(MegaClient& client, const string& name)
    {
        constexpr auto flags = DB_OPEN_FLAG_TRANSACTED;

        if (!client.dbaccess)
            return false;

        // Convenience.
        auto& dbAccess = *client.dbaccess;
        auto& fsAccess = *client.fsaccess;
        auto& rng = client.rng;

        // Try and open the state cache.
        DbTablePtr db(dbAccess.open(rng, fsAccess, name, flags));

        // Try and load the state cache.
        return db && read(*db, client.key);
    }

    // Translate the loaded state cache into a DOT diagram.
    string toDot() const
    {
        // No nodes? No graph.
        if (mNodeMap.empty())
            return "digraph {}\n";

        ostringstream ostream;

        // Emit DOT prologue.
        ostream << "digraph {\n";

        // Emit root node.
        ostream << "\t0 [ label=\"root\" ];\n";

        // Emit nodes.
        for (auto& i : mNodeMap)
        {
            auto& node = *i.second;

            // Node.
            ostream << "\t"
                    << node.dbid
                    << " [ label=\""
                    << node.localname.toPath()
                    << "\" ];\n";

            // Parent link.
            ostream << "\t"
                    << node.dbid
                    << " -> "
                    << node.parentID
                    << ";\n";
        }

        // Emit DOT epilogue.
        ostream << "}\n";

        return ostream.str();
    }

private:
    struct StateCacheNode
      : public LocalNodeCore
    {
        // Dummy implementation.
        bool serialize(string* destination) override
        {
            return write(*destination, parentID);
        }

        // Useful for debugging purposes.
        uint32_t parentID = 0u;
    }; // StateCacheNode

    // Convenience.
    using StateCacheNodePtr = unique_ptr<StateCacheNode>;

    // Check if a directory node is consistent with the cache.
    bool matchDirectory(const LocalNode& node) const
    {
        static const std::set<uint32_t> empty;

        assert(node.dbid || !node.parent);
        assert(node.parent || !node.dbid);

        // Are the node's attributes consistent with cache?
        if (node.parent && !matchGeneral(node))
            return false;

        // What children does this node have in the cache?
        auto* children = &empty;

        if (mNodeChildMap.count(node.dbid))
            children = &mNodeChildMap.at(node.dbid);

        // Is the node's parent-child linkage consistent with the cache?
        size_t nChildren = 0;

        for (auto& childIt : node.children)
        {
            auto& child = *childIt.second;

            // Skip children that haven't been written to disk.
            if (!child.dbid)
                continue;

            // Is the child present in the cache?
            if (!children->count(child.dbid))
                return false;

            ++nChildren;
        }

        // Is the node's child count consistent with the cache?
        if (children->size() != nChildren)
            return false;

        return true;
    }

    // Check if a file node is consistent with the cache.
    bool matchFile(const LocalNode& node) const
    {
        assert(node.dbid);
        assert(node.parent);

        // Are the node's attributes consistent with the cache?
        if (!matchGeneral(node))
            return false;

        // Convenience.
        auto& entry = *mNodeMap.at(node.dbid);

        // This attribute is only meaningful for files.
        auto& lfp = node.syncedFingerprint;
        auto& rfp = entry.syncedFingerprint;

        if (lfp.isvalid != rfp.isvalid)
            return false;

        if (lfp.isvalid && lfp != rfp)
            return false;

        return true;
    }

    // Check if a node is consistent with the cache.
    bool matchGeneral(const LocalNode& node) const
    {
        assert(node.dbid);
        assert(node.parent);

        // Is the node in the cache?
        if (!mNodeMap.count(node.dbid))
            return false;

        // Convenience.
        auto& entry = *mNodeMap.at(node.dbid);

        // Compare serialized attributes.
        if (node.type != entry.type)
            return false;

        if (node.parent->dbid != entry.parentID)
            return false;

        if (node.fsid_lastSynced != entry.fsid_lastSynced)
            return false;

        if (node.localname != entry.localname)
            return false;

        if (!node.slocalname != !entry.slocalname)
            return false;

        if (node.slocalname && *node.slocalname != *entry.slocalname)
            return false;

        if (node.syncedCloudNodeHandle != entry.syncedCloudNodeHandle)
            return false;

        return true;
    }

    // Read a state cache's contents into memory.
    bool read(DbTable& db, SymmCipher& key)
    {
        // Convenience.
        using ::mega::make_unique;
        using std::swap;

        // Parent-child relationships.
        map<uint32_t, set<uint32_t>> children;

        // Database ID of a serialized node.
        uint32_t id;

        // Serialized metadata representing a node.
        string metadata;

        // Deserialized nodes.
        map<uint32_t, StateCacheNodePtr> nodes;

        // Tracks pending parents.
        set<uint32_t> pending;

        // Make sure we're reading from the start.
        db.rewind();

        // Read and deserialize metadata from the state cache.
        while (db.next(&id, &metadata, &key))
        {
            auto node = make_unique<StateCacheNode>();

            // Try and deserialize the node.
            if (!node->read(metadata, node->parentID))
                return false;

            // Inject database ID.
            node->dbid = id;

            // Orphaned children are reunited with their parent.
            pending.erase(id);

            // Convenience.
            auto parentID = node->parentID;

            // Establish parent-child link.
            children[parentID].emplace(id);

            // Add node to the database.
            nodes.emplace(id, std::move(node));

            // Potential orphan?
            if (!parentID || !mNodeMap.count(parentID))
                continue;

            // Track potential orphans.
            pending.emplace(parentID);
        }

        // Have all children been linked?
        assert(pending.empty());

        // Swap loaded metadata into place.
        swap(children, mNodeChildMap);
        swap(nodes, mNodeMap);

        return true;
    }

    // Tracks the parent-child relationships of loaded nodes.
    map<uint32_t, set<uint32_t>> mNodeChildMap;

    // Node metadata loaded from the state cache.
    map<uint32_t, StateCacheNodePtr> mNodeMap;
}; // StateCacheValidator

StandardClientInUse ClientManager::getCleanStandardClient(int loginIndex, fs::path workingFolder)
{
    assert(loginIndex >= 0 && loginIndex < 3);

    for (auto i = clients[loginIndex].begin(); i != clients[loginIndex].end(); ++i)
    {
        if (!i->inUse)
        {
            i->ptr->cleanupForTestReuse();
            i->ptr->fsBasePath = i->ptr->ensureDir(workingFolder / fs::u8path(i->name));
            return StandardClientInUse(i);
        }
    }

    // otherwise, make a new one
    string clientname = std::to_string(loginIndex) + "_" + std::to_string(clients[loginIndex].size());
    fs::path localAccountRoot = makeReusableClientFolder(clientname);
    shared_ptr<StandardClient> c(
            new StandardClient(localAccountRoot, "client" + clientname, workingFolder));

    clients[loginIndex].push_back(StandardClientInUseEntry(false, c, clientname));
    c->login_reset(envVarAccount[loginIndex], envVarPass[loginIndex], false, false);

    c->cleanupForTestReuse();

    return StandardClientInUse(--clients[loginIndex].end());
}

void ClientManager::shutdown()
{
    clients.clear();
}


void StandardClient::ResultProc::prepresult(StandardClient::resultprocenum rpe, int tag, std::function<void()>&& requestfunc, std::function<bool(error)>&& f, handle h)
{
    if (rpe != StandardClient::COMPLETION)
    {
        lock_guard<recursive_mutex> g(mtx);
        auto& entry = m[rpe];
        entry.emplace_back(move(f), tag, h);
    }

    std::lock_guard<std::recursive_mutex> lg(client.clientMutex);

    assert(tag > 0);
    int oldtag = client.client.reqtag;
    client.client.reqtag = tag;
    requestfunc();
    client.client.reqtag = oldtag;

    client.client.waiter->notify();
}

void StandardClient::ResultProc::processresult(StandardClient::resultprocenum rpe, error e, handle h)
{
    int tag = client.client.restag;
    if (tag == 0 && rpe != StandardClient::CATCHUP)
    {
        //out() << "received notification of SDK initiated operation " << rpe << " tag " << tag; // too many of those to output
        return;
    }

    if (tag < (2 << 30))
    {
        out() << "ignoring callback from SDK internal sync operation " << rpe << " tag " << tag;
        return;
    }

    lock_guard<recursive_mutex> g(mtx);
    auto& entry = m[rpe];

    if (rpe == StandardClient::CATCHUP)
    {
        while (!entry.empty())
        {
            entry.front().f(e);
            entry.pop_front();
        }
        return;
    }

    if (entry.empty())
    {
        //out() << client.client.clientname
        //      << "received notification of operation type " << rpe << " completion but we don't have a record of it.  tag: " << tag;
        return;
    }

    if (tag != entry.front().request_tag)
    {
        out() << client.client.clientname
                << "tag mismatch for operation completion of " << rpe << " tag " << tag << ", we expected " << entry.front().request_tag;
        return;
    }

    if (entry.front().f(e))
    {
        entry.pop_front();
    }
}

// thread as last member so everything else is initialised before we start it
std::thread clientthread;

string StandardClient::ensureDir(const fs::path& p)
{
    fs::create_directories(p);

    string result = p.u8string();

    if (result.back() != fs::path::preferred_separator)
    {
        result += fs::path::preferred_separator;
    }

    return result;
}

StandardClient::StandardClient(const fs::path& basepath, const string& name, const fs::path& workingFolder)
    : client_dbaccess_path(ensureDir(basepath / name))
    , httpio(new HTTPIO_CLASS)
    , client(this,
                &waiter,
                httpio.get(),
#ifdef DBACCESS_CLASS
                new DBACCESS_CLASS(LocalPath::fromAbsolutePath(client_dbaccess_path)),
#else
                NULL,
#endif
#ifdef GFX_CLASS
                &gfx,
#else
                NULL,
#endif
                "N9tSBJDC",
                USER_AGENT.c_str(),
                THREADS_PER_MEGACLIENT)
    , clientname(name + " ")
    , resultproc(*this)
    , clientthread([this]() { threadloop(); })
{
    client.clientname = clientname + " ";
    client.syncs.mDetailedSyncLogging = true;
#ifdef GFX_CLASS
    gfx.startProcessingThread();
#endif

    if (workingFolder.empty())
    {
        fsBasePath = basepath / fs::u8path(name);
    }
    else
    {
        fsBasePath = ensureDir(workingFolder / fs::u8path(name));
    }
}

StandardClient::~StandardClient()
{
    // shut down any syncs on the same thread, or they stall the client destruction (CancelIo instead of CancelIoEx on the WinDirNotify)
    auto result =
        thread_do<bool>([](MegaClient& mc, PromiseBoolSP result)
                        {
                            mc.logout(false);
                            result->set_value(true);
                        });

    // Make sure logout completes before we escape.
    result.get();

    clientthreadexit = true;
    waiter.notify();
    clientthread.join();
}

void StandardClient::localLogout()
{
    auto result =
        thread_do<bool>([](MegaClient& mc, PromiseBoolSP result)
                        {
                            mc.locallogout(false, true);
                            result->set_value(true);
                        });

    // Make sure logout completes before we escape.
    result.get();
}

string StandardClient::lp(LocalNode* ln) { return ln->getLocalPath().toName(*client.fsaccess); }

void StandardClient::onCallback() { lastcb = chrono::steady_clock::now(); };

void StandardClient::sync_added(const SyncConfig& config)
{
    onCallback();

    if (logcb)
    {
        lock_guard<mutex> guard(om);

        out() << clientname
                << "sync_added(): id: "
                << toHandle(config.mBackupId);
    }

    if (onAutoResumeResult)
    {
        onAutoResumeResult(config);
    }
}

void StandardClient::syncs_restored(SyncError syncError)
{
    lock_guard<mutex> g(om);

    out() << clientname
            << "sync restore complete: "
            << SyncConfig::syncErrorToStr(syncError);

    received_syncs_restored = true;
}

void StandardClient::nodes_updated(Node** nodes, int numNodes)
{
    if (!nodes)
    {
        out() << clientname << "nodes_updated: total reset.  total node count now: " << numNodes;
        return;
    }
    if (logcb)
    {
        lock_guard<mutex> g(om);
        out() << clientname << "nodes_updated: received " << numNodes << " including " << nodes[0]->displaypath();
    }
    received_node_actionpackets = true;
    nodes_updated_cv.notify_all();
}

bool StandardClient::waitForNodesUpdated(unsigned numSeconds)
{
    mutex nodes_updated_cv_mutex;
    std::unique_lock<mutex> g(nodes_updated_cv_mutex);
    nodes_updated_cv.wait_for(g, std::chrono::seconds(numSeconds),
                                [&](){ return received_node_actionpackets; });
    return received_node_actionpackets;
}

void StandardClient::syncupdate_stateconfig(const SyncConfig& config)
{
    onCallback();
    
    if (logcb)
    {
        lock_guard<mutex> g(om);
        
        out() << clientname << "syncupdate_stateconfig() " << toHandle(config.mBackupId);
    }

    if (mOnSyncStateConfig)
        mOnSyncStateConfig(config);
}

void StandardClient::syncupdate_scanning(bool b)
{
    if (logcb)
    {
        onCallback();
        
        lock_guard<mutex> g(om);
        
        out() << clientname << "syncupdate_scanning()" << b;
    }
}

void StandardClient::syncupdate_conflicts(bool state)
{
    if (logcb)
    {
        onCallback();

        lock_guard<mutex> guard(om);

        out() << clientname << "syncupdate_conflicts()" << state;
    }

    mConflictsDetected.store(state);

    if (mOnConflictsDetected)
        mOnConflictsDetected(state);
}

void StandardClient::syncupdate_stalled(bool state)
{
    if (logcb)
    {
        onCallback();

        lock_guard<mutex> g(om);

        out() << clientname << "syncupdate_stalled()" << state;
    }

    mStallDetected.store(state);

    if (mOnStall)
        mOnStall(state);
}

void StandardClient::file_added(File* file)
{
    if (mOnFileAdded)
    {
        mOnFileAdded(*file);
    }
}

void StandardClient::file_complete(File* file)
{
    if (mOnFileComplete)
    {
        mOnFileComplete(*file);
    }
}

void StandardClient::syncupdate_filter_error(const SyncConfig& config)
{
    if (mOnFilterError)
    {
        mOnFilterError(config);
    }
}


void StandardClient::syncupdate_local_lockretry(bool b) { if (logcb) { onCallback(); lock_guard<mutex> g(om); out() << clientname << "syncupdate_local_lockretry() " << b; }}

void StandardClient::notify_retry(dstime t, retryreason_t r)
{
    onCallback();

    if (!logcb) return;

    lock_guard<mutex> guard(om);

    out() << clientname << " notify_retry: " << t << " " << r;
}

void StandardClient::request_error(error e)
{
    onCallback();

    if (!logcb) return;

    lock_guard<mutex> guard(om);

    out() << clientname << " request_error: " << e;
}

void StandardClient::request_response_progress(m_off_t a, m_off_t b)
{
    onCallback();

    if (!logcb) return;

    lock_guard<mutex> guard(om);

    out() << clientname << " request_response_progress: " << a << " " << b;
}

void StandardClient::threadloop()
    try
{
    while (!clientthreadexit)
    {
        int r;

        {
            std::lock_guard<std::recursive_mutex> lg(clientMutex);
            r = client.preparewait();
        }

        if (!r)
        {
            r |= client.dowait();
        }

        std::lock_guard<std::recursive_mutex> lg(clientMutex);
        r |= client.checkevents();

        {
            std::lock_guard<mutex> g(functionDoneMutex);
            if (nextfunctionMC)
            {
                nextfunctionMC();
                nextfunctionMC = nullptr;
                functionDone.notify_all();
                r |= Waiter::NEEDEXEC;
            }
            if (nextfunctionSC)
            {
                nextfunctionSC();
                nextfunctionSC = nullptr;
                functionDone.notify_all();
                r |= Waiter::NEEDEXEC;
            }
        }
        if ((r & Waiter::NEEDEXEC))
        {
            client.exec();
        }
    }

    // shut down on the same thread, otherwise any ongoing async I/O fails to complete (on windows)
    client.locallogout(false, true);

    out() << clientname << " thread exiting naturally";
}
catch (std::exception& e)
{
    out() << clientname << " thread exception, StandardClient " << clientname << " terminated: " << e.what();
}
catch (...)
{
    out() << clientname << " thread exception, StandardClient " << clientname << " terminated";
}

void StandardClient::preloginFromEnv(const string& userenv, PromiseBoolSP pb)
{
    string user = getenv(userenv.c_str());

    ASSERT_FALSE(user.empty());

    resultproc.prepresult(PRELOGIN, ++next_request_tag,
        [&](){ client.prelogin(user.c_str()); },
        [pb](error e) { pb->set_value(!e); return true; });

}

void StandardClient::loginFromEnv(const string& userenv, const string& pwdenv, PromiseBoolSP pb)
{
    string user = getenv(userenv.c_str());
    string pwd = getenv(pwdenv.c_str());

    ASSERT_FALSE(user.empty());
    ASSERT_FALSE(pwd.empty());

    ::mega::byte pwkey[SymmCipher::KEYLENGTH];

    resultproc.prepresult(LOGIN, ++next_request_tag,
        [&](){
            if (client.accountversion == 1)
            {
                if (error e = client.pw_key(pwd.c_str(), pwkey))
                {
                    ASSERT_TRUE(false) << "login error: " << e;
                }
                else
                {
                    client.login(user.c_str(), pwkey);
                }
            }
            else if (client.accountversion == 2 && !salt.empty())
            {
                client.login2(user.c_str(), pwd.c_str(), &salt);
            }
            else
            {
                ASSERT_TRUE(false) << "Login unexpected error";
            }
        },
        [pb](error e) { pb->set_value(!e); return true; });

}

void StandardClient::loginFromSession(const string& session, PromiseBoolSP pb)
{
    resultproc.prepresult(LOGIN, ++next_request_tag,
        [&](){ client.login(session); },
        [pb](error e) { pb->set_value(!e);  return true; });
}

bool StandardClient::cloudCopyTreeAs(Node* from, Node* to, string name)
{
    auto promise = makeSharedPromise<bool>();
    auto future = promise->get_future();

    cloudCopyTreeAs(from, to, std::move(name), std::move(promise));

    return future.get();
}


void StandardClient::cloudCopyTreeAs(Node* n1, Node* n2, std::string newname, PromiseBoolSP pb)
{
    auto completion = BasicPutNodesCompletion([pb](const Error& e) {
        pb->set_value(!e);
    });

    resultproc.prepresult(COMPLETION, ++next_request_tag,
        [&](){
            TreeProcCopy tc;
            client.proctree(n1, &tc, false, true);
            tc.allocnodes();
            client.proctree(n1, &tc, false, true);
            tc.nn[0].parenthandle = UNDEF;

            SymmCipher key;
            AttrMap attrs;
            string attrstring;
            key.setkey((const ::mega::byte*)tc.nn[0].nodekey.data(), n1->type);
            attrs = n1->attrs;
            LocalPath::utf8_normalize(&newname);
            attrs.map['n'] = newname;
            attrs.getjson(&attrstring);
            client.makeattr(&key, tc.nn[0].attrstring, attrstring.c_str());
            client.putnodes(n2->nodeHandle(), NoVersioning, move(tc.nn), nullptr, 0, std::move(completion));
        },
        nullptr);
}

void StandardClient::putnodes(NodeHandle parentHandle, VersioningOption vo, std::vector<NewNode>&& nodes, PromiseBoolSP pb)
{
    auto completion = BasicPutNodesCompletion([pb](const Error& e) {
        pb->set_value(!e);
    });

    resultproc.prepresult(COMPLETION,
                            ++next_request_tag,
                            [&]()
                            {
                                client.putnodes(parentHandle, vo, std::move(nodes), nullptr, 0, std::move(completion));
                            },
                            nullptr);
}

bool StandardClient::putnodes(NodeHandle parentHandle, VersioningOption vo, std::vector<NewNode>&& nodes)
{
    auto result =
        thread_do<bool>([&](StandardClient& client, PromiseBoolSP pb)
                {
                    client.putnodes(parentHandle, vo, std::move(nodes), pb);
                });

    return result.get();
}

void StandardClient::putnodes(const string& parentPath, VersioningOption vo, std::vector<NewNode>&& nodes, PromiseBoolSP result)
{
    if (auto* parent = drillchildnodebyname(gettestbasenode(), parentPath))
    {
        putnodes(parent->nodeHandle(), vo, std::move(nodes), std::move(result));
    }
    else
    {
        result->set_value(false);
    }
}

bool StandardClient::putnodes(const string &parentPath, VersioningOption vo, std::vector<NewNode>&& nodes)
{
    auto result = thread_do<bool>([&](StandardClient& client, PromiseBoolSP result) {
        client.putnodes(parentPath, vo, std::move(nodes), std::move(result));
    });

    return result.get();
}

void StandardClient::uploadFolderTree_recurse(handle parent, handle& h, const fs::path& p, vector<NewNode>& newnodes)
{
    NewNode n;
    client.putnodes_prepareOneFolder(&n, p.filename().u8string());
    handle thishandle = n.nodehandle = h++;
    n.parenthandle = parent;
    newnodes.emplace_back(std::move(n));

    for (fs::directory_iterator i(p); i != fs::directory_iterator(); ++i)
    {
        if (fs::is_directory(*i))
        {
            uploadFolderTree_recurse(thishandle, h, *i, newnodes);
        }
    }
}

void StandardClient::uploadFolderTree(fs::path p, Node* n2, PromiseBoolSP pb)
{
    auto completion = BasicPutNodesCompletion([pb](const Error& e) {
        pb->set_value(!e);
    });

    resultproc.prepresult(COMPLETION, ++next_request_tag,
        [&](){
            vector<NewNode> newnodes;
            handle h = 1;
            uploadFolderTree_recurse(UNDEF, h, p, newnodes);
            client.putnodes(n2->nodeHandle(), NoVersioning, move(newnodes), nullptr, 0, std::move(completion));
        },
        nullptr);
}

void StandardClient::downloadFile(const Node& node, const fs::path& destination, PromiseBoolSP result)
{
    unique_ptr<FileGet> file(new FileGet());

    file->h = node.nodeHandle();
    file->hprivate = true;
    file->setLocalname(LocalPath::fromAbsolutePath(destination.u8string()));
    file->name = node.displayname();
    file->result = std::move(result);

    reinterpret_cast<FileFingerprint&>(*file) = node;

    DBTableTransactionCommitter committer(client.tctable);
    client.startxfer(GET, file.release(), committer, false, false, false, NoVersioning);
}

bool StandardClient::downloadFile(const Node& node, const fs::path& destination)
{
    auto result =
        thread_do<bool>([&](StandardClient& client, PromiseBoolSP result)
                        {
                            client.downloadFile(node, destination, result);
                        });

    return result.get();
}

bool StandardClient::uploadFolderTree(fs::path p, Node* n2)
{
    auto promise = makeSharedPromise<bool>();
    auto future = promise->get_future();

    uploadFolderTree(p, n2, std::move(promise));

    return future.get();
}

void StandardClient::uploadFile(const fs::path& path, const string& name, Node* parent, DBTableTransactionCommitter& committer, VersioningOption vo)
{
    unique_ptr<File> file(new FilePut());

    file->h = parent->nodeHandle();
    file->setLocalname(LocalPath::fromAbsolutePath(path.u8string()));
    file->name = name;

    client.startxfer(PUT, file.release(), committer, false, false, false, vo);
}

void StandardClient::uploadFile(const fs::path& path, const string& name, Node* parent, PromiseBoolSP pb, VersioningOption vo)
{
    resultproc.prepresult(PUTNODES,
                            ++next_request_tag,
                            [&]()
                            {
                                DBTableTransactionCommitter committer(client.tctable);
                                uploadFile(path, name, parent, committer, vo);
                            },
                            [pb](error e)
                            {
                                pb->set_value(!e);
                                return true;
                            });
}

bool StandardClient::uploadFile(const fs::path& path, const string& name, Node* parent, int timeoutSeconds, VersioningOption vo)
{
    auto result =
        thread_do<bool>([&](StandardClient& client, PromiseBoolSP pb)
            {
                client.uploadFile(path, name, parent, pb, vo);
            });

    if (result.wait_for(std::chrono::seconds(timeoutSeconds)) != std::future_status::ready)
    {
        LOG_warn << "Timed out waiting for uplaodFile";
        return false;
    }
    return result.get();
}

bool StandardClient::uploadFile(const fs::path& path, const string& name, string parentPath, int timeoutSeconds, VersioningOption vo)
{
    auto result =
        thread_do<bool>([&](StandardClient& client, PromiseBoolSP pb)
            {
                Node* parent = client.client.nodeByPath(parentPath.c_str(), nullptr);
                if (!parent)
                {
                    LOG_warn << "nodeByPath found no node for parentPath " << parentPath << ", cannot call uploadFile";
                    return pb->set_value(false);
                }
                client.uploadFile(path, name, parent, pb, vo);
            });

    if (result.wait_for(std::chrono::seconds(timeoutSeconds)) != std::future_status::ready)
    {
        LOG_warn << "Timed out waiting for uploadFile";
        return false;
    }
    return result.get();
}

bool StandardClient::uploadFile(const fs::path& path, Node* parent, int timeoutSeconds, VersioningOption vo)
{
    return uploadFile(path, path.filename().u8string(), parent, timeoutSeconds, vo);
}

bool StandardClient::uploadFile(const fs::path& path, const string& parentPath, int timeoutSeconds, VersioningOption vo)
{
    return uploadFile(path, path.filename().u8string(), parentPath, timeoutSeconds, vo);
}

void StandardClient::uploadFilesInTree_recurse(Node* target, const fs::path& p, std::atomic<int>& inprogress, DBTableTransactionCommitter& committer, VersioningOption vo)
{
    if (fs::is_regular_file(p))
    {
        ++inprogress;
        uploadFile(p, p.filename().u8string(), target, committer, vo);
    }
    else if (fs::is_directory(p))
    {
        if (auto newtarget = client.childnodebyname(target, p.filename().u8string().c_str()))
        {
            for (fs::directory_iterator i(p); i != fs::directory_iterator(); ++i)
            {
                uploadFilesInTree_recurse(newtarget, *i, inprogress, committer, vo);
            }
        }
    }
}

bool StandardClient::uploadFilesInTree(fs::path p, Node* n2, VersioningOption vo)
{
    auto promise = makeSharedPromise<bool>();
    auto future = promise->get_future();

    std::atomic_int dummy(0);
    uploadFilesInTree(p, n2, dummy, std::move(promise), vo);

    return future.get();
}

void StandardClient::uploadFilesInTree(fs::path p, Node* n2, std::atomic<int>& inprogress, PromiseBoolSP pb, VersioningOption vo)
{
    resultproc.prepresult(PUTNODES, ++next_request_tag,
        [&](){
            DBTableTransactionCommitter committer(client.tctable);
            uploadFilesInTree_recurse(n2, p, inprogress, committer, vo);
        },
        [pb, &inprogress](error e)
        {
            if (!--inprogress)
                pb->set_value(true);
            return !inprogress;
        });
}

void StandardClient::fetchnodes(bool noCache, PromiseBoolSP pb)
{
    resultproc.prepresult(FETCHNODES, ++next_request_tag,
        [&](){ client.fetchnodes(noCache); },
        [this, pb](error e)
        {
            if (e)
            {
                pb->set_value(false);
            }
            else
            {
                TreeProcPrintTree tppt;
                client.proctree(client.nodeByHandle(client.rootnodes.files), &tppt);

                if (onFetchNodes)
                {
                    onFetchNodes(*this, pb);
                }
                else
                {
                    pb->set_value(true);
                }
            }
            onFetchNodes = nullptr;
            return true;
        });
}

bool StandardClient::fetchnodes(bool noCache)
{
    auto result =
        thread_do<bool>([=](StandardClient& client, PromiseBoolSP result)
                        {
                            client.fetchnodes(noCache, result);
                        });

    if (result.wait_for(std::chrono::seconds(180)) != std::future_status::ready)
    {
        LOG_warn << "Timed out waiting for fetchnodes";
        return false;
    }
    return result.get();
}

NewNode StandardClient::makeSubfolder(const string& utf8Name)
{
    NewNode newnode;
    client.putnodes_prepareOneFolder(&newnode, utf8Name);
    return newnode;
}

void StandardClient::catchup(PromiseBoolSP pb)
{
    resultproc.prepresult(CATCHUP, ++next_request_tag,
        [&](){
            client.catchup();
        },
        [pb](error e) {
            if (e)
            {
                out() << "catchup reports: " << e;
            }
            pb->set_value(!e);
            return true;
        });
}

unsigned StandardClient::deleteTestBaseFolder(bool mayNeedDeleting)
{
    auto result = thread_do<unsigned>([=](StandardClient& client, PromiseUnsignedSP result) {
        client.deleteTestBaseFolder(mayNeedDeleting, false, std::move(result));
    });

    return result.get();
}

void StandardClient::deleteTestBaseFolder(bool mayNeedDeleting, bool deleted, PromiseUnsignedSP result)
{
    if (Node* root = client.nodeByHandle(client.rootnodes.files))
    {
        if (Node* basenode = client.childnodebyname(root, "mega_test_sync", false))
        {
            if (mayNeedDeleting)
            {
                auto completion = [this, result](NodeHandle, Error e) {
                    if (e) out() << "delete of test base folder reply reports: " << e;
                    deleteTestBaseFolder(false, true, result);
                };

                resultproc.prepresult(COMPLETION, ++next_request_tag,
                    [&](){ client.unlink(basenode, false, 0, std::move(completion)); },
                    nullptr);
                return;
            }
            out() << "base folder found, but not expected, failing";
            result->set_value(0);
            return;
        }
        else
        {
            //out() << "base folder not found, wasn't present or delete successful";
            result->set_value(deleted ? 2 : 1);
            return;
        }
    }
    out() << "base folder not found, as root was not found!";
    result->set_value(0);
}

void StandardClient::ensureTestBaseFolder(bool mayneedmaking, PromiseBoolSP pb)
{
    if (Node* root = client.nodeByHandle(client.rootnodes.files))
    {
        if (Node* basenode = client.childnodebyname(root, "mega_test_sync", false))
        {
            if (basenode->type == FOLDERNODE)
            {
                basefolderhandle = basenode->nodehandle;
                //out() << clientname << " Base folder: " << Base64Str<MegaClient::NODEHANDLE>(basefolderhandle);
                //parentofinterest = Base64Str<MegaClient::NODEHANDLE>(basefolderhandle);
                pb->set_value(true);
                return;
            }
        }
        else if (mayneedmaking)
        {
            vector<NewNode> nn(1);
            nn[0] = makeSubfolder("mega_test_sync");

            auto completion = BasicPutNodesCompletion([this, pb](const Error&) {
                ensureTestBaseFolder(false, pb);
            });

            resultproc.prepresult(COMPLETION, ++next_request_tag,
                [&](){ client.putnodes(root->nodeHandle(), NoVersioning, move(nn), nullptr, 0, std::move(completion)); },
                nullptr);

            return;
        }
    }
    pb->set_value(false);
}

NewNode* StandardClient::buildSubdirs(list<NewNode>& nodes, const string& prefix, int n, int recurselevel)
{
    nodes.emplace_back(makeSubfolder(prefix));
    auto& nn = nodes.back();
    nn.nodehandle = nodes.size();

    if (recurselevel > 0)
    {
        for (int i = 0; i < n; ++i)
        {
            buildSubdirs(nodes, prefix + "_" + to_string(i), n, recurselevel - 1)->parenthandle = nn.nodehandle;
        }
    }

    return &nn;
}

bool StandardClient::makeCloudSubdirs(const string& prefix, int depth, int fanout)
{
    auto result =
        thread_do<bool>([=](StandardClient& client, PromiseBoolSP result)
                        {
                            client.makeCloudSubdirs(prefix, depth, fanout, result);
                        });

    return result.get();
}

void StandardClient::makeCloudSubdirs(const string& prefix, int depth, int fanout, PromiseBoolSP pb, const string& atpath)
{
    assert(basefolderhandle != UNDEF);

    std::list<NewNode> nodes;
    NewNode* nn = buildSubdirs(nodes, prefix, fanout, depth);
    nn->parenthandle = UNDEF;
    nn->ovhandle = NodeHandle();

    Node* atnode = client.nodebyhandle(basefolderhandle);
    if (atnode && !atpath.empty())
    {
        atnode = drillchildnodebyname(atnode, atpath);
    }
    if (!atnode)
    {
        out() << "path not found: " << atpath;
        pb->set_value(false);
    }
    else
    {
        auto nodearray = vector<NewNode>(nodes.size());
        size_t i = 0;
        for (auto n = nodes.begin(); n != nodes.end(); ++n, ++i)
        {
            nodearray[i] = std::move(*n);
        }

        auto completion = [pb, this](const Error& e, targettype_t, vector<NewNode>& nodes, bool) {
            lastPutnodesResultFirstHandle = nodes.empty() ? UNDEF : nodes[0].mAddedHandle;
            pb->set_value(!e);
        };

        resultproc.prepresult(COMPLETION, ++next_request_tag,
            [&]() {
                client.putnodes(atnode->nodeHandle(), NoVersioning, move(nodearray), nullptr, 0, std::move(completion));
            },
            nullptr);
    }
}

SyncConfig StandardClient::syncConfigByBackupID(handle backupID) const
{
    SyncConfig c;
    bool found = client.syncs.syncConfigByBackupId(backupID, c);

    assert(found);

    return c;
}

bool StandardClient::syncSet(handle backupId, SyncInfo& info) const
{
    SyncConfig c;
    if (client.syncs.syncConfigByBackupId(backupId, c))
    {
        info.h = c.mRemoteNode;
        info.localpath = c.getLocalPath().toPath();
        info.remotepath = c.mOriginalPathOfRemoteRootNode; // bit of a hack

        return true;
    }

    return false;
}

StandardClient::SyncInfo StandardClient::syncSet(handle backupId)
{
    SyncInfo result;

    out() << "looking up BackupId " << toHandle(backupId);

    bool found = syncSet(backupId, result);
    assert(found);

    return result;
}

StandardClient::SyncInfo StandardClient::syncSet(handle backupId) const
{
    return const_cast<StandardClient&>(*this).syncSet(backupId);
}

Node* StandardClient::getcloudrootnode()
{
    return client.nodeByHandle(client.rootnodes.files);
}

Node* StandardClient::gettestbasenode()
{
    return client.childnodebyname(getcloudrootnode(), "mega_test_sync", false);
}

Node* StandardClient::getcloudrubbishnode()
{
    return client.nodeByHandle(client.rootnodes.rubbish);
}

Node* StandardClient::getsyncdebrisnode()
{
    return drillchildnodebyname(getcloudrubbishnode(), "SyncDebris");
}

Node* StandardClient::drillchildnodebyname(Node* n, const string& path)
{
    for (size_t p = 0; n && p < path.size(); )
    {
        auto pos = path.find("/", p);
        if (pos == string::npos) pos = path.size();
        n = client.childnodebyname(n, path.substr(p, pos - p).c_str(), false);
        p = pos == string::npos ? path.size() : pos + 1;
    }
    return n;
}

vector<Node*> StandardClient::drillchildnodesbyname(Node* n, const string& path)
{
    auto pos = path.find("/");
    if (pos == string::npos)
    {
        return client.childnodesbyname(n, path.c_str(), false);
    }
    else
    {
        vector<Node*> results, subnodes = client.childnodesbyname(n, path.c_str(), false);
        for (size_t i = subnodes.size(); i--; )
        {
            if (subnodes[i]->type != FILENODE)
            {
                vector<Node*> v = drillchildnodesbyname(subnodes[i], path.substr(pos + 1));
                results.insert(results.end(), v.begin(), v.end());
            }
        }
        return results;
    }
}

void StandardClient::backupAdd_inthread(const string& drivePath,
                        string sourcePath,
                        const string& targetPath,
                        std::function<void(error, SyncError, handle)> completion,
                        const string& logname)
{
    auto* rootNode = client.nodebyhandle(basefolderhandle);

    // Root isn't in the cloud.
    if (!rootNode)
    {
        return;
    }

    auto* targetNode = drillchildnodebyname(rootNode, targetPath);

    // Target path doesn't exist.
    if (!targetNode)
    {
        return;
    }

    // Generate drive ID if necessary.
    auto id = UNDEF;
    auto result = client.readDriveId(drivePath.c_str(), id);

    if (result == API_ENOENT)
    {
        id = client.generateDriveId();
        result = client.writeDriveId(drivePath.c_str(), id);
    }

    if (result != API_OK)
    {
        completion(result, NO_SYNC_ERROR, UNDEF);
        return;
    }

    auto config =
        SyncConfig(LocalPath::fromAbsolutePath(sourcePath),
                    sourcePath,
                    targetNode->nodeHandle(),
                    targetNode->displaypath(),
                    0,
                    LocalPath::fromAbsolutePath(drivePath),
                    //string_vector(),
                    true,
                    SyncConfig::TYPE_BACKUP);

    EXPECT_TRUE(!config.mOriginalPathOfRemoteRootNode.empty() &&
        config.mOriginalPathOfRemoteRootNode.front() == '/')
        << "config.mOriginalPathOfRemoteRootNode: " << config.mOriginalPathOfRemoteRootNode.c_str();

    if (gScanOnly)
    {
        config.mChangeDetectionMethod = CDM_PERIODIC_SCANNING;
        config.mScanIntervalSec = SCAN_INTERVAL_SEC;
    }

    // Try and add the backup.  Result via completion
    client.addsync(config, true, completion, logname);
}

handle StandardClient::backupAdd_mainthread(const string& drivePath,
                            const string& sourcePath,
                            const string& targetPath,
                            const string& logname)
{
    const fs::path dp = fsBasePath / fs::u8path(drivePath);
    const fs::path sp = fsBasePath / fs::u8path(sourcePath);

    fs::create_directories(dp);
    fs::create_directories(sp);

    auto result =
        thread_do<handle>(
        [&](StandardClient& client, PromiseHandleSP result)
        {
            auto completion =
                [=](error e, SyncError, handle backupId)
                {
                result->set_value(backupId);
                };

                client.backupAdd_inthread(dp.u8string(),
                                        sp.u8string(),
                                        targetPath,
                                        std::move(completion),
                                        logname);
        });

    return result.get();
}

void StandardClient::setupSync_inthread(const string& subfoldername, const fs::path& localpath, const bool isBackup,
    std::function<void(error, SyncError, handle)> addSyncCompletion, const string& logname)
{
    if (Node* n = client.nodebyhandle(basefolderhandle))
    {
        if (Node* m = drillchildnodebyname(n, subfoldername))
        {
            out() << clientname << "Setting up sync from " << m->displaypath() << " to " << localpath;
            auto syncConfig =
                SyncConfig(LocalPath::fromAbsolutePath(localpath.u8string()),
                            localpath.u8string(),
                            NodeHandle().set6byte(m->nodehandle),
                            m->displaypath(),
                            0,
                            LocalPath(),
                            //string_vector(),
                            true,
                            isBackup ? SyncConfig::TYPE_BACKUP : SyncConfig::TYPE_TWOWAY);
            EXPECT_TRUE(!syncConfig.mOriginalPathOfRemoteRootNode.empty() &&
                        syncConfig.mOriginalPathOfRemoteRootNode.front() == '/')
                << "syncConfig.mOriginalPathOfRemoteRootNode: " << syncConfig.mOriginalPathOfRemoteRootNode.c_str();

            if (gScanOnly)
            {
                syncConfig.mChangeDetectionMethod = CDM_PERIODIC_SCANNING;
                syncConfig.mScanIntervalSec = SCAN_INTERVAL_SEC;
            }

            client.addsync(syncConfig, true, addSyncCompletion, logname);
            return;
        }
    }
    assert(false);
}

void StandardClient::importSyncConfigs(string configs, bool startSyncs, PromiseBoolSP result)
{
    auto completion = [result](error e) { result->set_value(!e); };
    client.importSyncConfigs(configs.c_str(), std::move(completion), startSyncs);
}

bool StandardClient::importSyncConfigs(string configs, bool startSyncs)
{
    auto result =
        thread_do<bool>([=](StandardClient& client, PromiseBoolSP result)
                        {
                            client.importSyncConfigs(configs, startSyncs, result);
                        });

    return result.get();
}

string StandardClient::exportSyncConfigs()
{
    auto result =
        thread_do<string>([](MegaClient& client, PromiseStringSP result)
                        {
                            auto configs = client.syncs.exportSyncConfigs();
                            result->set_value(configs);
                        });

    return result.get();
}

bool StandardClient::delSync_inthread(handle backupId)
{
    const auto handle = syncSet(backupId).h;
    bool removed = false;

    client.syncs.removeSelectedSyncs(
        [&](SyncConfig& c, Sync*)
        {
            const bool matched = c.mRemoteNode == handle;

            removed |= matched;

            return matched;
        }, false, true); // in the tests we are going to resume the syncs on session resume

    return removed;
}

bool StandardClient::recursiveConfirm(Model::ModelNode* mn, Node* n, int& descendants, const string& identifier, int depth, bool& firstreported, bool expectFail, bool skipIgnoreFile)
{
    // top level names can differ so we don't check those
    if (!mn || !n) return false;

    if (depth)
    {
        if (!CloudNameLess().equal(mn->cloudName(), n->displayname()))
        {
            out() << "Node name mismatch: " << mn->path() << " " << n->displaypath();
            return false;
        }
    }

    if (!mn->typematchesnodetype(n->type))
    {
        out() << "Node type mismatch: " << mn->path() << ":" << mn->type << " " << n->displaypath() << ":" << n->type;
        return false;
    }

    if (n->type == FILENODE)
    {
        // not comparing any file versioning (for now)
        return true;
    }

    multimap<string, Model::ModelNode*, CloudNameLess> ms;
    multimap<string, Node*, CloudNameLess> ns;
    for (auto& m : mn->kids)
    {
        if (m->fsOnly)
            continue;

        if (skipIgnoreFile && m->cloudName() == IGNORE_FILE_NAME)
            continue;

        ms.emplace(m->cloudName(), m.get());
    }
    for (auto& n2 : n->children)
    {
        if (skipIgnoreFile && n2->displayname() == IGNORE_FILE_NAME)
            continue;

        ns.emplace(n2->displayname(), n2);
    }

    int matched = 0;
    vector<string> matchedlist;
    for (auto m_iter = ms.begin(); m_iter != ms.end(); )
    {
        if (!depth && m_iter->first == DEBRISFOLDER)
        {
            m_iter = ms.erase(m_iter); // todo: add checks of the remote debris folder later
            continue;
        }

        auto er = ns.equal_range(m_iter->first);
        auto next_m = m_iter;
        ++next_m;
        bool any_equal_matched = false;
        for (auto i = er.first; i != er.second; ++i)
        {
            int rdescendants = 0;
            if (recursiveConfirm(m_iter->second, i->second, rdescendants, identifier, depth+1, firstreported, expectFail, skipIgnoreFile))
            {
                ++matched;
                matchedlist.push_back(m_iter->first);
                ns.erase(i);
                ms.erase(m_iter);
                descendants += rdescendants;
                any_equal_matched = true;
                break;
            }
        }
        if (!any_equal_matched)
        {
            break;
        }
        m_iter = next_m;
    }
    if (ns.empty() && ms.empty())
    {
        descendants += matched;
        return true;
    }
    else if (!firstreported && !expectFail)
    {
        ostringstream ostream;
        firstreported = true;
        ostream << clientname << " " << identifier << " after matching " << matched << " child nodes [";
        for (auto& ml : matchedlist) ostream << ml << " ";
        ostream << "](with " << descendants << " descendants) in " << mn->path() << ", ended up with unmatched model nodes:";
        for (auto& m : ms) ostream << " " << m.first;
        ostream << " and unmatched remote nodes:";
        for (auto& i : ns) ostream << " " << i.first;
        out() << ostream.str();
        EXPECT_TRUE(false) << ostream.str();
    };
    return false;
}

auto StandardClient::equal_range_utf8EscapingCompare(multimap<string, LocalNode*, CloudNameLess>& ns, const string& cmpValue, bool unescapeValue, bool unescapeMap, bool caseInsensitive) -> std::pair<multimap<string, LocalNode*>::iterator, multimap<string, LocalNode*>::iterator>
{
    // first iter not less than cmpValue
    auto iter1 = ns.begin();
    while (iter1 != ns.end() && compareUtf(iter1->first, unescapeMap, cmpValue, unescapeValue, caseInsensitive) < 0) ++iter1;

    // second iter greater then cmpValue
    auto iter2 = iter1;
    while (iter2 != ns.end() && compareUtf(iter2->first, unescapeMap, cmpValue, unescapeValue, caseInsensitive) <= 0) ++iter2;

    return {iter1, iter2};
}

bool StandardClient::recursiveConfirm(Model::ModelNode* mn, LocalNode* n, int& descendants, const string& identifier, int depth, bool& firstreported, bool expectFail, bool skipIgnoreFile)
{
    // top level names can differ so we don't check those
    if (!mn || !n) return false;

    if (depth)
    {
        if (0 != compareUtf(mn->fsName(), true, n->localname, true, false))
        {
            out() << "LocalNode name mismatch: " << mn->fsPath() << " " << n->localname.toPath();
            return false;
        }
    }

    if (!mn->typematchesnodetype(n->type))
    {
        out() << "LocalNode type mismatch: " << mn->fsPath() << ":" << mn->type << " " << n->localname.toPath() << ":" << n->type;
        return false;
    }

    auto localpath = n->getLocalPath().toName(*client.fsaccess);
    string n_localname = n->localname.toName(*client.fsaccess);
    if (n_localname.size() && n->parent)  // the sync root node's localname contains an absolute path, not just the leaf name.  Also the filesystem sync root folder and cloud sync root folder don't have to have the same name.
    {
        //EXPECT_EQ(n->name, n_localname);
    }
    if (localNodesMustHaveNodes)
    {
        if (n->syncedCloudNodeHandle.isUndef())
        {
            EXPECT_TRUE(!n->syncedCloudNodeHandle.isUndef()) << "expected synced non-undef handle at localnode: " << n->getLocalPath().toPath();
        }
        if (!client.nodeByHandle(n->syncedCloudNodeHandle))
        {
            EXPECT_TRUE(!!client.nodeByHandle(n->syncedCloudNodeHandle)) << "expected synced handle that looks up node at localnode: " << n->getLocalPath().toPath();
        }
    }
    Node* syncedNode = client.nodeByHandle(n->syncedCloudNodeHandle);
    if (depth && syncedNode)
    {
        EXPECT_EQ(compareUtf(mn->cloudName(), false, syncedNode->displayname(), false, false), 0)
            << "Localnode's associated Node vs model node name mismatch: '"
            << syncedNode->displayname()
            << "', '"
            << mn->cloudName()
            << "'";
    }
    if (depth && mn->parent)
    {
        EXPECT_EQ(mn->parent->type, Model::ModelNode::folder);
        EXPECT_EQ(n->parent->type, FOLDERNODE);

        string parentpath = n->parent->getLocalPath().toName(*client.fsaccess);
        EXPECT_EQ(localpath.substr(0, parentpath.size()), parentpath);
    }
    Node* parentSyncedNode = n->parent ? client.nodeByHandle(n->parent->syncedCloudNodeHandle) : nullptr;
    if (syncedNode && n->parent && parentSyncedNode)
    {
        string p = syncedNode->displaypath();
        string pp = parentSyncedNode->displaypath();
        EXPECT_EQ(p.substr(0, pp.size()), pp);
        EXPECT_EQ(parentSyncedNode, syncedNode->parent);
    }

    multimap<string, Model::ModelNode*, CloudNameLess> ms;
    multimap<string, LocalNode*, CloudNameLess> ns;
    for (auto& m : mn->kids)
    {
        if (m->fsOnly)
            continue;

        if (skipIgnoreFile && m->fsName() == IGNORE_FILE_NAME)
            continue;

        ms.emplace(m->fsName(), m.get());
    }
    for (auto& n2 : n->children)
    {
        if (skipIgnoreFile && n2.second->isIgnoreFile())
            continue;

        ns.emplace(n2.second->localname.toPath(), n2.second); // todo: should LocalNodes marked as deleted actually have been removed by now?
    }

    int matched = 0;
    vector<string> matchedlist;
    for (auto m_iter = ms.begin(); m_iter != ms.end(); )
    {
        if (!depth && m_iter->first == DEBRISFOLDER)
        {
            m_iter = ms.erase(m_iter); // todo: are there LocalNodes representing the trash?
            continue;
        }

        auto er = equal_range_utf8EscapingCompare(ns, m_iter->first, true, true, n->sync->mCaseInsensitive);
        //auto er = ns.equal_range(m_iter->first);
        auto next_m = m_iter;
        ++next_m;
        bool any_equal_matched = false;
        for (auto i = er.first; i != er.second; ++i)
        {
            int rdescendants = 0;
            if (recursiveConfirm(m_iter->second, i->second, rdescendants, identifier, depth+1, firstreported, expectFail, skipIgnoreFile))
            {
                ++matched;
                matchedlist.push_back(m_iter->first);
                ns.erase(i);
                ms.erase(m_iter);
                descendants += rdescendants;
                any_equal_matched = true;
                break;
            }
        }
        if (!any_equal_matched)
        {
            break;
        }
        m_iter = next_m;
    }
    if (ns.empty() && ms.empty())
    {
        return true;
    }
    else if (!firstreported && !expectFail)
    {
        ostringstream ostream;
        firstreported = true;
        ostream << clientname << " " << identifier << " after matching " << matched << " child nodes [";
        for (auto& ml : matchedlist) ostream << ml << " ";
        ostream << "](with " << descendants << " descendants) in " << mn->path() << ", ended up with unmatched model nodes:";
        for (auto& m : ms) ostream << " " << m.first;
        ostream << " and unmatched LocalNodes:";
        for (auto& i : ns) ostream << " " << i.first;
        out() << ostream.str();
        EXPECT_TRUE(false) << ostream.str();
    };
    return false;
}


bool StandardClient::recursiveConfirm(Model::ModelNode* mn, fs::path p, int& descendants, const string& identifier, int depth, bool ignoreDebris, bool& firstreported, bool expectFail, bool skipIgnoreFile)
{
    struct Comparator
    {
        bool operator()(const string& lhs, const string& rhs) const
        {
            return compare(lhs, rhs) < 0;
        }

        int compare(const string& lhs, const string& rhs) const
        {
            return compareUtf(lhs, true, rhs, true, false);
        }
    }; // Comparator

    static Comparator comparator;

    if (!mn) return false;

    if (depth)
    {
        if (comparator.compare(p.filename().u8string(), mn->fsName()))
        {
            out() << "filesystem name mismatch: " << mn->path() << " " << p;
            return false;
        }
    }

    nodetype_t pathtype = fs::is_directory(p) ? FOLDERNODE : fs::is_regular_file(p) ? FILENODE : TYPE_UNKNOWN;
    if (!mn->typematchesnodetype(pathtype))
    {
        out() << "Path type mismatch: " << mn->path() << ":" << mn->type << " " << p.u8string() << ":" << pathtype;
        return false;
    }

    if (pathtype == FILENODE && p.filename().u8string() != "lock")
    {
        if (localFSFilesThatMayDiffer.find(p) == localFSFilesThatMayDiffer.end())
        {
            ifstream fs(p, ios::binary);
            std::vector<char> buffer;
            buffer.resize(mn->content.size() + 1024);
            fs.read(reinterpret_cast<char *>(buffer.data()), buffer.size());
            EXPECT_EQ(size_t(fs.gcount()), mn->content.size()) << " file is not expected size " << p;
            EXPECT_TRUE(!memcmp(buffer.data(), mn->content.data(), mn->content.size())) << " file data mismatch " << p;
        }
    }

<<<<<<< HEAD
    if (pathtype != FOLDERNODE)
    {
        return true;
    }

    multimap<string, Model::ModelNode*, Comparator> ms;
    multimap<string, fs::path, Comparator> ps;

    for (auto& m : mn->kids)
    {
        if (skipIgnoreFile && m->fsName() == IGNORE_FILE_NAME)
            continue;
=======
    void exportnode(Node* n, int del, m_time_t expiry, bool writable, bool megaHosted, promise<Error>& pb)
    {
        resultproc.prepresult(COMPLETION, ++next_request_tag,
            [&](){
                error e = client.exportnode(n, del, expiry, writable, megaHosted, client.reqtag, [&](Error e, handle, handle){ pb.set_value(e); });
                if (e)
                {
                    pb.set_value(e);
                }
            }, nullptr);  // no need to match callbacks with requests when we use completion functions
    }

    void getpubliclink(Node* n, int del, m_time_t expiry, bool writable, bool megaHosted, promise<Error>& pb)
    {
        resultproc.prepresult(COMPLETION, ++next_request_tag,
            [&](){ client.requestPublicLink(n, del, expiry, writable, megaHosted, client.reqtag, [&](Error e, handle, handle){ pb.set_value(e); }); },
            nullptr);
    }
>>>>>>> 3a7d0800

        ms.emplace(m->fsName(), m.get());
    }

    for (fs::directory_iterator pi(p); pi != fs::directory_iterator(); ++pi)
    {
        auto name = pi->path().filename().u8string();

        if (skipIgnoreFile && name == IGNORE_FILE_NAME)
            continue;

        ps.emplace(std::move(name), pi->path());
    }

    if (ignoreDebris && depth == 0)
    {
        ms.erase(DEBRISFOLDER);
        ps.erase(DEBRISFOLDER);
    }
    else if (depth == 1 && mn->name == DEBRISFOLDER)
    {
        ms.erase("tmp");
        ps.erase("tmp");
    }
    else if (depth == 0)
    {
        // with ignore files, most tests now involve a download somewhere which means debris/tmp is created.
        // it only matters if the content of these differs, absence or empty is effectively the same
        if (ms.find(DEBRISFOLDER) == ms.end())
        {
            auto d = mn->addkid();
            d->name = DEBRISFOLDER;
            d->type = Model::ModelNode::folder;
            ms.emplace(DEBRISFOLDER, d);
        }
        if (ps.find(DEBRISFOLDER) == ps.end())
        {
            auto pdeb = p / fs::path(DEBRISFOLDER);
            fs::create_directory(pdeb);
            ps.emplace(DEBRISFOLDER, pdeb);
        }
    }

    int matched = 0;
    vector<string> matchedlist;
    for (auto m_iter = ms.begin(); m_iter != ms.end(); )
    {
        auto er = ps.equal_range(m_iter->first);
        auto next_m = m_iter;
        ++next_m;
        bool any_equal_matched = false;
        for (auto i = er.first; i != er.second; ++i)
        {
            int rdescendants = 0;
            if (recursiveConfirm(m_iter->second, i->second, rdescendants, identifier, depth+1, ignoreDebris, firstreported, expectFail, skipIgnoreFile))
            {
                ++matched;
                matchedlist.push_back(m_iter->first);
                ps.erase(i);
                ms.erase(m_iter);
                descendants += rdescendants;
                any_equal_matched = true;
                break;
            }
        }
        if (!any_equal_matched)
        {
            break;
        }
        m_iter = next_m;
    }
    //if (ps.size() == 1 && !mn->parent && ps.begin()->first == DEBRISFOLDER)
    //{
    //    ps.clear();
    //}
    if (ps.empty() && ms.empty())
    {
        return true;
    }
    else if (!firstreported && !expectFail)
    {
        ostringstream ostream;
        firstreported = true;
        ostream << clientname << " " << identifier << " after matching " << matched << " child nodes [";
        for (auto& ml : matchedlist) ostream << ml << " ";
        ostream << "](with " << descendants << " descendants) in " << mn->path() << ", ended up with unmatched model nodes:";
        for (auto& m : ms) ostream << " " << m.first;
        ostream << " and unmatched filesystem paths:";
        for (auto& i : ps) ostream << " " << i.second.filename();
        ostream << " in " << p;
        out() << ostream.str();
        EXPECT_TRUE(false) << ostream.str();
    };
    return false;
}

Sync* StandardClient::syncByBackupId(handle backupId)
{
    return client.syncs.runningSyncByBackupIdForTests(backupId);
}

bool StandardClient::setSyncPausedByBackupId(handle id, bool pause)
{
    PromiseBoolSP result = makeSharedPromise<bool>();
    client.syncs.enableSyncByBackupId(id, pause, false, false, false,
        [result](error e, SyncError){ result->set_value(!e); }, "");
    return result->get_future().get();
}

void StandardClient::enableSyncByBackupId(handle id, PromiseBoolSP result, const string& logname)
{
    client.syncs.enableSyncByBackupId(id, false, false, false, true,
        [result](error e, SyncError){ result->set_value(!e); }, logname);
}

bool StandardClient::enableSyncByBackupId(handle id, const string& logname)
{
    auto result =
        thread_do<bool>([=](StandardClient& client, PromiseBoolSP result)
                        {
                            client.enableSyncByBackupId(id, result, logname);
                        });

    return result.get();
}

void StandardClient::backupIdForSyncPath(const fs::path& path, PromiseHandleSP result)
{
    auto localPath = LocalPath::fromAbsolutePath(path.u8string());
    auto id = UNDEF;

    client.syncs.forEachUnifiedSync(
        [&](UnifiedSync& us)
        {
            if (us.mConfig.mLocalPath != localPath) return;
            if (id != UNDEF) return;

            id = us.mConfig.mBackupId;
        });

    result->set_value(id);
}

handle StandardClient::backupIdForSyncPath(fs::path path)
{
    auto result =
        thread_do<handle>([=](StandardClient& client, PromiseHandleSP result)
                        {
                            client.backupIdForSyncPath(path, result);
                        });

    return result.get();
}

bool StandardClient::confirmModel_mainthread(handle id, Model::ModelNode* mRoot, Node* rRoot, bool expectFail, bool skipIgnoreFile)
{
    auto result =
        thread_do<bool>(
        [=](StandardClient& client, PromiseBoolSP result)
        {
            result->set_value(client.confirmModel(id, mRoot, rRoot, expectFail, skipIgnoreFile));
        });

    return result.get();
}

bool StandardClient::confirmModel_mainthread(handle id, Model::ModelNode* mRoot, LocalNode* lRoot, bool expectFail, bool skipIgnoreFile)
{
    auto result =
        thread_do<bool>(
        [=](StandardClient& client, PromiseBoolSP result)
        {
            result->set_value(client.confirmModel(id, mRoot, lRoot, expectFail, skipIgnoreFile));
        });

    return result.get();
}

bool StandardClient::confirmModel_mainthread(handle id, Model::ModelNode* mRoot, fs::path lRoot, bool ignoreDebris, bool expectFail, bool skipIgnoreFile)
{
    auto result =
        thread_do<bool>(
        [=](StandardClient& client, PromiseBoolSP result)
        {
            result->set_value(client.confirmModel(id, mRoot, lRoot, ignoreDebris, expectFail, skipIgnoreFile));
        });

    return result.get();
}

bool StandardClient::confirmModel(handle id, Model::ModelNode* mRoot, Node* rRoot, bool expectFail, bool skipIgnoreFile)
{
    string name = "Sync " + toHandle(id);
    int descendents = 0;
    bool reported = false;

    if (!recursiveConfirm(mRoot, rRoot, descendents, name, 0, reported, expectFail, skipIgnoreFile))
    {
        out() << clientname << " syncid " << toHandle(id) << " comparison against remote nodes failed";
        return false;
    }

    return true;
}

bool StandardClient::confirmModel(handle id, Model::ModelNode* mRoot, LocalNode* lRoot, bool expectFail, bool skipIgnoreFile)
{
    string name = "Sync " + toHandle(id);
    int descendents = 0;
    bool reported = false;

    if (!recursiveConfirm(mRoot, lRoot, descendents, name, 0, reported, expectFail, skipIgnoreFile))
    {
        out() << clientname << " syncid " << toHandle(id) << " comparison against LocalNodes failed";
        return false;
    }

    return true;
}

bool StandardClient::confirmModel(handle id, Model::ModelNode* mRoot, fs::path lRoot, bool ignoreDebris, bool expectFail, bool skipIgnoreFile)
{
    string name = "Sync " + toHandle(id);
    int descendents = 0;
    bool reported = false;

    if (!recursiveConfirm(mRoot, lRoot, descendents, name, 0, ignoreDebris, reported, expectFail, skipIgnoreFile))
    {
        out() << clientname << " syncid " << toHandle(id) << " comparison against local filesystem failed";
        return false;
    }

    return true;
}

bool StandardClient::confirmModel(handle backupId, Model::ModelNode* mnode, const int confirm, const bool ignoreDebris, bool expectFail, bool skipIgnoreFile)
{
    SyncInfo si;

    if (!syncSet(backupId, si))
    {
        out() << clientname << " backupId " << toHandle(backupId) << " not found ";
        return false;
    }

    // compare model against nodes representing remote state
    if ((confirm & CONFIRM_REMOTE) && !confirmModel(backupId, mnode, client.nodeByHandle(si.h), expectFail, skipIgnoreFile))
    {
        return false;
    }

    // Get our hands on the sync.
    auto* sync = syncByBackupId(backupId);

    // compare model against LocalNodes
    if (sync)
    {
        if ((confirm & CONFIRM_LOCALNODE) && !confirmModel(backupId, mnode, sync->localroot.get(), expectFail, skipIgnoreFile))
        {
            return false;
        }
    }

    // compare model against local filesystem
    if ((confirm & CONFIRM_LOCALFS) && !confirmModel(backupId, mnode, si.localpath, ignoreDebris, expectFail, skipIgnoreFile))
    {
        return false;
    }

    // Does this sync have a state cache?
    if (!sync)
        return true;

    string statecachename = sync->getConfig().getSyncDbStateCacheName(sync->localroot->fsid_lastSynced, sync->getConfig().mRemoteNode, client.me);

    StateCacheValidator validator;

    // Try and load the state cache.
    EXPECT_TRUE(validator.load(client, statecachename))
        << "Sync "
        << toHandle(backupId)
        << ": Unable to load state cache: "
        << statecachename;

    // Does the state cache accurately reflect the LNT in memory?
    EXPECT_TRUE(validator.compare(*sync->localroot))
        << "Sync "
        << toHandle(backupId)
        << ": State cache mismatch.";

    return true;
}

void StandardClient::prelogin_result(int, string*, string* salt, error e)
{
    out() << clientname << " Prelogin: " << e;
    if (!e)
    {
        this->salt = *salt;
    }
    resultproc.processresult(PRELOGIN, e, UNDEF);
}

void StandardClient::login_result(error e)
{
    out() << clientname << " Login: " << e;
    resultproc.processresult(LOGIN, e, UNDEF);
}

void StandardClient::fetchnodes_result(const Error& e)
{
    out() << clientname << " Fetchnodes: " << e;
    resultproc.processresult(FETCHNODES, e, UNDEF);
}

bool StandardClient::setattr(Node* node, attr_map&& updates)
{
    auto result =
        thread_do<bool>(
        [=](StandardClient& client, PromiseBoolSP result) mutable
        {
            client.setattr(node, std::move(updates), result);
        });

    return result.get();
}

void StandardClient::setattr(Node* node, attr_map&& updates, PromiseBoolSP result)
{
    resultproc.prepresult(COMPLETION,
                            ++next_request_tag,
                            [=]()
                            {
                                client.setattr(node, attr_map(updates),
                                    [result](NodeHandle, error e) { result->set_value(!e); });
                            }, nullptr);
}

bool StandardClient::rename(const string& path, const string& newName)
{
    // Locate the node corresponding to the specified path.
    auto* node = drillchildnodebyname(gettestbasenode(), path);

    // Can't rename a node that doesn't exist.
    if (!node)
        return false;

    // Rename the node.
    return setattr(node, attr_map('n', newName));
}

void StandardClient::unlink_result(handle h, error e)
{
    resultproc.processresult(UNLINK, e, h);
}

void StandardClient::putnodes_result(const Error& e, targettype_t tt, vector<NewNode>& nn, bool targetOverride)
{
    resultproc.processresult(PUTNODES, e, client.restag);
}

void StandardClient::catchup_result()
{
    resultproc.processresult(CATCHUP, error(API_OK));
}

void StandardClient::disableSync(handle id, SyncError error, bool enabled, bool keepSyncDB, PromiseBoolSP result)
{
    client.syncs.disableSyncByBackupId(id,
        error,
        enabled,
        keepSyncDB,
        [result](){
            result->set_value(true);
        });
}

bool StandardClient::disableSync(handle id, SyncError error, bool enabled, bool keepSyncDB)
{
    auto result =
        thread_do<bool>([=](StandardClient& client, PromiseBoolSP result)
                        {
                            client.disableSync(id, error, enabled, keepSyncDB, result);
                        });

    return result.get();
}


void StandardClient::deleteremote(string path, bool fromroot, PromiseBoolSP pb)
{
    if (fromroot && !path.empty() && path[0] == '/') path.erase(0, 1);
    if (Node* n = drillchildnodebyname(fromroot ? getcloudrootnode() : gettestbasenode(), path))
    {
        auto completion = [pb](NodeHandle, Error e) {
            pb->set_value(!e);
        };

        resultproc.prepresult(COMPLETION, ++next_request_tag,
            [&](){ client.unlink(n, false, 0, std::move(completion)); },
            nullptr);
    }
    else
    {
        pb->set_value(false);
    }
}

bool StandardClient::deleteremote(string path, bool fromroot)
{
    return withWait<bool>([&](PromiseBoolSP result) {
        deleteremote(path, fromroot, std::move(result));
    });
}

bool StandardClient::deleteremote(Node* node)
{
    return withWait<bool>([=](PromiseBoolSP result) {
        deleteremote(node, std::move(result));
    });
}

void StandardClient::deleteremote(Node* node, PromiseBoolSP result)
{
    deleteremotenodes({node}, std::move(result));
}

bool StandardClient::deleteremotedebris()
{
    return withWait<bool>([&](PromiseBoolSP result) {
        deleteremotedebris(result);
    });
}

void StandardClient::deleteremotedebris(PromiseBoolSP result)
{
    if (auto* debris = getsyncdebrisnode())
    {
        deleteremotenodes({debris}, std::move(result));
    }
    else
    {
        result->set_value(true);
    }
}

bool StandardClient::deleteremotenode(Node* node)
{
    return withWait<bool>([&](PromiseBoolSP result) {
        deleteremotenodes({node}, std::move(result));
    });
}

void StandardClient::deleteremotenodes(vector<Node*> ns, PromiseBoolSP pb)
{
    if (ns.empty())
    {
        pb->set_value(true);
    }
    else
    {
        for (size_t i = ns.size(); i--; )
        {
            auto completion = [i, pb](NodeHandle, Error e) {
                if (!i) pb->set_value(!e);
            };

            resultproc.prepresult(COMPLETION, ++next_request_tag,
                [&](){ client.unlink(ns[i], false, 0, std::move(completion)); },
                nullptr);
        }
    }
}

bool StandardClient::movenode(string path, string newParentPath, string newName)
{
    auto promise = makeSharedPromise<bool>();
    auto future = promise->get_future();

    movenode(std::move(path),
                std::move(newName),
                std::move(newParentPath),
                std::move(promise));

    auto status = future.wait_for(DEFAULTWAIT);

    if (status != future_status::ready)
    {
        LOG_warn << "Timed out waiting for movenode";
        return false;
    }

    return future.get();
}

void StandardClient::movenode(string path, string newname, string newparentpath, PromiseBoolSP pb)
{
    Node* n = drillchildnodebyname(gettestbasenode(), path);
    Node* p = drillchildnodebyname(gettestbasenode(), newparentpath);
    if (n && p)
    {
        resultproc.prepresult(COMPLETION, ++next_request_tag,
            [pb, n, newname, p, this]()
            {
                const auto* name = newname.empty() ? nullptr : newname.c_str();

                client.rename(n, p, SYNCDEL_NONE, NodeHandle(), name,
                    [pb](NodeHandle h, Error e) { pb->set_value(!e); });
            },
            nullptr);
        return;
    }
    out() << "node or new parent not found";
    pb->set_value(false);
}

void StandardClient::movenode(handle h1, handle h2, PromiseBoolSP pb)
{
    Node* n = client.nodebyhandle(h1);
    Node* p = client.nodebyhandle(h2);
    if (n && p)
    {
        resultproc.prepresult(COMPLETION, ++next_request_tag,
            [pb, n, p, this]()
            {
                client.rename(n, p, SYNCDEL_NONE, NodeHandle(), nullptr,
                    [pb](NodeHandle h, Error e) { pb->set_value(!e); });
            },
            nullptr);
        return;
    }
    out() << "node or new parent not found by handle";
    pb->set_value(false);
}

void StandardClient::movenodetotrash(string path, PromiseBoolSP pb)
{
    Node* n = drillchildnodebyname(gettestbasenode(), path);
    Node* p = getcloudrubbishnode();
    if (n && p && n->parent)
    {
        resultproc.prepresult(COMPLETION, ++next_request_tag,
            [pb, n, p, this]()
            {
                client.rename(n, p, SYNCDEL_NONE, NodeHandle(), nullptr,
                    [pb](NodeHandle h, Error e) { pb->set_value(!e); });
            },
            nullptr);
        return;
    }
    out() << "node or rubbish or node parent not found";
    pb->set_value(false);
}

void StandardClient::exportnode(Node* n, int del, m_time_t expiry, bool writable, promise<Error>& pb)
{
    resultproc.prepresult(COMPLETION, ++next_request_tag,
        [&](){
            error e = client.exportnode(n, del, expiry, writable, client.reqtag, [&](Error e, handle, handle){ pb.set_value(e); });
            if (e)
            {
                pb.set_value(e);
            }
        }, nullptr);  // no need to match callbacks with requests when we use completion functions
}

void StandardClient::getpubliclink(Node* n, int del, m_time_t expiry, bool writable, promise<Error>& pb)
{
    resultproc.prepresult(COMPLETION, ++next_request_tag,
        [&](){ client.requestPublicLink(n, del, expiry, writable, client.reqtag, [&](Error e, handle, handle){ pb.set_value(e); }); },
        nullptr);
}


void StandardClient::waitonsyncs(chrono::seconds d)
{
    auto start = chrono::steady_clock::now();
    for (;;)
    {
        bool any_add_del = false;;

        thread_do<bool>([&any_add_del, this](StandardClient& mc, PromiseBoolSP pb)
        {
            mc.client.syncs.forEachRunningSync(false,
                [&](Sync* s)
                {
                    if ((s->localroot->scanRequired()
                            || s->localroot->mightHaveMoves()
                            || s->localroot->syncRequired()))
                    {
                        any_add_del = true;
                    }
                });

            if (!client.transfers[GET].empty() || !client.transfers[PUT].empty())
            {
                any_add_del = true;
            }
            pb->set_value(true);
        }).get();

        if (any_add_del || debugging)
        {
            start = chrono::steady_clock::now();
        }

        if (((chrono::steady_clock::now() - start) > d) && ((chrono::steady_clock::now() - lastcb) > d))
        {
            break;
        }
        WaitMillisec(500);
    }

}

bool StandardClient::conflictsDetected(list<NameConflict>& conflicts)
{
    PromiseBoolSP pb(new promise<bool>());

    bool result = false;

    client.syncs.syncRun([&](){
        result = client.syncs.conflictsDetected(conflicts);
        pb->set_value(true);
    });

    pb->get_future().get();

    return result;
}

bool StandardClient::login_reset(bool noCache)
{
    return login_reset("MEGA_EMAIL", "MEGA_PWD", noCache);
}

bool StandardClient::login_reset(const string& user, const string& pw, bool noCache, bool resetBaseCloudFolder)
{
    future<bool> p1;
    p1 = thread_do<bool>([=](StandardClient& sc, PromiseBoolSP pb) { sc.preloginFromEnv(user, pb); });
    if (!waitonresults(&p1))
    {
        out() << "preloginFromEnv failed";
        return false;
    }
    p1 = thread_do<bool>([=](StandardClient& sc, PromiseBoolSP pb) { sc.loginFromEnv(user, pw, pb); });
    if (!waitonresults(&p1))
    {
        out() << "loginFromEnv failed";
        return false;
    }
    p1 = thread_do<bool>([=](StandardClient& sc, PromiseBoolSP pb) { sc.fetchnodes(noCache, pb); });
    if (!waitonresults(&p1)) {
        out() << "fetchnodes failed";
        return false;
    }
    if (resetBaseCloudFolder)
    {
        if (deleteTestBaseFolder(true) == 0)
        {
            out() << "deleteTestBaseFolder failed";
            return false;
        }

        p1 = thread_do<bool>([](StandardClient& sc, PromiseBoolSP pb) { sc.ensureTestBaseFolder(true, pb); });
        if (!waitonresults(&p1)) {
            out() << "ensureTestBaseFolder failed";
            return false;
        }
    }
    return true;
}

bool StandardClient::resetBaseFolderMulticlient(StandardClient* c2, StandardClient* c3, StandardClient* c4)
{
    auto resetActionPacketFlags = [this, c2, c3, c4]() {
        received_node_actionpackets = false;
        if (c2) c2->received_node_actionpackets = false;
        if (c3) c3->received_node_actionpackets = false;
        if (c4) c4->received_node_actionpackets = false;
    };

    auto waitForActionPackets = [this, c2, c3, c4]() {
        if (!waitForNodesUpdated(30))
            return false;

        if (c2 && !c2->waitForNodesUpdated(30))
            return false;

        if (c3 && !c3->waitForNodesUpdated(30))
            return false;

        if (c4 && !c4->waitForNodesUpdated(30))
            return false;

        return true;
    };

    resetActionPacketFlags();

    switch (deleteTestBaseFolder(true))
    {
    case 0:
        out() << "deleteTestBaseFolder failed";
        return false;
    case 2:
        if (!waitForActionPackets())
        {
            out() << "No actionpacket received in at least one client for base folder deletion.";
            return false;
        }
    default:
        break;
    }

    resetActionPacketFlags();

    auto p1 = thread_do<bool>([](StandardClient& sc, PromiseBoolSP pb) { sc.ensureTestBaseFolder(true, pb); });
    if (!waitonresults(&p1)) {
        out() << "ensureTestBaseFolder failed";
        return false;
    }

    if (!waitForActionPackets())
    {
        out() << "No actionpacket received in at least one client for base folder creation";
        return false;
    }

    auto checkOtherClient = [this](StandardClient* c) {
        if (c)
        {
            auto p1 = c->thread_do<bool>([](StandardClient& sc, PromiseBoolSP pb) { sc.ensureTestBaseFolder(false, pb); });
            if (!waitonresults(&p1)) {
                out() << "ensureTestBaseFolder c2 failed";
                return false;
            }
            if (c->basefolderhandle != basefolderhandle)
            {
                out() << "base folder handle mismatch with c2";
                return false;
            }
        }
        return true;
    };

    if (!checkOtherClient(c2)) return false;
    if (!checkOtherClient(c3)) return false;
    if (!checkOtherClient(c4)) return false;
    return true;
}

void StandardClient::cleanupForTestReuse()
{
    future<bool> p1;
    p1 = thread_do<bool>([=](StandardClient& sc, PromiseBoolSP pb) {

        // currently synchronous
        sc.client.syncs.removeSelectedSyncs(
            [](SyncConfig&, Sync*){ return true; },
            false, true);

        pb->set_value(true);
    });
    if (!waitonresults(&p1))
    {
        out() << "removeSelectedSyncs failed";
    }
}

bool StandardClient::login_reset_makeremotenodes(const string& prefix, int depth, int fanout, bool noCache)
{
    return login_reset_makeremotenodes("MEGA_EMAIL", "MEGA_PWD", prefix, depth, fanout, noCache);
}

bool StandardClient::login_reset_makeremotenodes(const string& user, const string& pw, const string& prefix, int depth, int fanout, bool noCache)
{
    if (!login_reset(user, pw, noCache))
    {
        out() << "login_reset failed";
        return false;
    }
    future<bool> p1 = thread_do<bool>([=](StandardClient& sc, PromiseBoolSP pb) { sc.makeCloudSubdirs(prefix, depth, fanout, pb); });
    if (!waitonresults(&p1))
    {
        out() << "makeCloudSubdirs failed";
        return false;
    }
    return true;
}

void StandardClient::ensureSyncUserAttributes(PromiseBoolSP result)
{
    auto completion = [result](Error e) { result->set_value(!e); };
    client.ensureSyncUserAttributes(std::move(completion));
}

bool StandardClient::ensureSyncUserAttributes()
{
    auto result =
        thread_do<bool>([](StandardClient& client, PromiseBoolSP result)
                        {
                            client.ensureSyncUserAttributes(result);
                        });

    return result.get();
}

void StandardClient::copySyncConfig(SyncConfig config, PromiseHandleSP result)
{
    auto completion =
        [result](handle id, error e)
        {
            result->set_value(e ? UNDEF : id);
        };

    client.copySyncConfig(config, std::move(completion));
}

handle StandardClient::copySyncConfig(const SyncConfig& config)
{
    auto result =
        thread_do<handle>([=](StandardClient& client, PromiseHandleSP result)
                        {
                            client.copySyncConfig(config, result);
                        });

    return result.get();
}

bool StandardClient::login(const string& user, const string& pw)
{
    future<bool> p;
    p = thread_do<bool>([=](StandardClient& sc, PromiseBoolSP pb) { sc.preloginFromEnv(user, pb); });
    if (!waitonresults(&p)) return false;
    p = thread_do<bool>([=](StandardClient& sc, PromiseBoolSP pb) { sc.loginFromEnv(user, pw, pb); });
    return waitonresults(&p);
}

bool StandardClient::login_fetchnodes(const string& user, const string& pw, bool makeBaseFolder, bool noCache)
{
    future<bool> p2;
    p2 = thread_do<bool>([=](StandardClient& sc, PromiseBoolSP pb) { sc.preloginFromEnv(user, pb); });
    if (!waitonresults(&p2)) return false;
    p2 = thread_do<bool>([=](StandardClient& sc, PromiseBoolSP pb) { sc.loginFromEnv(user, pw, pb); });
    if (!waitonresults(&p2)) return false;
    p2 = thread_do<bool>([=](StandardClient& sc, PromiseBoolSP pb) { sc.fetchnodes(noCache, pb); });
    if (!waitonresults(&p2)) return false;
    p2 = thread_do<bool>([makeBaseFolder](StandardClient& sc, PromiseBoolSP pb) { sc.ensureTestBaseFolder(makeBaseFolder, pb); });
    if (!waitonresults(&p2)) return false;
    return true;
}

bool StandardClient::login_fetchnodes(const string& session)
{
    future<bool> p2;
    p2 = thread_do<bool>([=](StandardClient& sc, PromiseBoolSP pb) { sc.loginFromSession(session, pb); });
    if (!waitonresults(&p2)) return false;
    p2 = thread_do<bool>([](StandardClient& sc, PromiseBoolSP pb) { sc.fetchnodes(false, pb); });
    if (!waitonresults(&p2)) return false;
    p2 = thread_do<bool>([](StandardClient& sc, PromiseBoolSP pb) { sc.ensureTestBaseFolder(false, pb); });
    if (!waitonresults(&p2)) return false;
    return true;
}

//bool setupSync_mainthread(const std::string& localsyncrootfolder, const std::string& remotesyncrootfolder, handle syncid)
//{
//    //SyncConfig config{(fsBasePath / fs::u8path(localsyncrootfolder)).u8string(), drillchildnodebyname(gettestbasenode(), remotesyncrootfolder)->nodehandle, 0};
//    return setupSync_mainthread(localsyncrootfolder, remotesyncrootfolder, syncid);
//}

handle StandardClient::setupSync_mainthread(const std::string& localsyncrootfolder, const std::string& remotesyncrootfolder, bool isBackup, bool uploadIgnoreFirst)
{
    fs::path syncdir = fsBasePath / fs::u8path(localsyncrootfolder);
    fs::create_directory(syncdir);

    if (uploadIgnoreFirst)
    {
        // put a default .megaignore in the cloud, in case we set up other syncs to this folder also (avoiding duplicates create during setup races)
        ofstream f(fsBasePath / ".megaignore");  // better not change the name or it upsets AnomalyReporter due to being outside the sync
        f.close();

        EXPECT_TRUE(uploadFile(fsBasePath / ".megaignore", ".megaignore", "/mega_test_sync/" + remotesyncrootfolder));
    }
    else
    {
        CatchupClients(this);
    }

    auto fb = thread_do<handle>([=](StandardClient& mc, PromiseHandleSP pb)
        {
            mc.setupSync_inthread(remotesyncrootfolder, syncdir, isBackup,
                [pb](error e, SyncError, handle backupId)
                {
                    pb->set_value(backupId);
                }, localsyncrootfolder + " ");
        });
    return fb.get();
}

bool StandardClient::delSync_mainthread(handle backupId)
{
    future<bool> fb = thread_do<bool>([=](StandardClient& mc, PromiseBoolSP pb) { pb->set_value(mc.delSync_inthread(backupId)); });
    return fb.get();
}

bool StandardClient::confirmModel_mainthread(Model::ModelNode* mnode, handle backupId, bool ignoreDebris, int confirm, bool expectFail, bool skipIgnoreFile)
{
    return thread_do<bool>([=](StandardClient& sc, PromiseBoolSP pb) {
        pb->set_value(sc.confirmModel(backupId, mnode, confirm, ignoreDebris, expectFail, skipIgnoreFile));
    }).get();
}

bool StandardClient::match(handle id, const Model::ModelNode* source)
{
    if (!source) return false;

    auto result = thread_do<bool>([=](StandardClient& client, PromiseBoolSP result) {
        client.match(id, source, std::move(result));
    });

    return result.get();
}

void StandardClient::match(handle id, const Model::ModelNode* source, PromiseBoolSP result)
{
    SyncInfo info;

    if (!syncSet(id, info))
    {
        result->set_value(false);
        return;
    }

    const auto* destination = client.nodeByHandle(info.h);
    result->set_value(destination && match(*destination, *source));
}

bool StandardClient::waitFor(std::function<bool(StandardClient&)>&& predicate, const std::chrono::seconds &timeout)
{
    auto total = std::chrono::milliseconds(0);
    auto sleepIncrement = std::chrono::milliseconds(500);

    out() << "Waiting for predicate to match...";

    do
    {
        if (predicate(*this))
        {
            out() << "Predicate has matched!";

            return true;
        }

        std::this_thread::sleep_for(sleepIncrement);
        total += sleepIncrement;
    }
    while (total < timeout);

    out() << "Timed out waiting for predicate to match.";

    return false;
}

bool StandardClient::match(const Node& destination, const Model::ModelNode& source) const
{
    list<pair<const Node*, decltype(&source)>> pending;

    pending.emplace_back(&destination, &source);

    for ( ; !pending.empty(); pending.pop_front())
    {
        const auto& dn = *pending.front().first;
        const auto& sn = *pending.front().second;

        // Nodes must have matching types.
        if (!sn.typematchesnodetype(dn.type)) return false;

        // Files require no further processing.
        if (dn.type == FILENODE) continue;

        map<string, decltype(&dn), CloudNameLess> dc;
        map<string, decltype(&sn), CloudNameLess> sc;

        // Index children for pairing.
        for (const auto* child : dn.children)
        {
            auto result = dc.emplace(child->displayname(), child);

            // For simplicity, duplicates consistute a match failure.
            if (!result.second) return false;
        }

        for (const auto& child : sn.kids)
        {
            auto result = sc.emplace(child->cloudName(), child.get());
            if (!result.second) return false;
        }

        // Pair children.
        for (const auto& s : sc)
        {
            // Skip the debris folder if it appears in the root.
            if (&sn == &source)
            {
                if (CloudNameLess::equal(s.first, DEBRISFOLDER))
                {
                    continue;
                }
            }

            // Does this node have a pair in the destination?
            auto d = dc.find(s.first);

            // If not then there can be no match.
            if (d == dc.end()) return false;

            // Queue pair for more detailed matching.
            pending.emplace_back(d->second, s.second);

            // Consider the destination node paired.
            dc.erase(d);
        }

        // Can't have a match if we couldn't pair all destination nodes.
        if (!dc.empty()) return false;
    }

    return true;
}

bool StandardClient::backupOpenDrive(const fs::path& drivePath)
{
    auto path = LocalPath::fromAbsolutePath(drivePath.u8string());

    return withWait<bool>([&](PromiseBoolSP result) {
        auto callback = [result](Error error) {
            result->set_value(error == API_OK);
        };

        client.syncs.backupOpenDrive(path, std::move(callback));
    });
}

void StandardClient::wouldBeEscapedOnDownload(fs::path root, string remoteName, PromiseBoolSP result)
{
    auto localRoot = LocalPath::fromAbsolutePath(root.u8string());
    auto type = client.fsaccess->getlocalfstype(localRoot);
    auto localName = LocalPath::fromRelativeName(remoteName, *client.fsaccess, type);

    result->set_value(localName.toPath() != remoteName);
}

bool StandardClient::wouldBeEscapedOnDownload(fs::path root, string remoteName)
{
    auto result =
        thread_do<bool>(
        [=](StandardClient& client, PromiseBoolSP result)
        {
            client.wouldBeEscapedOnDownload(root, remoteName, result);
        });

    return result.get();
}

size_t StandardClient::triggerFullScan(handle backupID)
{
    return client.syncs.triggerFullScan(backupID).get();
}

using SyncWaitPredicate = std::function<bool(StandardClient&)>;

// Useful predicates.
SyncWaitPredicate SyncDisabled(handle id)
{
    return [id](StandardClient& client) {
        return client.syncByBackupId(id) == nullptr;
    };
}

SyncWaitPredicate SyncMonitoring(handle id)
{
    return [id](StandardClient& client) {
        const auto* sync = client.syncByBackupId(id);
        return sync && sync->isBackupMonitoring();
    };
}

SyncWaitPredicate SyncStallState(bool state)
{
    return [state](StandardClient& client) {
        return client.mStallDetected == state;
    };
}

SyncWaitPredicate SyncConflictState(bool state)
{
    return [state](StandardClient& client) {
        return client.mConflictsDetected == state;
    };
}

struct SyncWaitResult
{
    bool syncStalled = false;
    SyncStallInfo stall;
};

bool noSyncStalled(vector<SyncWaitResult>& v)
{
    for (auto& e : v)
    {
        if (e.syncStalled) return false;
    }
    return true;
}

vector<SyncWaitResult> waitonsyncs(std::function<bool(int64_t millisecNoActivity, int64_t millisecNoSyncing)> endCondition, StandardClient* c1 = nullptr, StandardClient* c2 = nullptr, StandardClient* c3 = nullptr, StandardClient* c4 = nullptr)
{


    auto totalTimeoutStart = chrono::steady_clock::now();
    auto startNoActivity = chrono::steady_clock::now();
    auto startNoSyncing = chrono::steady_clock::now();

    vector<StandardClient*> v{ c1, c2, c3, c4 };
    vector<SyncWaitResult> result{SyncWaitResult(), SyncWaitResult(), SyncWaitResult(), SyncWaitResult()};

    for (;;)
    {
        bool any_activity = false;
        bool any_still_syncing = false;
        bool any_running_at_all = false;

        for (size_t i = v.size(); i--; ) if (v[i])
        {
            v[i]->thread_do<bool>([&](StandardClient& mc, PromiseBoolSP pb)
                {
                    result[i].syncStalled = mc.client.syncs.syncStallDetected(result[i].stall);

                    if (!result[i].syncStalled)
                    {
                        mc.client.syncs.forEachRunningSync(false,
                          [&](Sync* s)
                          {
                              any_running_at_all = true;

                              if ((s->localroot->scanRequired()
                                      || s->localroot->mightHaveMoves()
                                      || s->localroot->syncRequired()))
                              {
                                  any_activity = true;
                              }

                          });

                        if (!(mc.client.transferlist.transfers[GET].empty() && mc.client.transferlist.transfers[PUT].empty()))
                        {
                            any_activity = true;
                        }
                        if (mc.client.syncs.syncBusyState)
                        {
                            any_still_syncing = true;
                        }
                        if (mc.client.reqs.cmdsInflight())
                        {
                            // helps with waiting for 500s to pass
                            any_activity = true;
                        }
                    }

                    pb->set_value(true);
                }).get();
        }

        if (!any_running_at_all)
        {
            LOG_debug << " waitonsyncs finished since no non-stalled clients have any running syncs";
            return result;
        }

        if (any_activity || StandardClient::debugging)
        {
            startNoActivity = chrono::steady_clock::now();
        }
        if (any_still_syncing || StandardClient::debugging)
        {
            startNoSyncing = chrono::steady_clock::now();
        }

        auto minNoActivityTime = std::chrono::milliseconds(6 * 60 * 1000);
        auto minNoSyncingTime = std::chrono::milliseconds(6 * 60 * 1000);
        for (auto vn : v) if (vn)
        {
            auto t1 = chrono::duration_cast<chrono::milliseconds>(chrono::steady_clock::now() - startNoActivity);
            auto t2 = chrono::duration_cast<chrono::milliseconds>(chrono::steady_clock::now() - vn->lastcb);
            if (t1 < minNoActivityTime) minNoActivityTime = t1;
            if (t2 < minNoActivityTime) minNoActivityTime = t2;

            auto t3 = chrono::duration_cast<chrono::milliseconds>(chrono::steady_clock::now() - startNoSyncing);
            if (t3 < minNoSyncingTime) minNoSyncingTime = t3;
        }
        if (endCondition(minNoActivityTime.count(), minNoSyncingTime.count()))
        {
            return result;
        }

        WaitMillisec(400);

        if ((chrono::steady_clock::now() - totalTimeoutStart) > std::chrono::minutes(1))
        {
            out() << "Waiting for syncing to stop timed out at 1 minutes";
            return result;
        }
    }
}

vector<SyncWaitResult> waitonsyncs(chrono::seconds d = std::chrono::seconds(4), StandardClient* c1 = nullptr, StandardClient* c2 = nullptr, StandardClient* c3 = nullptr, StandardClient* c4 = nullptr)
{
    auto endCondition = [d](int64_t millisecNoActivity, int64_t millisecNoSyncing) {
        return std::chrono::duration_cast<chrono::milliseconds>(d).count() < millisecNoActivity
            && std::chrono::duration_cast<chrono::milliseconds>(d).count() < millisecNoSyncing;
    };

    return waitonsyncs(endCondition, c1, c2, c3, c4);
}





mutex StandardClient::om;
bool StandardClient::debugging = false;



//std::atomic<int> fileSizeCount = 20;

bool createNameFile(const fs::path &p, const string &filename)
{
    return createFile(p / fs::u8path(filename), filename.data(), filename.size());
}

bool createDataFileWithTimestamp(const fs::path &path,
                             const std::string &data,
                             const fs::file_time_type &timestamp)
{
    const bool result = createDataFile(path, data);

    if (result)
    {
        fs::last_write_time(path, timestamp);
    }

    return result;
}

bool buildLocalFolders(fs::path targetfolder, const string& prefix, int n, int recurselevel, int filesperfolder)
{
    if (suppressfiles) filesperfolder = 0;

    fs::path p = targetfolder / fs::u8path(prefix);
    if (!fs::create_directory(p))
        return false;

    for (int i = 0; i < filesperfolder; ++i)
    {
        string filename = "file" + to_string(i) + "_" + prefix;
        createNameFile(p, filename);
        //int thisSize = (++fileSizeCount)/2;
        //for (int j = 0; j < thisSize; ++j) fs << ('0' + j % 10);
    }

    if (recurselevel > 0)
    {
        for (int i = 0; i < n; ++i)
        {
            if (!buildLocalFolders(p, prefix + "_" + to_string(i), n, recurselevel - 1, filesperfolder))
                return false;
        }
    }

    return true;
}

void renameLocalFolders(fs::path targetfolder, const string& newprefix)
{
    std::list<fs::path> toRename;
    for (fs::directory_iterator i(targetfolder); i != fs::directory_iterator(); ++i)
    {
        if (fs::is_directory(i->path()))
        {
            renameLocalFolders(i->path(), newprefix);
        }
        toRename.push_back(i->path());
    }

    for (auto p : toRename)
    {
        auto newpath = p.parent_path() / (newprefix + p.filename().u8string());
        fs::rename(p, newpath);
    }
}


#ifdef __linux__
bool createSpecialFiles(fs::path targetfolder, const string& prefix, int n = 1)
{
    fs::path p = targetfolder;
    for (int i = 0; i < n; ++i)
    {
        string filename = "file" + to_string(i) + "_" + prefix;
        fs::path fp = p / fs::u8path(filename);

        int fdtmp = openat(AT_FDCWD, p.c_str(), O_RDWR|O_CLOEXEC|O_TMPFILE, 0600);
        write(fdtmp, filename.data(), filename.size());

        stringstream fdproc;
        fdproc << "/proc/self/fd/";
        fdproc << fdtmp;

        int r = linkat(AT_FDCWD, fdproc.str().c_str() , AT_FDCWD, fp.c_str(), AT_SYMLINK_FOLLOW);
        if (r)
        {
            cerr << " errno =" << errno;
            return false;
        }
        close(fdtmp);
    }
    return true;
}
#endif

class SyncFingerprintCollision
  : public ::testing::Test
{
public:
    SyncFingerprintCollision()
      : client0()
      , client1()
      , model0()
      , model1()
      , arbitraryFileLength(16384)
    {
        const fs::path root = makeNewTestRoot();

        client0 = ::mega::make_unique<StandardClient>(root, "c0");
        client1 = ::mega::make_unique<StandardClient>(root, "c1");

        client0->logcb = true;
        client1->logcb = true;
    }

    ~SyncFingerprintCollision()
    {
    }

    void SetUp() override
    {
        SimpleLogger::setLogLevel(logMax);

        ASSERT_TRUE(client0->login_reset_makeremotenodes("MEGA_EMAIL", "MEGA_PWD", "d", 1, 2));
        ASSERT_TRUE(client1->login_fetchnodes("MEGA_EMAIL", "MEGA_PWD"));
        ASSERT_EQ(client0->basefolderhandle, client1->basefolderhandle);

        model0.root->addkid(model0.buildModelSubdirs("d", 2, 1, 0));
        model1.root->addkid(model1.buildModelSubdirs("d", 2, 1, 0));

        startSyncs();
        waitOnSyncs();
        confirmModels();
    }

    void addModelFile(Model &model,
                      const std::string &directory,
                      const std::string &file,
                      const std::string &content)
    {
        auto *node = model.findnode(directory);
        ASSERT_NE(node, nullptr);

        node->addkid(model.makeModelSubfile(file, content));
    }

    void confirmModel(StandardClient &client, Model &model, handle backupId)
    {
        ASSERT_TRUE(client.confirmModel_mainthread(model.findnode("d"), backupId));
    }

    void confirmModels()
    {
        confirmModel(*client0, model0, backupId0);
        confirmModel(*client1, model1, backupId1);
    }

    const fs::path localRoot0() const
    {
        return client0->syncSet(backupId0).localpath;
    }

    const fs::path localRoot1() const
    {
        return client1->syncSet(backupId1).localpath;
    }

    void startSyncs()
    {
        backupId0 = client0->setupSync_mainthread("s0", "d", false, true);
        ASSERT_NE(backupId0, UNDEF);
        backupId1 = client1->setupSync_mainthread("s1", "d", false, false);
        ASSERT_NE(backupId1, UNDEF);
    }

    void waitOnSyncs()
    {
        waitonsyncs(chrono::seconds(4), client0.get(), client1.get());
    }

    handle backupId0 = UNDEF;
    handle backupId1 = UNDEF;

    std::unique_ptr<StandardClient> client0;
    std::unique_ptr<StandardClient> client1;
    Model model0;
    Model model1;
    const std::size_t arbitraryFileLength;
}; /* SyncFingerprintCollision */

// todo: re-enable
TEST_F(SyncFingerprintCollision, DISABLED_DifferentMacSameName)
{
    auto data0 = randomData(arbitraryFileLength);
    auto data1 = data0;
    const auto path0 = localRoot0() / "d_0" / "a";
    const auto path1 = localRoot0() / "d_1" / "a";

    // Alter MAC but leave fingerprint untouched.
    data1[0x41] = static_cast<uint8_t>(~data1[0x41]);

    ASSERT_TRUE(createDataFile(path0, data0));
    client0->triggerFullScan(backupId0);
    waitOnSyncs();

    auto result0 =
      client0->thread_do<bool>([&](StandardClient &sc, PromiseBoolSP p)
                         {
                             p->set_value(
                                 createDataFileWithTimestamp(
                                 path1,
                                 data1,
                                 fs::last_write_time(path0)));

                             client0->triggerFullScan(backupId0);
                         });

    ASSERT_TRUE(waitonresults(&result0));
    waitOnSyncs();

    addModelFile(model0, "d/d_0", "a", data0);
    addModelFile(model0, "d/d_1", "a", data1);
    addModelFile(model1, "d/d_0", "a", data0);
    addModelFile(model1, "d/d_1", "a", data0);
    model1.ensureLocalDebrisTmpLock("d");

    confirmModels();
}

TEST_F(SyncFingerprintCollision, DifferentMacDifferentName)
{
    auto data0 = randomData(arbitraryFileLength);
    auto data1 = data0;
    const auto path0 = localRoot0() / "d_0" / "a";
    const auto path1 = localRoot0() / "d_0" / "b";

    data1[0x41] = static_cast<uint8_t>(~data1[0x41]);

    ASSERT_TRUE(createDataFile(path0, data0));
    client0->triggerFullScan(backupId0);
    waitOnSyncs();

    auto result0 =
      client0->thread_do<bool>([&](StandardClient &sc, PromiseBoolSP p)
                         {
                             p->set_value(
                                 createDataFileWithTimestamp(
                                 path1,
                                 data1,
                                 fs::last_write_time(path0)));

                             client0->triggerFullScan(backupId0);
                         });

    ASSERT_TRUE(waitonresults(&result0));
    waitOnSyncs();

    addModelFile(model0, "d/d_0", "a", data0);
    addModelFile(model0, "d/d_0", "b", data1);
    addModelFile(model1, "d/d_0", "a", data0);
    addModelFile(model1, "d/d_0", "b", data1);
    model1.ensureLocalDebrisTmpLock("d");

    confirmModels();
}

TEST_F(SyncFingerprintCollision, SameMacDifferentName)
{
    auto data0 = randomData(arbitraryFileLength);
    const auto path0 = localRoot0() / "d_0" / "a";
    const auto path1 = localRoot0() / "d_0" / "b";

    ASSERT_TRUE(createDataFile(path0, data0));
    client0->triggerFullScan(backupId0);
    waitOnSyncs();

    auto result0 =
      client0->thread_do<bool>([&](StandardClient &sc, PromiseBoolSP p)
                         {
                            p->set_value(
                                 createDataFileWithTimestamp(
                                 path1,
                                 data0,
                                 fs::last_write_time(path0)));

                            client0->triggerFullScan(backupId0);
                         });

    ASSERT_TRUE(waitonresults(&result0));
    waitOnSyncs();

    addModelFile(model0, "d/d_0", "a", data0);
    addModelFile(model0, "d/d_0", "b", data0);
    addModelFile(model1, "d/d_0", "a", data0);
    addModelFile(model1, "d/d_0", "b", data0);
    model1.ensureLocalDebrisTmpLock("d");

    confirmModels();
}

class SyncTest
    : public ::testing::Test
{
public:

    // Sets up the test fixture.
    void SetUp() override
    {
        LOG_info << "____TEST SetUp: " << ::testing::UnitTest::GetInstance()->current_test_info()->name();

        SimpleLogger::setLogLevel(logMax);
    }

    // Tears down the test fixture.
    void TearDown() override
    {
        LOG_info << "____TEST TearDown: " << ::testing::UnitTest::GetInstance()->current_test_info()->name();
    }

}; // SqliteDBTest

TEST_F(SyncTest, BasicSync_DelRemoteFolder)
{
    // delete a remote folder and confirm the client sending the request and another also synced both correctly update the disk
    fs::path localtestroot = makeNewTestRoot();
    auto clientA1 = g_clientManager.getCleanStandardClient(0, localtestroot); // user 1 client 1
    auto clientA2 = g_clientManager.getCleanStandardClient(0, localtestroot); // user 1 client 2
    ASSERT_TRUE(clientA1->resetBaseFolderMulticlient(clientA2));

    ASSERT_TRUE(clientA1->makeCloudSubdirs("f", 3, 3));
    ASSERT_TRUE(CatchupClients(clientA1, clientA2));

    handle backupId1 = clientA1->setupSync_mainthread("sync1", "f", false, true);
    ASSERT_NE(backupId1, UNDEF);
    handle backupId2 = clientA2->setupSync_mainthread("sync2", "f", false, false);
    ASSERT_NE(backupId2, UNDEF);
    waitonsyncs(std::chrono::seconds(4), clientA1, clientA2);
    clientA1->logcb = clientA2->logcb = true;

    Model model;
    model.root->addkid(model.buildModelSubdirs("f", 3, 3, 0));

    // check everything matches (model has expected state of remote and local)
    ASSERT_TRUE(clientA1->confirmModel_mainthread(model.findnode("f"), backupId1));
    ASSERT_TRUE(clientA2->confirmModel_mainthread(model.findnode("f"), backupId2));

    // delete something remotely and let sync catch up
    future<bool> fb = clientA1->thread_do<bool>([](StandardClient& sc, PromiseBoolSP pb) { sc.deleteremote("f/f_2/f_2_1", false, pb); });
    ASSERT_TRUE(waitonresults(&fb));
    waitonsyncs(std::chrono::seconds(4), clientA1, clientA2);

    // check everything matches in both syncs (model has expected state of remote and local)
    ASSERT_TRUE(model.movetosynctrash("f/f_2/f_2_1", "f"));
    ASSERT_TRUE(clientA1->confirmModel_mainthread(model.findnode("f"), backupId1));
    ASSERT_TRUE(clientA2->confirmModel_mainthread(model.findnode("f"), backupId2));
}

TEST_F(SyncTest, BasicSync_DelLocalFolder)
{
    // confirm change is synced to remote, and also seen and applied in a second client that syncs the same folder
    fs::path localtestroot = makeNewTestRoot();
    auto clientA1 = g_clientManager.getCleanStandardClient(0, localtestroot); // user 1 client 1
    auto clientA2 = g_clientManager.getCleanStandardClient(0, localtestroot); // user 1 client 2
    ASSERT_TRUE(clientA1->resetBaseFolderMulticlient(clientA2));

    ASSERT_TRUE(clientA1->makeCloudSubdirs("f", 3, 3));
    ASSERT_TRUE(CatchupClients(clientA1, clientA2));

    // set up sync for A1, it should build matching local folders
    handle backupId1 = clientA1->setupSync_mainthread("sync1", "f", false, true);
    ASSERT_NE(backupId1, UNDEF);
    handle backupId2 = clientA2->setupSync_mainthread("sync2", "f", false, false);
    ASSERT_NE(backupId2, UNDEF);
    waitonsyncs(std::chrono::seconds(4), clientA1, clientA2);
    clientA1->logcb = clientA2->logcb = true;

    // check everything matches (model has expected state of remote and local)
    Model model;
    model.root->addkid(model.buildModelSubdirs("f", 3, 3, 0));
    ASSERT_TRUE(clientA1->confirmModel_mainthread(model.findnode("f"), backupId1));
    ASSERT_TRUE(clientA2->confirmModel_mainthread(model.findnode("f"), backupId2));

    auto checkpath = clientA1->syncSet(backupId1).localpath.u8string();
    out() << "checking paths " << checkpath;
    for(auto& p: fs::recursive_directory_iterator(TestFS::GetTestFolder()))
    {
        out() << "checking path is present: " << p.path().u8string();
    }
    // delete something in the local filesystem and see if we catch up in A1 and A2 (deleter and observer syncs)
    error_code e;
    auto nRemoved = fs::remove_all(clientA1->syncSet(backupId1).localpath / "f_2" / "f_2_1", e);
    ASSERT_TRUE(!e) << "remove failed " << (clientA1->syncSet(backupId1).localpath / "f_2" / "f_2_1").u8string() << " error " << e;
    ASSERT_GT(static_cast<unsigned int>(nRemoved), 0u) << e;

    // Trigger a full scan.
    clientA1->triggerFullScan(backupId1);

    // let them catch up
    waitonsyncs(std::chrono::seconds(4), clientA1, clientA2);

    // check everything matches (model has expected state of remote and local)
    ASSERT_TRUE(model.movetosynctrash("f/f_2/f_2_1", "f"));
    ASSERT_TRUE(clientA2->confirmModel_mainthread(model.findnode("f"), backupId2));
    ASSERT_TRUE(model.removesynctrash("f"));
    ASSERT_TRUE(clientA1->confirmModel_mainthread(model.findnode("f"), backupId1));
}

TEST_F(SyncTest, BasicSync_MoveLocalFolderPlain)
{
    // confirm change is synced to remote, and also seen and applied in a second client that syncs the same folder
    fs::path localtestroot = makeNewTestRoot();
    auto clientA1 = g_clientManager.getCleanStandardClient(0, localtestroot); // user 1 client 1
    auto clientA2 = g_clientManager.getCleanStandardClient(0, localtestroot); // user 1 client 2
    ASSERT_TRUE(clientA1->resetBaseFolderMulticlient(clientA2));

    ASSERT_TRUE(clientA1->makeCloudSubdirs("f", 3, 3));
    ASSERT_TRUE(CatchupClients(clientA1, clientA2));

    Model model;
    model.root->addkid(model.buildModelSubdirs("f", 3, 3, 0));

    // set up sync for A1, it should build matching local folders
    handle backupId1 = clientA1->setupSync_mainthread("sync1", "f", false, true);
    ASSERT_NE(backupId1, UNDEF);
    handle backupId2 = clientA2->setupSync_mainthread("sync2", "f", false, false);
    ASSERT_NE(backupId2, UNDEF);
    waitonsyncs(std::chrono::seconds(8), clientA1, clientA2);
    clientA1->logcb = clientA2->logcb = true;

    // check everything matches (model has expected state of remote and local)
    ASSERT_TRUE(clientA1->confirmModel_mainthread(model.findnode("f"), backupId1));
    ASSERT_TRUE(clientA2->confirmModel_mainthread(model.findnode("f"), backupId2));

    out() << "----- making sync change to test, now -----";
    clientA1->received_node_actionpackets = false;
    clientA2->received_node_actionpackets = false;

    // move something in the local filesystem and see if we catch up in A1 and A2 (deleter and observer syncs)
    error_code rename_error;
    fs::rename(clientA1->syncSet(backupId1).localpath / "f_2" / "f_2_1", clientA1->syncSet(backupId1).localpath / "f_2_1", rename_error);
    ASSERT_TRUE(!rename_error) << rename_error;

    // Trigger a full scan.
    clientA1->triggerFullScan(backupId1);

    // client1 should send a rename command to the API
    // both client1 and client2 should receive the corresponding actionpacket
    ASSERT_TRUE(clientA1->waitForNodesUpdated(60)) << " no actionpacket received in clientA1 for rename";
    ASSERT_TRUE(clientA2->waitForNodesUpdated(60)) << " no actionpacket received in clientA2 for rename";

    out() << "----- wait for actionpackets ended -----";

    // sync activity should not take much longer after that.
    waitonsyncs(std::chrono::seconds(4), clientA1, clientA2);

    // check everything matches (model has expected state of remote and local)
    ASSERT_TRUE(model.movenode("f/f_2/f_2_1", "f"));
    ASSERT_TRUE(clientA1->confirmModel_mainthread(model.findnode("f"), backupId1));
    ASSERT_TRUE(clientA2->confirmModel_mainthread(model.findnode("f"), backupId2));
}

TEST_F(SyncTest, BasicSync_MoveLocalFolderBetweenSyncs)
{
    // confirm change is synced to remote, and also seen and applied in a second client that syncs the same folder
    fs::path localtestroot = makeNewTestRoot();
    StandardClient clientA1(localtestroot, "clientA1");   // user 1 client 1
    StandardClient clientA2(localtestroot, "clientA2");   // user 1 client 2
    StandardClient clientA3(localtestroot, "clientA3");   // user 1 client 3

    ASSERT_TRUE(clientA1.login_reset_makeremotenodes("MEGA_EMAIL", "MEGA_PWD", "f", 3, 3));
    ASSERT_TRUE(clientA2.login_fetchnodes("MEGA_EMAIL", "MEGA_PWD"));
    ASSERT_TRUE(clientA3.login_fetchnodes("MEGA_EMAIL", "MEGA_PWD"));
    ASSERT_EQ(clientA1.basefolderhandle, clientA2.basefolderhandle);

    // Avoid races between clients.
    {
        auto path = clientA1.fsBasePath / ".megaignore";

        // Create bare ignore file.
        ASSERT_TRUE(createDataFile(path, "#"));

        // Upload ignore file to each sync root.
        ASSERT_TRUE(clientA1.uploadFile(path, "/mega_test_sync/f"));
        ASSERT_TRUE(clientA1.uploadFile(path, "/mega_test_sync/f/f_0"));
        ASSERT_TRUE(clientA1.uploadFile(path, "/mega_test_sync/f/f_2"));
    }

    // set up sync for A1 and A2, it should build matching local folders
    handle backupId11 = clientA1.setupSync_mainthread("sync1", "f/f_0", false, false);
    ASSERT_NE(backupId11, UNDEF);
    handle backupId12 = clientA1.setupSync_mainthread("sync2", "f/f_2", false, false);
    ASSERT_NE(backupId12, UNDEF);
    handle backupId21 = clientA2.setupSync_mainthread("syncA2_1", "f/f_0", false, false);
    ASSERT_NE(backupId21, UNDEF);
    handle backupId22 = clientA2.setupSync_mainthread("syncA2_2", "f/f_2", false, false);
    ASSERT_NE(backupId22, UNDEF);
    handle backupId31 = clientA3.setupSync_mainthread("syncA3", "f", false, false);
    ASSERT_NE(backupId31, UNDEF);
    waitonsyncs(std::chrono::seconds(4), &clientA1, &clientA2, &clientA3);
    clientA1.logcb = clientA2.logcb = clientA3.logcb = true;

    // Create models.
    Model modelF;
    Model modelF0;
    Model modelF2;

    // f
    modelF.root->addkid(modelF.buildModelSubdirs("f", 3, 3, 0));
    modelF.ensureLocalDebrisTmpLock("f");

    // f_0
    modelF0.root->addkid(modelF.findnode("f/f_0")->clone());
    modelF0.ensureLocalDebrisTmpLock("f_0");

    // f_2
    modelF2.root->addkid(modelF.findnode("f/f_2")->clone());
    modelF2.ensureLocalDebrisTmpLock("f_2");

    // check everything matches (model has expected state of remote and local)
    ASSERT_TRUE(clientA1.confirmModel_mainthread(modelF0.findnode("f_0"), backupId11));
    ASSERT_TRUE(clientA1.confirmModel_mainthread(modelF2.findnode("f_2"), backupId12));
    ASSERT_TRUE(clientA2.confirmModel_mainthread(modelF0.findnode("f_0"), backupId21));
    ASSERT_TRUE(clientA2.confirmModel_mainthread(modelF2.findnode("f_2"), backupId22));
    ASSERT_TRUE(clientA3.confirmModel_mainthread(modelF.findnode("f"), backupId31));

    LOG_debug << "----- making sync change to test, now -----";
    clientA1.received_node_actionpackets = false;
    clientA2.received_node_actionpackets = false;
    clientA3.received_node_actionpackets = false;

    // move a folder form one local synced folder to another local synced folder and see if we sync correctly and catch up in A2 and A3 (mover and observer syncs)
    error_code rename_error;
    fs::path path1 = clientA1.syncSet(backupId11).localpath / "f_0_1";
    fs::path path2 = clientA1.syncSet(backupId12).localpath / "f_2_1" / "f_2_1_0" / "f_0_1";
    fs::rename(path1, path2, rename_error);
    ASSERT_TRUE(!rename_error) << rename_error;

    // Trigger a full scan.
    clientA1.triggerFullScan(backupId11);
    clientA1.triggerFullScan(backupId12);

    // client1 should send a rename command to the API
    // both client1 and client2 should receive the corresponding actionpacket
    ASSERT_TRUE(clientA1.waitForNodesUpdated(30)) << " no actionpacket received in clientA1 for rename";
    ASSERT_TRUE(clientA2.waitForNodesUpdated(30)) << " no actionpacket received in clientA2 for rename";
    ASSERT_TRUE(clientA3.waitForNodesUpdated(30)) << " no actionpacket received in clientA3 for rename";

    // let them catch up
    waitonsyncs(std::chrono::seconds(4), &clientA1, &clientA2, &clientA3);

    // Update models.
    modelF.movenode("f/f_0/f_0_1", "f/f_2/f_2_1/f_2_1_0");
    modelF2.findnode("f_2/f_2_1/f_2_1_0")->addkid(modelF0.removenode("f_0/f_0_1"));

    // check everything matches (model has expected state of remote and local)
    ASSERT_TRUE(clientA1.confirmModel_mainthread(modelF0.findnode("f_0"), backupId11));
    ASSERT_TRUE(clientA1.confirmModel_mainthread(modelF2.findnode("f_2"), backupId12));
    ASSERT_TRUE(clientA2.confirmModel_mainthread(modelF0.findnode("f_0"), backupId21));
    ASSERT_TRUE(clientA2.confirmModel_mainthread(modelF2.findnode("f_2"), backupId22));
    ASSERT_TRUE(clientA3.confirmModel_mainthread(modelF.findnode("f"), backupId31));
}

TEST_F(SyncTest, BasicSync_RenameLocalFile)
{
    static auto TIMEOUT = std::chrono::seconds(4);

    const fs::path root = makeNewTestRoot();

    // Primary client.
    StandardClient client0(root, "c0");
    // Observer.
    StandardClient client1(root, "c1");

    // Log callbacks.
    client0.logcb = true;
    client1.logcb = true;

    // Log clients in.
    ASSERT_TRUE(client0.login_reset_makeremotenodes("MEGA_EMAIL", "MEGA_PWD", "x", 0, 0));
    ASSERT_TRUE(client1.login_fetchnodes("MEGA_EMAIL", "MEGA_PWD"));
    ASSERT_EQ(client0.basefolderhandle, client1.basefolderhandle);

    // Set up syncs.
    handle backupId0 = client0.setupSync_mainthread("s0", "x", false, true);
    ASSERT_NE(backupId0, UNDEF);
    handle backupId1 = client1.setupSync_mainthread("s1", "x", false, false);
    ASSERT_NE(backupId1, UNDEF);

    // Wait for initial sync to complete.
    waitonsyncs(TIMEOUT, &client0, &client1);

    // Add x/f.
    ASSERT_TRUE(createNameFile(client0.syncSet(backupId0).localpath, "f"));

    // Trigger full scan.
    client0.triggerFullScan(backupId0);

    // Wait for sync to complete.
    waitonsyncs(TIMEOUT, &client0, &client1);

    // Confirm model.
    Model model1, model2;
    model1.root->addkid(model1.makeModelSubfolder("x"));
    model1.findnode("x")->addkid(model1.makeModelSubfile("f"));
    model2.root->addkid(model2.makeModelSubfolder("x"));
    model2.findnode("x")->addkid(model2.makeModelSubfile("f"));
    model2.ensureLocalDebrisTmpLock("x"); // since it downloaded f (uploaded by sync 1)

    ASSERT_TRUE(client0.confirmModel_mainthread(model1.findnode("x"), backupId0));
    ASSERT_TRUE(client1.confirmModel_mainthread(model2.findnode("x"), backupId1, true));

    // Rename x/f to x/g.
    fs::rename(client0.syncSet(backupId0).localpath / "f",
               client0.syncSet(backupId0).localpath / "g");

    // Trigger full scan.
    client0.triggerFullScan(backupId0);

    // Wait for sync to complete.
    waitonsyncs(TIMEOUT, &client0, &client1);

    // Update and confirm model.
    model1.findnode("x/f")->name = "g";
    model2.findnode("x/f")->name = "g";

    ASSERT_TRUE(client0.confirmModel_mainthread(model1.findnode("x"), backupId0));
    ASSERT_TRUE(client1.confirmModel_mainthread(model2.findnode("x"), backupId1, true));
}

TEST_F(SyncTest, BasicSync_AddLocalFolder)
{
    // confirm change is synced to remote, and also seen and applied in a second client that syncs the same folder
    fs::path localtestroot = makeNewTestRoot();
    StandardClient clientA1(localtestroot, "clientA1");   // user 1 client 1
    StandardClient clientA2(localtestroot, "clientA2");   // user 1 client 2

    ASSERT_TRUE(clientA1.login_reset_makeremotenodes("MEGA_EMAIL", "MEGA_PWD", "f", 3, 3));
    ASSERT_TRUE(clientA2.login_fetchnodes("MEGA_EMAIL", "MEGA_PWD"));
    ASSERT_EQ(clientA1.basefolderhandle, clientA2.basefolderhandle);

    Model model1, model2;
    model1.root->addkid(model1.buildModelSubdirs("f", 3, 3, 0));
    model2.root->addkid(model2.buildModelSubdirs("f", 3, 3, 0));

    // set up sync for A1, it should build matching local folders
    handle backupId1 = clientA1.setupSync_mainthread("sync1", "f", false, true);
    ASSERT_NE(backupId1, UNDEF);
    handle backupId2 = clientA2.setupSync_mainthread("sync2", "f", false, false);
    ASSERT_NE(backupId2, UNDEF);
    waitonsyncs(std::chrono::seconds(4), &clientA1, &clientA2);
    clientA1.logcb = clientA2.logcb = true;

    // check everything matches (model has expected state of remote and local)
    ASSERT_TRUE(clientA1.confirmModel_mainthread(model1.findnode("f"), backupId1));
    ASSERT_TRUE(clientA2.confirmModel_mainthread(model2.findnode("f"), backupId2));

    // make new folders (and files) in the local filesystem and see if we catch up in A1 and A2 (adder and observer syncs)
    ASSERT_TRUE(buildLocalFolders(clientA1.syncSet(backupId1).localpath / "f_2", "newkid", 2, 2, 2));

    // Trigger a full scan.
    clientA1.triggerFullScan(backupId1);

    // let them catch up
    waitonsyncs(std::chrono::seconds(4), &clientA1, &clientA2);  // two minutes should be long enough to get past API_ETEMPUNAVAIL == -18 for sync2 downloading the files uploaded by sync1

    // check everything matches (model has expected state of remote and local)
    model1.findnode("f/f_2")->addkid(model1.buildModelSubdirs("newkid", 2, 2, 2));
    model2.findnode("f/f_2")->addkid(model2.buildModelSubdirs("newkid", 2, 2, 2));
    model2.ensureLocalDebrisTmpLock("f"); // since we downloaded files

    ASSERT_TRUE(clientA1.confirmModel_mainthread(model1.findnode("f"), backupId1));
    ASSERT_TRUE(clientA2.confirmModel_mainthread(model2.findnode("f"), backupId2));
}


// todo: add this test once the sync can keep up with file system notifications - at the moment
// it's too slow because we wait for the cloud before processing the next layer of files+folders.
// So if we add enough changes to exercise the notification queue, we can't check the results because
// it's far too slow at the syncing stage.
TEST_F(SyncTest, BasicSync_MassNotifyFromLocalFolderTree)
{
    // confirm change is synced to remote, and also seen and applied in a second client that syncs the same folder
    fs::path localtestroot = makeNewTestRoot();
    StandardClient clientA1(localtestroot, "clientA1");   // user 1 client 1
    //StandardClient clientA2(localtestroot, "clientA2");   // user 1 client 2

    ASSERT_TRUE(clientA1.login_reset_makeremotenodes("MEGA_EMAIL", "MEGA_PWD", "f", 0, 0));
    //ASSERT_TRUE(clientA2.login_fetchnodes("MEGA_EMAIL", "MEGA_PWD"));
    //ASSERT_EQ(clientA1.basefolderhandle, clientA2.basefolderhandle);

    // set up sync for A1, it should build matching local folders
    handle backupId1 = clientA1.setupSync_mainthread("sync1", "f", false, true);
    ASSERT_NE(backupId1, UNDEF);
    //ASSERT_TRUE(clientA2.setupSync_mainthread("sync2", "f", 2));
    waitonsyncs(std::chrono::seconds(4), &clientA1/*, &clientA2*/);
    //clientA1.logcb = clientA2.logcb = true;

    // Create a directory tree in one sync, it should be synced to the cloud and back to the other
    // Create enough files and folders that we put a strain on the notification logic: 3k entries
    ASSERT_TRUE(buildLocalFolders(clientA1.syncSet(backupId1).localpath, "initial", 0, 0, 16000));

    // Trigger a full scan.
    clientA1.triggerFullScan(backupId1);

    //waitonsyncs(std::chrono::seconds(10), &clientA1 /*, &clientA2*/);
    std::this_thread::sleep_for(std::chrono::seconds(5));

    // wait until the notify queues subside, it shouldn't take too long.  Limit of 5 minutes
    auto startTime = std::chrono::steady_clock::now();
    while (std::chrono::steady_clock::now() - startTime < std::chrono::seconds(5 * 60))
    {
        size_t remaining = 0;
        auto result0 = clientA1.thread_do<bool>([&](StandardClient &sc, PromiseBoolSP p)
        {
            remaining += sc.client.syncs.syncscanstate ? 1 : 0;

            p->set_value(true);
        });
        result0.get();
        if (!remaining) break;
        std::this_thread::sleep_for(std::chrono::seconds(1));
    }

    Model model;
    model.root->addkid(model.buildModelSubdirs("initial", 0, 0, 16000));

    clientA1.waitFor([&](StandardClient&){ return clientA1.transfersAdded.load() > 0; }, std::chrono::seconds(60));  // give it a chance to create all the nodes.

    // check everything matches (just local since it'll still be uploading files)
    clientA1.localNodesMustHaveNodes = false;
    ASSERT_TRUE(clientA1.confirmModel_mainthread(model.root.get(), backupId1, false, StandardClient::CONFIRM_LOCAL));
    //ASSERT_TRUE(clientA2.confirmModel_mainthread(model.findnode("f"), 2));

    ASSERT_GT(clientA1.transfersAdded.load(), 0u);
    clientA1.transfersAdded = 0;

    // rename all those files and folders, put a strain on the notify system again.
    // Also, no downloads (or uploads) should occur as a result of this.
 //   renameLocalFolders(clientA1.syncSet(backupId1).localpath, "renamed_");

    // let them catch up
    //waitonsyncs(std::chrono::seconds(10), &clientA1 /*, &clientA2*/);

    // rename is too slow to check, even just in localnodes, for now.

    //ASSERT_EQ(clientA1.transfersAdded.load(), 0u);

    //Model model2;
    //model2.root->addkid(model.buildModelSubdirs("renamed_initial", 0, 0, 100));

    //// check everything matches (model has expected state of remote and local)
    //ASSERT_TRUE(clientA1.confirmModel_mainthread(model2.root.get(), 1));
    ////ASSERT_TRUE(clientA2.confirmModel_mainthread(model2.findnode("f"), 2));
}



/* this one is too slow for regular testing with the current algorithm
TEST_F(SyncTest, BasicSync_MAX_NEWNODES1)
{
    // create more nodes than we can upload in one putnodes.
    // this tree is 5x5 and the algorithm ends up creating nodes one at a time so it's pretty slow (and doesn't hit MAX_NEWNODES as a result)
    fs::path localtestroot = makeNewTestRoot();
    StandardClient clientA1(localtestroot, "clientA1");   // user 1 client 1
    StandardClient clientA2(localtestroot, "clientA2");   // user 1 client 2

    ASSERT_TRUE(clientA1.login_reset_makeremotenodes("MEGA_EMAIL", "MEGA_PWD", "f", 3, 3));
    ASSERT_TRUE(clientA2.login_fetchnodes("MEGA_EMAIL", "MEGA_PWD"));
    ASSERT_EQ(clientA1.basefolderhandle, clientA2.basefolderhandle);

    Model model;
    model.root->addkid(model.buildModelSubdirs("f", 3, 3, 0));

    // set up sync for A1, it should build matching local folders
    ASSERT_TRUE(clientA1.setupSync_mainthread("sync1", "f", 1));
    ASSERT_TRUE(clientA2.setupSync_mainthread("sync2", "f", 2));
    waitonsyncs(std::chrono::seconds(4), &clientA1, &clientA2);
    clientA1.logcb = clientA2.logcb = true;

    // check everything matches (model has expected state of remote and local)
    ASSERT_TRUE(clientA1.confirmModel_mainthread(model.findnode("f"), 1));
    ASSERT_TRUE(clientA2.confirmModel_mainthread(model.findnode("f"), 2));

    // make new folders in the local filesystem and see if we catch up in A1 and A2 (adder and observer syncs)
    assert(MegaClient::MAX_NEWNODES < 3125);
    ASSERT_TRUE(buildLocalFolders(clientA1.syncSet(backupId1).localpath, "g", 5, 5, 0));  // 5^5=3125 leaf folders, 625 pre-leaf etc

    // let them catch up
    waitonsyncs(std::chrono::seconds(30), &clientA1, &clientA2);

    // check everything matches (model has expected state of remote and local)
    model.findnode("f")->addkid(model.buildModelSubdirs("g", 5, 5, 0));
    ASSERT_TRUE(clientA1.confirmModel_mainthread(model.findnode("f"), 1));
    ASSERT_TRUE(clientA2.confirmModel_mainthread(model.findnode("f"), 2));
}
*/

/* this one is too slow for regular testing with the current algorithm
TEST_F(SyncTest, BasicSync_MAX_NEWNODES2)
{
    // create more nodes than we can upload in one putnodes.
    // this tree is 5x5 and the algorithm ends up creating nodes one at a time so it's pretty slow (and doesn't hit MAX_NEWNODES as a result)
    fs::path localtestroot = makeNewTestRoot();
    StandardClient clientA1(localtestroot, "clientA1");   // user 1 client 1
    StandardClient clientA2(localtestroot, "clientA2");   // user 1 client 2

    ASSERT_TRUE(clientA1.login_reset_makeremotenodes("MEGA_EMAIL", "MEGA_PWD", "f", 3, 3));
    ASSERT_TRUE(clientA2.login_fetchnodes("MEGA_EMAIL", "MEGA_PWD"));
    ASSERT_EQ(clientA1.basefolderhandle, clientA2.basefolderhandle);

    Model model;
    model.root->addkid(model.buildModelSubdirs("f", 3, 3, 0));

    // set up sync for A1, it should build matching local folders
    ASSERT_TRUE(clientA1.setupSync_mainthread("sync1", "f", 1));
    ASSERT_TRUE(clientA2.setupSync_mainthread("sync2", "f", 2));
    waitonsyncs(std::chrono::seconds(4), &clientA1, &clientA2);
    clientA1.logcb = clientA2.logcb = true;

    // check everything matches (model has expected state of remote and local)
    ASSERT_TRUE(clientA1.confirmModel_mainthread(model.findnode("f"), 1));
    ASSERT_TRUE(clientA2.confirmModel_mainthread(model.findnode("f"), 2));

    // make new folders in the local filesystem and see if we catch up in A1 and A2 (adder and observer syncs)
    assert(MegaClient::MAX_NEWNODES < 3000);
    ASSERT_TRUE(buildLocalFolders(clientA1.syncSet(backupId1).localpath, "g", 3000, 1, 0));

    // let them catch up
    waitonsyncs(std::chrono::seconds(30), &clientA1, &clientA2);

    // check everything matches (model has expected state of remote and local)
<<<<<<< HEAD
    model.findnode("f")->addkid(model.buildModelSubdirs("g", 3000, 1, 0));
    ASSERT_TRUE(clientA1.confirmModel_mainthread(model.findnode("f"), 1));
    ASSERT_TRUE(clientA2.confirmModel_mainthread(model.findnode("f"), 2));
=======
    ASSERT_TRUE(model.movetosynctrash("f/f_0", "f"));
    ASSERT_TRUE(clientA2.confirmModel_mainthread(model.findnode("f"), backupId2));
    ASSERT_TRUE(model.removesynctrash("f"));
    ASSERT_TRUE(clientA1.confirmModel_mainthread(model.findnode("f"), backupId1));
}

namespace {

string makefa(const string& name, int fakecrc, int mtime)
{
    AttrMap attrs;
    attrs.map['n'] = name;

    FileFingerprint ff;
    ff.crc[0] = ff.crc[1] = ff.crc[2] = ff.crc[3] = fakecrc;
    ff.mtime = mtime;
    ff.serializefingerprint(&attrs.map['c']);

    string attrjson;
    attrs.getjson(&attrjson);
    return attrjson;
}

Node* makenode(MegaClient& mc, NodeHandle parent, ::mega::nodetype_t type, m_off_t size, handle owner, const string& attrs, ::mega::byte* key)
{
    static handle handlegenerator = 10;
    std::vector<Node*> dp;
    auto newnode = new Node(&mc, &dp, NodeHandle().set6byte(++handlegenerator), parent, type, size, owner, nullptr, 1);

    newnode->setkey(key);
    newnode->attrstring.reset(new string);

    SymmCipher sc;
    sc.setkey(key, type);
    mc.makeattr(&sc, newnode->attrstring, attrs.c_str());

    int attrlen = int(newnode->attrstring->size());
    string base64attrstring;
    base64attrstring.resize(static_cast<size_t>(attrlen * 4 / 3 + 4));
    base64attrstring.resize(static_cast<size_t>(Base64::btoa((::mega::byte *)newnode->attrstring->data(), int(newnode->attrstring->size()), (char *)base64attrstring.data())));

    *newnode->attrstring = base64attrstring;

    return newnode;
}

} // anonymous

TEST_F(SyncTest, NodeSorting_forPhotosAndVideos)
{
    fs::path localtestroot = makeNewTestRoot();
    StandardClient standardclient(localtestroot, "sortOrderTests");
    auto& client = standardclient.client;

    handle owner = 99999;

    ::mega::byte key[] = { 0x01, 0x02, 0x03, 0x04, 0x01, 0x02, 0x03, 0x04, 0x01, 0x02, 0x03, 0x04, 0x01, 0x02, 0x03, 0x04, 0x01, 0x02, 0x03, 0x04, 0x01, 0x02, 0x03, 0x04, 0x01, 0x02, 0x03, 0x04, 0x01, 0x02, 0x03, 0x04 };

    // first 3 are root nodes:
    auto cloudroot = makenode(client, NodeHandle(), ROOTNODE, -1, owner, makefa("root", 1, 1), key);
    makenode(client, NodeHandle(), INCOMINGNODE, -1, owner, makefa("inbox", 1, 1), key);
    makenode(client, NodeHandle(), RUBBISHNODE, -1, owner, makefa("bin", 1, 1), key);

    // now some files to sort
    auto photo1 = makenode(client, cloudroot->nodeHandle(), FILENODE, 9999, owner, makefa("abc.jpg", 1, 1570673890), key);
    auto photo2 = makenode(client, cloudroot->nodeHandle(), FILENODE, 9999, owner, makefa("cba.png", 1, 1570673891), key);
    auto video1 = makenode(client, cloudroot->nodeHandle(), FILENODE, 9999, owner, makefa("xyz.mov", 1, 1570673892), key);
    auto video2 = makenode(client, cloudroot->nodeHandle(), FILENODE, 9999, owner, makefa("zyx.mp4", 1, 1570673893), key);
    auto otherfile = makenode(client, cloudroot->nodeHandle(), FILENODE, 9999, owner, makefa("ASDF.fsda", 1, 1570673894), key);
    auto otherfolder = makenode(client, cloudroot->nodeHandle(), FOLDERNODE, -1, owner, makefa("myfolder", 1, 1570673895), key);

    node_vector v{ photo1, photo2, video1, video2, otherfolder, otherfile };
    for (auto n : v) n->setkey(key);

    MegaApiImpl::sortByComparatorFunction(v, MegaApi::ORDER_PHOTO_ASC, client);
    node_vector v2{ photo1, photo2, video1, video2, otherfolder, otherfile };
    ASSERT_EQ(v, v2);

    MegaApiImpl::sortByComparatorFunction(v, MegaApi::ORDER_PHOTO_DESC, client);
    node_vector v3{ photo2, photo1, video2, video1, otherfolder, otherfile };
    ASSERT_EQ(v, v3);

    MegaApiImpl::sortByComparatorFunction(v, MegaApi::ORDER_VIDEO_ASC, client);
    node_vector v4{ video1, video2, photo1, photo2, otherfolder, otherfile };
    ASSERT_EQ(v, v4);

    MegaApiImpl::sortByComparatorFunction(v, MegaApi::ORDER_VIDEO_DESC, client);
    node_vector v5{ video2, video1, photo2, photo1, otherfolder, otherfile };
    ASSERT_EQ(v, v5);
}


TEST_F(SyncTest, PutnodesForMultipleFolders)
{
    fs::path localtestroot = makeNewTestRoot();
    StandardClient standardclient(localtestroot, "PutnodesForMultipleFolders");
    ASSERT_TRUE(standardclient.login_fetchnodes("MEGA_EMAIL", "MEGA_PWD", true));

    vector<NewNode> newnodes(4);

    standardclient.client.putnodes_prepareOneFolder(&newnodes[0], "folder1");
    standardclient.client.putnodes_prepareOneFolder(&newnodes[1], "folder2");
    standardclient.client.putnodes_prepareOneFolder(&newnodes[2], "folder2.1");
    standardclient.client.putnodes_prepareOneFolder(&newnodes[3], "folder2.2");

    newnodes[1].nodehandle = newnodes[2].parenthandle = newnodes[3].parenthandle = 2;

    auto targethandle = standardclient.client.rootnodes.files;

    std::atomic<bool> putnodesDone{false};
    standardclient.resultproc.prepresult(StandardClient::PUTNODES,  ++next_request_tag,
        [&](){ standardclient.client.putnodes(targethandle, NoVersioning, move(newnodes), nullptr, standardclient.client.reqtag); },
        [&putnodesDone](error e) { putnodesDone = true; return true; });

    while (!putnodesDone)
    {
        WaitMillisec(100);
    }

    Node* cloudRoot = standardclient.client.nodeByHandle(targethandle);

    ASSERT_TRUE(nullptr != standardclient.drillchildnodebyname(cloudRoot, "folder1"));
    ASSERT_TRUE(nullptr != standardclient.drillchildnodebyname(cloudRoot, "folder2"));
    ASSERT_TRUE(nullptr != standardclient.drillchildnodebyname(cloudRoot, "folder2/folder2.1"));
    ASSERT_TRUE(nullptr != standardclient.drillchildnodebyname(cloudRoot, "folder2/folder2.2"));
}

// this test fails frequently on develop due to race conditions with commands vs actionpackets on develop, re-enable after merging sync rework (which has SIC removed)
TEST_F(SyncTest, DISABLED_ExerciseCommands)
{
    fs::path localtestroot = makeNewTestRoot();
    StandardClient standardclient(localtestroot, "ExerciseCommands");
    ASSERT_TRUE(standardclient.login_fetchnodes("MEGA_EMAIL", "MEGA_PWD", true));

    // Using this set setup to execute commands direct in the SDK Core
    // so that we can test things that the MegaApi interface would
    // disallow or shortcut.

    // make sure it's a brand new folder
    future<bool> p1 = standardclient.thread_do<bool>([=](StandardClient& sc, PromiseBoolSP pb) { sc.makeCloudSubdirs("testlinkfolder_brandnew3", 1, 1, pb); });
    ASSERT_TRUE(waitonresults(&p1));

    assert(standardclient.lastPutnodesResultFirstHandle != UNDEF);
    Node* n2 = standardclient.client.nodebyhandle(standardclient.lastPutnodesResultFirstHandle);

    out() << "Testing make public link for node: " << n2->displaypath();

    // try to get a link on an existing unshared folder
    promise<Error> pe1, pe1a, pe2, pe3, pe4;
    standardclient.getpubliclink(n2, 0, 0, false, false, pe1);
    ASSERT_EQ(API_EACCESS, pe1.get_future().get());

    // create on existing node
    standardclient.exportnode(n2, 0, 0, false, false, pe1a);
    ASSERT_EQ(API_OK, pe1a.get_future().get());

    // get link on existing shared folder node, with link already  (different command response)
    standardclient.getpubliclink(n2, 0, 0, false, false, pe2);
    ASSERT_EQ(API_OK, pe2.get_future().get());

    // delete existing link on node
    standardclient.getpubliclink(n2, 1, 0, false, false, pe3);
    ASSERT_EQ(API_OK, pe3.get_future().get());

    // create on non existent node
    n2->nodehandle = UNDEF;
    standardclient.getpubliclink(n2, 0, 0, false, false, pe4);
    ASSERT_EQ(API_EACCESS, pe4.get_future().get());
>>>>>>> 3a7d0800
}
*/

TEST_F(SyncTest, BasicSync_MoveExistingIntoNewLocalFolder)
{
    // historic case:  in the local filesystem, create a new folder then move an existing file/folder into it
    fs::path localtestroot = makeNewTestRoot();
    StandardClient clientA1(localtestroot, "clientA1");   // user 1 client 1
    StandardClient clientA2(localtestroot, "clientA2");   // user 1 client 2

    ASSERT_TRUE(clientA1.login_reset_makeremotenodes("MEGA_EMAIL", "MEGA_PWD", "f", 3, 3));
    ASSERT_TRUE(clientA2.login_fetchnodes("MEGA_EMAIL", "MEGA_PWD"));
    ASSERT_EQ(clientA1.basefolderhandle, clientA2.basefolderhandle);

    Model model;
    model.root->addkid(model.buildModelSubdirs("f", 3, 3, 0));

    // set up sync for A1, it should build matching local folders
    handle backupId1 = clientA1.setupSync_mainthread("sync1", "f", false, true);
    ASSERT_NE(backupId1, UNDEF);
    handle backupId2 = clientA2.setupSync_mainthread("sync2", "f", false, false);
    ASSERT_NE(backupId2, UNDEF);
    waitonsyncs(std::chrono::seconds(4), &clientA1, &clientA2);
    clientA1.logcb = clientA2.logcb = true;

    // check everything matches (model has expected state of remote and local)
    ASSERT_TRUE(clientA1.confirmModel_mainthread(model.findnode("f"), backupId1));
    ASSERT_TRUE(clientA2.confirmModel_mainthread(model.findnode("f"), backupId2));

    // make new folder in the local filesystem
    ASSERT_TRUE(buildLocalFolders(clientA1.syncSet(backupId1).localpath, "new", 1, 0, 0));
    // move an already synced folder into it
    error_code rename_error;
    fs::path path1 = clientA1.syncSet(backupId1).localpath / "f_2"; // / "f_2_0" / "f_2_0_0";
    fs::path path2 = clientA1.syncSet(backupId1).localpath / "new" / "f_2"; // "f_2_0_0";
    fs::rename(path1, path2, rename_error);
    ASSERT_TRUE(!rename_error) << rename_error;

    // Trigger a full scan.
    clientA1.triggerFullScan(backupId1);

    // let them catch up
    waitonsyncs(std::chrono::seconds(10), &clientA1, &clientA2);

    // check everything matches (model has expected state of remote and local)
    auto f = model.makeModelSubfolder("new");
    f->addkid(model.removenode("f/f_2")); // / f_2_0 / f_2_0_0"));
    model.findnode("f")->addkid(move(f));
    ASSERT_TRUE(clientA1.confirmModel_mainthread(model.findnode("f"), backupId1));
    ASSERT_TRUE(clientA2.confirmModel_mainthread(model.findnode("f"), backupId2));
}

TEST_F(SyncTest, BasicSync_MoveSeveralExistingIntoDeepNewLocalFolders)
{
    // historic case:  in the local filesystem, create a new folder then move an existing file/folder into it
    fs::path localtestroot = makeNewTestRoot();
    StandardClient clientA1(localtestroot, "clientA1");   // user 1 client 1
    StandardClient clientA2(localtestroot, "clientA2");   // user 1 client 2

    ASSERT_TRUE(clientA1.login_reset_makeremotenodes("MEGA_EMAIL", "MEGA_PWD", "f", 3, 3));
    ASSERT_TRUE(clientA2.login_fetchnodes("MEGA_EMAIL", "MEGA_PWD"));
    ASSERT_EQ(clientA1.basefolderhandle, clientA2.basefolderhandle);

    Model model;
    model.root->addkid(model.buildModelSubdirs("f", 3, 3, 0));

    // set up sync for A1, it should build matching local folders
    handle backupId1 = clientA1.setupSync_mainthread("sync1", "f", false, true);
    ASSERT_NE(backupId1, UNDEF);
    handle backupId2 = clientA2.setupSync_mainthread("sync2", "f", false, false);
    ASSERT_NE(backupId2, UNDEF);
    waitonsyncs(std::chrono::seconds(4), &clientA1, &clientA2);
    clientA1.logcb = clientA2.logcb = true;

    // check everything matches (model has expected state of remote and local)
    ASSERT_TRUE(clientA1.confirmModel_mainthread(model.findnode("f"), backupId1));
    ASSERT_TRUE(clientA2.confirmModel_mainthread(model.findnode("f"), backupId2));

    // make new folder tree in the local filesystem
    ASSERT_TRUE(buildLocalFolders(clientA1.syncSet(backupId1).localpath, "new", 3, 3, 3));

    // move already synced folders to serveral parts of it - one under another moved folder too
    error_code rename_error;
    fs::rename(clientA1.syncSet(backupId1).localpath / "f_0", clientA1.syncSet(backupId1).localpath / "new" / "new_0" / "new_0_1" / "new_0_1_2" / "f_0", rename_error);
    ASSERT_TRUE(!rename_error) << rename_error;
    fs::rename(clientA1.syncSet(backupId1).localpath / "f_1", clientA1.syncSet(backupId1).localpath / "new" / "new_1" / "new_1_2" / "f_1", rename_error);
    ASSERT_TRUE(!rename_error) << rename_error;
    fs::rename(clientA1.syncSet(backupId1).localpath / "f_2", clientA1.syncSet(backupId1).localpath / "new" / "new_1" / "new_1_2" / "f_1" / "f_1_2" / "f_2", rename_error);
    ASSERT_TRUE(!rename_error) << rename_error;

    // Trigger a full scan.
    clientA1.triggerFullScan(backupId1);

    // let them catch up
    waitonsyncs(std::chrono::seconds(7), &clientA1, &clientA2);

    // check everything matches (model has expected state of remote and local)
    model.findnode("f")->addkid(model.buildModelSubdirs("new", 3, 3, 3));
    model.findnode("f/new/new_0/new_0_1/new_0_1_2")->addkid(model.removenode("f/f_0"));
    model.findnode("f/new/new_1/new_1_2")->addkid(model.removenode("f/f_1"));
    model.findnode("f/new/new_1/new_1_2/f_1/f_1_2")->addkid(model.removenode("f/f_2"));
    ASSERT_TRUE(clientA1.confirmModel_mainthread(model.findnode("f"), backupId1));
    model.ensureLocalDebrisTmpLock("f"); // since we downloaded files
    ASSERT_TRUE(clientA2.confirmModel_mainthread(model.findnode("f"), backupId2));
}

/* not expected to work yet
TEST_F(SyncTest, BasicSync_SyncDuplicateNames)
{
    fs::path localtestroot = makeNewTestRoot();
    StandardClient clientA1(localtestroot, "clientA1");   // user 1 client 1
    StandardClient clientA2(localtestroot, "clientA2");   // user 1 client 2

    ASSERT_TRUE(clientA1.login_reset("MEGA_EMAIL", "MEGA_PWD"));
    ASSERT_TRUE(clientA2.login_fetchnodes("MEGA_EMAIL", "MEGA_PWD"));
    ASSERT_EQ(clientA1.basefolderhandle, clientA2.basefolderhandle);


    NewNode* nodearray = new NewNode[3];
    nodearray[0] = *clientA1.makeSubfolder("samename");
    nodearray[1] = *clientA1.makeSubfolder("samename");
    nodearray[2] = *clientA1.makeSubfolder("Samename");
    clientA1.resultproc.prepresult(StandardClient::PUTNODES, [this](error e) {
    });
    clientA1.client.putnodes(clientA1.basefolderhandle, nodearray, 3);

    // set up syncs, they should build matching local folders
    ASSERT_TRUE(clientA1.setupSync_mainthread("sync1", "", 1));
    ASSERT_TRUE(clientA2.setupSync_mainthread("sync2", "", 2));
    waitonsyncs(std::chrono::seconds(4), &clientA1, &clientA2);
    clientA1.logcb = clientA2.logcb = true;

    // check everything matches (model has expected state of remote and local)
    Model model;
    model.root->addkid(model.makeModelSubfolder("samename"));
    model.root->addkid(model.makeModelSubfolder("samename"));
    model.root->addkid(model.makeModelSubfolder("Samename"));
    ASSERT_TRUE(clientA1.confirmModel_mainthread(model.root.get(), 1));
    ASSERT_TRUE(clientA2.confirmModel_mainthread(model.root.get(), 2));
}*/

TEST_F(SyncTest, BasicSync_RemoveLocalNodeBeforeSessionResume)
{
    fs::path localtestroot = makeNewTestRoot();
    auto pclientA1 = ::mega::make_unique<StandardClient>(localtestroot, "clientA1");   // user 1 client 1
    StandardClient clientA2(localtestroot, "clientA2");   // user 1 client 2

    ASSERT_TRUE(pclientA1->login_reset_makeremotenodes("MEGA_EMAIL", "MEGA_PWD", "f", 3, 3));
    ASSERT_TRUE(clientA2.login_fetchnodes("MEGA_EMAIL", "MEGA_PWD"));
    ASSERT_EQ(pclientA1->basefolderhandle, clientA2.basefolderhandle);

    Model model;
    model.root->addkid(model.buildModelSubdirs("f", 3, 3, 0));

    pclientA1->received_node_actionpackets = false;
    clientA2.received_node_actionpackets = false;

    // set up sync for A1, it should build matching local folders
    handle backupId1 = pclientA1->setupSync_mainthread("sync1", "f", false, true);
    ASSERT_NE(backupId1, UNDEF);
    handle backupId2 = clientA2.setupSync_mainthread("sync2", "f", false, false);
    ASSERT_NE(backupId2, UNDEF);

    ASSERT_TRUE(pclientA1->waitForNodesUpdated(30)) << " no actionpacket received in clientA1";
    ASSERT_TRUE(clientA2.waitForNodesUpdated(30)) << " no actionpacket received in clientA2";

    waitonsyncs(std::chrono::seconds(4), pclientA1.get(), &clientA2);
    pclientA1->logcb = clientA2.logcb = true;

    // check everything matches (model has expected state of remote and local)
    ASSERT_TRUE(pclientA1->confirmModel_mainthread(model.findnode("f"), backupId1));
    ASSERT_TRUE(clientA2.confirmModel_mainthread(model.findnode("f"), backupId2));

    // save session
    string session;
    pclientA1->client.dumpsession(session);

    // logout (but keep caches)
    fs::path sync1path = pclientA1->syncSet(backupId1).localpath;
    pclientA1->localLogout();

    pclientA1->received_syncs_restored = false;

    // remove local folders
    error_code e;
    ASSERT_TRUE(fs::remove_all(sync1path / "f_2", e) != static_cast<std::uintmax_t>(-1)) << e;

    // resume session, see if nodes and localnodes get in sync
    pclientA1.reset(new StandardClient(localtestroot, "clientA1"));
    ASSERT_TRUE(pclientA1->login_fetchnodes(session));

    // wait for normal sync resumes to complete
    pclientA1->waitFor([&](StandardClient& sc){ return sc.received_syncs_restored; }, std::chrono::seconds(30));

    waitonsyncs(std::chrono::seconds(4), pclientA1.get(), &clientA2);

    // check everything matches (model has expected state of remote and local)
    ASSERT_TRUE(model.movetosynctrash("f/f_2", "f"));
    ASSERT_TRUE(clientA2.confirmModel_mainthread(model.findnode("f"), backupId2));
    ASSERT_TRUE(model.removesynctrash("f"));
    ASSERT_TRUE(pclientA1->confirmModel_mainthread(model.findnode("f"), backupId1));
}

/* not expected to work yet
TEST_F(SyncTest, BasicSync_RemoteFolderCreationRaceSamename)
{
    // confirm change is synced to remote, and also seen and applied in a second client that syncs the same folder
    // SN tagging needed for this one
    fs::path localtestroot = makeNewTestRoot();
    StandardClient clientA1(localtestroot, "clientA1");   // user 1 client 1
    StandardClient clientA2(localtestroot, "clientA2");   // user 1 client 2

    ASSERT_TRUE(clientA1.login_reset("MEGA_EMAIL", "MEGA_PWD"));
    ASSERT_TRUE(clientA2.login_fetchnodes("MEGA_EMAIL", "MEGA_PWD"));
    ASSERT_EQ(clientA1.basefolderhandle, clientA2.basefolderhandle);

    // set up sync for both, it should build matching local folders (empty initially)
    ASSERT_TRUE(clientA1.setupSync_mainthread("sync1", "", 1));
    ASSERT_TRUE(clientA2.setupSync_mainthread("sync2", "", 2));
    waitonsyncs(std::chrono::seconds(4), &clientA1, &clientA2);
    clientA1.logcb = clientA2.logcb = true;

    // now have both clients create the same remote folder structure simultaneously.  We should end up with just one copy of it on the server and in both syncs
    future<bool> p1 = clientA1.thread_do<bool>([=](StandardClient& sc, PromiseBoolSP pb) { sc.makeCloudSubdirs("f", 3, 3, pb); });
    future<bool> p2 = clientA2.thread_do<bool>([=](StandardClient& sc, PromiseBoolSP pb) { sc.makeCloudSubdirs("f", 3, 3, pb); });
    ASSERT_TRUE(waitonresults(&p1, &p2));

    // let them catch up
    waitonsyncs(std::chrono::seconds(4), &clientA1, &clientA2);

    // check everything matches (model has expected state of remote and local)
    Model model;
    model.root->addkid(model.buildModelSubdirs("f", 3, 3, 0));
    ASSERT_TRUE(clientA1.confirmModel_mainthread(model.root.get(), 1));
    ASSERT_TRUE(clientA2.confirmModel_mainthread(model.root.get(), 2));
}*/

/* not expected to work yet
TEST_F(SyncTest, BasicSync_LocalFolderCreationRaceSamename)
{
    // confirm change is synced to remote, and also seen and applied in a second client that syncs the same folder
    // SN tagging needed for this one
    fs::path localtestroot = makeNewTestRoot();
    StandardClient clientA1(localtestroot, "clientA1");   // user 1 client 1
    StandardClient clientA2(localtestroot, "clientA2");   // user 1 client 2

    ASSERT_TRUE(clientA1.login_reset("MEGA_EMAIL", "MEGA_PWD"));
    ASSERT_TRUE(clientA2.login_fetchnodes("MEGA_EMAIL", "MEGA_PWD"));
    ASSERT_EQ(clientA1.basefolderhandle, clientA2.basefolderhandle);

    // set up sync for both, it should build matching local folders (empty initially)
    ASSERT_TRUE(clientA1.setupSync_mainthread("sync1", "", 1));
    ASSERT_TRUE(clientA2.setupSync_mainthread("sync2", "", 2));
    waitonsyncs(std::chrono::seconds(4), &clientA1, &clientA2);
    clientA1.logcb = clientA2.logcb = true;

    // now have both clients create the same folder structure simultaneously.  We should end up with just one copy of it on the server and in both syncs
    future<bool> p1 = clientA1.thread_do<bool>([=](StandardClient& sc, PromiseBoolSP pb) { buildLocalFolders(sc.syncSet(backupId1).localpath, "f", 3, 3, 0); pb->set_value(true); });
    future<bool> p2 = clientA2.thread_do<bool>([=](StandardClient& sc, PromiseBoolSP pb) { buildLocalFolders(sc.syncSet(backupId2).localpath, "f", 3, 3, 0); pb->set_value(true); });
    ASSERT_TRUE(waitonresults(&p1, &p2));

    // let them catch up
    waitonsyncs(std::chrono::seconds(30), &clientA1, &clientA2);

    // check everything matches (model has expected state of remote and local)
    Model model;
    model.root->addkid(model.buildModelSubdirs("f", 3, 3, 0));
    ASSERT_TRUE(clientA1.confirmModel_mainthread(model.root.get(), 1));
    ASSERT_TRUE(clientA2.confirmModel_mainthread(model.root.get(), 2));
}*/


TEST_F(SyncTest, BasicSync_ResumeSyncFromSessionAfterNonclashingLocalAndRemoteChanges )
{
    fs::path localtestroot = makeNewTestRoot();
    unique_ptr<StandardClient> pclientA1(new StandardClient(localtestroot, "clientA1"));   // user 1 client 1
    StandardClient clientA2(localtestroot, "clientA2");   // user 1 client 2

    ASSERT_TRUE(pclientA1->login_reset_makeremotenodes("MEGA_EMAIL", "MEGA_PWD", "f", 3, 3));
    ASSERT_TRUE(clientA2.login_fetchnodes("MEGA_EMAIL", "MEGA_PWD"));
    ASSERT_EQ(pclientA1->basefolderhandle, clientA2.basefolderhandle);

    // set up sync for A1, it should build matching local folders
    handle backupId1 = pclientA1->setupSync_mainthread("sync1", "f", false, true);
    ASSERT_NE(backupId1, UNDEF);
    handle backupId2 = clientA2.setupSync_mainthread("sync2", "f", false, false);
    ASSERT_NE(backupId2, UNDEF);
    waitonsyncs(std::chrono::seconds(4), pclientA1.get(), &clientA2);
    pclientA1->logcb = clientA2.logcb = true;

    // check everything matches (model has expected state of remote and local)
    Model model1, model2;
    model1.root->addkid(model1.buildModelSubdirs("f", 3, 3, 0));
    model2.root->addkid(model2.buildModelSubdirs("f", 3, 3, 0));
    ASSERT_TRUE(pclientA1->confirmModel_mainthread(model1.findnode("f"), backupId1));
    ASSERT_TRUE(clientA2.confirmModel_mainthread(model2.findnode("f"), backupId2));

    out() << "********************* save session A1";
    string session;
    pclientA1->client.dumpsession(session);

    out() << "*********************  logout A1 (but keep caches on disk)";
    fs::path sync1path = pclientA1->syncSet(backupId1).localpath;
    pclientA1->localLogout();

    out() << "*********************  add remote folders via A2";
    future<bool> p1 = clientA2.thread_do<bool>([](StandardClient& sc, PromiseBoolSP pb) { sc.makeCloudSubdirs("newremote", 2, 2, pb, "f/f_1/f_1_0"); });
    model1.findnode("f/f_1/f_1_0")->addkid(model1.buildModelSubdirs("newremote", 2, 2, 0));
    model2.findnode("f/f_1/f_1_0")->addkid(model2.buildModelSubdirs("newremote", 2, 2, 0));
    ASSERT_TRUE(waitonresults(&p1));

    out() << "*********************  remove remote folders via A2";
    p1 = clientA2.thread_do<bool>([](StandardClient& sc, PromiseBoolSP pb) { sc.deleteremote("f/f_0", false, pb); });
    model1.movetosynctrash("f/f_0", "f");
    model2.movetosynctrash("f/f_0", "f");
    ASSERT_TRUE(waitonresults(&p1));

    out() << "*********************  add local folders in A1";
    ASSERT_TRUE(buildLocalFolders(sync1path / "f_1/f_1_2", "newlocal", 2, 2, 2));
    model1.findnode("f/f_1/f_1_2")->addkid(model1.buildModelSubdirs("newlocal", 2, 2, 2));
    model2.findnode("f/f_1/f_1_2")->addkid(model2.buildModelSubdirs("newlocal", 2, 2, 2));

    out() << "*********************  remove local folders in A1";
    error_code e;
    ASSERT_TRUE(fs::remove_all(sync1path / "f_2", e) != static_cast<std::uintmax_t>(-1)) << e;
    model1.removenode("f/f_2");
    model2.movetosynctrash("f/f_2", "f");

    out() << "*********************  get sync2 activity out of the way";
    waitonsyncs(std::chrono::seconds(4), &clientA2);

    out() << "*********************  resume A1 session (with sync), see if A2 nodes and localnodes get in sync again";
    pclientA1.reset(new StandardClient(localtestroot, "clientA1"));
    ASSERT_TRUE(pclientA1->login_fetchnodes(session));
    ASSERT_EQ(pclientA1->basefolderhandle, clientA2.basefolderhandle);

    // wait for normal sync resumes to complete
    pclientA1->waitFor([&](StandardClient& sc){ return sc.received_syncs_restored; }, std::chrono::seconds(30));

    waitonsyncs(std::chrono::seconds(4), pclientA1.get(), &clientA2);

    out() << "*********************  check everything matches (model has expected state of remote and local)";
    ASSERT_TRUE(pclientA1->confirmModel_mainthread(model1.findnode("f"), backupId1));
    model2.ensureLocalDebrisTmpLock("f"); // since we downloaded files
    ASSERT_TRUE(clientA2.confirmModel_mainthread(model2.findnode("f"), backupId2));
}

TEST_F(SyncTest, BasicSync_ResumeSyncFromSessionAfterClashingLocalAddRemoteDelete)
{
    fs::path localtestroot = makeNewTestRoot();
    unique_ptr<StandardClient> pclientA1(new StandardClient(localtestroot, "clientA1"));   // user 1 client 1
    StandardClient clientA2(localtestroot, "clientA2");   // user 1 client 2

    ASSERT_TRUE(pclientA1->login_reset_makeremotenodes("MEGA_EMAIL", "MEGA_PWD", "f", 3, 3));
    ASSERT_TRUE(clientA2.login_fetchnodes("MEGA_EMAIL", "MEGA_PWD"));
    ASSERT_EQ(pclientA1->basefolderhandle, clientA2.basefolderhandle);

    Model model;
    model.root->addkid(model.buildModelSubdirs("f", 3, 3, 0));

    // set up sync for A1, it should build matching local folders
    handle backupId1 = pclientA1->setupSync_mainthread("sync1", "f", false, true);
    ASSERT_NE(backupId1, UNDEF);
    handle backupId2 = clientA2.setupSync_mainthread("sync2", "f", false, false);
    ASSERT_NE(backupId2, UNDEF);
    waitonsyncs(std::chrono::seconds(4), pclientA1.get(), &clientA2);
    pclientA1->logcb = clientA2.logcb = true;

    // check everything matches (model has expected state of remote and local)
    ASSERT_TRUE(pclientA1->confirmModel_mainthread(model.findnode("f"), backupId1));
    ASSERT_TRUE(clientA2.confirmModel_mainthread(model.findnode("f"), backupId2));

    // save session A1
    string session;
    pclientA1->client.dumpsession(session);
    fs::path sync1path = pclientA1->syncSet(backupId1).localpath;

    // logout A1 (but keep caches on disk)
    pclientA1->localLogout();

    // remove remote folder via A2
    future<bool> p1 = clientA2.thread_do<bool>([](StandardClient& sc, PromiseBoolSP pb) { sc.deleteremote("f/f_1", false, pb); });
    ASSERT_TRUE(waitonresults(&p1));

    // add local folders in A1 on disk folder
    ASSERT_TRUE(buildLocalFolders(sync1path / "f_1/f_1_2", "newlocal", 2, 2, 2));

    // get sync2 activity out of the way
    waitonsyncs(std::chrono::seconds(4), &clientA2);

    // resume A1 session (with sync), see if A2 nodes and localnodes get in sync again
    pclientA1.reset(new StandardClient(localtestroot, "clientA1"));
    ASSERT_TRUE(pclientA1->login_fetchnodes(session));
    ASSERT_EQ(pclientA1->basefolderhandle, clientA2.basefolderhandle);

    // wait for normal sync resumes to complete
    pclientA1->waitFor([&](StandardClient& sc){ return sc.received_syncs_restored; }, std::chrono::seconds(30));

    vector<SyncWaitResult> waitResult = waitonsyncs(chrono::seconds(4), pclientA1.get(), &clientA2);

    // Sync rework update:  for now at least, delete wins in this case

    //ASSERT_EQ(waitResult[0].syncStalled, true);
    //ASSERT_EQ(1, waitResult[0].stalledNodePaths.size());
    //ASSERT_EQ(1, waitResult[0].stalledLocalPaths.size());

    Model modelLocal1;
    modelLocal1.root->addkid(model.buildModelSubdirs("f", 3, 3, 0));
    modelLocal1.findnode("f/f_1/f_1_2")->addkid(model.buildModelSubdirs("newlocal", 2, 2, 2));
    //pclientA1->localNodesMustHaveNodes = false;
    ASSERT_TRUE(modelLocal1.movetosynctrash("f/f_1", "f"));

    Model modelRemote1;
    modelRemote1.root->addkid(model.buildModelSubdirs("f", 3, 3, 0));
    ASSERT_TRUE(modelRemote1.movetosynctrash("f/f_1", "f"));

    ASSERT_TRUE(pclientA1->confirmModel_mainthread(modelLocal1.findnode("f"), backupId1, false, StandardClient::CONFIRM_LOCAL));
    ASSERT_TRUE(pclientA1->confirmModel_mainthread(modelRemote1.findnode("f"), backupId1, false, StandardClient::CONFIRM_REMOTE));
    //ASSERT_TRUE(modelRemote1.removesynctrash("f", "f_1/f_1_2/newlocal"));
    ASSERT_TRUE(clientA2.confirmModel_mainthread(modelRemote1.findnode("f"), backupId2));
}

TEST_F(SyncTest, BasicSync_ResumeSyncFromSessionAfterContractoryLocalAndRemoteMoves)
{
    fs::path localtestroot = makeNewTestRoot();
    unique_ptr<StandardClient> pclientA1(new StandardClient(localtestroot, "clientA1"));   // user 1 client 1
    StandardClient clientA2(localtestroot, "clientA2");   // user 1 client 2

    ASSERT_TRUE(pclientA1->login_reset_makeremotenodes("MEGA_EMAIL", "MEGA_PWD", "f", 3, 3));
    ASSERT_TRUE(clientA2.login_fetchnodes("MEGA_EMAIL", "MEGA_PWD"));
    ASSERT_EQ(pclientA1->basefolderhandle, clientA2.basefolderhandle);

    Model model;
    model.root->addkid(model.buildModelSubdirs("f", 3, 3, 0));

    // set up sync for A1, it should build matching local folders
    handle backupId1 = pclientA1->setupSync_mainthread("sync1", "f", false, true);
    ASSERT_NE(backupId1, UNDEF);
    handle backupId2 = clientA2.setupSync_mainthread("sync2", "f", false, false);
    ASSERT_NE(backupId2, UNDEF);
    waitonsyncs(std::chrono::seconds(4), pclientA1.get(), &clientA2);
    pclientA1->logcb = clientA2.logcb = true;

    auto client1LocalSyncRoot = pclientA1->syncSet(backupId1).localpath;

    // check everything matches (model has expected state of remote and local)
    ASSERT_TRUE(pclientA1->confirmModel_mainthread(model.findnode("f"), backupId1));
    ASSERT_TRUE(clientA2.confirmModel_mainthread(model.findnode("f"), backupId2, true));

    // save session A1
    string session;
    pclientA1->client.dumpsession(session);
    fs::path sync1path = pclientA1->syncSet(backupId1).localpath;

    // logout A1 (but keep caches on disk)
    pclientA1->localLogout();

    // move f_0 into f_1 remote
    ASSERT_TRUE(clientA2.movenode("f/f_0", "f/f_1"));

    // move f_1 into f_0 locally
    error_code rename_error;
    fs::rename(client1LocalSyncRoot / "f_1", client1LocalSyncRoot / "f_0" / "f_1", rename_error);
    ASSERT_TRUE(!rename_error) << rename_error;

    // get sync2 activity out of the way
    waitonsyncs(std::chrono::seconds(4), &clientA2);

    // resume A1 session (with sync), see if A2 nodes and localnodes get in sync again
    pclientA1.reset(new StandardClient(localtestroot, "clientA1"));
    ASSERT_TRUE(pclientA1->login_fetchnodes(session));
    ASSERT_EQ(pclientA1->basefolderhandle, clientA2.basefolderhandle);
    vector<SyncWaitResult> waitResult = waitonsyncs(chrono::seconds(4), pclientA1.get(), &clientA2);

    ASSERT_EQ(waitResult[0].syncStalled, true);
    ASSERT_EQ(2u, waitResult[0].stall.cloud.size());  // for now at least, reporting source and destination nodes for each move
    ASSERT_EQ(2u, waitResult[0].stall.local.size());
    ASSERT_EQ(waitResult[0].stall.cloud.begin()->first, "/mega_test_sync/f/f_0");
    ASSERT_EQ(waitResult[0].stall.cloud.rbegin()->first, "/mega_test_sync/f/f_1/f_0");
    ASSERT_EQ(waitResult[0].stall.local.begin()->first.toPath(), (client1LocalSyncRoot / "f_0" / "f_1").u8string() );
    ASSERT_EQ(waitResult[0].stall.local.rbegin()->first.toPath(), (client1LocalSyncRoot / "f_1").u8string() );
}


TEST_F(SyncTest, CmdChecks_RRAttributeAfterMoveNode)
{
    fs::path localtestroot = makeNewTestRoot();
    unique_ptr<StandardClient> pclientA1(new StandardClient(localtestroot, "clientA1"));   // user 1 client 1

    ASSERT_TRUE(pclientA1->login_reset_makeremotenodes("MEGA_EMAIL", "MEGA_PWD", "f", 3, 3));

    Node* f = pclientA1->drillchildnodebyname(pclientA1->gettestbasenode(), "f");
    handle original_f_handle = f->nodehandle;
    handle original_f_parent_handle = f->parent->nodehandle;

    // make sure there are no 'f' in the rubbish
    auto fv = pclientA1->drillchildnodesbyname(pclientA1->getcloudrubbishnode(), "f");
    future<bool> fb = pclientA1->thread_do<bool>([&fv](StandardClient& sc, PromiseBoolSP pb) { sc.deleteremotenodes(fv, pb); });
    ASSERT_TRUE(waitonresults(&fb));

    f = pclientA1->drillchildnodebyname(pclientA1->getcloudrubbishnode(), "f");
    ASSERT_TRUE(f == nullptr);


    // remove remote folder via A2
    future<bool> p1 = pclientA1->thread_do<bool>([](StandardClient& sc, PromiseBoolSP pb)
        {
            sc.movenodetotrash("f", pb);
        });
    ASSERT_TRUE(waitonresults(&p1));

    WaitMillisec(3000);  // allow for attribute delivery too

    f = pclientA1->drillchildnodebyname(pclientA1->getcloudrubbishnode(), "f");
    ASSERT_TRUE(f != nullptr);

    // check the restore-from-trash handle got set, and correctly
    nameid rrname = AttrMap::string2nameid("rr");
    ASSERT_EQ(f->nodehandle, original_f_handle);
    ASSERT_EQ(f->attrs.map[rrname], string(Base64Str<MegaClient::NODEHANDLE>(original_f_parent_handle)));
    ASSERT_EQ(f->attrs.map[rrname], string(Base64Str<MegaClient::NODEHANDLE>(pclientA1->gettestbasenode()->nodehandle)));

    // move it back

    p1 = pclientA1->thread_do<bool>([&](StandardClient& sc, PromiseBoolSP pb)
    {
        sc.movenode(f->nodehandle, pclientA1->basefolderhandle, pb);
    });
    ASSERT_TRUE(waitonresults(&p1));

    WaitMillisec(3000);  // allow for attribute delivery too

    // check it's back and the rr attribute is gone
    f = pclientA1->drillchildnodebyname(pclientA1->gettestbasenode(), "f");
    ASSERT_TRUE(f != nullptr);
    ASSERT_EQ(f->attrs.map[rrname], string());
}


#ifdef __linux__
TEST_F(SyncTest, BasicSync_SpecialCreateFile)
{
    // confirm change is synced to remote, and also seen and applied in a second client that syncs the same folder
    fs::path localtestroot = makeNewTestRoot();
    StandardClient clientA1(localtestroot, "clientA1");   // user 1 client 1
    StandardClient clientA2(localtestroot, "clientA2");   // user 1 client 2

    ASSERT_TRUE(clientA1.login_reset_makeremotenodes("MEGA_EMAIL", "MEGA_PWD", "f", 2, 2));
    ASSERT_TRUE(clientA2.login_fetchnodes("MEGA_EMAIL", "MEGA_PWD"));
    ASSERT_EQ(clientA1.basefolderhandle, clientA2.basefolderhandle);

    Model model;
    model.root->addkid(model.buildModelSubdirs("f", 2, 2, 0));

    // set up sync for A1, it should build matching local folders
    handle backupId1 = clientA1.setupSync_mainthread("sync1", "f", false, true);
    ASSERT_NE(backupId1, UNDEF);
    handle backupId2 = clientA2.setupSync_mainthread("sync2", "f", false, false);
    ASSERT_NE(backupId2, UNDEF);

    waitonsyncs(std::chrono::seconds(4), &clientA1, &clientA2);
    clientA1.logcb = clientA2.logcb = true;
    // check everything matches (model has expected state of remote and local)
    ASSERT_TRUE(clientA1.confirmModel_mainthread(model.findnode("f"), backupId1));
    ASSERT_TRUE(clientA2.confirmModel_mainthread(model.findnode("f"), backupId2));

    // make new folders (and files) in the local filesystem and see if we catch up in A1 and A2 (adder and observer syncs)
    ASSERT_TRUE(createSpecialFiles(clientA1.syncSet(backupId1).localpath / "f_0", "newkid", 2));

    for (int i = 0; i < 2; ++i)
    {
        string filename = "file" + to_string(i) + "_" + "newkid";
        model.findnode("f/f_0")->addkid(model.makeModelSubfile(filename));
    }

    // Trigger a full scan.
    clientA1.triggerFullScan(backupId1);

    // let them catch up
    waitonsyncs(DEFAULTWAIT, &clientA1, &clientA2);

    // check everything matches (model has expected state of remote and local)
    ASSERT_TRUE(clientA1.confirmModel_mainthread(model.findnode("f"), backupId1));
    model.ensureLocalDebrisTmpLock("f"); // since we downloaded files
    ASSERT_TRUE(clientA2.confirmModel_mainthread(model.findnode("f"), backupId2));
}
#endif

TEST_F(SyncTest, BasicSync_moveAndDeleteLocalFile)
{
    // confirm change is synced to remote, and also seen and applied in a second client that syncs the same folder
    fs::path localtestroot = makeNewTestRoot();
    StandardClient clientA1(localtestroot, "clientA1");   // user 1 client 1
    StandardClient clientA2(localtestroot, "clientA2");   // user 1 client 2

    ASSERT_TRUE(clientA1.login_reset_makeremotenodes("MEGA_EMAIL", "MEGA_PWD", "f", 1, 1));
    ASSERT_TRUE(clientA2.login_fetchnodes("MEGA_EMAIL", "MEGA_PWD"));
    ASSERT_EQ(clientA1.basefolderhandle, clientA2.basefolderhandle);

    Model model;
    model.root->addkid(model.buildModelSubdirs("f", 1, 1, 0));

    // set up sync for A1, it should build matching local folders
    handle backupId1 = clientA1.setupSync_mainthread("sync1", "f", false, true);
    ASSERT_NE(backupId1, UNDEF);
    handle backupId2 = clientA2.setupSync_mainthread("sync2", "f", false, false);
    ASSERT_NE(backupId2, UNDEF);

    waitonsyncs(std::chrono::seconds(4), &clientA1, &clientA2);
    clientA1.logcb = clientA2.logcb = true;
    // check everything matches (model has expected state of remote and local)
    ASSERT_TRUE(clientA1.confirmModel_mainthread(model.findnode("f"), backupId1));
    ASSERT_TRUE(clientA2.confirmModel_mainthread(model.findnode("f"), backupId2));


    // move something in the local filesystem and see if we catch up in A1 and A2 (deleter and observer syncs)
    error_code rename_error;
    fs::rename(clientA1.syncSet(backupId1).localpath / "f_0", clientA1.syncSet(backupId1).localpath / "renamed", rename_error);
    ASSERT_TRUE(!rename_error) << rename_error;
    fs::remove(clientA1.syncSet(backupId1).localpath / "renamed");

    // Trigger a full scan.
    clientA1.triggerFullScan(backupId1);

    // let them catch up
    waitonsyncs(DEFAULTWAIT, &clientA1, &clientA2);

    // check everything matches (model has expected state of remote and local)
    ASSERT_TRUE(model.movetosynctrash("f/f_0", "f"));
    ASSERT_TRUE(clientA2.confirmModel_mainthread(model.findnode("f"), backupId2));
    ASSERT_TRUE(model.removesynctrash("f"));
    ASSERT_TRUE(clientA1.confirmModel_mainthread(model.findnode("f"), backupId1));
}

namespace {

string makefa(const string& name, int fakecrc, int mtime)
{
    AttrMap attrs;
    attrs.map['n'] = name;

    FileFingerprint ff;
    ff.crc[0] = ff.crc[1] = ff.crc[2] = ff.crc[3] = fakecrc;
    ff.mtime = mtime;
    ff.serializefingerprint(&attrs.map['c']);

    string attrjson;
    attrs.getjson(&attrjson);
    return attrjson;
}

Node* makenode(MegaClient& mc, NodeHandle parent, ::mega::nodetype_t type, m_off_t size, handle owner, const string& attrs, ::mega::byte* key)
{
    static handle handlegenerator = 10;
    std::vector<Node*> dp;
    auto newnode = new Node(&mc, &dp, NodeHandle().set6byte(++handlegenerator), parent, type, size, owner, nullptr, 1);

    newnode->setkey(key);
    newnode->attrstring.reset(new string);

    SymmCipher sc;
    sc.setkey(key, type);
    mc.makeattr(&sc, newnode->attrstring, attrs.c_str());

    int attrlen = int(newnode->attrstring->size());
    string base64attrstring;
    base64attrstring.resize(static_cast<size_t>(attrlen * 4 / 3 + 4));
    base64attrstring.resize(static_cast<size_t>(Base64::btoa((::mega::byte *)newnode->attrstring->data(), int(newnode->attrstring->size()), (char *)base64attrstring.data())));

    *newnode->attrstring = base64attrstring;

    return newnode;
}

} // anonymous

TEST_F(SyncTest, NodeSorting_forPhotosAndVideos)
{
    fs::path localtestroot = makeNewTestRoot();
    StandardClient standardclient(localtestroot, "sortOrderTests");
    auto& client = standardclient.client;

    handle owner = 99999;

    ::mega::byte key[] = { 0x01, 0x02, 0x03, 0x04, 0x01, 0x02, 0x03, 0x04, 0x01, 0x02, 0x03, 0x04, 0x01, 0x02, 0x03, 0x04, 0x01, 0x02, 0x03, 0x04, 0x01, 0x02, 0x03, 0x04, 0x01, 0x02, 0x03, 0x04, 0x01, 0x02, 0x03, 0x04 };

    // first 3 are root nodes:
    auto cloudroot = makenode(client, NodeHandle(), ROOTNODE, -1, owner, makefa("root", 1, 1), key);
    makenode(client, NodeHandle(), INCOMINGNODE, -1, owner, makefa("inbox", 1, 1), key);
    makenode(client, NodeHandle(), RUBBISHNODE, -1, owner, makefa("bin", 1, 1), key);

    // now some files to sort
    auto photo1 = makenode(client, cloudroot->nodeHandle(), FILENODE, 9999, owner, makefa("abc.jpg", 1, 1570673890), key);
    auto photo2 = makenode(client, cloudroot->nodeHandle(), FILENODE, 9999, owner, makefa("cba.png", 1, 1570673891), key);
    auto video1 = makenode(client, cloudroot->nodeHandle(), FILENODE, 9999, owner, makefa("xyz.mov", 1, 1570673892), key);
    auto video2 = makenode(client, cloudroot->nodeHandle(), FILENODE, 9999, owner, makefa("zyx.mp4", 1, 1570673893), key);
    auto otherfile = makenode(client, cloudroot->nodeHandle(), FILENODE, 9999, owner, makefa("ASDF.fsda", 1, 1570673894), key);
    auto otherfolder = makenode(client, cloudroot->nodeHandle(), FOLDERNODE, -1, owner, makefa("myfolder", 1, 1570673895), key);

    node_vector v{ photo1, photo2, video1, video2, otherfolder, otherfile };
    for (auto n : v) n->setkey(key);

    MegaApiImpl::sortByComparatorFunction(v, MegaApi::ORDER_PHOTO_ASC, client);
    node_vector v2{ photo1, photo2, video1, video2, otherfolder, otherfile };
    ASSERT_EQ(v, v2);

    MegaApiImpl::sortByComparatorFunction(v, MegaApi::ORDER_PHOTO_DESC, client);
    node_vector v3{ photo2, photo1, video2, video1, otherfolder, otherfile };
    ASSERT_EQ(v, v3);

    MegaApiImpl::sortByComparatorFunction(v, MegaApi::ORDER_VIDEO_ASC, client);
    node_vector v4{ video1, video2, photo1, photo2, otherfolder, otherfile };
    ASSERT_EQ(v, v4);

    MegaApiImpl::sortByComparatorFunction(v, MegaApi::ORDER_VIDEO_DESC, client);
    node_vector v5{ video2, video1, photo2, photo1, otherfolder, otherfile };
    ASSERT_EQ(v, v5);
}


TEST_F(SyncTest, PutnodesForMultipleFolders)
{
    fs::path localtestroot = makeNewTestRoot();
    StandardClient standardclient(localtestroot, "PutnodesForMultipleFolders");
    ASSERT_TRUE(standardclient.login_fetchnodes("MEGA_EMAIL", "MEGA_PWD", true));

    vector<NewNode> newnodes(4);

    standardclient.client.putnodes_prepareOneFolder(&newnodes[0], "folder1");
    standardclient.client.putnodes_prepareOneFolder(&newnodes[1], "folder2");
    standardclient.client.putnodes_prepareOneFolder(&newnodes[2], "folder2.1");
    standardclient.client.putnodes_prepareOneFolder(&newnodes[3], "folder2.2");

    newnodes[1].nodehandle = newnodes[2].parenthandle = newnodes[3].parenthandle = 2;

    auto targethandle = standardclient.client.rootnodes.files;

    std::atomic<bool> putnodesDone{false};
    standardclient.resultproc.prepresult(StandardClient::PUTNODES,  ++next_request_tag,
        [&](){ standardclient.client.putnodes(targethandle, NoVersioning, move(newnodes), nullptr, standardclient.client.reqtag); },
        [&putnodesDone](error e) { putnodesDone = true; return true; });

    while (!putnodesDone)
    {
        WaitMillisec(100);
    }

    Node* cloudRoot = standardclient.client.nodeByHandle(targethandle);

    ASSERT_TRUE(nullptr != standardclient.drillchildnodebyname(cloudRoot, "folder1"));
    ASSERT_TRUE(nullptr != standardclient.drillchildnodebyname(cloudRoot, "folder2"));
    ASSERT_TRUE(nullptr != standardclient.drillchildnodebyname(cloudRoot, "folder2/folder2.1"));
    ASSERT_TRUE(nullptr != standardclient.drillchildnodebyname(cloudRoot, "folder2/folder2.2"));
}

// this test fails frequently on develop due to race conditions with commands vs actionpackets on develop, re-enable after merging sync rework (which has SIC removed)
TEST_F(SyncTest, DISABLED_ExerciseCommands)
{
    fs::path localtestroot = makeNewTestRoot();
    StandardClient standardclient(localtestroot, "ExerciseCommands");
    ASSERT_TRUE(standardclient.login_fetchnodes("MEGA_EMAIL", "MEGA_PWD", true));

    // Using this set setup to execute commands direct in the SDK Core
    // so that we can test things that the MegaApi interface would
    // disallow or shortcut.

    // make sure it's a brand new folder
    future<bool> p1 = standardclient.thread_do<bool>([=](StandardClient& sc, PromiseBoolSP pb) { sc.makeCloudSubdirs("testlinkfolder_brandnew3", 1, 1, pb); });
    ASSERT_TRUE(waitonresults(&p1));

    assert(standardclient.lastPutnodesResultFirstHandle != UNDEF);
    Node* n2 = standardclient.client.nodebyhandle(standardclient.lastPutnodesResultFirstHandle);

    out() << "Testing make public link for node: " << n2->displaypath();

    // try to get a link on an existing unshared folder
    promise<Error> pe1, pe1a, pe2, pe3, pe4;
    standardclient.getpubliclink(n2, 0, 0, false, pe1);
    ASSERT_EQ(API_EACCESS, pe1.get_future().get());

    // create on existing node
    standardclient.exportnode(n2, 0, 0, false, pe1a);
    ASSERT_EQ(API_OK, pe1a.get_future().get());

    // get link on existing shared folder node, with link already  (different command response)
    standardclient.getpubliclink(n2, 0, 0, false, pe2);
    ASSERT_EQ(API_OK, pe2.get_future().get());

    // delete existing link on node
    standardclient.getpubliclink(n2, 1, 0, false, pe3);
    ASSERT_EQ(API_OK, pe3.get_future().get());

    // create on non existent node
    n2->nodehandle = UNDEF;
    standardclient.getpubliclink(n2, 0, 0, false, pe4);
    ASSERT_EQ(API_EACCESS, pe4.get_future().get());
}

#ifndef _WIN32_SUPPORTS_SYMLINKS_IT_JUST_NEEDS_TURNING_ON
TEST_F(SyncTest, BasicSync_CreateAndDeleteLink)
{
    // confirm change is synced to remote, and also seen and applied in a second client that syncs the same folder
    fs::path localtestroot = makeNewTestRoot();
    StandardClient clientA1(localtestroot, "clientA1");   // user 1 client 1
    StandardClient clientA2(localtestroot, "clientA2");   // user 1 client 2

    ASSERT_TRUE(clientA1.login_reset_makeremotenodes("MEGA_EMAIL", "MEGA_PWD", "f", 1, 1));
    ASSERT_TRUE(clientA2.login_fetchnodes("MEGA_EMAIL", "MEGA_PWD"));
    ASSERT_EQ(clientA1.basefolderhandle, clientA2.basefolderhandle);

    Model model;
    model.root->addkid(model.buildModelSubdirs("f", 1, 1, 0));

    // set up sync for A1, it should build matching local folders
    handle backupId1 = clientA1.setupSync_mainthread("sync1", "f", false, true);
    ASSERT_NE(backupId1, UNDEF);
    handle backupId2 = clientA2.setupSync_mainthread("sync2", "f", false, false);
    ASSERT_NE(backupId2, UNDEF);

    waitonsyncs(std::chrono::seconds(4), &clientA1, &clientA2);
    clientA1.logcb = clientA2.logcb = true;
    // check everything matches (model has expected state of remote and local)
    ASSERT_TRUE(clientA1.confirmModel_mainthread(model.findnode("f"), backupId1));
    ASSERT_TRUE(clientA2.confirmModel_mainthread(model.findnode("f"), backupId2));


    // move something in the local filesystem and see if we catch up in A1 and A2 (deleter and observer syncs)
    error_code linkage_error;
    fs::create_symlink(clientA1.syncSet(backupId1).localpath / "f_0", clientA1.syncSet(backupId1).localpath / "linked", linkage_error);
    ASSERT_TRUE(!linkage_error) << linkage_error;

    // let them catch up
    waitonsyncs(DEFAULTWAIT, &clientA1, &clientA2);

    //check client 2 is unaffected
    ASSERT_TRUE(clientA2.confirmModel_mainthread(model.findnode("f"), backupId2));


    fs::remove(clientA1.syncSet(backupId1).localpath / "linked");
    // let them catch up
    waitonsyncs(DEFAULTWAIT, &clientA1, &clientA2);

    //check client 2 is unaffected
    ASSERT_TRUE(clientA2.confirmModel_mainthread(model.findnode("f"), backupId2));
}

TEST_F(SyncTest, BasicSync_CreateRenameAndDeleteLink)
{
    // confirm change is synced to remote, and also seen and applied in a second client that syncs the same folder
    fs::path localtestroot = makeNewTestRoot();
    StandardClient clientA1(localtestroot, "clientA1");   // user 1 client 1
    StandardClient clientA2(localtestroot, "clientA2");   // user 1 client 2

    ASSERT_TRUE(clientA1.login_reset_makeremotenodes("MEGA_EMAIL", "MEGA_PWD", "f", 1, 1));
    ASSERT_TRUE(clientA2.login_fetchnodes("MEGA_EMAIL", "MEGA_PWD"));
    ASSERT_EQ(clientA1.basefolderhandle, clientA2.basefolderhandle);

    Model model;
    model.root->addkid(model.buildModelSubdirs("f", 1, 1, 0));

    // set up sync for A1, it should build matching local folders
    handle backupId1 = clientA1.setupSync_mainthread("sync1", "f", false, true);
    ASSERT_NE(backupId1, UNDEF);
    handle backupId2 = clientA2.setupSync_mainthread("sync2", "f", false, false);
    ASSERT_NE(backupId2, UNDEF);

    waitonsyncs(std::chrono::seconds(4), &clientA1, &clientA2);
    clientA1.logcb = clientA2.logcb = true;
    // check everything matches (model has expected state of remote and local)
    ASSERT_TRUE(clientA1.confirmModel_mainthread(model.findnode("f"), backupId1));
    ASSERT_TRUE(clientA2.confirmModel_mainthread(model.findnode("f"), backupId2));


    // move something in the local filesystem and see if we catch up in A1 and A2 (deleter and observer syncs)
    error_code linkage_error;
    fs::create_symlink(clientA1.syncSet(backupId1).localpath / "f_0", clientA1.syncSet(backupId1).localpath / "linked", linkage_error);
    ASSERT_TRUE(!linkage_error) << linkage_error;

    // let them catch up
    waitonsyncs(DEFAULTWAIT, &clientA1, &clientA2);

    //check client 2 is unaffected
    ASSERT_TRUE(clientA2.confirmModel_mainthread(model.findnode("f"), backupId2));

    fs::rename(clientA1.syncSet(backupId1).localpath / "linked", clientA1.syncSet(backupId1).localpath / "linkrenamed", linkage_error);

    // let them catch up
    waitonsyncs(DEFAULTWAIT, &clientA1, &clientA2);

    //check client 2 is unaffected
    ASSERT_TRUE(clientA2.confirmModel_mainthread(model.findnode("f"), backupId2));

    fs::remove(clientA1.syncSet(backupId1).localpath / "linkrenamed");

    // let them catch up
    waitonsyncs(DEFAULTWAIT, &clientA1, &clientA2);

    //check client 2 is unaffected
    ASSERT_TRUE(clientA2.confirmModel_mainthread(model.findnode("f"), backupId2));
}

#ifndef WIN32

// what is supposed to happen for this one?  It seems that the `linked` symlink is no longer ignored on windows?  client2 is affected!

TEST_F(SyncTest, BasicSync_CreateAndReplaceLinkLocally)
{
    // confirm change is synced to remote, and also seen and applied in a second client that syncs the same folder
    fs::path localtestroot = makeNewTestRoot();
    StandardClient clientA1(localtestroot, "clientA1");   // user 1 client 1
    StandardClient clientA2(localtestroot, "clientA2");   // user 1 client 2

    ASSERT_TRUE(clientA1.login_reset_makeremotenodes("MEGA_EMAIL", "MEGA_PWD", "f", 1, 1));
    ASSERT_TRUE(clientA2.login_fetchnodes("MEGA_EMAIL", "MEGA_PWD"));
    ASSERT_EQ(clientA1.basefolderhandle, clientA2.basefolderhandle);

    Model model;
    model.root->addkid(model.buildModelSubdirs("f", 1, 1, 0));

    // set up sync for A1, it should build matching local folders
    handle backupId1 = clientA1.setupSync_mainthread("sync1", "f", false, true);
    ASSERT_NE(backupId1, UNDEF);
    handle backupId2 = clientA2.setupSync_mainthread("sync2", "f", false, false);
    ASSERT_NE(backupId2, UNDEF);

    waitonsyncs(std::chrono::seconds(4), &clientA1, &clientA2);
    clientA1.logcb = clientA2.logcb = true;
    // check everything matches (model has expected state of remote and local)
    ASSERT_TRUE(clientA1.confirmModel_mainthread(model.findnode("f"), backupId1));
    ASSERT_TRUE(clientA2.confirmModel_mainthread(model.findnode("f"), backupId2));


    // move something in the local filesystem and see if we catch up in A1 and A2 (deleter and observer syncs)
    error_code linkage_error;
    fs::create_symlink(clientA1.syncSet(backupId1).localpath / "f_0", clientA1.syncSet(backupId1).localpath / "linked", linkage_error);
    ASSERT_TRUE(!linkage_error) << linkage_error;

    // Trigger a full scan.
    clientA1.triggerFullScan(backupId1);

    // let them catch up
    waitonsyncs(DEFAULTWAIT, &clientA1, &clientA2);

    //check client 2 is unaffected
    ASSERT_TRUE(clientA2.confirmModel_mainthread(model.findnode("f"), backupId2));
    fs::rename(clientA1.syncSet(backupId1).localpath / "f_0", clientA1.syncSet(backupId1).localpath / "linked", linkage_error);

    // Trigger a full scan.
    clientA1.triggerFullScan(backupId1);

    // let them catch up
    waitonsyncs(DEFAULTWAIT, &clientA1, &clientA2);

    //check client 2 is unaffected
    ASSERT_TRUE(clientA2.confirmModel_mainthread(model.findnode("f"), backupId2));

    fs::remove(clientA1.syncSet(backupId1).localpath / "linked");
    ASSERT_TRUE(createNameFile(clientA1.syncSet(backupId1).localpath, "linked"));

    // Trigger a full scan.
    clientA1.triggerFullScan(backupId1);

    // let them catch up
    waitonsyncs(DEFAULTWAIT, &clientA1, &clientA2);

    model.findnode("f")->addkid(model.makeModelSubfile("linked"));
    model.ensureLocalDebrisTmpLock("f"); // since we downloaded files

    //check client 2 is as expected
    ASSERT_TRUE(clientA2.confirmModel_mainthread(model.findnode("f"), backupId2));
}


TEST_F(SyncTest, BasicSync_CreateAndReplaceLinkUponSyncDown)
{
    // confirm change is synced to remote, and also seen and applied in a second client that syncs the same folder
    fs::path localtestroot = makeNewTestRoot();
    StandardClient clientA1(localtestroot, "clientA1");   // user 1 client 1
    StandardClient clientA2(localtestroot, "clientA2");   // user 1 client 2

    ASSERT_TRUE(clientA1.login_reset_makeremotenodes("MEGA_EMAIL", "MEGA_PWD", "f", 1, 1));
    ASSERT_TRUE(clientA2.login_fetchnodes("MEGA_EMAIL", "MEGA_PWD"));
    ASSERT_EQ(clientA1.basefolderhandle, clientA2.basefolderhandle);

    Model model;
    model.root->addkid(model.buildModelSubdirs("f", 1, 1, 0));

    // set up sync for A1, it should build matching local folders
    handle backupId1 = clientA1.setupSync_mainthread("sync1", "f", false, true);
    ASSERT_NE(backupId1, UNDEF);
    handle backupId2 = clientA2.setupSync_mainthread("sync2", "f", false, false);
    ASSERT_NE(backupId2, UNDEF);

    waitonsyncs(std::chrono::seconds(4), &clientA1, &clientA2);
    clientA1.logcb = clientA2.logcb = true;
    // check everything matches (model has expected state of remote and local)
    ASSERT_TRUE(clientA1.confirmModel_mainthread(model.findnode("f"), backupId1));
    ASSERT_TRUE(clientA2.confirmModel_mainthread(model.findnode("f"), backupId2));

    // move something in the local filesystem and see if we catch up in A1 and A2 (deleter and observer syncs)
    error_code linkage_error;
    fs::create_symlink(clientA1.syncSet(backupId1).localpath / "f_0", clientA1.syncSet(backupId1).localpath / "linked", linkage_error);
    ASSERT_TRUE(!linkage_error) << linkage_error;

    // Trigger a full scan.
    clientA1.triggerFullScan(backupId1);

    // let them catch up
    waitonsyncs(DEFAULTWAIT, &clientA1, &clientA2);

    //check client 2 is unaffected
    ASSERT_TRUE(clientA2.confirmModel_mainthread(model.findnode("f"), backupId2));

    ASSERT_TRUE(createNameFile(clientA2.syncSet(backupId2).localpath, "linked"));

    // Trigger a full scan.
    clientA1.triggerFullScan(backupId1);
    clientA2.triggerFullScan(backupId2);

    // let them catch up
    waitonsyncs(DEFAULTWAIT, &clientA1, &clientA2);

    model.findnode("f")->addkid(model.makeModelSubfolder("linked")); //notice: the deleted here is folder because what's actually deleted is a symlink that points to a folder
                                                                     //ideally we could add full support for symlinks in this tests suite

    model.movetosynctrash("f/linked","f");
    model.findnode("f")->addkid(model.makeModelSubfile("linked"));
    model.ensureLocalDebrisTmpLock("f"); // since we downloaded files

    //check client 2 is as expected
    ASSERT_TRUE(clientA1.confirmModel_mainthread(model.findnode("f"), backupId1));
}
#endif

#endif

TEST_F(SyncTest, BasicSync_NewVersionsCreatedWhenFilesModified)
{
    // Convenience.
    using FileFingerprintPtr = unique_ptr<FileFingerprint>;

    const auto TESTROOT = makeNewTestRoot();
    const auto TIMEOUT  = std::chrono::seconds(4);

    StandardClient c(TESTROOT, "c");

    // Log callbacks.
    c.logcb = true;

    // Helper for generating fingerprints.
    auto fingerprint =
      [&c](const fs::path& fsPath) -> FileFingerprintPtr
      {
          // Convenience.
          auto& fsAccess = *c.client.fsaccess;

          // Needed so we can access the filesystem.
          auto fileAccess = fsAccess.newfileaccess(false);

          // Translate input path into something useful.
          auto path = LocalPath::fromAbsolutePath(fsPath.u8string());

          // Try and open file for reading.
          if (fileAccess->fopen(path, true, false))
          {
              auto fingerprint = ::mega::make_unique<FileFingerprint>();

              // Generate fingerprint.
              if (fingerprint->genfingerprint(fileAccess.get()))
              {
                  return fingerprint;
              }
          }

          return nullptr;
      };

    // Fingerprints for each revision.
    vector<FileFingerprintPtr> fingerprints;

    // Log client in.
    ASSERT_TRUE(c.login_reset_makeremotenodes("MEGA_EMAIL", "MEGA_PWD", "x", 0, 0));

    // Add and start sync.
    const auto id = c.setupSync_mainthread("s", "x", false, true);
    ASSERT_NE(id, UNDEF);

    const auto SYNCROOT = c.syncSet(id).localpath;

    // Create and populate model.
    Model model;

    model.addfile("f", "a");
    model.generate(SYNCROOT);

    // Keep track of fingerprint.
    fingerprints.emplace_back(fingerprint(SYNCROOT / "f"));
    ASSERT_TRUE(fingerprints.back());

    // Trigger full scan.
    c.triggerFullScan(id);

    // Wait for initial sync to complete.
    waitonsyncs(TIMEOUT, &c);

    // Check that the file made it to the cloud.
    ASSERT_TRUE(c.confirmModel_mainthread(model.root.get(), id));

    // Create a new revision of f.
    model.addfile("f", "b");
    model.generate(SYNCROOT);

    // Update fingerprint.
    fingerprints.emplace_back(fingerprint(SYNCROOT / "f"));
    ASSERT_TRUE(fingerprints.back());

    // Trigger full scan.
    c.triggerFullScan(id);

    // Wait for change to propagate.
    waitonsyncs(TIMEOUT, &c);

    // Validate model.
    ASSERT_TRUE(c.confirmModel_mainthread(model.root.get(), id));

    // Create yet anothet revision of f.
    model.addfile("f", "c");
    model.generate(SYNCROOT);

    // Update fingerprint.
    fingerprints.emplace_back(fingerprint(SYNCROOT / "f"));
    ASSERT_TRUE(fingerprints.back());

    // Trigger full scan.
    c.triggerFullScan(id);

    // Wait for change to propagate.
    waitonsyncs(TIMEOUT, &c);

    // Validate model.
    ASSERT_TRUE(c.confirmModel_mainthread(model.root.get(), id));

    // Get our hands on f's node.
    auto *f = c.drillchildnodebyname(c.gettestbasenode(), "x/f");
    ASSERT_TRUE(f);

    // Validate the version chain.
    auto i = fingerprints.crbegin();
    auto matched = true;

    while (f && i != fingerprints.crend())
    {
        matched &= *f == **i++;

        f = f->children.empty() ? nullptr : f->children.front();
    }

    matched &= !f && i == fingerprints.crend();
    ASSERT_TRUE(matched);
}

TEST_F(SyncTest, BasicSync_ClientToSDKConfigMigration)
{
    const auto TESTROOT = makeNewTestRoot();
    const auto TIMEOUT  = std::chrono::seconds(4);

    SyncConfig config0;
    SyncConfig config1;
    Model model;

    // Create some syncs for us to migrate.
    {
        StandardClient c0(TESTROOT, "c0");

        // Log callbacks.
        c0.logcb = true;

        // Log in client.
        ASSERT_TRUE(c0.login_reset_makeremotenodes("MEGA_EMAIL", "MEGA_PWD", "s", 1, 2));

        // Add syncs.
        auto id0 = c0.setupSync_mainthread("s0", "s/s_0", false, true);
        ASSERT_NE(id0, UNDEF);

        auto id1 = c0.setupSync_mainthread("s1", "s/s_1", false, false);
        ASSERT_NE(id1, UNDEF);

        // Populate filesystem.
        auto root0 = c0.syncSet(id0).localpath;
        auto root1 = c0.syncSet(id1).localpath;

        model.addfile("d/f");
        model.addfile("f");
        model.generate(root0);
        model.generate(root1, true);

        // Trigger a full scan.
        c0.triggerFullScan(id0);
        c0.triggerFullScan(id1);

        // Wait for sync to complete.
        waitonsyncs(TIMEOUT, &c0);

        // Make sure everything arrived safely.
        ASSERT_TRUE(c0.confirmModel_mainthread(model.root.get(), id0));
        ASSERT_TRUE(c0.confirmModel_mainthread(model.root.get(), id1));

        // Get our hands on the configs.
        config0 = c0.syncConfigByBackupID(id0);
        config1 = c0.syncConfigByBackupID(id1);
    }

    // Migrate the configs.
    StandardClient c1(TESTROOT, "c1");

    // Log callbacks.
    c1.logcb = true;

    // Log in the client.
    ASSERT_TRUE(c1.login("MEGA_EMAIL", "MEGA_PWD"));

    // Make sure sync user attributes are present.
    ASSERT_TRUE(c1.ensureSyncUserAttributes());

    // Update configs so they're useful for this client.
    {
        auto root0 = TESTROOT / "c1" / "s0";
        auto root1 = TESTROOT / "c1" / "s1";

        // Issue new backup IDs.
        config0.mBackupId = UNDEF;
        config1.mBackupId = UNDEF;

        // Update path for c1.
        config0.mLocalPath = LocalPath::fromAbsolutePath(root0.u8string());
        config1.mLocalPath = LocalPath::fromAbsolutePath(root1.u8string());

        // Make sure local sync roots exist.
        fs::create_directories(root0);
        fs::create_directories(root1);
    }

    // Migrate the configs.
    auto id0 = c1.copySyncConfig(config0);
    ASSERT_NE(id0, UNDEF);
    auto id1 = c1.copySyncConfig(config1);
    ASSERT_NE(id1, UNDEF);

    // So we can wait until the syncs are resumed.
    promise<void> notify;

    // Hook OnSyncStateConfig callback.
    c1.mOnSyncStateConfig = ([id0, id1, &notify]() {
        auto waiting = std::make_shared<set<handle>>();

        // Track the syncs we're waiting for.
        waiting->emplace(id0);
        waiting->emplace(id1);

        // Return effective callback.
        return [&notify, waiting](const SyncConfig& config) {
            // Is the sync running?
            if (config.mRunState != SyncRunState::Run)
                return;

            // This sync's been resumed.
            waiting->erase(config.mBackupId);

            // Are we still waiting for any syncs to resume?
            if (!waiting->empty())
                return;

            // Let the waiter know the syncs are up.
            notify.set_value();
        };
    })();

    // Fetch nodes (and resume syncs.)
    ASSERT_TRUE(c1.fetchnodes());

    // Wait for the syncs to be resumed.
    notify.get_future().get();

    // Wait for sync to complete.
    waitonsyncs(TIMEOUT, &c1);

    // Check that all files from the cloud were downloaded.
    model.ensureLocalDebrisTmpLock("");
    ASSERT_TRUE(c1.confirmModel_mainthread(model.root.get(), id0));
    ASSERT_TRUE(c1.confirmModel_mainthread(model.root.get(), id1));
}


TEST_F(SyncTest, DetectsAndReportsNameClashes)
{
    const auto TESTFOLDER = makeNewTestRoot();
    const auto TIMEOUT = chrono::seconds(4);

    StandardClient client(TESTFOLDER, "c");

    // Log in client.
    ASSERT_TRUE(client.login_reset_makeremotenodes("MEGA_EMAIL", "MEGA_PWD", "x", 0, 0));

    // Needed so that we can create files with the same name.
    client.client.versions_disabled = true;

    // Populate local filesystem.
    const auto root = TESTFOLDER / "c" / "s";

    fs::create_directories(root / "d" / "e");

    createNameFile(root / "d", "f0");
    createNameFile(root / "d", "f%30");
    createNameFile(root / "d" / "e", "g0");
    createNameFile(root / "d" / "e", "g%30");

    // Start the sync.
    handle backupId1 = client.setupSync_mainthread("s", "x", false, true);
    ASSERT_NE(backupId1, UNDEF);

    // Give the client time to synchronize.
    waitonsyncs(TIMEOUT, &client);

    // Helpers.
    auto localConflictDetected = [](const NameConflict& nc, const LocalPath& name)
    {
        auto i = nc.clashingLocalNames.begin();
        auto j = nc.clashingLocalNames.end();

        return std::find(i, j, name) != j;
    };

    // Were any conflicts detected?
    // Can we obtain a list of the conflicts?
    list<NameConflict> conflicts;
    ASSERT_TRUE(client.conflictsDetected(conflicts));
    ASSERT_EQ(conflicts.size(), 2u);
    ASSERT_EQ(conflicts.back().localPath, LocalPath::fromRelativePath("d").prependNewWithSeparator(client.syncByBackupId(backupId1)->localroot->localname));
    ASSERT_EQ(conflicts.back().clashingLocalNames.size(), 2u);
    ASSERT_TRUE(localConflictDetected(conflicts.back(), LocalPath::fromRelativePath("f%30")));
    ASSERT_TRUE(localConflictDetected(conflicts.back(), LocalPath::fromRelativePath("f0")));
    ASSERT_EQ(conflicts.back().clashingCloudNames.size(), 0u);

    // Trigger a full scan.
    client.triggerFullScan(backupId1);

    // Resolve the f0 / f%30 conflict.
    ASSERT_TRUE(fs::remove(root / "d" / "f%30"));

    // Give the sync some time to think.
    waitonsyncs(TIMEOUT, &client);

    // We should still detect conflicts.
    // Has the list of conflicts changed?
    conflicts.clear();
    ASSERT_TRUE(client.conflictsDetected(conflicts));
    ASSERT_GE(conflicts.size(), 1u);
    ASSERT_EQ(conflicts.front().localPath, LocalPath::fromRelativePath("e")
        .prependNewWithSeparator(LocalPath::fromRelativePath("d"))
        .prependNewWithSeparator(client.syncByBackupId(backupId1)->localroot->localname));
    ASSERT_EQ(conflicts.front().clashingLocalNames.size(), 2u);
    ASSERT_TRUE(localConflictDetected(conflicts.front(), LocalPath::fromRelativePath("g%30")));
    ASSERT_TRUE(localConflictDetected(conflicts.front(), LocalPath::fromRelativePath("g0")));
    ASSERT_EQ(conflicts.front().clashingCloudNames.size(), 0u);

    // Resolve the g / g%30 conflict.
    ASSERT_TRUE(fs::remove(root / "d" / "e" / "g%30"));

    // Trigger a scan.
    client.triggerFullScan(backupId1);

    // Give the sync some time to think.
    waitonsyncs(TIMEOUT, &client);

    // No conflicts should be reported.
    // Is the list of conflicts empty?
    conflicts.clear();
    ASSERT_FALSE(client.conflictsDetected(conflicts));
    ASSERT_EQ(conflicts.size(), 0u);

    // Create a remote name clash.
    auto* node = client.drillchildnodebyname(client.gettestbasenode(), "x/d");
    ASSERT_TRUE(!!node);
    ASSERT_TRUE(client.uploadFile(root / "d" / "f0", "h", node));
    ASSERT_TRUE(client.uploadFile(root / "d" / "f0", "h", node));

    // Let the client attempt to synchronize.
    waitonsyncs(TIMEOUT, &client);

    // Have we detected any conflicts?
    conflicts.clear();
    ASSERT_TRUE(client.conflictsDetected(conflicts));

    // Does our list of conflicts include remotes?
    ASSERT_GE(conflicts.size(), 1u);
    ASSERT_EQ(conflicts.front().cloudPath, string("/mega_test_sync/x/d"));
    ASSERT_EQ(conflicts.front().clashingCloudNames.size(), 2u);
    ASSERT_EQ(conflicts.front().clashingCloudNames[0], string("h"));
    ASSERT_EQ(conflicts.front().clashingCloudNames[1], string("h"));
    ASSERT_EQ(conflicts.front().clashingLocalNames.size(), 0u);

    // Resolve the remote conflict.
    ASSERT_TRUE(client.deleteremote("x/d/h"));

    // Wait for the client to process our changes.
    waitonsyncs(TIMEOUT, &client);

    conflicts.clear();
    client.conflictsDetected(conflicts);
    ASSERT_EQ(0u, conflicts.size());

    // Conflicts should be resolved.
    conflicts.clear();
    ASSERT_FALSE(client.conflictsDetected(conflicts));
}


// TODO: re-enable after sync rework is merged
TEST_F(SyncTest, DoesntDownloadFilesWithClashingNames)
{
    const auto TESTFOLDER = makeNewTestRoot();
    const auto TIMEOUT = chrono::seconds(4);

    // Populate cloud.
    {
        StandardClient cu(TESTFOLDER, "cu");

        // Log callbacks.
        cu.logcb = true;

        // Log client in.
        ASSERT_TRUE(cu.login_reset_makeremotenodes("MEGA_EMAIL", "MEGA_PWD", "x", 0, 0));

        // Needed so that we can create files with the same name.
        cu.client.versions_disabled = true;

        // Create local test hierarchy.
        const auto root = TESTFOLDER / "cu" / "x";

        // d will be duplicated and generate a clash.
        fs::create_directories(root / "d");

        // dd will be singular, no clash.
        fs::create_directories(root / "dd");

        // f will be duplicated and generate a clash.
        ASSERT_TRUE(createNameFile(root, "f"));

        // ff will be singular, no clash.
        ASSERT_TRUE(createNameFile(root, "ff"));

        auto* node = cu.drillchildnodebyname(cu.gettestbasenode(), "x");
        ASSERT_TRUE(!!node);

        // Upload d twice, generate clash.
        ASSERT_TRUE(cu.uploadFolderTree(root / "d", node));
        ASSERT_TRUE(cu.uploadFolderTree(root / "d", node));

        // Upload dd once.
        ASSERT_TRUE(cu.uploadFolderTree(root / "dd", node));

        // Upload f twice, generate clash.
        ASSERT_TRUE(cu.uploadFile(root / "f", node));
        ASSERT_TRUE(cu.uploadFile(root / "f", node));

        // Upload ff once.
        ASSERT_TRUE(cu.uploadFile(root / "ff", node));
    }

    StandardClient cd(TESTFOLDER, "cd");

    // Log callbacks.
    cd.logcb = true;

    // Log in client.
    ASSERT_TRUE(cd.login_fetchnodes("MEGA_EMAIL", "MEGA_PWD"));

    // Add and start sync.
    handle backupId1 = cd.setupSync_mainthread("sd", "x", false, false);
    ASSERT_NE(backupId1, UNDEF);

    // Wait for initial sync to complete.
    waitonsyncs(TIMEOUT, &cd);

    // Populate and confirm model.
    Model model;

    // d and f are missing due to name collisions in the cloud.
    model.root->addkid(model.makeModelSubfolder("x"));
    model.findnode("x")->addkid(model.makeModelSubfolder("dd"));
    model.findnode("x")->addkid(model.makeModelSubfile("ff"));

    // Needed because we've downloaded files.
    model.ensureLocalDebrisTmpLock("x");

    // Confirm the model.
    ASSERT_TRUE(cd.confirmModel_mainthread(
                  model.findnode("x"),
                  backupId1,
                  false,
                  StandardClient::CONFIRM_LOCAL));

    // Resolve the name collisions.
    ASSERT_TRUE(cd.deleteremote("x/d"));
    ASSERT_TRUE(cd.deleteremote("x/f"));

    // Wait for the sync to update.
    waitonsyncs(TIMEOUT, &cd);

    // Confirm that d and f have now been downloaded.
    model.findnode("x")->addkid(model.makeModelSubfolder("d"));
    model.findnode("x")->addkid(model.makeModelSubfile("f"));

    // Local FS, Local Tree and Remote Tree should now be consistent.
    ASSERT_TRUE(cd.confirmModel_mainthread(model.findnode("x"), backupId1));
}

// TODO: re-enable after sync rework is merged
TEST_F(SyncTest, DoesntUploadFilesWithClashingNames)
{
    const auto TESTFOLDER = makeNewTestRoot();
    const auto TIMEOUT = chrono::seconds(4);

    // Download client.
    StandardClient cd(TESTFOLDER, "cd");
    // Upload client.
    StandardClient cu(TESTFOLDER, "cu");

    // Log callbacks.
    cd.logcb = true;
    cu.logcb = true;

    // Log in the clients.
    ASSERT_TRUE(cu.login_reset_makeremotenodes("MEGA_EMAIL", "MEGA_PWD", "x", 0, 0));
    ASSERT_TRUE(cd.login_fetchnodes("MEGA_EMAIL", "MEGA_PWD"));
    ASSERT_EQ(cd.basefolderhandle, cu.basefolderhandle);

    // Populate the local filesystem.
    const auto root = TESTFOLDER / "cu" / "su";

    // Make sure clashing directories are skipped.
    fs::create_directories(root / "d0");
    fs::create_directories(root / "d%30");

    // Make sure other directories are uploaded.
    fs::create_directories(root / "d1");

    // Make sure clashing files are skipped.
    createNameFile(root, "f0");
    createNameFile(root, "f%30");

    // Make sure other files are uploaded.
    createNameFile(root, "f1");
    createNameFile(root / "d1", "f0");

    // Start the syncs.
    handle backupId1 = cd.setupSync_mainthread("sd", "x", false, true);
    handle backupId2 = cu.setupSync_mainthread("su", "x", false, false);
    ASSERT_NE(backupId1, UNDEF);
    ASSERT_NE(backupId2, UNDEF);

    // Wait for the initial sync to complete.
    waitonsyncs(TIMEOUT, &cu, &cd);

    // Populate and confirm model.
    Model model;

    model.root->addkid(model.makeModelSubfolder("root"));
    model.findnode("root")->addkid(model.makeModelSubfolder("d1"));
    model.findnode("root")->addkid(model.makeModelSubfile("f1"));
    model.findnode("root/d1")->addkid(model.makeModelSubfile("f0"));

    model.ensureLocalDebrisTmpLock("root");

    ASSERT_TRUE(cd.confirmModel_mainthread(model.findnode("root"), backupId1));

    // Remove the clashing nodes.
    fs::remove_all(root / "d0");
    fs::remove_all(root / "f0");

    // Trigger a full scan.
    cu.triggerFullScan(backupId2);

    // Wait for the sync to complete.
    waitonsyncs(TIMEOUT, &cd, &cu);

    // Confirm that d0 and f0 have been downloaded.
    model.findnode("root")->addkid(model.makeModelSubfolder("d0"));
    model.findnode("root")->addkid(model.makeModelSubfile("f0", "f%30"));

    ASSERT_TRUE(cu.confirmModel_mainthread(model.findnode("root"), backupId2, true));
}

TEST_F(SyncTest, RemotesWithControlCharactersSynchronizeCorrectly)
{
    const auto TESTROOT = makeNewTestRoot();
    const auto TIMEOUT = chrono::seconds(4);

    // Populate cloud.
    {
        // Upload client.
        StandardClient cu(TESTROOT, "cu");

        // Log callbacks.
        cu.logcb = true;

        // Log in client and clear remote contents.
        ASSERT_TRUE(cu.login_reset_makeremotenodes("MEGA_EMAIL", "MEGA_PWD", "x", 0, 0));

        auto* node = cu.drillchildnodebyname(cu.gettestbasenode(), "x");
        ASSERT_TRUE(!!node);

        // Create some directories containing control characters.
        vector<NewNode> nodes(2);

        // Only some platforms will escape BEL.
        cu.client.putnodes_prepareOneFolder(&nodes[0], "d\7");
        cu.client.putnodes_prepareOneFolder(&nodes[1], "d");

        ASSERT_TRUE(cu.putnodes(node->nodeHandle(), NoVersioning, std::move(nodes)));

        // Do the same but with some files.
        auto root = TESTROOT / "cu" / "x";
        fs::create_directories(root);

        // Placeholder name.
        ASSERT_TRUE(createNameFile(root, "f"));

        // Upload files.
        ASSERT_TRUE(cu.uploadFile(root / "f", "f\7", node));
        ASSERT_TRUE(cu.uploadFile(root / "f", node));
    }

    // Download client.
    StandardClient cd(TESTROOT, "cd");

    // Log callbacks.
    cd.logcb = true;

    // Log in client.
    ASSERT_TRUE(cd.login_fetchnodes("MEGA_EMAIL", "MEGA_PWD"));

    // Add and start sync.
    handle backupId1 = cd.setupSync_mainthread("sd", "x", false, false);
    ASSERT_NE(backupId1, UNDEF);

    // Wait for initial sync to complete.
    waitonsyncs(TIMEOUT, &cd);

    // Populate and confirm model.
    Model model;

    model.addfolder("x/d\7")->mFsName = "d%07";
    model.addfolder("x/d");
    model.addfile("x/f\7", "f")->mFsName = "f%07";
    model.addfile("x/f", "f");

    // Needed because we've downloaded files.
    model.ensureLocalDebrisTmpLock("x");

    ASSERT_TRUE(cd.confirmModel_mainthread(model.findnode("x"), backupId1));

    // Remotely remove d\7.
    ASSERT_TRUE(cd.deleteremote("x/d\7"));
    ASSERT_TRUE(model.movetosynctrash("x/d\7", "x"));

    // Locally remove f\7.
    auto syncRoot = TESTROOT / "cd" / "sd";
#ifdef _WIN32
    ASSERT_TRUE(fs::remove(syncRoot / "f%07"));
#else /* _WIN32 */
    ASSERT_TRUE(fs::remove(syncRoot / "f\7"));
#endif /* ! _WIN32 */
    ASSERT_TRUE(!!model.removenode("x/f\7"));

    // Trigger a full scan.
    cd.triggerFullScan(backupId1);

    // Wait for synchronization to complete.
    waitonsyncs(TIMEOUT, &cd);

    // Confirm models.
    ASSERT_TRUE(cd.confirmModel_mainthread(model.findnode("x"), backupId1));

    // Locally create some files with control escapes in their names.
    ASSERT_TRUE(fs::create_directories(syncRoot / "dd%07"));
    ASSERT_TRUE(createDataFile(syncRoot / "ff%07", "ff"));
    ASSERT_TRUE(fs::create_directories(syncRoot / "dd%41"));
    ASSERT_TRUE(createDataFile(syncRoot / "ff%41", "ff"));

    // Trigger a full scan.
    cd.triggerFullScan(backupId1);

    // Wait for synchronization to complete.
    waitonsyncs(TIMEOUT, &cd);

    // Update and confirm models.
    // We decided that control escapes would not be de-escaped if we are creating the cloud file/folder
    model.addfolder("x/dd%07")->fsName("dd%07");
    model.addfile("x/ff%07", "ff")->fsName("ff%07");
    model.addfolder("x/ddA")->fsName("dd%41");
    model.addfile("x/ffA", "ff")->fsName("ff%41");

    ASSERT_TRUE(cd.confirmModel_mainthread(model.findnode("x"), backupId1));
}

// this test contains tests for % being escaped from cloud->local which we are undoing for now on this branch
TEST_F(SyncTest, DISABLED_RemotesWithEscapesSynchronizeCorrectly)
{
    const auto TESTROOT = makeNewTestRoot();
    const auto TIMEOUT = chrono::seconds(4);

    // Populate cloud.
    {
        // Upload client.
        StandardClient cu(TESTROOT, "cu");

        // Log callbacks.
        cu.logcb = true;

        // Log in client and clear remote contents.
        ASSERT_TRUE(cu.login_reset_makeremotenodes("MEGA_EMAIL", "MEGA_PWD", "x", 0, 0));

        // Build test hierarchy.
        const auto root = TESTROOT / "cu" / "x";

        // Escapes will not be decoded as we're uploading directly.
        fs::create_directories(root / "d0");
        fs::create_directories(root / "d%30");

        ASSERT_TRUE(createNameFile(root, "f0"));
        ASSERT_TRUE(createNameFile(root, "f%30"));

        auto* node = cu.drillchildnodebyname(cu.gettestbasenode(), "x");
        ASSERT_TRUE(!!node);

        // Upload directories.
        ASSERT_TRUE(cu.uploadFolderTree(root / "d0", node));
        ASSERT_TRUE(cu.uploadFolderTree(root / "d%30", node));

        // Upload files.
        ASSERT_TRUE(cu.uploadFile(root / "f0", node));
        ASSERT_TRUE(cu.uploadFile(root / "f%30", node));
    }

    // Download client.
    StandardClient cd(TESTROOT, "cd");

    // Log callbacks.
    cd.logcb = true;

    // Log in client.
    ASSERT_TRUE(cd.login_fetchnodes("MEGA_EMAIL", "MEGA_PWD"));

    // Add and start sync.
    handle backupId1 = cd.setupSync_mainthread("sd", "x", false, false);

    // Wait for initial sync to complete.
    waitonsyncs(TIMEOUT, &cd);

    // Populate and confirm local fs.
    Model model;

    model.addfolder("x/d0");
    model.addfolder("x/d%30")->fsName("d%2530");
    model.addfile("x/f0", "f0");
    model.addfile("x/f%30", "f%30")->fsName("f%2530");

    // Needed as we've downloaded files.
    model.ensureLocalDebrisTmpLock("x");

    ASSERT_TRUE(cd.confirmModel_mainthread(model.findnode("x"), backupId1));

    // Locally remove an escaped node.
    const auto syncRoot = cd.syncSet(backupId1).localpath;

    fs::remove_all(syncRoot / "d%2530");
    ASSERT_TRUE(!!model.removenode("x/d%30"));

    // Remotely remove an escaped file.
    ASSERT_TRUE(cd.deleteremote("x/f%30"));
    ASSERT_TRUE(model.movetosynctrash("x/f%30", "x"));

    // Wait for sync up to complete.
    waitonsyncs(TIMEOUT, &cd);

    // Confirm models.
    ASSERT_TRUE(cd.confirmModel_mainthread(model.findnode("x"), backupId1));

    // Locally create some files with escapes in their names.
    {
        // Bogus escapes.
        ASSERT_TRUE(fs::create_directories(syncRoot / "dd%"));
        model.addfolder("x/dd%");

        ASSERT_TRUE(createNameFile(syncRoot, "ff%"));
        model.addfile("x/ff%", "ff%");

        // Sane character escapes.
        ASSERT_TRUE(fs::create_directories(syncRoot / "dd%31"));
        model.addfolder("x/dd1")->fsName("dd%31");

        ASSERT_TRUE(createNameFile(syncRoot, "ff%31"));
        model.addfile("x/ff1", "ff%31")->fsName("ff%31");

    }

    // Wait for synchronization to complete.
    waitonsyncs(TIMEOUT, &cd);

    // Confirm model.
    ASSERT_TRUE(cd.confirmModel_mainthread(model.findnode("x"), backupId1));

    // Let's try with escaped control sequences.
    ASSERT_TRUE(fs::create_directories(syncRoot / "dd%250a"));
    model.addfolder("x/dd%0a")->fsName("dd%250a");

    ASSERT_TRUE(createNameFile(syncRoot, "ff%250a"));
    model.addfile("x/ff%0a", "ff%250a")->fsName("ff%250a");

    // Wait for sync and confirm model.
    waitonsyncs(TIMEOUT, &cd);
    ASSERT_TRUE(cd.confirmModel_mainthread(model.findnode("x"), backupId1));

    // Remotely delete the nodes with control sequences.
    ASSERT_TRUE(cd.deleteremote("x/dd%0a"));
    model.movetosynctrash("x/dd%0a", "x");

    ASSERT_TRUE(cd.deleteremote("x/ff%0a"));
    model.movetosynctrash("x/ff%0a", "x");

    // Wait for sync and confirm model.
    waitonsyncs(TIMEOUT, &cd);
    ASSERT_TRUE(cd.confirmModel_mainthread(model.findnode("x"), backupId1));
}

#ifdef _WIN32
#define SEP "\\"
#else // _WIN32
#define SEP "/"
#endif // ! _WIN32

class AnomalyReporter
  : public FilenameAnomalyReporter
{
public:
    struct Anomaly
    {
        string localPath;
        string remotePath;
        int type;
    }; // Anomaly

    AnomalyReporter(const LocalPath& localRoot, const string& remoteRoot)
      : mAnomalies()
      , mLocalRoot(localRoot)
      , mRemoteRoot(remoteRoot)
    {
        assert(!mLocalRoot.empty());
        assert(!mRemoteRoot.empty());

        // Add trailing separators if necessary.
        mLocalRoot.appendWithSeparator(LocalPath::fromRelativePath(""), true);

        if (mRemoteRoot.back() != '/')
        {
            mRemoteRoot.push_back('/');
        }
    }

    void anomalyDetected(FilenameAnomalyType type,
                         const LocalPath& localPath,
                         const string& remotePath) override
    {
        assert(startsWith(localPath.toPath(), mLocalRoot.toPath()));
        assert(startsWith(remotePath, mRemoteRoot));

        mAnomalies.emplace_back();

        auto& anomaly = mAnomalies.back();
        anomaly.localPath = localPath.toPath().substr(mLocalRoot.toPath().size());
        anomaly.remotePath = remotePath.substr(mRemoteRoot.size());
        anomaly.type = type;
    }

    vector<Anomaly> mAnomalies;

private:
    bool startsWith(const string& lhs, const string& rhs) const
    {
        return lhs.compare(0, rhs.size(), rhs) == 0;
    }

    LocalPath mLocalRoot;
    string mRemoteRoot;
}; // AnomalyReporter

TEST_F(SyncTest, AnomalousManualDownload)
{
    auto TESTROOT = makeNewTestRoot();
    auto TIMEOUT  = chrono::seconds(4);

    // Upload two files for us to download.
    {
        StandardClient cu(TESTROOT, "cu");

        // Log callbacks.
        cu.logcb = true;

        // Log client in.
        ASSERT_TRUE(cu.login_reset_makeremotenodes("MEGA_EMAIL", "MEGA_PWD", "s", 0, 0));

        // Create a sync so we can upload some files.
        auto id = cu.setupSync_mainthread("s", "s", false, false);
        ASSERT_NE(id, UNDEF);

        // Get our hands on the sync root.
        auto root = cu.syncSet(id).localpath;

        // Create the test files.
        Model model;

        model.addfile("f");
        model.addfile("g:0")->fsName("g%3a0");
        model.generate(root);

        // Trigger a full scan.
        cu.triggerFullScan(id);

        // Wait for the upload to complete.
        waitonsyncs(TIMEOUT, &cu);

        // Make sure the files were uploaded.
        ASSERT_TRUE(cu.confirmModel_mainthread(model.root.get(), id));
    }

    StandardClient cd(TESTROOT, "cd");

    // Log callbacks.
    cd.logcb = true;

    // Log client in.
    ASSERT_TRUE(cd.login_fetchnodes("MEGA_EMAIL", "MEGA_PWD"));

    // Determine root paths.
    auto root = TESTROOT / "cd";

    // Set anomalous filename reporter.
    AnomalyReporter* reporter =
      new AnomalyReporter(LocalPath::fromAbsolutePath(root.u8string()),
                          cd.gettestbasenode()->displaypath());

    cd.client.mFilenameAnomalyReporter.reset(reporter);

    // cu's sync root.
    auto* s = cd.drillchildnodebyname(cd.gettestbasenode(), "s");
    ASSERT_TRUE(s);

    // Simple validation helper.
    auto read_string = [](const fs::path& path) {
        // How much buffer space do we need?
        auto length = fs::file_size(path);
        assert(length > 0);

        // Read in the file's contents.
        ifstream istream(path.u8string(), ios::binary);
        string buffer(length, 0);

        istream.read(&buffer[0], length);

        // Make sure the read was successful.
        assert(istream.good());

        return buffer;
    };

    // Download a regular file.
    {
        // Regular file, s/f.
        auto* f = cd.drillchildnodebyname(s, "f");
        ASSERT_TRUE(f);

        // Download.
        auto destination = root / "f";
        ASSERT_TRUE(cd.downloadFile(*f, destination));

        // Make sure the file was downloaded.
        ASSERT_TRUE(fs::is_regular_file(destination));
        ASSERT_EQ(read_string(destination), "f");

        // No anomalies should be reported.
        ASSERT_TRUE(reporter->mAnomalies.empty());
    }

    // Download an anomalous file.
    {
        // Anomalous file, s/g:0.
        auto* g0 = cd.drillchildnodebyname(s, "g:0");
        ASSERT_TRUE(g0);

        // Download.
        auto destination = root / "g%3a0";
        ASSERT_TRUE(cd.downloadFile(*g0, destination));

        // Make sure the file was downloaded.
        ASSERT_TRUE(fs::is_regular_file(destination));
        ASSERT_EQ(read_string(destination), "g:0");

        // A single anomaly should be reported.
        ASSERT_EQ(reporter->mAnomalies.size(), 1u);

        auto& anomaly = reporter->mAnomalies.front();

        ASSERT_EQ(anomaly.localPath, "g%3a0");
        ASSERT_EQ(anomaly.remotePath, "s/g:0");
        ASSERT_EQ(anomaly.type, FILENAME_ANOMALY_NAME_MISMATCH);
    }
}

TEST_F(SyncTest, AnomalousManualUpload)
{
    auto TESTROOT = makeNewTestRoot();
    auto TIMEOUT  = chrono::seconds(4);

    // Upload client.
    StandardClient cu(TESTROOT, "cu");

    // Verification client.
    StandardClient cv(TESTROOT, "cv");

    // Log callbacks.
    cu.logcb = true;
    cv.logcb = true;

    // Log in clients.
    ASSERT_TRUE(cu.login_reset_makeremotenodes("MEGA_EMAIL", "MEGA_PWD", "s", 0, 0));
    ASSERT_TRUE(cv.login_fetchnodes("MEGA_EMAIL", "MEGA_PWD"));

    // Determine local root.
    auto root = TESTROOT / "cu";

    // Set up anomalous name reporter.
    AnomalyReporter* reporter =
      new AnomalyReporter(LocalPath::fromAbsolutePath(root.u8string()),
                          cu.gettestbasenode()->displaypath());

    cu.client.mFilenameAnomalyReporter.reset(reporter);

    // Create a sync so we can verify uploads.
    auto id = cv.setupSync_mainthread("s", "s", false, false);
    ASSERT_NE(id, UNDEF);

    Model model;

    // Upload a regular file.
    {
        // Add file to model.
        model.addfile("f0");
        model.generate(root);

        // Upload file.
        auto* s = cu.client.nodeByHandle(cv.syncSet(id).h);
        ASSERT_TRUE(s);
        ASSERT_TRUE(cu.uploadFile(root / "f0", s));

        // Necessary as cv has downloaded a file.
        model.ensureLocalDebrisTmpLock("");

        // Make sure the file uploaded successfully.
        waitonsyncs(TIMEOUT, &cv);

        ASSERT_TRUE(cv.confirmModel_mainthread(model.root.get(), id));

        // No anomalies should be reported.
        ASSERT_TRUE(reporter->mAnomalies.empty());
    }

    // Upload an anomalous file.
    {
        // Add an anomalous file.
        model.addfile("f:0")->fsName("f%3a0");
        model.generate(root);

        // Upload file.
        auto* s = cu.client.nodeByHandle(cv.syncSet(id).h);
        ASSERT_TRUE(s);
        ASSERT_TRUE(cu.uploadFile(root / "f%3a0", "f:0", s));

        // Make sure the file uploaded ok.
        waitonsyncs(TIMEOUT, &cv);

        ASSERT_TRUE(cv.confirmModel_mainthread(model.root.get(), id));

        // A single anomaly should've been reported.
        ASSERT_EQ(reporter->mAnomalies.size(), 1u);

        auto& anomaly = reporter->mAnomalies.front();

        ASSERT_EQ(anomaly.localPath, "f%3a0");
        ASSERT_EQ(anomaly.remotePath, "s/f:0");
        ASSERT_EQ(anomaly.type, FILENAME_ANOMALY_NAME_MISMATCH);
    }
}

TEST_F(SyncTest, AnomalousSyncDownload)
{
    auto TESTROOT = makeNewTestRoot();
    auto TIMEOUT  = chrono::seconds(4);

    // For verification.
    Model model;

    // Upload test files.
    {
        // Upload client.
        StandardClient cu(TESTROOT, "cu");

        // Log callbacks.
        cu.logcb = true;

        // Log in client.
        ASSERT_TRUE(cu.login_reset_makeremotenodes("MEGA_EMAIL", "MEGA_PWD", "s", 0, 0));

        // Create the directories d and d/0.
        {
            vector<NewNode> nodes(2);

            // Prepare nodes.
            cu.client.putnodes_prepareOneFolder(&nodes[0], "d");
            cu.client.putnodes_prepareOneFolder(&nodes[1], "d/0");

            // Create the nodes in the cloud.
            ASSERT_TRUE(cu.putnodes("s", NoVersioning, std::move(nodes)));

            // Update model.
            model.addfolder("d");
            model.addfolder("d?0")->fsName("d%2f0").name = "d/0";
        }

        // Upload the files f and f/0.
        {
            auto filePath = cu.fsBasePath / "f";
            auto rootPath = string("/mega_test_sync/s");

            // Create a dummy for us to upload.
            ASSERT_TRUE(createDataFile(filePath, "f"));

            // Upload the files.
            ASSERT_TRUE(cu.uploadFile(filePath, string("f"), rootPath));
            ASSERT_TRUE(cu.uploadFile(filePath, string("f/0"), rootPath));

            // Update the model.
            model.addfile("f", "f");
            model.addfile("f?0", "f")->fsName("f%2f0").name = "f/0";
        }
    }

    // Download test files.
    StandardClient cd(TESTROOT, "cd");

    // Log client in.
    ASSERT_TRUE(cd.login_fetchnodes("MEGA_EMAIL", "MEGA_PWD"));

    // Set anomalous filename reporter.
    AnomalyReporter* reporter;
    {
        auto* root = cd.gettestbasenode();
        ASSERT_TRUE(root);

        auto* s = cd.drillchildnodebyname(root, "s");
        ASSERT_TRUE(s);

        auto local = (TESTROOT / "cd" / "s").u8string();
        auto remote = s->displaypath();

        reporter = new AnomalyReporter(LocalPath::fromAbsolutePath(local), remote);
        cd.client.mFilenameAnomalyReporter.reset(reporter);
    }

    // Add and start sync.
    auto id = cd.setupSync_mainthread("s", "s", false, false);
    ASSERT_NE(id, UNDEF);

    // Get our hands on the sync root.
    auto root = cd.syncSet(id).localpath;

    // Wait for sync to complete.
    waitonsyncs(TIMEOUT, &cd);

    // Necessary as cd has downloaded files.
    model.ensureLocalDebrisTmpLock("");

    // Were all the files downloaded okay?
    ASSERT_TRUE(cd.confirmModel_mainthread(model.root.get(), id));

    // Two anomalies should be reported.
    ASSERT_EQ(reporter->mAnomalies.size(), 2u);

    auto anomaly = reporter->mAnomalies.begin();

    // d:0
    ASSERT_EQ(anomaly->localPath, "d%2f0");
    ASSERT_EQ(anomaly->remotePath, "d/0");
    ASSERT_EQ(anomaly->type, FILENAME_ANOMALY_NAME_MISMATCH);

    ++anomaly;

    // f:0
    ASSERT_EQ(anomaly->localPath, "f%2f0");
    ASSERT_EQ(anomaly->remotePath, "f/0");
    ASSERT_EQ(anomaly->type, FILENAME_ANOMALY_NAME_MISMATCH);
}

TEST_F(SyncTest, AnomalousSyncLocalRename)
{
    auto TESTROOT = makeNewTestRoot();
    auto TIMEOUT = chrono::seconds(4);

    // Sync client.
    StandardClient cx(TESTROOT, "cx");

    // Log in client.
    ASSERT_TRUE(cx.login_reset_makeremotenodes("MEGA_EMAIL", "MEGA_PWD", "s", 0, 0));

    // Add and start sync.
    auto id = cx.setupSync_mainthread("s", "s", false, false);
    ASSERT_NE(id, UNDEF);

    auto root = cx.syncSet(id).localpath;

    // Set anomalous filename reporter.
    AnomalyReporter* reporter =
      new AnomalyReporter(LocalPath::fromAbsolutePath(root.u8string()), "/mega_test_sync/s");

    cx.client.mFilenameAnomalyReporter.reset(reporter);

    // Populate filesystem.
    Model model;

    model.addfile("d/f");
    model.addfile("f");
    model.addfile("g", "g");
    model.generate(root);

    // Trigger a full scan.
    cx.triggerFullScan(id);

    // Wait for synchronization to complete.
    waitonsyncs(TIMEOUT, &cx);

    // Make sure everything uploaded okay.
    ASSERT_TRUE(cx.confirmModel_mainthread(model.root.get(), id));

    // Rename d/f -> d/g.
    model.findnode("d/f")->name = "g";
    fs::rename(root / "d" / "f", root / "d" / "g");

    // Rename g -> G.
    model.findnode("g")->name = "G";
//#if defined(_WIN32) || defined(__APPLE__)
//    model.findnode("G")->mCloudName = "g";
//#endif // _WIN32 || __APPLE__
    fs::rename(root / "g", root / "G");

    // Update G's content.
    model.findnode("G")->content = "G";
    ASSERT_TRUE(createDataFile(root / "G", "G"));

    // Trigger a scan.
    cx.triggerFullScan(id);

    // Wait for synchronization to complete.
    waitonsyncs(TIMEOUT, &cx);

    // Confirm move.
    ASSERT_TRUE(cx.confirmModel_mainthread(model.root.get(), id));

    // There should be no anomalies.
    ASSERT_TRUE(reporter->mAnomalies.empty());

    // Rename d/g -> d/g:0.
    model.findnode("d/g")->fsName("g%3a0").name = "g:0";
    fs::rename(root / "d" / "g", root / "d" / "g%3a0");

    // Trigger a scan.
    cx.triggerFullScan(id);

    // Wait for synchronization to complete.
    waitonsyncs(TIMEOUT, &cx);

    // Confirm move.
    ASSERT_TRUE(cx.confirmModel_mainthread(model.root.get(), id));

    // There should be a single anomaly.
    ASSERT_EQ(reporter->mAnomalies.size(), 1u);
    {
        auto& anomaly = reporter->mAnomalies.back();

        ASSERT_EQ(anomaly.localPath, "d" SEP "g%3a0");
        ASSERT_EQ(anomaly.remotePath, "d/g:0");
        ASSERT_EQ(anomaly.type, FILENAME_ANOMALY_NAME_MISMATCH);
    }
    reporter->mAnomalies.clear();

    // Move f -> d/g:0.    (which overwrites the file that is already there)
    model.findnode("d/g:0")->content = "f";
    model.removenode("f");
    fs::rename(root / "f", root / "d" / "g%3a0");

    // Trigger a scan.
    cx.triggerFullScan(id);

    // Wait for sync to complete.
    waitonsyncs(TIMEOUT, &cx);

    // Confirm move.
    ASSERT_TRUE(cx.confirmModel_mainthread(model.root.get(), id));

    // No anomalies should be reported.
    ASSERT_TRUE(reporter->mAnomalies.empty());
}

TEST_F(SyncTest, AnomalousSyncRemoteRename)
{
    auto TESTROOT = makeNewTestRoot();
    auto TIMEOUT = chrono::seconds(4);

    // Sync client.
    StandardClient cx(TESTROOT, "cx");

    // Rename client.
    StandardClient cr(TESTROOT, "cr");

    // Log in clients.
    ASSERT_TRUE(cx.login_reset_makeremotenodes("MEGA_EMAIL", "MEGA_PWD", "s", 0, 0));
    ASSERT_TRUE(cr.login_fetchnodes("MEGA_EMAIL", "MEGA_PWD"));

    // Add and start sync.
    auto id = cx.setupSync_mainthread("s", "s", false, false);
    ASSERT_NE(id, UNDEF);

    auto root = cx.syncSet(id).localpath;

    // Set up anomalous filename reporter.
    auto* reporter = new AnomalyReporter(LocalPath::fromAbsolutePath(root.u8string()), "/mega_test_sync/s");
    cx.client.mFilenameAnomalyReporter.reset(reporter);

    // Populate filesystem.
    Model model;

    model.addfile("d/f");
    model.addfile("f");
    model.addfile("g", "g");
    model.generate(root);

    // Trigger full scan.
    cx.triggerFullScan(id);

    // Wait for sync to complete.
    waitonsyncs(TIMEOUT, &cx);

    // Verify upload.
    ASSERT_TRUE(cx.confirmModel_mainthread(model.root.get(), id));

    auto* s = cr.client.nodeByHandle(cx.syncSet(id).h);
    ASSERT_TRUE(s);

    // Rename d/f -> d/g.
    auto* d = cr.drillchildnodebyname(s, "d");
    ASSERT_TRUE(d);

    {
        auto* f = cr.drillchildnodebyname(d, "f");
        ASSERT_TRUE(f);

        ASSERT_TRUE(cr.setattr(f, attr_map('n', "g")));

        model.findnode("d/f")->name = "g";
    }

    // Rename g -> G.
    {
        auto* g = cr.drillchildnodebyname(s, "g");
        ASSERT_NE(g, nullptr);

        ASSERT_TRUE(cr.setattr(g, attr_map('n', "G")));

//#if defined(_WIN32) || defined(__APPLE__)
//        model.findnode("g")->mCloudName = "G";
//#else // _WIN32 || __APPLE__
        model.findnode("g")->name = "G";
//#endif // !(_WIN32 || __APPLE__)
    }

    // Wait for sync to complete.
    waitonsyncs(TIMEOUT, &cx);

    // Verify rename.
    ASSERT_TRUE(cx.confirmModel_mainthread(model.root.get(), id));

    // There should be no anomalies.
    ASSERT_TRUE(reporter->mAnomalies.empty());

    // Update g's content.
//#if defined(_WIN32) || defined(__APPLE__)
//    model.findnode("g")->content = "G";
//#else // _WIN32 || __APPLE__
    model.findnode("G")->content = "G";
//#endif // ! (_WIN32 || __APPLE__)
    ASSERT_TRUE(createDataFile(root / "G", "G"));

    // Wait for sync to complete.
    waitonsyncs(TIMEOUT, &cx);

    // Verify upload.
    ASSERT_TRUE(cx.confirmModel_mainthread(model.root.get(), id));

    // There should be no anomalies.
    ASSERT_TRUE(reporter->mAnomalies.empty());

    // Rename d/g -> d/g:0.
    {
        auto* g = cr.drillchildnodebyname(d, "g");
        ASSERT_TRUE(g);

        ASSERT_TRUE(cr.setattr(g, attr_map('n', "g/0")));

        model.findnode("d/g")->fsName("g%2f0").name = "g/0";
    }

    // Wait for sync to complete.
    waitonsyncs(TIMEOUT, &cx);

    // Verify rename.
    ASSERT_TRUE(cx.confirmModel_mainthread(model.root.get(), id));

    // There should be a single anomaly.
    ASSERT_EQ(reporter->mAnomalies.size(), 1u);
    {
        auto& anomaly = reporter->mAnomalies.back();

        ASSERT_EQ(anomaly.localPath, "d" SEP "g%2f0");
        ASSERT_EQ(anomaly.remotePath, "d/g/0");
        ASSERT_EQ(anomaly.type, FILENAME_ANOMALY_NAME_MISMATCH);
    }
    reporter->mAnomalies.clear();
}

TEST_F(SyncTest, AnomalousSyncUpload)
{
    auto TESTROOT = makeNewTestRoot();
    auto TIMEOUT = chrono::seconds(4);

    // Upload client.
    StandardClient cu(TESTROOT, "cu");

    // Log client in.
    ASSERT_TRUE(cu.login_reset_makeremotenodes("MEGA_EMAIL", "MEGA_PWD", "s", 0, 0));

    // Add and start sync.
    auto id = cu.setupSync_mainthread("s", "s", false, false);
    ASSERT_NE(id, UNDEF);

    auto root = cu.syncSet(id).localpath;

    // Set up anomalous filename reporter.
    AnomalyReporter* reporter =
      new AnomalyReporter(LocalPath::fromAbsolutePath(root.u8string()), "/mega_test_sync/s");

    cu.client.mFilenameAnomalyReporter.reset(reporter);

    // Populate filesystem.
    Model model;

    model.addfile("f");
    model.addfile("f:0")->fsName("f%3a0");
    model.addfolder("d");
    model.addfolder("d:0")->fsName("d%3a0");
    model.generate(root);

    // Trigger full scan.
    cu.triggerFullScan(id);

    // Wait for synchronization to complete.
    waitonsyncs(TIMEOUT, &cu);

    // Ensure everything uploaded okay.
    ASSERT_TRUE(cu.confirmModel_mainthread(model.root.get(), id));

    // Two anomalies should've been reported.
    ASSERT_EQ(reporter->mAnomalies.size(), 2u);

    auto anomaly = reporter->mAnomalies.begin();

    // d:0
    ASSERT_EQ(anomaly->localPath, "d%3a0");
    ASSERT_EQ(anomaly->remotePath, "d:0");
    ASSERT_EQ(anomaly->type, FILENAME_ANOMALY_NAME_MISMATCH);

    ++anomaly;

    // f:0
    ASSERT_EQ(anomaly->localPath, "f%3a0");
    ASSERT_EQ(anomaly->remotePath, "f:0");
    ASSERT_EQ(anomaly->type, FILENAME_ANOMALY_NAME_MISMATCH);
}

#undef SEP

TEST_F(SyncTest, BasicSyncExportImport)
{
    auto TESTROOT = makeNewTestRoot();
    auto TIMEOUT  = chrono::seconds(4);

    // Sync client.
    unique_ptr<StandardClient> cx(new StandardClient(TESTROOT, "cx"));

    // Log callbacks.
    cx->logcb = true;

    // Log in client.
    ASSERT_TRUE(cx->login_reset_makeremotenodes("MEGA_EMAIL", "MEGA_PWD", "s", 1, 3));

    // Create and start syncs.
    auto id0 = cx->setupSync_mainthread("s0", "s/s_0", false, false);
    ASSERT_NE(id0, UNDEF);

    auto id1 = cx->setupSync_mainthread("s1", "s/s_1", false, false);
    ASSERT_NE(id1, UNDEF);

    auto id2 = cx->setupSync_mainthread("s2", "s/s_2", false, false);
    ASSERT_NE(id2, UNDEF);

    // Get our hands on the sync's local root.
    auto root0 = cx->syncSet(id0).localpath;
    auto root1 = cx->syncSet(id1).localpath;
    auto root2 = cx->syncSet(id2).localpath;

    // Give the syncs something to synchronize.
    Model model0;
    Model model1;
    Model model2;

    model0.addfile("d0/f0");
    model0.addfile("f0");
    model0.generate(root0);

    model1.addfile("d0/f0");
    model1.addfile("d0/f1");
    model1.addfile("d1/f0");
    model1.addfile("d1/f1");
    model1.generate(root1);

    model2.addfile("f0");
    model2.addfile("f1");
    model2.generate(root2);

    // Trigger full scan.
    cx->triggerFullScan(id0);
    cx->triggerFullScan(id1);
    cx->triggerFullScan(id2);

    // Wait for synchronization to complete.
    waitonsyncs(TIMEOUT, cx.get());

    // Make sure everything was uploaded okay.
    ASSERT_TRUE(cx->confirmModel_mainthread(model0.root.get(), id0));
    ASSERT_TRUE(cx->confirmModel_mainthread(model1.root.get(), id1));
    ASSERT_TRUE(cx->confirmModel_mainthread(model2.root.get(), id2));

    // Export the syncs.
    auto configs = cx->exportSyncConfigs();
    ASSERT_FALSE(configs.empty());

    // Log out client, don't keep caches.
    cx.reset();

    // Recreate client.
    cx.reset(new StandardClient(TESTROOT, "cx"));

    // Log client back in.
    ASSERT_TRUE(cx->login_fetchnodes("MEGA_EMAIL", "MEGA_PWD"));

    // Import the syncs.
    ASSERT_TRUE(cx->importSyncConfigs(std::move(configs), false));

    // Determine the imported sync's backup IDs.
    id0 = cx->backupIdForSyncPath(root0);
    ASSERT_NE(id0, UNDEF);

    id1 = cx->backupIdForSyncPath(root1);
    ASSERT_NE(id1, UNDEF);

    id2 = cx->backupIdForSyncPath(root2);
    ASSERT_NE(id2, UNDEF);

    // Make sure nothing's changed since we exported the syncs.
    ASSERT_TRUE(cx->confirmModel_mainthread(model0.root.get(), id0));
    ASSERT_TRUE(cx->confirmModel_mainthread(model1.root.get(), id1));
    ASSERT_TRUE(cx->confirmModel_mainthread(model2.root.get(), id2));

    // Make some changes.
    model0.addfile("d0/f1");
    model0.generate(root0);

    model1.addfile("f0");
    model1.generate(root1);

    model2.addfile("d0/d0f0");
    model2.generate(root2);

    // Imported syncs should be disabled.
    // So, we're waiting for the syncs to do precisely nothing.
    waitonsyncs(TIMEOUT, cx.get());

    // Confirm should fail.
    ASSERT_FALSE(cx->confirmModel_mainthread(model0.root.get(), id0, false, StandardClient::Confirm::CONFIRM_ALL, true));
    ASSERT_FALSE(cx->confirmModel_mainthread(model1.root.get(), id1, false, StandardClient::Confirm::CONFIRM_ALL, true));
    ASSERT_FALSE(cx->confirmModel_mainthread(model2.root.get(), id2, false, StandardClient::Confirm::CONFIRM_ALL, true));

    // Enable the imported syncs.
    ASSERT_TRUE(cx->enableSyncByBackupId(id0, "sync0 "));
    ASSERT_TRUE(cx->enableSyncByBackupId(id1, "sync1 "));
    ASSERT_TRUE(cx->enableSyncByBackupId(id2, "sync2 "));

    // Wait for sync to complete.
    waitonsyncs(TIMEOUT, cx.get());

    // Changes should now be in the cloud.
    ASSERT_TRUE(cx->confirmModel_mainthread(model0.root.get(), id0));
    ASSERT_TRUE(cx->confirmModel_mainthread(model1.root.get(), id1));
    ASSERT_TRUE(cx->confirmModel_mainthread(model2.root.get(), id2));
}

TEST_F(SyncTest, RenameReplaceFileBetweenSyncs)
{
    const auto TESTROOT = makeNewTestRoot();
    const auto TIMEOUT  = chrono::seconds(4);

    StandardClient c0(TESTROOT, "c0");

    // Log callbacks.
    c0.logcb = true;

    // Log in client.
    ASSERT_TRUE(c0.login_reset_makeremotenodes("MEGA_EMAIL", "MEGA_PWD", "s0", 0, 0));
    ASSERT_TRUE(c0.makeCloudSubdirs("s1", 0, 0));

    // Set up syncs.
    const auto id0 = c0.setupSync_mainthread("s0", "s0", false, false);
    ASSERT_NE(id0, UNDEF);

    const auto id1 = c0.setupSync_mainthread("s1", "s1", false, false);
    ASSERT_NE(id1, UNDEF);

    // Convenience.
    const auto SYNCROOT0 = TESTROOT / "c0" / "s0";
    const auto SYNCROOT1 = TESTROOT / "c0" / "s1";

    // Set up models.
    Model model0;
    Model model1;

    model0.addfile("f0", "x");
    model0.generate(SYNCROOT0);

    // Trigger full scan.
    c0.triggerFullScan(id0);

    // Wait for synchronization to complete.
    waitonsyncs(TIMEOUT, &c0);

    // Confirm models.
    ASSERT_TRUE(c0.confirmModel_mainthread(model0.root.get(), id0));
    ASSERT_TRUE(c0.confirmModel_mainthread(model1.root.get(), id1));

    // Move s0/f0 to s1/f0.
    model1 = model0;

    fs::rename(SYNCROOT0 / "f0", SYNCROOT1 / "f0");

    // Replace s0/f0.
    model0.removenode("f0");
    model0.addfile("f0", "y");

    ASSERT_TRUE(createDataFile(SYNCROOT0 / "f0", "y"));

    // Trigger full scan.
    c0.triggerFullScan(id0);
    c0.triggerFullScan(id1);

    // Wait for synchronization to complete.
    waitonsyncs(TIMEOUT, &c0);

    // Confirm models.
    ASSERT_TRUE(c0.confirmModel_mainthread(model0.root.get(), id0));
    ASSERT_TRUE(c0.confirmModel_mainthread(model1.root.get(), id1));

    // Disable s0.
    ASSERT_TRUE(c0.disableSync(id0, NO_SYNC_ERROR, false, true));

    // Make sure s0 is disabled.
    ASSERT_TRUE(createDataFile(SYNCROOT0 / "f1", "z"));

    // Trigger full scan.
    c0.triggerFullScan(id0);

    // Wait for synchronization to complete.
    waitonsyncs(TIMEOUT, &c0);

    // Confirm models.
    ASSERT_TRUE(c0.confirmModel_mainthread(
                  model0.root.get(),
                  id0,
                  false,
                  StandardClient::CONFIRM_REMOTE));

    // Move s1/f0 to s0/f2.
    model1.removenode("f0");

    fs::rename(SYNCROOT1 / "f0", SYNCROOT0 / "f2");

    // Replace s1/f0.
    model1.addfile("f0", "q");

    ASSERT_TRUE(createDataFile(SYNCROOT1 / "f0", "q"));

    // Trigger a full scan.
    c0.triggerFullScan(id0);
    c0.triggerFullScan(id1);

    // Wait for synchronization to complete.
    waitonsyncs(TIMEOUT, &c0);

    // Confirm models.
    ASSERT_TRUE(c0.confirmModel_mainthread(
                  model0.root.get(),
                  id0,
                  false,
                  StandardClient::CONFIRM_REMOTE));

    ASSERT_TRUE(c0.confirmModel_mainthread(model1.root.get(), id1));
}

TEST_F(SyncTest, RenameReplaceFileWithinSync)
{
    auto TESTROOT = makeNewTestRoot();
    auto TIMEOUT = std::chrono::seconds(8);

    // Allocate (recycle) a client for our use.
    auto c = g_clientManager.getCleanStandardClient(0, TESTROOT);

    // Make sure the cloud's in a pristine state.
    ASSERT_TRUE(c->resetBaseFolderMulticlient());

    // Make sure the sync root exists in the cloud.
    ASSERT_TRUE(c->makeCloudSubdirs("s", 0, 0));

    // Wait for the client to see the cloud changes.
    ASSERT_TRUE(CatchupClients(c));

    // Populate model.
    Model m;

    // Will be rename-replaced to /ft.
    m.addfile("fs");

    // Will be rename-replaced down to /dd/dt/ft.
    m.addfile("dd/fs");
    m.addfolder("dd/dt");

    // Will be rename-replaced up to /du/ft.
    m.addfile("du/ds/fs");

    // Populate local filesystem.
    m.generate(c->fsBasePath / "s");

    // Add and start sync.
    auto id = c->setupSync_mainthread("s", "s", false, false);
    ASSERT_NE(id, UNDEF);

    // Wait for the initial sync to complete.
    waitonsyncs(TIMEOUT, c);

    // Make sure the initial sync was successful.
    ASSERT_TRUE(c->confirmModel_mainthread(m.root.get(), id));

    // Rename/replace across siblings.
    //
    // Models this case:
    //   echo fs > fs
    //   <synchronize>
    //   mv fs ft && echo x > fs
    //   <synchronize>
    {
        // Locally move fs to ft.
        fs::rename(c->fsBasePath / "s" / "fs",
                   c->fsBasePath / "s" / "ft");

        m.findnode("fs")->name = "ft";

        // Replace fs.
        ASSERT_TRUE(createDataFile(c->fsBasePath / "s" / "fs", "x"));

        m.addfile("fs", "x");

        // For periodic scanning.
        c->triggerFullScan(id);

        // Wait for the change to be synchronized.
        waitonsyncs(TIMEOUT, c);

        // Was the change correctly synchronized?
        ASSERT_TRUE(c->confirmModel_mainthread(m.root.get(), id));
    }

    // Rename/replace down the hierarchy.
    //
    // Models this case:
    //   mkdir -p dd/dt
    //   echo dd/fs > dd/fs
    //   <synchronize>
    //   mv dd/fs dd/dt/ft && echo x > dd/fs
    //   <synchronize>
    {
        // Move /dd/fs to /dd/dt/ft.
        fs::rename(c->fsBasePath / "s" / "dd" / "fs",
                   c->fsBasePath / "s" / "dd" / "dt" / "ft");

        m.movenode("dd/fs", "dd/dt");
        m.findnode("dd/dt/fs")->name = "ft";

        // Replace /dd/fs.
        ASSERT_TRUE(createDataFile(c->fsBasePath / "s" / "dd" / "fs", "x"));

        m.addfile("dd/fs", "x");

        // For periodic scanning.
        c->triggerFullScan(id);

        // Wait for the change to be synchronized.
        waitonsyncs(TIMEOUT, c);

        // Was the change correctly synchronized?
        ASSERT_TRUE(c->confirmModel_mainthread(m.root.get(), id));
    }

    // Rename/replace up the hierarchy.
    //
    // Models this case:
    //   mkdir -p du/ds
    //   echo du/ds/fs > du/ds/fs
    //   <synchronize>
    //   mv du/ds/fs du/fs && echo x > du/ds/fs
    //   <synchronize>
    {
        // Move du/ds/fs to du/ft.
        fs::rename(c->fsBasePath / "s" / "du" / "ds" / "fs",
                   c->fsBasePath / "s" / "du" / "ft");

        m.movenode("du/ds/fs", "du");
        m.findnode("du/fs")->name = "ft";

        // Replace du/ds/fs.
        ASSERT_TRUE(createDataFile(c->fsBasePath / "s" / "du" / "ds" / "fs", "x"));

        m.addfile("du/ds/fs", "x");

        // For periodic scanning.
        c->triggerFullScan(id);

        // Wait for the change to be synchronized.
        waitonsyncs(TIMEOUT, c);

        // Was the change correctly synchronized?
        ASSERT_TRUE(c->confirmModel_mainthread(m.root.get(), id));
    }
}

// TODO: re-enable after sync rework is merged
TEST_F(SyncTest, RenameReplaceFolderBetweenSyncs)
{
    const auto TESTROOT = makeNewTestRoot();
    const auto TIMEOUT  = chrono::seconds(4);

    StandardClient c0(TESTROOT, "c0");

    // Log callbacks.
    c0.logcb = true;

    // Log in client.
    ASSERT_TRUE(c0.login_reset_makeremotenodes("MEGA_EMAIL", "MEGA_PWD", "s0", 0, 0));
    ASSERT_TRUE(c0.makeCloudSubdirs("s1", 0, 0));

    // Set up syncs.
    const auto id0 = c0.setupSync_mainthread("s0", "s0", false, false);
    ASSERT_NE(id0, UNDEF);

    const auto id1 = c0.setupSync_mainthread("s1", "s1", false, false);
    ASSERT_NE(id1, UNDEF);

    // Convenience.
    const auto SYNCROOT0 = TESTROOT / "c0" / "s0";
    const auto SYNCROOT1 = TESTROOT / "c0" / "s1";

    // Set up models.
    Model model0;
    Model model1;

    model0.addfile("d0/f0");
    model0.generate(SYNCROOT0);

    // Trigger full scan.
    c0.triggerFullScan(id0);

    // Wait for synchronization to complete.
    waitonsyncs(TIMEOUT, &c0);

    // Confirm models.
    ASSERT_TRUE(c0.confirmModel_mainthread(model0.root.get(), id0));
    ASSERT_TRUE(c0.confirmModel_mainthread(model1.root.get(), id1));

    // Move s0/d0 to s1/d0. (and replace)
    model1 = model0;

    fs::rename(SYNCROOT0 / "d0", SYNCROOT1 / "d0");

    // Replace s0/d0.
    model0.removenode("d0/f0");

    fs::create_directories(SYNCROOT0 / "d0");

    // Trigger full scan.
    c0.triggerFullScan(id0);
    c0.triggerFullScan(id1);

    // Wait for synchronization to complete.
    waitonsyncs(TIMEOUT, &c0);

    // Confirm models.
    ASSERT_TRUE(c0.confirmModel_mainthread(model0.root.get(), id0));
    ASSERT_TRUE(c0.confirmModel_mainthread(model1.root.get(), id1));

    // Disable s0.
    ASSERT_TRUE(c0.disableSync(id0, NO_SYNC_ERROR, false, true));

    // Make sure s0 is disabled.
    fs::create_directories(SYNCROOT0 / "d1");

    // Wait for synchronization to complete.
    waitonsyncs(TIMEOUT, &c0);

    // Confirm models.
    ASSERT_TRUE(c0.confirmModel_mainthread(
                  model0.root.get(),
                  id0,
                  false,
                  StandardClient::CONFIRM_REMOTE));

    // Move s1/d0 to s0/d2.
    model1.removenode("d0/f0");

    fs::rename(SYNCROOT1 / "d0", SYNCROOT0 / "d2");

    // Replace s1/d0.
    fs::create_directories(SYNCROOT1 / "d0");

    // Trigger full scan.
    c0.triggerFullScan(id0);
    c0.triggerFullScan(id1);

    // Wait for synchronization to complete.
    waitonsyncs(TIMEOUT, &c0);

    // Confirm models.
    ASSERT_TRUE(c0.confirmModel_mainthread(
                  model0.root.get(),
                  id0,
                  false,
                  StandardClient::CONFIRM_REMOTE));

    ASSERT_TRUE(c0.confirmModel_mainthread(model1.root.get(), id1));
}

TEST_F(SyncTest, RenameReplaceFolderWithinSync)
{
    const auto TESTROOT = makeNewTestRoot();
    const auto TIMEOUT  = chrono::seconds(4);

    StandardClient c0(TESTROOT, "c0");

    // Log callbacks.
    c0.logcb = true;

    // Log in client and clear remote contents.
    ASSERT_TRUE(c0.login_reset_makeremotenodes("MEGA_EMAIL", "MEGA_PWD", "s0", 0, 0));

    // Set up sync.
    const auto id = c0.setupSync_mainthread("s0", "s0", false, false);
    ASSERT_NE(id, UNDEF);

    // Populate local FS.
    const auto SYNCROOT = TESTROOT / "c0" / "s0";

    Model model;

    model.addfile("d1/f0");
    model.generate(SYNCROOT);

    // Trigger a full scan.
    c0.triggerFullScan(id);

    // Wait for synchronization to complete.
    waitonsyncs(TIMEOUT, &c0);

    // Confirm model.
    ASSERT_TRUE(c0.confirmModel_mainthread(model.root.get(), id));

    // Rename /d1 to /d2.
    // This tests the case where the target is processed after the source.
    model.addfolder("d2");
    model.movenode("d1/f0", "d2");

    fs::rename(SYNCROOT / "d1", SYNCROOT / "d2");

    // Replace /d1.
    fs::create_directories(SYNCROOT / "d1");

    // Trigger a full scan.
    c0.triggerFullScan(id);

    // Wait for synchronization to complete.
    waitonsyncs(TIMEOUT, &c0);

    // Confirm model.
    ASSERT_TRUE(c0.confirmModel_mainthread(model.root.get(), id));

    // Rename /d2 to /d0.
    // This tests the case where the target is processed before the source.
    model.addfolder("d0");
    model.movenode("d2/f0", "d0");

    fs::rename(SYNCROOT / "d2", SYNCROOT / "d0");

    // Replace /d2.
    fs::create_directories(SYNCROOT / "d2");

    // Trigger a full scan.
    c0.triggerFullScan(id);

    // Wait for synchronization to complete.
    waitonsyncs(TIMEOUT, &c0);

    // Confirm model.
    ASSERT_TRUE(c0.confirmModel_mainthread(model.root.get(), id));
}

TEST_F(SyncTest, SyncIncompatibleMoveStallsAndResolutions)
{
    const auto TESTROOT = makeNewTestRoot();
    const auto TIMEOUT  = chrono::seconds(4);

    StandardClient c(TESTROOT, "c");

    // Log callbacks.
    c.logcb = true;

    // Log client in.
    ASSERT_TRUE(c.login_reset_makeremotenodes("MEGA_EMAIL", "MEGA_PWD", "x", 1, 3));

    // Add and start syncs.
    auto id0 = c.setupSync_mainthread("s0", "x/x_0", false, false);
    ASSERT_NE(id0, UNDEF);
    auto SYNC0 = c.syncSet(id0);

    auto id1 = c.setupSync_mainthread("s1", "x/x_1", false, false);
    ASSERT_NE(id1, UNDEF);
    auto SYNC1 = c.syncSet(id1);

    auto id2 = c.setupSync_mainthread("s2", "x/x_2", false, false);
    ASSERT_NE(id2, UNDEF);
    auto SYNC2 = c.syncSet(id2);

    // Create and populate models.
    Model model0;
    model0.root->addkid(model0.buildModelSubdirs("d", 8, 2, 0));
    model0.generate(SYNC0.localpath, true);

    Model model1;
    model1.root->addkid(model1.buildModelSubdirs("d", 1, 1, 2));
    model1.generate(SYNC1.localpath, true);

    Model model2;
    model2.root->addkid(model2.buildModelSubdirs("d", 1, 1, 2));
    model2.generate(SYNC2.localpath, true);

    // Trigger a full scan.
    c.triggerFullScan(id0);
    c.triggerFullScan(id1);
    c.triggerFullScan(id2);

    // Wait for the engine to process changes.
    auto waitResult = waitonsyncs(TIMEOUT, &c);

    // Wait for the engine to signal a stall.
    ASSERT_TRUE(noSyncStalled(waitResult));

    c.setSyncPausedByBackupId(id0, true);
    c.setSyncPausedByBackupId(id1, true);
    c.setSyncPausedByBackupId(id2, true);

    std::ofstream remoteFile("remoteFile");
    remoteFile << "remoteFile";
    remoteFile.close();

    // case 0: make some crossed-over moves
    fs::rename(SYNC0.localpath / "d" / "d_0",
               SYNC0.localpath / "d" / "d_1" / "d_0");
    c.movenode("x/x_0/d/d_1", "x/x_0/d/d_0");


    // case 1: update the local and remote file differently while paused (to resolve remotely)
    std::ofstream fstream1(SYNC1.localpath / "d" / "file0_d", ios_base::app);
    fstream1 << " plus local change";
    fstream1.close();
    ASSERT_TRUE(c.uploadFile("remoteFile", "file0_d", SYNC1.remotepath + "/d"));

    // case 2: update the local and remote file differently while paused (to resolve locally)
    std::ofstream fstream2(SYNC2.localpath / "d" / "file0_d", ios_base::app);
    fstream2 << " plus local change";
    fstream2.close();
    ASSERT_TRUE(c.uploadFile("remoteFile", "file0_d", SYNC2.remotepath + "/d", 30, UseLocalVersioningFlag));

    c.setSyncPausedByBackupId(id0, false);
    c.setSyncPausedByBackupId(id1, false);
    c.setSyncPausedByBackupId(id2, false);

    // Trigger a full scan.
    c.triggerFullScan(id0);
    c.triggerFullScan(id1);
    c.triggerFullScan(id2);

    // Be absolutely sure we've stalled. (stall is across all syncs - todo: figure out if each one contains a stall)
    ASSERT_TRUE(c.waitFor(SyncStallState(true), chrono::seconds(20)));

    // resolve case 0: Make it possible for the sync to resolve the stall.
    fs::rename(
        SYNC0.localpath / "d" / "d_1" / "d_0",
        SYNC0.localpath / "d" / "d_0");
    model0.movenode("d/d_1", "d/d_0");

    // resolve case 1: remove remote, local should replace it
    c.deleteremote(SYNC1.remotepath + "/d/file0_d", true);
    model1.findnode("d/file0_d")->content = "file0_d plus local change";

    // resolve case 2: remove local, remote should replace it
    fs::remove(SYNC2.localpath / "d" / "file0_d");
    model2.findnode("d/file0_d")->content = "remoteFile";
    model2.ensureLocalDebrisTmpLock(""); // due to download temp location

    // Trigger a full scan.
    c.triggerFullScan(id0);
    c.triggerFullScan(id2);

    LOG_debug << "Wait for the sync to exit the stall state.";
    ASSERT_TRUE(c.waitFor(SyncStallState(false), TIMEOUT));

    LOG_debug << "Make sure the sync's completed its processing.";
    waitResult = waitonsyncs(TIMEOUT, &c);
    ASSERT_TRUE(noSyncStalled(waitResult));

    LOG_debug << "now the sync should have unstalled and resolved the stalled cases";

    // Confirm state
    ASSERT_TRUE(c.confirmModel_mainthread(model0.root.get(), id0));
    ASSERT_TRUE(c.confirmModel_mainthread(model1.root.get(), id1));
    ASSERT_TRUE(c.confirmModel_mainthread(model2.root.get(), id2));
}


TEST_F(SyncTest, DownloadedDirectoriesHaveFilesystemWatch)
{
    const auto TESTROOT = makeNewTestRoot();
    const auto TIMEOUT  = chrono::seconds(4);

    StandardClient c(TESTROOT, "c");

    // Log callbacks.
    c.logcb = true;

    // Log in client.
    ASSERT_TRUE(c.login_reset_makeremotenodes("MEGA_EMAIL", "MEGA_PWD", "s", 0, 0));

    // Create /d in the cloud.
    {
        vector<NewNode> nodes(1);

        // Initialize new node.
        c.client.putnodes_prepareOneFolder(&nodes[0], "d");

        // Get our hands on the sync root.
        auto* root = c.drillchildnodebyname(c.gettestbasenode(), "s");
        ASSERT_TRUE(root);

        // Create new node in the cloud.
        ASSERT_TRUE(c.putnodes(root->nodeHandle(), NoVersioning, std::move(nodes)));
    }

    // Add and start sync.
    const auto id = c.setupSync_mainthread("s", "s", false, false);
    ASSERT_NE(id, UNDEF);

    const auto SYNCROOT = c.syncSet(id).localpath;

    // Wait for synchronization to complete.
    waitonsyncs(TIMEOUT, &c);

    // Confirm /d has made it to disk.
    Model model;

    model.addfolder("d");

    ASSERT_TRUE(c.confirmModel_mainthread(model.root.get(), id));

    // Trigger a filesystem notification.
    model.addfile("d/f", "x");

    ASSERT_TRUE(createDataFile(SYNCROOT / "d" / "f", "x"));

    // Trigger a full scan.
    c.triggerFullScan(id);

    // Wait for synchronization to complete.
    waitonsyncs(TIMEOUT, &c);

    // Confirm /d/f made it to the cloud.
    ASSERT_TRUE(c.confirmModel_mainthread(model.root.get(), id));
}

TEST_F(SyncTest, FilesystemWatchesPresentAfterResume)
{
    const auto TESTROOT = makeNewTestRoot();
    const auto TIMEOUT  = chrono::seconds(4);

    auto c = ::mega::make_unique<StandardClient>(TESTROOT, "c");

    // Log callbacks.
    c->logcb = true;

    // Log in client.
    ASSERT_TRUE(c->login_reset_makeremotenodes("MEGA_EMAIL", "MEGA_PWD", "s", 0, 0));

    // Add and start sync.
    const auto id = c->setupSync_mainthread("s", "s", false, false);
    ASSERT_NE(id, UNDEF);

    const auto SYNCROOT = c->syncSet(id).localpath;

    // Build model and populate filesystem.
    Model model;

    model.addfolder("d0/d0d0");
    model.generate(SYNCROOT);

    // Trigger a full scan.
    c->triggerFullScan(id);

    // Wait for initial sync to complete.
    waitonsyncs(TIMEOUT, c.get());

    // Make sure directories made it to the cloud.
    ASSERT_TRUE(c->confirmModel_mainthread(model.root.get(), id));

    // Logout / Resume.
    {
        string session;

        // Save session.
        c->client.dumpsession(session);

        // Logout (taking care to preserve the caches.)
        c->localLogout();

        // Recreate client.
        c.reset(new StandardClient(TESTROOT, "c"));

        // Hook onAutoResumeResult callback.
        promise<void> notify;

        c->onAutoResumeResult = [&](const SyncConfig&) {
            notify.set_value();
        };

        // Resume session.
        ASSERT_TRUE(c->login_fetchnodes(session));

        // Wait for the sync to be resumed.
        notify.get_future().get();

        // Trigger a full scan.
        c->triggerFullScan(id);

        // Wait for sync to complete.
        waitonsyncs(TIMEOUT, c.get());

        // Make sure everything's as we left it.
        ASSERT_TRUE(c->confirmModel_mainthread(model.root.get(), id));
    }

    c->received_node_actionpackets = false;

    // Trigger some filesystem notifications.
    {
        model.addfile("f", "f");
        ASSERT_TRUE(createDataFile(SYNCROOT / "f", "f"));

        model.addfile("d0/d0f", "d0f");
        ASSERT_TRUE(createDataFile(SYNCROOT / "d0" / "d0f", "d0f"));

        model.addfile("d0/d0d0/d0d0f", "d0d0f");
        ASSERT_TRUE(createDataFile(SYNCROOT / "d0" / "d0d0" / "d0d0f", "d0d0f"));
    }

    ASSERT_TRUE(c->waitForNodesUpdated(30)) << " no actionpacket received";

    // Trigger a full scan.
    c->triggerFullScan(id);

    // Wait for synchronization to complete.
    waitonsyncs(TIMEOUT, c.get());

    // Did the new files make it to the cloud?
    ASSERT_TRUE(c->confirmModel_mainthread(model.root.get(), id));
}

TEST_F(SyncTest, MoveTargetHasFilesystemWatch)
{
    const auto TESTROOT = makeNewTestRoot();
    const auto TIMEOUT  = chrono::seconds(4);

    StandardClient c(TESTROOT, "c");

    // Log callbacks.
    c.logcb = true;

    // Log in client.
    ASSERT_TRUE(c.login_reset_makeremotenodes("MEGA_EMAIL", "MEGA_PWD", "s", 0, 0));

    // Set up sync.
    const auto id = c.setupSync_mainthread("s", "s", false, false);
    ASSERT_NE(id, UNDEF);

    const auto SYNCROOT = c.syncSet(id).localpath;

    // Build model and populate filesystem.
    Model model;

    model.addfolder("d0/dq");
    model.addfolder("d1");
    model.addfolder("d2/dx");
    model.generate(SYNCROOT);

    // Trigger a full scan.
    c.triggerFullScan(id);

    // Wait for initial sync to complete.
    waitonsyncs(TIMEOUT, &c);

    // Confirm directories have hit the cloud.
    ASSERT_TRUE(c.confirmModel_mainthread(model.root.get(), id));

    // Local move.
    {
        // d0/dq -> d1/dq (ascending.)
        model.movenode("d0/dq", "d1");

        fs::rename(SYNCROOT / "d0" / "dq",
                   SYNCROOT / "d1" / "dq");

        // d2/dx -> d1/dx (descending.)
        model.movenode("d2/dx", "d1");

        fs::rename(SYNCROOT / "d2" / "dx",
                   SYNCROOT / "d1" / "dx");
    }

    // Trigger a full scan.
    c.triggerFullScan(id);

    // Wait for sync to complete.
    waitonsyncs(TIMEOUT, &c);

    // Make sure movement has propagated to the cloud.
    ASSERT_TRUE(c.confirmModel_mainthread(model.root.get(), id));

    // Trigger some filesystem notifications.
    model.addfile("d1/dq/fq", "q");
    model.addfile("d1/dx/fx", "x");

    ASSERT_TRUE(createDataFile(SYNCROOT / "d1" / "dq" / "fq", "q"));
    ASSERT_TRUE(createDataFile(SYNCROOT / "d1" / "dx" / "fx", "x"));

    // Trigger a full scan.
    c.triggerFullScan(id);

    // Wait for sync to complete.
    waitonsyncs(TIMEOUT, &c);

    // Have the files made it up to the cloud?
    ASSERT_TRUE(c.confirmModel_mainthread(model.root.get(), id));

    // So we can detect whether we've received packets for the below.
    c.received_node_actionpackets = false;

    // Remotely move.
    {
        StandardClient cr(TESTROOT, "cr");

        // Log in client.
        ASSERT_TRUE(cr.login_fetchnodes("MEGA_EMAIL", "MEGA_PWD"));

        // d1/dq -> d2/dq (ascending.)
        model.movenode("d1/dq", "d2");

        ASSERT_TRUE(cr.movenode("s/d1/dq", "s/d2"));

        // d1/dx -> d0/dx (descending.)
        model.movenode("d1/dx", "d0");

        ASSERT_TRUE(cr.movenode("s/d1/dx", "s/d0"));
    }

    // Wait for the client to receive action packets for the above change.
    ASSERT_TRUE(c.waitForNodesUpdated(30));

    // Wait for sync to complete.
    waitonsyncs(TIMEOUT, &c);

    // Make sure movements occured on disk.
    ASSERT_TRUE(c.confirmModel_mainthread(model.root.get(), id));

    // Trigger some filesystem notifications.
    model.removenode("d2/dq/fq");
    model.removenode("d0/dx/fx");

    fs::remove(SYNCROOT / "d2" / "dq" / "fq");
    fs::remove(SYNCROOT / "d0" / "dx" / "fx");

    // Trigger a full scan.
    c.triggerFullScan(id);

    // Wait for sync to complete.
    waitonsyncs(TIMEOUT, &c);

    // Make sure removes propagated to the cloud.
    ASSERT_TRUE(c.confirmModel_mainthread(model.root.get(), id));
}

// TODO: re-enable after sync rework is merged
TEST_F(SyncTest, DeleteReplaceReplacementHasFilesystemWatch)
{
    const auto TESTROOT = makeNewTestRoot();
    const auto TIMEOUT  = chrono::seconds(4);

    StandardClient c(TESTROOT, "c");

    // Log callbacks.
    c.logcb = true;

    // Log in client.
    ASSERT_TRUE(c.login_reset_makeremotenodes("MEGA_EMAIL", "MEGA_PWD", "s", 0, 0));

    // Add and start sync.
    const auto id = c.setupSync_mainthread("s", "s", false, false);
    ASSERT_NE(id, UNDEF);

    const auto ROOT = c.syncSet(id).localpath;

    // Populate filesystem.
    Model model;

    model.addfolder("dx/f");
    model.generate(ROOT);

    // Trigger a full scan.
    c.triggerFullScan(id);

    // Wait for sync to complete.
    waitonsyncs(TIMEOUT, &c);

    // Make sure the directory's been uploaded to the cloud.
    ASSERT_TRUE(c.confirmModel_mainthread(model.root.get(), id));

    // Remove/replace the directory.
    fs::remove_all(ROOT / "dx");
    fs::create_directory(ROOT / "dx");

    // Trigger a scan.
    c.triggerFullScan(id);

    // Wait for all notifications to be processed.
    waitonsyncs(TIMEOUT, &c);

    // Make sure the new directory is in the cloud.
    model.removenode("dx/f");

    ASSERT_TRUE(c.confirmModel_mainthread(model.root.get(), id));

    // Add a file in the new directory so we trigger a notification.
    out() << "creating file dx/g";
    model.addfile("dx/g", "g");

    ASSERT_TRUE(createDataFile(ROOT / "dx" / "g", "g"));

    // Trigger a full scan.
    c.triggerFullScan(id);

    // Wait for notifications to be processed.
    waitonsyncs(TIMEOUT, &c);

    // Check if g has been uploaded.
    // If it hasn't, we probably didn't receive a notification from the filesystem.
    ASSERT_TRUE(c.confirmModel_mainthread(model.root.get(), id));
}

TEST_F(SyncTest, RenameReplaceSourceAndTargetHaveFilesystemWatch)
{
    const auto TESTROOT = makeNewTestRoot();
    const auto TIMEOUT = chrono::seconds(8);

    StandardClient c(TESTROOT, "c");

    // Log callbacks.
    c.logcb = true;

    // Log in client.
    ASSERT_TRUE(c.login_reset_makeremotenodes("MEGA_EMAIL", "MEGA_PWD", "s", 0, 0));

    // Add and start sync.
    const auto id = c.setupSync_mainthread("s", "s", false, false);
    ASSERT_NE(id, UNDEF);

    const auto SYNCROOT = c.syncSet(id).localpath;

    // Build model and populate filesystem.
    Model model;

    model.addfolder("dq");
    model.addfolder("dz");
    model.generate(SYNCROOT);

    // Trigger a full scan.
    c.triggerFullScan(id);

    // Wait for initial sync to complete.
    waitonsyncs(TIMEOUT, &c);

    // Make sure directories have made it to the cloud.
    ASSERT_TRUE(c.confirmModel_mainthread(model.root.get(), id));

    // Rename /dq -> /dr (ascending), replace /dq.
    model.addfolder("dr");

    fs::rename(SYNCROOT / "dq", SYNCROOT / "dr");
    fs::create_directories(SYNCROOT / "dq");

    // Rename /dz -> /dy (descending), replace /dz.
    model.addfolder("dy");

    fs::rename(SYNCROOT / "dz", SYNCROOT / "dy");
    fs::create_directories(SYNCROOT / "dz");

    // Trigger a full scan.
    c.triggerFullScan(id);

    // Wait for sync to complete.
    waitonsyncs(TIMEOUT, &c);

    // Make sure moves made it to the cloud.
    ASSERT_TRUE(c.confirmModel_mainthread(model.root.get(), id));

    // Make sure rename targets still receive notifications.
    model.addfile("dr/fr", "r");
    model.addfile("dy/fy", "y");

    ASSERT_TRUE(createDataFile(SYNCROOT / "dr" / "fr", "r"));
    ASSERT_TRUE(createDataFile(SYNCROOT / "dy" / "fy", "y"));

    // Trigger a full scan.
    c.triggerFullScan(id);

    // Wait for sync to complete.
    waitonsyncs(TIMEOUT, &c);

    // Did the files make it to the cloud?
    ASSERT_TRUE(c.confirmModel_mainthread(model.root.get(), id));

    // Make sure (now replaced) rename sources still receive notifications.
    model.addfile("dq/fq", "q");
    model.addfile("dz/fz", "z");

    LOG_debug << " --- Creating files fq and fz now ----";

    ASSERT_TRUE(createDataFile(SYNCROOT / "dq" / "fq", "q"));
    ASSERT_TRUE(createDataFile(SYNCROOT / "dz" / "fz", "z"));

    // Trigger a full scan.
    c.triggerFullScan(id);

    // Wait for sync to complete.
    waitonsyncs(TIMEOUT, &c);

    // Did the files make it to the cloud?
    ASSERT_TRUE(c.confirmModel_mainthread(model.root.get(), id));
}

TEST_F(SyncTest, RenameTargetHasFilesystemWatch)
{
    const auto TESTROOT = makeNewTestRoot();
    const auto TIMEOUT = chrono::seconds(4);

    StandardClient c(TESTROOT, "c");

    // Log callbacks.
    c.logcb = true;

    // Log in client.
    ASSERT_TRUE(c.login_reset_makeremotenodes("MEGA_EMAIL", "MEGA_PWD", "s", 0, 0));

    // Add and start sync.
    const auto id = c.setupSync_mainthread("s", "s", false, false);
    ASSERT_NE(id, UNDEF);

    const auto SYNCROOT = c.syncSet(id).localpath;

    // Build model and populate filesystem.
    Model model;

    model.addfolder("dq");
    model.addfolder("dz");
    model.generate(SYNCROOT);

    // Trigger a scan.
    c.triggerFullScan(id);

    // Wait for synchronization to complete.
    waitonsyncs(TIMEOUT, &c);

    // Confirm model.
    ASSERT_TRUE(c.confirmModel_mainthread(model.root.get(), id));

    // Locally rename.
    {
        // - dq -> dr (ascending)
        model.removenode("dq");
        model.addfolder("dr");

        fs::rename(SYNCROOT / "dq", SYNCROOT / "dr");

        // - dz -> dy (descending)
        model.removenode("dz");
        model.addfolder("dy");

        fs::rename(SYNCROOT / "dz", SYNCROOT / "dy");
    }

    // Trigger a scan.
    c.triggerFullScan(id);

    // Wait for synchronization to complete.
    waitonsyncs(TIMEOUT, &c);

    // Make sure rename has hit the cloud.
    ASSERT_TRUE(c.confirmModel_mainthread(model.root.get(), id));

    // Make sure rename targets receive notifications.
    model.addfile("dr/f", "x");
    model.addfile("dy/f", "y");

    ASSERT_TRUE(createDataFile(SYNCROOT / "dr" / "f", "x"));
    ASSERT_TRUE(createDataFile(SYNCROOT / "dy" / "f", "y"));

    // Trigger a scan.
    c.triggerFullScan(id);

    // Wait for synchronization to complete.
    waitonsyncs(TIMEOUT, &c);

    // Check file has made it to the cloud.
    ASSERT_TRUE(c.confirmModel_mainthread(model.root.get(), id));

    // Remotely rename.
    {
        StandardClient cr(TESTROOT, "cc");

        // Log in client.
        ASSERT_TRUE(cr.login_fetchnodes("MEGA_EMAIL", "MEGA_PWD"));

        auto* root = cr.gettestbasenode();
        ASSERT_TRUE(root);

        // dr -> ds (ascending.)
        model.removenode("dr");
        model.addfile("ds/f", "x");

        auto* dr = cr.drillchildnodebyname(root, "s/dr");
        ASSERT_TRUE(dr);

        ASSERT_TRUE(cr.setattr(dr, attr_map('n', "ds")));

        // dy -> dx (descending.)
        model.removenode("dy");
        model.addfile("dx/f", "y");

        auto* dy = cr.drillchildnodebyname(root, "s/dy");
        ASSERT_TRUE(dy);

        ASSERT_TRUE(cr.setattr(dy, attr_map('n', "dx")));
    }

    // it can take a while for APs to arrive (or to be sent)
    WaitMillisec(4000);

    // Wait for synchronization to complete.
    waitonsyncs(TIMEOUT, &c);

    // Confirm move has occured locally.
    ASSERT_TRUE(c.confirmModel_mainthread(model.root.get(), id));

    c.received_node_actionpackets = false;

    // Check that /ds and /dx receive notifications.
    model.removenode("ds/f");
    model.removenode("dx/f");
    fs::remove(SYNCROOT / "ds" / "f");
    fs::remove(SYNCROOT / "dx" / "f");

    // Trigger a scan.
    c.triggerFullScan(id);

    ASSERT_TRUE(c.waitForNodesUpdated(30)) << " no actionpacket received in c";

    // Wait for synchronization to complete.
    waitonsyncs(TIMEOUT, &c);

    // Confirm remove has hit the cloud.
    ASSERT_TRUE(c.confirmModel_mainthread(model.root.get(), id));
}

TEST_F(SyncTest, ReplaceParentWithEmptyChild)
{
    const auto TESTROOT = makeNewTestRoot();
    const auto TIMEOUT = chrono::seconds(4);

    handle id;
    Model model;
    string session;

    // Populate initial filesystem.
    {
        StandardClient c(TESTROOT, "c");

        // Log callbacks.
        c.logcb = true;

        // Log in client.
        ASSERT_TRUE(c.login_reset_makeremotenodes("MEGA_EMAIL", "MEGA_PWD", "s", 0, 0));

        // Add and start sync.
        id = c.setupSync_mainthread("s", "s", false, false);
        ASSERT_NE(id, UNDEF);

        // Build model and populate filesystem.
        model.addfolder("0/1/2/3");
        model.addfolder("4/5/6/7");
        model.generate(c.syncSet(id).localpath);

        // Trigger a full scan.
        c.triggerFullScan(id);

        // Wait for the sync to complete.
        waitonsyncs(TIMEOUT, &c);

        // Make sure the tree made it to the cloud.
        ASSERT_TRUE(c.confirmModel_mainthread(model.root.get(), id));

        // Save the session.
        c.client.dumpsession(session);

        // Locally log out the client.
        c.localLogout();
    }

    StandardClient c(TESTROOT, "c");

    // Log callbacks.
    c.logcb = true;

    // Locally replace 0 with 0/1/2/3.
    {
        model.removenode("0");
        model.addfolder("0");

        fs::rename(c.fsBasePath / "s" / "0" / "1" / "2" / "3",
                   c.fsBasePath / "s" / "3");

        fs::remove_all(c.fsBasePath / "s" / "0");

        fs::rename(c.fsBasePath / "s" / "3",
                   c.fsBasePath / "s" / "0");
    }

    // Remotely replace 4 with 4/5/6/7.
    {
        model.movetosynctrash("4", "");
        model.addfolder("4");

        // New client so we can alter the cloud without resuming syncs.
        StandardClient cr(TESTROOT, "cr");

        // Log callbacks.
        cr.logcb = true;

        // Log in client.
        ASSERT_TRUE(cr.login_fetchnodes("MEGA_EMAIL", "MEGA_PWD"));

        // Replace 4 with 4/5/6/7.
        ASSERT_TRUE(cr.movenode("s/4/5/6/7", "s"));
        ASSERT_TRUE(cr.deleteremote("s/4"));
        ASSERT_TRUE(cr.rename("s/7", "4"));
    }

    // Hook resume callbacks.
    promise<void> notify;

    c.mOnSyncStateConfig = [&notify](const SyncConfig& config) {
        if (config.mRunState == SyncRunState::Run)
            notify.set_value();
    };

    // Resume client.
    ASSERT_TRUE(c.login_fetchnodes(session));

    // Wait for sync to resume.
    notify.get_future().get();

    // Wait for the sync to complete.
    waitonsyncs(TIMEOUT, &c);

    // Is the cloud as we expect?
    ASSERT_TRUE(c.confirmModel_mainthread(model.root.get(), id));
}

TEST_F(SyncTest, RootHasFilesystemWatch)
{
    const auto TESTROOT = makeNewTestRoot();
    const auto TIMEOUT  = chrono::seconds(4);

    StandardClient c(TESTROOT, "c");

    // Log callbacks.
    c.logcb = true;

    // Log in client and clear remote contents.
    ASSERT_TRUE(c.login_reset_makeremotenodes("MEGA_EMAIL", "MEGA_PWD", "s", 0, 0));

    // Set up sync
    const auto id = c.setupSync_mainthread("s", "s", false, false);
    ASSERT_NE(id, UNDEF);

    // Wait for sync to complete.
    waitonsyncs(TIMEOUT, &c);

    // Trigger some filesystem notifications.
    Model model;

    model.addfolder("d0");
    model.addfile("f0");
    model.generate(c.syncSet(id).localpath);

    // Trigger a full scan.
    c.triggerFullScan(id);

    // Wait for sync to complete.
    waitonsyncs(TIMEOUT, &c);

    // Confirm models.
    ASSERT_TRUE(c.confirmModel_mainthread(model.root.get(), id));
}

struct TwoWaySyncSymmetryCase
{
    enum SyncType { type_twoWay, type_backupSync, type_numTypes };

    enum Action { action_rename, action_moveWithinSync, action_moveOutOfSync, action_moveIntoSync, action_delete, action_numactions };

    enum MatchState { match_exact,      // the sync destination has the exact same file/folder at the same relative path
                      match_older,      // the sync destination has an older file/folder at the same relative path
                      match_newer,      // the sync destination has a newer file/folder at the same relative path
                      match_absent };   // the sync destination has no node at the same relative path

    SyncType syncType = type_twoWay;
    Action action = action_rename;
    bool selfChange = false; // changed by our own client or another
    bool up = false;  // or down - sync direction
    bool file = false;  // or folder.  Which one this test changes
    bool isExternal = false;
    bool pauseDuringAction = false;
    Model localModel;
    Model remoteModel;
    handle backupId = UNDEF;

    bool printTreesBeforeAndAfter = false;

    struct State
    {
        StandardClient& steadyClient;
        StandardClient& resumeClient;
        StandardClient& nonsyncClient;
        fs::path localBaseFolderSteady;
        fs::path localBaseFolderResume;
        std::string remoteBaseFolder = "twoway";   // leave out initial / so we can drill down from root node
        std::string first_test_name;
        fs::path first_test_initiallocalfolders;

        State(StandardClient& ssc, StandardClient& rsc, StandardClient& sc2) : steadyClient(ssc), resumeClient(rsc), nonsyncClient(sc2) {}
    };

    State& state;
    TwoWaySyncSymmetryCase(State& wholestate) : state(wholestate) {}

    std::string typeName()
    {
        switch (syncType)
        {
        case type_twoWay:
            return "twoWay_";
        case type_backupSync:
            return isExternal ? "external_backup_"
                              : "internal_backup_";
        default:
            assert(false);
            return "";
        }
    }

    std::string actionName()
    {
        switch (action)
        {
        case action_rename: return "rename";
        case action_moveWithinSync: return "move";
        case action_moveOutOfSync: return "moveOut";
        case action_moveIntoSync: return "moveIn";
        case action_delete: return "delete";
        default: assert(false); return "";
        }
    }

    std::string matchName(MatchState m)
    {
        switch (m)
        {
            case match_exact: return "exact";
            case match_older: return "older";
            case match_newer: return "newer";
            case match_absent: return "absent";
        }
        return "bad enum";
    }

    std::string name()
    {
        return  typeName() + actionName() +
                (up?"_up" : "_down") +
                (selfChange?"_self":"_other") +
                (file?"_file":"_folder") +
                (pauseDuringAction?"_resumed":"_steady");
    }

    fs::path localTestBasePathSteady;
    fs::path localTestBasePathResume;
    std::string remoteTestBasePath;

    Model& sourceModel() { return up ? localModel : remoteModel; }
    Model& destinationModel() { return up ? remoteModel : localModel; }

    StandardClient& client1() { return pauseDuringAction ? state.resumeClient : state.steadyClient; }
    StandardClient& changeClient() { return selfChange ? client1() : state.nonsyncClient; }

    fs::path localTestBasePath() { return pauseDuringAction ? localTestBasePathResume : localTestBasePathSteady; }

    bool CopyLocalTree(const fs::path& destination, const fs::path& source) try
    {
        using PathPair = std::pair<fs::path, fs::path>;

        // Assume we've already copied if the destination exists.
        if (fs::exists(destination)) return true;

        std::list<PathPair> pending;

        pending.emplace_back(destination, source);

        for (; !pending.empty(); pending.pop_front())
        {
            const auto& dst = pending.front().first;
            const auto& src = pending.front().second;

            // Assume target directory doesn't exist.
            fs::create_directories(dst);

            // Iterate over source directory's children.
            auto i = fs::directory_iterator(src);
            auto j = fs::directory_iterator();

            for ( ; i != j; ++i)
            {
                auto from = i->path();
                auto to = dst / from.filename();

                // If it's a file, copy it and preserve its modification time.
                if (fs::is_regular_file(from))
                {
                    // Copy the file.
                    fs::copy_file(from, to);

                    // Preserve modification time.
                    fs::last_write_time(to, fs::last_write_time(from));

                    // Process next child.
                    continue;
                }

                // If it's not a file, it must be a directory.
                assert(fs::is_directory(from));

                // So, create it!
                fs::create_directories(to);

                // And copy its content.
                pending.emplace_back(to, from);
            }
        }

        return true;
    }
    catch (...)
    {
        return false;
    }

    void makeMtimeFile(std::string name, int mtime_delta, Model& m1, Model& m2)
    {
        createNameFile(state.first_test_initiallocalfolders, name);
        auto initial_mtime = fs::last_write_time(state.first_test_initiallocalfolders / name);
        fs::last_write_time(localTestBasePath() / name, initial_mtime + std::chrono::seconds(mtime_delta));
        fs::rename(state.first_test_initiallocalfolders / name, state.first_test_initiallocalfolders / "f" / name); // move it after setting the time to be 100% sure the sync sees it with the adjusted mtime only
        m1.findnode("f")->addkid(m1.makeModelSubfile(name));
        m2.findnode("f")->addkid(m2.makeModelSubfile(name));
    }

    PromiseBoolSP cloudCopySetupPromise = makeSharedPromise<bool>();

    // prepares a local folder for testing, which will be two-way synced before the test
    void SetupForSync()
    {
        // Prepare Cloud
        {
            remoteTestBasePath = state.remoteBaseFolder + "/" + name();

            auto& client = changeClient();

            auto* root = client.gettestbasenode();
            ASSERT_NE(root, nullptr);

            root = client.drillchildnodebyname(root, state.remoteBaseFolder);
            ASSERT_NE(root, nullptr);

            auto* from = client.drillchildnodebyname(root, "initial");
            ASSERT_NE(from, nullptr);

            ASSERT_TRUE(client.cloudCopyTreeAs(from, root, name()));
        }

        // Prepare Local Filesystem
        {
            localTestBasePathSteady = state.localBaseFolderSteady / name();
            localTestBasePathResume = state.localBaseFolderResume / name();

            auto from = state.nonsyncClient.fsBasePath / "twoway" / "initial";
            ASSERT_TRUE(CopyLocalTree(localTestBasePathResume, from));
            ASSERT_TRUE(CopyLocalTree(localTestBasePathSteady, from));

            ASSERT_TRUE(CopyLocalTree(state.localBaseFolderResume / "initial", from));
            ASSERT_TRUE(CopyLocalTree(state.localBaseFolderSteady / "initial", from));
        }

        // Prepare models.
        {
            localModel.root->addkid(localModel.buildModelSubdirs("f", 2, 2, 2));
            localModel.root->addkid(localModel.buildModelSubdirs("outside", 2, 1, 1));
            localModel.addfile("f/.megaignore", "#");
            localModel.addfile("f/file_older_1", "file_older_1");
            localModel.addfile("f/file_older_2", "file_older_2");
            localModel.addfile("f/file_newer_1", "file_newer_1");
            localModel.addfile("f/file_newer_2", "file_newer_2");
            remoteModel = localModel;
        }
    }

    bool isBackup() const
    {
        return syncType == type_backupSync;
    }

    bool isExternalBackup() const
    {
        return isExternal && isBackup();
    }

    bool isInternalBackup() const
    {
        return !isExternal && isBackup();
    }

    bool shouldRecreateOnResume() const
    {
        if (pauseDuringAction)
        {
            return isExternalBackup();
        }

        return false;
    }

    bool shouldDisableSync() const
    {
        if (up)
        {
            return false;
        }

        if (pauseDuringAction)
        {
            return isInternalBackup();
        }

        return isBackup();
    }

    bool shouldUpdateDestination() const
    {
        return up || !isBackup();
    }

    bool shouldUpdateModel() const
    {
        return up
               || !pauseDuringAction
               || !isExternalBackup();
    }

    fs::path localSyncRootPath()
    {
        return localTestBasePath() / "f";
    }

    string remoteSyncRootPath()
    {
        return remoteTestBasePath + "/f";
    }

    Node* remoteSyncRoot()
    {
        Node* root = client1().client.nodebyhandle(client1().basefolderhandle);
        if (root)
        {
            return client1().drillchildnodebyname(root, remoteSyncRootPath());
        }

        return nullptr;
    }

    handle BackupAdd(const string& drivePath, const string& sourcePath, const string& targetPath, const string& logname)
    {
        return client1().backupAdd_mainthread(drivePath, sourcePath, targetPath, logname);
    }

    handle SetupSync(const string& sourcePath, const string& targetPath, bool uploadIgnoreFirst = true)
    {
        return client1().setupSync_mainthread(sourcePath, targetPath, isBackup(), uploadIgnoreFirst);
    }

    void SetupTwoWaySync()
    {
        ASSERT_NE(remoteSyncRoot(), nullptr);

        string basePath   = client1().fsBasePath.u8string();
        string drivePath  = localTestBasePath().u8string();
        string sourcePath = localSyncRootPath().u8string();
        string targetPath = remoteSyncRootPath();

        drivePath.erase(0, basePath.size() + 1);
        sourcePath.erase(0, basePath.size() + 1);

        if (isExternalBackup())
        {
            backupId = BackupAdd(drivePath, sourcePath, targetPath, "");
        }
        else
        {
            backupId = SetupSync(sourcePath, targetPath, false);
        }

        ASSERT_NE(backupId, UNDEF);

        if (Sync* sync = client1().syncByBackupId(backupId))
        {
            sync->syncname += "/" + name() + " ";
        }
    }

    void PauseTwoWaySync()
    {
        if (shouldRecreateOnResume())
        {
            client1().delSync_mainthread(backupId);
        }
    }

    void ResumeTwoWaySync()
    {
        if (shouldRecreateOnResume())
        {
            SetupTwoWaySync();
        }
    }

    void remote_rename(std::string nodepath, std::string newname, bool updatemodel, bool reportaction, bool deleteTargetFirst)
    {
        std::lock_guard<std::recursive_mutex> g(changeClient().clientMutex);

        if (deleteTargetFirst) remote_delete(parentpath(nodepath) + "/" + newname, updatemodel, reportaction, true); // in case the target already exists

        if (updatemodel) remoteModel.emulate_rename(nodepath, newname);

        Node* testRoot = changeClient().client.nodebyhandle(client1().basefolderhandle);
        Node* n = changeClient().drillchildnodebyname(testRoot, remoteTestBasePath + "/" + nodepath);
        ASSERT_TRUE(!!n);

        if (reportaction) out() << name() << " action: remote rename " << n->displaypath() << " to " << newname;

        attr_map updates('n', newname);
        auto e = changeClient().client.setattr(n, move(updates), nullptr);

        ASSERT_EQ(API_OK, error(e));
    }

    void remote_move(std::string nodepath, std::string newparentpath, bool updatemodel, bool reportaction, bool deleteTargetFirst)
    {
        std::lock_guard<std::recursive_mutex> g(changeClient().clientMutex);

        if (deleteTargetFirst) remote_delete(newparentpath + "/" + leafname(nodepath), updatemodel, reportaction, true); // in case the target already exists

        if (updatemodel) remoteModel.emulate_move(nodepath, newparentpath);

        Node* testRoot = changeClient().client.nodebyhandle(changeClient().basefolderhandle);
        Node* n1 = changeClient().drillchildnodebyname(testRoot, remoteTestBasePath + "/" + nodepath);
        Node* n2 = changeClient().drillchildnodebyname(testRoot, remoteTestBasePath + "/" + newparentpath);
        ASSERT_TRUE(!!n1);
        ASSERT_TRUE(!!n2);

        if (reportaction) out() << name() << " action: remote move " << n1->displaypath() << " to " << n2->displaypath();

        auto e = changeClient().client.rename(n1, n2, SYNCDEL_NONE, NodeHandle(), nullptr, nullptr);
        ASSERT_EQ(API_OK, e);
    }

    void remote_copy(std::string nodepath, std::string newparentpath, bool updatemodel, bool reportaction)
    {
        std::lock_guard<std::recursive_mutex> g(changeClient().clientMutex);

        if (updatemodel) remoteModel.emulate_copy(nodepath, newparentpath);

        Node* testRoot = changeClient().client.nodebyhandle(changeClient().basefolderhandle);
        Node* n1 = changeClient().drillchildnodebyname(testRoot, remoteTestBasePath + "/" + nodepath);
        Node* n2 = changeClient().drillchildnodebyname(testRoot, remoteTestBasePath + "/" + newparentpath);
        ASSERT_TRUE(!!n1);
        ASSERT_TRUE(!!n2);

        if (reportaction) out() << name() << " action: remote copy " << n1->displaypath() << " to " << n2->displaypath();

        TreeProcCopy tc;
        changeClient().client.proctree(n1, &tc, false, true);
        tc.allocnodes();
        changeClient().client.proctree(n1, &tc, false, true);
        tc.nn[0].parenthandle = UNDEF;

        SymmCipher key;
        AttrMap attrs;
        string attrstring;
        key.setkey((const ::mega::byte*)tc.nn[0].nodekey.data(), n1->type);
        attrs = n1->attrs;
        attrs.getjson(&attrstring);
        client1().client.makeattr(&key, tc.nn[0].attrstring, attrstring.c_str());
        changeClient().client.putnodes(n2->nodeHandle(), NoVersioning, move(tc.nn), nullptr, ++next_request_tag);
    }

    void remote_renamed_copy(std::string nodepath, std::string newparentpath, string newname, bool updatemodel, bool reportaction)
    {
        std::lock_guard<std::recursive_mutex> g(changeClient().clientMutex);

        if (updatemodel)
        {
            remoteModel.emulate_rename_copy(nodepath, newparentpath, newname);
        }

        Node* testRoot = changeClient().client.nodebyhandle(changeClient().basefolderhandle);
        Node* n1 = changeClient().drillchildnodebyname(testRoot, remoteTestBasePath + "/" + nodepath);
        Node* n2 = changeClient().drillchildnodebyname(testRoot, remoteTestBasePath + "/" + newparentpath);
        ASSERT_TRUE(!!n1);
        ASSERT_TRUE(!!n2);

        if (reportaction) out() << name() << " action: remote rename + copy " << n1->displaypath() << " to " << n2->displaypath() << " as " << newname;

        TreeProcCopy tc;
        changeClient().client.proctree(n1, &tc, false, true);
        tc.allocnodes();
        changeClient().client.proctree(n1, &tc, false, true);
        tc.nn[0].parenthandle = UNDEF;

        SymmCipher key;
        AttrMap attrs;
        string attrstring;
        key.setkey((const ::mega::byte*)tc.nn[0].nodekey.data(), n1->type);
        attrs = n1->attrs;
        LocalPath::utf8_normalize(&newname);
        attrs.map['n'] = newname;
        attrs.getjson(&attrstring);
        client1().client.makeattr(&key, tc.nn[0].attrstring, attrstring.c_str());
        changeClient().client.putnodes(n2->nodeHandle(), NoVersioning, move(tc.nn), nullptr, ++next_request_tag);
    }

    void remote_renamed_move(std::string nodepath, std::string newparentpath, string newname, bool updatemodel, bool reportaction)
    {
        std::lock_guard<std::recursive_mutex> g(changeClient().clientMutex);

        if (updatemodel)
        {
            remoteModel.emulate_rename_copy(nodepath, newparentpath, newname);
        }

        Node* testRoot = changeClient().client.nodebyhandle(changeClient().basefolderhandle);
        Node* n1 = changeClient().drillchildnodebyname(testRoot, remoteTestBasePath + "/" + nodepath);
        Node* n2 = changeClient().drillchildnodebyname(testRoot, remoteTestBasePath + "/" + newparentpath);
        ASSERT_TRUE(!!n1);
        ASSERT_TRUE(!!n2);

        if (reportaction) out() << name() << " action: remote rename + move " << n1->displaypath() << " to " << n2->displaypath() << " as " << newname;

        error e = changeClient().client.rename(n1, n2, SYNCDEL_NONE, NodeHandle(), newname.c_str(), nullptr);
        EXPECT_EQ(e, API_OK);
    }

    void remote_delete(std::string nodepath, bool updatemodel, bool reportaction, bool mightNotExist)
    {
        std::lock_guard<std::recursive_mutex> g(changeClient().clientMutex);

        Node* testRoot = changeClient().client.nodebyhandle(changeClient().basefolderhandle);
        Node* n = changeClient().drillchildnodebyname(testRoot, remoteTestBasePath + "/" + nodepath);
        if (mightNotExist && !n) return;  // eg when checking to remove an item that is a move target but there isn't one

        ASSERT_TRUE(!!n);

        if (reportaction) out() << name() << " action: remote delete " << n->displaypath();

        if (updatemodel) remoteModel.emulate_delete(nodepath);

        auto e = changeClient().client.unlink(n, false, ++next_request_tag);
        ASSERT_TRUE(!e);
    }

    fs::path fixSeparators(std::string p)
    {
        for (auto& c : p)
            if (c == '/')
                c = fs::path::preferred_separator;
        return fs::u8path(p);
    }

    void local_rename(std::string path, std::string newname, bool updatemodel, bool reportaction, bool deleteTargetFirst)
    {
        if (deleteTargetFirst) local_delete(parentpath(path) + "/" + newname, updatemodel, reportaction, true); // in case the target already exists

        if (updatemodel) localModel.emulate_rename(path, newname);

        fs::path p1(localTestBasePath());
        p1 /= fixSeparators(path);
        fs::path p2 = p1.parent_path() / newname;

        if (reportaction) out() << name() << " action: local rename " << p1 << " to " << p2;

        std::error_code ec;
        for (int i = 0; i < 5; ++i)
        {
            fs::rename(p1, p2, ec);
            if (!ec) break;
            WaitMillisec(100);
        }

        if (!pauseDuringAction)
            client1().triggerFullScan(backupId);

        ASSERT_TRUE(!ec) << "local_rename " << p1 << " to " << p2 << " failed: " << ec.message();
    }

    void local_move(std::string from, std::string to, bool updatemodel, bool reportaction, bool deleteTargetFirst)
    {
        if (deleteTargetFirst) local_delete(to + "/" + leafname(from), updatemodel, reportaction, true);

        if (updatemodel) localModel.emulate_move(from, to);

        fs::path p1(localTestBasePath());
        fs::path p2(localTestBasePath());
        p1 /= fixSeparators(from);
        p2 /= fixSeparators(to);
        p2 /= p1.filename();  // non-existing file in existing directory case

        if (reportaction) out() << name() << " action: local move " << p1 << " to " << p2;

        std::error_code ec;
        fs::rename(p1, p2, ec);
        if (ec)
        {
            fs::remove_all(p2, ec);
            fs::rename(p1, p2, ec);
        }

        if (!pauseDuringAction)
            client1().triggerFullScan(backupId);

        ASSERT_TRUE(!ec) << "local_move " << p1 << " to " << p2 << " failed: " << ec.message();
    }

    void local_copy(std::string from, std::string to, bool updatemodel, bool reportaction)
    {
        if (updatemodel) localModel.emulate_copy(from, to);

        fs::path p1(localTestBasePath());
        fs::path p2(localTestBasePath());
        p1 /= fixSeparators(from);
        p2 /= fixSeparators(to);

        if (reportaction) out() << name() << " action: local copy " << p1 << " to " << p2;

        std::error_code ec;
        fs::copy(p1, p2, ec);

        if (!pauseDuringAction)
            client1().triggerFullScan(backupId);

        ASSERT_TRUE(!ec) << "local_copy " << p1 << " to " << p2 << " failed: " << ec.message();
    }

    void local_delete(std::string path, bool updatemodel, bool reportaction, bool mightNotExist)
    {
        fs::path p(localTestBasePath());
        p /= fixSeparators(path);

        if (mightNotExist && !fs::exists(p)) return;

        if (reportaction) out() << name() << " action: local_delete " << p;

        std::error_code ec;
        fs::remove_all(p, ec);

        if (!pauseDuringAction)
            client1().triggerFullScan(backupId);

        ASSERT_TRUE(!ec) << "local_delete " << p << " failed: " << ec.message();
        if (updatemodel) localModel.emulate_delete(path);
    }

    void source_rename(std::string nodepath, std::string newname, bool updatemodel, bool reportaction, bool deleteTargetFirst)
    {
        if (up) local_rename(nodepath, newname, updatemodel, reportaction, deleteTargetFirst);
        else remote_rename(nodepath, newname, updatemodel, reportaction, deleteTargetFirst);
    }

    void source_move(std::string nodepath, std::string newparentpath, bool updatemodel, bool reportaction, bool deleteTargetFirst)
    {
        if (up) local_move(nodepath, newparentpath, updatemodel, reportaction, deleteTargetFirst);
        else remote_move(nodepath, newparentpath, updatemodel, reportaction, deleteTargetFirst);
    }

    void source_copy(std::string nodepath, std::string newparentpath, bool updatemodel, bool reportaction)
    {
        if (up) local_copy(nodepath, newparentpath, updatemodel, reportaction);
        else remote_copy(nodepath, newparentpath, updatemodel, reportaction);
    }

    void source_delete(std::string nodepath, bool updatemodel, bool reportaction = false)
    {
        if (up) local_delete(nodepath, updatemodel, reportaction, false);
        else remote_delete(nodepath, updatemodel, reportaction, false);
    }

    void fileMayDiffer(std::string filepath)
    {
        fs::path p(localTestBasePath());
        p /= fixSeparators(filepath);

        client1().localFSFilesThatMayDiffer.insert(p);
        out() << "File may differ: " << p;
    }

    // Two-way sync has been started and is stable.  Now perform the test action

    enum ModifyStage { Prepare, MainAction };

    void PrintLocalTree(fs::path p)
    {
        out() << p;
        if (fs::is_directory(p))
        {
            for (auto i = fs::directory_iterator(p); i != fs::directory_iterator(); ++i)
            {
                PrintLocalTree(*i);
            }
        }
    }

    void PrintLocalTree(const LocalNode& node)
    {
        out() << node.getLocalPath().toPath();

        if (node.type == FILENODE) return;

        for (const auto& childIt : node.children)
        {
            PrintLocalTree(*childIt.second);
        }
    }

    void PrintRemoteTree(Node* n, string prefix = "")
    {
        prefix += string("/") + n->displayname();
        out() << prefix;
        if (n->type == FILENODE) return;
        for (auto& c : n->children)
        {
            PrintRemoteTree(c, prefix);
        }
    }

    void PrintModelTree(Model::ModelNode* n, string prefix = "")
    {
        prefix += string("/") + n->name;
        out() << prefix;
        if (n->type == Model::ModelNode::file) return;
        for (auto& c : n->kids)
        {
            PrintModelTree(c.get(), prefix);
        }
    }

    void Modify(ModifyStage stage)
    {
        bool prep = stage == Prepare;
        bool act = stage == MainAction;

        if (prep) out() << "Preparing action ";
        if (act) out() << "Executing action ";

        if (prep && printTreesBeforeAndAfter)
        {
            out() << " ---- local filesystem initial state ----";
            PrintLocalTree(fs::path(localTestBasePath()));

            if (auto* sync = client1().syncByBackupId(backupId))
            {
                out() << " ---- local node tree initial state ----";
                PrintLocalTree(*sync->localroot);
            }

            out() << " ---- remote node tree initial state ----";
            Node* testRoot = client1().client.nodebyhandle(changeClient().basefolderhandle);
            if (Node* n = client1().drillchildnodebyname(testRoot, remoteTestBasePath))
            {
                PrintRemoteTree(n);
            }
        }

        switch (action)
        {
        case action_rename:
            if (prep)
            {
            }
            else if (act)
            {
                if (file)
                {
                    source_rename("f/f_0/file0_f_0", "file0_f_0_renamed", shouldUpdateModel(), true, true);
                    if (shouldUpdateDestination())
                    {
                        destinationModel().emulate_rename("f/f_0/file0_f_0", "file0_f_0_renamed");
                    }
                }
                else
                {
                    source_rename("f/f_0", "f_0_renamed", shouldUpdateModel(), true, false);
                    if (shouldUpdateDestination())
                    {
                        destinationModel().emulate_rename("f/f_0", "f_0_renamed");
                    }
                }
            }
            break;

        case action_moveWithinSync:
            if (prep)
            {
            }
            else if (act)
            {
                if (file)
                {
                    source_move("f/f_1/file0_f_1", "f/f_0", shouldUpdateModel(), true, false);
                    if (shouldUpdateDestination())
                    {
                        destinationModel().emulate_move("f/f_1/file0_f_1", "f/f_0");
                    }
                }
                else
                {
                    source_move("f/f_1", "f/f_0", shouldUpdateModel(), true, false);
                    if (shouldUpdateDestination())
                    {
                        destinationModel().emulate_move("f/f_1", "f/f_0");
                    }
                }
            }
            break;

        case action_moveOutOfSync:
            if (prep)
            {
            }
            else if (act)
            {
                if (file)
                {
                    source_move("f/f_0/file0_f_0", "outside", shouldUpdateModel(), false, false);
                    if (shouldUpdateDestination())
                    {
                        destinationModel().emulate_delete("f/f_0/file0_f_0");
                    }
                }
                else
                {
                    source_move("f/f_0", "outside", shouldUpdateModel(), false, false);
                    if (shouldUpdateDestination())
                    {
                        destinationModel().emulate_delete("f/f_0");
                    }
                }
            }
            break;

        case action_moveIntoSync:
            if (prep)
            {
            }
            else if (act)
            {
                if (file)
                {
                    source_move("outside/file0_outside", "f/f_0", shouldUpdateModel(), false, false);
                    if (shouldUpdateDestination())
                    {
                        destinationModel().emulate_copy("outside/file0_outside", "f/f_0");
                    }
                }
                else
                {
                    source_move("outside", "f/f_0", shouldUpdateModel(), false, false);
                    if (shouldUpdateDestination())
                    {
                        destinationModel().emulate_delete("f/f_0/outside");
                        destinationModel().emulate_copy("outside", "f/f_0");
                    }
                }
            }
            break;

        case action_delete:
            if (prep)
            {
            }
            else if (act)
            {
                if (file)
                {
                    source_delete("f/f_0/file0_f_0", shouldUpdateModel(), true);
                    if (shouldUpdateDestination())
                    {
                        destinationModel().emulate_delete("f/f_0/file0_f_0");
                    }
                }
                else
                {
                    source_delete("f/f_0", shouldUpdateModel(), true);
                    if (shouldUpdateDestination())
                    {
                        destinationModel().emulate_delete("f/f_0");
                    }
                }
            }
            break;

        default: ASSERT_TRUE(false);
        }
    }

    void CheckSetup(State&, bool initial)
    {
        if (!initial && printTreesBeforeAndAfter)
        {
            out() << " ---- local filesystem before change ----";
            PrintLocalTree(fs::path(localTestBasePath()));

            if (auto* sync = client1().syncByBackupId(backupId))
            {
                out() << " ---- local node tree before change ----";
                PrintLocalTree(*sync->localroot);
            }

            out() << " ---- remote node tree before change ----";
            Node* testRoot = client1().client.nodebyhandle(changeClient().basefolderhandle);
            if (Node* n = client1().drillchildnodebyname(testRoot, remoteTestBasePath))
            {
                PrintRemoteTree(n);
            }
        }

        if (!initial) out() << "Checking setup state (should be no changes in twoway sync source): "<< name();

        // confirm source is unchanged after setup  (Two-way is not sending changes to the wrong side)
        bool localfs = client1().confirmModel(backupId, localModel.findnode("f"), StandardClient::CONFIRM_LOCALFS, true, false, false); // todo: later enable debris checks
        bool localnode = client1().confirmModel(backupId, localModel.findnode("f"), StandardClient::CONFIRM_LOCALNODE, true, false, false); // todo: later enable debris checks
        bool remote = client1().confirmModel(backupId, remoteModel.findnode("f"), StandardClient::CONFIRM_REMOTE, true, false, false); // todo: later enable debris checks
        EXPECT_EQ(localfs, localnode);
        EXPECT_EQ(localnode, remote);
        EXPECT_TRUE(localfs && localnode && remote) << " failed in " << name();
    }


    // Two-way sync is stable again after the change.  Check the results.
    bool finalResult = false;
    void CheckResult(State&)
    {
        Sync* sync = client1().syncByBackupId(backupId);

        if (printTreesBeforeAndAfter)
        {
            out() << " ---- local filesystem after sync of change ----";
            PrintLocalTree(fs::path(localTestBasePath()));

            if (sync)
            {
                out() << " ---- local node tree after sync of change ----";
                PrintLocalTree(*sync->localroot);
            }

            out() << " ---- remote node tree after sync of change ----";
            Node* testRoot = client1().client.nodebyhandle(changeClient().basefolderhandle);
            if (Node* n = client1().drillchildnodebyname(testRoot, remoteTestBasePath))
            {
                PrintRemoteTree(n);
            }
            out() << " ---- expected sync destination (model) ----";
            PrintModelTree(destinationModel().findnode("f"));
        }

        out() << "Checking twoway sync "<< name();

        if (shouldDisableSync())
        {
            bool lfs = client1().confirmModel(backupId, localModel.findnode("f"), localSyncRootPath(), true, false, false);
            bool rnt = client1().confirmModel(backupId, remoteModel.findnode("f"), remoteSyncRoot(), false, false);

            EXPECT_EQ(sync, nullptr) << "Sync isn't disabled: " << name();
            EXPECT_TRUE(lfs) << "Couldn't confirm LFS: " << name();
            EXPECT_TRUE(rnt) << "Couldn't confirm RNT: " << name();

            finalResult = sync == nullptr;
            finalResult &= lfs;
            finalResult &= rnt;
        }
        else
        {
            EXPECT_NE(sync, (Sync*)nullptr);

            bool localfs = client1().confirmModel(backupId, localModel.findnode("f"), StandardClient::CONFIRM_LOCALFS, true, false, false); // todo: later enable debris checks
            bool localnode = client1().confirmModel(backupId, localModel.findnode("f"), StandardClient::CONFIRM_LOCALNODE, true, false, false); // todo: later enable debris checks
            bool remote = client1().confirmModel(backupId, remoteModel.findnode("f"), StandardClient::CONFIRM_REMOTE, true, false, false); // todo: later enable debris checks
            EXPECT_EQ(localfs, localnode);
            EXPECT_EQ(localnode, remote);
            EXPECT_TRUE(localfs && localnode && remote) << " failed in " << name();

            finalResult = localfs && localnode && remote && sync;
        }

    }
};

bool CatchupClients(StandardClient* c1, StandardClient* c2, StandardClient* c3)
{
    out() << "Catching up";
    auto pb1 = makeSharedPromise<bool>();
    auto pb2 = makeSharedPromise<bool>();
    auto pb3 = makeSharedPromise<bool>();
    if (c1) c1->catchup(pb1);
    if (c2) c2->catchup(pb2);
    if (c3) c3->catchup(pb3);

    auto f1 = pb1->get_future();
    auto f2 = pb2->get_future();
    auto f3 = pb3->get_future();

    if (c1 && f1.wait_for(chrono::seconds(10)) == future_status::timeout) return false;
    if (c2 && f2.wait_for(chrono::seconds(10)) == future_status::timeout) return false;
    if (c3 && f3.wait_for(chrono::seconds(10)) == future_status::timeout) return false;

    EXPECT_TRUE((!c1 || f1.get()) &&
                (!c2 || f2.get()) &&
                (!c3 || f3.get()));
    out() << "Caught up";
    return true;
}

void PrepareForSync(StandardClient& client)
{
    auto local = client.fsBasePath / "twoway" / "initial";

    fs::create_directories(local);

    ASSERT_TRUE(buildLocalFolders(local, "f", 2, 2, 2));
    ASSERT_TRUE(buildLocalFolders(local, "outside", 2, 1, 1));

    constexpr auto delta = std::chrono::seconds(3600);

    // Initial ignore file.
    auto ignoreFilePath = local / "f" / ".megaignore";

    ASSERT_TRUE(createDataFile(ignoreFilePath, "#"));

    ASSERT_TRUE(createDataFile(local / "f" / ".megaignore", "#"));
    ASSERT_TRUE(createDataFile(local / "f" / "file_older_1", "file_older_1", -delta));
    ASSERT_TRUE(createDataFile(local / "f" / "file_older_2", "file_older_2", -delta));
    ASSERT_TRUE(createDataFile(local / "f" / "file_newer_1", "file_newer_1", delta));
    ASSERT_TRUE(createDataFile(local / "f" / "file_newer_2", "file_newer_2", delta));

    auto* remote = client.drillchildnodebyname(client.gettestbasenode(), "twoway");
    ASSERT_NE(remote, nullptr);

    // Upload initial ignore file.
    ASSERT_TRUE(client.uploadFile(ignoreFilePath, remote));

    // Upload initial sync contents.
    ASSERT_TRUE(client.uploadFolderTree(local, remote));
    ASSERT_TRUE(client.uploadFilesInTree(local, remote));
}

bool WaitForRemoteMatch(map<string, TwoWaySyncSymmetryCase>& testcases,
                        chrono::seconds timeout)
{
    auto total = std::chrono::milliseconds(0);
    constexpr auto sleepIncrement = std::chrono::milliseconds(500);

    do
    {
        auto i = testcases.begin();
        auto j = testcases.end();

        for ( ; i != j; ++i)
        {
            auto& testcase = i->second;

            if (testcase.pauseDuringAction) continue;

            auto& client = testcase.client1();
            auto& id = testcase.backupId;
            auto& model = testcase.remoteModel;

            if (!client.match(id, model.findnode("f")))
            {
                out() << "Cloud/model misatch: " << testcase.name();
                break;
            }
        }

        if (i == j)
        {
            out() << "Cloud/model matched.";
            return true;
        }

        out() << "Waiting for cloud/model match...";

        std::this_thread::sleep_for(sleepIncrement);
        total += sleepIncrement;
    }
    while (total < timeout);

    out() << "Timed out waiting for cloud/model match.";

    return false;
}

TEST_F(SyncTest, TwoWay_Highlevel_Symmetries)
{
    // confirm change is synced to remote, and also seen and applied in a second client that syncs the same folder
    fs::path localtestroot = makeNewTestRoot();

    StandardClient clientA2(localtestroot, "clientA2");

    ASSERT_TRUE(clientA2.login_reset_makeremotenodes("MEGA_EMAIL", "MEGA_PWD", "twoway", 0, 0, true));

    PrepareForSync(clientA2);

    StandardClient clientA1Steady(localtestroot, "clientA1S");
    StandardClient clientA1Resume(localtestroot, "clientA1R");
    ASSERT_TRUE(clientA1Steady.login_fetchnodes("MEGA_EMAIL", "MEGA_PWD", false, true));
    ASSERT_TRUE(clientA1Resume.login_fetchnodes("MEGA_EMAIL", "MEGA_PWD", false, true));
    fs::create_directory(clientA1Steady.fsBasePath / fs::u8path("twoway"));
    fs::create_directory(clientA1Resume.fsBasePath / fs::u8path("twoway"));
    fs::create_directory(clientA2.fsBasePath / fs::u8path("twoway"));

    TwoWaySyncSymmetryCase::State allstate(clientA1Steady, clientA1Resume, clientA2);
    allstate.localBaseFolderSteady = clientA1Steady.fsBasePath / fs::u8path("twoway");
    allstate.localBaseFolderResume = clientA1Resume.fsBasePath / fs::u8path("twoway");

    std::map<std::string, TwoWaySyncSymmetryCase> cases;

    static set<string> tests = {
        // investigating why this one fails sometimes in jenkins MR jobs
        //"internal_backup_delete_down_self_file_steady"
    }; // tests

    for (int syncType = TwoWaySyncSymmetryCase::type_numTypes; syncType--; )
    {
        //if (syncType != TwoWaySyncSymmetryCase::type_backupSync) continue;

        for (int selfChange = 0; selfChange < 2; ++selfChange)
        {
            //if (!selfChange) continue;

            for (int up = 0; up < 2; ++up)
            {
                //if (!up) continue;

                for (int action = 0; action < (int)TwoWaySyncSymmetryCase::action_numactions; ++action)
                {
                //if (action != TwoWaySyncSymmetryCase::action_moveIntoSync) continue;
                //if (action != TwoWaySyncSymmetryCase::action_rename) continue;
                //if (action != TwoWaySyncSymmetryCase::action_delete) continue;

                for (int file = 0; file < 2; ++file)
                    {
                        //if (!file) continue;

                        for (int isExternal = 0; isExternal < 2; ++isExternal)
                        {
                            if (isExternal && syncType != TwoWaySyncSymmetryCase::type_backupSync)
                            {
                                continue;
                            }

                            for (int pauseDuringAction = 0; pauseDuringAction < 2; ++pauseDuringAction)
                            {
                                //if (pauseDuringAction) continue;

                                // we can't make changes if the client is not running
                                if (pauseDuringAction && selfChange) continue;

                                TwoWaySyncSymmetryCase testcase(allstate);
                                testcase.syncType = TwoWaySyncSymmetryCase::SyncType(syncType);
                                testcase.selfChange = selfChange != 0;
                                testcase.up = up;
                                testcase.action = TwoWaySyncSymmetryCase::Action(action);
                                testcase.file = file;
                                testcase.isExternal = isExternal;
                                testcase.pauseDuringAction = pauseDuringAction;
                                testcase.printTreesBeforeAndAfter = !tests.empty();

                                if (tests.empty() || tests.count(testcase.name()) > 0)
                                {
                                    auto name = testcase.name();
                                    cases.emplace(name, move(testcase));
                                }
                            }
                        }
                    }
                }
            }
        }
    }

    out() << "Creating initial local files/folders for " << cases.size() << " sync test cases";
    for (auto& testcase : cases)
    {
        testcase.second.SetupForSync();
    }

    // set up sync for A1, it should build matching cloud files/folders as the test cases add local files/folders
    handle backupId1 = clientA1Steady.setupSync_mainthread("twoway", "twoway", false, false);
    ASSERT_NE(backupId1, UNDEF);
    handle backupId2 = clientA1Resume.setupSync_mainthread("twoway", "twoway", false, false);
    ASSERT_NE(backupId2, UNDEF);
    ASSERT_EQ(allstate.localBaseFolderSteady, clientA1Steady.syncSet(backupId1).localpath);
    ASSERT_EQ(allstate.localBaseFolderResume, clientA1Resume.syncSet(backupId2).localpath);

    out() << "Full-sync all test folders to the cloud for setup";
    waitonsyncs(std::chrono::seconds(10), &clientA1Steady, &clientA1Resume);
    CatchupClients(&clientA1Steady, &clientA1Resume, &clientA2);
    waitonsyncs(std::chrono::seconds(20), &clientA1Steady, &clientA1Resume);

    out() << "Stopping full-sync";
    ASSERT_TRUE(clientA1Steady.delSync_mainthread(backupId1));
    ASSERT_TRUE(clientA1Resume.delSync_mainthread(backupId2));

    out() << "Setting up each sub-test's Two-way sync of 'f'";
    for (auto& testcase : cases)
    {
        testcase.second.SetupTwoWaySync();
    }

    out() << "Letting all " << cases.size() << " Two-way syncs run";
    waitonsyncs(std::chrono::seconds(10), &clientA1Steady, &clientA1Resume);

    CatchupClients(&clientA1Steady, &clientA1Resume, &clientA2);
    waitonsyncs(std::chrono::seconds(10), &clientA1Steady, &clientA1Resume);

    out() << "Checking intial state";
    for (auto& testcase : cases)
    {
        testcase.second.CheckSetup(allstate, true);
    }

    // make changes in destination to set up test
    for (auto& testcase : cases)
    {
        testcase.second.Modify(TwoWaySyncSymmetryCase::Prepare);
    }

    CatchupClients(&clientA1Steady, &clientA1Resume, &clientA2);

    out() << "Letting all " << cases.size() << " Two-way syncs run";
    waitonsyncs(std::chrono::seconds(15), &clientA1Steady, &clientA1Resume, &clientA2);

    out() << "Checking Two-way source is unchanged";
    for (auto& testcase : cases)
    {
        testcase.second.CheckSetup(allstate, false);
    }

    auto backupsAreMonitoring = [&cases]() {
        for (auto& i : cases)
        {
            // Convenience.
            auto& testcase = i.second;

            // Only check backup syncs.
            if (!testcase.isBackup()) continue;

            // Only check active syncs.
            if (!testcase.client1().syncByBackupId(testcase.backupId)) continue;

            // Get the sync's config so we can determine if it's monitoring.
            auto config = testcase.client1().syncConfigByBackupID(testcase.backupId);

            // Is the sync monitoring as it should be?
            if (config.getBackupState() != SYNC_BACKUP_MONITOR) return false;
        }

        // Everyone's monitoring as they should be.
        return true;
    };

    out() << "Checking Backups are Monitoring";
    ASSERT_TRUE(backupsAreMonitoring());

    int paused = 0;
    for (auto& testcase : cases)
    {
        if (testcase.second.pauseDuringAction)
        {
            testcase.second.PauseTwoWaySync();
            ++paused;
        }
    }

    // save session and local log out A1R to set up for resume
    string session;
    clientA1Resume.client.dumpsession(session);
    clientA1Resume.localLogout();

    auto remainingResumeSyncs = clientA1Resume.client.syncs.allConfigs();
    ASSERT_EQ(0u, remainingResumeSyncs.size());

    if (paused)
    {
        out() << "Paused " << paused << " Two-way syncs";
        WaitMillisec(1000);
    }

    clientA1Steady.logcb = clientA1Resume.logcb = clientA2.logcb = true;

    out() << "Performing action ";
    for (auto& testcase : cases)
    {
        testcase.second.Modify(TwoWaySyncSymmetryCase::MainAction);
    }
    waitonsyncs(std::chrono::seconds(15), &clientA1Steady, &clientA2);   // leave out clientA1Resume as it's 'paused' (locallogout'd) for now
    CatchupClients(&clientA1Steady, &clientA2);
    waitonsyncs(std::chrono::seconds(15), &clientA1Steady, &clientA2);   // leave out clientA1Resume as it's 'paused' (locallogout'd) for now

    // resume A1R session (with sync), see if A2 nodes and localnodes get in sync again
    clientA1Resume.received_syncs_restored = false;
    ASSERT_TRUE(clientA1Resume.login_fetchnodes(session));
    ASSERT_EQ(clientA1Resume.basefolderhandle, clientA2.basefolderhandle);

    // wait for normal sync resumes to complete
    clientA1Resume.waitFor([&](StandardClient& sc){ return sc.received_syncs_restored; }, std::chrono::seconds(30));

    // now resume remainder - some are external syncs
    int resumed = 0;
    for (auto& testcase : cases)
    {
        if (testcase.second.pauseDuringAction)
        {
            testcase.second.ResumeTwoWaySync();
            ++resumed;
        }
    }
    if (resumed)
    {
        out() << "Resumed " << resumed << " Two-way syncs";
        WaitMillisec(3000);
    }

    out() << "Waiting for remote changes to make it to clients...";
    EXPECT_TRUE(WaitForRemoteMatch(cases, chrono::seconds(64)));  // 64 because the jenkins machines can be slow

    out() << "Letting all " << cases.size() << " Two-way syncs run";

    waitonsyncs(std::chrono::seconds(15), &clientA1Steady, &clientA1Resume, &clientA2);

    CatchupClients(&clientA1Steady, &clientA1Resume, &clientA2);
    waitonsyncs(std::chrono::seconds(15), &clientA1Steady, &clientA1Resume, &clientA2);

    out() << "Checking Backups are Monitoring";
    ASSERT_TRUE(backupsAreMonitoring());

    out() << "Checking local and remote state in each sub-test";

    for (auto& testcase : cases)
    {
        testcase.second.CheckResult(allstate);
    }
    int succeeded = 0, failed = 0;
    for (auto& testcase : cases)
    {
        if (testcase.second.finalResult) ++succeeded;
        else
        {
            out() << "failed: " << testcase.second.name();
            ++failed;
        }
    }
    out() << "Succeeded: " << succeeded << " Failed: " << failed;

    // Clear tree-state cache.
    {
        StandardClient cC(localtestroot, "cC");
        ASSERT_TRUE(cC.login_fetchnodes("MEGA_EMAIL", "MEGA_PWD", false, true));
    }
}

TEST_F(SyncTest, MoveExistingIntoNewDirectoryWhilePaused)
{
    auto TESTROOT = makeNewTestRoot();
    auto TIMEOUT  = chrono::seconds(4);

    Model model;
    fs::path root;
    string session;
    handle id;

    // Initial setup.
    {
        StandardClient c(TESTROOT, "c");

        // Log in client.
        ASSERT_TRUE(c.login_reset_makeremotenodes("MEGA_EMAIL", "MEGA_PWD", "s", 0, 0));

        // Add and start sync.
        id = c.setupSync_mainthread("s", "s", false, false);
        ASSERT_NE(id, UNDEF);

        // Squirrel away for later use.
        root = c.syncSet(id).localpath.u8string();

        // Populate filesystem.
        model.addfolder("a");
        model.addfolder("c");
        model.generate(root);

        // Trigger full scan.
        c.triggerFullScan(id);

        // Wait for initial sync to complete.
        waitonsyncs(TIMEOUT, &c);

        // Make sure everything arrived safely.
        ASSERT_TRUE(c.confirmModel_mainthread(model.root.get(), id));

        // Save the session so we can resume later.
        c.client.dumpsession(session);

        // Log out client, taking care to keep caches.
        c.localLogout();
    }

    StandardClient c(TESTROOT, "c");

    // Add a new hierarchy to be scanned.
    model.addfolder("b");
    model.generate(root);

    // Move c under b.
    fs::rename(root / "c", root / "b" / "c");

    // Update the model.
    model.movenode("c", "b");

    // Hook onAutoResumeResult callback.
    promise<void> notify;

    c.mOnSyncStateConfig = [&notify](const SyncConfig& config) {
        if (config.mRunState == SyncRunState::Run)
            notify.set_value();
    };

    // Log in client resuming prior session.
    ASSERT_TRUE(c.login_fetchnodes(session));

    // Wait for the sync to be resumed.
    notify.get_future().get();

    // Wait for the sync to catch up.
    waitonsyncs(TIMEOUT, &c);

    // Were the changes propagated?
    ASSERT_TRUE(c.confirmModel_mainthread(model.root.get(), id));
}

TEST_F(SyncTest, ForeignChangesInTheCloudDisablesMonitoringBackup)
{
    const auto TESTROOT = makeNewTestRoot();
    const auto TIMEOUT  = chrono::seconds(4);

    StandardClient c(TESTROOT, "c");

    // Log callbacks.
    c.logcb = true;

    // Log in client.
    ASSERT_TRUE(c.login_reset_makeremotenodes("MEGA_EMAIL", "MEGA_PWD", "s", 0, 0));

    // Add and start sync.
    const auto id = c.setupSync_mainthread("s", "s", true, false);
    ASSERT_NE(id, UNDEF);

    // Wait for initial sync to complete.
    waitonsyncs(TIMEOUT, &c);

    // Make sure we're in monitoring mode.
    ASSERT_TRUE(c.waitFor(SyncMonitoring(id), TIMEOUT));

    // Make a (foreign) change to the cloud.
    {
        StandardClient cu(TESTROOT, "cu");

        // Log callbacks.
        cu.logcb = true;

        // Log in client.
        ASSERT_TRUE(cu.login_fetchnodes("MEGA_EMAIL", "MEGA_PWD"));

        // Create a directory.
        vector<NewNode> node(1);

        cu.client.putnodes_prepareOneFolder(&node[0], "d");

        ASSERT_TRUE(cu.putnodes(c.syncSet(id).h, NoVersioning, std::move(node)));
    }

    // Give our sync some time to process remote changes.
    waitonsyncs(TIMEOUT, &c);

    // Wait for the sync to be disabled.
    ASSERT_TRUE(c.waitFor(SyncDisabled(id), TIMEOUT));

    // Has the sync failed?
    {
        SyncConfig config = c.syncConfigByBackupID(id);

        ASSERT_EQ(config.mBackupState, SYNC_BACKUP_MONITOR);
        ASSERT_EQ(config.mEnabled, false);
        ASSERT_EQ(config.mError, BACKUP_MODIFIED);
    }
}

class BackupClient
  : public StandardClient
{
public:
    BackupClient(const fs::path& basePath, const string& name)
      : StandardClient(basePath, name)
      , mOnFileAdded()
    {
    }

    void file_added(File* file) override
    {
        StandardClient::file_added(file);

        if (mOnFileAdded) mOnFileAdded(*file);
    }

    using FileAddedCallback = std::function<void(File&)>;

    FileAddedCallback mOnFileAdded;
}; // Client

TEST_F(SyncTest, MonitoringExternalBackupRestoresInMirroringMode)
{
    const auto TESTROOT = makeNewTestRoot();
    const auto TIMEOUT  = chrono::seconds(4);

    // Model.
    Model m;

    // Sync Root Handle.
    NodeHandle rootHandle;

    // Session ID.
    string sessionID;

    // Sync Backup ID.
    handle id;

    {
        StandardClient cb(TESTROOT, "cb");

        // Log callbacks.
        cb.logcb = true;

        // Log in client.
        ASSERT_TRUE(cb.login_reset_makeremotenodes("MEGA_EMAIL", "MEGA_PWD", "s", 0, 0));

        // Create some files to synchronize.
        m.addfile("d/f");
        m.addfile("f");
        m.generate(cb.fsBasePath / "s");

        // Add and start sync.
        {
            // Generate drive ID.
            auto driveID = cb.client.generateDriveId();

            // Write drive ID.
            auto drivePath = cb.fsBasePath.u8string();
            auto result = cb.client.writeDriveId(drivePath.c_str(), driveID);
            ASSERT_EQ(result, API_OK);

            // Add sync.
            id = cb.backupAdd_mainthread("", "s", "s", "");
            ASSERT_NE(id, UNDEF);
        }

        // Wait for sync to complete.
        waitonsyncs(TIMEOUT, &cb);

        // Make sure everything made it to the cloud.
        ASSERT_TRUE(cb.confirmModel_mainthread(m.root.get(), id));

        // Wait for sync to transition to monitoring mode.
        ASSERT_TRUE(cb.waitFor(SyncMonitoring(id), TIMEOUT));

        // Get our hands on the sync's root handle.
        rootHandle = cb.syncSet(id).h;

        // Record this client's session.
        cb.client.dumpsession(sessionID);

        // Log out the client.
        cb.localLogout();
    }

    StandardClient cb(TESTROOT, "cb");

    cb.logcb = true;

    // Log in client.
    ASSERT_TRUE(cb.login_fetchnodes(sessionID));

    // Make a change in the cloud.
    {
        vector<NewNode> node(1);

        cb.client.putnodes_prepareOneFolder(&node[0], "g");

        ASSERT_TRUE(cb.putnodes(rootHandle, NoVersioning, std::move(node)));
    }

    // Restore the backup sync.
    ASSERT_TRUE(cb.backupOpenDrive(cb.fsBasePath));

    // Re-enable the sync.
    ASSERT_TRUE(cb.enableSyncByBackupId(id, "cb"));

    // Wait for the mirror to complete.
    waitonsyncs(TIMEOUT, &cb);

    // Cloud should mirror the local disk. (ie, g should be gone in the cloud)
    ASSERT_TRUE(cb.confirmModel_mainthread(m.root.get(), id));
}

TEST_F(SyncTest, MonitoringExternalBackupResumesInMirroringMode)
{
    const auto TESTROOT = makeNewTestRoot();
    const auto TIMEOUT  = chrono::seconds(4);

    StandardClient cb(TESTROOT, "cb");

    // Log callbacks.
    cb.logcb = true;

    // Log in client.
    ASSERT_TRUE(cb.login_reset_makeremotenodes("MEGA_EMAIL", "MEGA_PWD", "s", 0, 0));

    // Create some files to be synchronized.
    Model m;

    m.addfile("d/f");
    m.addfile("f");
    m.generate(cb.fsBasePath / "s");

    // Add and start sync.
    auto id = UNDEF;

    {
        // Generate drive ID.
        auto driveID = cb.client.generateDriveId();

        // Write drive ID.
        auto drivePath = cb.fsBasePath.u8string();
        auto result = cb.client.writeDriveId(drivePath.c_str(), driveID);
        ASSERT_EQ(result, API_OK);

        // Add sync.
        id = cb.backupAdd_mainthread("", "s", "s", "");
        ASSERT_NE(id, UNDEF);
    }

    // Wait for the mirror to complete.
    waitonsyncs(TIMEOUT, &cb);

    // Make sure everything arrived safe and sound.
    ASSERT_TRUE(cb.confirmModel_mainthread(m.root.get(), id));

    // Wait for transition to monitoring mode.
    ASSERT_TRUE(cb.waitFor(SyncMonitoring(id), TIMEOUT));

    // Disable the sync.
    ASSERT_TRUE(cb.disableSync(id, NO_SYNC_ERROR, true, true));

    // Make sure the sync's config is as we expect.
    {
        auto config = cb.syncConfigByBackupID(id);

        // Backup should remain in monitoring mode.
        ASSERT_EQ(config.mBackupState, SYNC_BACKUP_MONITOR);

        // Disabled external backups are always considered "user-disabled."
        // That is, the user must consciously decide to resume these syncs.
        ASSERT_EQ(config.mEnabled, false);
    }

    // Make a change in the cloud.
    {
        vector<NewNode> node(1);

        cb.client.putnodes_prepareOneFolder(&node[0], "g");

        auto rootHandle = cb.syncSet(id).h;
        ASSERT_TRUE(cb.putnodes(rootHandle, NoVersioning, std::move(node)));
    }

    // Re-enable the sync.
    ASSERT_TRUE(cb.enableSyncByBackupId(id, ""));

    // Wait for the mirror to complete.
    waitonsyncs(TIMEOUT, &cb);

    // Cloud should mirror the disk.
    ASSERT_TRUE(cb.confirmModel_mainthread(m.root.get(), id));
}

TEST_F(SyncTest, MirroringInternalBackupResumesInMirroringMode)
{
    const auto TESTROOT = makeNewTestRoot();
    const auto TIMEOUT  = chrono::seconds(4);

    // Session ID.
    string sessionID;

    // Sync Backup ID.
    handle id;

    // Sync Root Handle.
    NodeHandle rootHandle;

    // "Foreign" client.
    StandardClient cf(TESTROOT, "cf");

    // Model.
    Model m;

    // Log callbacks.
    cf.logcb = true;

    // Log client in.
    ASSERT_TRUE(cf.login_reset_makeremotenodes("MEGA_EMAIL", "MEGA_PWD", "s", 0, 0));

    // Check manual resume.
    {
        BackupClient cb(TESTROOT, "cb");

        // Log callbacks.
        cb.logcb = true;

        // Log client in.
        ASSERT_TRUE(cb.login_fetchnodes("MEGA_EMAIL", "MEGA_PWD"));

        // Set upload throttle.
        //
        // This is so that we can disable the sync before it transitions
        // to the monitoring state.
        cb.client.setmaxuploadspeed(1);

        // Give the sync something to backup.
        m.addfile("d/f", randomData(16384));
        m.addfile("f", randomData(16384));
        m.generate(cb.fsBasePath / "s");

        // Disable the sync when it starts uploading a file.
        cb.mOnFileAdded = [&cb, &id](File& file) {

            // the upload has been set super slow so there's loads of time.

            // get the single sync
            SyncConfig config;
            ASSERT_TRUE(cb.client.syncs.syncConfigByBackupId(id, config));

            // Make sure the sync's in mirroring mode.
            ASSERT_EQ(config.mBackupId, id);
            ASSERT_EQ(config.mSyncType, SyncConfig::TYPE_BACKUP);
            ASSERT_EQ(config.mBackupState, SYNC_BACKUP_MIRROR);

            // Disable the sync.
            cb.client.syncs.disableSyncs(NO_SYNC_ERROR, true, true);

            // Callback's done its job.
            cb.mOnFileAdded = nullptr;
        };

        // Add and start sync.
        id = cb.setupSync_mainthread("s", "s", true, false);
        ASSERT_NE(id, UNDEF);

        // Let the sync mirror.
        waitonsyncs(TIMEOUT, &cb);

        // Make sure the sync's been disabled.
        ASSERT_FALSE(cb.syncByBackupId(id));

        // Make sure it's still in mirror mode.
        {
            auto config = cb.syncConfigByBackupID(id);

            ASSERT_EQ(config.mBackupState, SYNC_BACKUP_MIRROR);
            ASSERT_EQ(config.mEnabled, true);
            ASSERT_EQ(config.mError, UNLOADING_SYNC);
        }

        // Get our hands on sync root's cloud handle.
        rootHandle = cb.syncSet(id).h;
        ASSERT_TRUE(!rootHandle.isUndef());

        // Make some changes to the cloud.
        vector<NewNode> node(1);

        cf.client.putnodes_prepareOneFolder(&node[0], "g");

        ASSERT_TRUE(cf.putnodes(rootHandle, NoVersioning, std::move(node)));

        // Log out the client when we try and upload a file.
        std::promise<void> waiter;

        cb.mOnFileAdded = [&cb, &waiter, &id](File& file) {

            // get the single sync
            SyncConfig config;
            ASSERT_TRUE(cb.client.syncs.syncConfigByBackupId(id, config));

            // Make sure we're mirroring.
            ASSERT_EQ(config.mBackupId, id);
            ASSERT_EQ(config.mSyncType, SyncConfig::TYPE_BACKUP);
            ASSERT_EQ(config.mBackupState, SYNC_BACKUP_MIRROR);

            // Notify the waiter.
            waiter.set_value();

            // Callback's done its job.
            cb.mOnFileAdded = nullptr;
        };

        // Resume the backup.
        ASSERT_TRUE(cb.enableSyncByBackupId(id, ""));

        // Wait for the sync to try and upload a file.
        waiter.get_future().get();

        // Save the session ID.
        cb.client.dumpsession(sessionID);

        // Log out the client.
        cb.localLogout();
    }

    // Create a couple new nodes.
    {
        vector<NewNode> nodes(2);

        cf.client.putnodes_prepareOneFolder(&nodes[0], "h0");
        cf.client.putnodes_prepareOneFolder(&nodes[1], "h1");

        ASSERT_TRUE(cf.putnodes(rootHandle, NoVersioning, std::move(nodes)));
    }

    // Check automatic resume.
    StandardClient cb(TESTROOT, "cb");

    // Log callbacks.
    cb.logcb = true;

    // So we can pause execution until al the syncs are restored.
    promise<void> notifier;

    // Hook the OnSyncStateConfig callback.
    cb.mOnSyncStateConfig = [&](const SyncConfig& config) {
        // Let waiters know we've restored the sync.
        if (config.mRunState == SyncRunState::Run)
            notifier.set_value();
    };

    // Log in client, resuming prior session.
    ASSERT_TRUE(cb.login_fetchnodes(sessionID));

    // Wait for the sync to be restored.
    ASSERT_NE(notifier.get_future().wait_for(std::chrono::seconds(8)),
              future_status::timeout);

    // Check config has been resumed.
    ASSERT_TRUE(cb.syncByBackupId(id));

    // Just let the sync mirror, Marge!
    waitonsyncs(TIMEOUT, &cb);

    // The cloud should match the local disk precisely.
    ASSERT_TRUE(cb.confirmModel_mainthread(m.root.get(), id));
}

TEST_F(SyncTest, MonitoringInternalBackupResumesInMonitoringMode)
{
    const auto TESTROOT = makeNewTestRoot();
    const auto TIMEOUT = chrono::seconds(8);

    // Sync Backup ID.
    handle id;

    // Sync Root Handle.
    NodeHandle rootHandle;

    // Session ID.
    string sessionID;

    // "Foreign" client.
    StandardClient cf(TESTROOT, "cf");

    // Model.
    Model m;

    // Log callbacks.
    cf.logcb = true;

    // Log foreign client in.
    ASSERT_TRUE(cf.login_reset_makeremotenodes("MEGA_EMAIL", "MEGA_PWD", "s", 0, 0));

    // Manual resume.
    {
        StandardClient cb(TESTROOT, "cb");

        // Log callbacks.
        cb.logcb = true;

        // Log in client.
        ASSERT_TRUE(cb.login_fetchnodes("MEGA_EMAIL", "MEGA_PWD"));

        // Give the sync something to mirror.
        m.addfile("d/f");
        m.addfile("f");
        m.generate(cb.fsBasePath / "s");

        // Add and start backup.
        id = cb.setupSync_mainthread("s", "s", true, false);
        ASSERT_NE(id, UNDEF);

        // Wait for the backup to complete.
        waitonsyncs(TIMEOUT, &cb);

        // Wait for transition to monitoring mode.
        ASSERT_TRUE(cb.waitFor(SyncMonitoring(id), TIMEOUT));

        // Disable the sync.
        ASSERT_TRUE(cb.disableSync(id, NO_SYNC_ERROR, true, true));

        // Make sure the sync was monitoring.
        {
            auto config = cb.syncConfigByBackupID(id);

            ASSERT_EQ(config.mBackupState, SYNC_BACKUP_MONITOR);
            ASSERT_EQ(config.mEnabled, true);
            ASSERT_EQ(config.mError, UNLOADING_SYNC);
        }

        // Get our hands on the sync's root handle.
        rootHandle = cb.syncSet(id).h;

        // Make a remote change.
        //
        // This is so the backup will fail upon resume.
        {
            vector<NewNode> node(1);

            cf.client.putnodes_prepareOneFolder(&node[0], "g");

            ASSERT_TRUE(cf.putnodes(rootHandle, NoVersioning, std::move(node)));
        }

        // Enable the backup.
        ASSERT_TRUE(cb.enableSyncByBackupId(id, ""));

        // Give the sync some time to think.
        waitonsyncs(TIMEOUT, &cb);

        // Wait for the sync to be disabled.
        ASSERT_TRUE(cb.waitFor(SyncDisabled(id), TIMEOUT));

        // Make sure it's been disabled for the right reasons.
        {
            auto config = cb.syncConfigByBackupID(id);

            ASSERT_EQ(config.mBackupState, SYNC_BACKUP_MONITOR);
            ASSERT_EQ(config.mEnabled, false);
            ASSERT_EQ(config.mError, BACKUP_MODIFIED);
        }

        // Manually enable the sync.
        // It should come up in mirror mode.
        ASSERT_TRUE(cb.enableSyncByBackupId(id, ""));

        // Let it bring the cloud in line.
        waitonsyncs(TIMEOUT, &cb);

        // Cloud should match the local disk precisely.
        ASSERT_TRUE(cb.confirmModel_mainthread(m.root.get(), id));

        // Save the session ID.
        cb.client.dumpsession(sessionID);

        // Log out the client.
        cb.localLogout();
    }

    // Make a remote change.
    {
        vector<NewNode> node(1);

        cf.client.putnodes_prepareOneFolder(&node[0], "h");

        ASSERT_TRUE(cf.putnodes(rootHandle, NoVersioning, std::move(node)));
    }

    // Automatic resume.
    StandardClient cb(TESTROOT, "cb");

    // Log callbacks.
    cb.logcb = true;

    // Hook onAutoResumeResult callback.
    promise<void> notify;

    cb.mOnSyncStateConfig = [&cb, &notify](const SyncConfig& config) {
        // Is the sync up and running?
        if (config.mRunState != SyncRunState::Run)
            return;

        // Then let our waiter know it can proceed.
        notify.set_value();

        // We're not interested in any further callbacks.
        cb.mOnSyncStateConfig = nullptr;
    };

    // Log in the client.
    ASSERT_TRUE(cb.login_fetchnodes(sessionID));

    // Wait for the sync to be resumed.
    notify.get_future().get();

    // Give the sync some time to think.
    waitonsyncs(TIMEOUT, &cb);

    // Wait for the sync to be disabled.
    ASSERT_TRUE(cb.waitFor(SyncDisabled(id), TIMEOUT));

    // Make sure it's been disabled for the right reasons.
    {
        auto config = cb.syncConfigByBackupID(id);

        ASSERT_EQ(config.mBackupState, SYNC_BACKUP_MONITOR);
        ASSERT_EQ(config.mEnabled, false);
        ASSERT_EQ(config.mError, BACKUP_MODIFIED);
    }

    // Re-enable the sync.
    ASSERT_TRUE(cb.enableSyncByBackupId(id, ""));

    // Wait for the sync to complete mirroring.
    waitonsyncs(TIMEOUT, &cb);

    // Cloud should mirror the disk.
    ASSERT_TRUE(cb.confirmModel_mainthread(m.root.get(), id));
}

#ifdef DEBUG

class BackupBehavior
  : public ::testing::Test
{
public:
    void doTest(const string& initialContent, const string& updatedContent);
}; // BackupBehavior

void BackupBehavior::doTest(const string& initialContent,
                            const string& updatedContent)
{
    auto TESTROOT = makeNewTestRoot();
    auto TIMEOUT  = std::chrono::seconds(8);

    StandardClient cu(TESTROOT, "cu");

    // Log callbacks.
    cu.logcb = true;

    // Log in uploader client.
    ASSERT_TRUE(cu.login_reset_makeremotenodes("MEGA_EMAIL", "MEGA_PWD", "s", 0, 0));

    // Add and start a backup sync.
    const auto idU = cu.setupSync_mainthread("su", "s", true);
    ASSERT_NE(idU, UNDEF);

    // Add a file for the engine to synchronize.
    Model m;

    m.addfile("f", initialContent);
    m.generate(cu.fsBasePath / "su");

    // Trigger a scan.
    cu.triggerFullScan(idU);

    // Wait for the engine to process and upload the file.
    waitonsyncs(TIMEOUT, &cu);

    // Make sure the file made it to the cloud.
    ASSERT_TRUE(cu.confirmModel_mainthread(m.root.get(), idU));

    // Update file.
    {
        // Capture file's current mtime.
        auto mtime = fs::last_write_time(cu.fsBasePath / "su" / "f");

        // Update the file's content.
        m.addfile("f", updatedContent);

        // Write the file.
        m.generate(cu.fsBasePath / "su");

        // Rewind the file's mtime.
        fs::last_write_time(cu.fsBasePath / "su" / "f", mtime);

        // Trigger a scan.
        cu.triggerFullScan(idU);
    }

    // Wait for the engine to process the change.
    waitonsyncs(TIMEOUT, &cu);

    // Make sure the sync hasn't been disabled.
    {
        auto config = cu.syncConfigByBackupID(idU);

        ASSERT_EQ(config.mEnabled, true);
        ASSERT_EQ(config.mError, NO_SYNC_ERROR);
    }

    // Check that the file's been uploaded to the cloud.
    {
        StandardClient cd(TESTROOT, "cd");

        // Log in client.
        ASSERT_TRUE(cd.login_fetchnodes("MEGA_EMAIL", "MEGA_PWD"));

        // Add and start a new sync.
        auto idD = cd.setupSync_mainthread("sd", "s");
        ASSERT_NE(idD, UNDEF);

        // Wait for the sync to complete.
        waitonsyncs(TIMEOUT, &cd);

        // Make sure we haven't uploaded anything.
        ASSERT_TRUE(cu.confirmModel_mainthread(m.root.get(), idU));

        // Necessary since we've downloaded a file.
        m.ensureLocalDebrisTmpLock("");

        // Check that we've downloaded what we should've.
        ASSERT_TRUE(cd.confirmModel_mainthread(m.root.get(), idD));
    }
}

TEST_F(BackupBehavior, SameMTimeSmallerCRC)
{
    // File's small enough that the content is the CRC.
    auto initialContent = string("f");
    auto updatedContent = string("e");

    doTest(initialContent, updatedContent);
}

TEST_F(BackupBehavior, SameMTimeSmallerSize)
{
    auto initialContent = string("ff");
    auto updatedContent = string("f");

    doTest(initialContent, updatedContent);
}

#endif // DEBUG

TEST_F(SyncTest, RemoteReplaceDirectory)
{
    auto TESTROOT = makeNewTestRoot();
    auto TIMEOUT  = chrono::seconds(4);

    // Sync client.
    StandardClient c(TESTROOT, "c");

    // Log callbacks.
    c.logcb = true;

    // Log in client.
    ASSERT_TRUE(c.login_reset_makeremotenodes("MEGA_EMAIL", "MEGA_PWD", "s", 0, 0));

    // Add and start sync.
    auto id = c.setupSync_mainthread("s", "s", false, false);
    ASSERT_NE(id, UNDEF);

    // Populate local filesystem.
    Model m;

    m.addfile("x/d/f");
    m.addfile("x/d/g");
    m.addfile("d/f");
    m.addfile("d/g");
    //m.addfile("d/h");
    m.generate(c.syncSet(id).localpath);

    // Trigger a full scan.
    c.triggerFullScan(id);

    // Wait for initial sync to complete.
    waitonsyncs(TIMEOUT, &c);

    // Make sure everything made it to the cloud.
    ASSERT_TRUE(c.confirmModel_mainthread(m.root.get(), id));

    // Replace d/f with f.
    {
        StandardClient cr(TESTROOT, "cr");

        // Log callbacks.
        cr.logcb = true;

        // Log client in.
        ASSERT_TRUE(cr.login_fetchnodes("MEGA_EMAIL", "MEGA_PWD"));

        // Get our hands on x/d's node.
        auto* node = cr.drillchildnodebyname(cr.gettestbasenode(), "s/x/d");
        ASSERT_NE(node, nullptr);

        {
            // Make sure this change is atomic wrt c.
            std::lock_guard<std::recursive_mutex> guard(c.clientMutex);

            // Move d to x/d.
            ASSERT_TRUE(cr.movenode("s/d", "s/x"));

            // Remove the original x/d.
            ASSERT_TRUE(cr.deleteremote(node));
        }

        // Update model.
        m.movetosynctrash("x/d", "");
        m.movenode("d", "x");
    }

    // Wait for sync to complete.
    waitonsyncs(TIMEOUT, &c);

    // Did the sync complete successfully?
    ASSERT_TRUE(c.confirmModel_mainthread(m.root.get(), id));
}

TEST_F(SyncTest, RemoteReplaceFile)
{
    auto TESTROOT = makeNewTestRoot();
    auto TIMEOUT  = chrono::seconds(4);

    // Sync client.
    StandardClient c(TESTROOT, "c");

    // Log callbacks.
    c.logcb = true;

    // Log in client.
    ASSERT_TRUE(c.login_reset_makeremotenodes("MEGA_EMAIL", "MEGA_PWD", "s", 0, 0));

    // Add and start sync.
    auto id = c.setupSync_mainthread("s", "s", false, false);
    ASSERT_NE(id, UNDEF);

    // Populate local filesystem.
    Model m;

    m.addfile("d/f");
    m.addfile("f");
    m.generate(c.syncSet(id).localpath);

    // Trigger a full scan.
    c.triggerFullScan(id);

    // Wait for initial sync to complete.
    waitonsyncs(TIMEOUT, &c);

    // Make sure everything made it to the cloud.
    ASSERT_TRUE(c.confirmModel_mainthread(m.root.get(), id));

    c.received_node_actionpackets = false;

    // Replace d/f with f.
    {
        StandardClient cr(TESTROOT, "cr");

        // Log callbacks.
        cr.logcb = true;

        // Log client in.
        ASSERT_TRUE(cr.login_fetchnodes("MEGA_EMAIL", "MEGA_PWD"));

        // Get our hands on d/f's node.
        auto* node = cr.drillchildnodebyname(cr.gettestbasenode(), "s/d/f");
        ASSERT_NE(node, nullptr);

        {
            // Make sure cr's change is atomic with respect to c.
            std::lock_guard<std::recursive_mutex> guard(c.clientMutex);

            // Move /f to /d/f.
            ASSERT_TRUE(cr.movenode("s/f", "s/d"));

            // Remove the original /d/f.
            ASSERT_TRUE(cr.deleteremote(node));
        }

        // Update model.
        m.movetosynctrash("d/f", "");
        m.movenode("f", "d");
    }

    ASSERT_TRUE(c.waitForNodesUpdated(30)) << " no actionpacket received in c";

    // Wait for sync to complete.
    waitonsyncs(TIMEOUT, &c);

    // Did the sync complete successfully?
    ASSERT_TRUE(c.confirmModel_mainthread(m.root.get(), id));
}

class FilterFixture
  : public ::testing::Test
{
public:
    typedef StandardClient Client;

    struct LocalFSModel
      : public Model
    {
        LocalFSModel() = default;

        LocalFSModel(const Model& other)
          : Model(other)
        {
        }

        LocalFSModel &operator=(const Model& other)
        {
            Model::operator=(other);
            return *this;
        }
    }; /* LocalFSModel */

    struct LocalNodeModel
      : public Model
    {
        LocalNodeModel() = default;

        LocalNodeModel(const Model& other)
          : Model(other)
        {
        }

        LocalNodeModel& operator=(const Model& other)
        {
            Model::operator=(other);
            return *this;
        }
    }; /* LocalNodeModel */

    struct RemoteNodeModel
      : public Model
    {
        RemoteNodeModel() = default;

        RemoteNodeModel(const Model& other)
          : Model(other)
        {
        }

        RemoteNodeModel& operator=(const Model& other)
        {
            Model::operator=(other);
            return *this;
        }
    }; /* RemoteNodeModel */

    FilterFixture()
      : cd()
      , cdu()
      , cu()
    {
        filterFixureTestRoot = makeNewTestRoot();

        cd  = ::mega::make_unique<Client>(filterFixureTestRoot, "cd");
        cdu = ::mega::make_unique<Client>(filterFixureTestRoot, "cdu");
        cu  = ::mega::make_unique<Client>(filterFixureTestRoot, "cu");

        cd->logcb = true;
        cdu->logcb = true;
        cu->logcb = true;
    }

    bool confirm(Client& client,
                 const handle id,
                 LocalFSModel& model,
                 const bool ignoreDebris = true)
    {
        return client.confirmModel_mainthread(
                 model.root.get(),
                 id,
                 ignoreDebris,
                 StandardClient::CONFIRM_LOCALFS,
                 false,
                 false);
    }

    bool confirm(Client& client,
                 const handle id,
                 LocalNodeModel& model,
                 const bool ignoreDebris = true)
    {
        return client.confirmModel_mainthread(
                 model.root.get(),
                 id,
                 ignoreDebris,
                 StandardClient::CONFIRM_LOCALNODE,
                 false,
                 false);
    }

    bool confirm(Client& client,
                 const handle id,
                 Model& model,
                 const bool ignoreDebris = true)
    {
        return client.confirmModel_mainthread(
                 model.root.get(),
                 id,
                 ignoreDebris,
                 StandardClient::CONFIRM_ALL,
                 false,
                 false);
    }

    bool confirm(Client& client,
                 const handle id,
                 RemoteNodeModel& model,
                 const bool ignoreDebris = true)
    {
        return client.confirmModel_mainthread(
                 model.root.get(),
                 id,
                 ignoreDebris,
                 StandardClient::CONFIRM_REMOTE,
                 false,
                 false);
    }

    string debrisFilePath(const string& debrisName,
                          const string& path) const
    {
        ostringstream ostream;

        ostream << debrisName
                << "/"
                << todaysDate()
                << "/"
                << path;

        return ostream.str();
    }

    fs::path root(Client& client) const
    {
        return client.fsBasePath;
    }

    handle setupSync(Client& client,
                     const string& localFolder,
                     const string& remoteFolder,
                     bool uploadIgnoreFirst = true)
    {
        return client.setupSync_mainthread(localFolder, remoteFolder, false, uploadIgnoreFirst);
    }

    string todaysDate() const
    {
        size_t minimumLength = strlen("yyyy-mm-dd");

        string result(minimumLength + 1, 'X');

        time_t rawTime = time(nullptr);
        tm* localTime = localtime(&rawTime);

        assert(strftime(&result[0], result.size(), "%F", localTime));
        result.resize(minimumLength);

        return result;
    }

    void waitOnSyncs(Client* c0,
                     Client* c1 = nullptr,
                     Client* c2 = nullptr)
    {
        static chrono::seconds timeout(4);

        waitonsyncs(timeout, c0, c1, c2);
    }

    fs::path filterFixureTestRoot;

    // download client.
    std::unique_ptr<Client> cd;
    // download / upload client.
    std::unique_ptr<Client> cdu;
    // upload client.
    std::unique_ptr<Client> cu;
}; /* FilterFixture */

TEST_F(FilterFixture, AlreadySyncedFilterIsLoaded)
{
    LocalFSModel localFS;
    RemoteNodeModel remoteTree;

    auto cdu = g_clientManager.getCleanStandardClient(0, filterFixureTestRoot); // user 1 client 1
    ASSERT_TRUE(cdu->resetBaseFolderMulticlient());

    ASSERT_TRUE(cdu->makeCloudSubdirs("x", 0, 0));
    ASSERT_TRUE(CatchupClients(cdu));

    // Populate local filesystem.
    localFS.addfile(".megaignore", "-:f\n-:g\n");
    localFS.addfile("f");
    localFS.addfile("g");
    localFS.addfile("h");
    localFS.generate(root(cdu) / "root");

    // Populate cloud filesystem.
    {
        auto* base = cdu->gettestbasenode();
        auto* x = cdu->drillchildnodebyname(base, "x");

        // Upload .megaignore.
        ASSERT_TRUE(cdu->uploadFile(root(*cdu) / "root" / ".megaignore", x));

        // Upload f.
        ASSERT_TRUE(cdu->uploadFile(root(*cdu) / "root" / "f", x));
    }

    // Client shouldn't upload g as it will be excluded.
    remoteTree = localFS;
    remoteTree.removenode("g");

    // Client shouldn't download f as it will be excluded.
    localFS.removenode("f");
    fs::remove(root(*cdu) / "root" / "f");

    // Add and start sync.
    const auto id = setupSync(*cdu, "root", "x", false);
    ASSERT_NE(id, UNDEF);

    // Wait for the sync to complete.
    waitOnSyncs(cdu);

    // Confirm the models.
    ASSERT_TRUE(confirm(*cdu, id, localFS));
    ASSERT_TRUE(confirm(*cdu, id, remoteTree));
}

TEST_F(FilterFixture, CaseSensitiveFilter)
{
    LocalFSModel localFS;
    RemoteNodeModel remoteTree;

    // Set up filesystem.
    localFS.addfile("a/f");
    localFS.addfile("a/g");
    localFS.addfile("b/F");
    localFS.addfile("b/G");
    localFS.addfile(".megaignore", "-G:f\n-:g\n");

    // Set up remote tree.
    remoteTree = localFS;
    remoteTree.removenode("a/f");
    remoteTree.removenode("a/g");
    remoteTree.removenode("b/G");

    // Log in client.
    auto cu = g_clientManager.getCleanStandardClient(0, filterFixureTestRoot); // user 1 client 1
    ASSERT_TRUE(cu->resetBaseFolderMulticlient());

    ASSERT_TRUE(cu->makeCloudSubdirs("cu", 0, 0));
    ASSERT_TRUE(CatchupClients(cu));

    localFS.generate(root(*cu) / "root");

    // Add and start sync.
    auto id = setupSync(*cu, "root", "cu", false);
    ASSERT_NE(id, UNDEF);

    // Wait for synchronization.
    waitOnSyncs(cu);

    // Confirm models.
    ASSERT_TRUE(confirm(*cu, id, localFS));
    ASSERT_TRUE(confirm(*cu, id, remoteTree));
}

TEST_F(FilterFixture, FilterChangeWhileDownloading)
{
    // Random file data.
    const auto data = randomData(16384);

    // Ignore file data.
    const string ignoreFile = "-:f";

    // Set up cloud.
    {
        // Build and generate model.
        Model model;

        model.addfile(".megaignore", "#");
        model.addfile("f", data);
        model.generate(root(*cu) / "root");

        // Log in client.
        ASSERT_TRUE(cu->login_reset_makeremotenodes("x"));

        // Add and start sync.
        auto id = setupSync(*cu, "root", "x", false);
        ASSERT_NE(id, UNDEF);

        // Wait for synchronization to complete.
        waitOnSyncs(cu.get());

        // Confirm model.
        ASSERT_TRUE(confirm(*cu, id, model));

        // Log out client.
        cu.reset();
    }

    LocalFSModel localFS;
    RemoteNodeModel remoteTree;

    // Set up local FS.
    localFS.addfile(".megaignore", ignoreFile);
    localFS.addfile("f", data);

    // Set up remote model.
    remoteTree = localFS;

    // Log in client.
    ASSERT_TRUE(cdu->login_fetchnodes("MEGA_EMAIL", "MEGA_PWD"));

    // Set download speed limit at 1kbps.
    cdu->client.setmaxdownloadspeed(1024);

    // So we know when f has started transferring.
    std::atomic<bool> uploading{false};

    // Exclude "f" once it begins downloading.
    cdu->mOnFileAdded = [&](File& file) {
        string name;

        file.displayname(&name);

        if (name != "f")
            return;

        // Let the completion callback know we've started uploading f.
        uploading.store(true);

        // Change the filter rules.
        ASSERT_TRUE(createFile(root(*cdu) / "root" / ".megaignore",
                               ignoreFile.data(),
                               ignoreFile.size()));

        // Trigger a full scan.
        cdu->triggerFullScan(UNDEF);
    };

    // Remove download limit once .megaignore is uploaded.
    cdu->mOnFileComplete = [&](File& file) {
        // Wait until we've started uploading f.
        if (!uploading.load())
            return;

        string name;

        // What transfer has completed?
        file.displayname(&name);

        // Make sure the updated ignore file is uploaded first.
        ASSERT_TRUE(name == ".megaignore"
                    || cdu->client.getmaxdownloadspeed() == 0);

        // Reset the speed limit when the ignore file has been uploaded.
        if (name == ".megaignore")
            cdu->client.setmaxdownloadspeed(0);
    };

    // Add and start sync.
    auto id = setupSync(*cdu, "root", "x", false);
    ASSERT_NE(id, UNDEF);

    // Wait for synchronization to complete.
    waitOnSyncs(cdu.get());

    // Confirm models.
    ASSERT_TRUE(confirm(*cdu, id, localFS));
    ASSERT_TRUE(confirm(*cdu, id, remoteTree));
}

TEST_F(FilterFixture, FilterChangeWhileUploading)
{
    // Random file data.
    const auto data = randomData(16384);

    // Ignore file data.
    const string ignoreFile = "-:f";

    LocalFSModel localFS;
    RemoteNodeModel remoteTree;

    // Set up local FS.
    localFS.addfile("f");
    localFS.generate(root(*cdu) / "root");
    localFS.addfile(".megaignore", ignoreFile);

    // Set up remote tree.
    remoteTree = localFS;

    // Log in client.
    ASSERT_TRUE(cdu->login_reset_makeremotenodes("x"));

    // Set upload speed limit to 1kbps.
    cdu->client.setmaxuploadspeed(1024);

    cdu->mOnFileAdded =
      [&](File& file)
      {
          string name;

          file.displayname(&name);

          // remove speed limit when .megaignore starts uploading.
          if (name == ".megaignore")
          {
              cdu->client.setmaxuploadspeed(0);
          }

          // create .megaignore when f starts uploading.
          if (name == "f")
          {
              ASSERT_TRUE(createFile(root(*cdu) / "root" / ".megaignore",
                                     ignoreFile.data(),
                                     ignoreFile.size()));

              cdu->triggerFullScan(UNDEF);
          }
      };

    // Add and start sync.
    auto id = setupSync(*cdu, "root", "x", false);
    ASSERT_NE(id, UNDEF);

    // Wait for synchronization to complete.
    waitOnSyncs(cdu.get());

    // Confirm models.
    ASSERT_TRUE(confirm(*cdu, id, localFS));
    ASSERT_TRUE(confirm(*cdu, id, remoteTree));
}

TEST_F(FilterFixture, NameFilter)
{
    LocalFSModel localFS;
    RemoteNodeModel remoteTree;

    // Setup local FS.
    localFS.addfile(".megaignore",
                    // exclude all *.n* in the tree.
                    "-:*.n*\n"
                    // include all *.ni in the tree.
                    "+:*.ni\n"
                    // include all *.nN in the root.
                    "+N:*.nN\n"
                    // exclude all *.X* in the root.
                    "-N:*.X*\n"
                    // include all *.Xi in the root.
                    "+N:*.Xi\n");

    // excluded by -:*.n*
    localFS.addfile("d/df.n");
    // included by +:*.ni
    localFS.addfile("d/df.ni");
    // excluded by -:*.n*
    localFS.addfile("d/df.nN");
    // included as no matching exclusion rule.
    localFS.addfile("d/df.X");
    // excluded by -:*.n*
    localFS.addfile("f.n");
    // included by +:*.ni
    localFS.addfile("f.ni");
    // excluded by -:*.n*
    localFS.addfile("f.nN");
    // excluded by -N:*.X*
    localFS.addfile("f.X");
    // included by +N:*.Xi
    localFS.addfile("f.Xi");
    // excluded by -:*.n*
    localFS.addfile("d.n/f.ni");

    localFS.generate(root(*cu) / "root");

    // Setup remote tree.
    remoteTree = localFS;

    remoteTree.removenode("d/df.n");
    remoteTree.removenode("d/df.nN");
    remoteTree.removenode("f.n");
    remoteTree.removenode("f.X");
    remoteTree.removenode("d.n");

    // Log in client.
    ASSERT_TRUE(cu->login_reset_makeremotenodes("cu"));

    // Add and start sync.
    auto id = setupSync(*cu, "root", "cu", false);
    ASSERT_NE(id, UNDEF);

    // Wait for sync to complete.
    waitOnSyncs(cu.get());

    // Confirm models.
    ASSERT_TRUE(confirm(*cu, id, localFS));
    ASSERT_TRUE(confirm(*cu, id, remoteTree));
}

TEST_F(FilterFixture, OrderDependentFilter)
{
    LocalFSModel localFS;
    RemoteNodeModel remoteTree;

    // Set up local filesystem.
    localFS.addfile(".megaignore", "-:a*\n+:ab*\n-:abc*\n+:abcd*\n");
    localFS.addfile("a");
    localFS.addfile("ab");
    localFS.addfile("abc");
    localFS.addfile("abcd");
    localFS.generate(root(*cu) / "root");

    // a, abc are excluded from the remote node tree.
    remoteTree = localFS;
    remoteTree.removenode("a");
    remoteTree.removenode("abc");

    // Log in client.
    ASSERT_TRUE(cu->login_reset_makeremotenodes("cu"));

    // Add and start sync.
    auto id = setupSync(*cu, "root", "cu", false);
    ASSERT_NE(id, UNDEF);

    // Wait for synchronization to complete.
    waitOnSyncs(cu.get());

    // Confirm models.
    ASSERT_TRUE(confirm(*cu, id, localFS));
    ASSERT_TRUE(confirm(*cu, id, remoteTree));
}

TEST_F(FilterFixture, PathFilter)
{
    LocalFSModel localFS;
    RemoteNodeModel remoteTree;

    // Setup local FS.
    localFS.addfile(".megaignore",
                    // exclude path d*/d*
                    "-p:d*/d*\n"
                    // include path di*/di*
                    "+p:di*/di*\n"
                    // include path dL
                    "+p:dL\n"
                    // include everything under dJ
                    "+p:dJ*\n");

    // excluded by -p:d*/d*
    localFS.addfile("d/d/f");
    // included as no matching rule.
    localFS.addfile("d/f");
    // included by +p:di*/di*
    localFS.addfile("di/di/f");
    // included as no matching rule.
    localFS.addfile("di/f");
    // excluded by -p:d*/d*
    localFS.addfile("dL/d/f");
    // included by +p:dL
    localFS.addfile("dL/f");
    // included by +p:dJ*
    localFS.addfile("dJ/d/f");
    localFS.addfile("dJ/f");

    localFS.generate(root(*cu) / "root");

    // Setup remote tree.
    remoteTree = localFS;
    remoteTree.removenode("d/d");
    remoteTree.removenode("dL/d");

    // Log in client.
    ASSERT_TRUE(cu->login_reset_makeremotenodes("cu"));

    // Add and start sync.
    auto id = setupSync(*cu, "root", "cu", false);
    ASSERT_NE(id, UNDEF);

    // Wait for synchronization to complete.
    waitOnSyncs(cu.get());

    // Confirm models.
    ASSERT_TRUE(confirm(*cu, id, localFS));
    ASSERT_TRUE(confirm(*cu, id, remoteTree));
}

TEST_F(FilterFixture, TargetSpecificFilter)
{
    LocalFSModel localFS;
    RemoteNodeModel remoteTree;

    // Set up local filesystem.
    {
        const string ignoreFile =
          // Exclude directories matching *a.
          "-d:*a\n"
          // Exclude files matching *b.
          "-f:*b\n"
          // Exclude anything matching *c.
          "-:*c\n"
          // Include everything containing an x.
          "+:*x*\n";

        localFS.addfile("da/fa", "fa");
        localFS.addfile("da/fb", "fb");
        localFS.addfile("da/fc", "fc");
        localFS.addfile("da/fxb", "fxb");
        localFS.addfile("da/fxc", "fxc");
        localFS.addfile(".megaignore", ignoreFile);
        localFS.addfile("fa");
        localFS.addfile("fb");
        localFS.addfile("fxb");
        localFS.addfile("fc");
        localFS.addfile("fxc");
        localFS.copynode("da", "db");
        localFS.copynode("da", "dc");
        localFS.copynode("da", "dxa");
        localFS.copynode("da", "dxc");

        localFS.generate(root(*cu) / "root");
    }

    // Set up rmote node tree.
    remoteTree = localFS;

    // Excluded by -d:*a
    remoteTree.removenode("da");

    // Excluded by -f:*b
    remoteTree.removenode("db/fb");
    remoteTree.removenode("dxa/fb");
    remoteTree.removenode("dxc/fb");
    remoteTree.removenode("fb");

    // Excluded by -:*c
    remoteTree.removenode("db/fc");
    remoteTree.removenode("dc");
    remoteTree.removenode("dxa/fc");
    remoteTree.removenode("dxc/fc");
    remoteTree.removenode("fc");

    // Log in the client.
    ASSERT_TRUE(cu->login_reset_makeremotenodes("cu"));

    // Add and start the sync.
    auto id = setupSync(*cu, "root", "cu", false);
    ASSERT_NE(id, UNDEF);

    // Wait for synchronization to complete.
    waitOnSyncs(cu.get());

    // Confirm models.
    ASSERT_TRUE(confirm(*cu, id, localFS));
    ASSERT_TRUE(confirm(*cu, id, remoteTree));
}

class FilterFailureFixture
    : public FilterFixture
{
}; // FilterFailureFixture

TEST_F(FilterFailureFixture, ResolveBrokenIgnoreFile)
{
    // Convenience.
    const auto TIMEOUT = std::chrono::seconds(8);

    Model model0;
    Model model1;

    // Log in client.
    ASSERT_TRUE(cdu->login_reset_makeremotenodes("cdu", 1, 2));

    // Populate models.
    model0.addfile(".megaignore", "#");
    model0.generate(root(*cdu) / "s0");

    model1.addfile(".megaignore", "#");
    model1.addfile("f0");
    model1.generate(root(*cdu) / "s1");

    // Add and start syncs.
    auto id0 = setupSync(*cdu, "s0", "cdu/cdu_0", false);
    ASSERT_NE(id0, UNDEF);

    WaitMillisec(5000);  // give it a chance to upload .megaignore before we start the 2nd sync

    auto id1 = setupSync(*cdu, "s1", "cdu/cdu_1", false);
    ASSERT_NE(id1, UNDEF);

    // Wait for the initial sync to complete.
    waitOnSyncs(cdu.get());

    // Make sure everything's as we expect.
    ASSERT_TRUE(confirm(*cdu, id0, model0));
    ASSERT_TRUE(confirm(*cdu, id1, model1));

    // Break the ignore file.
    model0.addfile(".megaignore", "bad");
    model0.generate(root(*cdu) / "s0");

    cdu->triggerFullScan(id0);

    // Wait for the stall to be recognized.
    ASSERT_TRUE(cdu->waitFor(SyncStallState(true), TIMEOUT));

    // Pause the sync that owns the broken ignore file.
    ASSERT_TRUE(cdu->setSyncPausedByBackupId(id0, true));

    // Stall should be resolved.
    ASSERT_TRUE(cdu->waitFor(SyncStallState(false), TIMEOUT));

    // Check that the second sync is once again operating.
    model1.removenode("f0");

    fs::remove(root(*cdu) / "s1" / "f0");

    // Wait for the sync to complete.
    cdu->triggerFullScan(id1);
    waitOnSyncs(cdu.get());

    // Was the change synchronized?
    ASSERT_TRUE(confirm(*cdu, id1, model1));

    // Unpause the sync that owns the broken ignore file.
    ASSERT_TRUE(cdu->setSyncPausedByBackupId(id0, false));

    // The engine should stall again.
    ASSERT_TRUE(cdu->waitFor(SyncStallState(true), TIMEOUT));

    // Disable the stalled sync.
    ASSERT_TRUE(cdu->disableSync(id0, NO_SYNC_ERROR, false, true));

    // The engine should no longer be stalled.
    ASSERT_TRUE(cdu->waitFor(SyncStallState(false), TIMEOUT));

    // Re-add f0 and see if it gets uploaded.
    model1.addfile("f0");
    model1.generate(root(*cdu) / "s1");

    // Give the sync some time to process changes.
    cdu->triggerFullScan(id1);
    waitOnSyncs(cdu.get());

    // File should only be uploaded is s1 is operational.
    ASSERT_TRUE(confirm(*cdu, id1, model1));

    // Re-enable the disabled sync.
    ASSERT_TRUE(cdu->enableSyncByBackupId(id0, "s0 "));

    // The engine should stall again.
    ASSERT_TRUE(cdu->waitFor(SyncStallState(true), TIMEOUT));

    // Removing the sync should resolve the issue.
    ASSERT_TRUE(cdu->delSync_mainthread(id0));

    // Engine should no longer be stalled.
    ASSERT_TRUE(cdu->waitFor(SyncStallState(false), TIMEOUT));

    // Add a new file just to make sure the second sync is operating.
    model1.addfile("f1");
    model1.generate(root(*cdu) / "s1");

    // Give the engine some time to process our change.
    cdu->triggerFullScan(id1);
    waitOnSyncs(cdu.get());

    // f1 should exist in the cloud if the second sync is running.
    ASSERT_TRUE(confirm(*cdu, id1, model1));
}

TEST_F(FilterFailureFixture, TriggersFailureEvent)
{
    Model model;

    // Set up the local filesystem.
    model.addfile(".megaignore", "bad");
    model.generate(root(*cu) / "root");

    // Log in the client.
    ASSERT_TRUE(cu->login_reset_makeremotenodes("cu"));

    // Hook the filter failure event.
    std::promise<handle> notifier;

    cu->mOnFilterError = [&](const SyncConfig& config) {
        // Notify the waiter.
        notifier.set_value(config.mBackupId);

        // Detach the callback.
        cu->mOnFilterError = nullptr;
    };

    // Add and start a sync.
    auto id = setupSync(*cu, "root", "cu", false);
    ASSERT_NE(id, UNDEF);

    // Wait for the sync to signal the event.
    auto result = notifier.get_future();

    ASSERT_NE(result.wait_for(std::chrono::seconds(8)),
              future_status::timeout);

    ASSERT_EQ(result.get(), id);
}

TEST_F(FilterFailureFixture, TriggersStall)
{
    Model model;

    // Set up the local filesystem.
    model.addfile(".megaignore", "bad");
    model.generate(root(*cu) / "root");

    // Log in the client.
    ASSERT_TRUE(cu->login_reset_makeremotenodes("cu"));

    // Hook the stall event.
    std::promise<void> notifier;

    cu->mOnStall = [&](bool stalled) {
        // Only notify the waiter when we become stalled.
        if (!stalled)
            return;

        // Notify the waiter.
        notifier.set_value();

        // Detach the callback.
        cu->mOnStall = nullptr;
    };

    // Add and start the sync.
    auto id = setupSync(*cu, "root", "cu", false);
    ASSERT_NE(id, UNDEF);

    // Wait for the engine to detect a stall.
    ASSERT_NE(notifier.get_future().wait_for(chrono::seconds(8)),
              future_status::timeout);

    // Was the ignore file correctly reported as the stall's cause?
    SyncStallInfo stalls;

    // Retrieve a list of stall causes from the client.
    ASSERT_TRUE(cu->client.syncs.syncStallDetected(stalls));

    // Make sure a stall was actually stored.
    ASSERT_FALSE(stalls.local.empty());

    auto& entry = *stalls.local.begin();

    // Was an ignore file behind the stall?
    ASSERT_EQ(entry.first.leafName(), IGNORE_FILE_NAME);

    // Was a load failure the cause of the stall?
    ASSERT_EQ(entry.second.reason, SyncWaitReason::UnableToLoadIgnoreFile);
}

class LocalToCloudFilterFixture
  : public FilterFixture
{
public:
    string debrisFilePath(const string& path) const
    {
        return FilterFixture::debrisFilePath("SyncDebris", path);
    }
}; /* LocalToCloudFilterFixture */

TEST_F(LocalToCloudFilterFixture, AcceptableFilterNameClash)
{
    const auto TIMEOUT = std::chrono::seconds(16);

    // Log in, taking care to reset the cloud's content.
    ASSERT_TRUE(cu->login_reset_makeremotenodes("s"));

    // Populate the local filesystem.
    Model model;

    model.addfile("dl/fe");
    model.addfile("dl/fi");
    model.addfile(".megaignore", "-:fe");
    model.generate(cu->fsBasePath / "s");

    // Populate the cloud.
    {
        // Convenience.
        auto ignoreFilePath = cu->fsBasePath / ".megaignore";

        // Create an ignore file for us to upload.
        ASSERT_TRUE(createDataFile(ignoreFilePath, "#"));

        // Upload the ignore file twice so to create a remote name clash.
        ASSERT_TRUE(cu->uploadFile(ignoreFilePath, "/mega_test_sync/s"));
        ASSERT_TRUE(cu->uploadFile(ignoreFilePath, "/mega_test_sync/s"));
    }

    // Add and start a sync.
    auto id = setupSync(*cu, "s", "s", false);
    ASSERT_NE(id, UNDEF);

    // Give the engine some time to detect the name clash.
    waitOnSyncs(cu.get());

    // Wait for the engine to detect the name clash.
    ASSERT_TRUE(cu->waitFor(SyncConflictState(true), TIMEOUT));

    // Make sure the clash is due to the ignore files.
    {
        list<NameConflict> conflicts;

        // Ask the engine what clashes it has detected.
        ASSERT_TRUE(cu->conflictsDetected(conflicts));

        // Clashes present?
        ASSERT_FALSE(conflicts.empty());

        const auto& conflict = conflicts.front();

        // Present at the sync root?
        ASSERT_EQ(conflict.cloudPath, "/mega_test_sync/s");

        // Two clashing names?
        ASSERT_EQ(conflict.clashingCloudNames.size(), 2u);

        // Both ignore files?
        ASSERT_EQ(conflict.clashingCloudNames[0], IGNORE_FILE_NAME);
        ASSERT_EQ(conflict.clashingCloudNames[1], IGNORE_FILE_NAME);
    }

    // Check that the engine uploaded what we expect.
    auto* root = cu->gettestbasenode();

    // Get our hands on the cloud root.
    root = cu->drillchildnodebyname(root, "s");
    ASSERT_NE(root, nullptr);

    // Check that the directory "dl" has been uploaded.
    auto *dl = cu->drillchildnodebyname(root, "dl");
    ASSERT_NE(dl, nullptr);

    // Check that the file "dl/fi" has been uploaded.
    ASSERT_NE(cu->drillchildnodebyname(dl, "fi"), nullptr);

    // Check that the file "dl/fe" has been skipped.
    ASSERT_EQ(cu->drillchildnodebyname(dl, "fe"), nullptr);

    // Locally removing the ignore file should clear any loaded filters.
    fs::remove(cu->fsBasePath / "s" / ".megaignore");

    // Give the engine some time to react to our changes.
    waitOnSyncs(cu.get());
    
    // Add a new file for the engine to try and synchronize.
    model.addfile("dl/fx");
    model.removenode(".megaignore");
    model.generate(cu->fsBasePath / "s");

    // Give the engine some time to process our changes.
    waitOnSyncs(cu.get());

    // "dl/fx" should not be synchronized.
    //
    // This is because there is no local ignore file present but there are
    // two ignore files in the cloud and the engine can't decide which of
    // the two it should download and read.
    //
    // That is, the filter state is undefined.
    //
    // The engine will not synchronize anything until the issue is resolved.
    ASSERT_EQ(cu->drillchildnodebyname(dl, "fx"), nullptr);

    // Remove one of the ignore files in the cloud.
    ASSERT_TRUE(cu->deleteremote("s/.megaignore"));

    // Wait for the engine to process the changes.
    waitOnSyncs(cu.get());

    // Wait for the name clash to be resolved.
    ASSERT_TRUE(cu->waitFor(SyncConflictState(false), TIMEOUT));

    // Ignore file's been downloaded.
    model.addfile(".megaignore", "#");
    model.ensureLocalDebrisTmpLock("");

    // No filters should be in effect and all files should be synchronized.
    ASSERT_TRUE(confirm(*cu, id, model, false));
}

TEST_F(LocalToCloudFilterFixture, DoesntDownloadIgnoredNodes)
{
    // Set up cloud.
    {
        Model model;

        model.addfile("d/f");
        model.addfile(".megaignore", "#");
        model.addfile("f");
#ifndef NO_SIZE_FILTER
        model.addfile("g", string(16, '!'));
#endif // ! NO_SIZE_FILTER
        model.generate(root(*cu) / "root");

        ASSERT_TRUE(cu->login_reset_makeremotenodes("x"));

        auto id = setupSync(*cu, "root", "x", false);
        ASSERT_NE(id, UNDEF);

        waitOnSyncs(cu.get());

        ASSERT_TRUE(confirm(*cu, id, model));

        cu.reset();
    }

    // Set up local FS.
    LocalFSModel localFS;

    localFS.addfile(".megaignore", "-:d\n-:f\nmaxsize:15");
    localFS.generate(root(*cd) / "root");

    // Set up local and remote trees.
    RemoteNodeModel remoteTree = localFS;

    remoteTree.addfile("d/f");
    remoteTree.addfile("f");
#ifndef NO_SIZE_FILTER
    remoteTree.addfile("g", string(16, '!'));
#endif // ! NO_SIZE_FILTER

    // Log in client.
    ASSERT_TRUE(cd->login_fetchnodes("MEGA_EMAIL", "MEGA_PWD"));

    // Add and start sync.
    auto id = setupSync(*cd, "root", "x", false);
    ASSERT_NE(id, UNDEF);

    // Wait for sync and confirm models.
    waitOnSyncs(cd.get());

    ASSERT_TRUE(confirm(*cd, id, localFS));
    ASSERT_TRUE(confirm(*cd, id, remoteTree));
}

TEST_F(LocalToCloudFilterFixture, DoesntMoveIgnoredNodes)
{
    LocalFSModel localFS;
    RemoteNodeModel remoteTree;

    // Setup local FS.
    localFS.addfile("0/fx");
    localFS.addfile(".megaignore", "#");
    localFS.addfolder("1");
    localFS.generate(root(*cu) / "root");

    // Setup remote note tree.
    remoteTree = localFS;

    // Log in the client.
    ASSERT_TRUE(cu->login_reset_makeremotenodes("cu"));

    // Add and start sync.
    auto id = setupSync(*cu, "root", "cu", false);
    ASSERT_NE(id, UNDEF);

    // Wait for sync to complete.
    waitOnSyncs(cu.get());

    // Confirm models.
    ASSERT_TRUE(confirm(*cu, id, localFS));
    ASSERT_TRUE(confirm(*cu, id, remoteTree));

    // Filter out 0/fx.
    localFS.addfile("0/.megaignore", "-:*x");
    localFS.generate(root(*cu) / "root");

    // Wait for the ignore file to be processed.
    cu->triggerFullScan(id);
    waitOnSyncs(cu.get());

    // 0/fx should remain in the cloud.
    // 1/fx should be added to the cloud.
    remoteTree = localFS;
    remoteTree.copynode("0/fx", "1/fx");

    // 0/fx should become 1/fx in both local models.
    localFS.copynode("0/fx", "1/fx");
    localFS.removenode("0/fx");

    // Rename 0/fx to 1/fx.
    fs::rename(root(*cu) / "root" / "0"/ "fx",
               root(*cu) / "root" / "1"/ "fx");

    // Wait for sync to complete.
    cu->triggerFullScan(id);
    waitOnSyncs(cu.get());

    // Confirm models.
    ASSERT_TRUE(confirm(*cu, id, localFS));
    ASSERT_TRUE(confirm(*cu, id, remoteTree));
}

TEST_F(LocalToCloudFilterFixture, DoesntRenameIgnoredNodes)
{
    LocalFSModel localFS;
    RemoteNodeModel remoteTree;

    // Setup local FS.
    localFS.addfile(".megaignore", "#");
    localFS.addfile("fx");
    localFS.generate(root(*cu) / "root");

    // Setup remote note tree.
    remoteTree = localFS;

    // Log in the client.
    ASSERT_TRUE(cu->login_reset_makeremotenodes("cu"));

    // Add and start sync.
    auto id = setupSync(*cu, "root", "cu", false);
    ASSERT_NE(id, UNDEF);

    // Wait for sync to complete.
    waitOnSyncs(cu.get());

    // Confirm models.
    ASSERT_TRUE(confirm(*cu, id, localFS));
    ASSERT_TRUE(confirm(*cu, id, remoteTree));

    // Filter out fx.
    localFS.addfile(".megaignore", "-:*x");
    localFS.generate(root(*cu) / "root");

    // fu should be added to the cloud.
    // fx should remain in the cloud.
    remoteTree = localFS;
    remoteTree.copynode("fx", "fu");

    // fx should beecome fu in both local models.
    localFS.copynode("fx", "fu");
    localFS.removenode("fx");

    // Rename fx to fu.
    fs::rename(root(*cu) / "root" / "fx",
               root(*cu) / "root" / "fu");

    // Wait for sync to complete.
    cu->triggerFullScan(id);
    waitOnSyncs(cu.get());

    // Confirm models.
    ASSERT_TRUE(confirm(*cu, id, localFS));
    ASSERT_TRUE(confirm(*cu, id, remoteTree));
}

TEST_F(LocalToCloudFilterFixture, DoesntRubbishIgnoredNodes)
{
    LocalFSModel localFS;
    RemoteNodeModel remoteTree;

    // Setup local FS.
    localFS.addfile(".megaignore", "#");
    localFS.addfile("fx");
    localFS.generate(root(*cu) / "root");

    // Setup remote note tree.
    remoteTree = localFS;

    // Log in the client.
    ASSERT_TRUE(cu->login_reset_makeremotenodes("cu"));

    // Add and start sync.
    auto id = setupSync(*cu, "root", "cu", false);
    ASSERT_NE(id, UNDEF);

    // Wait for sync to complete.
    waitOnSyncs(cu.get());

    // Confirm models.
    ASSERT_TRUE(confirm(*cu, id, localFS));
    ASSERT_TRUE(confirm(*cu, id, remoteTree));

    // Filter out fx.
    localFS.addfile(".megaignore", "-:*x");
    localFS.generate(root(*cu) / "root");

    // fx should remain in the cloud.
    remoteTree = localFS;

    // fx should no longer be visible in ether local model.
    localFS.removenode("fx");

    // Remove fx from the FS.
    ASSERT_TRUE(fs::remove(root(*cu) / "root" / "fx"));

    // Wait for sync to complete.
    cu->triggerFullScan(id);
    waitOnSyncs(cu.get());

    // Confirm models.
    ASSERT_TRUE(confirm(*cu, id, localFS));
    ASSERT_TRUE(confirm(*cu, id, remoteTree));
}

TEST_F(LocalToCloudFilterFixture, DoesntUploadIgnoredNodes)
{
    LocalFSModel localFS;
    RemoteNodeModel remoteTree;

    // Setup local FS.
#ifndef NO_SIZE_FILTER
    localFS.addfile("db/.megaignore", "minsize:8\nmaxsize:16");
    localFS.addfile("db/fe0", randomData(7));
    localFS.addfile("db/fe1", randomData(17));
    localFS.addfile("db/fi0", randomData(8));
    localFS.addfile("db/fi1", randomData(16));
    localFS.addfile("dl/.megaignore", "minsize:16");
    localFS.addfile("dl/fe", randomData(15));
    localFS.addfile("dl/fi", randomData(16));
    localFS.addfile("dr/.megaignore", "maxsize:8\nminsize:16");
    localFS.addfile("dr/fe0", randomData(9));
    localFS.addfile("dr/fe1", randomData(15));
    localFS.addfile("dr/fi0", randomData(8));
    localFS.addfile("dr/fi1", randomData(16));
    localFS.addfile("du/.megaignore", "maxsize:16");
    localFS.addfile("du/fe", randomData(17));
    localFS.addfile("du/fi", randomData(16));
#endif // ! NO_SIZE_FILTER
    localFS.addfolder("dx");
    localFS.addfile("fu");
    localFS.addfile("fx");
    localFS.addfile(".megaignore", "-:*x");
    localFS.generate(root(*cu) / "root");

    // Setup remote tree
    remoteTree = localFS;
#ifndef NO_SIZE_FILTER
    remoteTree.removenode("db/fe0");
    remoteTree.removenode("db/fe1");
    remoteTree.removenode("dl/fe");
    remoteTree.removenode("dr/fe0");
    remoteTree.removenode("dr/fe1");
    remoteTree.removenode("du/fe");
#endif // ! NO_SIZE_FILTER
    remoteTree.removenode("dx");
    remoteTree.removenode("fx");

    // Log in client.
    ASSERT_TRUE(cu->login_reset_makeremotenodes("cu"));

    // Add and start sync.
    auto id = setupSync(*cu, "root", "cu", false);
    ASSERT_NE(id, UNDEF);

    // Wait for synchronization to complete.
    waitOnSyncs(cu.get());

    // Confirm model expectations.
    ASSERT_TRUE(confirm(*cu, id, localFS));
    ASSERT_TRUE(confirm(*cu, id, remoteTree));

#ifndef NO_SIZE_FILTER
    // Update du/fi so that it violates the size filter.
    localFS.addfile("du/fi", randomData(32768));
    localFS.generate(root(*cu) / "root");

    // Wait for the change to be synchronized.
    //
    // This is expected as size filters have no effect if a file that
    // would be excluded exists locally and in the cloud.
    cu.triggerFullScan(id);
    waitOnSyncs(cu.get());

    // Remove the file locally.
    localFS.removenode("du/fi");
    fs::remove(root(*cu) / "root" / "du" / "fi");

    // It should also be removed in the cloud due to above.
    remoteTree.removenode("du/fi");
#endif // ! NO_SIZE_FILTER

    // Wait for the sync to complete.
    cu->triggerFullScan(id);
    waitOnSyncs(cu.get());

    // Everything as we expect?
    ASSERT_TRUE(confirm(*cu, id, localFS));
    ASSERT_TRUE(confirm(*cu, id, remoteTree));
}

TEST_F(LocalToCloudFilterFixture, ExcludedIgnoreFile)
{
    LocalFSModel localFS;
    RemoteNodeModel remoteTree;

    // Populate local filesystem.
    localFS.addfile(".megaignore", "-N:f\n-:.megaignore");
    localFS.addfile("d/.megaignore", "-:f");
    localFS.addfile("d/f");
    localFS.addfile("d/g");
    localFS.addfile("e/.megaignore", "-:g");
    localFS.addfile("e/f");
    localFS.addfile("e/g");
    localFS.addfile("f/.megaignore", "#");
    localFS.generate(root(*cu) / "root");

    remoteTree = localFS;

    // Excluded by /.megaignore.
    remoteTree.removenode("f");

    // Excluded by /d/.megaignore.
    remoteTree.removenode("d/f");

    // Excluded by /e/.megaignore.
    remoteTree.removenode("e/g");

    // Log in client.
    ASSERT_TRUE(cu->login_reset_makeremotenodes("cu"));

    // Add and start sync.
    const auto id = setupSync(*cu, "root", "cu", false);
    ASSERT_NE(id, UNDEF);

    // Wait for the initial sync to complete.
    waitOnSyncs(cu.get());

    // Check everything that should've been uploaded, was.
    ASSERT_TRUE(confirm(*cu, id, localFS));
    ASSERT_TRUE(confirm(*cu, id, remoteTree));

    // Remove the root ignore file.
    localFS.removenode(".megaignore");
    remoteTree.removenode(".megaignore");

    fs::remove(root(*cu) / "root" / ".megaignore");

    // Which will cause these to be uploaded.
    remoteTree.addfile("f/.megaignore", "#");

    // Wait for the sync to complete.
    cu->triggerFullScan(id);
    waitOnSyncs(cu.get());

    // Check that the newly included ignore files were uploaded.
    ASSERT_TRUE(confirm(*cu, id, localFS));
    ASSERT_TRUE(confirm(*cu, id, remoteTree));
}

TEST_F(LocalToCloudFilterFixture, FilterAdded)
{
    LocalFSModel localFS;
    RemoteNodeModel remoteTree;

    // Setup local FS.
    localFS.addfile(".megaignore", "#");
    localFS.addfile("fu");
    localFS.addfile("fx");
    localFS.generate(root(*cu) / "root");

    // Setup local and remote trees.
    remoteTree = localFS;

    // Log in client.
    ASSERT_TRUE(cu->login_reset_makeremotenodes("cu"));

    // Add and start sync.
    auto id = setupSync(*cu, "root", "cu", false);
    ASSERT_NE(id, UNDEF);

    // Wait for and confirm sync.
    waitOnSyncs(cu.get());

    ASSERT_TRUE(confirm(*cu, id, localFS));
    ASSERT_TRUE(confirm(*cu, id, remoteTree));

    // Add filter.
    localFS.addfile(".megaignore", "-:*x");
    localFS.addfile("fxx");
    localFS.generate(root(*cu) / "root");

    // fxx should not be visible in remote tree.
    remoteTree = localFS;
    remoteTree.removenode("fxx");

    // Wait for and confirm sync.
    cu->triggerFullScan(id);
    waitOnSyncs(cu.get());

    ASSERT_TRUE(confirm(*cu, id, localFS));
    ASSERT_TRUE(confirm(*cu, id, remoteTree));
}

TEST_F(LocalToCloudFilterFixture, FilterChanged)
{
    LocalFSModel localFS;
    RemoteNodeModel remoteTree;

    // Setup local FS.
    localFS.addfile(".megaignore", "-:*y\nmaxsize:2\n");
    localFS.addfile("fx");
    localFS.addfile("fy");
#ifndef NO_SIZE_FILTER
    localFS.addfile("fz", "xxx");
#endif // ! NO_SIZE_FILTER
    localFS.generate(root(*cu) / "root");

    // fy should not be present in the remote tree.
    remoteTree = localFS;
    remoteTree.removenode("fy");
#ifndef NO_SIZE_FILTER
    remoteTree.removenode("fz");
#endif // ! NO_SIZE_FILTER

    // Log in client.
    ASSERT_TRUE(cu->login_reset_makeremotenodes("cu"));

    // Add and start sync.
    auto id = setupSync(*cu, "root", "cu", false);
    ASSERT_NE(id, UNDEF);

    // Wait for and confirm sync.
    waitOnSyncs(cu.get());

    ASSERT_TRUE(confirm(*cu, id, localFS));
    ASSERT_TRUE(confirm(*cu, id, remoteTree));

    // Update filter.
    localFS.addfile(".megaignore", "-:*x");
    localFS.generate(root(*cu) / "root");

    // f[xyz] should both be present in remote tree.
    remoteTree = localFS;

    // Wait for and confirm sync.
    cu->triggerFullScan(id);
    waitOnSyncs(cu.get());

    ASSERT_TRUE(confirm(*cu, id, localFS));
    ASSERT_TRUE(confirm(*cu, id, remoteTree));

    // Create a new folder, d, and move the ignore file into it.
    localFS.addfolder("d");
    localFS.generate(root(*cu) / "root");
    localFS.movenode(".megaignore", "d");

    remoteTree.addfolder("d");
    remoteTree.movenode(".megaignore", "d");

    fs::rename(root(*cu) / "root" / ".megaignore",
               root(*cu) / "root" / "d" / ".megaignore");

    // Wait for and confirm sync.
    cu->triggerFullScan(id);
    waitOnSyncs(cu.get());

    ASSERT_TRUE(confirm(*cu, id, localFS));
    ASSERT_TRUE(confirm(*cu, id, remoteTree));

    // Move the ignore file back to the root.
    localFS.movenode("d/.megaignore", "");
    remoteTree.movenode("d/.megaignore", "");

    fs::rename(root(*cu) / "root" / "d" / ".megaignore",
               root(*cu) / "root" / ".megaignore");

    // Remove fx locally.
    localFS.removenode("fx");

    fs::remove(root(*cu) / "root" / "fx");

    // Wait for and confirm sync.
    cu->triggerFullScan(id);
    waitOnSyncs(cu.get());

    ASSERT_TRUE(confirm(*cu, id, localFS));
    ASSERT_TRUE(confirm(*cu, id, remoteTree));
}

TEST_F(LocalToCloudFilterFixture, FilterDeferredChange)
{
    LocalFSModel localFS;
    RemoteNodeModel remoteTree;

    // Setup local FS.
    localFS.addfile("0/.megaignore", "-:f");
    localFS.addfile("0/f");
    localFS.addfile("1/.megaignore", "-:g");
    localFS.addfile("1/g");
    localFS.addfile(".megaignore", "-:?");
    localFS.generate(root(*cu) / "root");

    // Setup remote tree.
    remoteTree = localFS;
    remoteTree.removenode("0");
    remoteTree.removenode("1");

    // Log in client.
    ASSERT_TRUE(cu->login_reset_makeremotenodes("cu"));

    // Add and start sync.
    auto id = setupSync(*cu, "root", "cu", false);
    ASSERT_NE(id, UNDEF);

    // Wait for sync and confirm models.
    waitOnSyncs(cu.get());

    ASSERT_TRUE(confirm(*cu, id, localFS));
    ASSERT_TRUE(confirm(*cu, id, remoteTree));

    // Change 0/.megaignore.
    // Filter reload will be deferred.
    localFS.addfile("0/.megaignore", "#-:f");
    localFS.generate(root(*cu) / "root");

    // Remove 1/.megaignore.
    // Filter clear will be deferred.
    localFS.removenode("1/.megaignore");

    ASSERT_TRUE(fs::remove(root(*cu) / "root" / "1" / ".megaignore"));

    // Wait for sync.
    // This should be a no-op as our changes are to ignored nodes.
    cu->triggerFullScan(id);
    waitOnSyncs(cu.get());

    // Confirm models.
    ASSERT_TRUE(confirm(*cu, id, localFS));
    ASSERT_TRUE(confirm(*cu, id, remoteTree));

    cu->received_node_actionpackets = false;

    // Remove .megaignore.
    // This should perform any pending filter reloads.
    ASSERT_TRUE(fs::remove(root(*cu) / "root" / ".megaignore"));

    cu->triggerFullScan(id);

    ASSERT_TRUE(cu->waitForNodesUpdated(30)) << " no actionpacket received in cu for remove";

    // Update models.
    localFS.removenode(".megaignore");

    remoteTree = localFS;

    // Wait for sync.
    waitOnSyncs(cu.get());

    // Confirm models.
    ASSERT_TRUE(confirm(*cu, id, localFS));
    ASSERT_TRUE(confirm(*cu, id, remoteTree));
}

TEST_F(LocalToCloudFilterFixture, FilterMovedAcrossHierarchy)
{
    LocalFSModel localFS;
    RemoteNodeModel remoteTree;

    // Setup local FS.
    localFS.addfile(".megaignore", "#");
    localFS.addfile("0/.megaignore", "-:x");
    localFS.addfile("0/u");
    localFS.addfile("0/x");
    localFS.addfile("1/u");
    localFS.addfile("1/x");
    localFS.generate(root(*cu) / "root");

    // Setup remote tree.
    remoteTree = localFS;
    remoteTree.removenode("0/x");

    // Log in client.
    ASSERT_TRUE(cu->login_reset_makeremotenodes("cu"));

    // Add and start sync.
    auto id = setupSync(*cu, "root", "cu", false);
    ASSERT_NE(id, UNDEF);

    // Wait for sync and confirm models.
    waitOnSyncs(cu.get());

    ASSERT_TRUE(confirm(*cu, id, localFS));
    ASSERT_TRUE(confirm(*cu, id, remoteTree));

    // Move 0/.megaignore to 1.
    fs::rename(root(*cu) / "root" / "0" / ".megaignore",
               root(*cu) / "root" / "1" / ".megaignore");

    localFS.movenode("0/.megaignore", "1");

    // Update local and remote trees.
    remoteTree = localFS;

    // Wait for synchronization.
    cu->triggerFullScan(id);
    waitOnSyncs(cu.get());

    // Confirm models.
    ASSERT_TRUE(confirm(*cu, id, localFS));
    ASSERT_TRUE(confirm(*cu, id, remoteTree));
}

TEST_F(LocalToCloudFilterFixture, FilterMovedBetweenSyncs)
{
    LocalFSModel s0LocalFS;
    LocalFSModel s1LocalFS;
    RemoteNodeModel s0RemoteTree;
    RemoteNodeModel s1RemoteTree;

    // Sync 0
    {
        // Set up local FS.
        s0LocalFS.addfile(".megaignore", "#");
        s0LocalFS.addfile("d/.megaignore", "-:x");
        s0LocalFS.addfile("d/x");
        s0LocalFS.generate(root(*cdu) / "s0");

        // Set up remote tree.
        s0RemoteTree = s0LocalFS;
        s0RemoteTree.removenode("d/x");
    }

    // Sync 1
    {
        // Set up local FS.
        s1LocalFS.addfile(".megaignore", "#");
        s1LocalFS.addfile("d/x");
        s1LocalFS.generate(root(*cdu) / "s1");

        // Set up remote tree.
        s1RemoteTree = s1LocalFS;
    }

    // Log in client.
    ASSERT_TRUE(cdu->login_reset());

    // Create sync directories.
    {
        // Will be freed by putnodes_result(...).
        vector<NewNode> nodes(2);

        cdu->client.putnodes_prepareOneFolder(&nodes[0], "s0");
        cdu->client.putnodes_prepareOneFolder(&nodes[1], "s1");

        Node* root = cdu->gettestbasenode();

        ASSERT_TRUE(cdu->putnodes(root->nodeHandle(), NoVersioning, std::move(nodes)));

        ASSERT_TRUE(cdu->drillchildnodebyname(root, "s0"));
        ASSERT_TRUE(cdu->drillchildnodebyname(root, "s1"));
    }

    // Add and start syncs.
    auto id0 = setupSync(*cdu, "s0", "s0", false);
    ASSERT_NE(id0, UNDEF);

    WaitMillisec(5000);  // give it a chance to upload .megaignore before we start the 2nd sync

    auto id1 = setupSync(*cdu, "s1", "s1", false);
    ASSERT_NE(id1, UNDEF);

    // Wait for synchronization to complete.
    waitOnSyncs(cdu.get());

    // Confirm models.
    ASSERT_TRUE(confirm(*cdu, id0, s0LocalFS));
    ASSERT_TRUE(confirm(*cdu, id0, s0RemoteTree));

    ASSERT_TRUE(confirm(*cdu, id1, s1LocalFS));
    ASSERT_TRUE(confirm(*cdu, id1, s1RemoteTree));

    // Move cdu/s0/d/.megaignore to cdu/s1/d/.megaignore.
    fs::rename(root(*cdu) / "s0" / "d" / ".megaignore",
               root(*cdu) / "s1" / "d" / ".megaignore");

    // Wait for synchronization to complete.
    cdu->triggerFullScan(id0);
    cdu->triggerFullScan(id1);
    waitOnSyncs(cdu.get());

    // .megaignore no longer exists in cdu/s0.
    // as a consequence, cdu/s0/x is no longer ignored.
    s0LocalFS.removenode("d/.megaignore");

    s0RemoteTree.removenode("d/.megaignore");
    s0RemoteTree.addfile("d/x");

    // .megaignore has been added to cdu/s1/d.
    // as a consequence, cdu/s1/d/x is now ignored.
    s1LocalFS.addfile("d/.megaignore", "-:x");

    s1RemoteTree = s1LocalFS;

    // Confirm models.
    ASSERT_TRUE(confirm(*cdu, id0, s0LocalFS));
    ASSERT_TRUE(confirm(*cdu, id0, s0RemoteTree));

    ASSERT_TRUE(confirm(*cdu, id1, s1LocalFS));
    ASSERT_TRUE(confirm(*cdu, id1, s1RemoteTree));

    // Add a new .megaignore to cdu/s0/d.
    // Add cdu/s0/d/y for it to ignore.
    s0LocalFS.addfile("d/.megaignore", "-:y");
    s0LocalFS.addfile("d/y");
    s0LocalFS.generate(root(*cdu) / "s0");

    s0RemoteTree = s0LocalFS;
    s0RemoteTree.removenode("d/y");

    // Add cdu/s1/y.
    s1LocalFS.addfile("d/y");
    s1LocalFS.generate(root(*cdu) / "s1");

    s1RemoteTree.addfile("d/y");

    // Wait for synchronization to complete.
    cdu->triggerFullScan(id0);
    cdu->triggerFullScan(id1);
    waitOnSyncs(cdu.get());

    // Confirm models.
    ASSERT_TRUE(confirm(*cdu, id0, s0LocalFS));
    ASSERT_TRUE(confirm(*cdu, id0, s0RemoteTree));

    ASSERT_TRUE(confirm(*cdu, id1, s1LocalFS));
    ASSERT_TRUE(confirm(*cdu, id1, s1RemoteTree));

    // Move cdu/s0/d/.megaignore to cdu/s1/d/.megaignore.
    fs::rename(root(*cdu) / "s0" / "d" / ".megaignore",
               root(*cdu) / "s1" / "d" / ".megaignore");

    // Wait for synchronization to complete.
    cdu->triggerFullScan(id0);
    cdu->triggerFullScan(id1);
    waitOnSyncs(cdu.get());

    // .megaignore no longer exists in cdu/s0/d.
    // as a consequence, cdu/s0/d/y is no longer ignored.
    s0LocalFS.removenode("d/.megaignore");

    s0RemoteTree.removenode("d/.megaignore");
    s0RemoteTree.addfile("d/y");

    // cdu/s1/d/.megaignore has been overwritten.
    // as a consequence, cdu/s1/d/x is no longer ignored.
    // as a consequence, cdu/s1/d/y is ignored.
    s1LocalFS.addfile("d/.megaignore", "-:y");

    s1RemoteTree = s1LocalFS;

    // Confirm models.
    ASSERT_TRUE(confirm(*cdu, id0, s0LocalFS));
    ASSERT_TRUE(confirm(*cdu, id0, s0RemoteTree));

    ASSERT_TRUE(confirm(*cdu, id1, s1LocalFS));
    ASSERT_TRUE(confirm(*cdu, id1, s1RemoteTree));
}

TEST_F(LocalToCloudFilterFixture, FilterMovedDownHierarchy)
{
    LocalFSModel localFS;
    RemoteNodeModel remoteTree;

    // Setup local FS.
    localFS.addfile(".megaignore", "-:x");
    localFS.addfile("0/u");
    localFS.addfile("0/x");
    localFS.addfile("1/u");
    localFS.addfile("1/x");
    localFS.addfolder("2/0");
    localFS.addfile("2/.megaignore", "-:.megaignore");
    localFS.generate(root(*cu) / "root");

    // Setup remote tree.
    remoteTree = localFS;
    remoteTree.removenode("0/x");
    remoteTree.removenode("1/x");

    // Log in client.
    ASSERT_TRUE(cu->login_reset_makeremotenodes("cu"));

    // Add and start sync.
    auto id = setupSync(*cu, "root", "cu", false);
    ASSERT_NE(id, UNDEF);

    // Wait for sync and confirm models.
    waitOnSyncs(cu.get());

    ASSERT_TRUE(confirm(*cu, id, localFS));
    ASSERT_TRUE(confirm(*cu, id, remoteTree));

    // Move 0/.megaignore to root.
    fs::rename(root(*cu) / "root" / ".megaignore",
               root(*cu) / "root" / "0" / ".megaignore");

    localFS.movenode(".megaignore", "0");

    // 1/x is now visible in the local and remote trees.
    remoteTree = localFS;
    remoteTree.removenode("0/x");

    // Move 2/.megaignore to 2/0/.megaignore.
    localFS.movenode("2/.megaignore", "2/0");
    remoteTree.movenode("2/.megaignore", "2/0");

    fs::rename(root(*cu) / "root" / "2" / ".megaignore",
               root(*cu) / "root" / "2" / "0" / ".megaignore");

    // Wait for synchronization.
    cu->triggerFullScan(id);
    waitOnSyncs(cu.get());

    // Confirm models.
    ASSERT_TRUE(confirm(*cu, id, localFS));
    ASSERT_TRUE(confirm(*cu, id, remoteTree));
}

TEST_F(LocalToCloudFilterFixture, FilterMovedIntoExcluded)
{
    LocalFSModel localFS;
    RemoteNodeModel remoteTree;

    // Set up local FS.
    localFS.addfile(".megaignore", "-:d*\n-:f*\n");
    localFS.addfile("d/g");
    localFS.addfile("f");
    localFS.generate(root(*cu) / "root");

    // Only the ignore file is visible in the cloud.
    remoteTree = localFS;
    remoteTree.removenode("d");
    remoteTree.removenode("f");

    // Log in client.
    ASSERT_TRUE(cu->login_reset_makeremotenodes("cu"));

    // Add and start sync.
    auto id = setupSync(*cu, "root", "cu", false);
    ASSERT_NE(id, UNDEF);

    // Wait for sync and confirm models.
    waitOnSyncs(cu.get());

    ASSERT_TRUE(confirm(*cu, id, localFS));
    ASSERT_TRUE(confirm(*cu, id, remoteTree));

    // Move ignore file into excluded directory.
    localFS.movenode(".megaignore", "d");

    fs::rename(root(*cu) / "root" / ".megaignore",
               root(*cu) / "root" / "d" / ".megaignore");

    // Remote tree is the same as FS.
    remoteTree = localFS;

    // Wait for sync to complete.
    cu->triggerFullScan(id);
    waitOnSyncs(cu.get());

    // Confirm models.
    ASSERT_TRUE(confirm(*cu, id, localFS));
    ASSERT_TRUE(confirm(*cu, id, remoteTree));
}

TEST_F(LocalToCloudFilterFixture, FilterMovedUpHierarchy)
{
    LocalFSModel localFS;
    RemoteNodeModel remoteTree;

    // Setup local FS.
    localFS.addfile("0/.megaignore", "-:x");
    localFS.addfile("0/u");
    localFS.addfile("0/x");
    localFS.addfile("1/u");
    localFS.addfile("1/x");
    localFS.addfile("2/0/.megaignore", "-:.megaignore");
    localFS.addfile(".megaignore", "#");
    localFS.generate(root(*cu) / "root");

    // Setup remote trees.
    remoteTree = localFS;
    remoteTree.removenode("0/x");

    // Log in client.
    ASSERT_TRUE(cu->login_reset_makeremotenodes("cu"));

    // Add and start sync.
    auto id = setupSync(*cu, "root", "cu", false);
    ASSERT_NE(id, UNDEF);

    // Wait for sync and confirm models.
    waitOnSyncs(cu.get());

    ASSERT_TRUE(confirm(*cu, id, localFS));
    ASSERT_TRUE(confirm(*cu, id, remoteTree));

    // Move 0/.megaignore to root.
    fs::rename(root(*cu) / "root" / "0" / ".megaignore",
               root(*cu) / "root" / ".megaignore");

    localFS.removenode(".megaignore");
    localFS.movenode("0/.megaignore", "");

    // All nodes except for 0/x are visible in the remote tree.
    remoteTree = localFS;
    remoteTree.removenode("0/x");

    // Move 2/0/.megaignore to 2/.megaignore.
    localFS.movenode("2/0/.megaignore", "2");
    remoteTree.movenode("2/0/.megaignore", "2");

    fs::rename(root(*cu) / "root" / "2" / "0" / ".megaignore",
               root(*cu) / "root" / "2" / ".megaignore");

    // Wait for synchronization.
    cu->triggerFullScan(id);
    waitOnSyncs(cu.get());

    // Confirm models.
    ASSERT_TRUE(confirm(*cu, id, localFS));
    ASSERT_TRUE(confirm(*cu, id, remoteTree));
}

TEST_F(LocalToCloudFilterFixture, FilterNameClash)
{
    auto TIMEOUT = std::chrono::seconds(16);

    // Log in the client and clear the cloud.
    ASSERT_TRUE(cu->login_reset_makeremotenodes("s"));

    Model model;

    // Populate the local filesystem.
    model.addfolder("d");
    model.addfile(".megaignore", "#");
    model.addfile(".megaignore", "#")->fsName(".%6degaignore");
    model.generate(cu->fsBasePath / "s");

    // Add and start a sync.
    auto id = setupSync(*cu, "s", "s", false);
    ASSERT_NE(id, UNDEF);

    // Give the engine some time to detect the name conflicts.
    waitOnSyncs(cu.get());

    // Wait for the engine to detect the name conflicts.
    ASSERT_TRUE(cu->waitFor(SyncConflictState(true), TIMEOUT));

    list<NameConflict> conflicts;

    // Ask the engine what name conflicts it has detected.
    ASSERT_TRUE(cu->conflictsDetected(conflicts));

    // Make sure the list of conflicts isn't empty.
    ASSERT_FALSE(conflicts.empty());

    // Make sure the conflcit is due to the ignore files.
    const auto& conflict = conflicts.front();

    // Detected at sync root?
    ASSERT_EQ(conflict.localPath.toPath(),
              (cu->fsBasePath / "s").u8string());

    // Two local name clashes detected?
    ASSERT_EQ(conflict.clashingLocalNames.size(), 2u);

    // Both ignore files?
    {
        auto isIgnoreFile = [](const LocalPath& name) {
            // No ambiguity, thanks.
            const LocalPath& ignoreFileName = IGNORE_FILE_NAME;

            // Compare the name, taking care to decode any escapes.
            return !platformCompareUtf(name, true, ignoreFileName, false);
        };

        ASSERT_TRUE(isIgnoreFile(conflict.clashingLocalNames[0]));
        ASSERT_TRUE(isIgnoreFile(conflict.clashingLocalNames[1]));
    }

    // Make sure we didn't upload the "d" directory.
    ASSERT_EQ(cu->drillchildnodebyname(cu->gettestbasenode(), "s/d"), nullptr);
}

TEST_F(LocalToCloudFilterFixture, FilterOverwritten)
{
    LocalFSModel localFS;
    RemoteNodeModel remoteTree;

    // Setup local FS.
    localFS.addfile(".megaignore", "-:*x");
    localFS.addfile("fu");
    localFS.addfile("fx");
    localFS.addfile("megaignore", "-:*u");
    localFS.generate(root(*cu) / "root");

    // Setup remote tree.
    remoteTree = localFS;
    remoteTree.removenode("fx");

    // Log in to client.
    ASSERT_TRUE(cu->login_reset_makeremotenodes("cu"));

    // Add and start sync.
    auto id = setupSync(*cu, "root", "cu", false);
    ASSERT_NE(id, UNDEF);

    // Wait for synchronization to complete.
    waitOnSyncs(cu.get());

    // Confirm models.
    ASSERT_TRUE(confirm(*cu, id, localFS));
    ASSERT_TRUE(confirm(*cu, id, remoteTree));

    // Move megaignore over .megaignore
    fs::rename(root(*cu) / "root" / "megaignore",
               root(*cu) / "root" / ".megaignore");

    localFS.removenode(".megaignore");
    localFS.copynode("megaignore", ".megaignore");
    localFS.removenode("megaignore");

    // f[ux] should be visible in the remote tree.
    remoteTree = localFS;

    // Wait for synchronization to complete.
    cu->triggerFullScan(id);
    waitOnSyncs(cu.get());

    // Confirm models.
    ASSERT_TRUE(confirm(*cu, id, localFS));
    ASSERT_TRUE(confirm(*cu, id, remoteTree));
}

TEST_F(LocalToCloudFilterFixture, FilterRemoved)
{
    LocalFSModel localFS;
    RemoteNodeModel remoteTree;

    // Setup local FS.
    localFS.addfile(".megaignore", "-:*x");
    localFS.addfile("fx");
    localFS.generate(root(*cu) / "root");

    // Setup remote trees.
    remoteTree = localFS;
    remoteTree.removenode("fx");

    // Log in client.
    ASSERT_TRUE(cu->login_reset_makeremotenodes("cu"));

    // Add and start sync.
    auto id = setupSync(*cu, "root", "cu", false);
    ASSERT_NE(id, UNDEF);

    // Wait for and confirm sync.
    waitOnSyncs(cu.get());

    ASSERT_TRUE(confirm(*cu, id, localFS));
    ASSERT_TRUE(confirm(*cu, id, remoteTree));

    // Remove filter from FS.
    localFS.removenode(".megaignore");

    ASSERT_TRUE(fs::remove(root(*cu) / "root" / ".megaignore"));

    // fx should be present in remote tree.
    remoteTree = localFS;

    // Wait for and confirm sync.
    cu->triggerFullScan(id);
    waitOnSyncs(cu.get());

    ASSERT_TRUE(confirm(*cu, id, localFS));
    ASSERT_TRUE(confirm(*cu, id, remoteTree));
}

TEST_F(LocalToCloudFilterFixture, MoveToIgnoredRubbishesRemote)
{
    LocalFSModel localFS;
    RemoteNodeModel remoteTree;

    // Setup local FS.
    localFS.addfile("1/.megaignore", "-:f\nmaxsize:1\n");
    localFS.addfile("0/f", "f");
#ifndef NO_SIZE_FILTER
    localFS.addfile("0/g", "gg");
#endif // ! NO_SIZE_FILTER
    localFS.addfile(".megaignore", "#");
    localFS.generate(root(*cu) / "root");

    // Setup remote tree.
    remoteTree = localFS;

    // Log in client.
    ASSERT_TRUE(cu->login_reset_makeremotenodes("cu"));

    // Ensure remote debris is clear.
    ASSERT_TRUE(cu->deleteremotedebris());

    // Add and start sync.
    auto id = setupSync(*cu, "root", "cu", false);
    ASSERT_NE(id, UNDEF);

    // Wait for sync to complete and confirm models.
    waitOnSyncs(cu.get());

    ASSERT_TRUE(confirm(*cu, id, localFS));
    ASSERT_TRUE(confirm(*cu, id, remoteTree));

    // Move 0/f to 1/f.
    fs::rename(root(*cu) / "root" / "0" / "f",
               root(*cu) / "root" / "1" / "f");

    localFS.movenode("0/f", "1");

#ifndef NO_SIZE_FILTER
    // Move 0/g to 1/g.
    fs::rename(root(*cu) / "root" / "0" / "g",
               root(*cu) / "root" / "1" / "g");

    localFS.movenode("0/g", "1");
#endif // ! NO_SIZE_FILTER

    // Neither 0/f or 1 are present in local or remote tree.
    remoteTree = localFS;
    remoteTree.removenode("1/f");

#ifndef NO_SIZE_FILTER
    remoteTree.removenode("1/g");
#endif // ! NO_SIZE_FILTER

    // Wait for sync to complete.
    cu->triggerFullScan(id);
    waitOnSyncs(cu.get());

    // Confirm models.
    ASSERT_TRUE(confirm(*cu, id, localFS));
    ASSERT_TRUE(confirm(*cu, id, remoteTree));

    // Verify that 0/f was moved into the remote debris.
    Node* u = cu->drillchildnodebyname(cu->getcloudrubbishnode(),
                                       debrisFilePath("f"));
    ASSERT_TRUE(u);
}

TEST_F(LocalToCloudFilterFixture, OverwriteExcluded)
{
    LocalFSModel localFS;
    RemoteNodeModel remoteTree;

    // Set up local FS.
    localFS.addfile("d/f");
    localFS.addfile("d/.megaignore", "+:f");
    localFS.addfile("f");
    localFS.addfile(".megaignore", "#");
    localFS.generate(root(*cdu) / "root");

    // Remote tree is consistent with FS.
    remoteTree = localFS;

    // Log in client.
    ASSERT_TRUE(cdu->login_reset_makeremotenodes("x"));

    // Add and start sync.
    auto id = setupSync(*cdu, "root", "x", false);
    ASSERT_NE(id, UNDEF);

    // Wait for sync to complete.
    waitOnSyncs(cdu.get());

    // Confirm.
    ASSERT_TRUE(confirm(*cdu, id, localFS));
    ASSERT_TRUE(confirm(*cdu, id, remoteTree));

    // Add ignore file.
    localFS.addfile(".megaignore", "-:f");
    localFS.generate(root(*cdu) / "root");

    // Remote is consistent with FS.
    remoteTree = localFS;

    // Wait for sync to complete.
    cdu->triggerFullScan(id);
    waitOnSyncs(cdu.get());

    // Confirm.
    ASSERT_TRUE(confirm(*cdu, id, localFS));
    ASSERT_TRUE(confirm(*cdu, id, remoteTree));

    // Move x/d/f to x/f.
    fs::rename(root(*cdu) / "root" / "d" / "f",
               root(*cdu) / "root" / "f");

    // Update models.
    localFS.removenode("f");
    localFS.movenode("d/f", "");

    remoteTree.removenode("d/f");

    // Wait for sync to complete.
    cdu->triggerFullScan(id);
    waitOnSyncs(cdu.get());

    // Confirm.
    ASSERT_TRUE(confirm(*cdu, id, localFS));
    ASSERT_TRUE(confirm(*cdu, id, remoteTree));
}

TEST_F(LocalToCloudFilterFixture, RenameIgnoredToAnomalous)
{
    LocalFSModel localFS;
    RemoteNodeModel remoteTree;

    // Prepare local model.
    localFS.addfile(".megaignore", "-:x");
    localFS.addfile("x", "x");
    localFS.generate(root(*cu) / "root");

    // Prepare remote model.
    remoteTree = localFS;
    remoteTree.removenode("x");

    // Log in client.
    ASSERT_TRUE(cu->login_reset_makeremotenodes("cu"));

    // Set anomalous filename reporter.
    AnomalyReporter* reporter =
      new AnomalyReporter(LocalPath::fromAbsolutePath((root(*cu) / "root").u8string()),
                          cu->gettestbasenode()->displaypath());

    cu->client.mFilenameAnomalyReporter.reset(reporter);

    // Add and start sync.
    auto id = setupSync(*cu, "root", "cu", false);
    ASSERT_NE(id, UNDEF);

    // Wait for sync to complete.
    waitOnSyncs(cu.get());

    // Make sure the ignore file's been uploaded.
    ASSERT_TRUE(confirm(*cu, id, localFS));
    ASSERT_TRUE(confirm(*cu, id, remoteTree));

    // Rename x such that it becomes anomalous.
    localFS.removenode("x");
    localFS.addfile("y%3a", "x");

    fs::rename(root(*cu) / "root" / "x",
               root(*cu) / "root" / "y%3a");

    remoteTree.addfile("y:", "x");

    // Wait for sync to complete.
    cu->triggerFullScan(id);
    waitOnSyncs(cu.get());

    // Did our file make it into the cloud?
    ASSERT_TRUE(confirm(*cu, id, localFS));
    ASSERT_TRUE(confirm(*cu, id, remoteTree));

    // Was an anomly generated?
    ASSERT_EQ(reporter->mAnomalies.size(), 1u);

    auto& anomaly = reporter->mAnomalies.front();

    ASSERT_EQ(anomaly.localPath, "y%3a");
    ASSERT_EQ(anomaly.remotePath, "cu/y:");
    ASSERT_EQ(anomaly.type, FILENAME_ANOMALY_NAME_MISMATCH);
}

TEST_F(LocalToCloudFilterFixture, RenameToIgnoredRubbishesRemote)
{
    LocalFSModel localFS;
    RemoteNodeModel remoteTree;

    // Setup local FS.
    localFS.addfile(".megaignore", "-:x");
    localFS.addfile("u");
    localFS.generate(root(*cu) / "root");

    // Setup remote tree.
    remoteTree = localFS;

    // Log in client.
    ASSERT_TRUE(cu->login_reset_makeremotenodes("cu"));

    // Ensure remote debris is clear.
    ASSERT_TRUE(cu->deleteremotedebris());

    // Add and start sync.
    auto id = setupSync(*cu, "root", "cu", false);
    ASSERT_NE(id, UNDEF);

    // Wait for sync to complete and confirm models.
    waitOnSyncs(cu.get());

    ASSERT_TRUE(confirm(*cu, id, localFS));
    ASSERT_TRUE(confirm(*cu, id, remoteTree));

    // Rename u to x.
    fs::rename(root(*cu) / "root" / "u",
               root(*cu) / "root" / "x");

    localFS.copynode("u", "x");
    localFS.removenode("u");

    // u is no longer present in remote tree.
    remoteTree.removenode("u");

    // Wait for sync to complete.
    cu->triggerFullScan(id);
    waitOnSyncs(cu.get());

    // Confirm models.
    ASSERT_TRUE(confirm(*cu, id, localFS));
    ASSERT_TRUE(confirm(*cu, id, remoteTree));

    // Verify that u was moved into the remote debris.
    Node* u = cu->drillchildnodebyname(cu->getcloudrubbishnode(),
                                       debrisFilePath("u"));
    ASSERT_TRUE(u);
}

TEST_F(LocalToCloudFilterFixture, RenameReplaceIgnoreFile)
{
    // Log in client.
    ASSERT_TRUE(cu->login_reset_makeremotenodes("cu"));

    // Add and start sync.
    auto id = setupSync(*cu, "root", "cu", false);
    ASSERT_NE(id, UNDEF);

    auto root = cu->syncSet(id).localpath;

    // Populate local filesystem.
    Model model;

    model.addfile("d0/.megaignore", "#");
    model.addfile("d1/.megaignore", "#");
    model.addfile(".megaignore", "+:.*");
    model.generate(root);

    // Wait for initial sync to complete.
    cu->triggerFullScan(id);
    waitOnSyncs(cu.get());

    // Make sure our hierarchy made it the cloud.
    ASSERT_TRUE(confirm(*cu, id, model));

    // Rename/Replace d0/.megaignore
    {
        // Rename .megaignore -> f
        model.addfile("d0/f", "#");

        fs::rename(root / "d0" / ".megaignore",
                   root / "d0" / "f");

        // Replace .megaignore
        model.findnode("d0/.megaignore")->content = "-:x";

        ASSERT_TRUE(createDataFile(root / "d0" / ".megaignore", "-:x"));
    }

    // Wait for synchronization to complete.
    cu->triggerFullScan(id);
    waitOnSyncs(cu.get());

    // Did the changes make it to the cloud?
    ASSERT_TRUE(confirm(*cu, id, model));

    // Rename/Replace d1/.megaignore
    {
        // Rename .megaignore -> .f
        model.addfile("d1/.f", "#");

        fs::rename(root / "d1" / ".megaignore",
                   root / "d1" / ".f");

        // Replace .megaignore
        model.findnode("d1/.megaignore")->content = "-:y";

        ASSERT_TRUE(createDataFile(root / "d1" / ".megaignore", "-:y"));
    }

    // Wait for synchronization to complete.
    cu->triggerFullScan(id);
    waitOnSyncs(cu.get());

    // Did the changes make it to the cloud?
    ASSERT_TRUE(confirm(*cu, id, model));

    // Make sure the ignore files were actually reloaded.
    LocalFSModel localFS = model;
    RemoteNodeModel remoteTree = model;

    localFS.addfile("d0/x", "x");
    localFS.addfile("d1/y", "y");

    ASSERT_TRUE(createDataFile(root / "d0" / "x", "x"));
    ASSERT_TRUE(createDataFile(root / "d1" / "y", "y"));

    cu->triggerFullScan(id);
    waitOnSyncs(cu.get());

    ASSERT_TRUE(confirm(*cu, id, localFS));
    ASSERT_TRUE(confirm(*cu, id, remoteTree));
}

class CloudToLocalFilterFixture
  : public FilterFixture
{
public:
    string debrisFilePath(const string& path) const
    {
        return FilterFixture::debrisFilePath(MEGA_DEBRIS_FOLDER, path);
    }
}; /* CloudToLocalFilterFixture */

TEST_F(CloudToLocalFilterFixture, DoesntDownloadIgnoredNodes)
{
    RemoteNodeModel remoteTree;

    // Set up cloud.
    {
        // Clear cloud.
        ASSERT_TRUE(cu->login_reset());

        // Convenience.
        auto lRoot = root(*cu) / "x";
        auto rRoot = cu->gettestbasenode();

        // Populate filesystem.
        remoteTree.addfile(".megaignore", "-:f");
        remoteTree.addfile("d/f");
        remoteTree.addfile("d/g");
#ifndef NO_SIZE_FILTER
        remoteTree.addfile("db/.megaignore", "minsize:8\nmaxsize:16");
        remoteTree.addfile("db/fe0", randomData(7));
        remoteTree.addfile("db/fe1", randomData(17));
        remoteTree.addfile("db/fi0", randomData(8));
        remoteTree.addfile("db/fi1", randomData(16));
        remoteTree.addfile("dl/.megaignore", "minsize:16");
        remoteTree.addfile("dl/fe", randomData(15));
        remoteTree.addfile("dl/fi", randomData(16));
        remoteTree.addfile("dr/.megaignore", "maxsize:8\nminsize:16");
        remoteTree.addfile("dr/fe0", randomData(9));
        remoteTree.addfile("dr/fe1", randomData(15));
        remoteTree.addfile("dr/fi0", randomData(8));
        remoteTree.addfile("dr/fi1", randomData(16));
        remoteTree.addfile("du/.megaignore", "maxsize:16");
        remoteTree.addfile("du/fe", randomData(17));
        remoteTree.addfile("du/fi", randomData(16));
#endif // ! NO_SIZE_FILTER
        remoteTree.addfile("f");
        remoteTree.addfile("g");
        remoteTree.generate(lRoot);

        // Create directories.
        ASSERT_TRUE(cu->uploadFolderTree(lRoot, rRoot));

        // Upload files.
        ASSERT_TRUE(cu->uploadFilesInTree(lRoot, rRoot));

        // Logout.
        cu.reset();
    }

    // Set up models.
    LocalFSModel localFS = remoteTree;

    localFS.removenode("d/f");
#ifndef NO_SIZE_FILTER
    localFS.removenode("db/fe0");
    localFS.removenode("db/fe1");
    localFS.removenode("dl/fe");
    localFS.removenode("dr/fe0");
    localFS.removenode("dr/fe1");
    localFS.removenode("du/fe");
#endif // ! NO_SIZE_FILTER
    localFS.removenode("f");

    // Log in client.
    ASSERT_TRUE(cd->login_fetchnodes("MEGA_EMAIL", "MEGA_PWD"));

    // Add and start sync.
    fs::create_directories(root(*cd) / "root");

    auto id = setupSync(*cd, "root", "x", false);
    ASSERT_NE(id, UNDEF);

    // Wait for synchronization to complete.
    waitOnSyncs(cd.get());

    // Confirm models.
    ASSERT_TRUE(confirm(*cd, id, localFS));
    ASSERT_TRUE(confirm(*cd, id, remoteTree));

#ifndef NO_SIZE_FILTER
    // Change du/fi's size such that it violates the size filter.
    {
        auto data = randomData(24);

        localFS.addfile("du/fi", data);
        remoteTree.addfile("du/fi", data);

        ASSERT_TRUE(createDataFile(root(*cd) / "root" / "du" / "fi", data));
    }

    // Wait for the change to hit the cloud.
    waitOnSyncs(cd.get());

    // Everything as we'd expect?
    ASSERT_TRUE(confirm(*cd, id, localFS));
    ASSERT_TRUE(confirm(*cd, id, remoteTree));

    // Remove du/fi in the cloud.
    {
        remoteTree.removenode("du/fi");

        ASSERT_TRUE(cdu->login_fetchnodes("MEGA_EMAIL", "MEGA_PWD"));
        ASSERT_TRUE(cdu->deleteremote("x/du/fi"));
        cdu.reset();
    }

    // Removal should propagate down.
    localFS.removenode("du/fi");

    // Wait for the change to propagate.
    waitOnSyncs(cd.get());

    // Everything as we'd expect?
    ASSERT_TRUE(confirm(*cd, id, localFS));
    ASSERT_TRUE(confirm(*cd, id, remoteTree));
#endif // ! NO_SIZE_FILTER
}

TEST_F(CloudToLocalFilterFixture, DoesntMoveIgnoredNodes)
{
    LocalFSModel localFS;
    RemoteNodeModel remoteTree;

    // Setup local FS.
    localFS.addfile(".megaignore", "#");
    localFS.addfile("d/fx");
    localFS.generate(root(*cdu) / "root");

    // Setup remote note tree.
    remoteTree = localFS;

    // Log in the client.
    ASSERT_TRUE(cdu->login_reset_makeremotenodes("cdu"));

    // Add and start sync.
    auto id = setupSync(*cdu, "root", "cdu", false);
    ASSERT_NE(id, UNDEF);

    // Wait for sync to complete.
    waitOnSyncs(cdu.get());

    // Confirm models.
    ASSERT_TRUE(confirm(*cdu, id, localFS));
    ASSERT_TRUE(confirm(*cdu, id, remoteTree));

    // Filter out fx.
    localFS.addfile(".megaignore", "-:*x");
    localFS.generate(root(*cdu) / "root");

    // fx should remain in the cloud.
    remoteTree = localFS;

    // Wait for sync to complete.
    cdu->triggerFullScan(id);
    waitOnSyncs(cdu.get());

    // Confirm models.
    ASSERT_TRUE(confirm(*cdu, id, localFS));
    ASSERT_TRUE(confirm(*cdu, id, remoteTree));

    // Move cdu/d/fx to cdu/fx.
    {
        ASSERT_TRUE(cu->login_fetchnodes("MEGA_EMAIL", "MEGA_PWD"));
        ASSERT_TRUE(cu->movenode("cdu/d/fx", "cdu"));

        cu.reset();
    }

    // Update models.
    remoteTree.movenode("d/fx", "");

    // Wait for sync to complete.
    waitOnSyncs(cdu.get());

    // Confirm models.
    ASSERT_TRUE(confirm(*cdu, id, localFS));
    ASSERT_TRUE(confirm(*cdu, id, remoteTree));
}

TEST_F(CloudToLocalFilterFixture, DoesntRenameIgnoredNodes)
{
    LocalFSModel localFS;
    RemoteNodeModel remoteTree;

    // Setup local FS.
    localFS.addfile("x");
    localFS.addfile(".megaignore", "#");
    localFS.generate(root(*cdu) / "root");

    // Setup remote note tree.
    remoteTree = localFS;

    // Log in the client.
    ASSERT_TRUE(cdu->login_reset_makeremotenodes("cdu"));

    // Add and start sync.
    auto id = setupSync(*cdu, "root", "cdu", false);
    ASSERT_NE(id, UNDEF);

    // Wait for sync to complete.
    waitOnSyncs(cdu.get());

    // Confirm models.
    ASSERT_TRUE(confirm(*cdu, id, localFS));
    ASSERT_TRUE(confirm(*cdu, id, remoteTree));

    // Filter out fx.
    localFS.addfile(".megaignore", "-:x");
    localFS.generate(root(*cdu) / "root");

    // x should remain in the cloud.
    remoteTree = localFS;

    // Wait for sync to complete.
    cdu->triggerFullScan(id);
    waitOnSyncs(cdu.get());

    // Confirm models.
    ASSERT_TRUE(confirm(*cdu, id, localFS));
    ASSERT_TRUE(confirm(*cdu, id, remoteTree));

    // Rename cdu/x to cdu/y.
    {
        ASSERT_TRUE(cu->login_fetchnodes("MEGA_EMAIL", "MEGA_PWD"));

        Node* node =
          cu->drillchildnodebyname(cu->gettestbasenode(), "cdu/x");
        ASSERT_TRUE(node);

        ASSERT_TRUE(cu->setattr(node, attr_map('n', "y")));

        cu.reset();
    }

    // Update models.
    localFS.addfile("y", "x");
    remoteTree.copynode("x", "y");
    remoteTree.removenode("x");

    // Wait for sync to complete.
    waitOnSyncs(cdu.get());

    // Confirm models.
    ASSERT_TRUE(confirm(*cdu, id, localFS));
    ASSERT_TRUE(confirm(*cdu, id, remoteTree));
}

TEST_F(CloudToLocalFilterFixture, DoesntRubbishIgnoredNodes)
{
    LocalFSModel localFS;
    RemoteNodeModel remoteTree;

    // Setup local FS.
    localFS.addfile(".megaignore", "#");
    localFS.addfile("x");
    localFS.generate(root(*cdu) / "root");

    // Setup remote note tree.
    remoteTree = localFS;

    // Log in the client.
    ASSERT_TRUE(cdu->login_reset_makeremotenodes("cdu"));

    // Add and start sync.
    auto id = setupSync(*cdu, "root", "cdu", false);
    ASSERT_NE(id, UNDEF);

    // Wait for sync to complete.
    waitOnSyncs(cdu.get());

    // Confirm models.
    ASSERT_TRUE(confirm(*cdu, id, localFS));
    ASSERT_TRUE(confirm(*cdu, id, remoteTree));

    // Filter out fx.
    localFS.addfile(".megaignore", "-:x");
    localFS.generate(root(*cdu) / "root");

    // x should remain in the cloud.
    remoteTree = localFS;

    // Wait for sync to complete.
    cdu->triggerFullScan(id);
    waitOnSyncs(cdu.get());

    // Confirm models.
    ASSERT_TRUE(confirm(*cdu, id, localFS));
    ASSERT_TRUE(confirm(*cdu, id, remoteTree));

    // Remove cdu/x.
    {
        ASSERT_TRUE(cu->login_fetchnodes("MEGA_EMAIL", "MEGA_PWD"));
        ASSERT_TRUE(cu->deleteremote("cdu/x"));

        cu.reset();
    }

    // Update models.
    remoteTree.removenode("x");

    // Wait for sync to complete.
    waitOnSyncs(cdu.get());

    // Confirm models.
    ASSERT_TRUE(confirm(*cdu, id, localFS));
    ASSERT_TRUE(confirm(*cdu, id, remoteTree));
}

TEST_F(CloudToLocalFilterFixture, DoesntUploadIgnoredNodes)
{
    const string ignoreFile = "-:da\n-:f*\nminsize:2\n";

    // Set up cloud.
    {
        Model model;

        // Log in client and clear cloud.
        ASSERT_TRUE(cu->login_reset());

        // Convenience.
        const auto lRoot = root(*cu) / "x";
        const auto rRoot = cu->gettestbasenode();

        // Populate filesystem.
        model.addfile(".megaignore", ignoreFile);
        model.generate(lRoot);

        // Create directories.
        ASSERT_TRUE(cu->uploadFolderTree(lRoot, rRoot));

        // Upload files.
        ASSERT_TRUE(cu->uploadFilesInTree(lRoot, rRoot));

        // Logout.
        cu.reset();
    }

    // Set up models.
    LocalFSModel localFS;
    RemoteNodeModel remoteTree;

    localFS.addfile("da/f.txt", "daf");
    localFS.addfile("da/g.txt", "dag");
    localFS.addfile("db/f.txt", "dbf");
    localFS.addfile("db/g.txt", "dbg");
    localFS.addfile("f.txt", "rf");
    localFS.addfile("g.txt", "rg");
#ifndef NO_SIZE_FILTER
    localFS.addfile("h.txt", "!");
#endif // NO_SIZE_FILTER
    localFS.generate(root(*cd) / "root");
    localFS.addfile(".megaignore", ignoreFile);

    remoteTree = localFS;
    remoteTree.removenode("da");
    remoteTree.removenode("db/f.txt");
    remoteTree.removenode("f.txt");
#ifndef NO_SIZE_FILTER
    remoteTree.removenode("h.txt");
#endif // NO_SIZE_FILTER

    // Log in client.
    ASSERT_TRUE(cd->login_fetchnodes("MEGA_EMAIL", "MEGA_PWD"));

    // Add and start sync.
    auto id = setupSync(*cd, "root", "x", false);
    ASSERT_NE(id, UNDEF);

    // Wait for synchronization to complete.
    waitOnSyncs(cd.get());

    // Confirm models.
    ASSERT_TRUE(confirm(*cd, id, localFS));
    ASSERT_TRUE(confirm(*cd, id, remoteTree));
}

TEST_F(CloudToLocalFilterFixture, ExcludedIgnoreFile)
{
    Model model;

    // Populate cloud.
    {
        // Log in client.
        ASSERT_TRUE(cu->login_reset());

        // Convenience.
        const auto lRoot = root(*cu) / "x";
        const auto rRoot = cu->gettestbasenode();

        // Populate filesystem.
        model.addfile("0/.megaignore", "-:f");
        model.addfile("0/f");
        model.addfile("1/.megaignore", "#");
        model.addfile(".megaignore", "-:1\n-:.megaignore");
        model.generate(lRoot);

        // Create directories.
        ASSERT_TRUE(cu->uploadFolderTree(lRoot, rRoot));

        // Upload files
        ASSERT_TRUE(cu->uploadFilesInTree(lRoot, rRoot));

        // Log out client.
        cu.reset();
    }

    LocalFSModel localFS;
    RemoteNodeModel remoteTree;

    // Local model should exclude /0/f and /1.
    localFS = model;
    localFS.removenode("0/f");
    localFS.removenode("1");

    // Remote model should be unchanged.
    remoteTree = model;

    // Log in client.
    ASSERT_TRUE(cdu->login_fetchnodes("MEGA_EMAIL", "MEGA_PWD"));

    // Make sure local sync root exists.
    fs::create_directories(root(*cdu) / "root");

    // Add and start sync.
    const auto id = setupSync(*cdu, "root", "x", false);
    ASSERT_NE(id, UNDEF);

    // Wait for initial sync to complete.
    waitOnSyncs(cdu.get());

    // Did we download what we expected?
    ASSERT_TRUE(confirm(*cdu, id, localFS));
    ASSERT_TRUE(confirm(*cdu, id, remoteTree));

    // Make some remote changes.
    {
        ASSERT_TRUE(cd->login_fetchnodes("MEGA_EMAIL", "MEGA_PWD"));

        // Should allow download of 1.
        localFS.removenode(".megaignore");
        remoteTree.removenode(".megaignore");

        ASSERT_TRUE(cd->deleteremote("x/.megaignore"));

        localFS.addfile("1/.megaignore", "#");

        cd.reset();
    }

    // Wait for remote changes to reach us.
    waitOnSyncs(cdu.get());

    // Everything as we expect?
    ASSERT_TRUE(confirm(*cdu, id, localFS));
    ASSERT_TRUE(confirm(*cdu, id, remoteTree));
}

TEST_F(CloudToLocalFilterFixture, FilterAdded)
{
    LocalFSModel localFS;
    RemoteNodeModel remoteTree;

    // Setup local fs.
    localFS.addfile(".megaignore", "#");
    localFS.generate(root(*cu));
    localFS.addfile("d/x");
    localFS.generate(root(*cu) / "root");

    // Setup remote tree.
    remoteTree = localFS;

    // Log in "upload" client.
    ASSERT_TRUE(cu->login_reset_makeremotenodes("x"));

    // Upload the initial ignore file.
    //
    // This is to avoid a race between clients.
    ASSERT_TRUE(cu->uploadFile(root(*cu) / ".megaignore", "/mega_test_sync/x"));

    // Log in "download" client.
    ASSERT_TRUE(cd->login_fetchnodes("MEGA_EMAIL", "MEGA_PWD"));

    // Add and start syncs.
    auto cuId = setupSync(*cu, "root", "x", false);
    ASSERT_NE(cuId, UNDEF);

    WaitMillisec(5000);  // give it a chance to upload .megaignore before we start the 2nd sync

    auto cdId = setupSync(*cd, "root", "x", false);
    ASSERT_NE(cdId, UNDEF);

    // Wait for synchronization to complete.
    waitOnSyncs(cd.get(), cu.get());

    // Confirm models.
    ASSERT_TRUE(confirm(*cu, cuId, localFS));
    ASSERT_TRUE(confirm(*cu, cuId, remoteTree));

    ASSERT_TRUE(confirm(*cd, cdId, localFS));
    ASSERT_TRUE(confirm(*cd, cdId, remoteTree));

    // Add d/.megaignore to "upload" client.
    localFS.addfile("d/.megaignore", "-:x");
    localFS.generate(root(*cu) / "root");

    // d/.megaignore's now in the cloud.
    remoteTree = localFS;

    // Wait for synchronization to complete.
    cu->triggerFullScan(cuId);
    waitOnSyncs(cu.get(), cd.get());

    // Confirm models.
    ASSERT_TRUE(confirm(*cu, cuId, localFS));
    ASSERT_TRUE(confirm(*cu, cuId, remoteTree));

    ASSERT_TRUE(confirm(*cd, cdId, localFS));
    ASSERT_TRUE(confirm(*cd, cdId, remoteTree));

    // Remove x/d/x in the cloud.
    remoteTree.removenode("d/x");

    ASSERT_TRUE(cdu->login_fetchnodes("MEGA_EMAIL", "MEGA_PWD"));
    ASSERT_TRUE(cdu->deleteremote("x/d/x"));
    cdu.reset();

    // Wait for sync to complete.
    waitOnSyncs(cu.get(), cd.get());

    // x/x should remain locally.
    ASSERT_TRUE(confirm(*cu, cuId, localFS));
    ASSERT_TRUE(confirm(*cu, cuId, remoteTree));

    ASSERT_TRUE(confirm(*cd, cdId, localFS));
    ASSERT_TRUE(confirm(*cd, cdId, remoteTree));
}

TEST_F(CloudToLocalFilterFixture, FilterChanged)
{
    LocalFSModel localFS;
    RemoteNodeModel remoteTree;

    // Set up local FS.
    localFS.addfile(".megaignore", "-:x");
    localFS.generate(root(*cu));
    localFS.addfile("x");
    localFS.addfile("y");
    localFS.generate(root(*cu) / "root");

    // Set up remote tree.
    remoteTree = localFS;
    remoteTree.removenode("x");

    // Log in the "uploader" client.
    ASSERT_TRUE(cu->login_reset_makeremotenodes("x"));

    // Upload the initial ignore file.
    //
    // This is to avoid a race between clients.
    ASSERT_TRUE(cu->uploadFile(root(*cu) / ".megaignore", "/mega_test_sync/x"));

    // Log in the "download" client.
    ASSERT_TRUE(cd->login_fetchnodes("MEGA_EMAIL", "MEGA_PWD"));

    // Add and start syncs.
    auto cuId = setupSync(*cu, "root", "x", false);
    ASSERT_NE(cuId, UNDEF);

    WaitMillisec(5000);  // give it a chance to upload .megaignore before we start the 2nd sync

    fs::create_directories(root(*cd) / "root");

    auto cdId = setupSync(*cd, "root", "x", false);
    ASSERT_NE(cdId, UNDEF);

    // Wait for synchronization to complete.
    waitOnSyncs(cu.get(), cd.get());

    // Confirm models.
    ASSERT_TRUE(confirm(*cu, cuId, localFS));
    ASSERT_TRUE(confirm(*cu, cuId, remoteTree));

    // x is not present under cd.
    localFS.removenode("x");

    ASSERT_TRUE(confirm(*cd, cdId, localFS));
    ASSERT_TRUE(confirm(*cd, cdId, remoteTree));

    // Update ignore file on uploader side.
    localFS.addfile(".megaignore", "-:y");
    localFS.generate(root(*cu) / "root");

    // Update models.
    localFS.addfile("x");

    // Remote contains everything.
    remoteTree = localFS;

    // Wait for synchronization to complete.
    cu->triggerFullScan(cuId);
    waitOnSyncs(cu.get(), cd.get());

    // Confirm models.
    ASSERT_TRUE(confirm(*cu, cuId, localFS));
    ASSERT_TRUE(confirm(*cu, cuId, remoteTree));

    ASSERT_TRUE(confirm(*cd, cdId, localFS));
    ASSERT_TRUE(confirm(*cd, cdId, remoteTree));

    // Delete x/y in the cloud.
    remoteTree.removenode("y");

    ASSERT_TRUE(cdu->login_fetchnodes("MEGA_EMAIL", "MEGA_PWD"));
    ASSERT_TRUE(cdu->deleteremote("x/y"));
    cdu.reset();

    // Wait for synchronization to complete.
    waitOnSyncs(cd.get(), cu.get());

    // x/y should remain locally.
    ASSERT_TRUE(confirm(*cu, cuId, localFS));
    ASSERT_TRUE(confirm(*cu, cuId, remoteTree));

    ASSERT_TRUE(confirm(*cd, cdId, localFS));
    ASSERT_TRUE(confirm(*cd, cdId, remoteTree));
}

TEST_F(CloudToLocalFilterFixture, FilterDeferredChange)
{
    Model model;

    // Log in uploader client and clear cloud.
    ASSERT_TRUE(cu->login_reset());

    // Convenience.
    const auto cuLocalRoot = root(*cu) / "x";
    const auto cuCloudRoot = cu->gettestbasenode();

    // Set up remote model.
    model.addfile(".megaignore", "-:d");
    model.addfile("d/.megaignore", "-:x");
    model.addfile("d/x");
    model.addfile("d/y");
    model.generate(cuLocalRoot);

    // Upload tree.
    ASSERT_TRUE(cu->uploadFolderTree(cuLocalRoot, cuCloudRoot));
    ASSERT_TRUE(cu->uploadFilesInTree(cuLocalRoot, cuCloudRoot));

    // Set up local FS.
    LocalFSModel localFS;

    localFS.addfile(".megaignore", "-:d");

    // Set up remote model.
    RemoteNodeModel remoteTree = model;

    // Log in "downloading" client.
    ASSERT_TRUE(cd->login_fetchnodes("MEGA_EMAIL", "MEGA_PWD"));

    // Add sync and start sync.
    fs::create_directories(root(*cd) / "root");

    auto cdId = setupSync(*cd, "root", "x", false);
    ASSERT_NE(cdId, UNDEF);

    // Wait for synchronization to complete.
    waitOnSyncs(cd.get());

    // Confirm models.
    ASSERT_TRUE(confirm(*cd, cdId, localFS));
    ASSERT_TRUE(confirm(*cd, cdId, remoteTree));

    // Change x/d/.megaignore to include x and exclude y.
    {
        // Update the ignore file.
        model.addfile("d/.megaignore", "-:y");
        model.generate(cuLocalRoot);

        // Delete x/d/.megaignore.
        ASSERT_TRUE(cu->deleteremote("x/d/.megaignore"));

        // Get our hands on d.
        auto* d = cu->drillchildnodebyname(cuCloudRoot, "x/d");
        ASSERT_NE(d, nullptr);

        // Upload the updated file.
        ASSERT_TRUE(cu->uploadFile(cuLocalRoot / "d" / ".megaignore", d));
    }

    // Wait for synchronization to complete.
    waitOnSyncs(cd.get());

    // Update models.
    remoteTree = model;

    // Confirm downloader models.
    ASSERT_TRUE(confirm(*cd, cdId, localFS));
    ASSERT_TRUE(confirm(*cd, cdId, remoteTree));

    // Remove x/.megaignore so to allow x/d.
    model.removenode(".megaignore");
    ASSERT_TRUE(cu->deleteremote("x/.megaignore"));

    // Wait for synchronization to complete.
    waitOnSyncs(cd.get());

    // Update models.
    localFS = model;
    localFS.removenode("d/y");
    remoteTree = model;

    // Confirm downloader models.
    ASSERT_TRUE(confirm(*cd, cdId, localFS));
    ASSERT_TRUE(confirm(*cd, cdId, remoteTree));
}

TEST_F(CloudToLocalFilterFixture, FilterMovedAcrossHierarchy)
{
    // Set up cloud.
    {
        Model model;

        // Log in client.
        ASSERT_TRUE(cu->login_reset());

        // Convenience.
        const auto lRoot = root(*cu) / "x";
        const auto rRoot = cu->gettestbasenode();

        // Setup model.
        model.addfile("a/.megaignore", "-:fa");
        model.addfile("a/fa");
        model.addfile("b/fa");
        model.addfile(".megaignore", "#");
        model.generate(lRoot);

        // Upload tree.
        ASSERT_TRUE(cu->uploadFolderTree(lRoot, rRoot));
        ASSERT_TRUE(cu->uploadFilesInTree(lRoot, rRoot));

        // Logout.
        cu.reset();
    }

    LocalFSModel localFS;
    RemoteNodeModel remoteTree;

    // Setup local FS.
    localFS.addfile("a/.megaignore", "-:fa");
    localFS.addfile("b/fa");
    localFS.addfile(".megaignore", "#");

    // Setup remote tree.
    remoteTree = localFS;
    remoteTree.addfile("a/fa");

    // Log in client.
    ASSERT_TRUE(cd->login_fetchnodes("MEGA_EMAIL", "MEGA_PWD"));

    // Add and start sync.
    fs::create_directories(root(*cd) / "root");

    auto id = setupSync(*cd, "root", "x", false);
    ASSERT_NE(id, UNDEF);

    // Wait for synchronization to complete.
    waitOnSyncs(cd.get());

    // Confirm models.
    ASSERT_TRUE(confirm(*cd, id, localFS));
    ASSERT_TRUE(confirm(*cd, id, remoteTree));

    // Move x/a/.megaignore to x/b/.megaignore.
    {
        ASSERT_TRUE(cdu->login_fetchnodes("MEGA_EMAIL", "MEGA_PWD"));
        ASSERT_TRUE(cdu->movenode("x/a/.megaignore", "x/b"));
        cdu.reset();
    }

    // Wait for sync.
    waitOnSyncs(cd.get());

    // Update models.
    // a/.megaignore -> b/.megaignore.
    // a/fa should become included.
    // b/fa should become excluded.
    localFS.addfile("a/fa");
    localFS.movenode("a/.megaignore", "b");

    remoteTree.movenode("a/.megaignore", "b");

    // Confirm models.
    ASSERT_TRUE(confirm(*cd, id, localFS));
    ASSERT_TRUE(confirm(*cd, id, remoteTree));
}

TEST_F(CloudToLocalFilterFixture, FilterMovedDownHierarchy)
{
    // Set up cloud.
    {
        Model model;

        // Log in client.
        ASSERT_TRUE(cu->login_reset());

        // Convenience.
        const auto lRoot = root(*cu) / "x";
        const auto rRoot = cu->gettestbasenode();

        // Setup model.
        model.addfile(".megaignore", "-:fa");
        model.addfile("a/fa");
        model.addfile("b/fa");
        model.addfolder("c/d");
        model.addfile("c/.megaignore", "-:.megaignore");
        model.generate(lRoot);

        // Upload tree.
        ASSERT_TRUE(cu->uploadFolderTree(lRoot, rRoot));
        ASSERT_TRUE(cu->uploadFilesInTree(lRoot, rRoot));

        // Logout.
        cu.reset();
    }

    LocalFSModel localFS;
    RemoteNodeModel remoteTree;

    // Setup local FS.
    localFS.addfile(".megaignore", "-:fa");
    localFS.addfolder("a");
    localFS.addfolder("b");
    localFS.addfolder("c/d");
    localFS.addfile("c/.megaignore", "-:.megaignore");

    // Setup remote tree.
    remoteTree = localFS;
    remoteTree.addfile("a/fa");
    remoteTree.addfile("b/fa");

    // Log in client.
    ASSERT_TRUE(cd->login_fetchnodes("MEGA_EMAIL", "MEGA_PWD"));

    // Add and start sync.
    fs::create_directories(root(*cd) / "root");

    auto id = setupSync(*cd, "root", "x", false);
    ASSERT_NE(id, UNDEF);

    // Wait for synchronization to complete.
    waitOnSyncs(cd.get());

    // Confirm models.
    ASSERT_TRUE(confirm(*cd, id, localFS));
    ASSERT_TRUE(confirm(*cd, id, remoteTree));

    // Move ignore files.
    {
        ASSERT_TRUE(cdu->login_fetchnodes("MEGA_EMAIL", "MEGA_PWD"));

        // Move x/.megaignore to x/a/.megaignore.
        ASSERT_TRUE(cdu->movenode("x/.megaignore", "x/a"));

        // Move x/c/.megaignore to x/c/d/.megaignore.
        ASSERT_TRUE(cdu->movenode("x/c/.megaignore", "x/c/d"));

        cdu.reset();
    }

    // Wait for sync.
    waitOnSyncs(cd.get());

    // Update models.
    //   .megaignore -> a/.megaignore.
    // c/.megaignore -> c/d/.megaignore.
    // a/fa should remain excluded.
    // b/fa should become included.
    localFS.addfile("b/fa");
    localFS.movenode(".megaignore", "a");
    localFS.movenode("c/.megaignore", "c/d");

    remoteTree = localFS;
    remoteTree.addfile("a/fa");

    // Confirm models.
    ASSERT_TRUE(confirm(*cd, id, localFS));
    ASSERT_TRUE(confirm(*cd, id, remoteTree));
}

TEST_F(CloudToLocalFilterFixture, FilterMovedIntoExcluded)
{
    LocalFSModel localFS;
    RemoteNodeModel remoteTree;

    // Set up cloud.
    {
        Model model;

        // Log in client.
        ASSERT_TRUE(cu->login_reset());

        // Convenience.
        const auto lRoot = root(*cu) / "x";
        const auto rRoot = cu->gettestbasenode();

        // Setup models.
        model.addfile(".megaignore", "-:d*\n-:f*\n");

        localFS = model;

        model.addfile("d/g");
        model.addfile("f");
        model.generate(lRoot);

        remoteTree = model;

        // Upload tree.
        ASSERT_TRUE(cu->uploadFolderTree(lRoot, rRoot));
        ASSERT_TRUE(cu->uploadFilesInTree(lRoot, rRoot));

        // Logout.
        cu.reset();
    }

    // Log in client.
    ASSERT_TRUE(cd->login_fetchnodes("MEGA_EMAIL", "MEGA_PWD"));

    // Add and start sync.
    fs::create_directories(root(*cd) / "root");

    auto id = setupSync(*cd, "root", "x", false);
    ASSERT_NE(id, UNDEF);

    // Wait for synchronization to complete.
    waitOnSyncs(cd.get());

    // Confirm models.
    ASSERT_TRUE(confirm(*cd, id, localFS));
    ASSERT_TRUE(confirm(*cd, id, remoteTree));

    // Move x/.megaignore into x/d/.megaignore.
    remoteTree.movenode(".megaignore", "d");

    ASSERT_TRUE(cdu->login_fetchnodes("MEGA_EMAIL", "MEGA_PWD"));
    ASSERT_TRUE(cdu->movenode("x/.megaignore", "x/d"));
    cdu.reset();

    // Wait for sync to complete.
    waitOnSyncs(cd.get());

    // Confirm models.
    localFS = remoteTree;

    ASSERT_TRUE(confirm(*cd, id, localFS));
    ASSERT_TRUE(confirm(*cd, id, remoteTree));
}

TEST_F(CloudToLocalFilterFixture, FilterMovedUpHierarchy)
{
    // Set up cloud.
    {
        Model model;

        // Log in client.
        ASSERT_TRUE(cu->login_reset());

        // Convenience.
        const auto lRoot = root(*cu) / "x";
        const auto rRoot = cu->gettestbasenode();

        // Setup model.
        model.addfile("a/.megaignore", "-:fa");
        model.addfile("a/fa");
        model.addfile("b/fa");
        model.addfile("c/d/.megaignore", "-:.megaignore");
        model.addfile(".megaignore", "#");
        model.generate(lRoot);

        // Upload tree.
        ASSERT_TRUE(cu->uploadFolderTree(lRoot, rRoot));
        ASSERT_TRUE(cu->uploadFilesInTree(lRoot, rRoot));

        // Logout.
        cu.reset();
    }

    LocalFSModel localFS;
    RemoteNodeModel remoteTree;

    // Setup local FS.
    localFS.addfile("a/.megaignore", "-:fa");
    localFS.addfile("b/fa");
    localFS.addfile("c/d/.megaignore", "-:.megaignore");
    localFS.addfile(".megaignore", "#");

    // Setup remote tree.
    remoteTree = localFS;
    remoteTree.addfile("a/fa");

    // Log in client.
    ASSERT_TRUE(cd->login_fetchnodes("MEGA_EMAIL", "MEGA_PWD"));

    // Add and start sync.
    fs::create_directories(root(*cd) / "root");

    auto id = setupSync(*cd, "root", "x", false);
    ASSERT_NE(id, UNDEF);

    // Wait for synchronization to complete.
    waitOnSyncs(cd.get());

    // Confirm models.
    ASSERT_TRUE(confirm(*cd, id, localFS));
    ASSERT_TRUE(confirm(*cd, id, remoteTree));

    // Log in "foreign" client.
    ASSERT_TRUE(cdu->login_fetchnodes("MEGA_EMAIL", "MEGA_PWD"));

    // Move x/a/.megaignore to x/.megaignore.
    {
        // Get our hands on x/.megaignore.
        auto* root = cdu->gettestbasenode();
        auto* node = cdu->drillchildnodebyname(root, "x/.megaignore");

        // So we know when cd receives new action packets.
        cd->received_node_actionpackets = false;

        // Move x/a/.megaignore to x/.megaignore.
        ASSERT_TRUE(cdu->movenode("x/a/.megaignore", "x"));

        // Delete the original x/.megaignore.
        ASSERT_TRUE(cdu->deleteremote(node));

        // Update the models.
        localFS.removenode(".megaignore");
        localFS.movenode("a/.megaignore", "");

        remoteTree.removenode(".megaignore");
        remoteTree.movenode("a/.megaignore", "");

        // Wait for cd to receive action packets for the above.
        ASSERT_TRUE(cd->waitForNodesUpdated(30));

        // Wait for the engine to process the changes.
        waitOnSyncs(cd.get());

        // Check that the ignore file has been "moved."
        ASSERT_TRUE(confirm(*cd, id, localFS));
        ASSERT_TRUE(confirm(*cd, id, remoteTree));
    }

    // So we know when new action packets have been received.
    cd->received_node_actionpackets = false;

    // Remove x/b/fa.
    //
    // The change shouldn't be actioned as the file became excluded by
    // the "move" above.
    remoteTree.removenode("b/fa");

    ASSERT_TRUE(cdu->deleteremote("x/b/fa"));

    // Move x/cd/.megaignore up a level.
    //
    // Change should be actioned as ignore files cannot be excluded.
    localFS.movenode("c/d/.megaignore", "c");
    remoteTree.movenode("c/d/.megaignore", "c");

    ASSERT_TRUE(cdu->movenode("x/c/d/.megaignore", "x/c"));

    // We're done with the "foreign" client.
    cdu.reset();

    // Make sure we've received APs for the above.
    ASSERT_TRUE(cd->waitForNodesUpdated(30));

    // Wait for the engine to process above changes.
    waitOnSyncs(cd.get());

    // Confirm models.
    ASSERT_TRUE(confirm(*cd, id, localFS));
    ASSERT_TRUE(confirm(*cd, id, remoteTree));
}

TEST_F(CloudToLocalFilterFixture, FilterNameClash)
{
    auto TIMEOUT = std::chrono::seconds(16);

    // Set up cloud.
    {
        // Create the cloud root.
        ASSERT_TRUE(cdu->login_reset_makeremotenodes("s"));

        // Convenience.
        auto ignoreFilePath = cdu->fsBasePath / ".megaignore";

        // Create a dummy ignore file for us to upload.
        ASSERT_TRUE(createDataFile(ignoreFilePath, "#"));

        // Upload the ignore file, twice.
        // This is so we have a cloud name clash.
        ASSERT_TRUE(cdu->uploadFile(ignoreFilePath, "/mega_test_sync/s"));
        ASSERT_TRUE(cdu->uploadFile(ignoreFilePath, "/mega_test_sync/s"));
    }

    // Make sure local root exists.
    fs::create_directories(cdu->fsBasePath / "s");

    // Create a directory for the engine to synchronize.
    fs::create_directories(cdu->fsBasePath / "s" / "d");

    // Add and start a new sync.
    auto id = setupSync(*cdu, "s", "s", false);
    ASSERT_NE(id, UNDEF);

    // Give the engine some time to detect the name conflict.
    waitOnSyncs(cdu.get());

    // Wait for the engine to detect a name conflict.
    ASSERT_TRUE(cdu->waitFor(SyncConflictState(true), TIMEOUT));

    std::list<NameConflict> conflicts;

    // Ask the engine which name conflicts were detected.
    ASSERT_TRUE(cdu->conflictsDetected(conflicts));

    // Make sure the list of conflicts isn't empty.
    ASSERT_FALSE(conflicts.empty());

    // Make sure the conflicts are due to the ignore files.
    const auto& conflict = conflicts.front();

    // Detected at the sync root?
    ASSERT_EQ(conflict.cloudPath, "/mega_test_sync/s");

    // Two remote name clashes detected?
    ASSERT_EQ(conflict.clashingCloudNames.size(), 2u);

    // Both ignore files?
    ASSERT_EQ(conflict.clashingCloudNames[0], IGNORE_FILE_NAME);
    ASSERT_EQ(conflict.clashingCloudNames[1], IGNORE_FILE_NAME);

    // Make sure the engine didn't upload the "d" directory.
    ASSERT_EQ(cdu->drillchildnodebyname(cdu->gettestbasenode(), "s/d"), nullptr);
}

TEST_F(CloudToLocalFilterFixture, FilterRemoved)
{
    // Set up cloud.
    {
        Model model;

        // Log in client.
        ASSERT_TRUE(cu->login_reset());

        // Convenience.
        const auto lRoot = root(*cu) / "x";
        const auto rRoot = cu->gettestbasenode();

        // Setup model.
        model.addfile(".megaignore", "-:fa");
        model.addfile("fa");
        model.generate(lRoot);

        // Upload tree.
        ASSERT_TRUE(cu->uploadFolderTree(lRoot, rRoot));
        ASSERT_TRUE(cu->uploadFilesInTree(lRoot, rRoot));

        // Logout.
        cu.reset();
    }

    LocalFSModel localFS;
    RemoteNodeModel remoteTree;

    // Setup local FS.
    localFS.addfile(".megaignore", "-:fa");

    // Setup remote tree.
    remoteTree = localFS;
    remoteTree.addfile("fa");

    // Log in client.
    ASSERT_TRUE(cd->login_fetchnodes("MEGA_EMAIL", "MEGA_PWD"));

    // Add and start sync.
    fs::create_directories(root(*cd) / "root");

    auto id = setupSync(*cd, "root", "x", false);
    ASSERT_NE(id, UNDEF);

    // Wait for synchronization to complete.
    waitOnSyncs(cd.get());

    // Confirm models.
    ASSERT_TRUE(confirm(*cd, id, localFS));
    ASSERT_TRUE(confirm(*cd, id, remoteTree));

    // Remove x/.megaignore.
    ASSERT_TRUE(cdu->login_fetchnodes("MEGA_EMAIL", "MEGA_PWD"));
    ASSERT_TRUE(cdu->deleteremote("x/.megaignore"));
    cdu.reset();

    // Wait for sync.
    waitOnSyncs(cd.get());

    // Update models.
    // .megaignore -> gone.
    // fa should now be included.
    localFS.removenode(".megaignore");
    localFS.addfile("fa");

    remoteTree = localFS;

    // Confirm models.
    ASSERT_TRUE(confirm(*cd, id, localFS));
    ASSERT_TRUE(confirm(*cd, id, remoteTree));
}

TEST_F(CloudToLocalFilterFixture, MoveToIgnoredRubbishesRemote)
{
    LocalFSModel localFS;
    RemoteNodeModel remoteTree;

    // Set up local FS.
    localFS.addfile("f");
#ifndef NO_SIZE_FILTER
    localFS.addfile("g");
    localFS.addfile("x/.megaignore", "minsize:2\n");
#endif // ! NO_SIZE_FILTER
    localFS.addfile(".megaignore", "-:d");
    localFS.generate(root(*cdu) / "root");

    // Set up remote tree.
    remoteTree = localFS;

    // Log in client.
    ASSERT_TRUE(cdu->login_reset_makeremotenodes("cdu"));

    // Add and start sync.
    auto id = setupSync(*cdu, "root", "cdu", false);
    ASSERT_NE(id, UNDEF);

    // Wait for synchronization to complete.
    waitOnSyncs(cdu.get());

    // Confirm models.
    ASSERT_TRUE(confirm(*cdu, id, localFS));
    ASSERT_TRUE(confirm(*cdu, id, remoteTree));

    // Create the directory d.
    {
        vector<NewNode> nodes(1);

        cdu->client.putnodes_prepareOneFolder(&nodes[0], "d");
        ASSERT_TRUE(cdu->putnodes("cdu", NoVersioning, std::move(nodes)));

        remoteTree.addfolder("d");
    }

    // Wait for the sync to process the new directory.
    waitOnSyncs(cdu.get());

    // Confirm models.
    ASSERT_TRUE(confirm(*cdu, id, localFS));
    ASSERT_TRUE(confirm(*cdu, id, remoteTree));

    // Move f to d/f.
    ASSERT_TRUE(cdu->movenode("cdu/f", "cdu/d"));

#ifndef NO_SIZE_FILTER
    // Move g to x/g.
    ASSERT_TRUE(cdu->movenode("cdu/g", "cdu/x"));
#endif // ! NO_SIZE_FILTER

    // f and g should have been moved into the local debris.
    localFS.copynode("f", debrisFilePath("f"));
    localFS.removenode("f");

    // f has moved to d/f in the cloud.
    remoteTree.movenode("f", "d");

#ifndef NO_SIZE_FILTER
    localFS.copynode("g", debrisFilePath("g"));
    localFS.removenode("g");

    // g has moved to x/g in the cloud.
    remoteTree.movenode("g", "x");
#endif // ! NO_SIZE_FILTER

    // Wait for synchronization to complete.
    waitOnSyncs(cdu.get());

    // Confirm models.
    ASSERT_TRUE(confirm(*cdu, id, localFS, false));
    ASSERT_TRUE(confirm(*cdu, id, remoteTree));
}

TEST_F(CloudToLocalFilterFixture, OverwriteExcluded)
{
    RemoteNodeModel remoteTree;

    // Set up local FS.
    LocalFSModel localFS;

    localFS.addfile("d/f");
    localFS.addfile("d/.megaignore", "+:f");
    localFS.addfile("f");
    localFS.addfile(".megaignore", "#");
    localFS.generate(root(*cdu) / "root");

    // Cloud should be consistent with FS.
    remoteTree = localFS;

    // Log in client.
    ASSERT_TRUE(cdu->login_reset_makeremotenodes("x"));

    // Add and start sync.
    auto id = setupSync(*cdu, "root", "x", false);
    ASSERT_NE(id, UNDEF);

    // Wait for synchronization to complete.
    waitOnSyncs(cdu.get());

    // Confirm models.
    ASSERT_TRUE(confirm(*cdu, id, localFS));
    ASSERT_TRUE(confirm(*cdu, id, remoteTree));

    // Add an ignore file.
    localFS.addfile(".megaignore", "-:f");
    localFS.generate(root(*cdu) / "root");

    // Remote's consistent with FS.
    remoteTree = localFS;

    // Wait for synchronization to complete.
    cdu->triggerFullScan(id);
    waitOnSyncs(cdu.get());

    // Confirm.
    ASSERT_TRUE(confirm(*cdu, id, localFS));
    ASSERT_TRUE(confirm(*cdu, id, remoteTree));

    // Move x/d/f to x, overwriting x/f.
    {
        // Log in client.
        ASSERT_TRUE(cd->login_fetchnodes("MEGA_EMAIL", "MEGA_PWD"));

        // Get a fix on x/f.
        auto* node = cd->drillchildnodebyname(cd->gettestbasenode(), "x/f");
        ASSERT_TRUE(node);

        // Move x/d/f to x.
        ASSERT_TRUE(cd->movenode("x/d/f", "x"));

        // Remove original x/f.
        ASSERT_TRUE(cd->deleteremotenode(node));

        cd.reset();
    }

    // Update models.
    localFS.removenode("d/f");

    remoteTree.removenode("f");
    remoteTree.movenode("d/f", "");

    // Wait for synchronization to complete.
    waitOnSyncs(cdu.get());

    // Confirm models.
    ASSERT_TRUE(confirm(*cdu, id, localFS));
    ASSERT_TRUE(confirm(*cdu, id, remoteTree));
}

TEST_F(CloudToLocalFilterFixture, RenameToIgnoredRubbishesRemote)
{
    LocalFSModel localFS;
    RemoteNodeModel remoteTree;

    // Set up local FS.
    localFS.addfile(".megaignore", "-:y");
    localFS.addfile("x");
    localFS.generate(root(*cdu) / "root");

    // Set up remote tree.
    remoteTree = localFS;

    // Log in client.
    ASSERT_TRUE(cdu->login_reset_makeremotenodes("cdu"));

    // Add and start sync.
    auto id = setupSync(*cdu, "root", "cdu", false);
    ASSERT_NE(id, UNDEF);

    // Wait for synchronization to complete.
    waitOnSyncs(cdu.get());

    // Confirm models.
    ASSERT_TRUE(confirm(*cdu, id, localFS));
    ASSERT_TRUE(confirm(*cdu, id, remoteTree));

    // Rename cdu/x to cdu/y.
    {
        ASSERT_TRUE(cu->login_fetchnodes("MEGA_EMAIL", "MEGA_PWD"));
        ASSERT_TRUE(cu->rename("cdu/x", "y"));
        cu.reset();
    }

    // x has moved into the local debris.
    localFS.copynode("x", debrisFilePath("x"));
    localFS.removenode("x");

    // x has become y in the cloud.
    remoteTree.copynode("x", "y");
    remoteTree.removenode("x");

    // Wait for synchronization to complete.
    waitOnSyncs(cdu.get());

    // Confirm models.
    ASSERT_TRUE(confirm(*cdu, id, localFS, false));
    ASSERT_TRUE(confirm(*cdu, id, remoteTree));
}

struct ReservedNameTest
  : public ::testing::Test
{
    // Make sure hook is established before any clients run.
    void SetUp() override
    {
        // Meaningful only for UNIX systems.
        isReservedNameHook([](const string& name, nodetype_t) {
            // Representative examples.
            return name == "AUX" || name == "LPT1";
        });
    }

    // Make sure hook is cleared after all clients are destroyed.
    void TearDown() override
    {
        isReservedNameHook(nullptr);
    }
}; // ReservedNameTest


TEST_F(SyncTest, StallsWhenDownloadTargetHasLongName)
{
    const string DIRECTORY_NAME(256, 'd');
    const string FILE_NAME(256, 'f');

    auto TESTROOT = makeNewTestRoot();
    auto TIMEOUT  = std::chrono::seconds(8);

    StandardClient c(TESTROOT, "c");

    // Log callbacks.
    c.logcb = true;

    // Log in client.
    ASSERT_TRUE(c.login_reset_makeremotenodes("s"));

    // Add and start sync.
    auto id = c.setupSync_mainthread("s", "s", false, false);
    ASSERT_NE(id, UNDEF);

    // Wait for the initial sync to complete.
    waitonsyncs(TIMEOUT, &c);

    // Create a directory for the engine to synchronize.
    {
        vector<NewNode> node(1);

        c.client.putnodes_prepareOneFolder(&node[0], DIRECTORY_NAME);

        ASSERT_TRUE(c.putnodes("s", NoVersioning, std::move(node)));
    }

    // Wait for the engine to process remote changes.
    waitonsyncs(TIMEOUT, &c);

    // Wait for the engine to stall.
    ASSERT_TRUE(c.waitFor(SyncStallState(true), TIMEOUT));

    // Retrieve a list of stalls from the client.]
    SyncStallInfo stalls;

    ASSERT_TRUE(c.client.syncs.syncStallDetected(stalls));

    // Make sure the stall record is populated.
    ASSERT_FALSE(stalls.local.empty());
    ASSERT_TRUE(stalls.cloud.empty());

    // Was the stall due to the directory with the insane name?
    {
        auto localPath = c.fsBasePath / "s" / DIRECTORY_NAME;
        auto cloudPath = "/mega_test_sync/s/" + DIRECTORY_NAME;

        ASSERT_EQ(stalls.local.begin()->first.toPath(),
                  localPath.u8string());

        ASSERT_TRUE(stalls.local.begin()->second.involvedLocalPath.empty());

        ASSERT_EQ(stalls.local.begin()->second.involvedCloudPath,
                  cloudPath);

        ASSERT_EQ(stalls.local.begin()->second.reason,
                  SyncWaitReason::CreateFolderNameTooLong);
    }

    // Does the stall resolve if we remove the directory?
    ASSERT_TRUE(c.deleteremote("s/" + DIRECTORY_NAME));

    // Wait for the stall to resolve.
    ASSERT_TRUE(c.waitFor(SyncStallState(false), 2 * TIMEOUT));

    // Wait for the engine to process remote changes.
    waitonsyncs(TIMEOUT, &c);

    // Upload a file for the engine to synchronize.
    ASSERT_TRUE(c.uploadFile(c.fsBasePath / "s" / ".megaignore",
                             string(FILE_NAME),
                             string("/mega_test_sync/s")));

    // Give the engine some time to synchronize the file.
    waitonsyncs(TIMEOUT, &c);

    // Wait for the engine to stall.
    ASSERT_TRUE(c.waitFor(SyncStallState(true), TIMEOUT));

    // Retrieve a list of stalls from the client.]
    ASSERT_TRUE(c.client.syncs.syncStallDetected(stalls));

    // Make sure the stall record is populated.
    ASSERT_FALSE(stalls.local.empty());
    ASSERT_TRUE(stalls.cloud.empty());

    // Was the stall due to the file with the insane name?
    {
        auto localPath = c.fsBasePath / "s" / FILE_NAME;
        auto cloudPath = "/mega_test_sync/s/" + FILE_NAME;

        ASSERT_EQ(stalls.local.begin()->first.toPath(),
            localPath.u8string());

        ASSERT_EQ(stalls.local.begin()->second.involvedLocalPath.toPath(),
                  string(""));

        ASSERT_EQ(stalls.local.begin()->second.involvedCloudPath,
                  cloudPath);

        ASSERT_EQ(stalls.local.begin()->second.reason,
                  SyncWaitReason::DownloadTargetNameTooLong);
    }

    // Does the stall resolve if we remove the file?
    ASSERT_TRUE(c.deleteremote("s/" + FILE_NAME));

    // Wait for the stall to resolve.
    ASSERT_TRUE(c.waitFor(SyncStallState(false), 2 * TIMEOUT));
}

TEST_F(SyncTest, StallsWhenMoveTargetHasLongName)
{
    const string FILE_NAME(256, 'f');

    auto TESTROOT = makeNewTestRoot();
    auto TIMEOUT  = std::chrono::seconds(8);

    StandardClient c(TESTROOT, "c");

    // Log callbacks.
    c.logcb = true;

    // Log in the client.
    ASSERT_TRUE(c.login_reset_makeremotenodes("s"));

    // Add and start sync.
    auto id = c.setupSync_mainthread("s", "s", false, false);
    ASSERT_NE(id, UNDEF);

    // Create a tree for the engine to synchronize.
    Model model;

    model.addfile("d/f");
    model.generate(c.fsBasePath / "s");

    // Wait for synchronization to complete.
    waitonsyncs(TIMEOUT, &c);

    // Was the file uploaded?
    ASSERT_TRUE(c.confirmModel_mainthread(model.root.get(), id));

    // Rename the file so that it has a really, really long name.
    ASSERT_TRUE(c.rename("s/d/f", FILE_NAME));

    // Give the engine some time to react to remote changes.
    waitonsyncs(TIMEOUT, &c);

    // Wait for the engine to stall.
    ASSERT_TRUE(c.waitFor(SyncStallState(true), TIMEOUT));

    // Acquire stall records from the client.
    SyncStallInfo stalls;

    ASSERT_TRUE(c.client.syncs.syncStallDetected(stalls));

    // Is the stall record populated?
    ASSERT_FALSE(stalls.local.empty());
    ASSERT_TRUE(stalls.cloud.empty());

    // Was the stall due to the rename?
    ASSERT_EQ(stalls.local.begin()->first.toPath(),
              (c.fsBasePath / "s" / "d" / FILE_NAME).u8string());

    ASSERT_EQ(stalls.local.begin()->second.involvedLocalPath.toPath(),
              (c.fsBasePath / "s" / "d" / "f").u8string());

    ASSERT_EQ(stalls.local.begin()->second.involvedCloudPath,
              "/mega_test_sync/s/d/" + FILE_NAME);

    ASSERT_EQ(stalls.local.begin()->second.reason,
              SyncWaitReason::MoveTargetNameTooLong);

    // Correcting the name should resolve the stall.
    ASSERT_TRUE(c.rename("s/d/" + FILE_NAME, "ff"));

    // Wait for the stall to resolve.
    ASSERT_TRUE(c.waitFor(SyncStallState(false), 2 * TIMEOUT));

    // Wait for the engine to complete the rename.
    waitonsyncs(TIMEOUT, &c);

    // Was the rename propagated?
    model.findnode("d/f")->name = "ff";

    ASSERT_TRUE(c.confirmModel_mainthread(model.root.get(), id));

    // Move (and rename) the file such that it has a long name.
    ASSERT_TRUE(c.movenode("s/d/ff", "s", FILE_NAME));

    // Wait for the engine to process remote changes.
    waitonsyncs(TIMEOUT, &c);

    // Wait for the engine to stall.
    ASSERT_TRUE(c.waitFor(SyncStallState(true), TIMEOUT));

    // Retrieve stall records from the client.
    ASSERT_TRUE(c.client.syncs.syncStallDetected(stalls));

    // Is the stall record actually populated?
    ASSERT_FALSE(stalls.cloud.empty());
    ASSERT_FALSE(stalls.local.empty());

    // Correct paths reported?
    ASSERT_EQ(stalls.cloud.begin()->first,
              "/mega_test_sync/s/d/" + FILE_NAME);

    ASSERT_EQ(stalls.cloud.begin()->second.involvedCloudPath,
              "/mega_test_sync/s/" + FILE_NAME);

    ASSERT_EQ(stalls.cloud.begin()->second.involvedLocalPath.toPath(),
              (c.fsBasePath / "s" / "d" / "ff").u8string());

    ASSERT_EQ(stalls.local.begin()->first.toPath(),
              (c.fsBasePath / "s" / FILE_NAME).u8string());

    ASSERT_EQ(stalls.local.begin()->second.involvedCloudPath,
              "/mega_test_sync/s/d/" + FILE_NAME);

    ASSERT_EQ(stalls.local.begin()->second.involvedLocalPath.toPath(),
              (c.fsBasePath / "s" / "d" / "ff").u8string());

    // Correct reasons reported?
    ASSERT_EQ(stalls.cloud.begin()->second.reason,
              SyncWaitReason::MoveNeedsDestinationNodeProcessing);

    ASSERT_EQ(stalls.local.begin()->second.reason,
              SyncWaitReason::MoveTargetNameTooLong);

    // Renaming the file to something sane should resolve the stall.
    ASSERT_TRUE(c.rename("s/" + FILE_NAME, "fff"));

    // Wait for the stall to be resolved.
    ASSERT_TRUE(c.waitFor(SyncStallState(false), 2 * TIMEOUT));

    // Wait for the engine to process the move.
    waitonsyncs(TIMEOUT, &c);

    // Did the engine action the move?
    model.findnode("d/ff")->name = "fff";
    model.movenode("d/fff", "");

    ASSERT_TRUE(c.confirmModel_mainthread(model.root.get(), id));
}

// SDK-1515: Edit and move, move and edit files with same fsid.
TEST_F(SyncTest, BasicSync_EditAndMove_MoveAndEdit)
{
    // std::fylesystem::path
    const fs::path fsTestRoot = makeNewTestRoot();

    // Path components
    const string testFolder = "TestBaseFolder";
    const string origFolder = "OrigFolder";
    const string destFolder = "DestFolder";

    // Files
    const string editMoveFile = "editThenMoveFile.txt";
    const string moveEditFile = "moveThenEditFile.txt";

    const std::chrono::seconds TIMEOUT = std::chrono::seconds(15);

    const string actorName = "actor";
    StandardClient actor(fsTestRoot, actorName); // Active client
    actor.logcb = true; // Log callbacks.

    // Log actor and observer in.
    ASSERT_TRUE(actor.login_reset_makeremotenodes("MEGA_EMAIL", "MEGA_PWD",
                testFolder, 0, 0));

    // Sync threads
    handle actorBackupId = actor.setupSync_mainthread(
            testFolder, testFolder,
            false, false );

    ASSERT_NE(actorBackupId, UNDEF);

    Model actorModel; // Confirm model.

    actorModel.addfile(origFolder + "/" + editMoveFile);
    actorModel.addfile(origFolder + "/" + moveEditFile);
    actorModel.addfolder(destFolder);

    // Model hierarchy on FS
    actorModel.generate(actor.fsBasePath / testFolder );

    waitonsyncs(TIMEOUT, &actor);

    auto testRootNode = actorModel.findnode( "", nullptr );
    ASSERT_NE(nullptr, testRootNode);

    ASSERT_TRUE( actor.confirmModel_mainthread( testRootNode , actorBackupId));

     // Retrieve fsid from file to check it remains the same later
     // @param path fs path
    auto getFSID = [&](const fs::path path) -> handle {
        auto fsAccess = actor.client.fsaccess->newfileaccess(false);

        auto localPath = LocalPath::fromAbsolutePath(path.string());
        fsAccess->fopen(localPath, true, false);

        return fsAccess->fsid;
    };

    auto initialEditMoveFSId = getFSID(fsTestRoot / actorName / testFolder / origFolder / editMoveFile);
    ASSERT_NE(initialEditMoveFSId, UNDEF);

    auto initialMoveEditFSId = getFSID(fsTestRoot / actorName / testFolder / origFolder / moveEditFile);
    ASSERT_NE(initialMoveEditFSId, UNDEF);

    // Are distinct files
    ASSERT_NE( initialEditMoveFSId, initialMoveEditFSId );

    // Update the content of file
    // @param modelNode to the file to change
    // @param fs path to file
    // @param aditionalContent to append to file
    auto updateFile = [](Model::ModelNode* modelNode, const fs::path& path, const string& additionalContent) {
        //auto fileModelNodePtr = actorModel.findnode( pathToFile );
        std::ofstream alterFile(path, std::ios::app | std::ios::out);
        ASSERT_TRUE( alterFile.good());
        alterFile << additionalContent;
        modelNode->content += additionalContent;
        size_t alteredFileSize = alterFile.tellp();
        alterFile.close();
        ASSERT_EQ(modelNode->content.size(), alteredFileSize);
    };

    // Modify the first testing file. Content on Model
    updateFile(
        actorModel.findnode( origFolder + "/" + editMoveFile),
        fsTestRoot / actorName / testFolder / origFolder / editMoveFile,
        "New content for first edit then move file"
    );

    // std::filesystem move file on FS
    auto initialFilePath = fsTestRoot / actorName / testFolder / origFolder / editMoveFile;
    auto newFilePath     = fsTestRoot / actorName / testFolder / destFolder / editMoveFile;
    fs::rename( initialFilePath, newFilePath );

    // Move file on model
    ASSERT_TRUE( actorModel.movenode( origFolder + "/" + editMoveFile, destFolder ));

    // Second file move first then modify
    // std::filesystem move file on FS
    initialFilePath = fsTestRoot / actorName / testFolder / origFolder / moveEditFile;
    newFilePath     = fsTestRoot / actorName / testFolder / destFolder / moveEditFile;
    fs::rename( initialFilePath, newFilePath );

    //// Move file on model
    ASSERT_TRUE( actorModel.movenode( origFolder + "/" + moveEditFile, destFolder ));

    updateFile(
        actorModel.findnode(destFolder + "/" + moveEditFile),
        fsTestRoot / actorName / testFolder / destFolder / moveEditFile,
        "New content for second move then edit file"
    );

    waitonsyncs(TIMEOUT, &actor);

    ASSERT_TRUE( actor.confirmModel_mainthread( testRootNode , actorBackupId));

    // Check the fsid of the test files are still the originals
    auto finalEditMoveFSId = getFSID(fsTestRoot / actorName / testFolder / destFolder / editMoveFile);
    ASSERT_EQ(initialEditMoveFSId, finalEditMoveFSId);

    auto finalMoveEditFSId = getFSID(fsTestRoot / actorName / testFolder / destFolder / moveEditFile);
    ASSERT_EQ(initialMoveEditFSId, finalMoveEditFSId);
}

TEST_F(SyncTest, BasicSync_RapidLocalChangesWhenUploadCompletes)
{
    auto TESTROOT = makeNewTestRoot();
    auto TIMEOUT  = std::chrono::seconds(8);

    auto c = g_clientManager.getCleanStandardClient(0, TESTROOT);
    ASSERT_TRUE(c->resetBaseFolderMulticlient());

    ASSERT_TRUE(c->makeCloudSubdirs("s", 0, 0));
    ASSERT_TRUE(CatchupClients(c));

    // Log callbacks.
    c->logcb = true;

    // Populate model and local filesystem.
    Model m;
    m.addfile(".megaignore", "#");
    m.addfile("f", randomData(1024));
    m.generate(c->fsBasePath / "s");

    // Add and start a sync.
    auto id = c->setupSync_mainthread("s", "s", false, false);
    ASSERT_NE(id, UNDEF);

    // Wait for the initial sync to complete.
    waitonsyncs(TIMEOUT, c);

    // Was the initial sync successful?
    ASSERT_TRUE(c->confirmModel_mainthread(m.root.get(), id));

    // Hook the transfer completed callback.
    //
    // The idea here is that we start hammering the engine with a bunch of
    // file change notifications, the goal of which is to confuse the engine
    // such that it no longer knows which side is "current."
    c->onTransferCompleted = [&c, &m](Transfer*) {
        // Only call us once.
        c->onTransferCompleted = nullptr;
    };

    // Make a local change for the sync to upload.
    m.addfile("f", randomData(1024));
    m.generate(c->fsBasePath / "s");

    // wait for transfer completion and then cause a whole lot more updates
    for (int i = 0; i < 20000; ++i)
    {
        if (c->onTransferCompleted == nullptr) break;
        WaitMillisec(1);
    }

    // Update the file in a tight loop, while the sync runs.
    for (auto i = 0; i < 32; ++i)
    {
        m.addfile("f", randomData(1024));
        m.generate(c->fsBasePath / "s");

        std::this_thread::sleep_for(std::chrono::milliseconds(500));
    }

    // Wait for the engine to process the change.
    waitonsyncs(TIMEOUT, c);

    SyncStallInfo stalls;

    // Engine should not have stalled
    ASSERT_FALSE(c->client.syncs.syncStallDetected(stalls));

    // check we ended up with the final file
    ASSERT_TRUE(c->confirmModel_mainthread(m.root.get(), id));
}

TEST_F(SyncTest, MaximumTreeDepthBehavior)
{
    auto TIMEOUT = std::chrono::seconds(16);

    // Allocate a new client.
    auto client = g_clientManager.getCleanStandardClient(0, makeNewTestRoot());

    // Make sure the cloud is clean.
    ASSERT_TRUE(client->resetBaseFolderMulticlient());

    // Get our hands on the cloud root.
    auto* root = client->gettestbasenode();
    ASSERT_NE(root, nullptr);

    // Create a deep hierarchy in the cloud.
    string remoteRootPath = "00";

    {
        vector<NewNode> nodes(Sync::MAX_DEPTH - root->depth() - 2);

        client->client.putnodes_prepareOneFolder(&nodes[0], "00");

        nodes[0].nodehandle = 1;
        nodes[0].parenthandle = UNDEF;

        for (auto i = 1u; i < nodes.size(); ++i)
        {
            string buffer(2, '0');

            sprintf(&buffer[0], "%02x", i);

            remoteRootPath.append(1, '/');
            remoteRootPath.append(buffer);

            client->client.putnodes_prepareOneFolder(&nodes[i], std::move(buffer));

            nodes[i].nodehandle = i + 1;
            nodes[i].parenthandle = i;
        }

        ASSERT_TRUE(client->putnodes(root->nodeHandle(), NoVersioning, std::move(nodes)));
    }

    // Add and start a new sync.
    auto id = client->setupSync_mainthread("00", remoteRootPath);
    ASSERT_NE(id, UNDEF);

    // Wait for the initial sync to complete.
    waitonsyncs(TIMEOUT, client);

    // Make sure we haven't stalled.
    SyncStallInfo stalls;

    ASSERT_FALSE(client->client.syncs.syncStallDetected(stalls));

    // Add a new directory.
    //
    // Trying to synchronize this directory should trigger a stall as
    // doing so would violate the node depth limit.
    fs::create_directories(client->fsBasePath / "00" / "x");

    // Wait for the engine to detect a stall.
    ASSERT_TRUE(client->waitFor(SyncStallState(true), TIMEOUT));

    // Make sure the engine's actually recorded the stall.
    ASSERT_TRUE(client->client.syncs.syncStallDetected(stalls));
    ASSERT_FALSE(stalls.empty());

    // Check that the stall is due to the deep hierarchy.
    ASSERT_EQ(stalls.local.begin()->second.reason,
              SyncWaitReason::SyncItemExceedsSupportedTreeDepth);

    // Removing the directory should correct the stall.
    fs::remove_all(client->fsBasePath / "00" / "x");

    // Wait for the stall to resolve.
    ASSERT_TRUE(client->waitFor(SyncStallState(false), TIMEOUT));
}

TEST_F(SyncTest, StallsWhenEncounteringHardLink)
{
    auto TIMEOUT = std::chrono::seconds(16);

    // Get our hands on a client.
    auto client = g_clientManager.getCleanStandardClient(0, makeNewTestRoot());

    // Make sure the client's clean.
    ASSERT_TRUE(client->resetBaseFolderMulticlient());

    // Make sure the sync root exists in the cloud.
    ASSERT_TRUE(client->makeCloudSubdirs("s", 0, 0));

    // Populate model (and local filesystem.)
    Model model;

    model.addfile("f0");
    model.addfile("f1");
    model.generate(client->fsBasePath / "s");

    // Add and start sync.
    auto id = client->setupSync_mainthread("s", "s");
    ASSERT_NE(id, UNDEF);

    // Wait for the initial sync to complete.
    waitonsyncs(TIMEOUT, client);

    // Make sure everything got uploaded.
    ASSERT_TRUE(client->confirmModel_mainthread(model.root.get(), id));

    // Create a hard link to f0.
    auto fsAccess = client->client.fsaccess.get();
    LocalPath sourcePath;
    LocalPath targetPath;

    {
        auto source = client->fsBasePath / "s" / "f0";
        auto target = client->fsBasePath / "s" / "f2";

        sourcePath = LocalPath::fromAbsolutePath(source.u8string());
        targetPath = LocalPath::fromAbsolutePath(target.u8string());

        ASSERT_TRUE(fsAccess->hardLink(sourcePath, targetPath));
    }

    // Wait for the engine to process our changes.
    waitonsyncs(TIMEOUT, client);

    // Wait for the engine to detect a stall.
    ASSERT_TRUE(client->waitFor(SyncStallState(true), TIMEOUT));

    // Make sure we've actually stalled.
    SyncStallInfo stalls;

    ASSERT_TRUE(client->client.syncs.syncStallDetected(stalls));

    // Check that we've stalled for the right reason.
    ASSERT_FALSE(stalls.local.empty());

    ASSERT_EQ(stalls.local.begin()->first, targetPath);
    ASSERT_EQ(stalls.local.begin()->second.involvedLocalPath, sourcePath);
    ASSERT_EQ(stalls.local.begin()->second.reason, SyncWaitReason::EncounteredHardLinkAtMoveSource);

    // Check if we can resolve the stall by removing the hardlink.
    ASSERT_TRUE(fsAccess->unlinklocal(targetPath));

    // Wait for the stall to be resolved.
    ASSERT_TRUE(client->waitFor(SyncStallState(false), TIMEOUT));

    // Wait for the engine to process our changes.
    waitonsyncs(TIMEOUT, client);

    // Make sure nothing's changed in the cloud.
    ASSERT_TRUE(client->confirmModel_mainthread(model.root.get(), id));
}

#endif
<|MERGE_RESOLUTION|>--- conflicted
+++ resolved
@@ -2491,7 +2491,6 @@
         }
     }
 
-<<<<<<< HEAD
     if (pathtype != FOLDERNODE)
     {
         return true;
@@ -2504,26 +2503,6 @@
     {
         if (skipIgnoreFile && m->fsName() == IGNORE_FILE_NAME)
             continue;
-=======
-    void exportnode(Node* n, int del, m_time_t expiry, bool writable, bool megaHosted, promise<Error>& pb)
-    {
-        resultproc.prepresult(COMPLETION, ++next_request_tag,
-            [&](){
-                error e = client.exportnode(n, del, expiry, writable, megaHosted, client.reqtag, [&](Error e, handle, handle){ pb.set_value(e); });
-                if (e)
-                {
-                    pb.set_value(e);
-                }
-            }, nullptr);  // no need to match callbacks with requests when we use completion functions
-    }
-
-    void getpubliclink(Node* n, int del, m_time_t expiry, bool writable, bool megaHosted, promise<Error>& pb)
-    {
-        resultproc.prepresult(COMPLETION, ++next_request_tag,
-            [&](){ client.requestPublicLink(n, del, expiry, writable, megaHosted, client.reqtag, [&](Error e, handle, handle){ pb.set_value(e); }); },
-            nullptr);
-    }
->>>>>>> 3a7d0800
 
         ms.emplace(m->fsName(), m.get());
     }
@@ -3078,11 +3057,11 @@
     pb->set_value(false);
 }
 
-void StandardClient::exportnode(Node* n, int del, m_time_t expiry, bool writable, promise<Error>& pb)
+void StandardClient::exportnode(Node* n, int del, m_time_t expiry, bool writable, bool megaHosted, promise<Error>& pb)
 {
     resultproc.prepresult(COMPLETION, ++next_request_tag,
         [&](){
-            error e = client.exportnode(n, del, expiry, writable, client.reqtag, [&](Error e, handle, handle){ pb.set_value(e); });
+            error e = client.exportnode(n, del, expiry, writable, megaHosted, client.reqtag, [&](Error e, handle, handle){ pb.set_value(e); });
             if (e)
             {
                 pb.set_value(e);
@@ -3090,10 +3069,10 @@
         }, nullptr);  // no need to match callbacks with requests when we use completion functions
 }
 
-void StandardClient::getpubliclink(Node* n, int del, m_time_t expiry, bool writable, promise<Error>& pb)
+void StandardClient::getpubliclink(Node* n, int del, m_time_t expiry, bool writable, bool megaHosted, promise<Error>& pb)
 {
     resultproc.prepresult(COMPLETION, ++next_request_tag,
-        [&](){ client.requestPublicLink(n, del, expiry, writable, client.reqtag, [&](Error e, handle, handle){ pb.set_value(e); }); },
+        [&](){ client.requestPublicLink(n, del, expiry, writable, megaHosted, client.reqtag, [&](Error e, handle, handle){ pb.set_value(e); }); },
         nullptr);
 }
 
@@ -4593,180 +4572,9 @@
     waitonsyncs(std::chrono::seconds(30), &clientA1, &clientA2);
 
     // check everything matches (model has expected state of remote and local)
-<<<<<<< HEAD
     model.findnode("f")->addkid(model.buildModelSubdirs("g", 3000, 1, 0));
     ASSERT_TRUE(clientA1.confirmModel_mainthread(model.findnode("f"), 1));
     ASSERT_TRUE(clientA2.confirmModel_mainthread(model.findnode("f"), 2));
-=======
-    ASSERT_TRUE(model.movetosynctrash("f/f_0", "f"));
-    ASSERT_TRUE(clientA2.confirmModel_mainthread(model.findnode("f"), backupId2));
-    ASSERT_TRUE(model.removesynctrash("f"));
-    ASSERT_TRUE(clientA1.confirmModel_mainthread(model.findnode("f"), backupId1));
-}
-
-namespace {
-
-string makefa(const string& name, int fakecrc, int mtime)
-{
-    AttrMap attrs;
-    attrs.map['n'] = name;
-
-    FileFingerprint ff;
-    ff.crc[0] = ff.crc[1] = ff.crc[2] = ff.crc[3] = fakecrc;
-    ff.mtime = mtime;
-    ff.serializefingerprint(&attrs.map['c']);
-
-    string attrjson;
-    attrs.getjson(&attrjson);
-    return attrjson;
-}
-
-Node* makenode(MegaClient& mc, NodeHandle parent, ::mega::nodetype_t type, m_off_t size, handle owner, const string& attrs, ::mega::byte* key)
-{
-    static handle handlegenerator = 10;
-    std::vector<Node*> dp;
-    auto newnode = new Node(&mc, &dp, NodeHandle().set6byte(++handlegenerator), parent, type, size, owner, nullptr, 1);
-
-    newnode->setkey(key);
-    newnode->attrstring.reset(new string);
-
-    SymmCipher sc;
-    sc.setkey(key, type);
-    mc.makeattr(&sc, newnode->attrstring, attrs.c_str());
-
-    int attrlen = int(newnode->attrstring->size());
-    string base64attrstring;
-    base64attrstring.resize(static_cast<size_t>(attrlen * 4 / 3 + 4));
-    base64attrstring.resize(static_cast<size_t>(Base64::btoa((::mega::byte *)newnode->attrstring->data(), int(newnode->attrstring->size()), (char *)base64attrstring.data())));
-
-    *newnode->attrstring = base64attrstring;
-
-    return newnode;
-}
-
-} // anonymous
-
-TEST_F(SyncTest, NodeSorting_forPhotosAndVideos)
-{
-    fs::path localtestroot = makeNewTestRoot();
-    StandardClient standardclient(localtestroot, "sortOrderTests");
-    auto& client = standardclient.client;
-
-    handle owner = 99999;
-
-    ::mega::byte key[] = { 0x01, 0x02, 0x03, 0x04, 0x01, 0x02, 0x03, 0x04, 0x01, 0x02, 0x03, 0x04, 0x01, 0x02, 0x03, 0x04, 0x01, 0x02, 0x03, 0x04, 0x01, 0x02, 0x03, 0x04, 0x01, 0x02, 0x03, 0x04, 0x01, 0x02, 0x03, 0x04 };
-
-    // first 3 are root nodes:
-    auto cloudroot = makenode(client, NodeHandle(), ROOTNODE, -1, owner, makefa("root", 1, 1), key);
-    makenode(client, NodeHandle(), INCOMINGNODE, -1, owner, makefa("inbox", 1, 1), key);
-    makenode(client, NodeHandle(), RUBBISHNODE, -1, owner, makefa("bin", 1, 1), key);
-
-    // now some files to sort
-    auto photo1 = makenode(client, cloudroot->nodeHandle(), FILENODE, 9999, owner, makefa("abc.jpg", 1, 1570673890), key);
-    auto photo2 = makenode(client, cloudroot->nodeHandle(), FILENODE, 9999, owner, makefa("cba.png", 1, 1570673891), key);
-    auto video1 = makenode(client, cloudroot->nodeHandle(), FILENODE, 9999, owner, makefa("xyz.mov", 1, 1570673892), key);
-    auto video2 = makenode(client, cloudroot->nodeHandle(), FILENODE, 9999, owner, makefa("zyx.mp4", 1, 1570673893), key);
-    auto otherfile = makenode(client, cloudroot->nodeHandle(), FILENODE, 9999, owner, makefa("ASDF.fsda", 1, 1570673894), key);
-    auto otherfolder = makenode(client, cloudroot->nodeHandle(), FOLDERNODE, -1, owner, makefa("myfolder", 1, 1570673895), key);
-
-    node_vector v{ photo1, photo2, video1, video2, otherfolder, otherfile };
-    for (auto n : v) n->setkey(key);
-
-    MegaApiImpl::sortByComparatorFunction(v, MegaApi::ORDER_PHOTO_ASC, client);
-    node_vector v2{ photo1, photo2, video1, video2, otherfolder, otherfile };
-    ASSERT_EQ(v, v2);
-
-    MegaApiImpl::sortByComparatorFunction(v, MegaApi::ORDER_PHOTO_DESC, client);
-    node_vector v3{ photo2, photo1, video2, video1, otherfolder, otherfile };
-    ASSERT_EQ(v, v3);
-
-    MegaApiImpl::sortByComparatorFunction(v, MegaApi::ORDER_VIDEO_ASC, client);
-    node_vector v4{ video1, video2, photo1, photo2, otherfolder, otherfile };
-    ASSERT_EQ(v, v4);
-
-    MegaApiImpl::sortByComparatorFunction(v, MegaApi::ORDER_VIDEO_DESC, client);
-    node_vector v5{ video2, video1, photo2, photo1, otherfolder, otherfile };
-    ASSERT_EQ(v, v5);
-}
-
-
-TEST_F(SyncTest, PutnodesForMultipleFolders)
-{
-    fs::path localtestroot = makeNewTestRoot();
-    StandardClient standardclient(localtestroot, "PutnodesForMultipleFolders");
-    ASSERT_TRUE(standardclient.login_fetchnodes("MEGA_EMAIL", "MEGA_PWD", true));
-
-    vector<NewNode> newnodes(4);
-
-    standardclient.client.putnodes_prepareOneFolder(&newnodes[0], "folder1");
-    standardclient.client.putnodes_prepareOneFolder(&newnodes[1], "folder2");
-    standardclient.client.putnodes_prepareOneFolder(&newnodes[2], "folder2.1");
-    standardclient.client.putnodes_prepareOneFolder(&newnodes[3], "folder2.2");
-
-    newnodes[1].nodehandle = newnodes[2].parenthandle = newnodes[3].parenthandle = 2;
-
-    auto targethandle = standardclient.client.rootnodes.files;
-
-    std::atomic<bool> putnodesDone{false};
-    standardclient.resultproc.prepresult(StandardClient::PUTNODES,  ++next_request_tag,
-        [&](){ standardclient.client.putnodes(targethandle, NoVersioning, move(newnodes), nullptr, standardclient.client.reqtag); },
-        [&putnodesDone](error e) { putnodesDone = true; return true; });
-
-    while (!putnodesDone)
-    {
-        WaitMillisec(100);
-    }
-
-    Node* cloudRoot = standardclient.client.nodeByHandle(targethandle);
-
-    ASSERT_TRUE(nullptr != standardclient.drillchildnodebyname(cloudRoot, "folder1"));
-    ASSERT_TRUE(nullptr != standardclient.drillchildnodebyname(cloudRoot, "folder2"));
-    ASSERT_TRUE(nullptr != standardclient.drillchildnodebyname(cloudRoot, "folder2/folder2.1"));
-    ASSERT_TRUE(nullptr != standardclient.drillchildnodebyname(cloudRoot, "folder2/folder2.2"));
-}
-
-// this test fails frequently on develop due to race conditions with commands vs actionpackets on develop, re-enable after merging sync rework (which has SIC removed)
-TEST_F(SyncTest, DISABLED_ExerciseCommands)
-{
-    fs::path localtestroot = makeNewTestRoot();
-    StandardClient standardclient(localtestroot, "ExerciseCommands");
-    ASSERT_TRUE(standardclient.login_fetchnodes("MEGA_EMAIL", "MEGA_PWD", true));
-
-    // Using this set setup to execute commands direct in the SDK Core
-    // so that we can test things that the MegaApi interface would
-    // disallow or shortcut.
-
-    // make sure it's a brand new folder
-    future<bool> p1 = standardclient.thread_do<bool>([=](StandardClient& sc, PromiseBoolSP pb) { sc.makeCloudSubdirs("testlinkfolder_brandnew3", 1, 1, pb); });
-    ASSERT_TRUE(waitonresults(&p1));
-
-    assert(standardclient.lastPutnodesResultFirstHandle != UNDEF);
-    Node* n2 = standardclient.client.nodebyhandle(standardclient.lastPutnodesResultFirstHandle);
-
-    out() << "Testing make public link for node: " << n2->displaypath();
-
-    // try to get a link on an existing unshared folder
-    promise<Error> pe1, pe1a, pe2, pe3, pe4;
-    standardclient.getpubliclink(n2, 0, 0, false, false, pe1);
-    ASSERT_EQ(API_EACCESS, pe1.get_future().get());
-
-    // create on existing node
-    standardclient.exportnode(n2, 0, 0, false, false, pe1a);
-    ASSERT_EQ(API_OK, pe1a.get_future().get());
-
-    // get link on existing shared folder node, with link already  (different command response)
-    standardclient.getpubliclink(n2, 0, 0, false, false, pe2);
-    ASSERT_EQ(API_OK, pe2.get_future().get());
-
-    // delete existing link on node
-    standardclient.getpubliclink(n2, 1, 0, false, false, pe3);
-    ASSERT_EQ(API_OK, pe3.get_future().get());
-
-    // create on non existent node
-    n2->nodehandle = UNDEF;
-    standardclient.getpubliclink(n2, 0, 0, false, false, pe4);
-    ASSERT_EQ(API_EACCESS, pe4.get_future().get());
->>>>>>> 3a7d0800
 }
 */
 
@@ -5544,24 +5352,24 @@
 
     // try to get a link on an existing unshared folder
     promise<Error> pe1, pe1a, pe2, pe3, pe4;
-    standardclient.getpubliclink(n2, 0, 0, false, pe1);
+    standardclient.getpubliclink(n2, 0, 0, false, false, pe1);
     ASSERT_EQ(API_EACCESS, pe1.get_future().get());
 
     // create on existing node
-    standardclient.exportnode(n2, 0, 0, false, pe1a);
+    standardclient.exportnode(n2, 0, 0, false, false, pe1a);
     ASSERT_EQ(API_OK, pe1a.get_future().get());
 
     // get link on existing shared folder node, with link already  (different command response)
-    standardclient.getpubliclink(n2, 0, 0, false, pe2);
+    standardclient.getpubliclink(n2, 0, 0, false, false, pe2);
     ASSERT_EQ(API_OK, pe2.get_future().get());
 
     // delete existing link on node
-    standardclient.getpubliclink(n2, 1, 0, false, pe3);
+    standardclient.getpubliclink(n2, 1, 0, false, false, pe3);
     ASSERT_EQ(API_OK, pe3.get_future().get());
 
     // create on non existent node
     n2->nodehandle = UNDEF;
-    standardclient.getpubliclink(n2, 0, 0, false, pe4);
+    standardclient.getpubliclink(n2, 0, 0, false, false, pe4);
     ASSERT_EQ(API_EACCESS, pe4.get_future().get());
 }
 
