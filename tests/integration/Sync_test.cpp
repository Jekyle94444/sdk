--- conflicted
+++ resolved
@@ -2242,12 +2242,7 @@
 
         LOG_debug << "Asking engine to add the sync...";
 
-<<<<<<< HEAD
-        auto result = client.addsync(std::move(config), true, std::move(completion), rootPath + " ");
-        EXPECT_EQ(result, API_OK);
-=======
         client.addsync(std::move(config), true, std::move(completion), rootPath + " ");
->>>>>>> 949c0477
     };
 
     // Do we need to upload an ignore file?
