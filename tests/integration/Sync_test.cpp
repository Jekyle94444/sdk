--- conflicted
+++ resolved
@@ -3287,17 +3287,6 @@
     return true;
 }
 
-<<<<<<< HEAD
-void StandardClient::cleanupForTestReuse()
-{    
-    future<bool> p1;
-    p1 = thread_do<bool>([=](StandardClient& sc, PromiseBoolSP pb) {
-
-        sc.client.syncs.purgeSyncs([=](Error error) {
-            pb->set_value(error == API_OK);
-        });
-    });
-=======
 void StandardClient::cleanupForTestReuse(int loginIndex)
 {
 
@@ -3314,14 +3303,11 @@
     future<bool> p1;
     p1 = thread_do<bool>([=](StandardClient& sc, PromiseBoolSP pb) {
 
-        // currently synchronous
-        sc.client.syncs.removeSelectedSyncs(
-            [](SyncConfig&, Sync*){ return true; }
-            );
-
-        pb->set_value(true);
+
+        sc.client.syncs.purgeSyncs([=](Error error) {
+            pb->set_value(error == API_OK);
+        });
     }, __FILE__, __LINE__);
->>>>>>> 8e7dbbdf
     if (!waitonresults(&p1))
     {
         out() << "removeSelectedSyncs failed";
@@ -3484,23 +3470,8 @@
 
 bool StandardClient::delSync_mainthread(handle backupId)
 {
-<<<<<<< HEAD
-    auto result = thread_do<bool>([=](StandardClient& client, PromiseBoolSP result) {
-        client.delSync_inthread(backupId, std::move(result));
-    });
-
-    auto status = result.wait_for(DEFAULTWAIT);
-
-    EXPECT_NE(status, future_status::timeout);
-
-    if (status == future_status::timeout)
-        return false;
-
-    return result.get();
-=======
-    future<bool> fb = thread_do<bool>([=](StandardClient& mc, PromiseBoolSP pb) { pb->set_value(mc.delSync_inthread(backupId)); }, __FILE__, __LINE__);
+    future<bool> fb = thread_do<bool>([=](StandardClient& mc, PromiseBoolSP pb) { mc.delSync_inthread(backupId, pb); }, __FILE__, __LINE__);
     return fb.get();
->>>>>>> 8e7dbbdf
 }
 
 bool StandardClient::confirmModel_mainthread(Model::ModelNode* mnode, handle backupId, bool ignoreDebris, int confirm, bool expectFail, bool skipIgnoreFile)
