/**
 * @file tests/synctests.cpp
 * @brief Mega SDK test file
 *
 * (c) 2018 by Mega Limited, Wellsford, New Zealand
 *
 * This file is part of the MEGA SDK - Client Access Engine.
 *
 * Applications using the MEGA API must present a valid application key
 * and comply with the the rules set forth in the Terms of Service.
 *
 * The MEGA SDK is distributed in the hope that it will be useful,
 * but WITHOUT ANY WARRANTY; without even the implied warranty of
 * MERCHANTABILITY or FITNESS FOR A PARTICULAR PURPOSE.
 *
 * @copyright Simplified (2-clause) BSD License.
 *
 * You should have received a copy of the license along with this
 * program.
 */

// Many of these tests are still being worked on.
// The file uses some C++17 mainly for the very convenient std::filesystem library, though the main SDK must still build with C++11 (and prior)


#include "test.h"
#include "stdfs.h"
#include <mega.h>
#include "gtest/gtest.h"
#include <stdio.h>
#include <map>
#include <future>
//#include <mega/tsthooks.h>
#include <fstream>
#include <atomic>
#include <random>

#include <megaapi_impl.h>

#define DEFAULTWAIT std::chrono::seconds(20)

using namespace ::mega;
using namespace ::std;


template<typename T>
using shared_promise = std::shared_ptr<promise<T>>;

using PromiseBoolSP   = shared_promise<bool>;
using PromiseHandleSP = shared_promise<handle>;
using PromiseStringSP = shared_promise<string>;

template<typename T>
shared_promise<T> makeSharedPromise()
{
    return shared_promise<T>(new promise<T>());
}

#ifdef ENABLE_SYNC

namespace {

bool suppressfiles = false;

typedef ::mega::byte byte;

#define NO_SIZE_FILTER 1

bool adjustLastModificationTime(const fs::path& path, int adjustment)
{
    using std::chrono::seconds;

    std::error_code ec;

    // Retrieve the file's current modification time.
    auto current = fs::last_write_time(path, ec);

    // Bail if we couldn't retrieve the time.
    if (ec) return false;

    // Update the modification time.
    fs::last_write_time(path, current + seconds(adjustment), ec);

    // Let the caller know whether we succeeded.
    return !ec;
}

// Creates a temporary directory in the current path
fs::path makeTmpDir(const int maxTries = 1000)
{
    const auto cwd = fs::current_path();
    std::random_device dev;
    std::mt19937 prng{dev()};
    std::uniform_int_distribution<uint64_t> rand{0};
    fs::path path;
    for (int i = 0;; ++i)
    {
        std::ostringstream os;
        os << std::hex << rand(prng);
        path = cwd / os.str();
        if (fs::create_directory(path))
        {
            break;
        }
        if (i == maxTries)
        {
            throw std::runtime_error{"Couldn't create tmp dir"};
        }
    }
    return path;
}

// Copies a file while maintaining the write time.
void copyFile(const fs::path& source, const fs::path& target)
{
    assert(fs::is_regular_file(source));
    const auto tmpDir = makeTmpDir();
    const auto tmpFile = tmpDir / "copied_file";
    fs::copy_file(source, tmpFile);
    fs::last_write_time(tmpFile, fs::last_write_time(source));
    fs::rename(tmpFile, target);
    fs::remove(tmpDir);
}

string leafname(const string& p)
{
    auto n = p.find_last_of("/");
    return n == string::npos ? p : p.substr(n+1);
}

string parentpath(const string& p)
{
    auto n = p.find_last_of("/");
    return n == string::npos ? "" : p.substr(0, n-1);
}

void WaitMillisec(unsigned n)
{
#ifdef _WIN32
    if (n > 1000)
    {
        for (int i = 0; i < 10; ++i)
        {
            // better for debugging, with breakpoints, pauses, etc
            Sleep(n/10);
        }
    }
    else
    {
        Sleep(n);
    }
#else
    usleep(n * 1000);
#endif
}

bool createFile(const fs::path &path, const void *data, const size_t data_length)
{
#if (__cplusplus >= 201700L)
    ofstream ostream(path, ios::binary);
#else
    ofstream ostream(path.u8string(), ios::binary);
#endif

    LOG_verbose << "Creating local data file at " << path.u8string() << ", length " << data_length;

    ostream.write(reinterpret_cast<const char *>(data), data_length);

    return ostream.good();
}

bool createDataFile(const fs::path &path, const std::string &data)
{
    return createFile(path, data.data(), data.size());
}

bool createDataFile(const fs::path& path, const std::string& data, std::chrono::seconds delta)
{
    if (!createDataFile(path, data)) return false;

    std::error_code result;
    auto current = fs::last_write_time(path, result);

    if (result) return false;

    fs::last_write_time(path, current + delta, result);

    return !result;
}

std::string randomData(const std::size_t length)
{
    std::vector<uint8_t> data(length);

    std::generate_n(data.begin(), data.size(), [](){ return (uint8_t)std::rand(); });

    return std::string((const char*)data.data(), data.size());
}

struct Model
{
    // records what we think the tree should look like after sync so we can confirm it

    struct ModelNode
    {
        enum nodetype { file, folder };
        nodetype type = folder;
        string mCloudName;
        string mFsName;
        string name;
        string content;
        vector<unique_ptr<ModelNode>> kids;
        ModelNode* parent = nullptr;
        bool changed = false;
        bool fsOnly = false;

        ModelNode() = default;

        ModelNode(const ModelNode& other)
          : type(other.type)
          , mCloudName()
          , mFsName()
          , name(other.name)
          , content(other.content)
          , kids()
          , parent()
          , changed(other.changed)
        {
            for (auto& child : other.kids)
            {
                addkid(child->clone());
            }
        }

        ModelNode& fsName(const string& name)
        {
            return mFsName = name, *this;
        }

        const string& fsName() const
        {
            return mFsName.empty() ? name : mFsName;
        }

        ModelNode& cloudName(const string& name)
        {
            return mCloudName = name, *this;
        }

        const string& cloudName() const
        {
            return mCloudName.empty() ? name : mCloudName;
        }

        void generate(const fs::path& path, bool force)
        {
            const fs::path ourPath = path / fsName();

            if (type == file)
            {
                if (changed || force)
                {
                    ASSERT_TRUE(createDataFile(ourPath, content));
                    changed = false;
                }
            }
            else
            {
                fs::create_directory(ourPath);

                for (auto& child : kids)
                {
                    child->generate(ourPath, force);
                }
            }
        }

        string path()
        {
            string s;
            for (auto p = this; p; p = p->parent)
                s = "/" + p->name + s;
            return s;
        }

        string fsPath()
        {
            string s;
            for (auto p = this; p; p = p->parent)
                s = "/" + p->fsName() + s;
            return s;
        }

        ModelNode* addkid()
        {
            return addkid(::mega::make_unique<ModelNode>());
        }

        ModelNode* addkid(unique_ptr<ModelNode>&& p)
        {
            p->parent = this;
            kids.emplace_back(move(p));

            return kids.back().get();
        }

        bool typematchesnodetype(nodetype_t nodetype) const
        {
            switch (type)
            {
            case file: return nodetype == FILENODE;
            case folder: return nodetype == FOLDERNODE;
            }
            return false;
        }

        void print(string prefix="")
        {
            out() << prefix << name;
            prefix.append(name).append("/");
            for (const auto &in: kids)
            {
                in->print(prefix);
            }
        }

        std::unique_ptr<ModelNode> clone()
        {
            return ::mega::make_unique<ModelNode>(*this);
        }
    };

    Model()
      : root(makeModelSubfolder("root"))
    {
    }

    Model(const Model& other)
      : root(other.root->clone())
    {
    }

    Model& operator=(const Model& rhs)
    {
        Model temp(rhs);

        swap(temp);

        return *this;
    }

    ModelNode* addfile(const string& path, const string& content)
    {
        auto* node = addnode(path, ModelNode::file);

        node->content = content;
        node->changed = true;

        return node;
    }

    ModelNode* addfile(const string& path)
    {
        return addfile(path, path);
    }

    ModelNode* addfolder(const string& path)
    {
        return addnode(path, ModelNode::folder);
    }

    ModelNode* addnode(const string& path, ModelNode::nodetype type)
    {
        ModelNode* child;
        ModelNode* node = root.get();
        string name;
        size_t current = 0;
        size_t end = path.size();

        while (current < end)
        {
            size_t delimiter = path.find('/', current);

            if (delimiter == path.npos)
            {
                break;
            }

            name = path.substr(current, delimiter - current);

            if (!(child = childnodebyname(node, name)))
            {
                child = node->addkid();

                child->name = name;
                child->type = ModelNode::folder;
            }

            assert(child->type == ModelNode::folder);

            current = delimiter + 1;
            node = child;
        }

        assert(current < end);

        name = path.substr(current);

        if (!(child = childnodebyname(node, name)))
        {
            child = node->addkid();

            child->name = name;
            child->type = type;
        }

        assert(child->type == type);

        return child;
    }

    ModelNode* copynode(const string& src, const string& dst)
    {
        const ModelNode* source = findnode(src);
        ModelNode* destination = addnode(dst, source->type);

        destination->content = source->content;
        destination->kids.clear();

        for (auto& child : source->kids)
        {
            destination->addkid(child->clone());
        }

        return destination;
    }

    unique_ptr<ModelNode> makeModelSubfolder(const string& utf8Name)
    {
        unique_ptr<ModelNode> n(new ModelNode);
        n->name = utf8Name;
        return n;
    }

    unique_ptr<ModelNode> makeModelSubfile(const string& utf8Name, string content = {})
    {
        unique_ptr<ModelNode> n(new ModelNode);
        n->name = utf8Name;
        n->type = ModelNode::file;
        n->content = content.empty() ? utf8Name : std::move(content);
        return n;
    }

    unique_ptr<ModelNode> buildModelSubdirs(const string& prefix, int n, int recurselevel, int filesperdir)
    {
        if (suppressfiles) filesperdir = 0;

        unique_ptr<ModelNode> nn = makeModelSubfolder(prefix);

        for (int i = 0; i < filesperdir; ++i)
        {
            nn->addkid(makeModelSubfile("file" + to_string(i) + "_" + prefix));
        }

        if (recurselevel > 0)
        {
            for (int i = 0; i < n; ++i)
            {
                unique_ptr<ModelNode> sn = buildModelSubdirs(prefix + "_" + to_string(i), n, recurselevel - 1, filesperdir);
                sn->parent = nn.get();
                nn->addkid(move(sn));
            }
        }
        return nn;
    }

    ModelNode* childnodebyname(ModelNode* n, const std::string& s)
    {
        for (auto& m : n->kids)
        {
            if (m->name == s)
            {
                return m.get();
            }
        }
        return nullptr;
    }

    ModelNode* findnode(string path, ModelNode* startnode = nullptr)
    {
        ModelNode* n = startnode ? startnode : root.get();
        while (n && !path.empty())
        {
            auto pos = path.find("/");
            n = childnodebyname(n, path.substr(0, pos));
            path.erase(0, pos == string::npos ? path.size() : pos + 1);
        }
        return n;
    }

    unique_ptr<ModelNode> removenode(const string& path)
    {
        ModelNode* n = findnode(path);
        if (n && n->parent)
        {
            unique_ptr<ModelNode> extracted;
            ModelNode* parent = n->parent;
            auto newend = std::remove_if(parent->kids.begin(), parent->kids.end(), [&extracted, n](unique_ptr<ModelNode>& v) { if (v.get() == n) return extracted = move(v), true; else return false; });
            parent->kids.erase(newend, parent->kids.end());
            return extracted;
        }
        return nullptr;
    }

    bool movenode(const string& sourcepath, const string& destpath)
    {
        ModelNode* source = findnode(sourcepath);
        ModelNode* dest = findnode(destpath);
        if (source && source && source->parent && dest)
        {
            auto replaced_node = removenode(destpath + "/" + source->name);

            unique_ptr<ModelNode> n;
            ModelNode* parent = source->parent;
            auto newend = std::remove_if(parent->kids.begin(), parent->kids.end(), [&n, source](unique_ptr<ModelNode>& v) { if (v.get() == source) return n = move(v), true; else return false; });
            parent->kids.erase(newend, parent->kids.end());
            if (n)
            {
                dest->addkid(move(n));
                return true;
            }
        }
        return false;
    }

    bool movetosynctrash(const string& path, const string& syncrootpath)
    {
        ModelNode* syncroot;
        if (!(syncroot = findnode(syncrootpath)))
        {
            return false;
        }

        ModelNode* trash;
        if (!(trash = childnodebyname(syncroot, DEBRISFOLDER)))
        {
            auto uniqueptr = makeModelSubfolder(DEBRISFOLDER);
            trash = uniqueptr.get();
            syncroot->addkid(move(uniqueptr));
        }

        char today[50];
        auto rawtime = time(NULL);
        strftime(today, sizeof today, "%F", localtime(&rawtime));

        ModelNode* dayfolder;
        if (!(dayfolder = findnode(today, trash)))
        {
            auto uniqueptr = makeModelSubfolder(today);
            dayfolder = uniqueptr.get();
            trash->addkid(move(uniqueptr));
        }

        if (auto uniqueptr = removenode(path))
        {
            dayfolder->addkid(move(uniqueptr));
            return true;
        }
        return false;
    }

    void ensureLocalDebrisTmpLock(const string& syncrootpath)
    {
        // if we've downloaded a file then it's put in debris/tmp initially, and there is a lock file
        if (ModelNode* syncroot = findnode(syncrootpath))
        {
            ModelNode* trash;
            if (!(trash = childnodebyname(syncroot, DEBRISFOLDER)))
            {
                auto uniqueptr = makeModelSubfolder(DEBRISFOLDER);
                trash = uniqueptr.get();
                trash->fsOnly = true;
                syncroot->addkid(move(uniqueptr));
            }

            ModelNode* tmpfolder;
            if (!(tmpfolder = findnode("tmp", trash)))
            {
                auto uniqueptr = makeModelSubfolder("tmp");
                tmpfolder = uniqueptr.get();
                trash->addkid(move(uniqueptr));
            }

            ModelNode* lockfile;
            if (!(lockfile = findnode("lock", tmpfolder)))
            {
                tmpfolder->addkid(makeModelSubfile("lock"));
            }
        }
    }

    bool removesynctrash(const string& syncrootpath, const string& subpath = "")
    {
        if (subpath.empty())
        {
            return removenode(syncrootpath + "/" + DEBRISFOLDER).get();
        }
        else
        {
            char today[50];
            auto rawtime = time(NULL);
            strftime(today, sizeof today, "%F", localtime(&rawtime));

            return removenode(syncrootpath + "/" + DEBRISFOLDER + "/" + today + "/" + subpath).get();
        }
    }

    void emulate_rename(std::string nodepath, std::string newname)
    {
        auto node = findnode(nodepath);
        ASSERT_TRUE(!!node);
        if (node) node->name = newname;
    }

    void emulate_move(std::string nodepath, std::string newparentpath)
    {
        auto removed = removenode(newparentpath + "/" + leafname(nodepath));

        ASSERT_TRUE(movenode(nodepath, newparentpath));
    }

    void emulate_copy(std::string nodepath, std::string newparentpath)
    {
        auto node = findnode(nodepath);
        auto newparent = findnode(newparentpath);
        ASSERT_TRUE(!!node);
        ASSERT_TRUE(!!newparent);
        newparent->addkid(node->clone());
    }

    void emulate_rename_copy(std::string nodepath, std::string newparentpath, std::string newname)
    {
        auto node = findnode(nodepath);
        auto newparent = findnode(newparentpath);
        ASSERT_TRUE(!!node);
        ASSERT_TRUE(!!newparent);
        auto newnode = node->clone();
        newnode->name = newname;
        newparent->addkid(std::move(newnode));
    }

    void emulate_delete(std::string nodepath)
    {
        auto removed = removenode(nodepath);
       // ASSERT_TRUE(!!removed);
    }

    void generate(const fs::path& path, bool force = false)
    {
        fs::create_directories(path);

        for (auto& child : root->kids)
        {
            child->generate(path, force);
        }
    }

    void swap(Model& other)
    {
        using std::swap;

        swap(root, other.root);
    }

    unique_ptr<ModelNode> root;
};


bool waitonresults(future<bool>* r1 = nullptr, future<bool>* r2 = nullptr, future<bool>* r3 = nullptr, future<bool>* r4 = nullptr)
{
    if (r1) r1->wait();
    if (r2) r2->wait();
    if (r3) r3->wait();
    if (r4) r4->wait();
    return (!r1 || r1->get()) && (!r2 || r2->get()) && (!r3 || r3->get()) && (!r4 || r4->get());
}

atomic<int> next_request_tag{ 1 << 30 };

struct StandardClient : public MegaApp
{
    WAIT_CLASS waiter;
#ifdef GFX_CLASS
    GFX_CLASS gfx;
#endif

    string client_dbaccess_path;
    std::unique_ptr<HttpIO> httpio;
    std::unique_ptr<FileSystemAccess> fsaccess;
    std::recursive_mutex clientMutex;
    MegaClient client;
    std::atomic<bool> clientthreadexit{false};
    bool fatalerror = false;
    string clientname;
    std::function<void()> nextfunctionMC;
    std::function<void()> nextfunctionSC;
    std::condition_variable functionDone;
    std::mutex functionDoneMutex;
    std::string salt;
    std::set<fs::path> localFSFilesThatMayDiffer;

    fs::path fsBasePath;

    handle basefolderhandle = UNDEF;

    enum resultprocenum { PRELOGIN, LOGIN, FETCHNODES, PUTNODES, UNLINK, CATCHUP,
                          COMPLETION };  // use COMPLETION when we use a completion function, rather than trying to match tags on callbacks

    struct ResultProc
    {
        StandardClient& client;
        ResultProc(StandardClient& c) : client(c) {}

        struct id_callback
        {
            int request_tag = 0;
            handle h = UNDEF;
            std::function<bool(error)> f;
            id_callback(std::function<bool(error)> cf, int tag, handle ch) : request_tag(tag), h(ch), f(cf) {}
        };

        recursive_mutex mtx;  // recursive because sometimes we need to set up new operations during a completion callback
        map<resultprocenum, deque<id_callback>> m;

        void prepresult(resultprocenum rpe, int tag, std::function<void()>&& requestfunc, std::function<bool(error)>&& f, handle h = UNDEF)
        {
            if (rpe != COMPLETION)
            {
                lock_guard<recursive_mutex> g(mtx);
                auto& entry = m[rpe];
                entry.emplace_back(move(f), tag, h);
            }

            std::lock_guard<std::recursive_mutex> lg(client.clientMutex);

            assert(tag > 0);
            int oldtag = client.client.reqtag;
            client.client.reqtag = tag;
            requestfunc();
            client.client.reqtag = oldtag;

            client.client.waiter->notify();
        }

        void processresult(resultprocenum rpe, error e, handle h = UNDEF)
        {
            int tag = client.client.restag;
            if (tag == 0 && rpe != CATCHUP)
            {
                //out() << "received notification of SDK initiated operation " << rpe << " tag " << tag; // too many of those to output
                return;
            }

            if (tag < (2 << 30))
            {
                out() << "ignoring callback from SDK internal sync operation " << rpe << " tag " << tag;
                return;
            }

            lock_guard<recursive_mutex> g(mtx);
            auto& entry = m[rpe];

            if (rpe == CATCHUP)
            {
                while (!entry.empty())
                {
                    entry.front().f(e);
                    entry.pop_front();
                }
                return;
            }

            if (entry.empty())
            {
                //out() << client.client.clientname
                //      << "received notification of operation type " << rpe << " completion but we don't have a record of it.  tag: " << tag;
                return;
            }

            if (tag != entry.front().request_tag)
            {
                out() << client.client.clientname
                      << "tag mismatch for operation completion of " << rpe << " tag " << tag << ", we expected " << entry.front().request_tag;
                return;
            }

            if (entry.front().f(e))
            {
                entry.pop_front();
            }
        }
    } resultproc;

    // thread as last member so everything else is initialised before we start it
    std::thread clientthread;

    string ensureDir(const fs::path& p)
    {
        fs::create_directories(p);

        string result = p.u8string();

        if (result.back() != fs::path::preferred_separator)
        {
            result += fs::path::preferred_separator;
        }

        return result;
    }

    StandardClient(const fs::path& basepath, const string& name)
        : client_dbaccess_path(ensureDir(basepath / name))
        , httpio(new HTTPIO_CLASS)
        , fsaccess(new FSACCESS_CLASS(makeFsAccess_<FSACCESS_CLASS>()))
        , client(this,
                 &waiter,
                 httpio.get(),
                 fsaccess.get(),
#ifdef DBACCESS_CLASS
                 new DBACCESS_CLASS(LocalPath::fromPath(client_dbaccess_path, *fsaccess)),
#else
                 NULL,
#endif
#ifdef GFX_CLASS
                 &gfx,
#else
                 NULL,
#endif
                 "N9tSBJDC",
                 USER_AGENT.c_str(),
                 THREADS_PER_MEGACLIENT)
        , clientname(name + " ")
        , fsBasePath(basepath / fs::u8path(name))
        , resultproc(*this)
        , clientthread([this]() { threadloop(); })
    {
        client.clientname = clientname + " ";
        client.syncs.mDetailedSyncLogging = true;
#ifdef GFX_CLASS
        gfx.startProcessingThread();
#endif
    }

    ~StandardClient()
    {
        // shut down any syncs on the same thread, or they stall the client destruction (CancelIo instead of CancelIoEx on the WinDirNotify)
        auto result =
          thread_do<bool>([](MegaClient& mc, PromiseBoolSP result)
                          {
                              mc.logout(false);
                              result->set_value(true);
                          });

        // Make sure logout completes before we escape.
        result.get();

        clientthreadexit = true;
        waiter.notify();
        clientthread.join();
    }

    void localLogout()
    {
        auto result =
          thread_do<bool>([](MegaClient& mc, PromiseBoolSP result)
                          {
                              mc.locallogout(false, true);
                              result->set_value(true);
                          });

        // Make sure logout completes before we escape.
        result.get();
    }

    static mutex om;
    bool logcb = false;
    chrono::steady_clock::time_point lastcb = std::chrono::steady_clock::now();

    string lp(LocalNode* ln) { return ln->getLocalPath().toName(*client.fsaccess); }

    void onCallback() { lastcb = chrono::steady_clock::now(); };

    std::function<void(const SyncConfig&, bool, bool)> onAutoResumeResult;

    void sync_auto_resume_result(const SyncConfig& config, bool attempted, bool hadAnError) override
    {
        onCallback();

        if (logcb)
        {
            lock_guard<mutex> guard(om);

            out() << clientname
                  << "sync_auto_resume_result(): id: "
                  << toHandle(config.mBackupId)
                  << ", attempted: "
                  << attempted
                  << ", hadAnError: "
                  << hadAnError;
        }

        if (onAutoResumeResult)
        {
            onAutoResumeResult(config, attempted, hadAnError);
        }
    }

    bool received_syncs_restored = false;
    void syncs_restored() override
    {
        lock_guard<mutex> g(om);
        out() << clientname << "sync restore complete";
        received_syncs_restored = true;
    }

    bool received_node_actionpackets = false;
    std::condition_variable nodes_updated_cv;

    void nodes_updated(Node** nodes, int numNodes) override
    {
        if (!nodes)
        {
            out() << clientname << "nodes_updated: total reset.  total node count now: " << numNodes;
            return;
        }
        if (logcb)
        {
            lock_guard<mutex> g(om);
            out() << clientname << "nodes_updated: received " << numNodes << " including " << nodes[0]->displaypath();
        }
        received_node_actionpackets = true;
        nodes_updated_cv.notify_all();
    }

    bool waitForNodesUpdated(unsigned numSeconds)
    {
        mutex nodes_updated_cv_mutex;
        std::unique_lock<mutex> g(nodes_updated_cv_mutex);
        nodes_updated_cv.wait_for(g, std::chrono::seconds(numSeconds),
                                  [&](){ return received_node_actionpackets; });
        return received_node_actionpackets;
    }

    void syncupdate_stateconfig(const SyncConfig& config) override { onCallback(); if (logcb) { lock_guard<mutex> g(om);  out() << clientname << "syncupdate_stateconfig() " << toHandle(config.mBackupId); } }
    void syncupdate_scanning(bool b) override { if (logcb) { onCallback(); lock_guard<mutex> g(om); out() << clientname << "syncupdate_scanning()" << b; } }

    std::atomic<bool> mStallDetected{false};

    void syncupdate_stalled(bool b) override
    {
        if (logcb)
        {
            onCallback();
            
            lock_guard<mutex> g(om);
            
            out() << clientname << "syncupdate_stalled()" << b;
        }

        mStallDetected.store(b);
    }

    void syncupdate_local_lockretry(bool b) override { if (logcb) { onCallback(); lock_guard<mutex> g(om); out() << clientname << "syncupdate_local_lockretry() " << b; }}
    //void syncupdate_treestate(LocalNode* ln) override { onCallback(); if (logcb) { lock_guard<mutex> g(om);   out() << clientname << " syncupdate_treestate() " << ln->ts << " " << ln->dts << " " << lp(ln); }}

    //bool sync_syncable(Sync* sync, const char* name, LocalPath& path, Node*) override
    //{
    //    return sync_syncable(sync, name, path);
    //}

    //bool sync_syncable(Sync*, const char*, LocalPath&) override
    //{
    //    onCallback();

    //    return true;
    //}

    std::atomic<unsigned> transfersAdded{0}, transfersRemoved{0}, transfersPrepared{0}, transfersFailed{0}, transfersUpdated{0}, transfersComplete{0};

    void transfer_added(Transfer*) override { onCallback(); ++transfersAdded; }
    void transfer_removed(Transfer*) override { onCallback(); ++transfersRemoved; }
    void transfer_prepare(Transfer*) override { onCallback(); ++transfersPrepared; }
    void transfer_failed(Transfer*,  const Error&, dstime = 0) override { onCallback(); ++transfersFailed; }
    void transfer_update(Transfer*) override { onCallback(); ++transfersUpdated; }
    void transfer_complete(Transfer*) override { onCallback(); ++transfersComplete; }

    void notify_retry(dstime t, retryreason_t r) override
    {
        onCallback();

        if (!logcb) return;

        lock_guard<mutex> guard(om);

        out() << clientname << " notify_retry: " << t << " " << r;
    }

    void request_error(error e) override
    {
        onCallback();

        if (!logcb) return;

        lock_guard<mutex> guard(om);

        out() << clientname << " request_error: " << e;
    }

    void request_response_progress(m_off_t a, m_off_t b) override
    {
        onCallback();

        if (!logcb) return;

        lock_guard<mutex> guard(om);

        out() << clientname << " request_response_progress: " << a << " " << b;
    }

    void threadloop()
        try
    {
        while (!clientthreadexit)
        {
            int r;

            {
                std::lock_guard<std::recursive_mutex> lg(clientMutex);
                r = client.preparewait();
            }

            if (!r)
            {
                r |= client.dowait();
            }

            std::lock_guard<std::recursive_mutex> lg(clientMutex);
            r |= client.checkevents();

            {
                std::lock_guard<mutex> g(functionDoneMutex);
                if (nextfunctionMC)
                {
                    nextfunctionMC();
                    nextfunctionMC = nullptr;
                    functionDone.notify_all();
                    r |= Waiter::NEEDEXEC;
                }
                if (nextfunctionSC)
                {
                    nextfunctionSC();
                    nextfunctionSC = nullptr;
                    functionDone.notify_all();
                    r |= Waiter::NEEDEXEC;
                }
            }
            if ((r & Waiter::NEEDEXEC))
            {
                client.exec();
            }
        }

        // shut down on the same thread, otherwise any ongoing async I/O fails to complete (on windows)
        client.locallogout(false, true);

        out() << clientname << " thread exiting naturally";
    }
    catch (std::exception& e)
    {
        out() << clientname << " thread exception, StandardClient " << clientname << " terminated: " << e.what();
    }
    catch (...)
    {
        out() << clientname << " thread exception, StandardClient " << clientname << " terminated";
    }

    static bool debugging;  // turn this on to prevent the main thread timing out when stepping in the MegaClient

    template <class PROMISE_VALUE>
    future<PROMISE_VALUE> thread_do(std::function<void(MegaClient&, shared_promise<PROMISE_VALUE>)> f)
    {
        unique_lock<mutex> guard(functionDoneMutex);
        std::shared_ptr<promise<PROMISE_VALUE>> promiseSP(new promise<PROMISE_VALUE>());
        nextfunctionMC = [this, promiseSP, f](){ f(this->client, promiseSP); };
        waiter.notify();
        while (!functionDone.wait_until(guard, chrono::steady_clock::now() + chrono::seconds(600), [this]() { return !nextfunctionMC; }))
        {
            if (!debugging)
            {
                promiseSP->set_value(PROMISE_VALUE());
                break;
            }
        }
        return promiseSP->get_future();
    }

    template <class PROMISE_VALUE>
    future<PROMISE_VALUE> thread_do(std::function<void(StandardClient&, shared_promise<PROMISE_VALUE>)> f)
    {
        unique_lock<mutex> guard(functionDoneMutex);
        std::shared_ptr<promise<PROMISE_VALUE>> promiseSP(new promise<PROMISE_VALUE>());
        nextfunctionMC = [this, promiseSP, f]() { f(*this, promiseSP); };
        waiter.notify();
        while (!functionDone.wait_until(guard, chrono::steady_clock::now() + chrono::seconds(600), [this]() { return !nextfunctionSC; }))
        {
            if (!debugging)
            {
                promiseSP->set_value(PROMISE_VALUE());
                break;
            }
        }
        return promiseSP->get_future();
    }

    void preloginFromEnv(const string& userenv, PromiseBoolSP pb)
    {
        string user = getenv(userenv.c_str());

        ASSERT_FALSE(user.empty());

        resultproc.prepresult(PRELOGIN, ++next_request_tag,
            [&](){ client.prelogin(user.c_str()); },
            [pb](error e) { pb->set_value(!e); return true; });

    }

    void loginFromEnv(const string& userenv, const string& pwdenv, PromiseBoolSP pb)
    {
        string user = getenv(userenv.c_str());
        string pwd = getenv(pwdenv.c_str());

        ASSERT_FALSE(user.empty());
        ASSERT_FALSE(pwd.empty());

        byte pwkey[SymmCipher::KEYLENGTH];

        resultproc.prepresult(LOGIN, ++next_request_tag,
            [&](){
                if (client.accountversion == 1)
                {
                    if (error e = client.pw_key(pwd.c_str(), pwkey))
                    {
                        ASSERT_TRUE(false) << "login error: " << e;
                    }
                    else
                    {
                        client.login(user.c_str(), pwkey);
                    }
                }
                else if (client.accountversion == 2 && !salt.empty())
                {
                    client.login2(user.c_str(), pwd.c_str(), &salt);
                }
                else
                {
                    ASSERT_TRUE(false) << "Login unexpected error";
                }
            },
            [pb](error e) { pb->set_value(!e); return true; });

    }

    void loginFromSession(const string& session, PromiseBoolSP pb)
    {
        resultproc.prepresult(LOGIN, ++next_request_tag,
            [&](){ client.login(session); },
            [pb](error e) { pb->set_value(!e);  return true; });
    }

    bool cloudCopyTreeAs(Node* from, Node* to, string name)
    {
        auto promise = makeSharedPromise<bool>();
        auto future = promise->get_future();

        cloudCopyTreeAs(from, to, std::move(name), std::move(promise));

        return future.get();
    }

    class BasicPutNodesCompletion
    {
    public:
        BasicPutNodesCompletion(std::function<void(const Error&)>&& callable)
            : mCallable(std::move(callable))
        {
        }

        void operator()(const Error& e, targettype_t, vector<NewNode>&, bool)
        {
            mCallable(e);
        }

    private:
        std::function<void(const Error&)> mCallable;
    }; // BasicPutNodesCompletion

    void cloudCopyTreeAs(Node* n1, Node* n2, std::string newname, PromiseBoolSP pb)
    {
        auto completion = BasicPutNodesCompletion([pb](const Error& e) {
            pb->set_value(!e);
        });

        resultproc.prepresult(COMPLETION, ++next_request_tag,
            [&](){
                TreeProcCopy tc;
                client.proctree(n1, &tc, false, true);
                tc.allocnodes();
                client.proctree(n1, &tc, false, true);
                tc.nn[0].parenthandle = UNDEF;

                SymmCipher key;
                AttrMap attrs;
                string attrstring;
                key.setkey((const ::mega::byte*)tc.nn[0].nodekey.data(), n1->type);
                attrs = n1->attrs;
                client.fsaccess->normalize(&newname);
                attrs.map['n'] = newname;
                attrs.getjson(&attrstring);
                client.makeattr(&key, tc.nn[0].attrstring, attrstring.c_str());
                client.putnodes(n2->nodeHandle(), move(tc.nn), nullptr, 0, std::move(completion));
            },
            nullptr);
    }

    void putnodes(NodeHandle parentHandle, std::vector<NewNode>&& nodes, PromiseBoolSP pb)
    {
        auto completion = BasicPutNodesCompletion([pb](const Error& e) {
            pb->set_value(!e);
        });

        resultproc.prepresult(COMPLETION,
                              ++next_request_tag,
                              [&]()
                              {
                                  client.putnodes(parentHandle, std::move(nodes), nullptr, 0, std::move(completion));
                              },
                              nullptr);
    }

    bool putnodes(NodeHandle parentHandle, std::vector<NewNode>&& nodes)
    {
        auto result =
          thread_do<bool>([&](StandardClient& client, PromiseBoolSP pb)
                    {
                        client.putnodes(parentHandle, std::move(nodes), pb);
                    });

        return result.get();
    }

    void putnodes(const string& parentPath, std::vector<NewNode>&& nodes, PromiseBoolSP result)
    {
        if (auto* parent = drillchildnodebyname(gettestbasenode(), parentPath))
        {
            putnodes(parent->nodeHandle(), std::move(nodes), std::move(result));
        }
        else
        {
            result->set_value(false);
        }
    }

    bool putnodes(const string &parentPath, std::vector<NewNode>&& nodes)
    {
        auto result = thread_do<bool>([&](StandardClient& client, PromiseBoolSP result) {
            client.putnodes(parentPath, std::move(nodes), std::move(result));
        });

        return result.get();
    }

    void uploadFolderTree_recurse(handle parent, handle& h, const fs::path& p, vector<NewNode>& newnodes)
    {
        NewNode n;
        client.putnodes_prepareOneFolder(&n, p.filename().u8string());
        handle thishandle = n.nodehandle = h++;
        n.parenthandle = parent;
        newnodes.emplace_back(std::move(n));

        for (fs::directory_iterator i(p); i != fs::directory_iterator(); ++i)
        {
            if (fs::is_directory(*i))
            {
                uploadFolderTree_recurse(thishandle, h, *i, newnodes);
            }
        }
    }

    void uploadFolderTree(fs::path p, Node* n2, PromiseBoolSP pb)
    {
        auto completion = BasicPutNodesCompletion([pb](const Error& e) {
            pb->set_value(!e);
        });

        resultproc.prepresult(COMPLETION, ++next_request_tag,
            [&](){
                vector<NewNode> newnodes;
                handle h = 1;
                uploadFolderTree_recurse(UNDEF, h, p, newnodes);
                client.putnodes(n2->nodeHandle(), move(newnodes), nullptr, 0, std::move(completion));
            },
            nullptr);
    }

    // Necessary to make sure we release the file once we're done with it.
    struct FileGet : public File {
        void completed(Transfer* t, putsource_t source) override
        {
            File::completed(t, source);
            result->set_value(true);
            delete this;
        }

        void terminated() override
        {
            result->set_value(false);
            delete this;
        }

        PromiseBoolSP result;
    }; // FileGet

    void downloadFile(const Node& node, const fs::path& destination, PromiseBoolSP result)
    {
        unique_ptr<FileGet> file(new FileGet());

        file->h = node.nodeHandle();
        file->hprivate = true;
        file->setLocalname(LocalPath::fromPath(destination.u8string(), *client.fsaccess));
        file->name = node.displayname();
        file->result = std::move(result);

        reinterpret_cast<FileFingerprint&>(*file) = node;

        DBTableTransactionCommitter committer(client.tctable);
        client.startxfer(GET, file.release(), committer);
    }

    bool downloadFile(const Node& node, const fs::path& destination)
    {
        auto result =
          thread_do<bool>([&](StandardClient& client, PromiseBoolSP result)
                          {
                              client.downloadFile(node, destination, result);
                          });

        return result.get();
    }

    struct FilePut : public File {
        void completed(Transfer* t, putsource_t source) override
        {
            File::completed(t, source);
            delete this;
        }

        void terminated() override
        {
            delete this;
        }
    }; // FilePut

    bool uploadFolderTree(fs::path p, Node* n2)
    {
        auto promise = makeSharedPromise<bool>();
        auto future = promise->get_future();

        uploadFolderTree(p, n2, std::move(promise));

        return future.get();
    }

    void uploadFile(const fs::path& path, const string& name, Node* parent, DBTableTransactionCommitter& committer)
    {
        unique_ptr<File> file(new FilePut());

        file->h = parent->nodeHandle();
        file->setLocalname(LocalPath::fromPath(path.u8string(), *client.fsaccess));
        file->name = name;

        client.startxfer(PUT, file.release(), committer);
    }

    void uploadFile(const fs::path& path, const string& name, Node* parent, PromiseBoolSP pb)
    {
        resultproc.prepresult(PUTNODES,
                              ++next_request_tag,
                              [&]()
                              {
                                  DBTableTransactionCommitter committer(client.tctable);
                                  uploadFile(path, name, parent, committer);
                              },
                              [pb](error e)
                              {
                                  pb->set_value(!e);
                                  return true;
                              });
    }

    bool uploadFile(const fs::path& path, const string& name, Node* parent)
    {
        auto result =
            thread_do<bool>([&](StandardClient& client, PromiseBoolSP pb)
                {
                    client.uploadFile(path, name, parent, pb);
                });

        return result.get();
    }

    bool uploadFile(const fs::path& path, const string& name, string parentPath)
    {
        auto result =
            thread_do<bool>([&](StandardClient& client, PromiseBoolSP pb)
                {
                    Node* parent = client.client.nodeByPath(parentPath.c_str(), nullptr);
                    if (!parent)
                    {
                        LOG_warn << "nodeByPath found no node for parentPath " << parentPath << ", cannot call uploadFile";
                        return pb->set_value(false);
                    }
                    client.uploadFile(path, name, parent, pb);
                });

        return result.get();
    }

    bool uploadFile(const fs::path& path, Node* parent)
    {
        return uploadFile(path, path.filename().u8string(), parent);
    }

    bool uploadFile(const fs::path& path, const string& parentPath)
    {
        return uploadFile(path, path.filename().u8string(), parentPath);
    }

    void uploadFilesInTree_recurse(Node* target, const fs::path& p, std::atomic<int>& inprogress, DBTableTransactionCommitter& committer)
    {
        if (fs::is_regular_file(p))
        {
            ++inprogress;
            uploadFile(p, p.filename().u8string(), target, committer);
        }
        else if (fs::is_directory(p))
        {
            if (auto newtarget = client.childnodebyname(target, p.filename().u8string().c_str()))
            {
                for (fs::directory_iterator i(p); i != fs::directory_iterator(); ++i)
                {
                    uploadFilesInTree_recurse(newtarget, *i, inprogress, committer);
                }
            }
        }
    }

    bool uploadFilesInTree(fs::path p, Node* n2)
    {
        auto promise = makeSharedPromise<bool>();
        auto future = promise->get_future();

        std::atomic_int dummy(0);
        uploadFilesInTree(p, n2, dummy, std::move(promise));

        return future.get();
    }

    void uploadFilesInTree(fs::path p, Node* n2, std::atomic<int>& inprogress, PromiseBoolSP pb)
    {
        resultproc.prepresult(PUTNODES, ++next_request_tag,
            [&](){
                DBTableTransactionCommitter committer(client.tctable);
                uploadFilesInTree_recurse(n2, p, inprogress, committer);
            },
            [pb, &inprogress](error e)
            {
                if (!--inprogress)
                    pb->set_value(true);
                return !inprogress;
            });
    }



    class TreeProcPrintTree : public TreeProc
    {
    public:
        void proc(MegaClient* client, Node* n) override
        {
            //out() << "fetchnodes tree: " << n->displaypath();;
        }
    };

    // mark node as removed and notify

    std::function<void (StandardClient& mc, PromiseBoolSP pb)> onFetchNodes;

    void fetchnodes(bool noCache, PromiseBoolSP pb)
    {
        resultproc.prepresult(FETCHNODES, ++next_request_tag,
            [&](){ client.fetchnodes(noCache); },
            [this, pb](error e)
            {
                if (e)
                {
                    pb->set_value(false);
                }
                else
                {
                    TreeProcPrintTree tppt;
                    client.proctree(client.nodebyhandle(client.rootnodes[0]), &tppt);

                    if (onFetchNodes)
                    {
                        onFetchNodes(*this, pb);
                    }
                    else
                    {
                        pb->set_value(true);
                    }
                }
                onFetchNodes = nullptr;
                return true;
            });
    }

    bool fetchnodes(bool noCache = false)
    {
        auto result =
          thread_do<bool>([=](StandardClient& client, PromiseBoolSP result)
                          {
                              client.fetchnodes(noCache, result);
                          });

        return result.get();
    }

    NewNode makeSubfolder(const string& utf8Name)
    {
        NewNode newnode;
        client.putnodes_prepareOneFolder(&newnode, utf8Name);
        return newnode;
    }

    void catchup(PromiseBoolSP pb)
    {
        resultproc.prepresult(CATCHUP, ++next_request_tag,
            [&](){
                client.catchup();
            },
            [pb](error e) {
                if (e)
                {
                    out() << "catchup reports: " << e;
                }
                pb->set_value(!e);
                return true;
            });
    }

    void deleteTestBaseFolder(bool mayneeddeleting, PromiseBoolSP pb)
    {
        if (Node* root = client.nodebyhandle(client.rootnodes[0]))
        {
            if (Node* basenode = client.childnodebyname(root, "mega_test_sync", false))
            {
                if (mayneeddeleting)
                {
                    auto completion = [this, pb](NodeHandle, Error e) {
                        if (e) out() << "delete of test base folder reply reports: " << e;
                        deleteTestBaseFolder(false, pb);
                    };

                    resultproc.prepresult(COMPLETION, ++next_request_tag,
                        [&](){ client.unlink(basenode, false, 0, std::move(completion)); },
                        nullptr);
                    return;
                }
                out() << "base folder found, but not expected, failing";
                pb->set_value(false);
                return;
            }
            else
            {
                //out() << "base folder not found, wasn't present or delete successful";
                pb->set_value(true);
                return;
            }
        }
        out() << "base folder not found, as root was not found!";
        pb->set_value(false);
    }

    void ensureTestBaseFolder(bool mayneedmaking, PromiseBoolSP pb)
    {
        if (Node* root = client.nodebyhandle(client.rootnodes[0]))
        {
            if (Node* basenode = client.childnodebyname(root, "mega_test_sync", false))
            {
                if (basenode->type == FOLDERNODE)
                {
                    basefolderhandle = basenode->nodehandle;
                    //out() << clientname << " Base folder: " << Base64Str<MegaClient::NODEHANDLE>(basefolderhandle);
                    //parentofinterest = Base64Str<MegaClient::NODEHANDLE>(basefolderhandle);
                    pb->set_value(true);
                    return;
                }
            }
            else if (mayneedmaking)
            {
                vector<NewNode> nn(1);
                nn[0] = makeSubfolder("mega_test_sync");

                auto completion = BasicPutNodesCompletion([this, pb](const Error&) {
                    ensureTestBaseFolder(false, pb);
                });

                resultproc.prepresult(COMPLETION, ++next_request_tag,
                    [&](){ client.putnodes(root->nodeHandle(), move(nn), nullptr, 0, std::move(completion)); },
                    nullptr);

                return;
            }
        }
        pb->set_value(false);
    }

    NewNode* buildSubdirs(list<NewNode>& nodes, const string& prefix, int n, int recurselevel)
    {
        nodes.emplace_back(makeSubfolder(prefix));
        auto& nn = nodes.back();
        nn.nodehandle = nodes.size();

        if (recurselevel > 0)
        {
            for (int i = 0; i < n; ++i)
            {
                buildSubdirs(nodes, prefix + "_" + to_string(i), n, recurselevel - 1)->parenthandle = nn.nodehandle;
            }
        }

        return &nn;
    }

    bool makeCloudSubdirs(const string& prefix, int depth, int fanout)
    {
        auto result =
          thread_do<bool>([=](StandardClient& client, PromiseBoolSP result)
                          {
                              client.makeCloudSubdirs(prefix, depth, fanout, result);
                          });

        return result.get();
    }

    void makeCloudSubdirs(const string& prefix, int depth, int fanout, PromiseBoolSP pb, const string& atpath = "")
    {
        assert(basefolderhandle != UNDEF);

        std::list<NewNode> nodes;
        NewNode* nn = buildSubdirs(nodes, prefix, fanout, depth);
        nn->parenthandle = UNDEF;
        nn->ovhandle = UNDEF;

        Node* atnode = client.nodebyhandle(basefolderhandle);
        if (atnode && !atpath.empty())
        {
            atnode = drillchildnodebyname(atnode, atpath);
        }
        if (!atnode)
        {
            out() << "path not found: " << atpath;
            pb->set_value(false);
        }
        else
        {
            auto nodearray = vector<NewNode>(nodes.size());
            size_t i = 0;
            for (auto n = nodes.begin(); n != nodes.end(); ++n, ++i)
            {
                nodearray[i] = std::move(*n);
            }

            auto completion = [pb, this](const Error& e, targettype_t, vector<NewNode>& nodes, bool) {
                lastPutnodesResultFirstHandle = nodes.empty() ? UNDEF : nodes[0].mAddedHandle;
                pb->set_value(!e);
            };

            resultproc.prepresult(COMPLETION, ++next_request_tag,
                [&]() {
                    client.putnodes(atnode->nodeHandle(), move(nodearray), nullptr, 0, std::move(completion));
                },
                nullptr);
        }
    }

    struct SyncInfo
    {
        NodeHandle h;
        fs::path localpath;
        string remotepath;
    };

    SyncConfig syncConfigByBackupID(handle backupID) const
    {
        SyncConfig c;
        bool found = client.syncs.syncConfigByBackupId(backupID, c);

        assert(found);

        return c;
    }

    bool syncSet(handle backupId, SyncInfo& info) const
    {
        SyncConfig c;
        if (client.syncs.syncConfigByBackupId(backupId, c))
        {
            info.h = c.getRemoteNode();
            info.localpath = c.getLocalPath().toPath(*client.fsaccess);
            info.remotepath = c.mOriginalPathOfRemoteRootNode; // bit of a hack

            return true;
        }

        return false;
    }

    SyncInfo syncSet(handle backupId)
    {
        SyncInfo result;

        out() << "looking up BackupId " << toHandle(backupId);

        bool found = syncSet(backupId, result);
        assert(found);

        return result;
    }

    SyncInfo syncSet(handle backupId) const
    {
        return const_cast<StandardClient&>(*this).syncSet(backupId);
    }

    Node* getcloudrootnode()
    {
        return client.nodebyhandle(client.rootnodes[0]);
    }

    Node* gettestbasenode()
    {
        return client.childnodebyname(getcloudrootnode(), "mega_test_sync", false);
    }

    Node* getcloudrubbishnode()
    {
        return client.nodebyhandle(client.rootnodes[RUBBISHNODE - ROOTNODE]);
    }

    Node* getsyncdebrisnode()
    {
        return drillchildnodebyname(getcloudrubbishnode(), "SyncDebris");
    }

    Node* drillchildnodebyname(Node* n, const string& path)
    {
        for (size_t p = 0; n && p < path.size(); )
        {
            auto pos = path.find("/", p);
            if (pos == string::npos) pos = path.size();
            n = client.childnodebyname(n, path.substr(p, pos - p).c_str(), false);
            p = pos == string::npos ? path.size() : pos + 1;
        }
        return n;
    }

    vector<Node*> drillchildnodesbyname(Node* n, const string& path)
    {
        auto pos = path.find("/");
        if (pos == string::npos)
        {
            return client.childnodesbyname(n, path.c_str(), false);
        }
        else
        {
            vector<Node*> results, subnodes = client.childnodesbyname(n, path.c_str(), false);
            for (size_t i = subnodes.size(); i--; )
            {
                if (subnodes[i]->type != FILENODE)
                {
                    vector<Node*> v = drillchildnodesbyname(subnodes[i], path.substr(pos + 1));
                    results.insert(results.end(), v.begin(), v.end());
                }
            }
            return results;
        }
    }

    bool backupAdd_inthread(const string& drivePath,
                            string sourcePath,
                            const string& targetPath,
                            std::function<void(error, SyncError, handle)> completion,
                            const string& logname)
    {
        auto* rootNode = client.nodebyhandle(basefolderhandle);

        // Root isn't in the cloud.
        if (!rootNode)
        {
            return false;
        }

        auto* targetNode = drillchildnodebyname(rootNode, targetPath);

        // Target path doesn't exist.
        if (!targetNode)
        {
            return false;
        }

        // Generate drive ID if necessary.
        auto id = UNDEF;
        auto result = client.readDriveId(drivePath.c_str(), id);

        if (result == API_ENOENT)
        {
            id = client.generateDriveId();
            result = client.writeDriveId(drivePath.c_str(), id);
        }

        if (result != API_OK)
        {
            completion(result, NO_SYNC_ERROR, UNDEF);
            return false;
        }

        auto config =
          SyncConfig(LocalPath::fromPath(sourcePath, *client.fsaccess),
                     sourcePath,
                     targetNode->nodeHandle(),
                     targetNode->displaypath(),
                     0,
                     LocalPath::fromPath(drivePath, *client.fsaccess),
                     //string_vector(),
                     true,
                     SyncConfig::TYPE_BACKUP);

        // Try and add the backup.
        return client.addsync(config, true, completion, logname) == API_OK;
    }

    handle backupAdd_mainthread(const string& drivePath,
                                const string& sourcePath,
                                const string& targetPath,
                                const string& logname)
    {
        const fs::path dp = fsBasePath / fs::u8path(drivePath);
        const fs::path sp = fsBasePath / fs::u8path(sourcePath);

        fs::create_directories(dp);
        fs::create_directories(sp);

        auto result =
          thread_do<handle>(
            [&](StandardClient& client, PromiseHandleSP result)
            {
                auto completion =
                  [=](error e, SyncError, handle backupId)
                  {
                    result->set_value(backupId);
                  };

                  client.backupAdd_inthread(dp.u8string(),
                                            sp.u8string(),
                                            targetPath,
                                            std::move(completion),
                                            logname);
            });

        return result.get();
    }

    bool setupSync_inthread(const string& subfoldername, const fs::path& localpath, const bool isBackup,
        std::function<void(error, SyncError, handle)> addSyncCompletion, const string& logname)
    {
        if (Node* n = client.nodebyhandle(basefolderhandle))
        {
            if (Node* m = drillchildnodebyname(n, subfoldername))
            {
                out() << clientname << "Setting up sync from " << m->displaypath() << " to " << localpath;
                auto syncConfig =
                    SyncConfig(LocalPath::fromPath(localpath.u8string(), *client.fsaccess),
                               localpath.u8string(),
                               NodeHandle().set6byte(m->nodehandle),
                               m->displaypath(),
                               0,
                               LocalPath(),
                               //string_vector(),
                               true,
                               isBackup ? SyncConfig::TYPE_BACKUP : SyncConfig::TYPE_TWOWAY);

                error e = client.addsync(syncConfig, true, addSyncCompletion, logname);
                return !e;
            }
        }
        assert(false);
        return false;
    }

    void importSyncConfigs(string configs, PromiseBoolSP result)
    {
        auto completion = [result](error e) { result->set_value(!e); };
        client.importSyncConfigs(configs.c_str(), std::move(completion));
    }

    bool importSyncConfigs(string configs)
    {
        auto result =
          thread_do<bool>([=](StandardClient& client, PromiseBoolSP result)
                          {
                              client.importSyncConfigs(configs, result);
                          });

        return result.get();
    }

    string exportSyncConfigs()
    {
        auto result =
          thread_do<string>([](MegaClient& client, PromiseStringSP result)
                            {
                                auto configs = client.syncs.exportSyncConfigs();
                                result->set_value(configs);
                            });

        return result.get();
    }

    bool delSync_inthread(handle backupId, bool keepCache)
    {
        const auto handle = syncSet(backupId).h;
        bool removed = false;

        client.syncs.removeSelectedSyncs(
          [&](SyncConfig& c, Sync*)
          {
              const bool matched = c.getRemoteNode() == handle;

              removed |= matched;

              return matched;
          }, !keepCache, !keepCache, !keepCache); // in the tests we are going to resume the syncs on session resume

        return removed;
    }

    struct CloudNameLess
    {
        bool operator()(const string& lhs, const string& rhs) const
        {
            return compare(lhs, rhs) < 0;
        }

        static int compare(const string& lhs, const string& rhs)
        {
            return compareUtf(lhs, false, rhs, false, false);
        }

        static bool equal(const string& lhs, const string& rhs)
        {
            return compare(lhs, rhs) == 0;
        }
    }; // CloudNameLess

    bool recursiveConfirm(Model::ModelNode* mn, Node* n, int& descendants, const string& identifier, int depth, bool& firstreported, bool expectFail, bool skipIgnoreFile)
    {
        // top level names can differ so we don't check those
        if (!mn || !n) return false;

        if (depth)
        {
            if (!CloudNameLess().equal(mn->cloudName(), n->displayname()))
            {
                out() << "Node name mismatch: " << mn->path() << " " << n->displaypath();
                return false;
            }
        }

        if (!mn->typematchesnodetype(n->type))
        {
            out() << "Node type mismatch: " << mn->path() << ":" << mn->type << " " << n->displaypath() << ":" << n->type;
            return false;
        }

        if (n->type == FILENODE)
        {
            // not comparing any file versioning (for now)
            return true;
        }

        multimap<string, Model::ModelNode*, CloudNameLess> ms;
        multimap<string, Node*, CloudNameLess> ns;
        for (auto& m : mn->kids)
        {
            if (m->fsOnly)
                continue;

            if (skipIgnoreFile && m->cloudName() == IGNORE_FILE_NAME)
                continue;

            ms.emplace(m->cloudName(), m.get());
        }
        for (auto& n2 : n->children)
        {
            if (skipIgnoreFile && n2->displayname() == IGNORE_FILE_NAME)
                continue;

            ns.emplace(n2->displayname(), n2);
        }

        int matched = 0;
        vector<string> matchedlist;
        for (auto m_iter = ms.begin(); m_iter != ms.end(); )
        {
            if (!depth && m_iter->first == DEBRISFOLDER)
            {
                m_iter = ms.erase(m_iter); // todo: add checks of the remote debris folder later
                continue;
            }

            auto er = ns.equal_range(m_iter->first);
            auto next_m = m_iter;
            ++next_m;
            bool any_equal_matched = false;
            for (auto i = er.first; i != er.second; ++i)
            {
                int rdescendants = 0;
                if (recursiveConfirm(m_iter->second, i->second, rdescendants, identifier, depth+1, firstreported, expectFail, skipIgnoreFile))
                {
                    ++matched;
                    matchedlist.push_back(m_iter->first);
                    ns.erase(i);
                    ms.erase(m_iter);
                    descendants += rdescendants;
                    any_equal_matched = true;
                    break;
                }
            }
            if (!any_equal_matched)
            {
                break;
            }
            m_iter = next_m;
        }
        if (ns.empty() && ms.empty())
        {
            descendants += matched;
            return true;
        }
        else if (!firstreported && !expectFail)
        {
            ostringstream ostream;
            firstreported = true;
            ostream << clientname << " " << identifier << " after matching " << matched << " child nodes [";
            for (auto& ml : matchedlist) ostream << ml << " ";
            ostream << "](with " << descendants << " descendants) in " << mn->path() << ", ended up with unmatched model nodes:";
            for (auto& m : ms) ostream << " " << m.first;
            ostream << " and unmatched remote nodes:";
            for (auto& i : ns) ostream << " " << i.first;
            out() << ostream.str();
            EXPECT_TRUE(false) << ostream.str();
        };
        return false;
    }

    bool localNodesMustHaveNodes = true;

    auto equal_range_utf8EscapingCompare(multimap<string, LocalNode*, CloudNameLess>& ns, const string& cmpValue, bool unescapeValue, bool unescapeMap, bool caseInsensitive) -> std::pair<multimap<string, LocalNode*>::iterator, multimap<string, LocalNode*>::iterator>
    {
        // first iter not less than cmpValue
        auto iter1 = ns.begin();
        while (iter1 != ns.end() && compareUtf(iter1->first, unescapeMap, cmpValue, unescapeValue, caseInsensitive) < 0) ++iter1;

        // second iter greater then cmpValue
        auto iter2 = iter1;
        while (iter2 != ns.end() && compareUtf(iter1->first, unescapeMap, cmpValue, unescapeValue, caseInsensitive) <= 0) ++iter2;

        return {iter1, iter2};
    }

    bool recursiveConfirm(Model::ModelNode* mn, LocalNode* n, int& descendants, const string& identifier, int depth, bool& firstreported, bool expectFail, bool skipIgnoreFile)
    {
        // top level names can differ so we don't check those
        if (!mn || !n) return false;

        if (depth)
        {
            if (0 != compareUtf(mn->fsName(), true, n->localname, true, false))
            {
                out() << "LocalNode name mismatch: " << mn->fsPath() << " " << n->localname.toPath();
                return false;
            }
        }

        if (!mn->typematchesnodetype(n->type))
        {
            out() << "LocalNode type mismatch: " << mn->fsPath() << ":" << mn->type << " " << n->localname.toPath() << ":" << n->type;
            return false;
        }

        auto localpath = n->getLocalPath().toName(*client.fsaccess);
        string n_localname = n->localname.toName(*client.fsaccess);
        if (n_localname.size() && n->parent)  // the sync root node's localname contains an absolute path, not just the leaf name.  Also the filesystem sync root folder and cloud sync root folder don't have to have the same name.
        {
            //EXPECT_EQ(n->name, n_localname);
        }
        if (localNodesMustHaveNodes)
        {
            if (n->syncedCloudNodeHandle.isUndef())
            {
                EXPECT_TRUE(!n->syncedCloudNodeHandle.isUndef()) << "expected synced non-undef handle at localnode: " << n->localnodedisplaypath(*client.fsaccess);
            }
            if (!client.nodeByHandle(n->syncedCloudNodeHandle))
            {
                EXPECT_TRUE(!!client.nodeByHandle(n->syncedCloudNodeHandle)) << "expected synced handle that looks up node at localnode: " << n->localnodedisplaypath(*client.fsaccess);;
            }
        }
        Node* syncedNode = client.nodeByHandle(n->syncedCloudNodeHandle);
        if (depth && syncedNode)
        {
            EXPECT_TRUE(0 == compareUtf(syncedNode->displayname(), false, n->localname, true, false)) << "Localnode's associated Node vs model node name mismatch: '" << syncedNode->displayname() << "', '" << n->localname.toPath() << "'";
        }
        if (depth && mn->parent)
        {
            EXPECT_EQ(mn->parent->type, Model::ModelNode::folder);
            EXPECT_EQ(n->parent->type, FOLDERNODE);

            string parentpath = n->parent->getLocalPath().toName(*client.fsaccess);
            EXPECT_EQ(localpath.substr(0, parentpath.size()), parentpath);
        }
        Node* parentSyncedNode = n->parent ? client.nodeByHandle(n->parent->syncedCloudNodeHandle) : nullptr;
        if (syncedNode && n->parent && parentSyncedNode)
        {
            string p = syncedNode->displaypath();
            string pp = parentSyncedNode->displaypath();
            EXPECT_EQ(p.substr(0, pp.size()), pp);
            EXPECT_EQ(parentSyncedNode, syncedNode->parent);
        }

        multimap<string, Model::ModelNode*, CloudNameLess> ms;
        multimap<string, LocalNode*, CloudNameLess> ns;
        for (auto& m : mn->kids)
        {
            if (m->fsOnly)
                continue;

            if (skipIgnoreFile && m->fsName() == IGNORE_FILE_NAME)
                continue;

            ms.emplace(m->fsName(), m.get());
        }
        for (auto& n2 : n->children)
        {
            if (skipIgnoreFile && n2.second->isIgnoreFile())
                continue;

            ns.emplace(n2.second->localname.toPath(), n2.second); // todo: should LocalNodes marked as deleted actually have been removed by now?
        }

        int matched = 0;
        vector<string> matchedlist;
        for (auto m_iter = ms.begin(); m_iter != ms.end(); )
        {
            if (!depth && m_iter->first == DEBRISFOLDER)
            {
                m_iter = ms.erase(m_iter); // todo: are there LocalNodes representing the trash?
                continue;
            }

            auto er = equal_range_utf8EscapingCompare(ns, m_iter->first, true, true, isCaseInsensitive(n->sync->mFilesystemType));
            //auto er = ns.equal_range(m_iter->first);
            auto next_m = m_iter;
            ++next_m;
            bool any_equal_matched = false;
            for (auto i = er.first; i != er.second; ++i)
            {
                int rdescendants = 0;
                if (recursiveConfirm(m_iter->second, i->second, rdescendants, identifier, depth+1, firstreported, expectFail, skipIgnoreFile))
                {
                    ++matched;
                    matchedlist.push_back(m_iter->first);
                    ns.erase(i);
                    ms.erase(m_iter);
                    descendants += rdescendants;
                    any_equal_matched = true;
                    break;
                }
            }
            if (!any_equal_matched)
            {
                break;
            }
            m_iter = next_m;
        }
        if (ns.empty() && ms.empty())
        {
            return true;
        }
        else if (!firstreported && !expectFail)
        {
            ostringstream ostream;
            firstreported = true;
            ostream << clientname << " " << identifier << " after matching " << matched << " child nodes [";
            for (auto& ml : matchedlist) ostream << ml << " ";
            ostream << "](with " << descendants << " descendants) in " << mn->path() << ", ended up with unmatched model nodes:";
            for (auto& m : ms) ostream << " " << m.first;
            ostream << " and unmatched LocalNodes:";
            for (auto& i : ns) ostream << " " << i.first;
            out() << ostream.str();
            EXPECT_TRUE(false) << ostream.str();
        };
        return false;
    }


    bool recursiveConfirm(Model::ModelNode* mn, fs::path p, int& descendants, const string& identifier, int depth, bool ignoreDebris, bool& firstreported, bool expectFail, bool skipIgnoreFile)
    {
        struct Comparator
        {
            bool operator()(const string& lhs, const string& rhs) const
            {
                return compare(lhs, rhs) < 0;
            }

            int compare(const string& lhs, const string& rhs) const
            {
                return compareUtf(lhs, true, rhs, true, false);
            }
        }; // Comparator

        static Comparator comparator;

        if (!mn) return false;

        if (depth)
        {
            if (comparator.compare(p.filename().u8string(), mn->fsName()))
            {
                out() << "filesystem name mismatch: " << mn->path() << " " << p;
                return false;
            }
        }

        nodetype_t pathtype = fs::is_directory(p) ? FOLDERNODE : fs::is_regular_file(p) ? FILENODE : TYPE_UNKNOWN;
        if (!mn->typematchesnodetype(pathtype))
        {
            out() << "Path type mismatch: " << mn->path() << ":" << mn->type << " " << p.u8string() << ":" << pathtype;
            return false;
        }

        if (pathtype == FILENODE && p.filename().u8string() != "lock")
        {
            if (localFSFilesThatMayDiffer.find(p) == localFSFilesThatMayDiffer.end())
            {
                ifstream fs(p, ios::binary);
                std::vector<char> buffer;
                buffer.resize(mn->content.size() + 1024);
                fs.read(reinterpret_cast<char *>(buffer.data()), buffer.size());
                EXPECT_EQ(size_t(fs.gcount()), mn->content.size()) << " file is not expected size " << p;
                EXPECT_TRUE(!memcmp(buffer.data(), mn->content.data(), mn->content.size())) << " file data mismatch " << p;
            }
        }

        if (pathtype != FOLDERNODE)
        {
            return true;
        }

        multimap<string, Model::ModelNode*, Comparator> ms;
        multimap<string, fs::path, Comparator> ps;

        for (auto& m : mn->kids)
        {
            if (skipIgnoreFile && m->fsName() == IGNORE_FILE_NAME)
                continue;

            ms.emplace(m->fsName(), m.get());
        }

        for (fs::directory_iterator pi(p); pi != fs::directory_iterator(); ++pi)
        {
            auto name = pi->path().filename().u8string();

            if (skipIgnoreFile && name == IGNORE_FILE_NAME)
                continue;

            ps.emplace(std::move(name), pi->path());
        }

        if (ignoreDebris && depth == 0)
        {
            ms.erase(DEBRISFOLDER);
            ps.erase(DEBRISFOLDER);
        }
        else if (depth == 1 && mn->name == DEBRISFOLDER)
        {
            ms.erase("tmp");
            ps.erase("tmp");
        }

        int matched = 0;
        vector<string> matchedlist;
        for (auto m_iter = ms.begin(); m_iter != ms.end(); )
        {
            auto er = ps.equal_range(m_iter->first);
            auto next_m = m_iter;
            ++next_m;
            bool any_equal_matched = false;
            for (auto i = er.first; i != er.second; ++i)
            {
                int rdescendants = 0;
                if (recursiveConfirm(m_iter->second, i->second, rdescendants, identifier, depth+1, ignoreDebris, firstreported, expectFail, skipIgnoreFile))
                {
                    ++matched;
                    matchedlist.push_back(m_iter->first);
                    ps.erase(i);
                    ms.erase(m_iter);
                    descendants += rdescendants;
                    any_equal_matched = true;
                    break;
                }
            }
            if (!any_equal_matched)
            {
                break;
            }
            m_iter = next_m;
        }
        //if (ps.size() == 1 && !mn->parent && ps.begin()->first == DEBRISFOLDER)
        //{
        //    ps.clear();
        //}
        if (ps.empty() && ms.empty())
        {
            return true;
        }
        else if (!firstreported && !expectFail)
        {
            ostringstream ostream;
            firstreported = true;
            ostream << clientname << " " << identifier << " after matching " << matched << " child nodes [";
            for (auto& ml : matchedlist) ostream << ml << " ";
            ostream << "](with " << descendants << " descendants) in " << mn->path() << ", ended up with unmatched model nodes:";
            for (auto& m : ms) ostream << " " << m.first;
            ostream << " and unmatched filesystem paths:";
            for (auto& i : ps) ostream << " " << i.second.filename();
            ostream << " in " << p;
            out() << ostream.str();
            EXPECT_TRUE(false) << ostream.str();
        };
        return false;
    }

    Sync* syncByBackupId(handle backupId)
    {
        return client.syncs.runningSyncByBackupIdForTests(backupId);
    }

    bool setSyncPausedByBackupId(handle id, bool pause)
    {
        return client.syncs.setSyncPausedByBackupId(id, pause).get();
    }

    void enableSyncByBackupId(handle id, PromiseBoolSP result, const string& logname)
    {
        client.syncs.enableSyncByBackupId(id, false, false,
            [result](error e){ result->set_value(!e); }, logname);
    }

    bool enableSyncByBackupId(handle id, const string& logname)
    {
        auto result =
          thread_do<bool>([=](StandardClient& client, PromiseBoolSP result)
                          {
                              client.enableSyncByBackupId(id, result, logname);
                          });

        return result.get();
    }

    void backupIdForSyncPath(const fs::path& path, PromiseHandleSP result)
    {
        auto localPath = LocalPath::fromPath(path.u8string(), *client.fsaccess);
        auto id = UNDEF;

        client.syncs.forEachUnifiedSync(
          [&](UnifiedSync& us)
          {
              if (us.mConfig.mLocalPath != localPath) return;
              if (id != UNDEF) return;

              id = us.mConfig.mBackupId;
          });

        result->set_value(id);
    }

    handle backupIdForSyncPath(fs::path path)
    {
        auto result =
          thread_do<handle>([=](StandardClient& client, PromiseHandleSP result)
                            {
                                client.backupIdForSyncPath(path, result);
                            });

        return result.get();
    }

    enum Confirm
    {
        CONFIRM_LOCALFS = 0x01,
        CONFIRM_LOCALNODE = 0x02,
        CONFIRM_LOCAL = CONFIRM_LOCALFS | CONFIRM_LOCALNODE,
        CONFIRM_REMOTE = 0x04,
        CONFIRM_ALL = CONFIRM_LOCAL | CONFIRM_REMOTE,
    };

    bool confirmModel_mainthread(handle id, Model::ModelNode* mRoot, Node* rRoot, bool expectFail, bool skipIgnoreFile)
    {
        auto result =
          thread_do<bool>(
            [=](StandardClient& client, PromiseBoolSP result)
            {
                result->set_value(client.confirmModel(id, mRoot, rRoot, expectFail, skipIgnoreFile));
            });

        return result.get();
    }

    bool confirmModel_mainthread(handle id, Model::ModelNode* mRoot, LocalNode* lRoot, bool expectFail, bool skipIgnoreFile)
    {
        auto result =
          thread_do<bool>(
            [=](StandardClient& client, PromiseBoolSP result)
            {
                result->set_value(client.confirmModel(id, mRoot, lRoot, expectFail, skipIgnoreFile));
            });

        return result.get();
    }

    bool confirmModel_mainthread(handle id, Model::ModelNode* mRoot, fs::path lRoot, bool ignoreDebris, bool expectFail, bool skipIgnoreFile)
    {
        auto result =
          thread_do<bool>(
            [=](StandardClient& client, PromiseBoolSP result)
            {
                result->set_value(client.confirmModel(id, mRoot, lRoot, ignoreDebris, expectFail, skipIgnoreFile));
            });

        return result.get();
    }

    bool confirmModel(handle id, Model::ModelNode* mRoot, Node* rRoot, bool expectFail, bool skipIgnoreFile)
    {
        string name = "Sync " + toHandle(id);
        int descendents = 0;
        bool reported = false;

        if (!recursiveConfirm(mRoot, rRoot, descendents, name, 0, reported, expectFail, skipIgnoreFile))
        {
            out() << clientname << " syncid " << toHandle(id) << " comparison against remote nodes failed";
            return false;
        }

        return true;
    }

    bool confirmModel(handle id, Model::ModelNode* mRoot, LocalNode* lRoot, bool expectFail, bool skipIgnoreFile)
    {
        string name = "Sync " + toHandle(id);
        int descendents = 0;
        bool reported = false;

        if (!recursiveConfirm(mRoot, lRoot, descendents, name, 0, reported, expectFail, skipIgnoreFile))
        {
            out() << clientname << " syncid " << toHandle(id) << " comparison against LocalNodes failed";
            return false;
        }

        return true;
    }

    bool confirmModel(handle id, Model::ModelNode* mRoot, fs::path lRoot, bool ignoreDebris, bool expectFail, bool skipIgnoreFile)
    {
        string name = "Sync " + toHandle(id);
        int descendents = 0;
        bool reported = false;

        if (!recursiveConfirm(mRoot, lRoot, descendents, name, 0, ignoreDebris, reported, expectFail, skipIgnoreFile))
        {
            out() << clientname << " syncid " << toHandle(id) << " comparison against local filesystem failed";
            return false;
        }

        return true;
    }

    bool confirmModel(handle backupId, Model::ModelNode* mnode, const int confirm, const bool ignoreDebris, bool expectFail, bool skipIgnoreFile)
    {
        SyncInfo si;

        if (!syncSet(backupId, si))
        {
            out() << clientname << " backupId " << toHandle(backupId) << " not found ";
            return false;
        }

        // compare model against nodes representing remote state
        if ((confirm & CONFIRM_REMOTE) && !confirmModel(backupId, mnode, client.nodeByHandle(si.h), expectFail, skipIgnoreFile))
        {
            return false;
        }

        // compare model against LocalNodes
        if (Sync* sync = syncByBackupId(backupId))
        {
            if ((confirm & CONFIRM_LOCALNODE) && !confirmModel(backupId, mnode, sync->localroot.get(), expectFail, skipIgnoreFile))
            {
                return false;
            }
        }

        // compare model against local filesystem
        if ((confirm & CONFIRM_LOCALFS) && !confirmModel(backupId, mnode, si.localpath, ignoreDebris, expectFail, skipIgnoreFile))
        {
            return false;
        }

        return true;
    }

    void prelogin_result(int, string*, string* salt, error e) override
    {
        out() << clientname << " Prelogin: " << e;
        if (!e)
        {
            this->salt = *salt;
        }
        resultproc.processresult(PRELOGIN, e, UNDEF);
    }

    void login_result(error e) override
    {
        out() << clientname << " Login: " << e;
        resultproc.processresult(LOGIN, e, UNDEF);
    }

    void fetchnodes_result(const Error& e) override
    {
        out() << clientname << " Fetchnodes: " << e;
        resultproc.processresult(FETCHNODES, e, UNDEF);
    }

    bool setattr(Node* node, attr_map&& updates)
    {
        auto result =
          thread_do<bool>(
            [=](StandardClient& client, PromiseBoolSP result) mutable
            {
                client.setattr(node, std::move(updates), result);
            });

        return result.get();
    }

    void setattr(Node* node, attr_map&& updates, PromiseBoolSP result)
    {
        resultproc.prepresult(COMPLETION,
                              ++next_request_tag,
                              [=]()
                              {
                                  client.setattr(node, attr_map(updates),
                                      [result](NodeHandle, error e) { result->set_value(!e); });
                              }, nullptr);
    }

    bool rename(const string& path, const string& newName)
    {
        // Locate the node corresponding to the specified path.
        auto* node = drillchildnodebyname(gettestbasenode(), path);

        // Can't rename a node that doesn't exist.
        if (!node)
            return false;

        // Rename the node.
        return setattr(node, attr_map('n', newName));
    }

    void unlink_result(handle h, error e) override
    {
        resultproc.processresult(UNLINK, e, h);
    }

    handle lastPutnodesResultFirstHandle = UNDEF;

    void putnodes_result(const Error& e, targettype_t tt, vector<NewNode>& nn, bool targetOverride) override
    {
        resultproc.processresult(PUTNODES, e, client.restag);
    }

    void catchup_result() override
    {
        resultproc.processresult(CATCHUP, error(API_OK));
    }

    void disableSync(handle id, SyncError error, bool enabled, PromiseBoolSP result)
    {
        client.syncs.disableSelectedSyncs(
            [id](SyncConfig& config, Sync*)
            {
                return config.mBackupId == id;
            },
            false,
            error,
            enabled,
            [result](size_t nDisabled){
                result->set_value(!!nDisabled);
            });
    }

    bool disableSync(handle id, SyncError error, bool enabled)
    {
        auto result =
            thread_do<bool>([=](StandardClient& client, PromiseBoolSP result)
                            {
                                client.disableSync(id, error, enabled, result);
                            });

        return result.get();
    }

    template<typename ResultType, typename Callable>
    ResultType withWait(Callable&& callable)
    {
        using std::future_status;
        using std::shared_ptr;

        using PromiseType = promise<ResultType>;
        using PointerType = shared_ptr<PromiseType>;

        auto promise = PointerType(new PromiseType());
        auto future = promise->get_future();

        callable(std::move(promise));

        auto status = future.wait_for(DEFAULTWAIT);

        if (status == future_status::ready)
        {
            return future.get();
        }

        return ResultType();
    }

    void deleteremote(string path, bool fromroot, PromiseBoolSP pb)
    {
        if (fromroot && !path.empty() && path[0] == '/') path.erase(0, 1);
        if (Node* n = drillchildnodebyname(fromroot ? getcloudrootnode() : gettestbasenode(), path))
        {
            auto completion = [pb](NodeHandle, Error e) {
                pb->set_value(!e);
            };

            resultproc.prepresult(COMPLETION, ++next_request_tag,
                [&](){ client.unlink(n, false, 0, std::move(completion)); },
                nullptr);
        }
        else
        {
            pb->set_value(false);
        }
    }

    bool deleteremote(string path, bool fromroot = false)
    {
        return withWait<bool>([&](PromiseBoolSP result) {
            deleteremote(path, fromroot, std::move(result));
        });
    }

    bool deleteremote(Node* node)
    {
        return withWait<bool>([=](PromiseBoolSP result) {
            deleteremote(node, std::move(result));
        });
    }

    void deleteremote(Node* node, PromiseBoolSP result)
    {
        deleteremotenodes({node}, std::move(result));
    }

    bool deleteremotedebris()
    {
        return withWait<bool>([&](PromiseBoolSP result) {
            deleteremotedebris(result);
        });
    }

    void deleteremotedebris(PromiseBoolSP result)
    {
        if (auto* debris = getsyncdebrisnode())
        {
            deleteremotenodes({debris}, std::move(result));
        }
        else
        {
            result->set_value(true);
        }
    }

    bool deleteremotenode(Node* node)
    {
        return withWait<bool>([&](PromiseBoolSP result) {
            deleteremotenodes({node}, std::move(result));
        });
    }

    void deleteremotenodes(vector<Node*> ns, PromiseBoolSP pb)
    {
        if (ns.empty())
        {
            pb->set_value(true);
        }
        else
        {
            for (size_t i = ns.size(); i--; )
            {
                auto completion = [i, pb](NodeHandle, Error e) {
                    if (!i) pb->set_value(!e);
                };

                resultproc.prepresult(COMPLETION, ++next_request_tag,
                    [&](){ client.unlink(ns[i], false, 0, std::move(completion)); },
                    nullptr);
            }
        }
    }

    bool movenode(string path, string newParentPath)
    {
        auto promise = makeSharedPromise<bool>();
        auto future = promise->get_future();

        movenode(std::move(path),
                 std::move(newParentPath),
                 std::move(promise));

        auto status = future.wait_for(DEFAULTWAIT);

        return status == future_status::ready && future.get();
    }

    void movenode(string path, string newparentpath, PromiseBoolSP pb)
    {
        Node* n = drillchildnodebyname(gettestbasenode(), path);
        Node* p = drillchildnodebyname(gettestbasenode(), newparentpath);
        if (n && p)
        {
            resultproc.prepresult(COMPLETION, ++next_request_tag,
                [pb, n, p, this]()
                {
                    client.rename(n, p, SYNCDEL_NONE, NodeHandle(), nullptr,
                        [pb](NodeHandle h, Error e) { pb->set_value(!e); });
                },
                nullptr);
            return;
        }
        out() << "node or new parent not found";
        pb->set_value(false);
    }

    void movenode(handle h1, handle h2, PromiseBoolSP pb)
    {
        Node* n = client.nodebyhandle(h1);
        Node* p = client.nodebyhandle(h2);
        if (n && p)
        {
            resultproc.prepresult(COMPLETION, ++next_request_tag,
                [pb, n, p, this]()
                {
                    client.rename(n, p, SYNCDEL_NONE, NodeHandle(), nullptr,
                        [pb](NodeHandle h, Error e) { pb->set_value(!e); });
                },
                nullptr);
            return;
        }
        out() << "node or new parent not found by handle";
        pb->set_value(false);
    }

    void movenodetotrash(string path, PromiseBoolSP pb)
    {
        Node* n = drillchildnodebyname(gettestbasenode(), path);
        Node* p = getcloudrubbishnode();
        if (n && p && n->parent)
        {
            resultproc.prepresult(COMPLETION, ++next_request_tag,
                [pb, n, p, this]()
                {
                    client.rename(n, p, SYNCDEL_NONE, NodeHandle(), nullptr,
                        [pb](NodeHandle h, Error e) { pb->set_value(!e); });
                },
                nullptr);
            return;
        }
        out() << "node or rubbish or node parent not found";
        pb->set_value(false);
    }

    void exportnode(Node* n, int del, m_time_t expiry, bool writable, promise<Error>& pb)
    {
        resultproc.prepresult(COMPLETION, ++next_request_tag,
            [&](){
                error e = client.exportnode(n, del, expiry, writable, client.reqtag, [&](Error e, handle, handle){ pb.set_value(e); });
                if (e)
                {
                    pb.set_value(e);
                }
            }, nullptr);  // no need to match callbacks with requests when we use completion functions
    }

    void getpubliclink(Node* n, int del, m_time_t expiry, bool writable, promise<Error>& pb)
    {
        resultproc.prepresult(COMPLETION, ++next_request_tag,
            [&](){ client.requestPublicLink(n, del, expiry, writable, client.reqtag, [&](Error e, handle, handle){ pb.set_value(e); }); },
            nullptr);
    }


    void waitonsyncs(chrono::seconds d = chrono::seconds(2))
    {
        auto start = chrono::steady_clock::now();
        for (;;)
        {
            bool any_add_del = false;;

            thread_do<bool>([&any_add_del, this](StandardClient& mc, PromiseBoolSP pb)
            {
                mc.client.syncs.forEachRunningSync(false,
                  [&](Sync* s)
                  {
                      any_add_del |= !s->deleteq.empty();
                      any_add_del |= !s->insertq.empty();

                      if (s->active() &&
                          (s->localroot->scanRequired()
                              || s->localroot->mightHaveMoves()
                              || s->localroot->syncRequired()))
                      {
                          any_add_del = true;
                      }
                  });

                if (!client.transfers[GET].empty() || !client.transfers[PUT].empty())
                {
                    any_add_del = true;
                }
                pb->set_value(true);
            }).get();

            if (any_add_del || debugging)
            {
                start = chrono::steady_clock::now();
            }

            if (((chrono::steady_clock::now() - start) > d) && ((chrono::steady_clock::now() - lastcb) > d))
            {
               break;
            }
            WaitMillisec(500);
        }

    }

    bool conflictsDetected(list<NameConflict>& conflicts)
    {
        PromiseBoolSP pb(new promise<bool>());

        bool result = false;

        client.syncs.syncRun([&](){
            result = client.syncs.conflictsDetected(conflicts);
            pb->set_value(true);
        });

        pb->get_future().get();

        return result;
    }

    bool login_reset(bool noCache = false)
    {
        return login_reset("MEGA_EMAIL", "MEGA_PWD", noCache);
    }

    bool login_reset(const string& user, const string& pw, bool noCache = false)
    {
        future<bool> p1;
        p1 = thread_do<bool>([=](StandardClient& sc, PromiseBoolSP pb) { sc.preloginFromEnv(user, pb); });
        if (!waitonresults(&p1))
        {
            out() << "preloginFromEnv failed";
            return false;
        }
        p1 = thread_do<bool>([=](StandardClient& sc, PromiseBoolSP pb) { sc.loginFromEnv(user, pw, pb); });
        if (!waitonresults(&p1))
        {
            out() << "loginFromEnv failed";
            return false;
        }
        p1 = thread_do<bool>([=](StandardClient& sc, PromiseBoolSP pb) { sc.fetchnodes(noCache, pb); });
        if (!waitonresults(&p1)) {
            out() << "fetchnodes failed";
            return false;
        }
        p1 = thread_do<bool>([](StandardClient& sc, PromiseBoolSP pb) { sc.deleteTestBaseFolder(true, pb); });  // todo: do we need to wait for server response now
        if (!waitonresults(&p1)) {
            out() << "deleteTestBaseFolder failed";
            return false;
        }
        p1 = thread_do<bool>([](StandardClient& sc, PromiseBoolSP pb) { sc.ensureTestBaseFolder(true, pb); });
        if (!waitonresults(&p1)) {
            out() << "ensureTestBaseFolder failed";
            return false;
        }
        return true;
    }

    bool login_reset_makeremotenodes(const string& prefix, int depth = 0, int fanout = 0, bool noCache = false)
    {
        return login_reset_makeremotenodes("MEGA_EMAIL", "MEGA_PWD", prefix, depth, fanout, noCache);
    }

    bool login_reset_makeremotenodes(const string& user, const string& pw, const string& prefix, int depth, int fanout, bool noCache = false)
    {
        if (!login_reset(user, pw, noCache))
        {
            out() << "login_reset failed";
            return false;
        }
        future<bool> p1 = thread_do<bool>([=](StandardClient& sc, PromiseBoolSP pb) { sc.makeCloudSubdirs(prefix, depth, fanout, pb); });
        if (!waitonresults(&p1))
        {
            out() << "makeCloudSubdirs failed";
            return false;
        }
        return true;
    }

    void ensureSyncUserAttributes(PromiseBoolSP result)
    {
        auto completion = [result](Error e) { result->set_value(!e); };
        client.ensureSyncUserAttributes(std::move(completion));
    }

    bool ensureSyncUserAttributes()
    {
        auto result =
          thread_do<bool>([](StandardClient& client, PromiseBoolSP result)
                          {
                              client.ensureSyncUserAttributes(result);
                          });

        return result.get();
    }

    void copySyncConfig(SyncConfig config, PromiseHandleSP result)
    {
        auto completion =
          [result](handle id, error e)
          {
              result->set_value(e ? UNDEF : id);
          };

        client.copySyncConfig(config, std::move(completion));
    }

    handle copySyncConfig(const SyncConfig& config)
    {
        auto result =
          thread_do<handle>([=](StandardClient& client, PromiseHandleSP result)
                          {
                              client.copySyncConfig(config, result);
                          });

        return result.get();
    }

    bool login(const string& user, const string& pw)
    {
        future<bool> p;
        p = thread_do<bool>([=](StandardClient& sc, PromiseBoolSP pb) { sc.preloginFromEnv(user, pb); });
        if (!waitonresults(&p)) return false;
        p = thread_do<bool>([=](StandardClient& sc, PromiseBoolSP pb) { sc.loginFromEnv(user, pw, pb); });
        return waitonresults(&p);
    }

    bool login_fetchnodes(bool makeBaseFolder = false, bool noCache = false)
    {
        return login_fetchnodes("MEGA_EMAIL", "MEGA_PWD", makeBaseFolder, noCache);
    }

    bool login_fetchnodes(const string& user, const string& pw, bool makeBaseFolder = false, bool noCache = false)
    {
        future<bool> p2;
        p2 = thread_do<bool>([=](StandardClient& sc, PromiseBoolSP pb) { sc.preloginFromEnv(user, pb); });
        if (!waitonresults(&p2)) return false;
        p2 = thread_do<bool>([=](StandardClient& sc, PromiseBoolSP pb) { sc.loginFromEnv(user, pw, pb); });
        if (!waitonresults(&p2)) return false;
        p2 = thread_do<bool>([=](StandardClient& sc, PromiseBoolSP pb) { sc.fetchnodes(noCache, pb); });
        if (!waitonresults(&p2)) return false;
        p2 = thread_do<bool>([makeBaseFolder](StandardClient& sc, PromiseBoolSP pb) { sc.ensureTestBaseFolder(makeBaseFolder, pb); });
        if (!waitonresults(&p2)) return false;
        return true;
    }

    bool login_fetchnodes(const string& session)
    {
        future<bool> p2;
        p2 = thread_do<bool>([=](StandardClient& sc, PromiseBoolSP pb) { sc.loginFromSession(session, pb); });
        if (!waitonresults(&p2)) return false;
        p2 = thread_do<bool>([](StandardClient& sc, PromiseBoolSP pb) { sc.fetchnodes(false, pb); });
        if (!waitonresults(&p2)) return false;
        p2 = thread_do<bool>([](StandardClient& sc, PromiseBoolSP pb) { sc.ensureTestBaseFolder(false, pb); });
        if (!waitonresults(&p2)) return false;
        return true;
    }

    //bool setupSync_mainthread(const std::string& localsyncrootfolder, const std::string& remotesyncrootfolder, handle syncid)
    //{
    //    //SyncConfig config{(fsBasePath / fs::u8path(localsyncrootfolder)).u8string(), drillchildnodebyname(gettestbasenode(), remotesyncrootfolder)->nodehandle, 0};
    //    return setupSync_mainthread(localsyncrootfolder, remotesyncrootfolder, syncid);
    //}

    handle setupSync_mainthread(const std::string& localsyncrootfolder, const std::string& remotesyncrootfolder, const bool isBackup = false)
    {
        fs::path syncdir = fsBasePath / fs::u8path(localsyncrootfolder);
        fs::create_directory(syncdir);
        auto fb = thread_do<handle>([=](StandardClient& mc, PromiseHandleSP pb)
            {
                mc.setupSync_inthread(remotesyncrootfolder, syncdir, isBackup,
                    [pb](error e, SyncError, handle backupId)
                    {
                        pb->set_value(backupId);
                    }, localsyncrootfolder + " ");
            });
        return fb.get();
    }

    bool delSync_mainthread(handle backupId, bool keepCache = false)
    {
        future<bool> fb = thread_do<bool>([=](StandardClient& mc, PromiseBoolSP pb) { pb->set_value(mc.delSync_inthread(backupId, keepCache)); });
        return fb.get();
    }

    bool confirmModel_mainthread(Model::ModelNode* mnode, handle backupId, bool ignoreDebris = false, int confirm = CONFIRM_ALL, bool expectFail = false, bool skipIgnoreFile = true)
    {
        return thread_do<bool>([=](StandardClient& sc, PromiseBoolSP pb) {
            pb->set_value(sc.confirmModel(backupId, mnode, confirm, ignoreDebris, expectFail, skipIgnoreFile));
        }).get();
    }

    bool match(handle id, const Model::ModelNode* source)
    {
        if (!source) return false;

        auto result = thread_do<bool>([=](StandardClient& client, PromiseBoolSP result) {
            client.match(id, source, std::move(result));
        });

        return result.get();
    }

    void match(handle id, const Model::ModelNode* source, PromiseBoolSP result)
    {
        SyncInfo info;

        if (!syncSet(id, info))
        {
            result->set_value(false);
            return;
        }

        const auto* destination = client.nodeByHandle(info.h);
        result->set_value(destination && match(*destination, *source));
    }

    template<typename Predicate>
    bool waitFor(Predicate predicate, const std::chrono::seconds &timeout)
    {
        auto total = std::chrono::milliseconds(0);
        auto sleepIncrement = std::chrono::milliseconds(500);

        out() << "Waiting for predicate to match...";

        do
        {
            if (predicate(*this))
            {
                out() << "Predicate has matched!";

                return true;
            }

            std::this_thread::sleep_for(sleepIncrement);
            total += sleepIncrement;
        }
        while (total < timeout);

        out() << "Timed out waiting for predicate to match.";

        return false;
    }

    bool match(const Node& destination, const Model::ModelNode& source) const
    {
        list<pair<const Node*, decltype(&source)>> pending;

        pending.emplace_back(&destination, &source);

        for ( ; !pending.empty(); pending.pop_front())
        {
            const auto& dn = *pending.front().first;
            const auto& sn = *pending.front().second;

            // Nodes must have matching types.
            if (!sn.typematchesnodetype(dn.type)) return false;

            // Files require no further processing.
            if (dn.type == FILENODE) continue;

            map<string, decltype(&dn), CloudNameLess> dc;
            map<string, decltype(&sn), CloudNameLess> sc;

            // Index children for pairing.
            for (const auto* child : dn.children)
            {
                auto result = dc.emplace(child->displayname(), child);

                // For simplicity, duplicates consistute a match failure.
                if (!result.second) return false;
            }

            for (const auto& child : sn.kids)
            {
                auto result = sc.emplace(child->cloudName(), child.get());
                if (!result.second) return false;
            }

            // Pair children.
            for (const auto& s : sc)
            {
                // Skip the debris folder if it appears in the root.
                if (&sn == &source)
                {
                    if (CloudNameLess::equal(s.first, DEBRISFOLDER))
                    {
                        continue;
                    }
                }

                // Does this node have a pair in the destination?
                auto d = dc.find(s.first);

                // If not then there can be no match.
                if (d == dc.end()) return false;

                // Queue pair for more detailed matching.
                pending.emplace_back(d->second, s.second);

                // Consider the destination node paired.
                dc.erase(d);
            }

            // Can't have a match if we couldn't pair all destination nodes.
            if (!dc.empty()) return false;
        }

        return true;
    }

    bool backupOpenDrive(const fs::path& drivePath)
    {
        auto localDrivePath = LocalPath::fromPath(drivePath.u8string(), *client.fsaccess);

        error e = API_OK;
        client.syncs.syncRun([&]() {
            e = client.syncs.backupOpenDrive(localDrivePath);
        });

        return e == API_OK;
    }

    void backupOpenDrive(const fs::path& drivePath, PromiseBoolSP result)
    {
        auto localDrivePath = LocalPath::fromPath(drivePath.u8string(), *client.fsaccess);

        client.syncs.queueSync([=]() {
                error e = client.syncs.backupOpenDrive(localDrivePath);
                result->set_value(e == API_OK);
            });
    }

    void wouldBeEscapedOnDownload(fs::path root, string remoteName, PromiseBoolSP result)
    {
        auto fsAccess = client.fsaccess;
        auto localRoot = LocalPath::fromPath(root.u8string(), *fsAccess);
        auto type = fsAccess->getlocalfstype(localRoot);
        auto localName = LocalPath::fromName(remoteName, *fsAccess, type);

        result->set_value(localName.toPath() != remoteName);
    }

    bool wouldBeEscapedOnDownload(fs::path root, string remoteName)
    {
        auto result =
          thread_do<bool>(
            [=](StandardClient& client, PromiseBoolSP result)
            {
                client.wouldBeEscapedOnDownload(root, remoteName, result);
            });

        return result.get();
    }
};

using SyncWaitPredicate = std::function<bool(StandardClient&)>;

// Useful predicates.
SyncWaitPredicate SyncDisabled(handle id)
{
    return [id](StandardClient& client) {
        return client.syncByBackupId(id) == nullptr;
    };
}

SyncWaitPredicate SyncMonitoring(handle id)
{
    return [id](StandardClient& client) {
        const auto* sync = client.syncByBackupId(id);
        return sync && sync->isBackupMonitoring();
    };
}

SyncWaitPredicate SyncStallState(bool state)
{
    return [state](StandardClient& client) {
        return client.mStallDetected == state;
    };
}

struct SyncWaitResult
{
    bool syncStalled = false;
    SyncStallInfo stall;
};

bool noSyncStalled(vector<SyncWaitResult>& v)
{
    for (auto& e : v)
    {
        if (e.syncStalled) return false;
    }
    return true;
}

vector<SyncWaitResult> waitonsyncs(std::function<bool(int64_t millisecNoActivity, int64_t millisecNoSyncing)> endCondition, StandardClient* c1 = nullptr, StandardClient* c2 = nullptr, StandardClient* c3 = nullptr, StandardClient* c4 = nullptr)
{


    auto totalTimeoutStart = chrono::steady_clock::now();
    auto startNoActivity = chrono::steady_clock::now();
    auto startNoSyncing = chrono::steady_clock::now();

    vector<StandardClient*> v{ c1, c2, c3, c4 };
    vector<SyncWaitResult> result{SyncWaitResult(), SyncWaitResult(), SyncWaitResult(), SyncWaitResult()};

    for (;;)
    {
        bool any_activity = false;
        bool any_still_syncing = false;
        bool any_running_at_all = false;

        for (size_t i = v.size(); i--; ) if (v[i])
        {
            v[i]->thread_do<bool>([&](StandardClient& mc, PromiseBoolSP pb)
                {
                    result[i].syncStalled = mc.client.syncs.syncStallDetected(result[i].stall);

                    if (!result[i].syncStalled)
                    {
                        mc.client.syncs.forEachRunningSync(false,
                          [&](Sync* s)
                          {
                              any_running_at_all = true;

                              if (s->deleteq.size() || s->insertq.size())
                                  any_activity = true;

                              if (s->active() &&
                                  (s->localroot->scanRequired()
                                      || s->localroot->mightHaveMoves()
                                      || s->localroot->syncRequired()))
                              {
                                  any_activity = true;
                              }

                          });

                        if (!(mc.client.transferlist.transfers[GET].empty() && mc.client.transferlist.transfers[PUT].empty()))
                        {
                            any_activity = true;
                        }
                        if (mc.client.syncs.syncBusyState)
                        {
                            any_still_syncing = true;
                        }
                        if (mc.client.reqs.cmdsInflight())
                        {
                            // helps with waiting for 500s to pass
                            any_activity = true;
                        }
                    }

                    pb->set_value(true);
                }).get();
        }

        if (!any_running_at_all)
        {
            LOG_debug << " waitonsyncs finished since no non-stalled clients have any running syncs";
            return result;
        }

        if (any_activity || StandardClient::debugging)
        {
            startNoActivity = chrono::steady_clock::now();
        }
        if (any_still_syncing || StandardClient::debugging)
        {
            startNoSyncing = chrono::steady_clock::now();
        }

        auto minNoActivityTime = std::chrono::milliseconds(6 * 60 * 1000);
        auto minNoSyncingTime = std::chrono::milliseconds(6 * 60 * 1000);
        for (auto vn : v) if (vn)
        {
            auto t1 = chrono::duration_cast<chrono::milliseconds>(chrono::steady_clock::now() - startNoActivity);
            auto t2 = chrono::duration_cast<chrono::milliseconds>(chrono::steady_clock::now() - vn->lastcb);
            if (t1 < minNoActivityTime) minNoActivityTime = t1;
            if (t2 < minNoActivityTime) minNoActivityTime = t2;

            auto t3 = chrono::duration_cast<chrono::milliseconds>(chrono::steady_clock::now() - startNoSyncing);
            if (t3 < minNoSyncingTime) minNoSyncingTime = t3;
        }
        if (endCondition(minNoActivityTime.count(), minNoSyncingTime.count()))
        {
            return result;
        }

        WaitMillisec(400);

        if ((chrono::steady_clock::now() - totalTimeoutStart) > std::chrono::minutes(5))
        {
            out() << "Waiting for syncing to stop timed out at 5 minutes";
            return result;
        }
    }
}

vector<SyncWaitResult> waitonsyncs(chrono::seconds d = std::chrono::seconds(4), StandardClient* c1 = nullptr, StandardClient* c2 = nullptr, StandardClient* c3 = nullptr, StandardClient* c4 = nullptr)
{
    auto endCondition = [d](int64_t millisecNoActivity, int64_t millisecNoSyncing) {
        return std::chrono::duration_cast<chrono::milliseconds>(d).count() < millisecNoActivity
            && std::chrono::duration_cast<chrono::milliseconds>(d).count() < millisecNoSyncing;
    };

    return waitonsyncs(endCondition, c1, c2, c3, c4);
}





mutex StandardClient::om;
bool StandardClient::debugging = false;



//std::atomic<int> fileSizeCount = 20;

bool createNameFile(const fs::path &p, const string &filename)
{
    return createFile(p / fs::u8path(filename), filename.data(), filename.size());
}

bool createDataFileWithTimestamp(const fs::path &path,
                             const std::string &data,
                             const fs::file_time_type &timestamp)
{
    const bool result = createDataFile(path, data);

    if (result)
    {
        fs::last_write_time(path, timestamp);
    }

    return result;
}

bool buildLocalFolders(fs::path targetfolder, const string& prefix, int n, int recurselevel, int filesperfolder)
{
    if (suppressfiles) filesperfolder = 0;

    fs::path p = targetfolder / fs::u8path(prefix);
    if (!fs::create_directory(p))
        return false;

    for (int i = 0; i < filesperfolder; ++i)
    {
        string filename = "file" + to_string(i) + "_" + prefix;
        createNameFile(p, filename);
        //int thisSize = (++fileSizeCount)/2;
        //for (int j = 0; j < thisSize; ++j) fs << ('0' + j % 10);
    }

    if (recurselevel > 0)
    {
        for (int i = 0; i < n; ++i)
        {
            if (!buildLocalFolders(p, prefix + "_" + to_string(i), n, recurselevel - 1, filesperfolder))
                return false;
        }
    }

    return true;
}

void renameLocalFolders(fs::path targetfolder, const string& newprefix)
{
    std::list<fs::path> toRename;
    for (fs::directory_iterator i(targetfolder); i != fs::directory_iterator(); ++i)
    {
        if (fs::is_directory(i->path()))
        {
            renameLocalFolders(i->path(), newprefix);
        }
        toRename.push_back(i->path());
    }

    for (auto p : toRename)
    {
        auto newpath = p.parent_path() / (newprefix + p.filename().u8string());
        fs::rename(p, newpath);
    }
}


#ifdef __linux__
bool createSpecialFiles(fs::path targetfolder, const string& prefix, int n = 1)
{
    fs::path p = targetfolder;
    for (int i = 0; i < n; ++i)
    {
        string filename = "file" + to_string(i) + "_" + prefix;
        fs::path fp = p / fs::u8path(filename);

        int fdtmp = openat(AT_FDCWD, p.c_str(), O_RDWR|O_CLOEXEC|O_TMPFILE, 0600);
        write(fdtmp, filename.data(), filename.size());

        stringstream fdproc;
        fdproc << "/proc/self/fd/";
        fdproc << fdtmp;

        int r = linkat(AT_FDCWD, fdproc.str().c_str() , AT_FDCWD, fp.c_str(), AT_SYMLINK_FOLLOW);
        if (r)
        {
            cerr << " errno =" << errno;
            return false;
        }
        close(fdtmp);
    }
    return true;
}
#endif

} // anonymous

class SyncFingerprintCollision
  : public ::testing::Test
{
public:
    SyncFingerprintCollision()
      : client0()
      , client1()
      , model0()
      , model1()
      , arbitraryFileLength(16384)
    {
        const fs::path root = makeNewTestRoot();

        client0 = ::mega::make_unique<StandardClient>(root, "c0");
        client1 = ::mega::make_unique<StandardClient>(root, "c1");

        client0->logcb = true;
        client1->logcb = true;
    }

    ~SyncFingerprintCollision()
    {
    }

    void SetUp() override
    {
        SimpleLogger::setLogLevel(logMax);

        ASSERT_TRUE(client0->login_reset_makeremotenodes("MEGA_EMAIL", "MEGA_PWD", "d", 1, 2));
        ASSERT_TRUE(client1->login_fetchnodes("MEGA_EMAIL", "MEGA_PWD"));
        ASSERT_EQ(client0->basefolderhandle, client1->basefolderhandle);

        model0.root->addkid(model0.buildModelSubdirs("d", 2, 1, 0));
        model1.root->addkid(model1.buildModelSubdirs("d", 2, 1, 0));

        startSyncs();
        waitOnSyncs();
        confirmModels();
    }

    void addModelFile(Model &model,
                      const std::string &directory,
                      const std::string &file,
                      const std::string &content)
    {
        auto *node = model.findnode(directory);
        ASSERT_NE(node, nullptr);

        node->addkid(model.makeModelSubfile(file, content));
    }

    void confirmModel(StandardClient &client, Model &model, handle backupId)
    {
        ASSERT_TRUE(client.confirmModel_mainthread(model.findnode("d"), backupId));
    }

    void confirmModels()
    {
        confirmModel(*client0, model0, backupId0);
        confirmModel(*client1, model1, backupId1);
    }

    const fs::path localRoot0() const
    {
        return client0->syncSet(backupId0).localpath;
    }

    const fs::path localRoot1() const
    {
        return client1->syncSet(backupId1).localpath;
    }

    void startSyncs()
    {
        backupId0 = client0->setupSync_mainthread("s0", "d");
        ASSERT_NE(backupId0, UNDEF);
        backupId1 = client1->setupSync_mainthread("s1", "d");
        ASSERT_NE(backupId1, UNDEF);
    }

    void waitOnSyncs()
    {
        waitonsyncs(chrono::seconds(4), client0.get(), client1.get());
    }

    handle backupId0 = UNDEF;
    handle backupId1 = UNDEF;

    std::unique_ptr<StandardClient> client0;
    std::unique_ptr<StandardClient> client1;
    Model model0;
    Model model1;
    const std::size_t arbitraryFileLength;
}; /* SyncFingerprintCollision */

// todo: re-enable
TEST_F(SyncFingerprintCollision, DISABLED_DifferentMacSameName)
{
    auto data0 = randomData(arbitraryFileLength);
    auto data1 = data0;
    const auto path0 = localRoot0() / "d_0" / "a";
    const auto path1 = localRoot0() / "d_1" / "a";

    // Alter MAC but leave fingerprint untouched.
    data1[0x41] = static_cast<uint8_t>(~data1[0x41]);

    ASSERT_TRUE(createDataFile(path0, data0));
    waitOnSyncs();

    auto result0 =
      client0->thread_do<bool>([&](StandardClient &sc, PromiseBoolSP p)
                         {
                             p->set_value(
                                 createDataFileWithTimestamp(
                                 path1,
                                 data1,
                                 fs::last_write_time(path0)));
                         });

    ASSERT_TRUE(waitonresults(&result0));
    waitOnSyncs();

    addModelFile(model0, "d/d_0", "a", data0);
    addModelFile(model0, "d/d_1", "a", data1);
    addModelFile(model1, "d/d_0", "a", data0);
    addModelFile(model1, "d/d_1", "a", data0);
    model1.ensureLocalDebrisTmpLock("d");

    confirmModels();
}

TEST_F(SyncFingerprintCollision, DifferentMacDifferentName)
{
    auto data0 = randomData(arbitraryFileLength);
    auto data1 = data0;
    const auto path0 = localRoot0() / "d_0" / "a";
    const auto path1 = localRoot0() / "d_0" / "b";

    data1[0x41] = static_cast<uint8_t>(~data1[0x41]);

    ASSERT_TRUE(createDataFile(path0, data0));
    waitOnSyncs();

    auto result0 =
      client0->thread_do<bool>([&](StandardClient &sc, PromiseBoolSP p)
                         {
                             p->set_value(
                                 createDataFileWithTimestamp(
                                 path1,
                                 data1,
                                 fs::last_write_time(path0)));
                         });

    ASSERT_TRUE(waitonresults(&result0));
    waitOnSyncs();

    addModelFile(model0, "d/d_0", "a", data0);
    addModelFile(model0, "d/d_0", "b", data1);
    addModelFile(model1, "d/d_0", "a", data0);
    addModelFile(model1, "d/d_0", "b", data1);
    model1.ensureLocalDebrisTmpLock("d");

    confirmModels();
}

TEST_F(SyncFingerprintCollision, SameMacDifferentName)
{
    auto data0 = randomData(arbitraryFileLength);
    const auto path0 = localRoot0() / "d_0" / "a";
    const auto path1 = localRoot0() / "d_0" / "b";

    ASSERT_TRUE(createDataFile(path0, data0));
    waitOnSyncs();

    auto result0 =
      client0->thread_do<bool>([&](StandardClient &sc, PromiseBoolSP p)
                         {
                            p->set_value(
                                 createDataFileWithTimestamp(
                                 path1,
                                 data0,
                                 fs::last_write_time(path0)));
                         });

    ASSERT_TRUE(waitonresults(&result0));
    waitOnSyncs();

    addModelFile(model0, "d/d_0", "a", data0);
    addModelFile(model0, "d/d_0", "b", data0);
    addModelFile(model1, "d/d_0", "a", data0);
    addModelFile(model1, "d/d_0", "b", data0);
    model1.ensureLocalDebrisTmpLock("d");

    confirmModels();
}

class SyncTest
    : public ::testing::Test
{
public:

    // Sets up the test fixture.
    void SetUp() override
    {
        LOG_info << "____TEST SetUp: " << ::testing::UnitTest::GetInstance()->current_test_info()->name();

        SimpleLogger::setLogLevel(logMax);
    }

    // Tears down the test fixture.
    void TearDown() override
    {
        LOG_info << "____TEST TearDown: " << ::testing::UnitTest::GetInstance()->current_test_info()->name();
    }

}; // SqliteDBTest

TEST_F(SyncTest, BasicSync_DelRemoteFolder)
{
    // delete a remote folder and confirm the client sending the request and another also synced both correctly update the disk
    fs::path localtestroot = makeNewTestRoot();
    StandardClient clientA1(localtestroot, "clientA1");   // user 1 client 1
    StandardClient clientA2(localtestroot, "clientA2");   // user 1 client 2


    ASSERT_TRUE(clientA1.login_reset_makeremotenodes("MEGA_EMAIL", "MEGA_PWD", "f", 3, 3));
    ASSERT_TRUE(clientA2.login_fetchnodes("MEGA_EMAIL", "MEGA_PWD"));
    ASSERT_EQ(clientA1.basefolderhandle, clientA2.basefolderhandle);

    handle backupId1 = clientA1.setupSync_mainthread("sync1", "f");
    ASSERT_NE(backupId1, UNDEF);
    handle backupId2 = clientA2.setupSync_mainthread("sync2", "f");
    ASSERT_NE(backupId2, UNDEF);
    waitonsyncs(std::chrono::seconds(4), &clientA1, &clientA2);
    clientA1.logcb = clientA2.logcb = true;

    Model model;
    model.root->addkid(model.buildModelSubdirs("f", 3, 3, 0));

    // check everything matches (model has expected state of remote and local)
    ASSERT_TRUE(clientA1.confirmModel_mainthread(model.findnode("f"), backupId1));
    ASSERT_TRUE(clientA2.confirmModel_mainthread(model.findnode("f"), backupId2));

    // delete something remotely and let sync catch up
    future<bool> fb = clientA1.thread_do<bool>([](StandardClient& sc, PromiseBoolSP pb) { sc.deleteremote("f/f_2/f_2_1", false, pb); });
    ASSERT_TRUE(waitonresults(&fb));
    waitonsyncs(std::chrono::seconds(4), &clientA1, &clientA2);

    // check everything matches in both syncs (model has expected state of remote and local)
    ASSERT_TRUE(model.movetosynctrash("f/f_2/f_2_1", "f"));
    ASSERT_TRUE(clientA1.confirmModel_mainthread(model.findnode("f"), backupId1));
    ASSERT_TRUE(clientA2.confirmModel_mainthread(model.findnode("f"), backupId2));
}

TEST_F(SyncTest, BasicSync_DelLocalFolder)
{
    // confirm change is synced to remote, and also seen and applied in a second client that syncs the same folder
    fs::path localtestroot = makeNewTestRoot();
    StandardClient clientA1(localtestroot, "clientA1");   // user 1 client 1
    StandardClient clientA2(localtestroot, "clientA2");   // user 1 client 2

    ASSERT_TRUE(clientA1.login_reset_makeremotenodes("MEGA_EMAIL", "MEGA_PWD", "f", 3, 3));
    ASSERT_TRUE(clientA2.login_fetchnodes("MEGA_EMAIL", "MEGA_PWD"));
    ASSERT_EQ(clientA1.basefolderhandle, clientA2.basefolderhandle);

    // set up sync for A1, it should build matching local folders
    handle backupId1 = clientA1.setupSync_mainthread("sync1", "f");
    ASSERT_NE(backupId1, UNDEF);
    handle backupId2 = clientA2.setupSync_mainthread("sync2", "f");
    ASSERT_NE(backupId2, UNDEF);
    waitonsyncs(std::chrono::seconds(4), &clientA1, &clientA2);
    clientA1.logcb = clientA2.logcb = true;

    // check everything matches (model has expected state of remote and local)
    Model model;
    model.root->addkid(model.buildModelSubdirs("f", 3, 3, 0));
    ASSERT_TRUE(clientA1.confirmModel_mainthread(model.findnode("f"), backupId1));
    ASSERT_TRUE(clientA2.confirmModel_mainthread(model.findnode("f"), backupId2));

    auto checkpath = clientA1.syncSet(backupId1).localpath.u8string();
    out() << "checking paths " << checkpath;
    for(auto& p: fs::recursive_directory_iterator(TestFS::GetTestFolder()))
    {
        out() << "checking path is present: " << p.path().u8string();
    }
    // delete something in the local filesystem and see if we catch up in A1 and A2 (deleter and observer syncs)
    error_code e;
    auto nRemoved = fs::remove_all(clientA1.syncSet(backupId1).localpath / "f_2" / "f_2_1", e);
    ASSERT_TRUE(!e) << "remove failed " << (clientA1.syncSet(backupId1).localpath / "f_2" / "f_2_1").u8string() << " error " << e;
    ASSERT_GT(nRemoved, 0) << e;

    // let them catch up
    waitonsyncs(std::chrono::seconds(4), &clientA1, &clientA2);

    // check everything matches (model has expected state of remote and local)
    ASSERT_TRUE(model.movetosynctrash("f/f_2/f_2_1", "f"));
    ASSERT_TRUE(clientA2.confirmModel_mainthread(model.findnode("f"), backupId2));
    ASSERT_TRUE(model.removesynctrash("f"));
    ASSERT_TRUE(clientA1.confirmModel_mainthread(model.findnode("f"), backupId1));
}

TEST_F(SyncTest, BasicSync_MoveLocalFolderPlain)
{
    // confirm change is synced to remote, and also seen and applied in a second client that syncs the same folder
    fs::path localtestroot = makeNewTestRoot();
    StandardClient clientA1(localtestroot, "clientA1");   // user 1 client 1
    StandardClient clientA2(localtestroot, "clientA2");   // user 1 client 2

    ASSERT_TRUE(clientA1.login_reset_makeremotenodes("MEGA_EMAIL", "MEGA_PWD", "f", 3, 3));
    ASSERT_TRUE(clientA2.login_fetchnodes("MEGA_EMAIL", "MEGA_PWD"));
    ASSERT_EQ(clientA1.basefolderhandle, clientA2.basefolderhandle);

    Model model;
    model.root->addkid(model.buildModelSubdirs("f", 3, 3, 0));

    // set up sync for A1, it should build matching local folders
    handle backupId1 = clientA1.setupSync_mainthread("sync1", "f");
    ASSERT_NE(backupId1, UNDEF);
    handle backupId2 = clientA2.setupSync_mainthread("sync2", "f");
    ASSERT_NE(backupId2, UNDEF);
    waitonsyncs(std::chrono::seconds(8), &clientA1, &clientA2);
    clientA1.logcb = clientA2.logcb = true;

    // check everything matches (model has expected state of remote and local)
    ASSERT_TRUE(clientA1.confirmModel_mainthread(model.findnode("f"), backupId1));
    ASSERT_TRUE(clientA2.confirmModel_mainthread(model.findnode("f"), backupId2));

    LOG_debug << "----- making sync change to test, now -----";
    clientA1.received_node_actionpackets = false;
    clientA2.received_node_actionpackets = false;

    // move something in the local filesystem and see if we catch up in A1 and A2 (deleter and observer syncs)
    error_code rename_error;
    fs::rename(clientA1.syncSet(backupId1).localpath / "f_2" / "f_2_1", clientA1.syncSet(backupId1).localpath / "f_2_1", rename_error);
    ASSERT_TRUE(!rename_error) << rename_error;

    // client1 should send a rename command to the API
    // both client1 and client2 should receive the corresponding actionpacket
    ASSERT_TRUE(clientA1.waitForNodesUpdated(30)) << " no actionpacket received in clientA1 for rename";
    ASSERT_TRUE(clientA2.waitForNodesUpdated(30)) << " no actionpacket received in clientA2 for rename";

    // sync activity should not take much longer after that.
    waitonsyncs(std::chrono::seconds(4), &clientA1, &clientA2);

    // check everything matches (model has expected state of remote and local)
    ASSERT_TRUE(model.movenode("f/f_2/f_2_1", "f"));
    ASSERT_TRUE(clientA1.confirmModel_mainthread(model.findnode("f"), backupId1));
    ASSERT_TRUE(clientA2.confirmModel_mainthread(model.findnode("f"), backupId2));
}

TEST_F(SyncTest, BasicSync_MoveLocalFolderBetweenSyncs)
{
    // confirm change is synced to remote, and also seen and applied in a second client that syncs the same folder
    fs::path localtestroot = makeNewTestRoot();
    StandardClient clientA1(localtestroot, "clientA1");   // user 1 client 1
    StandardClient clientA2(localtestroot, "clientA2");   // user 1 client 2
    StandardClient clientA3(localtestroot, "clientA3");   // user 1 client 3

    ASSERT_TRUE(clientA1.login_reset_makeremotenodes("MEGA_EMAIL", "MEGA_PWD", "f", 3, 3));
    ASSERT_TRUE(clientA2.login_fetchnodes("MEGA_EMAIL", "MEGA_PWD"));
    ASSERT_TRUE(clientA3.login_fetchnodes("MEGA_EMAIL", "MEGA_PWD"));
    ASSERT_EQ(clientA1.basefolderhandle, clientA2.basefolderhandle);

    // set up sync for A1 and A2, it should build matching local folders
    handle backupId11 = clientA1.setupSync_mainthread("sync1", "f/f_0");
    ASSERT_NE(backupId11, UNDEF);
    handle backupId12 = clientA1.setupSync_mainthread("sync2", "f/f_2");
    ASSERT_NE(backupId12, UNDEF);
    handle backupId21 = clientA2.setupSync_mainthread("syncA2_1", "f/f_0");
    ASSERT_NE(backupId21, UNDEF);
    handle backupId22 = clientA2.setupSync_mainthread("syncA2_2", "f/f_2");
    ASSERT_NE(backupId22, UNDEF);
    handle backupId31 = clientA3.setupSync_mainthread("syncA3", "f");
    ASSERT_NE(backupId31, UNDEF);
    waitonsyncs(std::chrono::seconds(4), &clientA1, &clientA2, &clientA3);
    clientA1.logcb = clientA2.logcb = clientA3.logcb = true;

    // check everything matches (model has expected state of remote and local)
    Model model;
    model.root->addkid(model.buildModelSubdirs("f", 3, 3, 0));
    ASSERT_TRUE(clientA1.confirmModel_mainthread(model.findnode("f/f_0"), backupId11));
    ASSERT_TRUE(clientA1.confirmModel_mainthread(model.findnode("f/f_2"), backupId12));
    ASSERT_TRUE(clientA2.confirmModel_mainthread(model.findnode("f/f_0"), backupId21));
    ASSERT_TRUE(clientA2.confirmModel_mainthread(model.findnode("f/f_2"), backupId22));
    ASSERT_TRUE(clientA3.confirmModel_mainthread(model.findnode("f"), backupId31));

    LOG_debug << "----- making sync change to test, now -----";
    clientA1.received_node_actionpackets = false;
    clientA2.received_node_actionpackets = false;
    clientA3.received_node_actionpackets = false;

    // move a folder form one local synced folder to another local synced folder and see if we sync correctly and catch up in A2 and A3 (mover and observer syncs)
    error_code rename_error;
    fs::path path1 = clientA1.syncSet(backupId11).localpath / "f_0_1";
    fs::path path2 = clientA1.syncSet(backupId12).localpath / "f_2_1" / "f_2_1_0" / "f_0_1";
    fs::rename(path1, path2, rename_error);
    ASSERT_TRUE(!rename_error) << rename_error;

    // client1 should send a rename command to the API
    // both client1 and client2 should receive the corresponding actionpacket
    ASSERT_TRUE(clientA1.waitForNodesUpdated(30)) << " no actionpacket received in clientA1 for rename";
    ASSERT_TRUE(clientA2.waitForNodesUpdated(30)) << " no actionpacket received in clientA2 for rename";
    ASSERT_TRUE(clientA3.waitForNodesUpdated(30)) << " no actionpacket received in clientA3 for rename";

    // let them catch up
    waitonsyncs(std::chrono::seconds(4), &clientA1, &clientA2, &clientA3);

    // check everything matches (model has expected state of remote and local)
    ASSERT_TRUE(model.movenode("f/f_0/f_0_1", "f/f_2/f_2_1/f_2_1_0"));
    ASSERT_TRUE(clientA1.confirmModel_mainthread(model.findnode("f/f_0"), backupId11));
    ASSERT_TRUE(clientA1.confirmModel_mainthread(model.findnode("f/f_2"), backupId12));
    ASSERT_TRUE(clientA2.confirmModel_mainthread(model.findnode("f/f_0"), backupId21));
    ASSERT_TRUE(clientA2.confirmModel_mainthread(model.findnode("f/f_2"), backupId22));
    ASSERT_TRUE(clientA3.confirmModel_mainthread(model.findnode("f"), backupId31));
}

TEST_F(SyncTest, BasicSync_RenameLocalFile)
{
    static auto TIMEOUT = std::chrono::seconds(4);

    const fs::path root = makeNewTestRoot();

    // Primary client.
    StandardClient client0(root, "c0");
    // Observer.
    StandardClient client1(root, "c1");

    // Log callbacks.
    client0.logcb = true;
    client1.logcb = true;

    // Log clients in.
    ASSERT_TRUE(client0.login_reset_makeremotenodes("MEGA_EMAIL", "MEGA_PWD", "x", 0, 0));
    ASSERT_TRUE(client1.login_fetchnodes("MEGA_EMAIL", "MEGA_PWD"));
    ASSERT_EQ(client0.basefolderhandle, client1.basefolderhandle);

    // Set up syncs.
    handle backupId0 = client0.setupSync_mainthread("s0", "x");
    ASSERT_NE(backupId0, UNDEF);
    handle backupId1 = client1.setupSync_mainthread("s1", "x");
    ASSERT_NE(backupId1, UNDEF);

    // Wait for initial sync to complete.
    waitonsyncs(TIMEOUT, &client0, &client1);

    // Add x/f.
    ASSERT_TRUE(createNameFile(client0.syncSet(backupId0).localpath, "f"));

    // Wait for sync to complete.
    waitonsyncs(TIMEOUT, &client0, &client1);

    // Confirm model.
    Model model1, model2;
    model1.root->addkid(model1.makeModelSubfolder("x"));
    model1.findnode("x")->addkid(model1.makeModelSubfile("f"));
    model2.root->addkid(model2.makeModelSubfolder("x"));
    model2.findnode("x")->addkid(model2.makeModelSubfile("f"));
    model2.ensureLocalDebrisTmpLock("x"); // since it downloaded f (uploaded by sync 1)

    ASSERT_TRUE(client0.confirmModel_mainthread(model1.findnode("x"), backupId0));
    ASSERT_TRUE(client1.confirmModel_mainthread(model2.findnode("x"), backupId1, true));

    // Rename x/f to x/g.
    fs::rename(client0.syncSet(backupId0).localpath / "f",
               client0.syncSet(backupId0).localpath / "g");

    // Wait for sync to complete.
    waitonsyncs(TIMEOUT, &client0, &client1);

    // Update and confirm model.
    model1.findnode("x/f")->name = "g";
    model2.findnode("x/f")->name = "g";

    ASSERT_TRUE(client0.confirmModel_mainthread(model1.findnode("x"), backupId0));
    ASSERT_TRUE(client1.confirmModel_mainthread(model2.findnode("x"), backupId1, true));
}

TEST_F(SyncTest, BasicSync_AddLocalFolder)
{
    // confirm change is synced to remote, and also seen and applied in a second client that syncs the same folder
    fs::path localtestroot = makeNewTestRoot();
    StandardClient clientA1(localtestroot, "clientA1");   // user 1 client 1
    StandardClient clientA2(localtestroot, "clientA2");   // user 1 client 2

    ASSERT_TRUE(clientA1.login_reset_makeremotenodes("MEGA_EMAIL", "MEGA_PWD", "f", 3, 3));
    ASSERT_TRUE(clientA2.login_fetchnodes("MEGA_EMAIL", "MEGA_PWD"));
    ASSERT_EQ(clientA1.basefolderhandle, clientA2.basefolderhandle);

    Model model1, model2;
    model1.root->addkid(model1.buildModelSubdirs("f", 3, 3, 0));
    model2.root->addkid(model2.buildModelSubdirs("f", 3, 3, 0));

    // set up sync for A1, it should build matching local folders
    handle backupId1 = clientA1.setupSync_mainthread("sync1", "f");
    ASSERT_NE(backupId1, UNDEF);
    handle backupId2 = clientA2.setupSync_mainthread("sync2", "f");
    ASSERT_NE(backupId2, UNDEF);
    waitonsyncs(std::chrono::seconds(4), &clientA1, &clientA2);
    clientA1.logcb = clientA2.logcb = true;

    // check everything matches (model has expected state of remote and local)
    ASSERT_TRUE(clientA1.confirmModel_mainthread(model1.findnode("f"), backupId1));
    ASSERT_TRUE(clientA2.confirmModel_mainthread(model2.findnode("f"), backupId2));

    // make new folders (and files) in the local filesystem and see if we catch up in A1 and A2 (adder and observer syncs)
    ASSERT_TRUE(buildLocalFolders(clientA1.syncSet(backupId1).localpath / "f_2", "newkid", 2, 2, 2));

    // let them catch up
    waitonsyncs(std::chrono::seconds(4), &clientA1, &clientA2);  // two minutes should be long enough to get past API_ETEMPUNAVAIL == -18 for sync2 downloading the files uploaded by sync1

    // check everything matches (model has expected state of remote and local)
    model1.findnode("f/f_2")->addkid(model1.buildModelSubdirs("newkid", 2, 2, 2));
    model2.findnode("f/f_2")->addkid(model2.buildModelSubdirs("newkid", 2, 2, 2));
    model2.ensureLocalDebrisTmpLock("f"); // since we downloaded files

    ASSERT_TRUE(clientA1.confirmModel_mainthread(model1.findnode("f"), backupId1));
    ASSERT_TRUE(clientA2.confirmModel_mainthread(model2.findnode("f"), backupId2));
}


// todo: add this test once the sync can keep up with file system notifications - at the moment
// it's too slow because we wait for the cloud before processing the next layer of files+folders.
// So if we add enough changes to exercise the notification queue, we can't check the results because
// it's far too slow at the syncing stage.
TEST_F(SyncTest, BasicSync_MassNotifyFromLocalFolderTree)
{
    // confirm change is synced to remote, and also seen and applied in a second client that syncs the same folder
    fs::path localtestroot = makeNewTestRoot();
    StandardClient clientA1(localtestroot, "clientA1");   // user 1 client 1
    //StandardClient clientA2(localtestroot, "clientA2");   // user 1 client 2

    ASSERT_TRUE(clientA1.login_reset_makeremotenodes("MEGA_EMAIL", "MEGA_PWD", "f", 0, 0));
    //ASSERT_TRUE(clientA2.login_fetchnodes("MEGA_EMAIL", "MEGA_PWD"));
    //ASSERT_EQ(clientA1.basefolderhandle, clientA2.basefolderhandle);

    // set up sync for A1, it should build matching local folders
    handle backupId1 = clientA1.setupSync_mainthread("sync1", "f");
    ASSERT_NE(backupId1, UNDEF);
    //ASSERT_TRUE(clientA2.setupSync_mainthread("sync2", "f", 2));
    waitonsyncs(std::chrono::seconds(4), &clientA1/*, &clientA2*/);
    //clientA1.logcb = clientA2.logcb = true;

    // Create a directory tree in one sync, it should be synced to the cloud and back to the other
    // Create enough files and folders that we put a strain on the notification logic: 3k entries
    ASSERT_TRUE(buildLocalFolders(clientA1.syncSet(backupId1).localpath, "initial", 0, 0, 16000));

    //waitonsyncs(std::chrono::seconds(10), &clientA1 /*, &clientA2*/);
    std::this_thread::sleep_for(std::chrono::seconds(5));

    // wait until the notify queues subside, it shouldn't take too long.  Limit of 5 minutes
    auto startTime = std::chrono::steady_clock::now();
    while (std::chrono::steady_clock::now() - startTime < std::chrono::seconds(5 * 60))
    {
        size_t remaining = 0;
        auto result0 = clientA1.thread_do<bool>([&](StandardClient &sc, PromiseBoolSP p)
        {
            remaining += sc.client.syncs.syncscanstate ? 1 : 0;

            p->set_value(true);
        });
        result0.get();
        if (!remaining) break;
        std::this_thread::sleep_for(std::chrono::seconds(1));
    }

    Model model;
    model.root->addkid(model.buildModelSubdirs("initial", 0, 0, 16000));

    clientA1.waitFor([&](StandardClient&){ return clientA1.transfersAdded.load() > 0; }, std::chrono::seconds(60));  // give it a chance to create all the nodes.

    // check everything matches (just local since it'll still be uploading files)
    clientA1.localNodesMustHaveNodes = false;
    ASSERT_TRUE(clientA1.confirmModel_mainthread(model.root.get(), backupId1, false, StandardClient::CONFIRM_LOCAL));
    //ASSERT_TRUE(clientA2.confirmModel_mainthread(model.findnode("f"), 2));

    ASSERT_GT(clientA1.transfersAdded.load(), 0u);
    clientA1.transfersAdded = 0;

    // rename all those files and folders, put a strain on the notify system again.
    // Also, no downloads (or uploads) should occur as a result of this.
 //   renameLocalFolders(clientA1.syncSet(backupId1).localpath, "renamed_");

    // let them catch up
    //waitonsyncs(std::chrono::seconds(10), &clientA1 /*, &clientA2*/);

    // rename is too slow to check, even just in localnodes, for now.

    //ASSERT_EQ(clientA1.transfersAdded.load(), 0u);

    //Model model2;
    //model2.root->addkid(model.buildModelSubdirs("renamed_initial", 0, 0, 100));

    //// check everything matches (model has expected state of remote and local)
    //ASSERT_TRUE(clientA1.confirmModel_mainthread(model2.root.get(), 1));
    ////ASSERT_TRUE(clientA2.confirmModel_mainthread(model2.findnode("f"), 2));
}



/* this one is too slow for regular testing with the current algorithm
TEST_F(SyncTest, BasicSync_MAX_NEWNODES1)
{
    // create more nodes than we can upload in one putnodes.
    // this tree is 5x5 and the algorithm ends up creating nodes one at a time so it's pretty slow (and doesn't hit MAX_NEWNODES as a result)
    fs::path localtestroot = makeNewTestRoot();
    StandardClient clientA1(localtestroot, "clientA1");   // user 1 client 1
    StandardClient clientA2(localtestroot, "clientA2");   // user 1 client 2

    ASSERT_TRUE(clientA1.login_reset_makeremotenodes("MEGA_EMAIL", "MEGA_PWD", "f", 3, 3));
    ASSERT_TRUE(clientA2.login_fetchnodes("MEGA_EMAIL", "MEGA_PWD"));
    ASSERT_EQ(clientA1.basefolderhandle, clientA2.basefolderhandle);

    Model model;
    model.root->addkid(model.buildModelSubdirs("f", 3, 3, 0));

    // set up sync for A1, it should build matching local folders
    ASSERT_TRUE(clientA1.setupSync_mainthread("sync1", "f", 1));
    ASSERT_TRUE(clientA2.setupSync_mainthread("sync2", "f", 2));
    waitonsyncs(std::chrono::seconds(4), &clientA1, &clientA2);
    clientA1.logcb = clientA2.logcb = true;

    // check everything matches (model has expected state of remote and local)
    ASSERT_TRUE(clientA1.confirmModel_mainthread(model.findnode("f"), 1));
    ASSERT_TRUE(clientA2.confirmModel_mainthread(model.findnode("f"), 2));

    // make new folders in the local filesystem and see if we catch up in A1 and A2 (adder and observer syncs)
    assert(MegaClient::MAX_NEWNODES < 3125);
    ASSERT_TRUE(buildLocalFolders(clientA1.syncSet(backupId1).localpath, "g", 5, 5, 0));  // 5^5=3125 leaf folders, 625 pre-leaf etc

    // let them catch up
    waitonsyncs(std::chrono::seconds(30), &clientA1, &clientA2);

    // check everything matches (model has expected state of remote and local)
    model.findnode("f")->addkid(model.buildModelSubdirs("g", 5, 5, 0));
    ASSERT_TRUE(clientA1.confirmModel_mainthread(model.findnode("f"), 1));
    ASSERT_TRUE(clientA2.confirmModel_mainthread(model.findnode("f"), 2));
}
*/

/* this one is too slow for regular testing with the current algorithm
TEST_F(SyncTest, BasicSync_MAX_NEWNODES2)
{
    // create more nodes than we can upload in one putnodes.
    // this tree is 5x5 and the algorithm ends up creating nodes one at a time so it's pretty slow (and doesn't hit MAX_NEWNODES as a result)
    fs::path localtestroot = makeNewTestRoot();
    StandardClient clientA1(localtestroot, "clientA1");   // user 1 client 1
    StandardClient clientA2(localtestroot, "clientA2");   // user 1 client 2

    ASSERT_TRUE(clientA1.login_reset_makeremotenodes("MEGA_EMAIL", "MEGA_PWD", "f", 3, 3));
    ASSERT_TRUE(clientA2.login_fetchnodes("MEGA_EMAIL", "MEGA_PWD"));
    ASSERT_EQ(clientA1.basefolderhandle, clientA2.basefolderhandle);

    Model model;
    model.root->addkid(model.buildModelSubdirs("f", 3, 3, 0));

    // set up sync for A1, it should build matching local folders
    ASSERT_TRUE(clientA1.setupSync_mainthread("sync1", "f", 1));
    ASSERT_TRUE(clientA2.setupSync_mainthread("sync2", "f", 2));
    waitonsyncs(std::chrono::seconds(4), &clientA1, &clientA2);
    clientA1.logcb = clientA2.logcb = true;

    // check everything matches (model has expected state of remote and local)
    ASSERT_TRUE(clientA1.confirmModel_mainthread(model.findnode("f"), 1));
    ASSERT_TRUE(clientA2.confirmModel_mainthread(model.findnode("f"), 2));

    // make new folders in the local filesystem and see if we catch up in A1 and A2 (adder and observer syncs)
    assert(MegaClient::MAX_NEWNODES < 3000);
    ASSERT_TRUE(buildLocalFolders(clientA1.syncSet(backupId1).localpath, "g", 3000, 1, 0));

    // let them catch up
    waitonsyncs(std::chrono::seconds(30), &clientA1, &clientA2);

    // check everything matches (model has expected state of remote and local)
    model.findnode("f")->addkid(model.buildModelSubdirs("g", 3000, 1, 0));
    ASSERT_TRUE(clientA1.confirmModel_mainthread(model.findnode("f"), 1));
    ASSERT_TRUE(clientA2.confirmModel_mainthread(model.findnode("f"), 2));
}
*/

TEST_F(SyncTest, BasicSync_MoveExistingIntoNewLocalFolder)
{
    // historic case:  in the local filesystem, create a new folder then move an existing file/folder into it
    fs::path localtestroot = makeNewTestRoot();
    StandardClient clientA1(localtestroot, "clientA1");   // user 1 client 1
    StandardClient clientA2(localtestroot, "clientA2");   // user 1 client 2

    ASSERT_TRUE(clientA1.login_reset_makeremotenodes("MEGA_EMAIL", "MEGA_PWD", "f", 3, 3));
    ASSERT_TRUE(clientA2.login_fetchnodes("MEGA_EMAIL", "MEGA_PWD"));
    ASSERT_EQ(clientA1.basefolderhandle, clientA2.basefolderhandle);

    Model model;
    model.root->addkid(model.buildModelSubdirs("f", 3, 3, 0));

    // set up sync for A1, it should build matching local folders
    handle backupId1 = clientA1.setupSync_mainthread("sync1", "f");
    ASSERT_NE(backupId1, UNDEF);
    handle backupId2 = clientA2.setupSync_mainthread("sync2", "f");
    ASSERT_NE(backupId2, UNDEF);
    waitonsyncs(std::chrono::seconds(4), &clientA1, &clientA2);
    clientA1.logcb = clientA2.logcb = true;

    // check everything matches (model has expected state of remote and local)
    ASSERT_TRUE(clientA1.confirmModel_mainthread(model.findnode("f"), backupId1));
    ASSERT_TRUE(clientA2.confirmModel_mainthread(model.findnode("f"), backupId2));

    // make new folder in the local filesystem
    ASSERT_TRUE(buildLocalFolders(clientA1.syncSet(backupId1).localpath, "new", 1, 0, 0));
    // move an already synced folder into it
    error_code rename_error;
    fs::path path1 = clientA1.syncSet(backupId1).localpath / "f_2"; // / "f_2_0" / "f_2_0_0";
    fs::path path2 = clientA1.syncSet(backupId1).localpath / "new" / "f_2"; // "f_2_0_0";
    fs::rename(path1, path2, rename_error);
    ASSERT_TRUE(!rename_error) << rename_error;

    // let them catch up
    waitonsyncs(std::chrono::seconds(10), &clientA1, &clientA2);

    // check everything matches (model has expected state of remote and local)
    auto f = model.makeModelSubfolder("new");
    f->addkid(model.removenode("f/f_2")); // / f_2_0 / f_2_0_0"));
    model.findnode("f")->addkid(move(f));
    ASSERT_TRUE(clientA1.confirmModel_mainthread(model.findnode("f"), backupId1));
    ASSERT_TRUE(clientA2.confirmModel_mainthread(model.findnode("f"), backupId2));
}

TEST_F(SyncTest, BasicSync_MoveSeveralExistingIntoDeepNewLocalFolders)
{
    // historic case:  in the local filesystem, create a new folder then move an existing file/folder into it
    fs::path localtestroot = makeNewTestRoot();
    StandardClient clientA1(localtestroot, "clientA1");   // user 1 client 1
    StandardClient clientA2(localtestroot, "clientA2");   // user 1 client 2

    ASSERT_TRUE(clientA1.login_reset_makeremotenodes("MEGA_EMAIL", "MEGA_PWD", "f", 3, 3));
    ASSERT_TRUE(clientA2.login_fetchnodes("MEGA_EMAIL", "MEGA_PWD"));
    ASSERT_EQ(clientA1.basefolderhandle, clientA2.basefolderhandle);

    Model model;
    model.root->addkid(model.buildModelSubdirs("f", 3, 3, 0));

    // set up sync for A1, it should build matching local folders
    handle backupId1 = clientA1.setupSync_mainthread("sync1", "f");
    ASSERT_NE(backupId1, UNDEF);
    handle backupId2 = clientA2.setupSync_mainthread("sync2", "f");
    ASSERT_NE(backupId2, UNDEF);
    waitonsyncs(std::chrono::seconds(4), &clientA1, &clientA2);
    clientA1.logcb = clientA2.logcb = true;

    // check everything matches (model has expected state of remote and local)
    ASSERT_TRUE(clientA1.confirmModel_mainthread(model.findnode("f"), backupId1));
    ASSERT_TRUE(clientA2.confirmModel_mainthread(model.findnode("f"), backupId2));

    // make new folder tree in the local filesystem
    ASSERT_TRUE(buildLocalFolders(clientA1.syncSet(backupId1).localpath, "new", 3, 3, 3));

    // move already synced folders to serveral parts of it - one under another moved folder too
    error_code rename_error;
    fs::rename(clientA1.syncSet(backupId1).localpath / "f_0", clientA1.syncSet(backupId1).localpath / "new" / "new_0" / "new_0_1" / "new_0_1_2" / "f_0", rename_error);
    ASSERT_TRUE(!rename_error) << rename_error;
    fs::rename(clientA1.syncSet(backupId1).localpath / "f_1", clientA1.syncSet(backupId1).localpath / "new" / "new_1" / "new_1_2" / "f_1", rename_error);
    ASSERT_TRUE(!rename_error) << rename_error;
    fs::rename(clientA1.syncSet(backupId1).localpath / "f_2", clientA1.syncSet(backupId1).localpath / "new" / "new_1" / "new_1_2" / "f_1" / "f_1_2" / "f_2", rename_error);
    ASSERT_TRUE(!rename_error) << rename_error;

    // let them catch up
    waitonsyncs(std::chrono::seconds(7), &clientA1, &clientA2);

    // check everything matches (model has expected state of remote and local)
    model.findnode("f")->addkid(model.buildModelSubdirs("new", 3, 3, 3));
    model.findnode("f/new/new_0/new_0_1/new_0_1_2")->addkid(model.removenode("f/f_0"));
    model.findnode("f/new/new_1/new_1_2")->addkid(model.removenode("f/f_1"));
    model.findnode("f/new/new_1/new_1_2/f_1/f_1_2")->addkid(model.removenode("f/f_2"));
    ASSERT_TRUE(clientA1.confirmModel_mainthread(model.findnode("f"), backupId1));
    model.ensureLocalDebrisTmpLock("f"); // since we downloaded files
    ASSERT_TRUE(clientA2.confirmModel_mainthread(model.findnode("f"), backupId2));
}

/* not expected to work yet
TEST_F(SyncTest, BasicSync_SyncDuplicateNames)
{
    fs::path localtestroot = makeNewTestRoot();
    StandardClient clientA1(localtestroot, "clientA1");   // user 1 client 1
    StandardClient clientA2(localtestroot, "clientA2");   // user 1 client 2

    ASSERT_TRUE(clientA1.login_reset("MEGA_EMAIL", "MEGA_PWD"));
    ASSERT_TRUE(clientA2.login_fetchnodes("MEGA_EMAIL", "MEGA_PWD"));
    ASSERT_EQ(clientA1.basefolderhandle, clientA2.basefolderhandle);


    NewNode* nodearray = new NewNode[3];
    nodearray[0] = *clientA1.makeSubfolder("samename");
    nodearray[1] = *clientA1.makeSubfolder("samename");
    nodearray[2] = *clientA1.makeSubfolder("Samename");
    clientA1.resultproc.prepresult(StandardClient::PUTNODES, [this](error e) {
    });
    clientA1.client.putnodes(clientA1.basefolderhandle, nodearray, 3);

    // set up syncs, they should build matching local folders
    ASSERT_TRUE(clientA1.setupSync_mainthread("sync1", "", 1));
    ASSERT_TRUE(clientA2.setupSync_mainthread("sync2", "", 2));
    waitonsyncs(std::chrono::seconds(4), &clientA1, &clientA2);
    clientA1.logcb = clientA2.logcb = true;

    // check everything matches (model has expected state of remote and local)
    Model model;
    model.root->addkid(model.makeModelSubfolder("samename"));
    model.root->addkid(model.makeModelSubfolder("samename"));
    model.root->addkid(model.makeModelSubfolder("Samename"));
    ASSERT_TRUE(clientA1.confirmModel_mainthread(model.root.get(), 1));
    ASSERT_TRUE(clientA2.confirmModel_mainthread(model.root.get(), 2));
}*/

TEST_F(SyncTest, BasicSync_RemoveLocalNodeBeforeSessionResume)
{
    fs::path localtestroot = makeNewTestRoot();
    auto pclientA1 = ::mega::make_unique<StandardClient>(localtestroot, "clientA1");   // user 1 client 1
    StandardClient clientA2(localtestroot, "clientA2");   // user 1 client 2

    ASSERT_TRUE(pclientA1->login_reset_makeremotenodes("MEGA_EMAIL", "MEGA_PWD", "f", 3, 3));
    ASSERT_TRUE(clientA2.login_fetchnodes("MEGA_EMAIL", "MEGA_PWD"));
    ASSERT_EQ(pclientA1->basefolderhandle, clientA2.basefolderhandle);

    Model model;
    model.root->addkid(model.buildModelSubdirs("f", 3, 3, 0));

    // set up sync for A1, it should build matching local folders
    handle backupId1 = pclientA1->setupSync_mainthread("sync1", "f");
    ASSERT_NE(backupId1, UNDEF);
    handle backupId2 = clientA2.setupSync_mainthread("sync2", "f");
    ASSERT_NE(backupId2, UNDEF);
    waitonsyncs(std::chrono::seconds(4), pclientA1.get(), &clientA2);
    pclientA1->logcb = clientA2.logcb = true;

    // check everything matches (model has expected state of remote and local)
    ASSERT_TRUE(pclientA1->confirmModel_mainthread(model.findnode("f"), backupId1));
    ASSERT_TRUE(clientA2.confirmModel_mainthread(model.findnode("f"), backupId2));

    // save session
    string session;
    pclientA1->client.dumpsession(session);

    // logout (but keep caches)
    fs::path sync1path = pclientA1->syncSet(backupId1).localpath;
    pclientA1->localLogout();

    // remove local folders
    error_code e;
    ASSERT_TRUE(fs::remove_all(sync1path / "f_2", e) != static_cast<std::uintmax_t>(-1)) << e;

    // resume session, see if nodes and localnodes get in sync
    pclientA1.reset(new StandardClient(localtestroot, "clientA1"));
    ASSERT_TRUE(pclientA1->login_fetchnodes(session));

    waitonsyncs(std::chrono::seconds(4), pclientA1.get(), &clientA2);

    // check everything matches (model has expected state of remote and local)
    ASSERT_TRUE(model.movetosynctrash("f/f_2", "f"));
    ASSERT_TRUE(clientA2.confirmModel_mainthread(model.findnode("f"), backupId2));
    ASSERT_TRUE(model.removesynctrash("f"));
    ASSERT_TRUE(pclientA1->confirmModel_mainthread(model.findnode("f"), backupId1));
}

/* not expected to work yet
TEST_F(SyncTest, BasicSync_RemoteFolderCreationRaceSamename)
{
    // confirm change is synced to remote, and also seen and applied in a second client that syncs the same folder
    // SN tagging needed for this one
    fs::path localtestroot = makeNewTestRoot();
    StandardClient clientA1(localtestroot, "clientA1");   // user 1 client 1
    StandardClient clientA2(localtestroot, "clientA2");   // user 1 client 2

    ASSERT_TRUE(clientA1.login_reset("MEGA_EMAIL", "MEGA_PWD"));
    ASSERT_TRUE(clientA2.login_fetchnodes("MEGA_EMAIL", "MEGA_PWD"));
    ASSERT_EQ(clientA1.basefolderhandle, clientA2.basefolderhandle);

    // set up sync for both, it should build matching local folders (empty initially)
    ASSERT_TRUE(clientA1.setupSync_mainthread("sync1", "", 1));
    ASSERT_TRUE(clientA2.setupSync_mainthread("sync2", "", 2));
    waitonsyncs(std::chrono::seconds(4), &clientA1, &clientA2);
    clientA1.logcb = clientA2.logcb = true;

    // now have both clients create the same remote folder structure simultaneously.  We should end up with just one copy of it on the server and in both syncs
    future<bool> p1 = clientA1.thread_do<bool>([=](StandardClient& sc, PromiseBoolSP pb) { sc.makeCloudSubdirs("f", 3, 3, pb); });
    future<bool> p2 = clientA2.thread_do<bool>([=](StandardClient& sc, PromiseBoolSP pb) { sc.makeCloudSubdirs("f", 3, 3, pb); });
    ASSERT_TRUE(waitonresults(&p1, &p2));

    // let them catch up
    waitonsyncs(std::chrono::seconds(4), &clientA1, &clientA2);

    // check everything matches (model has expected state of remote and local)
    Model model;
    model.root->addkid(model.buildModelSubdirs("f", 3, 3, 0));
    ASSERT_TRUE(clientA1.confirmModel_mainthread(model.root.get(), 1));
    ASSERT_TRUE(clientA2.confirmModel_mainthread(model.root.get(), 2));
}*/

/* not expected to work yet
TEST_F(SyncTest, BasicSync_LocalFolderCreationRaceSamename)
{
    // confirm change is synced to remote, and also seen and applied in a second client that syncs the same folder
    // SN tagging needed for this one
    fs::path localtestroot = makeNewTestRoot();
    StandardClient clientA1(localtestroot, "clientA1");   // user 1 client 1
    StandardClient clientA2(localtestroot, "clientA2");   // user 1 client 2

    ASSERT_TRUE(clientA1.login_reset("MEGA_EMAIL", "MEGA_PWD"));
    ASSERT_TRUE(clientA2.login_fetchnodes("MEGA_EMAIL", "MEGA_PWD"));
    ASSERT_EQ(clientA1.basefolderhandle, clientA2.basefolderhandle);

    // set up sync for both, it should build matching local folders (empty initially)
    ASSERT_TRUE(clientA1.setupSync_mainthread("sync1", "", 1));
    ASSERT_TRUE(clientA2.setupSync_mainthread("sync2", "", 2));
    waitonsyncs(std::chrono::seconds(4), &clientA1, &clientA2);
    clientA1.logcb = clientA2.logcb = true;

    // now have both clients create the same folder structure simultaneously.  We should end up with just one copy of it on the server and in both syncs
    future<bool> p1 = clientA1.thread_do<bool>([=](StandardClient& sc, PromiseBoolSP pb) { buildLocalFolders(sc.syncSet(backupId1).localpath, "f", 3, 3, 0); pb->set_value(true); });
    future<bool> p2 = clientA2.thread_do<bool>([=](StandardClient& sc, PromiseBoolSP pb) { buildLocalFolders(sc.syncSet(backupId2).localpath, "f", 3, 3, 0); pb->set_value(true); });
    ASSERT_TRUE(waitonresults(&p1, &p2));

    // let them catch up
    waitonsyncs(std::chrono::seconds(30), &clientA1, &clientA2);

    // check everything matches (model has expected state of remote and local)
    Model model;
    model.root->addkid(model.buildModelSubdirs("f", 3, 3, 0));
    ASSERT_TRUE(clientA1.confirmModel_mainthread(model.root.get(), 1));
    ASSERT_TRUE(clientA2.confirmModel_mainthread(model.root.get(), 2));
}*/


TEST_F(SyncTest, BasicSync_ResumeSyncFromSessionAfterNonclashingLocalAndRemoteChanges )
{
    fs::path localtestroot = makeNewTestRoot();
    unique_ptr<StandardClient> pclientA1(new StandardClient(localtestroot, "clientA1"));   // user 1 client 1
    StandardClient clientA2(localtestroot, "clientA2");   // user 1 client 2

    ASSERT_TRUE(pclientA1->login_reset_makeremotenodes("MEGA_EMAIL", "MEGA_PWD", "f", 3, 3));
    ASSERT_TRUE(clientA2.login_fetchnodes("MEGA_EMAIL", "MEGA_PWD"));
    ASSERT_EQ(pclientA1->basefolderhandle, clientA2.basefolderhandle);

    // set up sync for A1, it should build matching local folders
    handle backupId1 = pclientA1->setupSync_mainthread("sync1", "f");
    ASSERT_NE(backupId1, UNDEF);
    handle backupId2 = clientA2.setupSync_mainthread("sync2", "f");
    ASSERT_NE(backupId2, UNDEF);
    waitonsyncs(std::chrono::seconds(4), pclientA1.get(), &clientA2);
    pclientA1->logcb = clientA2.logcb = true;

    // check everything matches (model has expected state of remote and local)
    Model model1, model2;
    model1.root->addkid(model1.buildModelSubdirs("f", 3, 3, 0));
    model2.root->addkid(model2.buildModelSubdirs("f", 3, 3, 0));
    ASSERT_TRUE(pclientA1->confirmModel_mainthread(model1.findnode("f"), backupId1));
    ASSERT_TRUE(clientA2.confirmModel_mainthread(model2.findnode("f"), backupId2));

    out() << "********************* save session A1";
    string session;
    pclientA1->client.dumpsession(session);

    out() << "*********************  logout A1 (but keep caches on disk)";
    fs::path sync1path = pclientA1->syncSet(backupId1).localpath;
    pclientA1->localLogout();

    out() << "*********************  add remote folders via A2";
    future<bool> p1 = clientA2.thread_do<bool>([](StandardClient& sc, PromiseBoolSP pb) { sc.makeCloudSubdirs("newremote", 2, 2, pb, "f/f_1/f_1_0"); });
    model1.findnode("f/f_1/f_1_0")->addkid(model1.buildModelSubdirs("newremote", 2, 2, 0));
    model2.findnode("f/f_1/f_1_0")->addkid(model2.buildModelSubdirs("newremote", 2, 2, 0));
    ASSERT_TRUE(waitonresults(&p1));

    out() << "*********************  remove remote folders via A2";
    p1 = clientA2.thread_do<bool>([](StandardClient& sc, PromiseBoolSP pb) { sc.deleteremote("f/f_0", false, pb); });
    model1.movetosynctrash("f/f_0", "f");
    model2.movetosynctrash("f/f_0", "f");
    ASSERT_TRUE(waitonresults(&p1));

    out() << "*********************  add local folders in A1";
    ASSERT_TRUE(buildLocalFolders(sync1path / "f_1/f_1_2", "newlocal", 2, 2, 2));
    model1.findnode("f/f_1/f_1_2")->addkid(model1.buildModelSubdirs("newlocal", 2, 2, 2));
    model2.findnode("f/f_1/f_1_2")->addkid(model2.buildModelSubdirs("newlocal", 2, 2, 2));

    out() << "*********************  remove local folders in A1";
    error_code e;
    ASSERT_TRUE(fs::remove_all(sync1path / "f_2", e) != static_cast<std::uintmax_t>(-1)) << e;
    model1.removenode("f/f_2");
    model2.movetosynctrash("f/f_2", "f");

    out() << "*********************  get sync2 activity out of the way";
    waitonsyncs(std::chrono::seconds(4), &clientA2);

    out() << "*********************  resume A1 session (with sync), see if A2 nodes and localnodes get in sync again";
    pclientA1.reset(new StandardClient(localtestroot, "clientA1"));
    ASSERT_TRUE(pclientA1->login_fetchnodes(session));
    ASSERT_EQ(pclientA1->basefolderhandle, clientA2.basefolderhandle);
    waitonsyncs(std::chrono::seconds(4), pclientA1.get(), &clientA2);

    out() << "*********************  check everything matches (model has expected state of remote and local)";
    ASSERT_TRUE(pclientA1->confirmModel_mainthread(model1.findnode("f"), backupId1));
    model2.ensureLocalDebrisTmpLock("f"); // since we downloaded files
    ASSERT_TRUE(clientA2.confirmModel_mainthread(model2.findnode("f"), backupId2));
}

TEST_F(SyncTest, BasicSync_ResumeSyncFromSessionAfterClashingLocalAddRemoteDelete)
{
    fs::path localtestroot = makeNewTestRoot();
    unique_ptr<StandardClient> pclientA1(new StandardClient(localtestroot, "clientA1"));   // user 1 client 1
    StandardClient clientA2(localtestroot, "clientA2");   // user 1 client 2

    ASSERT_TRUE(pclientA1->login_reset_makeremotenodes("MEGA_EMAIL", "MEGA_PWD", "f", 3, 3));
    ASSERT_TRUE(clientA2.login_fetchnodes("MEGA_EMAIL", "MEGA_PWD"));
    ASSERT_EQ(pclientA1->basefolderhandle, clientA2.basefolderhandle);

    Model model;
    model.root->addkid(model.buildModelSubdirs("f", 3, 3, 0));

    // set up sync for A1, it should build matching local folders
    handle backupId1 = pclientA1->setupSync_mainthread("sync1", "f");
    ASSERT_NE(backupId1, UNDEF);
    handle backupId2 = clientA2.setupSync_mainthread("sync2", "f");
    ASSERT_NE(backupId2, UNDEF);
    waitonsyncs(std::chrono::seconds(4), pclientA1.get(), &clientA2);
    pclientA1->logcb = clientA2.logcb = true;

    // check everything matches (model has expected state of remote and local)
    ASSERT_TRUE(pclientA1->confirmModel_mainthread(model.findnode("f"), backupId1));
    ASSERT_TRUE(clientA2.confirmModel_mainthread(model.findnode("f"), backupId2));

    // save session A1
    string session;
    pclientA1->client.dumpsession(session);
    fs::path sync1path = pclientA1->syncSet(backupId1).localpath;

    // logout A1 (but keep caches on disk)
    pclientA1->localLogout();

    // remove remote folder via A2
    future<bool> p1 = clientA2.thread_do<bool>([](StandardClient& sc, PromiseBoolSP pb) { sc.deleteremote("f/f_1", false, pb); });
    ASSERT_TRUE(waitonresults(&p1));

    // add local folders in A1 on disk folder
    ASSERT_TRUE(buildLocalFolders(sync1path / "f_1/f_1_2", "newlocal", 2, 2, 2));

    // get sync2 activity out of the way
    waitonsyncs(std::chrono::seconds(4), &clientA2);

    // resume A1 session (with sync), see if A2 nodes and localnodes get in sync again
    pclientA1.reset(new StandardClient(localtestroot, "clientA1"));
    ASSERT_TRUE(pclientA1->login_fetchnodes(session));
    ASSERT_EQ(pclientA1->basefolderhandle, clientA2.basefolderhandle);
    vector<SyncWaitResult> waitResult = waitonsyncs(chrono::seconds(4), pclientA1.get(), &clientA2);

    // Sync rework update:  for now at least, delete wins in this case

    //ASSERT_EQ(waitResult[0].syncStalled, true);
    //ASSERT_EQ(1, waitResult[0].stalledNodePaths.size());
    //ASSERT_EQ(1, waitResult[0].stalledLocalPaths.size());

    Model modelLocal1;
    modelLocal1.root->addkid(model.buildModelSubdirs("f", 3, 3, 0));
    modelLocal1.findnode("f/f_1/f_1_2")->addkid(model.buildModelSubdirs("newlocal", 2, 2, 2));
    //pclientA1->localNodesMustHaveNodes = false;
    ASSERT_TRUE(modelLocal1.movetosynctrash("f/f_1", "f"));

    Model modelRemote1;
    modelRemote1.root->addkid(model.buildModelSubdirs("f", 3, 3, 0));
    ASSERT_TRUE(modelRemote1.movetosynctrash("f/f_1", "f"));

    ASSERT_TRUE(pclientA1->confirmModel_mainthread(modelLocal1.findnode("f"), backupId1, false, StandardClient::CONFIRM_LOCAL));
    ASSERT_TRUE(pclientA1->confirmModel_mainthread(modelRemote1.findnode("f"), backupId1, false, StandardClient::CONFIRM_REMOTE));
    //ASSERT_TRUE(modelRemote1.removesynctrash("f", "f_1/f_1_2/newlocal"));
    ASSERT_TRUE(clientA2.confirmModel_mainthread(modelRemote1.findnode("f"), backupId2));
}

TEST_F(SyncTest, BasicSync_ResumeSyncFromSessionAfterContractoryLocalAndRemoteMoves)
{
    fs::path localtestroot = makeNewTestRoot();
    unique_ptr<StandardClient> pclientA1(new StandardClient(localtestroot, "clientA1"));   // user 1 client 1
    StandardClient clientA2(localtestroot, "clientA2");   // user 1 client 2

    ASSERT_TRUE(pclientA1->login_reset_makeremotenodes("MEGA_EMAIL", "MEGA_PWD", "f", 3, 3));
    ASSERT_TRUE(clientA2.login_fetchnodes("MEGA_EMAIL", "MEGA_PWD"));
    ASSERT_EQ(pclientA1->basefolderhandle, clientA2.basefolderhandle);

    Model model;
    model.root->addkid(model.buildModelSubdirs("f", 3, 3, 0));

    // set up sync for A1, it should build matching local folders
    handle backupId1 = pclientA1->setupSync_mainthread("sync1", "f");
    ASSERT_NE(backupId1, UNDEF);
    handle backupId2 = clientA2.setupSync_mainthread("sync2", "f");
    ASSERT_NE(backupId2, UNDEF);
    waitonsyncs(std::chrono::seconds(4), pclientA1.get(), &clientA2);
    pclientA1->logcb = clientA2.logcb = true;

    auto client1LocalSyncRoot = pclientA1->syncSet(backupId1).localpath;

    // check everything matches (model has expected state of remote and local)
    ASSERT_TRUE(pclientA1->confirmModel_mainthread(model.findnode("f"), backupId1));
    ASSERT_TRUE(clientA2.confirmModel_mainthread(model.findnode("f"), backupId2));

    // save session A1
    string session;
    pclientA1->client.dumpsession(session);
    fs::path sync1path = pclientA1->syncSet(backupId1).localpath;

    // logout A1 (but keep caches on disk)
    pclientA1->localLogout();

    // move f_0 into f_1 remote
    future<bool> p1 = clientA2.thread_do<bool>([](StandardClient& sc, PromiseBoolSP pb) { sc.movenode("f/f_0", "f/f_1", pb); });
    ASSERT_TRUE(waitonresults(&p1));

    // move f_1 into f_0 locally
    error_code rename_error;
    fs::rename(client1LocalSyncRoot / "f_1", client1LocalSyncRoot / "f_0" / "f_1", rename_error);
    ASSERT_TRUE(!rename_error) << rename_error;

    // get sync2 activity out of the way
    waitonsyncs(std::chrono::seconds(4), &clientA2);

    // resume A1 session (with sync), see if A2 nodes and localnodes get in sync again
    pclientA1.reset(new StandardClient(localtestroot, "clientA1"));
    ASSERT_TRUE(pclientA1->login_fetchnodes(session));
    ASSERT_EQ(pclientA1->basefolderhandle, clientA2.basefolderhandle);
    vector<SyncWaitResult> waitResult = waitonsyncs(chrono::seconds(4), pclientA1.get(), &clientA2);

    ASSERT_EQ(waitResult[0].syncStalled, true);
    ASSERT_EQ(2, waitResult[0].stall.cloud.size());  // for now at least, reporting source and destination nodes for each move
    ASSERT_EQ(2, waitResult[0].stall.local.size());
    ASSERT_EQ(waitResult[0].stall.cloud.begin()->first, "/mega_test_sync/f/f_0");
    ASSERT_EQ(waitResult[0].stall.cloud.rbegin()->first, "/mega_test_sync/f/f_1/f_0");
    ASSERT_EQ(waitResult[0].stall.local.begin()->first.toPath(), (client1LocalSyncRoot / "f_0" / "f_1").u8string() );
    ASSERT_EQ(waitResult[0].stall.local.rbegin()->first.toPath(), (client1LocalSyncRoot / "f_1").u8string() );
}


TEST_F(SyncTest, CmdChecks_RRAttributeAfterMoveNode)
{
    fs::path localtestroot = makeNewTestRoot();
    unique_ptr<StandardClient> pclientA1(new StandardClient(localtestroot, "clientA1"));   // user 1 client 1

    ASSERT_TRUE(pclientA1->login_reset_makeremotenodes("MEGA_EMAIL", "MEGA_PWD", "f", 3, 3));

    Node* f = pclientA1->drillchildnodebyname(pclientA1->gettestbasenode(), "f");
    handle original_f_handle = f->nodehandle;
    handle original_f_parent_handle = f->parent->nodehandle;

    // make sure there are no 'f' in the rubbish
    auto fv = pclientA1->drillchildnodesbyname(pclientA1->getcloudrubbishnode(), "f");
    future<bool> fb = pclientA1->thread_do<bool>([&fv](StandardClient& sc, PromiseBoolSP pb) { sc.deleteremotenodes(fv, pb); });
    ASSERT_TRUE(waitonresults(&fb));

    f = pclientA1->drillchildnodebyname(pclientA1->getcloudrubbishnode(), "f");
    ASSERT_TRUE(f == nullptr);


    // remove remote folder via A2
    future<bool> p1 = pclientA1->thread_do<bool>([](StandardClient& sc, PromiseBoolSP pb)
        {
            sc.movenodetotrash("f", pb);
        });
    ASSERT_TRUE(waitonresults(&p1));

    WaitMillisec(3000);  // allow for attribute delivery too

    f = pclientA1->drillchildnodebyname(pclientA1->getcloudrubbishnode(), "f");
    ASSERT_TRUE(f != nullptr);

    // check the restore-from-trash handle got set, and correctly
    nameid rrname = AttrMap::string2nameid("rr");
    ASSERT_EQ(f->nodehandle, original_f_handle);
    ASSERT_EQ(f->attrs.map[rrname], string(Base64Str<MegaClient::NODEHANDLE>(original_f_parent_handle)));
    ASSERT_EQ(f->attrs.map[rrname], string(Base64Str<MegaClient::NODEHANDLE>(pclientA1->gettestbasenode()->nodehandle)));

    // move it back

    p1 = pclientA1->thread_do<bool>([&](StandardClient& sc, PromiseBoolSP pb)
    {
        sc.movenode(f->nodehandle, pclientA1->basefolderhandle, pb);
    });
    ASSERT_TRUE(waitonresults(&p1));

    WaitMillisec(3000);  // allow for attribute delivery too

    // check it's back and the rr attribute is gone
    f = pclientA1->drillchildnodebyname(pclientA1->gettestbasenode(), "f");
    ASSERT_TRUE(f != nullptr);
    ASSERT_EQ(f->attrs.map[rrname], string());
}


#ifdef __linux__
TEST_F(SyncTest, BasicSync_SpecialCreateFile)
{
    // confirm change is synced to remote, and also seen and applied in a second client that syncs the same folder
    fs::path localtestroot = makeNewTestRoot();
    StandardClient clientA1(localtestroot, "clientA1");   // user 1 client 1
    StandardClient clientA2(localtestroot, "clientA2");   // user 1 client 2

    ASSERT_TRUE(clientA1.login_reset_makeremotenodes("MEGA_EMAIL", "MEGA_PWD", "f", 2, 2));
    ASSERT_TRUE(clientA2.login_fetchnodes("MEGA_EMAIL", "MEGA_PWD"));
    ASSERT_EQ(clientA1.basefolderhandle, clientA2.basefolderhandle);

    Model model;
    model.root->addkid(model.buildModelSubdirs("f", 2, 2, 0));

    // set up sync for A1, it should build matching local folders
    handle backupId1 = clientA1.setupSync_mainthread("sync1", "f");
    ASSERT_NE(backupId1, UNDEF);
    handle backupId2 = clientA2.setupSync_mainthread("sync2", "f");
    ASSERT_NE(backupId2, UNDEF);

    waitonsyncs(std::chrono::seconds(4), &clientA1, &clientA2);
    clientA1.logcb = clientA2.logcb = true;
    // check everything matches (model has expected state of remote and local)
    ASSERT_TRUE(clientA1.confirmModel_mainthread(model.findnode("f"), backupId1));
    ASSERT_TRUE(clientA2.confirmModel_mainthread(model.findnode("f"), backupId2));

    // make new folders (and files) in the local filesystem and see if we catch up in A1 and A2 (adder and observer syncs)
    ASSERT_TRUE(createSpecialFiles(clientA1.syncSet(backupId1).localpath / "f_0", "newkid", 2));

    for (int i = 0; i < 2; ++i)
    {
        string filename = "file" + to_string(i) + "_" + "newkid";
        model.findnode("f/f_0")->addkid(model.makeModelSubfile(filename));
    }

    // let them catch up
    waitonsyncs(DEFAULTWAIT, &clientA1, &clientA2);

    // check everything matches (model has expected state of remote and local)
    ASSERT_TRUE(clientA1.confirmModel_mainthread(model.findnode("f"), backupId1));
    model.ensureLocalDebrisTmpLock("f"); // since we downloaded files
    ASSERT_TRUE(clientA2.confirmModel_mainthread(model.findnode("f"), backupId2));
}
#endif

TEST_F(SyncTest, BasicSync_moveAndDeleteLocalFile)
{
    // confirm change is synced to remote, and also seen and applied in a second client that syncs the same folder
    fs::path localtestroot = makeNewTestRoot();
    StandardClient clientA1(localtestroot, "clientA1");   // user 1 client 1
    StandardClient clientA2(localtestroot, "clientA2");   // user 1 client 2

    ASSERT_TRUE(clientA1.login_reset_makeremotenodes("MEGA_EMAIL", "MEGA_PWD", "f", 1, 1));
    ASSERT_TRUE(clientA2.login_fetchnodes("MEGA_EMAIL", "MEGA_PWD"));
    ASSERT_EQ(clientA1.basefolderhandle, clientA2.basefolderhandle);

    Model model;
    model.root->addkid(model.buildModelSubdirs("f", 1, 1, 0));

    // set up sync for A1, it should build matching local folders
    handle backupId1 = clientA1.setupSync_mainthread("sync1", "f");
    ASSERT_NE(backupId1, UNDEF);
    handle backupId2 = clientA2.setupSync_mainthread("sync2", "f");
    ASSERT_NE(backupId2, UNDEF);

    waitonsyncs(std::chrono::seconds(4), &clientA1, &clientA2);
    clientA1.logcb = clientA2.logcb = true;
    // check everything matches (model has expected state of remote and local)
    ASSERT_TRUE(clientA1.confirmModel_mainthread(model.findnode("f"), backupId1));
    ASSERT_TRUE(clientA2.confirmModel_mainthread(model.findnode("f"), backupId2));


    // move something in the local filesystem and see if we catch up in A1 and A2 (deleter and observer syncs)
    error_code rename_error;
    fs::rename(clientA1.syncSet(backupId1).localpath / "f_0", clientA1.syncSet(backupId1).localpath / "renamed", rename_error);
    ASSERT_TRUE(!rename_error) << rename_error;
    fs::remove(clientA1.syncSet(backupId1).localpath / "renamed");

    // let them catch up
    waitonsyncs(DEFAULTWAIT, &clientA1, &clientA2);

    // check everything matches (model has expected state of remote and local)
    ASSERT_TRUE(model.movetosynctrash("f/f_0", "f"));
    ASSERT_TRUE(clientA2.confirmModel_mainthread(model.findnode("f"), backupId2));
    ASSERT_TRUE(model.removesynctrash("f"));
    ASSERT_TRUE(clientA1.confirmModel_mainthread(model.findnode("f"), backupId1));
}

namespace {

string makefa(const string& name, int fakecrc, int mtime)
{
    AttrMap attrs;
    attrs.map['n'] = name;

    FileFingerprint ff;
    ff.crc[0] = ff.crc[1] = ff.crc[2] = ff.crc[3] = fakecrc;
    ff.mtime = mtime;
    ff.serializefingerprint(&attrs.map['c']);

    string attrjson;
    attrs.getjson(&attrjson);
    return attrjson;
}

Node* makenode(MegaClient& mc, handle parent, ::mega::nodetype_t type, m_off_t size, handle owner, const string& attrs, ::mega::byte* key)
{
    static handle handlegenerator = 10;
    std::vector<Node*> dp;
    auto newnode = new Node(&mc, &dp, ++handlegenerator, parent, type, size, owner, nullptr, 1);

    newnode->setkey(key);
    newnode->attrstring.reset(new string);

    SymmCipher sc;
    sc.setkey(key, type);
    mc.makeattr(&sc, newnode->attrstring, attrs.c_str());

    int attrlen = int(newnode->attrstring->size());
    string base64attrstring;
    base64attrstring.resize(static_cast<size_t>(attrlen * 4 / 3 + 4));
    base64attrstring.resize(static_cast<size_t>(Base64::btoa((::mega::byte *)newnode->attrstring->data(), int(newnode->attrstring->size()), (char *)base64attrstring.data())));

    *newnode->attrstring = base64attrstring;

    return newnode;
}

} // anonymous

TEST_F(SyncTest, NodeSorting_forPhotosAndVideos)
{
    fs::path localtestroot = makeNewTestRoot();
    StandardClient standardclient(localtestroot, "sortOrderTests");
    auto& client = standardclient.client;

    handle owner = 99999;

    ::mega::byte key[] = { 0x01, 0x02, 0x03, 0x04, 0x01, 0x02, 0x03, 0x04, 0x01, 0x02, 0x03, 0x04, 0x01, 0x02, 0x03, 0x04, 0x01, 0x02, 0x03, 0x04, 0x01, 0x02, 0x03, 0x04, 0x01, 0x02, 0x03, 0x04, 0x01, 0x02, 0x03, 0x04 };

    // first 3 are root nodes:
    auto cloudroot = makenode(client, UNDEF, ROOTNODE, -1, owner, makefa("root", 1, 1), key);
    makenode(client, UNDEF, INCOMINGNODE, -1, owner, makefa("inbox", 1, 1), key);
    makenode(client, UNDEF, RUBBISHNODE, -1, owner, makefa("bin", 1, 1), key);

    // now some files to sort
    auto photo1 = makenode(client, cloudroot->nodehandle, FILENODE, 9999, owner, makefa("abc.jpg", 1, 1570673890), key);
    auto photo2 = makenode(client, cloudroot->nodehandle, FILENODE, 9999, owner, makefa("cba.png", 1, 1570673891), key);
    auto video1 = makenode(client, cloudroot->nodehandle, FILENODE, 9999, owner, makefa("xyz.mov", 1, 1570673892), key);
    auto video2 = makenode(client, cloudroot->nodehandle, FILENODE, 9999, owner, makefa("zyx.mp4", 1, 1570673893), key);
    auto otherfile = makenode(client, cloudroot->nodehandle, FILENODE, 9999, owner, makefa("ASDF.fsda", 1, 1570673894), key);
    auto otherfolder = makenode(client, cloudroot->nodehandle, FOLDERNODE, -1, owner, makefa("myfolder", 1, 1570673895), key);

    node_vector v{ photo1, photo2, video1, video2, otherfolder, otherfile };
    for (auto n : v) n->setkey(key);

    MegaApiImpl::sortByComparatorFunction(v, MegaApi::ORDER_PHOTO_ASC, client);
    node_vector v2{ photo1, photo2, video1, video2, otherfolder, otherfile };
    ASSERT_EQ(v, v2);

    MegaApiImpl::sortByComparatorFunction(v, MegaApi::ORDER_PHOTO_DESC, client);
    node_vector v3{ photo2, photo1, video2, video1, otherfolder, otherfile };
    ASSERT_EQ(v, v3);

    MegaApiImpl::sortByComparatorFunction(v, MegaApi::ORDER_VIDEO_ASC, client);
    node_vector v4{ video1, video2, photo1, photo2, otherfolder, otherfile };
    ASSERT_EQ(v, v4);

    MegaApiImpl::sortByComparatorFunction(v, MegaApi::ORDER_VIDEO_DESC, client);
    node_vector v5{ video2, video1, photo2, photo1, otherfolder, otherfile };
    ASSERT_EQ(v, v5);
}


TEST_F(SyncTest, PutnodesForMultipleFolders)
{
    fs::path localtestroot = makeNewTestRoot();
    StandardClient standardclient(localtestroot, "PutnodesForMultipleFolders");
    ASSERT_TRUE(standardclient.login_fetchnodes("MEGA_EMAIL", "MEGA_PWD", true));

    vector<NewNode> newnodes(4);

    standardclient.client.putnodes_prepareOneFolder(&newnodes[0], "folder1");
    standardclient.client.putnodes_prepareOneFolder(&newnodes[1], "folder2");
    standardclient.client.putnodes_prepareOneFolder(&newnodes[2], "folder2.1");
    standardclient.client.putnodes_prepareOneFolder(&newnodes[3], "folder2.2");

    newnodes[1].nodehandle = newnodes[2].parenthandle = newnodes[3].parenthandle = 2;

    auto targethandle = NodeHandle().set6byte(standardclient.client.rootnodes[0]);

    std::atomic<bool> putnodesDone{false};
    standardclient.resultproc.prepresult(StandardClient::PUTNODES,  ++next_request_tag,
        [&](){ standardclient.client.putnodes(targethandle, move(newnodes), nullptr, standardclient.client.reqtag); },
        [&putnodesDone](error e) { putnodesDone = true; return true; });

    while (!putnodesDone)
    {
        WaitMillisec(100);
    }

    Node* cloudRoot = standardclient.client.nodeByHandle(targethandle);

    ASSERT_TRUE(nullptr != standardclient.drillchildnodebyname(cloudRoot, "folder1"));
    ASSERT_TRUE(nullptr != standardclient.drillchildnodebyname(cloudRoot, "folder2"));
    ASSERT_TRUE(nullptr != standardclient.drillchildnodebyname(cloudRoot, "folder2/folder2.1"));
    ASSERT_TRUE(nullptr != standardclient.drillchildnodebyname(cloudRoot, "folder2/folder2.2"));
}

TEST_F(SyncTest, ExerciseCommands)
{
    fs::path localtestroot = makeNewTestRoot();
    StandardClient standardclient(localtestroot, "ExerciseCommands");
    ASSERT_TRUE(standardclient.login_fetchnodes("MEGA_EMAIL", "MEGA_PWD", true));

    // Using this set setup to execute commands direct in the SDK Core
    // so that we can test things that the MegaApi interface would
    // disallow or shortcut.

    // make sure it's a brand new folder
    future<bool> p1 = standardclient.thread_do<bool>([=](StandardClient& sc, PromiseBoolSP pb) { sc.makeCloudSubdirs("testlinkfolder_brandnew3", 1, 1, pb); });
    ASSERT_TRUE(waitonresults(&p1));

    assert(standardclient.lastPutnodesResultFirstHandle != UNDEF);
    Node* n2 = standardclient.client.nodebyhandle(standardclient.lastPutnodesResultFirstHandle);

    out() << "Testing make public link for node: " << n2->displaypath();

    // try to get a link on an existing unshared folder
    promise<Error> pe1, pe1a, pe2, pe3, pe4;
    standardclient.getpubliclink(n2, 0, 0, false, pe1);
    ASSERT_EQ(API_EACCESS, pe1.get_future().get());

    // create on existing node
    standardclient.exportnode(n2, 0, 0, false, pe1a);
    ASSERT_EQ(API_OK, pe1a.get_future().get());

    // get link on existing shared folder node, with link already  (different command response)
    standardclient.getpubliclink(n2, 0, 0, false, pe2);
    ASSERT_EQ(API_OK, pe2.get_future().get());

    // delete existing link on node
    standardclient.getpubliclink(n2, 1, 0, false, pe3);
    ASSERT_EQ(API_OK, pe3.get_future().get());

    // create on non existent node
    n2->nodehandle = UNDEF;
    standardclient.getpubliclink(n2, 0, 0, false, pe4);
    ASSERT_EQ(API_EACCESS, pe4.get_future().get());
}

#ifndef _WIN32_SUPPORTS_SYMLINKS_IT_JUST_NEEDS_TURNING_ON
TEST_F(SyncTest, BasicSync_CreateAndDeleteLink)
{
    // confirm change is synced to remote, and also seen and applied in a second client that syncs the same folder
    fs::path localtestroot = makeNewTestRoot();
    StandardClient clientA1(localtestroot, "clientA1");   // user 1 client 1
    StandardClient clientA2(localtestroot, "clientA2");   // user 1 client 2

    ASSERT_TRUE(clientA1.login_reset_makeremotenodes("MEGA_EMAIL", "MEGA_PWD", "f", 1, 1));
    ASSERT_TRUE(clientA2.login_fetchnodes("MEGA_EMAIL", "MEGA_PWD"));
    ASSERT_EQ(clientA1.basefolderhandle, clientA2.basefolderhandle);

    Model model;
    model.root->addkid(model.buildModelSubdirs("f", 1, 1, 0));

    // set up sync for A1, it should build matching local folders
    handle backupId1 = clientA1.setupSync_mainthread("sync1", "f");
    ASSERT_NE(backupId1, UNDEF);
    handle backupId2 = clientA2.setupSync_mainthread("sync2", "f");
    ASSERT_NE(backupId2, UNDEF);

    waitonsyncs(std::chrono::seconds(4), &clientA1, &clientA2);
    clientA1.logcb = clientA2.logcb = true;
    // check everything matches (model has expected state of remote and local)
    ASSERT_TRUE(clientA1.confirmModel_mainthread(model.findnode("f"), backupId1));
    ASSERT_TRUE(clientA2.confirmModel_mainthread(model.findnode("f"), backupId2));


    // move something in the local filesystem and see if we catch up in A1 and A2 (deleter and observer syncs)
    error_code linkage_error;
    fs::create_symlink(clientA1.syncSet(backupId1).localpath / "f_0", clientA1.syncSet(backupId1).localpath / "linked", linkage_error);
    ASSERT_TRUE(!linkage_error) << linkage_error;

    // let them catch up
    waitonsyncs(DEFAULTWAIT, &clientA1, &clientA2);

    //check client 2 is unaffected
    ASSERT_TRUE(clientA2.confirmModel_mainthread(model.findnode("f"), backupId2));


    fs::remove(clientA1.syncSet(backupId1).localpath / "linked");
    // let them catch up
    waitonsyncs(DEFAULTWAIT, &clientA1, &clientA2);

    //check client 2 is unaffected
    ASSERT_TRUE(clientA2.confirmModel_mainthread(model.findnode("f"), backupId2));
}

TEST_F(SyncTest, BasicSync_CreateRenameAndDeleteLink)
{
    // confirm change is synced to remote, and also seen and applied in a second client that syncs the same folder
    fs::path localtestroot = makeNewTestRoot();
    StandardClient clientA1(localtestroot, "clientA1");   // user 1 client 1
    StandardClient clientA2(localtestroot, "clientA2");   // user 1 client 2

    ASSERT_TRUE(clientA1.login_reset_makeremotenodes("MEGA_EMAIL", "MEGA_PWD", "f", 1, 1));
    ASSERT_TRUE(clientA2.login_fetchnodes("MEGA_EMAIL", "MEGA_PWD"));
    ASSERT_EQ(clientA1.basefolderhandle, clientA2.basefolderhandle);

    Model model;
    model.root->addkid(model.buildModelSubdirs("f", 1, 1, 0));

    // set up sync for A1, it should build matching local folders
    handle backupId1 = clientA1.setupSync_mainthread("sync1", "f");
    ASSERT_NE(backupId1, UNDEF);
    handle backupId2 = clientA2.setupSync_mainthread("sync2", "f");
    ASSERT_NE(backupId2, UNDEF);

    waitonsyncs(std::chrono::seconds(4), &clientA1, &clientA2);
    clientA1.logcb = clientA2.logcb = true;
    // check everything matches (model has expected state of remote and local)
    ASSERT_TRUE(clientA1.confirmModel_mainthread(model.findnode("f"), backupId1));
    ASSERT_TRUE(clientA2.confirmModel_mainthread(model.findnode("f"), backupId2));


    // move something in the local filesystem and see if we catch up in A1 and A2 (deleter and observer syncs)
    error_code linkage_error;
    fs::create_symlink(clientA1.syncSet(backupId1).localpath / "f_0", clientA1.syncSet(backupId1).localpath / "linked", linkage_error);
    ASSERT_TRUE(!linkage_error) << linkage_error;

    // let them catch up
    waitonsyncs(DEFAULTWAIT, &clientA1, &clientA2);

    //check client 2 is unaffected
    ASSERT_TRUE(clientA2.confirmModel_mainthread(model.findnode("f"), backupId2));

    fs::rename(clientA1.syncSet(backupId1).localpath / "linked", clientA1.syncSet(backupId1).localpath / "linkrenamed", linkage_error);

    // let them catch up
    waitonsyncs(DEFAULTWAIT, &clientA1, &clientA2);

    //check client 2 is unaffected
    ASSERT_TRUE(clientA2.confirmModel_mainthread(model.findnode("f"), backupId2));

    fs::remove(clientA1.syncSet(backupId1).localpath / "linkrenamed");

    // let them catch up
    waitonsyncs(DEFAULTWAIT, &clientA1, &clientA2);

    //check client 2 is unaffected
    ASSERT_TRUE(clientA2.confirmModel_mainthread(model.findnode("f"), backupId2));
}

#ifndef WIN32

// what is supposed to happen for this one?  It seems that the `linked` symlink is no longer ignored on windows?  client2 is affected!

TEST_F(SyncTest, BasicSync_CreateAndReplaceLinkLocally)
{
    // confirm change is synced to remote, and also seen and applied in a second client that syncs the same folder
    fs::path localtestroot = makeNewTestRoot();
    StandardClient clientA1(localtestroot, "clientA1");   // user 1 client 1
    StandardClient clientA2(localtestroot, "clientA2");   // user 1 client 2

    ASSERT_TRUE(clientA1.login_reset_makeremotenodes("MEGA_EMAIL", "MEGA_PWD", "f", 1, 1));
    ASSERT_TRUE(clientA2.login_fetchnodes("MEGA_EMAIL", "MEGA_PWD"));
    ASSERT_EQ(clientA1.basefolderhandle, clientA2.basefolderhandle);

    Model model;
    model.root->addkid(model.buildModelSubdirs("f", 1, 1, 0));

    // set up sync for A1, it should build matching local folders
    handle backupId1 = clientA1.setupSync_mainthread("sync1", "f");
    ASSERT_NE(backupId1, UNDEF);
    handle backupId2 = clientA2.setupSync_mainthread("sync2", "f");
    ASSERT_NE(backupId2, UNDEF);

    waitonsyncs(std::chrono::seconds(4), &clientA1, &clientA2);
    clientA1.logcb = clientA2.logcb = true;
    // check everything matches (model has expected state of remote and local)
    ASSERT_TRUE(clientA1.confirmModel_mainthread(model.findnode("f"), backupId1));
    ASSERT_TRUE(clientA2.confirmModel_mainthread(model.findnode("f"), backupId2));


    // move something in the local filesystem and see if we catch up in A1 and A2 (deleter and observer syncs)
    error_code linkage_error;
    fs::create_symlink(clientA1.syncSet(backupId1).localpath / "f_0", clientA1.syncSet(backupId1).localpath / "linked", linkage_error);
    ASSERT_TRUE(!linkage_error) << linkage_error;

    // let them catch up
    waitonsyncs(DEFAULTWAIT, &clientA1, &clientA2);

    //check client 2 is unaffected
    ASSERT_TRUE(clientA2.confirmModel_mainthread(model.findnode("f"), backupId2));
    fs::rename(clientA1.syncSet(backupId1).localpath / "f_0", clientA1.syncSet(backupId1).localpath / "linked", linkage_error);

    // let them catch up
    waitonsyncs(DEFAULTWAIT, &clientA1, &clientA2);

    //check client 2 is unaffected
    ASSERT_TRUE(clientA2.confirmModel_mainthread(model.findnode("f"), backupId2));

    fs::remove(clientA1.syncSet(backupId1).localpath / "linked");
    ASSERT_TRUE(createNameFile(clientA1.syncSet(backupId1).localpath, "linked"));

    // let them catch up
    waitonsyncs(DEFAULTWAIT, &clientA1, &clientA2);

    model.findnode("f")->addkid(model.makeModelSubfile("linked"));
    model.ensureLocalDebrisTmpLock("f"); // since we downloaded files

    //check client 2 is as expected
    ASSERT_TRUE(clientA2.confirmModel_mainthread(model.findnode("f"), backupId2));
}


TEST_F(SyncTest, BasicSync_CreateAndReplaceLinkUponSyncDown)
{
    // confirm change is synced to remote, and also seen and applied in a second client that syncs the same folder
    fs::path localtestroot = makeNewTestRoot();
    StandardClient clientA1(localtestroot, "clientA1");   // user 1 client 1
    StandardClient clientA2(localtestroot, "clientA2");   // user 1 client 2

    ASSERT_TRUE(clientA1.login_reset_makeremotenodes("MEGA_EMAIL", "MEGA_PWD", "f", 1, 1));
    ASSERT_TRUE(clientA2.login_fetchnodes("MEGA_EMAIL", "MEGA_PWD"));
    ASSERT_EQ(clientA1.basefolderhandle, clientA2.basefolderhandle);

    Model model;
    model.root->addkid(model.buildModelSubdirs("f", 1, 1, 0));

    // set up sync for A1, it should build matching local folders
    handle backupId1 = clientA1.setupSync_mainthread("sync1", "f");
    ASSERT_NE(backupId1, UNDEF);
    handle backupId2 = clientA2.setupSync_mainthread("sync2", "f");
    ASSERT_NE(backupId2, UNDEF);

    waitonsyncs(std::chrono::seconds(4), &clientA1, &clientA2);
    clientA1.logcb = clientA2.logcb = true;
    // check everything matches (model has expected state of remote and local)
    ASSERT_TRUE(clientA1.confirmModel_mainthread(model.findnode("f"), backupId1));
    ASSERT_TRUE(clientA2.confirmModel_mainthread(model.findnode("f"), backupId2));

    // move something in the local filesystem and see if we catch up in A1 and A2 (deleter and observer syncs)
    error_code linkage_error;
    fs::create_symlink(clientA1.syncSet(backupId1).localpath / "f_0", clientA1.syncSet(backupId1).localpath / "linked", linkage_error);
    ASSERT_TRUE(!linkage_error) << linkage_error;

    // let them catch up
    waitonsyncs(DEFAULTWAIT, &clientA1, &clientA2);

    //check client 2 is unaffected
    ASSERT_TRUE(clientA2.confirmModel_mainthread(model.findnode("f"), backupId2));

    ASSERT_TRUE(createNameFile(clientA2.syncSet(backupId2).localpath, "linked"));

    // let them catch up
    waitonsyncs(DEFAULTWAIT, &clientA1, &clientA2);

    model.findnode("f")->addkid(model.makeModelSubfolder("linked")); //notice: the deleted here is folder because what's actually deleted is a symlink that points to a folder
                                                                     //ideally we could add full support for symlinks in this tests suite

    model.movetosynctrash("f/linked","f");
    model.findnode("f")->addkid(model.makeModelSubfile("linked"));
    model.ensureLocalDebrisTmpLock("f"); // since we downloaded files

    //check client 2 is as expected
    ASSERT_TRUE(clientA1.confirmModel_mainthread(model.findnode("f"), backupId1));
}
#endif

#endif

TEST_F(SyncTest, BasicSync_NewVersionsCreatedWhenFilesModified)
{
    // Convenience.
    using FileFingerprintPtr = unique_ptr<FileFingerprint>;

    const auto TESTROOT = makeNewTestRoot();
    const auto TIMEOUT  = std::chrono::seconds(4);

    StandardClient c(TESTROOT, "c");

    // Log callbacks.
    c.logcb = true;

    // Helper for generating fingerprints.
    auto fingerprint =
      [&c](const fs::path& fsPath) -> FileFingerprintPtr
      {
          // Convenience.
          auto& fsAccess = *c.client.fsaccess;

          // Needed so we can access the filesystem.
          auto fileAccess = fsAccess.newfileaccess(false);

          // Translate input path into something useful.
          auto path = LocalPath::fromPath(fsPath.u8string(), fsAccess);

          // Try and open file for reading.
          if (fileAccess->fopen(path, true, false))
          {
              auto fingerprint = ::mega::make_unique<FileFingerprint>();

              // Generate fingerprint.
              if (fingerprint->genfingerprint(fileAccess.get()))
              {
                  return fingerprint;
              }
          }

          return nullptr;
      };

    // Fingerprints for each revision.
    vector<FileFingerprintPtr> fingerprints;

    // Log client in.
    ASSERT_TRUE(c.login_reset_makeremotenodes("MEGA_EMAIL", "MEGA_PWD", "x", 0, 0));

    // Add and start sync.
    const auto id = c.setupSync_mainthread("s", "x");
    ASSERT_NE(id, UNDEF);

    const auto SYNCROOT = c.syncSet(id).localpath;

    // Create and populate model.
    Model model;

    model.addfile("f", "a");
    model.generate(SYNCROOT);

    // Keep track of fingerprint.
    fingerprints.emplace_back(fingerprint(SYNCROOT / "f"));
    ASSERT_TRUE(fingerprints.back());

    // Wait for initial sync to complete.
    waitonsyncs(TIMEOUT, &c);

    // Check that the file made it to the cloud.
    ASSERT_TRUE(c.confirmModel_mainthread(model.root.get(), id));

    // Create a new revision of f.
    model.addfile("f", "b");
    model.generate(SYNCROOT);

    // Update fingerprint.
    fingerprints.emplace_back(fingerprint(SYNCROOT / "f"));
    ASSERT_TRUE(fingerprints.back());

    // Wait for change to propagate.
    waitonsyncs(TIMEOUT, &c);

    // Validate model.
    ASSERT_TRUE(c.confirmModel_mainthread(model.root.get(), id));

    // Create yet anothet revision of f.
    model.addfile("f", "c");
    model.generate(SYNCROOT);

    // Update fingerprint.
    fingerprints.emplace_back(fingerprint(SYNCROOT / "f"));
    ASSERT_TRUE(fingerprints.back());

    // Wait for change to propagate.
    waitonsyncs(TIMEOUT, &c);

    // Validate model.
    ASSERT_TRUE(c.confirmModel_mainthread(model.root.get(), id));

    // Get our hands on f's node.
    auto *f = c.drillchildnodebyname(c.gettestbasenode(), "x/f");
    ASSERT_TRUE(f);

    // Validate the version chain.
    auto i = fingerprints.crbegin();
    auto matched = true;

    while (f && i != fingerprints.crend())
    {
        matched &= *f == **i++;

        f = f->children.empty() ? nullptr : f->children.front();
    }

    matched &= !f && i == fingerprints.crend();
    ASSERT_TRUE(matched);
}

TEST_F(SyncTest, BasicSync_ClientToSDKConfigMigration)
{
    const auto TESTROOT = makeNewTestRoot();
    const auto TIMEOUT  = std::chrono::seconds(4);

    SyncConfig config0;
    SyncConfig config1;
    Model model;

    // Create some syncs for us to migrate.
    {
        StandardClient c0(TESTROOT, "c0");

        // Log callbacks.
        c0.logcb = true;

        // Log in client.
        ASSERT_TRUE(c0.login_reset_makeremotenodes("MEGA_EMAIL", "MEGA_PWD", "s", 1, 2));

        // Add syncs.
        auto id0 = c0.setupSync_mainthread("s0", "s/s_0");
        ASSERT_NE(id0, UNDEF);

        auto id1 = c0.setupSync_mainthread("s1", "s/s_1");
        ASSERT_NE(id1, UNDEF);

        // Populate filesystem.
        auto root0 = c0.syncSet(id0).localpath;
        auto root1 = c0.syncSet(id1).localpath;

        model.addfile("d/f");
        model.addfile("f");
        model.generate(root0);
        model.generate(root1, true);

        // Wait for sync to complete.
        waitonsyncs(TIMEOUT, &c0);

        // Make sure everything arrived safely.
        ASSERT_TRUE(c0.confirmModel_mainthread(model.root.get(), id0));
        ASSERT_TRUE(c0.confirmModel_mainthread(model.root.get(), id1));

        // Get our hands on the configs.
        config0 = c0.syncConfigByBackupID(id0);
        config1 = c0.syncConfigByBackupID(id1);
    }

    // Migrate the configs.
    StandardClient c1(TESTROOT, "c1");

    // Log callbacks.
    c1.logcb = true;

    // Log in the client.
    ASSERT_TRUE(c1.login("MEGA_EMAIL", "MEGA_PWD"));

    // Make sure sync user attributes are present.
    ASSERT_TRUE(c1.ensureSyncUserAttributes());

    // Update configs so they're useful for this client.
    {
        FSACCESS_CLASS fsAccess;
        auto root0 = TESTROOT / "c1" / "s0";
        auto root1 = TESTROOT / "c1" / "s1";

        // Issue new backup IDs.
        config0.mBackupId = UNDEF;
        config1.mBackupId = UNDEF;

        // Update path for c1.
        config0.mLocalPath = LocalPath::fromPath(root0.u8string(), fsAccess);
        config1.mLocalPath = LocalPath::fromPath(root1.u8string(), fsAccess);

        // Make sure local sync roots exist.
        fs::create_directories(root0);
        fs::create_directories(root1);
    }

    // Migrate the configs.
    auto id0 = c1.copySyncConfig(config0);
    ASSERT_NE(id0, UNDEF);
    auto id1 = c1.copySyncConfig(config1);
    ASSERT_NE(id1, UNDEF);

    // So we can wait until the syncs are resumed.
    promise<void> notify;

    // Hook onAutoResumeResult callback.
    c1.onAutoResumeResult = ([id0, id1, &notify]() {
        auto waiting = std::make_shared<set<handle>>();

        // Track the syncs we're waiting for.
        waiting->emplace(id0);
        waiting->emplace(id1);

        // Return effective callback.
        return [&notify, waiting](const SyncConfig& config, bool, bool) {
            // This sync's been resumed.
            waiting->erase(config.mBackupId);

            // Are we still waiting for any syncs to resume?
            if (!waiting->empty()) return;

            // Let the waiter know the syncs are up.
            notify.set_value();
        };
    })();

    // Fetch nodes (and resume syncs.)
    ASSERT_TRUE(c1.fetchnodes());

    // Wait for the syncs to be resumed.
    notify.get_future().get();

    // Wait for sync to complete.
    waitonsyncs(TIMEOUT, &c1);

    // Check that all files from the cloud were downloaded.
    model.ensureLocalDebrisTmpLock("");
    ASSERT_TRUE(c1.confirmModel_mainthread(model.root.get(), id0));
    ASSERT_TRUE(c1.confirmModel_mainthread(model.root.get(), id1));
}


TEST_F(SyncTest, DetectsAndReportsNameClashes)
{
    const auto TESTFOLDER = makeNewTestRoot();
    const auto TIMEOUT = chrono::seconds(4);

    StandardClient client(TESTFOLDER, "c");

    // Log in client.
    ASSERT_TRUE(client.login_reset_makeremotenodes("MEGA_EMAIL", "MEGA_PWD", "x", 0, 0));

    // Needed so that we can create files with the same name.
    client.client.versions_disabled = true;

    // Populate local filesystem.
    const auto root = TESTFOLDER / "c" / "s";

    fs::create_directories(root / "d" / "e");

    createNameFile(root / "d", "f0");
    createNameFile(root / "d", "f%30");
    createNameFile(root / "d" / "e", "g0");
    createNameFile(root / "d" / "e", "g%30");

    // Start the sync.
    handle backupId1 = client.setupSync_mainthread("s", "x");
    ASSERT_NE(backupId1, UNDEF);

    // Give the client time to synchronize.
    waitonsyncs(TIMEOUT, &client);

    // Helpers.
    auto localConflictDetected = [](const NameConflict& nc, const LocalPath& name)
    {
        auto i = nc.clashingLocalNames.begin();
        auto j = nc.clashingLocalNames.end();

        return std::find(i, j, name) != j;
    };

    // Were any conflicts detected?
    // Can we obtain a list of the conflicts?
    list<NameConflict> conflicts;
    ASSERT_TRUE(client.conflictsDetected(conflicts));
    ASSERT_EQ(conflicts.size(), 2u);
    ASSERT_EQ(conflicts.back().localPath, LocalPath::fromPath("d", *client.fsaccess).prependNewWithSeparator(client.syncByBackupId(backupId1)->localroot->localname));
    ASSERT_EQ(conflicts.back().clashingLocalNames.size(), 2u);
    ASSERT_TRUE(localConflictDetected(conflicts.back(), LocalPath::fromPath("f%30", *client.fsaccess)));
    ASSERT_TRUE(localConflictDetected(conflicts.back(), LocalPath::fromPath("f0", *client.fsaccess)));
    ASSERT_EQ(conflicts.back().clashingCloudNames.size(), 0u);

    // Resolve the f0 / f%30 conflict.
    ASSERT_TRUE(fs::remove(root / "d" / "f%30"));

    // Give the sync some time to think.
    waitonsyncs(TIMEOUT, &client);

    // We should still detect conflicts.
    // Has the list of conflicts changed?
    conflicts.clear();
    ASSERT_TRUE(client.conflictsDetected(conflicts));
    ASSERT_GE(conflicts.size(), 1u);
    ASSERT_EQ(conflicts.front().localPath, LocalPath::fromPath("e", *client.fsaccess)
        .prependNewWithSeparator(LocalPath::fromPath("d", *client.fsaccess))
        .prependNewWithSeparator(client.syncByBackupId(backupId1)->localroot->localname));
    ASSERT_EQ(conflicts.front().clashingLocalNames.size(), 2u);
    ASSERT_TRUE(localConflictDetected(conflicts.front(), LocalPath::fromPath("g%30", *client.fsaccess)));
    ASSERT_TRUE(localConflictDetected(conflicts.front(), LocalPath::fromPath("g0", *client.fsaccess)));
    ASSERT_EQ(conflicts.front().clashingCloudNames.size(), 0u);

    // Resolve the g / g%30 conflict.
    ASSERT_TRUE(fs::remove(root / "d" / "e" / "g%30"));

    // Give the sync some time to think.
    waitonsyncs(TIMEOUT, &client);

    // No conflicts should be reported.
    // Is the list of conflicts empty?
    conflicts.clear();
    ASSERT_FALSE(client.conflictsDetected(conflicts));
    ASSERT_EQ(conflicts.size(), 0u);

    // Create a remote name clash.
    auto* node = client.drillchildnodebyname(client.gettestbasenode(), "x/d");
    ASSERT_TRUE(!!node);
    ASSERT_TRUE(client.uploadFile(root / "d" / "f0", "h", node));
    ASSERT_TRUE(client.uploadFile(root / "d" / "f0", "h", node));

    // Let the client attempt to synchronize.
    waitonsyncs(TIMEOUT, &client);

    // Have we detected any conflicts?
    conflicts.clear();
    ASSERT_TRUE(client.conflictsDetected(conflicts));

    // Does our list of conflicts include remotes?
    ASSERT_GE(conflicts.size(), 1u);
    ASSERT_EQ(conflicts.front().cloudPath, string("/mega_test_sync/x/d"));
    ASSERT_EQ(conflicts.front().clashingCloudNames.size(), 2u);
    ASSERT_EQ(conflicts.front().clashingCloudNames[0], string("h"));
    ASSERT_EQ(conflicts.front().clashingCloudNames[1], string("h"));
    ASSERT_EQ(conflicts.front().clashingLocalNames.size(), 0u);

    // Resolve the remote conflict.
    ASSERT_TRUE(client.deleteremote("x/d/h"));

    // Wait for the client to process our changes.
    waitonsyncs(TIMEOUT, &client);

    conflicts.clear();
    client.conflictsDetected(conflicts);
    ASSERT_EQ(0, conflicts.size());

    // Conflicts should be resolved.
    conflicts.clear();
    ASSERT_FALSE(client.conflictsDetected(conflicts));
}


// TODO: re-enable after sync rework is merged
TEST_F(SyncTest, DoesntDownloadFilesWithClashingNames)
{
    const auto TESTFOLDER = makeNewTestRoot();
    const auto TIMEOUT = chrono::seconds(4);

    // Populate cloud.
    {
        StandardClient cu(TESTFOLDER, "cu");

        // Log callbacks.
        cu.logcb = true;

        // Log client in.
        ASSERT_TRUE(cu.login_reset_makeremotenodes("MEGA_EMAIL", "MEGA_PWD", "x", 0, 0));

        // Needed so that we can create files with the same name.
        cu.client.versions_disabled = true;

        // Create local test hierarchy.
        const auto root = TESTFOLDER / "cu" / "x";

        // d will be duplicated and generate a clash.
        fs::create_directories(root / "d");

        // dd will be singular, no clash.
        fs::create_directories(root / "dd");

        // f will be duplicated and generate a clash.
        ASSERT_TRUE(createNameFile(root, "f"));

        // ff will be singular, no clash.
        ASSERT_TRUE(createNameFile(root, "ff"));

        auto* node = cu.drillchildnodebyname(cu.gettestbasenode(), "x");
        ASSERT_TRUE(!!node);

        // Upload d twice, generate clash.
        ASSERT_TRUE(cu.uploadFolderTree(root / "d", node));
        ASSERT_TRUE(cu.uploadFolderTree(root / "d", node));

        // Upload dd once.
        ASSERT_TRUE(cu.uploadFolderTree(root / "dd", node));

        // Upload f twice, generate clash.
        ASSERT_TRUE(cu.uploadFile(root / "f", node));
        ASSERT_TRUE(cu.uploadFile(root / "f", node));

        // Upload ff once.
        ASSERT_TRUE(cu.uploadFile(root / "ff", node));
    }

    StandardClient cd(TESTFOLDER, "cd");

    // Log callbacks.
    cd.logcb = true;

    // Log in client.
    ASSERT_TRUE(cd.login_fetchnodes("MEGA_EMAIL", "MEGA_PWD"));

    // Add and start sync.
    handle backupId1 = cd.setupSync_mainthread("sd", "x");
    ASSERT_NE(backupId1, UNDEF);

    // Wait for initial sync to complete.
    waitonsyncs(TIMEOUT, &cd);

    // Populate and confirm model.
    Model model;

    // d and f are missing due to name collisions in the cloud.
    model.root->addkid(model.makeModelSubfolder("x"));
    model.findnode("x")->addkid(model.makeModelSubfolder("dd"));
    model.findnode("x")->addkid(model.makeModelSubfile("ff"));

    // Needed because we've downloaded files.
    model.ensureLocalDebrisTmpLock("x");

    // Confirm the model.
    ASSERT_TRUE(cd.confirmModel_mainthread(
                  model.findnode("x"),
                  backupId1,
                  false,
                  StandardClient::CONFIRM_LOCAL));

    // Resolve the name collisions.
    ASSERT_TRUE(cd.deleteremote("x/d"));
    ASSERT_TRUE(cd.deleteremote("x/f"));

    // Wait for the sync to update.
    waitonsyncs(TIMEOUT, &cd);

    // Confirm that d and f have now been downloaded.
    model.findnode("x")->addkid(model.makeModelSubfolder("d"));
    model.findnode("x")->addkid(model.makeModelSubfile("f"));

    // Local FS, Local Tree and Remote Tree should now be consistent.
    ASSERT_TRUE(cd.confirmModel_mainthread(model.findnode("x"), backupId1));
}

// TODO: re-enable after sync rework is merged
TEST_F(SyncTest, DoesntUploadFilesWithClashingNames)
{
    const auto TESTFOLDER = makeNewTestRoot();
    const auto TIMEOUT = chrono::seconds(4);

    // Download client.
    StandardClient cd(TESTFOLDER, "cd");
    // Upload client.
    StandardClient cu(TESTFOLDER, "cu");

    // Log callbacks.
    cd.logcb = true;
    cu.logcb = true;

    // Log in the clients.
    ASSERT_TRUE(cu.login_reset_makeremotenodes("MEGA_EMAIL", "MEGA_PWD", "x", 0, 0));
    ASSERT_TRUE(cd.login_fetchnodes("MEGA_EMAIL", "MEGA_PWD"));
    ASSERT_EQ(cd.basefolderhandle, cu.basefolderhandle);

    // Populate the local filesystem.
    const auto root = TESTFOLDER / "cu" / "su";

    // Make sure clashing directories are skipped.
    fs::create_directories(root / "d0");
    fs::create_directories(root / "d%30");

    // Make sure other directories are uploaded.
    fs::create_directories(root / "d1");

    // Make sure clashing files are skipped.
    createNameFile(root, "f0");
    createNameFile(root, "f%30");

    // Make sure other files are uploaded.
    createNameFile(root, "f1");
    createNameFile(root / "d1", "f0");

    // Start the syncs.
    handle backupId1 = cd.setupSync_mainthread("sd", "x");
    handle backupId2 = cu.setupSync_mainthread("su", "x");
    ASSERT_NE(backupId1, UNDEF);
    ASSERT_NE(backupId2, UNDEF);

    // Wait for the initial sync to complete.
    waitonsyncs(TIMEOUT, &cu, &cd);

    // Populate and confirm model.
    Model model;

    model.root->addkid(model.makeModelSubfolder("root"));
    model.findnode("root")->addkid(model.makeModelSubfolder("d1"));
    model.findnode("root")->addkid(model.makeModelSubfile("f1"));
    model.findnode("root/d1")->addkid(model.makeModelSubfile("f0"));

    model.ensureLocalDebrisTmpLock("root");

    ASSERT_TRUE(cd.confirmModel_mainthread(model.findnode("root"), backupId1));

    // Remove the clashing nodes.
    fs::remove_all(root / "d0");
    fs::remove_all(root / "f0");

    // Wait for the sync to complete.
    waitonsyncs(TIMEOUT, &cd, &cu);

    // Confirm that d0 and f0 have been downloaded.
    model.findnode("root")->addkid(model.makeModelSubfolder("d0"));
    model.findnode("root")->addkid(model.makeModelSubfile("f0", "f%30"));

    ASSERT_TRUE(cu.confirmModel_mainthread(model.findnode("root"), backupId2, true));
}

TEST_F(SyncTest, RemotesWithControlCharactersSynchronizeCorrectly)
{
    const auto TESTROOT = makeNewTestRoot();
    const auto TIMEOUT = chrono::seconds(4);

    // Populate cloud.
    {
        // Upload client.
        StandardClient cu(TESTROOT, "cu");

        // Log callbacks.
        cu.logcb = true;

        // Log in client and clear remote contents.
        ASSERT_TRUE(cu.login_reset_makeremotenodes("MEGA_EMAIL", "MEGA_PWD", "x", 0, 0));

        auto* node = cu.drillchildnodebyname(cu.gettestbasenode(), "x");
        ASSERT_TRUE(!!node);

        // Create some directories containing control characters.
        vector<NewNode> nodes(2);

        // Only some platforms will escape BEL.
        cu.client.putnodes_prepareOneFolder(&nodes[0], "d\7");
        cu.client.putnodes_prepareOneFolder(&nodes[1], "d");

        ASSERT_TRUE(cu.putnodes(node->nodeHandle(), std::move(nodes)));

        // Do the same but with some files.
        auto root = TESTROOT / "cu" / "x";
        fs::create_directories(root);

        // Placeholder name.
        ASSERT_TRUE(createNameFile(root, "f"));

        // Upload files.
        ASSERT_TRUE(cu.uploadFile(root / "f", "f\7", node));
        ASSERT_TRUE(cu.uploadFile(root / "f", node));
    }

    // Download client.
    StandardClient cd(TESTROOT, "cd");

    // Log callbacks.
    cd.logcb = true;

    // Log in client.
    ASSERT_TRUE(cd.login_fetchnodes("MEGA_EMAIL", "MEGA_PWD"));

    // Add and start sync.
    handle backupId1 = cd.setupSync_mainthread("sd", "x");
    ASSERT_NE(backupId1, UNDEF);

    // Wait for initial sync to complete.
    waitonsyncs(TIMEOUT, &cd);

    // Populate and confirm model.
    Model model;

    model.addfolder("x/d\7")->mFsName = "d%07";
    model.addfolder("x/d");
    model.addfile("x/f\7", "f")->mFsName = "f%07";
    model.addfile("x/f", "f");

    // Needed because we've downloaded files.
    model.ensureLocalDebrisTmpLock("x");

    ASSERT_TRUE(cd.confirmModel_mainthread(model.findnode("x"), backupId1));

    // Remotely remove d\7.
    ASSERT_TRUE(cd.deleteremote("x/d\7"));
    ASSERT_TRUE(model.movetosynctrash("x/d\7", "x"));

    // Locally remove f\7.
    auto syncRoot = TESTROOT / "cd" / "sd";
#ifdef _WIN32
    ASSERT_TRUE(fs::remove(syncRoot / "f%07"));
#else /* _WIN32 */
    ASSERT_TRUE(fs::remove(syncRoot / "f\7"));
#endif /* ! _WIN32 */
    ASSERT_TRUE(!!model.removenode("x/f\7"));

    // Wait for synchronization to complete.
    waitonsyncs(TIMEOUT, &cd);

    // Confirm models.
    ASSERT_TRUE(cd.confirmModel_mainthread(model.findnode("x"), backupId1));

    // Locally create some files with escapes in their names.
#ifdef _WIN32
    ASSERT_TRUE(fs::create_directories(syncRoot / "dd%07"));
    ASSERT_TRUE(createDataFile(syncRoot / "ff%07", "ff"));
#else
    ASSERT_TRUE(fs::create_directories(syncRoot / "dd\7"));
    ASSERT_TRUE(createDataFile(syncRoot / "ff\7", "ff"));
#endif /* ! _WIN32 */

    // Wait for synchronization to complete.
    waitonsyncs(TIMEOUT, &cd);

    // Update and confirm models.
    model.addfolder("x/dd\7")->fsName("dd%07");
    model.addfile("x/ff\7", "ff")->fsName("ff%07");

    ASSERT_TRUE(cd.confirmModel_mainthread(model.findnode("x"), backupId1));
}

// this test contains tests for % being escaped from cloud->local which we are undoing for now on this branch
TEST_F(SyncTest, DISABLED_RemotesWithEscapesSynchronizeCorrectly)
{
    const auto TESTROOT = makeNewTestRoot();
    const auto TIMEOUT = chrono::seconds(4);

    // Populate cloud.
    {
        // Upload client.
        StandardClient cu(TESTROOT, "cu");

        // Log callbacks.
        cu.logcb = true;

        // Log in client and clear remote contents.
        ASSERT_TRUE(cu.login_reset_makeremotenodes("MEGA_EMAIL", "MEGA_PWD", "x", 0, 0));

        // Build test hierarchy.
        const auto root = TESTROOT / "cu" / "x";

        // Escapes will not be decoded as we're uploading directly.
        fs::create_directories(root / "d0");
        fs::create_directories(root / "d%30");

        ASSERT_TRUE(createNameFile(root, "f0"));
        ASSERT_TRUE(createNameFile(root, "f%30"));

        auto* node = cu.drillchildnodebyname(cu.gettestbasenode(), "x");
        ASSERT_TRUE(!!node);

        // Upload directories.
        ASSERT_TRUE(cu.uploadFolderTree(root / "d0", node));
        ASSERT_TRUE(cu.uploadFolderTree(root / "d%30", node));

        // Upload files.
        ASSERT_TRUE(cu.uploadFile(root / "f0", node));
        ASSERT_TRUE(cu.uploadFile(root / "f%30", node));
    }

    // Download client.
    StandardClient cd(TESTROOT, "cd");

    // Log callbacks.
    cd.logcb = true;

    // Log in client.
    ASSERT_TRUE(cd.login_fetchnodes("MEGA_EMAIL", "MEGA_PWD"));

    // Add and start sync.
    handle backupId1 = cd.setupSync_mainthread("sd", "x");

    // Wait for initial sync to complete.
    waitonsyncs(TIMEOUT, &cd);

    // Populate and confirm local fs.
    Model model;

    model.addfolder("x/d0");
    model.addfolder("x/d%30")->fsName("d%2530");
    model.addfile("x/f0", "f0");
    model.addfile("x/f%30", "f%30")->fsName("f%2530");

    // Needed as we've downloaded files.
    model.ensureLocalDebrisTmpLock("x");

    ASSERT_TRUE(cd.confirmModel_mainthread(model.findnode("x"), backupId1));

    // Locally remove an escaped node.
    const auto syncRoot = cd.syncSet(backupId1).localpath;

    fs::remove_all(syncRoot / "d%2530");
    ASSERT_TRUE(!!model.removenode("x/d%30"));

    // Remotely remove an escaped file.
    ASSERT_TRUE(cd.deleteremote("x/f%30"));
    ASSERT_TRUE(model.movetosynctrash("x/f%30", "x"));

    // Wait for sync up to complete.
    waitonsyncs(TIMEOUT, &cd);

    // Confirm models.
    ASSERT_TRUE(cd.confirmModel_mainthread(model.findnode("x"), backupId1));

    // Locally create some files with escapes in their names.
    {
        // Bogus escapes.
        ASSERT_TRUE(fs::create_directories(syncRoot / "dd%"));
        model.addfolder("x/dd%");

        ASSERT_TRUE(createNameFile(syncRoot, "ff%"));
        model.addfile("x/ff%", "ff%");

        // Sane character escapes.
        ASSERT_TRUE(fs::create_directories(syncRoot / "dd%31"));
        model.addfolder("x/dd1")->fsName("dd%31");

        ASSERT_TRUE(createNameFile(syncRoot, "ff%31"));
        model.addfile("x/ff1", "ff%31")->fsName("ff%31");

    }

    // Wait for synchronization to complete.
    waitonsyncs(TIMEOUT, &cd);

    // Confirm model.
    ASSERT_TRUE(cd.confirmModel_mainthread(model.findnode("x"), backupId1));

    // Let's try with escaped control sequences.
    ASSERT_TRUE(fs::create_directories(syncRoot / "dd%250a"));
    model.addfolder("x/dd%0a")->fsName("dd%250a");

    ASSERT_TRUE(createNameFile(syncRoot, "ff%250a"));
    model.addfile("x/ff%0a", "ff%250a")->fsName("ff%250a");

    // Wait for sync and confirm model.
    waitonsyncs(TIMEOUT, &cd);
    ASSERT_TRUE(cd.confirmModel_mainthread(model.findnode("x"), backupId1));

    // Remotely delete the nodes with control sequences.
    ASSERT_TRUE(cd.deleteremote("x/dd%0a"));
    model.movetosynctrash("x/dd%0a", "x");

    ASSERT_TRUE(cd.deleteremote("x/ff%0a"));
    model.movetosynctrash("x/ff%0a", "x");

    // Wait for sync and confirm model.
    waitonsyncs(TIMEOUT, &cd);
    ASSERT_TRUE(cd.confirmModel_mainthread(model.findnode("x"), backupId1));
}

#ifdef _WIN32
#define SEP "\\"
#else // _WIN32
#define SEP "/"
#endif // ! _WIN32

class AnomalyReporter
  : public FilenameAnomalyReporter
{
public:
    struct Anomaly
    {
        string localPath;
        string remotePath;
        int type;
    }; // Anomaly

    AnomalyReporter(const string& localRoot, const string& remoteRoot)
      : mAnomalies()
      , mLocalRoot(localRoot)
      , mRemoteRoot(remoteRoot)
    {
        assert(!mLocalRoot.empty());
        assert(!mRemoteRoot.empty());

        // Add trailing separators if necessary.
        if (string(1, mLocalRoot.back()) != SEP)
        {
            mLocalRoot.append(SEP);
        }

        if (mRemoteRoot.back() != '/')
        {
            mRemoteRoot.push_back('/');
        }
    }

    void anomalyDetected(FilenameAnomalyType type,
                         const string& localPath,
                         const string& remotePath) override
    {
        assert(startsWith(localPath, mLocalRoot));
        assert(startsWith(remotePath, mRemoteRoot));

        mAnomalies.emplace_back();

        auto& anomaly = mAnomalies.back();
        anomaly.localPath = localPath.substr(mLocalRoot.size());
        anomaly.remotePath = remotePath.substr(mRemoteRoot.size());
        anomaly.type = type;
    }

    vector<Anomaly> mAnomalies;

private:
    bool startsWith(const string& lhs, const string& rhs) const
    {
        return lhs.compare(0, rhs.size(), rhs) == 0;
    }

    string mLocalRoot;
    string mRemoteRoot;
}; // AnomalyReporter

TEST_F(SyncTest, AnomalousManualDownload)
{
    auto TESTROOT = makeNewTestRoot();
    auto TIMEOUT  = chrono::seconds(4);

    // Upload two files for us to download.
    {
        StandardClient cu(TESTROOT, "cu");

        // Log callbacks.
        cu.logcb = true;

        // Log client in.
        ASSERT_TRUE(cu.login_reset_makeremotenodes("MEGA_EMAIL", "MEGA_PWD", "s", 0, 0));

        // Create a sync so we can upload some files.
        auto id = cu.setupSync_mainthread("s", "s");
        ASSERT_NE(id, UNDEF);

        // Get our hands on the sync root.
        auto root = cu.syncSet(id).localpath;

        // Create the test files.
        Model model;

        model.addfile("f");
        model.addfile("g:0")->fsName("g%3a0");
        model.generate(root);

        // Wait for the upload to complete.
        waitonsyncs(TIMEOUT, &cu);

        // Make sure the files were uploaded.
        ASSERT_TRUE(cu.confirmModel_mainthread(model.root.get(), id));
    }

    StandardClient cd(TESTROOT, "cd");

    // Log callbacks.
    cd.logcb = true;

    // Log client in.
    ASSERT_TRUE(cd.login_fetchnodes("MEGA_EMAIL", "MEGA_PWD"));

    // Determine root paths.
    auto root = TESTROOT / "cd";

    // Set anomalous filename reporter.
    AnomalyReporter* reporter =
      new AnomalyReporter(root.u8string(),
                          cd.gettestbasenode()->displaypath());

    cd.client.mFilenameAnomalyReporter.reset(reporter);

    // cu's sync root.
    auto* s = cd.drillchildnodebyname(cd.gettestbasenode(), "s");
    ASSERT_TRUE(s);

    // Simple validation helper.
    auto read_string = [](const fs::path& path) {
        // How much buffer space do we need?
        auto length = fs::file_size(path);
        assert(length > 0);

        // Read in the file's contents.
        ifstream istream(path.u8string(), ios::binary);
        string buffer(length, 0);

        istream.read(&buffer[0], length);

        // Make sure the read was successful.
        assert(istream.good());

        return buffer;
    };

    // Download a regular file.
    {
        // Regular file, s/f.
        auto* f = cd.drillchildnodebyname(s, "f");
        ASSERT_TRUE(f);

        // Download.
        auto destination = root / "f";
        ASSERT_TRUE(cd.downloadFile(*f, destination));

        // Make sure the file was downloaded.
        ASSERT_TRUE(fs::is_regular_file(destination));
        ASSERT_EQ(read_string(destination), "f");

        // No anomalies should be reported.
        ASSERT_TRUE(reporter->mAnomalies.empty());
    }

    // Download an anomalous file.
    {
        // Anomalous file, s/g:0.
        auto* g0 = cd.drillchildnodebyname(s, "g:0");
        ASSERT_TRUE(g0);

        // Download.
        auto destination = root / "g%3a0";
        ASSERT_TRUE(cd.downloadFile(*g0, destination));

        // Make sure the file was downloaded.
        ASSERT_TRUE(fs::is_regular_file(destination));
        ASSERT_EQ(read_string(destination), "g:0");

        // A single anomaly should be reported.
        ASSERT_EQ(reporter->mAnomalies.size(), 1);

        auto& anomaly = reporter->mAnomalies.front();

        ASSERT_EQ(anomaly.localPath, "g%3a0");
        ASSERT_EQ(anomaly.remotePath, "s/g:0");
        ASSERT_EQ(anomaly.type, FILENAME_ANOMALY_NAME_MISMATCH);
    }
}

TEST_F(SyncTest, AnomalousManualUpload)
{
    auto TESTROOT = makeNewTestRoot();
    auto TIMEOUT  = chrono::seconds(4);

    // Upload client.
    StandardClient cu(TESTROOT, "cu");

    // Verification client.
    StandardClient cv(TESTROOT, "cv");

    // Log callbacks.
    cu.logcb = true;
    cv.logcb = true;

    // Log in clients.
    ASSERT_TRUE(cu.login_reset_makeremotenodes("MEGA_EMAIL", "MEGA_PWD", "s", 0, 0));
    ASSERT_TRUE(cv.login_fetchnodes("MEGA_EMAIL", "MEGA_PWD"));

    // Determine local root.
    auto root = TESTROOT / "cu";

    // Set up anomalous name reporter.
    AnomalyReporter* reporter =
      new AnomalyReporter(root.u8string(),
                          cu.gettestbasenode()->displaypath());

    cu.client.mFilenameAnomalyReporter.reset(reporter);

    // Create a sync so we can verify uploads.
    auto id = cv.setupSync_mainthread("s", "s");
    ASSERT_NE(id, UNDEF);

    Model model;

    // Upload a regular file.
    {
        // Add file to model.
        model.addfile("f0");
        model.generate(root);

        // Upload file.
        auto* s = cu.client.nodeByHandle(cv.syncSet(id).h);
        ASSERT_TRUE(s);
        ASSERT_TRUE(cu.uploadFile(root / "f0", s));

        // Necessary as cv has downloaded a file.
        model.ensureLocalDebrisTmpLock("");

        // Make sure the file uploaded successfully.
        waitonsyncs(TIMEOUT, &cv);

        ASSERT_TRUE(cv.confirmModel_mainthread(model.root.get(), id));

        // No anomalies should be reported.
        ASSERT_TRUE(reporter->mAnomalies.empty());
    }

    // Upload an anomalous file.
    {
        // Add an anomalous file.
        model.addfile("f:0")->fsName("f%3a0");
        model.generate(root);

        // Upload file.
        auto* s = cu.client.nodeByHandle(cv.syncSet(id).h);
        ASSERT_TRUE(s);
        ASSERT_TRUE(cu.uploadFile(root / "f%3a0", "f:0", s));

        // Make sure the file uploaded ok.
        waitonsyncs(TIMEOUT, &cv);

        ASSERT_TRUE(cv.confirmModel_mainthread(model.root.get(), id));

        // A single anomaly should've been reported.
        ASSERT_EQ(reporter->mAnomalies.size(), 1);

        auto& anomaly = reporter->mAnomalies.front();

        ASSERT_EQ(anomaly.localPath, "f%3a0");
        ASSERT_EQ(anomaly.remotePath, "s/f:0");
        ASSERT_EQ(anomaly.type, FILENAME_ANOMALY_NAME_MISMATCH);
    }
}

TEST_F(SyncTest, AnomalousSyncDownload)
{
    auto TESTROOT = makeNewTestRoot();
    auto TIMEOUT  = chrono::seconds(4);

    // For verification.
    Model model;

    // Upload test files.
    {
        // Upload client.
        StandardClient cu(TESTROOT, "cu");

        // Log callbacks.
        cu.logcb = true;

        // Log in client.
        ASSERT_TRUE(cu.login_reset_makeremotenodes("MEGA_EMAIL", "MEGA_PWD", "s", 0, 0));

        // Add and start sync.
        auto id = cu.setupSync_mainthread("s", "s");
        ASSERT_NE(id, UNDEF);

        // Add test files for upload.
        auto root = cu.syncSet(id).localpath;

        model.addfile("f");
        model.addfile("f:0")->fsName("f%3a0");
        model.addfolder("d");
        model.addfolder("d:0")->fsName("d%3a0");
        model.generate(root);

        // Wait for sync to complete.
        waitonsyncs(TIMEOUT, &cu);

        // Did the files upload okay?
        ASSERT_TRUE(cu.confirmModel_mainthread(model.root.get(), id));
    }

    // Download test files.
    StandardClient cd(TESTROOT, "cd");

    // Log client in.
    ASSERT_TRUE(cd.login_fetchnodes("MEGA_EMAIL", "MEGA_PWD"));

    // Set anomalous filename reporter.
    AnomalyReporter* reporter;
    {
        auto* root = cd.gettestbasenode();
        ASSERT_TRUE(root);

        auto* s = cd.drillchildnodebyname(root, "s");
        ASSERT_TRUE(s);

        auto local = (TESTROOT / "cd" / "s").u8string();
        auto remote = s->displaypath();

        reporter = new AnomalyReporter(local, remote);
        cd.client.mFilenameAnomalyReporter.reset(reporter);
    }

    // Add and start sync.
    auto id = cd.setupSync_mainthread("s", "s");
    ASSERT_NE(id, UNDEF);

    // Get our hands on the sync root.
    auto root = cd.syncSet(id).localpath;

    // Wait for sync to complete.
    waitonsyncs(TIMEOUT, &cd);

    // Necessary as cd has downloaded files.
    model.ensureLocalDebrisTmpLock("");

    // Were all the files downloaded okay?
    ASSERT_TRUE(cd.confirmModel_mainthread(model.root.get(), id));

    // Are we on a filesystem where : would be escaped?
    if (cd.wouldBeEscapedOnDownload(root, ":"))
    {
        // Yep so two anomalies should be reported.
        ASSERT_EQ(reporter->mAnomalies.size(), 2);

        auto anomaly = reporter->mAnomalies.begin();

        // d:0
        ASSERT_EQ(anomaly->localPath, "d%3a0");
        ASSERT_EQ(anomaly->remotePath, "d:0");
        ASSERT_EQ(anomaly->type, FILENAME_ANOMALY_NAME_MISMATCH);

        ++anomaly;

        // f:0
        ASSERT_EQ(anomaly->localPath, "f%3a0");
        ASSERT_EQ(anomaly->remotePath, "f:0");
        ASSERT_EQ(anomaly->type, FILENAME_ANOMALY_NAME_MISMATCH);
    }
    else
    {
        // Nope so there should be no anomalies.
        ASSERT_TRUE(reporter->mAnomalies.empty());
    }
}

TEST_F(SyncTest, AnomalousSyncLocalRename)
{
    auto TESTROOT = makeNewTestRoot();
    auto TIMEOUT = chrono::seconds(4);

    // Sync client.
    StandardClient cx(TESTROOT, "cx");

    // Log in client.
    ASSERT_TRUE(cx.login_reset_makeremotenodes("MEGA_EMAIL", "MEGA_PWD", "s", 0, 0));

    // Add and start sync.
    auto id = cx.setupSync_mainthread("s", "s");
    ASSERT_NE(id, UNDEF);

    auto root = cx.syncSet(id).localpath;

    // Set anomalous filename reporter.
    AnomalyReporter* reporter =
      new AnomalyReporter(root.u8string(), "/mega_test_sync/s");

    cx.client.mFilenameAnomalyReporter.reset(reporter);

    // Populate filesystem.
    Model model;

    model.addfile("d/f");
    model.addfile("f");
    model.generate(root);

    // Wait for synchronization to complete.
    waitonsyncs(TIMEOUT, &cx);

    // Make sure everything uploaded okay.
    ASSERT_TRUE(cx.confirmModel_mainthread(model.root.get(), id));

    // Rename d/f -> d/g.
    model.findnode("d/f")->name = "g";
    fs::rename(root / "d" / "f", root / "d" / "g");

    // Wait for synchronization to complete.
    waitonsyncs(TIMEOUT, &cx);

    // Confirm move.
    ASSERT_TRUE(cx.confirmModel_mainthread(model.root.get(), id));

    // There should be no anomalies.
    ASSERT_TRUE(reporter->mAnomalies.empty());

    // Rename d/g -> d/g:0.
    model.findnode("d/g")->fsName("g%3a0").name = "g:0";
    fs::rename(root / "d" / "g", root / "d" / "g%3a0");

    // Wait for synchronization to complete.
    waitonsyncs(TIMEOUT, &cx);

    // Confirm move.
    ASSERT_TRUE(cx.confirmModel_mainthread(model.root.get(), id));

    // There should be a single anomaly.
    ASSERT_EQ(reporter->mAnomalies.size(), 1);
    {
        auto& anomaly = reporter->mAnomalies.back();

        ASSERT_EQ(anomaly.localPath, "d" SEP "g%3a0");
        ASSERT_EQ(anomaly.remotePath, "d/g:0");
        ASSERT_EQ(anomaly.type, FILENAME_ANOMALY_NAME_MISMATCH);
    }
    reporter->mAnomalies.clear();

    // Move f -> d/g:0.    (which overwrites the file that is already there)
    model.findnode("d/g:0")->content = "f";
    model.removenode("f");
    fs::rename(root / "f", root / "d" / "g%3a0");

    // Wait for sync to complete.
    waitonsyncs(TIMEOUT, &cx);

    // Confirm move.
    ASSERT_TRUE(cx.confirmModel_mainthread(model.root.get(), id));

    // No anomalies should be reported.
    ASSERT_TRUE(reporter->mAnomalies.empty());
}

TEST_F(SyncTest, AnomalousSyncRemoteRename)
{
    auto TESTROOT = makeNewTestRoot();
    auto TIMEOUT = chrono::seconds(4);

    // Sync client.
    StandardClient cx(TESTROOT, "cx");

    // Rename client.
    StandardClient cr(TESTROOT, "cr");

    // Log in clients.
    ASSERT_TRUE(cx.login_reset_makeremotenodes("MEGA_EMAIL", "MEGA_PWD", "s", 0, 0));
    ASSERT_TRUE(cr.login_fetchnodes("MEGA_EMAIL", "MEGA_PWD"));

    // Add and start sync.
    auto id = cx.setupSync_mainthread("s", "s");
    ASSERT_NE(id, UNDEF);

    auto root = cx.syncSet(id).localpath;

    // Set up anomalous filename reporter.
    auto* reporter = new AnomalyReporter(root.u8string(), "/mega_test_sync/s");
    cx.client.mFilenameAnomalyReporter.reset(reporter);

    // Populate filesystem.
    Model model;

    model.addfile("d/f");
    model.addfile("f");
    model.generate(root);

    // Wait for sync to complete.
    waitonsyncs(TIMEOUT, &cx);

    // Verify upload.
    ASSERT_TRUE(cx.confirmModel_mainthread(model.root.get(), id));

    // Rename d/f -> d/g.
    auto* s = cr.client.nodeByHandle(cx.syncSet(id).h);
    ASSERT_TRUE(s);

    auto* d = cr.drillchildnodebyname(s, "d");
    ASSERT_TRUE(d);

    {
        auto* f = cr.drillchildnodebyname(d, "f");
        ASSERT_TRUE(f);

        ASSERT_TRUE(cr.setattr(f, attr_map('n', "g")));
    }

    // Wait for sync to complete.
    waitonsyncs(TIMEOUT, &cx);

    // Update model.
    model.findnode("d/f")->name = "g";

    // Verify rename.
    ASSERT_TRUE(cx.confirmModel_mainthread(model.root.get(), id));

    // There should be no anomalies.
    ASSERT_TRUE(reporter->mAnomalies.empty());

    // Rename d/g -> d/g:0.
    {
        auto* g = cr.drillchildnodebyname(d, "g");
        ASSERT_TRUE(g);

        ASSERT_TRUE(cr.setattr(g, attr_map('n', "g:0")));
    }

    // Wait for sync to complete.
    waitonsyncs(TIMEOUT, &cx);

    // Update model.
    model.findnode("d/g")->fsName("g%3a0").name = "g:0";

    // Verify rename.
    ASSERT_TRUE(cx.confirmModel_mainthread(model.root.get(), id));

    // Are we on a filesystem where : would be escaped?
    if (cx.wouldBeEscapedOnDownload(root, ":"))
    {
        // Yep so there should be a single anomaly.
        ASSERT_EQ(reporter->mAnomalies.size(), 1);

        auto& anomaly = reporter->mAnomalies.back();

        ASSERT_EQ(anomaly.localPath, "d" SEP "g%3a0");
        ASSERT_EQ(anomaly.remotePath, "d/g:0");
        ASSERT_EQ(anomaly.type, FILENAME_ANOMALY_NAME_MISMATCH);

        reporter->mAnomalies.clear();
    }
    else
    {
        // Nope so there should be no anomalies.
        ASSERT_TRUE(reporter->mAnomalies.empty());
    }
}

TEST_F(SyncTest, AnomalousSyncUpload)
{
    auto TESTROOT = makeNewTestRoot();
    auto TIMEOUT = chrono::seconds(4);

    // Upload client.
    StandardClient cu(TESTROOT, "cu");

    // Log client in.
    ASSERT_TRUE(cu.login_reset_makeremotenodes("MEGA_EMAIL", "MEGA_PWD", "s", 0, 0));

    // Add and start sync.
    auto id = cu.setupSync_mainthread("s", "s");
    ASSERT_NE(id, UNDEF);

    auto root = cu.syncSet(id).localpath;

    // Set up anomalous filename reporter.
    AnomalyReporter* reporter =
      new AnomalyReporter(root.u8string(), "/mega_test_sync/s");

    cu.client.mFilenameAnomalyReporter.reset(reporter);

    // Populate filesystem.
    Model model;

    model.addfile("f");
    model.addfile("f:0")->fsName("f%3a0");
    model.addfolder("d");
    model.addfolder("d:0")->fsName("d%3a0");
    model.generate(root);

    // Wait for synchronization to complete.
    waitonsyncs(TIMEOUT, &cu);

    // Ensure everything uploaded okay.
    ASSERT_TRUE(cu.confirmModel_mainthread(model.root.get(), id));

    // Two anomalies should've been reported.
    ASSERT_EQ(reporter->mAnomalies.size(), 2);

    auto anomaly = reporter->mAnomalies.begin();

    // d:0
    ASSERT_EQ(anomaly->localPath, "d%3a0");
    ASSERT_EQ(anomaly->remotePath, "d:0");
    ASSERT_EQ(anomaly->type, FILENAME_ANOMALY_NAME_MISMATCH);

    ++anomaly;

    // f:0
    ASSERT_EQ(anomaly->localPath, "f%3a0");
    ASSERT_EQ(anomaly->remotePath, "f:0");
    ASSERT_EQ(anomaly->type, FILENAME_ANOMALY_NAME_MISMATCH);
}

#undef SEP

TEST_F(SyncTest, BasicSyncExportImport)
{
    auto TESTROOT = makeNewTestRoot();
    auto TIMEOUT  = chrono::seconds(4);

    // Sync client.
    unique_ptr<StandardClient> cx(new StandardClient(TESTROOT, "cx"));

    // Log callbacks.
    cx->logcb = true;

    // Log in client.
    ASSERT_TRUE(cx->login_reset_makeremotenodes("MEGA_EMAIL", "MEGA_PWD", "s", 1, 3));

    // Create and start syncs.
    auto id0 = cx->setupSync_mainthread("s0", "s/s_0");
    ASSERT_NE(id0, UNDEF);

    auto id1 = cx->setupSync_mainthread("s1", "s/s_1");
    ASSERT_NE(id1, UNDEF);

    auto id2 = cx->setupSync_mainthread("s2", "s/s_2");
    ASSERT_NE(id2, UNDEF);

    // Get our hands on the sync's local root.
    auto root0 = cx->syncSet(id0).localpath;
    auto root1 = cx->syncSet(id1).localpath;
    auto root2 = cx->syncSet(id2).localpath;

    // Give the syncs something to synchronize.
    Model model0;
    Model model1;
    Model model2;

    model0.addfile("d0/f0");
    model0.addfile("f0");
    model0.generate(root0);

    model1.addfile("d0/f0");
    model1.addfile("d0/f1");
    model1.addfile("d1/f0");
    model1.addfile("d1/f1");
    model1.generate(root1);

    model2.addfile("f0");
    model2.addfile("f1");
    model2.generate(root2);

    // Wait for synchronization to complete.
    waitonsyncs(TIMEOUT, cx.get());

    // Make sure everything was uploaded okay.
    ASSERT_TRUE(cx->confirmModel_mainthread(model0.root.get(), id0));
    ASSERT_TRUE(cx->confirmModel_mainthread(model1.root.get(), id1));
    ASSERT_TRUE(cx->confirmModel_mainthread(model2.root.get(), id2));

    // Export the syncs.
    auto configs = cx->exportSyncConfigs();
    ASSERT_FALSE(configs.empty());

    // Log out client, don't keep caches.
    cx.reset();

    // Recreate client.
    cx.reset(new StandardClient(TESTROOT, "cx"));

    // Log client back in.
    ASSERT_TRUE(cx->login_fetchnodes("MEGA_EMAIL", "MEGA_PWD"));

    // Import the syncs.
    ASSERT_TRUE(cx->importSyncConfigs(std::move(configs)));

    // Determine the imported sync's backup IDs.
    id0 = cx->backupIdForSyncPath(root0);
    ASSERT_NE(id0, UNDEF);

    id1 = cx->backupIdForSyncPath(root1);
    ASSERT_NE(id1, UNDEF);

    id2 = cx->backupIdForSyncPath(root2);
    ASSERT_NE(id2, UNDEF);

    // Make sure nothing's changed since we exported the syncs.
    ASSERT_TRUE(cx->confirmModel_mainthread(model0.root.get(), id0));
    ASSERT_TRUE(cx->confirmModel_mainthread(model1.root.get(), id1));
    ASSERT_TRUE(cx->confirmModel_mainthread(model2.root.get(), id2));

    // Make some changes.
    model0.addfile("d0/f1");
    model0.generate(root0);

    model1.addfile("f0");
    model1.generate(root1);

    model2.addfile("d0/d0f0");
    model2.generate(root2);

    // Imported syncs should be disabled.
    // So, we're waiting for the syncs to do precisely nothing.
    waitonsyncs(TIMEOUT, cx.get());

    // Confirm should fail.
    ASSERT_FALSE(cx->confirmModel_mainthread(model0.root.get(), id0, false, StandardClient::Confirm::CONFIRM_ALL, true));
    ASSERT_FALSE(cx->confirmModel_mainthread(model1.root.get(), id1, false, StandardClient::Confirm::CONFIRM_ALL, true));
    ASSERT_FALSE(cx->confirmModel_mainthread(model2.root.get(), id2, false, StandardClient::Confirm::CONFIRM_ALL, true));

    // Enable the imported syncs.
    ASSERT_TRUE(cx->enableSyncByBackupId(id0, "sync0 "));
    ASSERT_TRUE(cx->enableSyncByBackupId(id1, "sync1 "));
    ASSERT_TRUE(cx->enableSyncByBackupId(id2, "sync2 "));

    // Wait for sync to complete.
    waitonsyncs(TIMEOUT, cx.get());

    // Changes should now be in the cloud.
    ASSERT_TRUE(cx->confirmModel_mainthread(model0.root.get(), id0));
    ASSERT_TRUE(cx->confirmModel_mainthread(model1.root.get(), id1));
    ASSERT_TRUE(cx->confirmModel_mainthread(model2.root.get(), id2));
}

TEST_F(SyncTest, RenameReplaceFileBetweenSyncs)
{
    const auto TESTROOT = makeNewTestRoot();
    const auto TIMEOUT  = chrono::seconds(4);

    StandardClient c0(TESTROOT, "c0");

    // Log callbacks.
    c0.logcb = true;

    // Log in client.
    ASSERT_TRUE(c0.login_reset_makeremotenodes("MEGA_EMAIL", "MEGA_PWD", "s0", 0, 0));
    ASSERT_TRUE(c0.makeCloudSubdirs("s1", 0, 0));

    // Set up syncs.
    const auto id0 = c0.setupSync_mainthread("s0", "s0");
    ASSERT_NE(id0, UNDEF);

    const auto id1 = c0.setupSync_mainthread("s1", "s1");
    ASSERT_NE(id1, UNDEF);

    // Convenience.
    const auto SYNCROOT0 = TESTROOT / "c0" / "s0";
    const auto SYNCROOT1 = TESTROOT / "c0" / "s1";

    // Set up models.
    Model model0;
    Model model1;

    model0.addfile("f0", "x");
    model0.generate(SYNCROOT0);

    // Wait for synchronization to complete.
    waitonsyncs(TIMEOUT, &c0);

    // Confirm models.
    ASSERT_TRUE(c0.confirmModel_mainthread(model0.root.get(), id0));
    ASSERT_TRUE(c0.confirmModel_mainthread(model1.root.get(), id1));

    // Move s0/f0 to s1/f0.
    model1 = model0;

    fs::rename(SYNCROOT0 / "f0", SYNCROOT1 / "f0");

    // Replace s0/f0.
    model0.removenode("f0");
    model0.addfile("f0", "y");

    ASSERT_TRUE(createDataFile(SYNCROOT0 / "f0", "y"));

    // Wait for synchronization to complete.
    waitonsyncs(TIMEOUT, &c0);

    // Confirm models.
    ASSERT_TRUE(c0.confirmModel_mainthread(model0.root.get(), id0));
    ASSERT_TRUE(c0.confirmModel_mainthread(model1.root.get(), id1));

    // Disable s0.
    ASSERT_TRUE(c0.disableSync(id0, NO_SYNC_ERROR, false));

    // Make sure s0 is disabled.
    ASSERT_TRUE(createDataFile(SYNCROOT0 / "f1", "z"));

    // Wait for synchronization to complete.
    waitonsyncs(TIMEOUT, &c0);

    // Confirm models.
    ASSERT_TRUE(c0.confirmModel_mainthread(
                  model0.root.get(),
                  id0,
                  false,
                  StandardClient::CONFIRM_REMOTE));

    // Move s1/f0 to s0/f2.
    model1.removenode("f0");

    fs::rename(SYNCROOT1 / "f0", SYNCROOT0 / "f2");

    // Replace s1/f0.
    model1.addfile("f0", "q");

    ASSERT_TRUE(createDataFile(SYNCROOT1 / "f0", "q"));

    // Wait for synchronization to complete.
    waitonsyncs(TIMEOUT, &c0);

    // Confirm models.
    ASSERT_TRUE(c0.confirmModel_mainthread(
                  model0.root.get(),
                  id0,
                  false,
                  StandardClient::CONFIRM_REMOTE));

    ASSERT_TRUE(c0.confirmModel_mainthread(model1.root.get(), id1));
}

TEST_F(SyncTest, RenameReplaceFileWithinSync)
{
    const auto TESTROOT = makeNewTestRoot();
    const auto TIMEOUT  = chrono::seconds(4);

    StandardClient c0(TESTROOT, "c0");

    // Log callbacks.
    c0.logcb = true;

    // Log in client and clear remote contents.
    ASSERT_TRUE(c0.login_reset_makeremotenodes("MEGA_EMAIL", "MEGA_PWD", "s0", 0, 0));

    // Set up sync.
    const auto id = c0.setupSync_mainthread("s0", "s0");
    ASSERT_NE(id, UNDEF);

    // Populate local FS.
    const auto SYNCROOT = TESTROOT / "c0" / "s0";

    Model model;

    model.addfile("f1");
    model.generate(SYNCROOT);

    // Wait for synchronization to complete.
    waitonsyncs(TIMEOUT, &c0);

    // Confirm model.
    ASSERT_TRUE(c0.confirmModel_mainthread(model.root.get(), id));

    // Rename /f1 to /f2.
    // This tests the case where the target is processed after the source.
    model.addfile("f2", "f1");
    model.removenode("f1");

    fs::rename(SYNCROOT / "f1", SYNCROOT / "f2");

    // Replace /d1.
    model.addfile("f1", "x");

    ASSERT_TRUE(createDataFile(SYNCROOT / "f1", "x"));

    // Wait for synchronization to complete.
    waitonsyncs(TIMEOUT, &c0);

    // Confirm model.
    ASSERT_TRUE(c0.confirmModel_mainthread(model.root.get(), id));

    // Rename /f2 to /f0.
    // This tests the case where the target is processed before the source.
    model.addfile("f0", "f1");
    model.removenode("f2");

    fs::rename(SYNCROOT / "f2", SYNCROOT / "f0");

    // Replace /d2.
    model.addfile("f2", "y");

    ASSERT_TRUE(createDataFile(SYNCROOT / "f2", "y"));

    // Wait for synchronization to complete.
    waitonsyncs(TIMEOUT, &c0);

    // Confirm model.
    ASSERT_TRUE(c0.confirmModel_mainthread(model.root.get(), id));
}

// TODO: re-enable after sync rework is merged
TEST_F(SyncTest, RenameReplaceFolderBetweenSyncs)
{
    const auto TESTROOT = makeNewTestRoot();
    const auto TIMEOUT  = chrono::seconds(4);

    StandardClient c0(TESTROOT, "c0");

    // Log callbacks.
    c0.logcb = true;

    // Log in client.
    ASSERT_TRUE(c0.login_reset_makeremotenodes("MEGA_EMAIL", "MEGA_PWD", "s0", 0, 0));
    ASSERT_TRUE(c0.makeCloudSubdirs("s1", 0, 0));

    // Set up syncs.
    const auto id0 = c0.setupSync_mainthread("s0", "s0");
    ASSERT_NE(id0, UNDEF);

    const auto id1 = c0.setupSync_mainthread("s1", "s1");
    ASSERT_NE(id1, UNDEF);

    // Convenience.
    const auto SYNCROOT0 = TESTROOT / "c0" / "s0";
    const auto SYNCROOT1 = TESTROOT / "c0" / "s1";

    // Set up models.
    Model model0;
    Model model1;

    model0.addfile("d0/f0");
    model0.generate(SYNCROOT0);

    // Wait for synchronization to complete.
    waitonsyncs(TIMEOUT, &c0);

    // Confirm models.
    ASSERT_TRUE(c0.confirmModel_mainthread(model0.root.get(), id0));
    ASSERT_TRUE(c0.confirmModel_mainthread(model1.root.get(), id1));

    // Move s0/d0 to s1/d0. (and replace)
    model1 = model0;

    fs::rename(SYNCROOT0 / "d0", SYNCROOT1 / "d0");

    // Replace s0/d0.
    model0.removenode("d0/f0");

    fs::create_directories(SYNCROOT0 / "d0");

    // Wait for synchronization to complete.
    waitonsyncs(TIMEOUT, &c0);

    // Confirm models.
    ASSERT_TRUE(c0.confirmModel_mainthread(model0.root.get(), id0));
    ASSERT_TRUE(c0.confirmModel_mainthread(model1.root.get(), id1));

    // Disable s0.
    ASSERT_TRUE(c0.disableSync(id0, NO_SYNC_ERROR, false));

    // Make sure s0 is disabled.
    fs::create_directories(SYNCROOT0 / "d1");

    // Wait for synchronization to complete.
    waitonsyncs(TIMEOUT, &c0);

    // Confirm models.
    ASSERT_TRUE(c0.confirmModel_mainthread(
                  model0.root.get(),
                  id0,
                  false,
                  StandardClient::CONFIRM_REMOTE));

    // Move s1/d0 to s0/d2.
    model1.removenode("d0/f0");

    fs::rename(SYNCROOT1 / "d0", SYNCROOT0 / "d2");

    // Replace s1/d0.
    fs::create_directories(SYNCROOT1 / "d0");

    // Wait for synchronization to complete.
    waitonsyncs(TIMEOUT, &c0);

    // Confirm models.
    ASSERT_TRUE(c0.confirmModel_mainthread(
                  model0.root.get(),
                  id0,
                  false,
                  StandardClient::CONFIRM_REMOTE));

    ASSERT_TRUE(c0.confirmModel_mainthread(model1.root.get(), id1));
}

TEST_F(SyncTest, RenameReplaceFolderWithinSync)
{
    const auto TESTROOT = makeNewTestRoot();
    const auto TIMEOUT  = chrono::seconds(4);

    StandardClient c0(TESTROOT, "c0");

    // Log callbacks.
    c0.logcb = true;

    // Log in client and clear remote contents.
    ASSERT_TRUE(c0.login_reset_makeremotenodes("MEGA_EMAIL", "MEGA_PWD", "s0", 0, 0));

    // Set up sync.
    const auto id = c0.setupSync_mainthread("s0", "s0");
    ASSERT_NE(id, UNDEF);

    // Populate local FS.
    const auto SYNCROOT = TESTROOT / "c0" / "s0";

    Model model;

    model.addfile("d1/f0");
    model.generate(SYNCROOT);

    // Wait for synchronization to complete.
    waitonsyncs(TIMEOUT, &c0);

    // Confirm model.
    ASSERT_TRUE(c0.confirmModel_mainthread(model.root.get(), id));

    // Rename /d1 to /d2.
    // This tests the case where the target is processed after the source.
    model.addfolder("d2");
    model.movenode("d1/f0", "d2");

    fs::rename(SYNCROOT / "d1", SYNCROOT / "d2");

    // Replace /d1.
    fs::create_directories(SYNCROOT / "d1");

    // Wait for synchronization to complete.
    waitonsyncs(TIMEOUT, &c0);

    // Confirm model.
    ASSERT_TRUE(c0.confirmModel_mainthread(model.root.get(), id));

    // Rename /d2 to /d0.
    // This tests the case where the target is processed before the source.
    model.addfolder("d0");
    model.movenode("d2/f0", "d0");

    fs::rename(SYNCROOT / "d2", SYNCROOT / "d0");

    // Replace /d2.
    fs::create_directories(SYNCROOT / "d2");

    // Wait for synchronization to complete.
    waitonsyncs(TIMEOUT, &c0);

    // Confirm model.
    ASSERT_TRUE(c0.confirmModel_mainthread(model.root.get(), id));
}

TEST_F(SyncTest, SyncIncompatibleMoveStallsAndResolutions)
{
    const auto TESTROOT = makeNewTestRoot();
    const auto TIMEOUT  = chrono::seconds(4);

    StandardClient c(TESTROOT, "c");

    // Log callbacks.
    c.logcb = true;

    // Log client in.
    ASSERT_TRUE(c.login_reset_makeremotenodes("MEGA_EMAIL", "MEGA_PWD", "x", 1, 3));

    // Add and start syncs.
    auto id0 = c.setupSync_mainthread("s0", "x/x_0");
    ASSERT_NE(id0, UNDEF);
    auto SYNC0 = c.syncSet(id0);

    auto id1 = c.setupSync_mainthread("s1", "x/x_1");
    ASSERT_NE(id1, UNDEF);
    auto SYNC1 = c.syncSet(id1);

    auto id2 = c.setupSync_mainthread("s2", "x/x_2");
    ASSERT_NE(id2, UNDEF);
    auto SYNC2 = c.syncSet(id2);

    // Create and populate models.
    Model model0;
    model0.root->addkid(model0.buildModelSubdirs("d", 8, 2, 0));
    model0.generate(SYNC0.localpath, true);

    Model model1;
    model1.root->addkid(model1.buildModelSubdirs("d", 1, 1, 2));
    model1.generate(SYNC1.localpath, true);

    Model model2;
    model2.root->addkid(model2.buildModelSubdirs("d", 1, 1, 2));
    model2.generate(SYNC2.localpath, true);

    auto waitResult = waitonsyncs(TIMEOUT, &c);
    ASSERT_TRUE(noSyncStalled(waitResult));

    c.setSyncPausedByBackupId(id0, true);
    c.setSyncPausedByBackupId(id1, true);
    c.setSyncPausedByBackupId(id2, true);

    std::ofstream remoteFile("remoteFile");
    remoteFile << "remoteFile";
    remoteFile.close();

    // case 0: make some crossed-over moves
    fs::rename(SYNC0.localpath / "d" / "d_0",
               SYNC0.localpath / "d" / "d_1" / "d_0");
    c.movenode("x/x_0/d/d_1", "x/x_0/d/d_0");


    // case 1: update the local and remote file differently while paused (to resolve remotely)
    std::ofstream fstream1(SYNC1.localpath / "d" / "file0_d", ios_base::app);
    fstream1 << " plus local change";
    fstream1.close();
    ASSERT_TRUE(c.uploadFile("remoteFile", "file0_d", SYNC1.remotepath + "/d"));

    // case 2: update the local and remote file differently while paused (to resolve locally)
    std::ofstream fstream2(SYNC2.localpath / "d" / "file0_d", ios_base::app);
    fstream2 << " plus local change";
    fstream2.close();
    ASSERT_TRUE(c.uploadFile("remoteFile", "file0_d", SYNC2.remotepath + "/d"));

    c.setSyncPausedByBackupId(id0, false);
    c.setSyncPausedByBackupId(id1, false);
    c.setSyncPausedByBackupId(id2, false);

<<<<<<< HEAD
    // Wait for sync activity to complete (as far as stall.)
    waitonsyncs(TIMEOUT, &c);
=======
    // TODO: Make this a global predicate when we've merged the rest from develop.
    // TODO: Maybe make it so we can check if a specific sync has stalled?
    const auto SyncStallState = [](bool state) {
        return [state](StandardClient& client) {
            SyncStallInfo dummy;
            bool result = client.client.syncs.syncStallDetected(dummy) == state;
            if (result)
            {
                LOG_debug << "Sync stall state detected: " << (state ? "true" : "false");
            }
            return result;
        };
    };
>>>>>>> c7e45d55

    // Be absolutely sure we've stalled. (stall is across all syncs - todo: figure out if each one contains a stall)
    ASSERT_TRUE(c.waitFor(SyncStallState(true), chrono::seconds(20)));

    // resolve case 0: Make it possible for the sync to resolve the stall.
    fs::rename(
        SYNC0.localpath / "d" / "d_1" / "d_0",
        SYNC0.localpath / "d" / "d_0");
    model0.movenode("d/d_1", "d/d_0");

    // resolve case 1: remove remote, local should replace it
    c.deleteremote(SYNC1.remotepath + "/d/file0_d", true);
    model1.findnode("d/file0_d")->content = "file0_d plus local change";

    // resolve case 2: remove local, remote should replace it
    fs::remove(SYNC2.localpath / "d" / "file0_d");
    model2.findnode("d/file0_d")->content = "remoteFile";
    model2.ensureLocalDebrisTmpLock(""); // due to download temp location

    LOG_debug << "Wait for the sync to exit the stall state.";
    ASSERT_TRUE(c.waitFor(SyncStallState(false), TIMEOUT));

    LOG_debug << "Make sure the sync's completed its processing.";
    waitResult = waitonsyncs(TIMEOUT, &c);
    ASSERT_TRUE(noSyncStalled(waitResult));

    LOG_debug << "now the sync should have unstalled and resolved the stalled cases";

    // Confirm state
    ASSERT_TRUE(c.confirmModel_mainthread(model0.root.get(), id0));
    ASSERT_TRUE(c.confirmModel_mainthread(model1.root.get(), id1));
    ASSERT_TRUE(c.confirmModel_mainthread(model2.root.get(), id2));
}


TEST_F(SyncTest, DownloadedDirectoriesHaveFilesystemWatch)
{
    const auto TESTROOT = makeNewTestRoot();
    const auto TIMEOUT  = chrono::seconds(4);

    StandardClient c(TESTROOT, "c");

    // Log callbacks.
    c.logcb = true;

    // Log in client.
    ASSERT_TRUE(c.login_reset_makeremotenodes("MEGA_EMAIL", "MEGA_PWD", "s", 0, 0));

    // Create /d in the cloud.
    {
        vector<NewNode> nodes(1);

        // Initialize new node.
        c.client.putnodes_prepareOneFolder(&nodes[0], "d");

        // Get our hands on the sync root.
        auto* root = c.drillchildnodebyname(c.gettestbasenode(), "s");
        ASSERT_TRUE(root);

        // Create new node in the cloud.
        ASSERT_TRUE(c.putnodes(root->nodeHandle(), std::move(nodes)));
    }

    // Add and start sync.
    const auto id = c.setupSync_mainthread("s", "s");
    ASSERT_NE(id, UNDEF);

    const auto SYNCROOT = c.syncSet(id).localpath;

    // Wait for synchronization to complete.
    waitonsyncs(TIMEOUT, &c);

    // Confirm /d has made it to disk.
    Model model;

    model.addfolder("d");

    ASSERT_TRUE(c.confirmModel_mainthread(model.root.get(), id));

    // Trigger a filesystem notification.
    model.addfile("d/f", "x");

    ASSERT_TRUE(createDataFile(SYNCROOT / "d" / "f", "x"));

    // Wait for synchronization to complete.
    waitonsyncs(TIMEOUT, &c);

    // Confirm /d/f made it to the cloud.
    ASSERT_TRUE(c.confirmModel_mainthread(model.root.get(), id));
}

TEST_F(SyncTest, FilesystemWatchesPresentAfterResume)
{
    const auto TESTROOT = makeNewTestRoot();
    const auto TIMEOUT  = chrono::seconds(4);

    auto c = ::mega::make_unique<StandardClient>(TESTROOT, "c");

    // Log callbacks.
    c->logcb = true;

    // Log in client.
    ASSERT_TRUE(c->login_reset_makeremotenodes("MEGA_EMAIL", "MEGA_PWD", "s", 0, 0));

    // Add and start sync.
    const auto id = c->setupSync_mainthread("s", "s");
    ASSERT_NE(id, UNDEF);

    const auto SYNCROOT = c->syncSet(id).localpath;

    // Build model and populate filesystem.
    Model model;

    model.addfolder("d0/d0d0");
    model.generate(SYNCROOT);

    // Wait for initial sync to complete.
    waitonsyncs(TIMEOUT, c.get());

    // Make sure directories made it to the cloud.
    ASSERT_TRUE(c->confirmModel_mainthread(model.root.get(), id));

    // Logout / Resume.
    {
        string session;

        // Save session.
        c->client.dumpsession(session);

        // Logout (taking care to preserve the caches.)
        c->localLogout();

        // Recreate client.
        c.reset(new StandardClient(TESTROOT, "c"));

        // Hook onAutoResumeResult callback.
        promise<void> notify;

        c->onAutoResumeResult = [&](const SyncConfig&, bool, bool) {
            notify.set_value();
        };

        // Resume session.
        ASSERT_TRUE(c->login_fetchnodes(session));

        // Wait for the sync to be resumed.
        notify.get_future().get();

        // Wait for sync to complete.
        waitonsyncs(TIMEOUT, c.get());

        // Make sure everything's as we left it.
        ASSERT_TRUE(c->confirmModel_mainthread(model.root.get(), id));
    }

    // Trigger some filesystem notifications.
    {
        model.addfile("f", "f");
        ASSERT_TRUE(createDataFile(SYNCROOT / "f", "f"));

        model.addfile("d0/d0f", "d0f");
        ASSERT_TRUE(createDataFile(SYNCROOT / "d0" / "d0f", "d0f"));

        model.addfile("d0/d0d0/d0d0f", "d0d0f");
        ASSERT_TRUE(createDataFile(SYNCROOT / "d0" / "d0d0" / "d0d0f", "d0d0f"));
    }

    // Wait for synchronization to complete.
    waitonsyncs(TIMEOUT, c.get());

    // Did the new files make it to the cloud?
    ASSERT_TRUE(c->confirmModel_mainthread(model.root.get(), id));
}

TEST_F(SyncTest, MoveTargetHasFilesystemWatch)
{
    const auto TESTROOT = makeNewTestRoot();
    const auto TIMEOUT  = chrono::seconds(4);

    StandardClient c(TESTROOT, "c");

    // Log callbacks.
    c.logcb = true;

    // Log in client.
    ASSERT_TRUE(c.login_reset_makeremotenodes("MEGA_EMAIL", "MEGA_PWD", "s", 0, 0));

    // Set up sync.
    const auto id = c.setupSync_mainthread("s", "s");
    ASSERT_NE(id, UNDEF);

    const auto SYNCROOT = c.syncSet(id).localpath;

    // Build model and populate filesystem.
    Model model;

    model.addfolder("d0/dq");
    model.addfolder("d1");
    model.addfolder("d2/dx");
    model.generate(SYNCROOT);

    // Wait for initial sync to complete.
    waitonsyncs(TIMEOUT, &c);

    // Confirm directories have hit the cloud.
    ASSERT_TRUE(c.confirmModel_mainthread(model.root.get(), id));

    // Local move.
    {
        // d0/dq -> d1/dq (ascending.)
        model.movenode("d0/dq", "d1");

        fs::rename(SYNCROOT / "d0" / "dq",
                   SYNCROOT / "d1" / "dq");

        // d2/dx -> d1/dx (descending.)
        model.movenode("d2/dx", "d1");

        fs::rename(SYNCROOT / "d2" / "dx",
                   SYNCROOT / "d1" / "dx");
    }

    // Wait for sync to complete.
    waitonsyncs(TIMEOUT, &c);

    // Make sure movement has propagated to the cloud.
    ASSERT_TRUE(c.confirmModel_mainthread(model.root.get(), id));

    // Trigger some filesystem notifications.
    model.addfile("d1/dq/fq", "q");
    model.addfile("d1/dx/fx", "x");

    ASSERT_TRUE(createDataFile(SYNCROOT / "d1" / "dq" / "fq", "q"));
    ASSERT_TRUE(createDataFile(SYNCROOT / "d1" / "dx" / "fx", "x"));

    // Wait for sync to complete.
    waitonsyncs(TIMEOUT, &c);

    // Have the files made it up to the cloud?
    ASSERT_TRUE(c.confirmModel_mainthread(model.root.get(), id));

    // Remotely move.
    {
        StandardClient cr(TESTROOT, "cr");

        // Log in client.
        ASSERT_TRUE(cr.login_fetchnodes("MEGA_EMAIL", "MEGA_PWD"));

        // d1/dq -> d2/dq (ascending.)
        model.movenode("d1/dq", "d2");

        ASSERT_TRUE(cr.movenode("s/d1/dq", "s/d2"));

        // d1/dx -> d0/dx (descending.)
        model.movenode("d1/dx", "d0");

        ASSERT_TRUE(cr.movenode("s/d1/dx", "s/d0"));
    }

    // Wait for sync to complete.
    waitonsyncs(TIMEOUT, &c);

    // Make sure movements occured on disk.
    ASSERT_TRUE(c.confirmModel_mainthread(model.root.get(), id));

    // Trigger some filesystem notifications.
    model.removenode("d2/dq/fq");
    model.removenode("d0/dx/fx");

    fs::remove(SYNCROOT / "d2" / "dq" / "fq");
    fs::remove(SYNCROOT / "d0" / "dx" / "fx");

    // Wait for sync to complete.
    waitonsyncs(TIMEOUT, &c);

    // Make sure removes propagated to the cloud.
    ASSERT_TRUE(c.confirmModel_mainthread(model.root.get(), id));
}

// TODO: re-enable after sync rework is merged
TEST_F(SyncTest, DeleteReplaceReplacementHasFilesystemWatch)
{
    const auto TESTROOT = makeNewTestRoot();
    const auto TIMEOUT  = chrono::seconds(4);

    StandardClient c(TESTROOT, "c");

    // Log callbacks.
    c.logcb = true;

    // Log in client.
    ASSERT_TRUE(c.login_reset_makeremotenodes("MEGA_EMAIL", "MEGA_PWD", "s", 0, 0));

    // Add and start sync.
    const auto id = c.setupSync_mainthread("s", "s");
    ASSERT_NE(id, UNDEF);

    const auto ROOT = c.syncSet(id).localpath;

    // Populate filesystem.
    Model model;

    model.addfolder("dx/f");
    model.generate(ROOT);

    // Wait for sync to complete.
    waitonsyncs(TIMEOUT, &c);

    // Make sure the directory's been uploaded to the cloud.
    ASSERT_TRUE(c.confirmModel_mainthread(model.root.get(), id));

    // Remove/replace the directory.
    fs::remove_all(ROOT / "dx");
    fs::create_directory(ROOT / "dx");

    // Wait for all notifications to be processed.
    waitonsyncs(TIMEOUT, &c);

    // Make sure the new directory is in the cloud.
    model.removenode("dx/f");

    ASSERT_TRUE(c.confirmModel_mainthread(model.root.get(), id));

    // Add a file in the new directory so we trigger a notification.
    out() << "creating file dx/g";
    model.addfile("dx/g", "g");

    ASSERT_TRUE(createDataFile(ROOT / "dx" / "g", "g"));

    // Wait for notifications to be processed.
    waitonsyncs(TIMEOUT, &c);

    // Check if g has been uploaded.
    // If it hasn't, we probably didn't receive a notification from the filesystem.
    ASSERT_TRUE(c.confirmModel_mainthread(model.root.get(), id));
}

TEST_F(SyncTest, RenameReplaceSourceAndTargetHaveFilesystemWatch)
{
    const auto TESTROOT = makeNewTestRoot();
    const auto TIMEOUT = chrono::seconds(8);

    StandardClient c(TESTROOT, "c");

    // Log callbacks.
    c.logcb = true;

    // Log in client.
    ASSERT_TRUE(c.login_reset_makeremotenodes("MEGA_EMAIL", "MEGA_PWD", "s", 0, 0));

    // Add and start sync.
    const auto id = c.setupSync_mainthread("s", "s");
    ASSERT_NE(id, UNDEF);

    const auto SYNCROOT = c.syncSet(id).localpath;

    // Build model and populate filesystem.
    Model model;

    model.addfolder("dq");
    model.addfolder("dz");
    model.generate(SYNCROOT);

    // Wait for initial sync to complete.
    waitonsyncs(TIMEOUT, &c);

    // Make sure directories have made it to the cloud.
    ASSERT_TRUE(c.confirmModel_mainthread(model.root.get(), id));

    // Rename /dq -> /dr (ascending), replace /dq.
    model.addfolder("dr");

    fs::rename(SYNCROOT / "dq", SYNCROOT / "dr");
    fs::create_directories(SYNCROOT / "dq");

    // Rename /dz -> /dy (descending), replace /dz.
    model.addfolder("dy");

    fs::rename(SYNCROOT / "dz", SYNCROOT / "dy");
    fs::create_directories(SYNCROOT / "dz");

    // Wait for sync to complete.
    waitonsyncs(TIMEOUT, &c);

    // Make sure moves made it to the cloud.
    ASSERT_TRUE(c.confirmModel_mainthread(model.root.get(), id));

    // Make sure rename targets still receive notifications.
    model.addfile("dr/fr", "r");
    model.addfile("dy/fy", "y");

    ASSERT_TRUE(createDataFile(SYNCROOT / "dr" / "fr", "r"));
    ASSERT_TRUE(createDataFile(SYNCROOT / "dy" / "fy", "y"));

    // Wait for sync to complete.
    waitonsyncs(TIMEOUT, &c);

    // Did the files make it to the cloud?
    ASSERT_TRUE(c.confirmModel_mainthread(model.root.get(), id));

    // Make sure (now replaced) rename sources still receive notifications.
    model.addfile("dq/fq", "q");
    model.addfile("dz/fz", "z");

    LOG_debug << " --- Creating files fq and fz now ----";

    ASSERT_TRUE(createDataFile(SYNCROOT / "dq" / "fq", "q"));
    ASSERT_TRUE(createDataFile(SYNCROOT / "dz" / "fz", "z"));

    // Wait for sync to complete.
    waitonsyncs(TIMEOUT, &c);

    // Did the files make it to the cloud?
    ASSERT_TRUE(c.confirmModel_mainthread(model.root.get(), id));
}

TEST_F(SyncTest, RenameTargetHasFilesystemWatch)
{
    const auto TESTROOT = makeNewTestRoot();
    const auto TIMEOUT = chrono::seconds(4);

    StandardClient c(TESTROOT, "c");

    // Log callbacks.
    c.logcb = true;

    // Log in client.
    ASSERT_TRUE(c.login_reset_makeremotenodes("MEGA_EMAIL", "MEGA_PWD", "s", 0, 0));

    // Add and start sync.
    const auto id = c.setupSync_mainthread("s", "s");
    ASSERT_NE(id, UNDEF);

    const auto SYNCROOT = c.syncSet(id).localpath;

    // Build model and populate filesystem.
    Model model;

    model.addfolder("dq");
    model.addfolder("dz");
    model.generate(SYNCROOT);

    // Wait for synchronization to complete.
    waitonsyncs(TIMEOUT, &c);

    // Confirm model.
    ASSERT_TRUE(c.confirmModel_mainthread(model.root.get(), id));

    // Locally rename.
    {
        // - dq -> dr (ascending)
        model.removenode("dq");
        model.addfolder("dr");

        fs::rename(SYNCROOT / "dq", SYNCROOT / "dr");

        // - dz -> dy (descending)
        model.removenode("dz");
        model.addfolder("dy");

        fs::rename(SYNCROOT / "dz", SYNCROOT / "dy");
    }

    // Wait for synchronization to complete.
    waitonsyncs(TIMEOUT, &c);

    // Make sure rename has hit the cloud.
    ASSERT_TRUE(c.confirmModel_mainthread(model.root.get(), id));

    // Make sure rename targets receive notifications.
    model.addfile("dr/f", "x");
    model.addfile("dy/f", "y");

    ASSERT_TRUE(createDataFile(SYNCROOT / "dr" / "f", "x"));
    ASSERT_TRUE(createDataFile(SYNCROOT / "dy" / "f", "y"));

    // Wait for synchronization to complete.
    waitonsyncs(TIMEOUT, &c);

    // Check file has made it to the cloud.
    ASSERT_TRUE(c.confirmModel_mainthread(model.root.get(), id));

    // Remotely rename.
    {
        StandardClient cr(TESTROOT, "cc");

        // Log in client.
        ASSERT_TRUE(cr.login_fetchnodes("MEGA_EMAIL", "MEGA_PWD"));

        auto* root = cr.gettestbasenode();
        ASSERT_TRUE(root);

        // dr -> ds (ascending.)
        model.removenode("dr");
        model.addfile("ds/f", "x");

        auto* dr = cr.drillchildnodebyname(root, "s/dr");
        ASSERT_TRUE(dr);

        ASSERT_TRUE(cr.setattr(dr, attr_map('n', "ds")));

        // dy -> dx (descending.)
        model.removenode("dy");
        model.addfile("dx/f", "y");

        auto* dy = cr.drillchildnodebyname(root, "s/dy");
        ASSERT_TRUE(dy);

        ASSERT_TRUE(cr.setattr(dy, attr_map('n', "dx")));
    }

    WaitMillisec(4000); // it can take a while for APs to arrive (or to be sent)

    // Wait for synchronization to complete.
    waitonsyncs(TIMEOUT, &c);

    // Confirm move has occured locally.
    ASSERT_TRUE(c.confirmModel_mainthread(model.root.get(), id));

    // Check that /ds and /dx receive notifications.
    model.removenode("ds/f");
    model.removenode("dx/f");

    fs::remove(SYNCROOT / "ds" / "f");
    fs::remove(SYNCROOT / "dx" / "f");

    // Wait for synchronization to complete.
    waitonsyncs(TIMEOUT, &c);

    // Confirm remove has hit the cloud.
    ASSERT_TRUE(c.confirmModel_mainthread(model.root.get(), id));
}

TEST_F(SyncTest, ReplaceParentWithEmptyChild)
{
    const auto TESTROOT = makeNewTestRoot();
    const auto TIMEOUT = chrono::seconds(4);

    handle id;
    Model model;
    string session;

    // Populate initial filesystem.
    {
        StandardClient c(TESTROOT, "c");

        // Log callbacks.
        c.logcb = true;

        // Log in client.
        ASSERT_TRUE(c.login_reset_makeremotenodes("MEGA_EMAIL", "MEGA_PWD", "s", 0, 0));

        // Add and start sync.
        id = c.setupSync_mainthread("s", "s");
        ASSERT_NE(id, UNDEF);

        // Build model and populate filesystem.
        model.addfolder("0/1/2/3");
        model.addfolder("4/5/6/7");
        model.generate(c.syncSet(id).localpath);

        // Wait for the sync to complete.
        waitonsyncs(TIMEOUT, &c);

        // Make sure the tree made it to the cloud.
        ASSERT_TRUE(c.confirmModel_mainthread(model.root.get(), id));

        // Save the session.
        c.client.dumpsession(session);

        // Locally log out the client.
        c.localLogout();
    }

    StandardClient c(TESTROOT, "c");

    // Log callbacks.
    c.logcb = true;

    // Locally replace 0 with 0/1/2/3.
    {
        model.removenode("0");
        model.addfolder("0");

        fs::rename(c.fsBasePath / "s" / "0" / "1" / "2" / "3",
                   c.fsBasePath / "s" / "3");

        fs::remove_all(c.fsBasePath / "s" / "0");

        fs::rename(c.fsBasePath / "s" / "3",
                   c.fsBasePath / "s" / "0");
    }

    // Remotely replace 4 with 4/5/6/7.
    {
        model.movetosynctrash("4", "");
        model.addfolder("4");

        // New client so we can alter the cloud without resuming syncs.
        StandardClient cr(TESTROOT, "cr");

        // Log callbacks.
        cr.logcb = true;

        // Log in client.
        ASSERT_TRUE(cr.login_fetchnodes("MEGA_EMAIL", "MEGA_PWD"));

        // Replace 4 with 4/5/6/7.
        ASSERT_TRUE(cr.movenode("s/4/5/6/7", "s"));
        ASSERT_TRUE(cr.deleteremote("s/4"));
        ASSERT_TRUE(cr.rename("s/7", "4"));
    }

    // Hook resume callbacks.
    promise<void> notify;

    c.onAutoResumeResult = [&notify](const SyncConfig&, bool, bool) {
        notify.set_value();
    };

    // Resume client.
    ASSERT_TRUE(c.login_fetchnodes(session));

    // Wait for sync to resume.
    notify.get_future().get();

    // Wait for the sync to complete.
    waitonsyncs(TIMEOUT, &c);

    // Is the cloud as we expect?
    ASSERT_TRUE(c.confirmModel_mainthread(model.root.get(), id));
}

TEST_F(SyncTest, RootHasFilesystemWatch)
{
    const auto TESTROOT = makeNewTestRoot();
    const auto TIMEOUT  = chrono::seconds(4);

    StandardClient c(TESTROOT, "c");

    // Log callbacks.
    c.logcb = true;

    // Log in client and clear remote contents.
    ASSERT_TRUE(c.login_reset_makeremotenodes("MEGA_EMAIL", "MEGA_PWD", "s", 0, 0));

    // Set up sync
    const auto id = c.setupSync_mainthread("s", "s");
    ASSERT_NE(id, UNDEF);

    // Wait for sync to complete.
    waitonsyncs(TIMEOUT, &c);

    // Trigger some filesystem notifications.
    Model model;

    model.addfolder("d0");
    model.addfile("f0");
    model.generate(c.syncSet(id).localpath);

    // Wait for sync to complete.
    waitonsyncs(TIMEOUT, &c);

    // Confirm models.
    ASSERT_TRUE(c.confirmModel_mainthread(model.root.get(), id));
}

struct TwoWaySyncSymmetryCase
{
    enum SyncType { type_twoWay, type_backupSync, type_numTypes };

    enum Action { action_rename, action_moveWithinSync, action_moveOutOfSync, action_moveIntoSync, action_delete, action_numactions };

    enum MatchState { match_exact,      // the sync destination has the exact same file/folder at the same relative path
                      match_older,      // the sync destination has an older file/folder at the same relative path
                      match_newer,      // the sync destination has a newer file/folder at the same relative path
                      match_absent };   // the sync destination has no node at the same relative path

    SyncType syncType = type_twoWay;
    Action action = action_rename;
    bool selfChange = false; // changed by our own client or another
    bool up = false;  // or down - sync direction
    bool file = false;  // or folder.  Which one this test changes
    bool isExternal = false;
    bool pauseDuringAction = false;
    Model localModel;
    Model remoteModel;
    handle backupId = UNDEF;

    bool printTreesBeforeAndAfter = false;

    struct State
    {
        StandardClient& steadyClient;
        StandardClient& resumeClient;
        StandardClient& nonsyncClient;
        fs::path localBaseFolderSteady;
        fs::path localBaseFolderResume;
        std::string remoteBaseFolder = "twoway";   // leave out initial / so we can drill down from root node
        std::string first_test_name;
        fs::path first_test_initiallocalfolders;

        State(StandardClient& ssc, StandardClient& rsc, StandardClient& sc2) : steadyClient(ssc), resumeClient(rsc), nonsyncClient(sc2) {}
    };

    State& state;
    TwoWaySyncSymmetryCase(State& wholestate) : state(wholestate) {}

    std::string typeName()
    {
        switch (syncType)
        {
        case type_twoWay:
            return "twoWay_";
        case type_backupSync:
            return isExternal ? "external_backup_"
                              : "internal_backup_";
        default:
            assert(false);
            return "";
        }
    }

    std::string actionName()
    {
        switch (action)
        {
        case action_rename: return "rename";
        case action_moveWithinSync: return "move";
        case action_moveOutOfSync: return "moveOut";
        case action_moveIntoSync: return "moveIn";
        case action_delete: return "delete";
        default: assert(false); return "";
        }
    }

    std::string matchName(MatchState m)
    {
        switch (m)
        {
            case match_exact: return "exact";
            case match_older: return "older";
            case match_newer: return "newer";
            case match_absent: return "absent";
        }
        return "bad enum";
    }

    std::string name()
    {
        return  typeName() + actionName() +
                (up?"_up" : "_down") +
                (selfChange?"_self":"_other") +
                (file?"_file":"_folder") +
                (pauseDuringAction?"_resumed":"_steady");
    }

    fs::path localTestBasePathSteady;
    fs::path localTestBasePathResume;
    std::string remoteTestBasePath;

    Model& sourceModel() { return up ? localModel : remoteModel; }
    Model& destinationModel() { return up ? remoteModel : localModel; }

    StandardClient& client1() { return pauseDuringAction ? state.resumeClient : state.steadyClient; }
    StandardClient& changeClient() { return selfChange ? client1() : state.nonsyncClient; }

    fs::path localTestBasePath() { return pauseDuringAction ? localTestBasePathResume : localTestBasePathSteady; }

    bool CopyLocalTree(const fs::path& destination, const fs::path& source) try
    {
        using PathPair = std::pair<fs::path, fs::path>;

        // Assume we've already copied if the destination exists.
        if (fs::exists(destination)) return true;

        std::list<PathPair> pending;

        pending.emplace_back(destination, source);

        for (; !pending.empty(); pending.pop_front())
        {
            const auto& dst = pending.front().first;
            const auto& src = pending.front().second;

            // Assume target directory doesn't exist.
            fs::create_directories(dst);

            // Iterate over source directory's children.
            auto i = fs::directory_iterator(src);
            auto j = fs::directory_iterator();

            for ( ; i != j; ++i)
            {
                auto from = i->path();
                auto to = dst / from.filename();

                // If it's a file, copy it and preserve its modification time.
                if (fs::is_regular_file(from))
                {
                    // Copy the file.
                    fs::copy_file(from, to);

                    // Preserve modification time.
                    fs::last_write_time(to, fs::last_write_time(from));

                    // Process next child.
                    continue;
                }

                // If it's not a file, it must be a directory.
                assert(fs::is_directory(from));

                // So, create it!
                fs::create_directories(to);

                // And copy its content.
                pending.emplace_back(to, from);
            }
        }

        return true;
    }
    catch (...)
    {
        return false;
    }

    void makeMtimeFile(std::string name, int mtime_delta, Model& m1, Model& m2)
    {
        createNameFile(state.first_test_initiallocalfolders, name);
        auto initial_mtime = fs::last_write_time(state.first_test_initiallocalfolders / name);
        fs::last_write_time(localTestBasePath() / name, initial_mtime + std::chrono::seconds(mtime_delta));
        fs::rename(state.first_test_initiallocalfolders / name, state.first_test_initiallocalfolders / "f" / name); // move it after setting the time to be 100% sure the sync sees it with the adjusted mtime only
        m1.findnode("f")->addkid(m1.makeModelSubfile(name));
        m2.findnode("f")->addkid(m2.makeModelSubfile(name));
    }

    PromiseBoolSP cloudCopySetupPromise = makeSharedPromise<bool>();

    // prepares a local folder for testing, which will be two-way synced before the test
    void SetupForSync()
    {
        // Prepare Cloud
        {
            remoteTestBasePath = state.remoteBaseFolder + "/" + name();

            auto& client = changeClient();

            auto* root = client.gettestbasenode();
            ASSERT_NE(root, nullptr);

            root = client.drillchildnodebyname(root, state.remoteBaseFolder);
            ASSERT_NE(root, nullptr);

            auto* from = client.drillchildnodebyname(root, "initial");
            ASSERT_NE(from, nullptr);

            ASSERT_TRUE(client.cloudCopyTreeAs(from, root, name()));
        }

        // Prepare Local Filesystem
        {
            localTestBasePathSteady = state.localBaseFolderSteady / name();
            localTestBasePathResume = state.localBaseFolderResume / name();

            auto from = state.nonsyncClient.fsBasePath / "twoway" / "initial";
            ASSERT_TRUE(CopyLocalTree(localTestBasePathResume, from));
            ASSERT_TRUE(CopyLocalTree(localTestBasePathSteady, from));

            ASSERT_TRUE(CopyLocalTree(state.localBaseFolderResume / "initial", from));
            ASSERT_TRUE(CopyLocalTree(state.localBaseFolderSteady / "initial", from));
        }

        // Prepare models.
        {
            localModel.root->addkid(localModel.buildModelSubdirs("f", 2, 2, 2));
            localModel.root->addkid(localModel.buildModelSubdirs("outside", 2, 1, 1));
            localModel.addfile("f/file_older_1", "file_older_1");
            localModel.addfile("f/file_older_2", "file_older_2");
            localModel.addfile("f/file_newer_1", "file_newer_1");
            localModel.addfile("f/file_newer_2", "file_newer_2");
            remoteModel = localModel;
        }
    }

    bool isBackup() const
    {
        return syncType == type_backupSync;
    }

    bool isExternalBackup() const
    {
        return isExternal && isBackup();
    }

    bool isInternalBackup() const
    {
        return !isExternal && isBackup();
    }

    bool shouldRecreateOnResume() const
    {
        if (pauseDuringAction)
        {
            return isExternalBackup();
        }

        return false;
    }

    bool shouldDisableSync() const
    {
        if (up)
        {
            return false;
        }

        if (pauseDuringAction)
        {
            return isInternalBackup();
        }

        return isBackup();
    }

    bool shouldUpdateDestination() const
    {
        return up || !isBackup();
    }

    bool shouldUpdateModel() const
    {
        return up
               || !pauseDuringAction
               || !isExternalBackup();
    }

    fs::path localSyncRootPath()
    {
        return localTestBasePath() / "f";
    }

    string remoteSyncRootPath()
    {
        return remoteTestBasePath + "/f";
    }

    Node* remoteSyncRoot()
    {
        Node* root = client1().client.nodebyhandle(client1().basefolderhandle);
        if (root)
        {
            return client1().drillchildnodebyname(root, remoteSyncRootPath());
        }

        return nullptr;
    }

    handle BackupAdd(const string& drivePath, const string& sourcePath, const string& targetPath, const string& logname)
    {
        return client1().backupAdd_mainthread(drivePath, sourcePath, targetPath, logname);
    }

    handle SetupSync(const string& sourcePath, const string& targetPath)
    {
        return client1().setupSync_mainthread(sourcePath, targetPath, isBackup());
    }

    void SetupTwoWaySync()
    {
        ASSERT_NE(remoteSyncRoot(), nullptr);

        string basePath   = client1().fsBasePath.u8string();
        string drivePath  = localTestBasePath().u8string();
        string sourcePath = localSyncRootPath().u8string();
        string targetPath = remoteSyncRootPath();

        drivePath.erase(0, basePath.size() + 1);
        sourcePath.erase(0, basePath.size() + 1);

        if (isExternalBackup())
        {
            backupId = BackupAdd(drivePath, sourcePath, targetPath, "");
        }
        else
        {
            backupId = SetupSync(sourcePath, targetPath);
        }

        ASSERT_NE(backupId, UNDEF);

        if (Sync* sync = client1().syncByBackupId(backupId))
        {
            sync->syncname += "/" + name() + " ";
        }
    }

    void PauseTwoWaySync()
    {
        if (shouldRecreateOnResume())
        {
            client1().delSync_mainthread(backupId);
        }
    }

    void ResumeTwoWaySync()
    {
        if (shouldRecreateOnResume())
        {
            SetupTwoWaySync();
        }
    }

    void remote_rename(std::string nodepath, std::string newname, bool updatemodel, bool reportaction, bool deleteTargetFirst)
    {
        std::lock_guard<std::recursive_mutex> g(changeClient().clientMutex);

        if (deleteTargetFirst) remote_delete(parentpath(nodepath) + "/" + newname, updatemodel, reportaction, true); // in case the target already exists

        if (updatemodel) remoteModel.emulate_rename(nodepath, newname);

        Node* testRoot = changeClient().client.nodebyhandle(client1().basefolderhandle);
        Node* n = changeClient().drillchildnodebyname(testRoot, remoteTestBasePath + "/" + nodepath);
        ASSERT_TRUE(!!n);

        if (reportaction) out() << name() << " action: remote rename " << n->displaypath() << " to " << newname;

        attr_map updates('n', newname);
        auto e = changeClient().client.setattr(n, move(updates), nullptr);

        ASSERT_EQ(API_OK, error(e));
    }

    void remote_move(std::string nodepath, std::string newparentpath, bool updatemodel, bool reportaction, bool deleteTargetFirst)
    {
        std::lock_guard<std::recursive_mutex> g(changeClient().clientMutex);

        if (deleteTargetFirst) remote_delete(newparentpath + "/" + leafname(nodepath), updatemodel, reportaction, true); // in case the target already exists

        if (updatemodel) remoteModel.emulate_move(nodepath, newparentpath);

        Node* testRoot = changeClient().client.nodebyhandle(changeClient().basefolderhandle);
        Node* n1 = changeClient().drillchildnodebyname(testRoot, remoteTestBasePath + "/" + nodepath);
        Node* n2 = changeClient().drillchildnodebyname(testRoot, remoteTestBasePath + "/" + newparentpath);
        ASSERT_TRUE(!!n1);
        ASSERT_TRUE(!!n2);

        if (reportaction) out() << name() << " action: remote move " << n1->displaypath() << " to " << n2->displaypath();

        auto e = changeClient().client.rename(n1, n2, SYNCDEL_NONE, NodeHandle(), nullptr, nullptr);
        ASSERT_EQ(API_OK, e);
    }

    void remote_copy(std::string nodepath, std::string newparentpath, bool updatemodel, bool reportaction)
    {
        std::lock_guard<std::recursive_mutex> g(changeClient().clientMutex);

        if (updatemodel) remoteModel.emulate_copy(nodepath, newparentpath);

        Node* testRoot = changeClient().client.nodebyhandle(changeClient().basefolderhandle);
        Node* n1 = changeClient().drillchildnodebyname(testRoot, remoteTestBasePath + "/" + nodepath);
        Node* n2 = changeClient().drillchildnodebyname(testRoot, remoteTestBasePath + "/" + newparentpath);
        ASSERT_TRUE(!!n1);
        ASSERT_TRUE(!!n2);

        if (reportaction) out() << name() << " action: remote copy " << n1->displaypath() << " to " << n2->displaypath();

        TreeProcCopy tc;
        changeClient().client.proctree(n1, &tc, false, true);
        tc.allocnodes();
        changeClient().client.proctree(n1, &tc, false, true);
        tc.nn[0].parenthandle = UNDEF;

        SymmCipher key;
        AttrMap attrs;
        string attrstring;
        key.setkey((const ::mega::byte*)tc.nn[0].nodekey.data(), n1->type);
        attrs = n1->attrs;
        attrs.getjson(&attrstring);
        client1().client.makeattr(&key, tc.nn[0].attrstring, attrstring.c_str());
        changeClient().client.putnodes(n2->nodeHandle(), move(tc.nn), nullptr, ++next_request_tag);
    }

    void remote_renamed_copy(std::string nodepath, std::string newparentpath, string newname, bool updatemodel, bool reportaction)
    {
        std::lock_guard<std::recursive_mutex> g(changeClient().clientMutex);

        if (updatemodel)
        {
            remoteModel.emulate_rename_copy(nodepath, newparentpath, newname);
        }

        Node* testRoot = changeClient().client.nodebyhandle(changeClient().basefolderhandle);
        Node* n1 = changeClient().drillchildnodebyname(testRoot, remoteTestBasePath + "/" + nodepath);
        Node* n2 = changeClient().drillchildnodebyname(testRoot, remoteTestBasePath + "/" + newparentpath);
        ASSERT_TRUE(!!n1);
        ASSERT_TRUE(!!n2);

        if (reportaction) out() << name() << " action: remote rename + copy " << n1->displaypath() << " to " << n2->displaypath() << " as " << newname;

        TreeProcCopy tc;
        changeClient().client.proctree(n1, &tc, false, true);
        tc.allocnodes();
        changeClient().client.proctree(n1, &tc, false, true);
        tc.nn[0].parenthandle = UNDEF;

        SymmCipher key;
        AttrMap attrs;
        string attrstring;
        key.setkey((const ::mega::byte*)tc.nn[0].nodekey.data(), n1->type);
        attrs = n1->attrs;
        client1().client.fsaccess->normalize(&newname);
        attrs.map['n'] = newname;
        attrs.getjson(&attrstring);
        client1().client.makeattr(&key, tc.nn[0].attrstring, attrstring.c_str());
        changeClient().client.putnodes(n2->nodeHandle(), move(tc.nn), nullptr, ++next_request_tag);
    }

    void remote_renamed_move(std::string nodepath, std::string newparentpath, string newname, bool updatemodel, bool reportaction)
    {
        std::lock_guard<std::recursive_mutex> g(changeClient().clientMutex);

        if (updatemodel)
        {
            remoteModel.emulate_rename_copy(nodepath, newparentpath, newname);
        }

        Node* testRoot = changeClient().client.nodebyhandle(changeClient().basefolderhandle);
        Node* n1 = changeClient().drillchildnodebyname(testRoot, remoteTestBasePath + "/" + nodepath);
        Node* n2 = changeClient().drillchildnodebyname(testRoot, remoteTestBasePath + "/" + newparentpath);
        ASSERT_TRUE(!!n1);
        ASSERT_TRUE(!!n2);

        if (reportaction) out() << name() << " action: remote rename + move " << n1->displaypath() << " to " << n2->displaypath() << " as " << newname;

        error e = changeClient().client.rename(n1, n2, SYNCDEL_NONE, NodeHandle(), newname.c_str(), nullptr);
        EXPECT_EQ(e, API_OK);
    }

    void remote_delete(std::string nodepath, bool updatemodel, bool reportaction, bool mightNotExist)
    {
        std::lock_guard<std::recursive_mutex> g(changeClient().clientMutex);

        Node* testRoot = changeClient().client.nodebyhandle(changeClient().basefolderhandle);
        Node* n = changeClient().drillchildnodebyname(testRoot, remoteTestBasePath + "/" + nodepath);
        if (mightNotExist && !n) return;  // eg when checking to remove an item that is a move target but there isn't one

        ASSERT_TRUE(!!n);

        if (reportaction) out() << name() << " action: remote delete " << n->displaypath();

        if (updatemodel) remoteModel.emulate_delete(nodepath);

        auto e = changeClient().client.unlink(n, false, ++next_request_tag);
        ASSERT_TRUE(!e);
    }

    fs::path fixSeparators(std::string p)
    {
        for (auto& c : p)
            if (c == '/')
                c = fs::path::preferred_separator;
        return fs::u8path(p);
    }

    void local_rename(std::string path, std::string newname, bool updatemodel, bool reportaction, bool deleteTargetFirst)
    {
        if (deleteTargetFirst) local_delete(parentpath(path) + "/" + newname, updatemodel, reportaction, true); // in case the target already exists

        if (updatemodel) localModel.emulate_rename(path, newname);

        fs::path p1(localTestBasePath());
        p1 /= fixSeparators(path);
        fs::path p2 = p1.parent_path() / newname;

        if (reportaction) out() << name() << " action: local rename " << p1 << " to " << p2;

        std::error_code ec;
        for (int i = 0; i < 5; ++i)
        {
            fs::rename(p1, p2, ec);
            if (!ec) break;
            WaitMillisec(100);
        }
        ASSERT_TRUE(!ec) << "local_rename " << p1 << " to " << p2 << " failed: " << ec.message();
    }

    void local_move(std::string from, std::string to, bool updatemodel, bool reportaction, bool deleteTargetFirst)
    {
        if (deleteTargetFirst) local_delete(to + "/" + leafname(from), updatemodel, reportaction, true);

        if (updatemodel) localModel.emulate_move(from, to);

        fs::path p1(localTestBasePath());
        fs::path p2(localTestBasePath());
        p1 /= fixSeparators(from);
        p2 /= fixSeparators(to);
        p2 /= p1.filename();  // non-existing file in existing directory case

        if (reportaction) out() << name() << " action: local move " << p1 << " to " << p2;

        std::error_code ec;
        fs::rename(p1, p2, ec);
        if (ec)
        {
            fs::remove_all(p2, ec);
            fs::rename(p1, p2, ec);
        }
        ASSERT_TRUE(!ec) << "local_move " << p1 << " to " << p2 << " failed: " << ec.message();
    }

    void local_copy(std::string from, std::string to, bool updatemodel, bool reportaction)
    {
        if (updatemodel) localModel.emulate_copy(from, to);

        fs::path p1(localTestBasePath());
        fs::path p2(localTestBasePath());
        p1 /= fixSeparators(from);
        p2 /= fixSeparators(to);

        if (reportaction) out() << name() << " action: local copy " << p1 << " to " << p2;

        std::error_code ec;
        fs::copy(p1, p2, ec);
        ASSERT_TRUE(!ec) << "local_copy " << p1 << " to " << p2 << " failed: " << ec.message();
    }

    void local_delete(std::string path, bool updatemodel, bool reportaction, bool mightNotExist)
    {
        fs::path p(localTestBasePath());
        p /= fixSeparators(path);

        if (mightNotExist && !fs::exists(p)) return;

        if (reportaction) out() << name() << " action: local_delete " << p;

        std::error_code ec;
        fs::remove_all(p, ec);
        ASSERT_TRUE(!ec) << "local_delete " << p << " failed: " << ec.message();
        if (updatemodel) localModel.emulate_delete(path);
    }

    void source_rename(std::string nodepath, std::string newname, bool updatemodel, bool reportaction, bool deleteTargetFirst)
    {
        if (up) local_rename(nodepath, newname, updatemodel, reportaction, deleteTargetFirst);
        else remote_rename(nodepath, newname, updatemodel, reportaction, deleteTargetFirst);
    }

    void source_move(std::string nodepath, std::string newparentpath, bool updatemodel, bool reportaction, bool deleteTargetFirst)
    {
        if (up) local_move(nodepath, newparentpath, updatemodel, reportaction, deleteTargetFirst);
        else remote_move(nodepath, newparentpath, updatemodel, reportaction, deleteTargetFirst);
    }

    void source_copy(std::string nodepath, std::string newparentpath, bool updatemodel, bool reportaction)
    {
        if (up) local_copy(nodepath, newparentpath, updatemodel, reportaction);
        else remote_copy(nodepath, newparentpath, updatemodel, reportaction);
    }

    void source_delete(std::string nodepath, bool updatemodel, bool reportaction = false)
    {
        if (up) local_delete(nodepath, updatemodel, reportaction, false);
        else remote_delete(nodepath, updatemodel, reportaction, false);
    }

    void fileMayDiffer(std::string filepath)
    {
        fs::path p(localTestBasePath());
        p /= fixSeparators(filepath);

        client1().localFSFilesThatMayDiffer.insert(p);
        out() << "File may differ: " << p;
    }

    // Two-way sync has been started and is stable.  Now perform the test action

    enum ModifyStage { Prepare, MainAction };

    void PrintLocalTree(fs::path p)
    {
        out() << p;
        if (fs::is_directory(p))
        {
            for (auto i = fs::directory_iterator(p); i != fs::directory_iterator(); ++i)
            {
                PrintLocalTree(*i);
            }
        }
    }

    void PrintLocalTree(const LocalNode& node)
    {
        out() << node.getLocalPath().toPath();

        if (node.type == FILENODE) return;

        for (const auto& childIt : node.children)
        {
            PrintLocalTree(*childIt.second);
        }
    }

    void PrintRemoteTree(Node* n, string prefix = "")
    {
        prefix += string("/") + n->displayname();
        out() << prefix;
        if (n->type == FILENODE) return;
        for (auto& c : n->children)
        {
            PrintRemoteTree(c, prefix);
        }
    }

    void PrintModelTree(Model::ModelNode* n, string prefix = "")
    {
        prefix += string("/") + n->name;
        out() << prefix;
        if (n->type == Model::ModelNode::file) return;
        for (auto& c : n->kids)
        {
            PrintModelTree(c.get(), prefix);
        }
    }

    void Modify(ModifyStage stage)
    {
        bool prep = stage == Prepare;
        bool act = stage == MainAction;

        if (prep) out() << "Preparing action ";
        if (act) out() << "Executing action ";

        if (prep && printTreesBeforeAndAfter)
        {
            out() << " ---- local filesystem initial state ----";
            PrintLocalTree(fs::path(localTestBasePath()));

            if (auto* sync = client1().syncByBackupId(backupId))
            {
                out() << " ---- local node tree initial state ----";
                PrintLocalTree(*sync->localroot);
            }

            out() << " ---- remote node tree initial state ----";
            Node* testRoot = client1().client.nodebyhandle(changeClient().basefolderhandle);
            if (Node* n = client1().drillchildnodebyname(testRoot, remoteTestBasePath))
            {
                PrintRemoteTree(n);
            }
        }

        switch (action)
        {
        case action_rename:
            if (prep)
            {
            }
            else if (act)
            {
                if (file)
                {
                    source_rename("f/f_0/file0_f_0", "file0_f_0_renamed", shouldUpdateModel(), true, true);
                    if (shouldUpdateDestination())
                    {
                        destinationModel().emulate_rename("f/f_0/file0_f_0", "file0_f_0_renamed");
                    }
                }
                else
                {
                    source_rename("f/f_0", "f_0_renamed", shouldUpdateModel(), true, false);
                    if (shouldUpdateDestination())
                    {
                        destinationModel().emulate_rename("f/f_0", "f_0_renamed");
                    }
                }
            }
            break;

        case action_moveWithinSync:
            if (prep)
            {
            }
            else if (act)
            {
                if (file)
                {
                    source_move("f/f_1/file0_f_1", "f/f_0", shouldUpdateModel(), true, false);
                    if (shouldUpdateDestination())
                    {
                        destinationModel().emulate_move("f/f_1/file0_f_1", "f/f_0");
                    }
                }
                else
                {
                    source_move("f/f_1", "f/f_0", shouldUpdateModel(), true, false);
                    if (shouldUpdateDestination())
                    {
                        destinationModel().emulate_move("f/f_1", "f/f_0");
                    }
                }
            }
            break;

        case action_moveOutOfSync:
            if (prep)
            {
            }
            else if (act)
            {
                if (file)
                {
                    source_move("f/f_0/file0_f_0", "outside", shouldUpdateModel(), false, false);
                    if (shouldUpdateDestination())
                    {
                        destinationModel().emulate_delete("f/f_0/file0_f_0");
                    }
                }
                else
                {
                    source_move("f/f_0", "outside", shouldUpdateModel(), false, false);
                    if (shouldUpdateDestination())
                    {
                        destinationModel().emulate_delete("f/f_0");
                    }
                }
            }
            break;

        case action_moveIntoSync:
            if (prep)
            {
            }
            else if (act)
            {
                if (file)
                {
                    source_move("outside/file0_outside", "f/f_0", shouldUpdateModel(), false, false);
                    if (shouldUpdateDestination())
                    {
                        destinationModel().emulate_copy("outside/file0_outside", "f/f_0");
                    }
                }
                else
                {
                    source_move("outside", "f/f_0", shouldUpdateModel(), false, false);
                    if (shouldUpdateDestination())
                    {
                        destinationModel().emulate_delete("f/f_0/outside");
                        destinationModel().emulate_copy("outside", "f/f_0");
                    }
                }
            }
            break;

        case action_delete:
            if (prep)
            {
            }
            else if (act)
            {
                if (file)
                {
                    source_delete("f/f_0/file0_f_0", shouldUpdateModel(), true);
                    if (shouldUpdateDestination())
                    {
                        destinationModel().emulate_delete("f/f_0/file0_f_0");
                    }
                }
                else
                {
                    source_delete("f/f_0", shouldUpdateModel(), true);
                    if (shouldUpdateDestination())
                    {
                        destinationModel().emulate_delete("f/f_0");
                    }
                }
            }
            break;

        default: ASSERT_TRUE(false);
        }
    }

    void CheckSetup(State&, bool initial)
    {
        if (!initial && printTreesBeforeAndAfter)
        {
            out() << " ---- local filesystem before change ----";
            PrintLocalTree(fs::path(localTestBasePath()));

            if (auto* sync = client1().syncByBackupId(backupId))
            {
                out() << " ---- local node tree before change ----";
                PrintLocalTree(*sync->localroot);
            }

            out() << " ---- remote node tree before change ----";
            Node* testRoot = client1().client.nodebyhandle(changeClient().basefolderhandle);
            if (Node* n = client1().drillchildnodebyname(testRoot, remoteTestBasePath))
            {
                PrintRemoteTree(n);
            }
        }

        if (!initial) out() << "Checking setup state (should be no changes in twoway sync source): "<< name();

        // confirm source is unchanged after setup  (Two-way is not sending changes to the wrong side)
        bool localfs = client1().confirmModel(backupId, localModel.findnode("f"), StandardClient::CONFIRM_LOCALFS, true, false, true); // todo: later enable debris checks
        bool localnode = client1().confirmModel(backupId, localModel.findnode("f"), StandardClient::CONFIRM_LOCALNODE, true, false, true); // todo: later enable debris checks
        bool remote = client1().confirmModel(backupId, remoteModel.findnode("f"), StandardClient::CONFIRM_REMOTE, true, false, true); // todo: later enable debris checks
        EXPECT_EQ(localfs, localnode);
        EXPECT_EQ(localnode, remote);
        EXPECT_TRUE(localfs && localnode && remote) << " failed in " << name();
    }


    // Two-way sync is stable again after the change.  Check the results.
    bool finalResult = false;
    void CheckResult(State&)
    {
        Sync* sync = client1().syncByBackupId(backupId);

        if (printTreesBeforeAndAfter)
        {
            out() << " ---- local filesystem after sync of change ----";
            PrintLocalTree(fs::path(localTestBasePath()));

            if (sync)
            {
                out() << " ---- local node tree after sync of change ----";
                PrintLocalTree(*sync->localroot);
            }

            out() << " ---- remote node tree after sync of change ----";
            Node* testRoot = client1().client.nodebyhandle(changeClient().basefolderhandle);
            if (Node* n = client1().drillchildnodebyname(testRoot, remoteTestBasePath))
            {
                PrintRemoteTree(n);
            }
            out() << " ---- expected sync destination (model) ----";
            PrintModelTree(destinationModel().findnode("f"));
        }

        out() << "Checking twoway sync "<< name();

        if (shouldDisableSync())
        {
            bool lfs = client1().confirmModel(backupId, localModel.findnode("f"), localSyncRootPath(), true, false, true);
            bool rnt = client1().confirmModel(backupId, remoteModel.findnode("f"), remoteSyncRoot(), false, true);

            EXPECT_EQ(sync, nullptr) << "Sync isn't disabled: " << name();
            EXPECT_TRUE(lfs) << "Couldn't confirm LFS: " << name();
            EXPECT_TRUE(rnt) << "Couldn't confirm RNT: " << name();

            finalResult = sync == nullptr;
            finalResult &= lfs;
            finalResult &= rnt;
        }
        else
        {
            EXPECT_NE(sync, (Sync*)nullptr);
            EXPECT_TRUE(sync && sync->state() == SYNC_ACTIVE);

            bool localfs = client1().confirmModel(backupId, localModel.findnode("f"), StandardClient::CONFIRM_LOCALFS, true, false, true); // todo: later enable debris checks
            bool localnode = client1().confirmModel(backupId, localModel.findnode("f"), StandardClient::CONFIRM_LOCALNODE, true, false, true); // todo: later enable debris checks
            bool remote = client1().confirmModel(backupId, remoteModel.findnode("f"), StandardClient::CONFIRM_REMOTE, true, false, true); // todo: later enable debris checks
            EXPECT_EQ(localfs, localnode);
            EXPECT_EQ(localnode, remote);
            EXPECT_TRUE(localfs && localnode && remote) << " failed in " << name();

            finalResult = localfs && localnode && remote && sync && sync->state() == SYNC_ACTIVE;
        }

    }
};

void CatchupClients(StandardClient* c1, StandardClient* c2 = nullptr, StandardClient* c3 = nullptr)
{
    out() << "Catching up";
    auto pb1 = makeSharedPromise<bool>();
    auto pb2 = makeSharedPromise<bool>();
    auto pb3 = makeSharedPromise<bool>();
    if (c1) c1->catchup(pb1);
    if (c2) c2->catchup(pb2);
    if (c3) c3->catchup(pb3);
    ASSERT_TRUE((!c1 || pb1->get_future().get()) &&
                (!c2 || pb2->get_future().get()) &&
                (!c3 || pb3->get_future().get()));
    out() << "Caught up";
}

void PrepareForSync(StandardClient& client)
{
    auto local = client.fsBasePath / "twoway" / "initial";

    fs::create_directories(local);

    ASSERT_TRUE(buildLocalFolders(local, "f", 2, 2, 2));
    ASSERT_TRUE(buildLocalFolders(local, "outside", 2, 1, 1));

    constexpr auto delta = std::chrono::seconds(3600);

    ASSERT_TRUE(createDataFile(local / "f" / "file_older_1", "file_older_1", -delta));
    ASSERT_TRUE(createDataFile(local / "f" / "file_older_2", "file_older_2", -delta));
    ASSERT_TRUE(createDataFile(local / "f" / "file_newer_1", "file_newer_1", delta));
    ASSERT_TRUE(createDataFile(local / "f" / "file_newer_2", "file_newer_2", delta));

    auto* remote = client.drillchildnodebyname(client.gettestbasenode(), "twoway");
    ASSERT_NE(remote, nullptr);

    ASSERT_TRUE(client.uploadFolderTree(local, remote));
    ASSERT_TRUE(client.uploadFilesInTree(local, remote));
}

bool WaitForRemoteMatch(map<string, TwoWaySyncSymmetryCase>& testcases,
                        chrono::seconds timeout)
{
    auto total = std::chrono::milliseconds(0);
    constexpr auto sleepIncrement = std::chrono::milliseconds(500);

    do
    {
        auto i = testcases.begin();
        auto j = testcases.end();

        for ( ; i != j; ++i)
        {
            auto& testcase = i->second;

            if (testcase.pauseDuringAction) continue;

            auto& client = testcase.client1();
            auto& id = testcase.backupId;
            auto& model = testcase.remoteModel;

            if (!client.match(id, model.findnode("f")))
            {
                out() << "Cloud/model misatch: " << testcase.name();
                break;
            }
        }

        if (i == j)
        {
            out() << "Cloud/model matched.";
            return true;
        }

        out() << "Waiting for cloud/model match...";

        std::this_thread::sleep_for(sleepIncrement);
        total += sleepIncrement;
    }
    while (total < timeout);

    out() << "Timed out waiting for cloud/model match.";

    return false;
}

TEST_F(SyncTest, TwoWay_Highlevel_Symmetries)
{
    // confirm change is synced to remote, and also seen and applied in a second client that syncs the same folder
    fs::path localtestroot = makeNewTestRoot();

    StandardClient clientA2(localtestroot, "clientA2");

    ASSERT_TRUE(clientA2.login_reset_makeremotenodes("MEGA_EMAIL", "MEGA_PWD", "twoway", 0, 0, true));

    PrepareForSync(clientA2);

    StandardClient clientA1Steady(localtestroot, "clientA1S");
    StandardClient clientA1Resume(localtestroot, "clientA1R");
    ASSERT_TRUE(clientA1Steady.login_fetchnodes("MEGA_EMAIL", "MEGA_PWD", false, true));
    ASSERT_TRUE(clientA1Resume.login_fetchnodes("MEGA_EMAIL", "MEGA_PWD", false, true));
    fs::create_directory(clientA1Steady.fsBasePath / fs::u8path("twoway"));
    fs::create_directory(clientA1Resume.fsBasePath / fs::u8path("twoway"));
    fs::create_directory(clientA2.fsBasePath / fs::u8path("twoway"));

    TwoWaySyncSymmetryCase::State allstate(clientA1Steady, clientA1Resume, clientA2);
    allstate.localBaseFolderSteady = clientA1Steady.fsBasePath / fs::u8path("twoway");
    allstate.localBaseFolderResume = clientA1Resume.fsBasePath / fs::u8path("twoway");

    std::map<std::string, TwoWaySyncSymmetryCase> cases;

    static set<string> tests = {
        // investigating why this one fails sometimes in jenkins MR jobs
        //"internal_backup_delete_down_self_file_steady"
    }; // tests

    for (int syncType = TwoWaySyncSymmetryCase::type_numTypes; syncType--; )
    {
        //if (syncType != TwoWaySyncSymmetryCase::type_backupSync) continue;

        for (int selfChange = 0; selfChange < 2; ++selfChange)
        {
            //if (!selfChange) continue;

            for (int up = 0; up < 2; ++up)
            {
                //if (!up) continue;

                for (int action = 0; action < (int)TwoWaySyncSymmetryCase::action_numactions; ++action)
                {
                //if (action != TwoWaySyncSymmetryCase::action_moveIntoSync) continue;
                //if (action != TwoWaySyncSymmetryCase::action_rename) continue;
                //if (action != TwoWaySyncSymmetryCase::action_delete) continue;

                for (int file = 0; file < 2; ++file)
                    {
                        //if (!file) continue;

                        for (int isExternal = 0; isExternal < 2; ++isExternal)
                        {
                            if (isExternal && syncType != TwoWaySyncSymmetryCase::type_backupSync)
                            {
                                continue;
                            }

                            for (int pauseDuringAction = 0; pauseDuringAction < 2; ++pauseDuringAction)
                            {
                                //if (pauseDuringAction) continue;

                                // we can't make changes if the client is not running
                                if (pauseDuringAction && selfChange) continue;

                                TwoWaySyncSymmetryCase testcase(allstate);
                                testcase.syncType = TwoWaySyncSymmetryCase::SyncType(syncType);
                                testcase.selfChange = selfChange != 0;
                                testcase.up = up;
                                testcase.action = TwoWaySyncSymmetryCase::Action(action);
                                testcase.file = file;
                                testcase.isExternal = isExternal;
                                testcase.pauseDuringAction = pauseDuringAction;
                                testcase.printTreesBeforeAndAfter = !tests.empty();

                                if (tests.empty() || tests.count(testcase.name()) > 0)
                                {
                                    auto name = testcase.name();
                                    cases.emplace(name, move(testcase));
                                }
                            }
                        }
                    }
                }
            }
        }
    }

    out() << "Creating initial local files/folders for " << cases.size() << " sync test cases";
    for (auto& testcase : cases)
    {
        testcase.second.SetupForSync();
    }

    // set up sync for A1, it should build matching cloud files/folders as the test cases add local files/folders
    handle backupId1 = clientA1Steady.setupSync_mainthread("twoway", "twoway");
    ASSERT_NE(backupId1, UNDEF);
    handle backupId2 = clientA1Resume.setupSync_mainthread("twoway", "twoway");
    ASSERT_NE(backupId2, UNDEF);
    assert(allstate.localBaseFolderSteady == clientA1Steady.syncSet(backupId1).localpath);
    assert(allstate.localBaseFolderResume == clientA1Resume.syncSet(backupId2).localpath);

    out() << "Full-sync all test folders to the cloud for setup";
    waitonsyncs(std::chrono::seconds(10), &clientA1Steady, &clientA1Resume);
    CatchupClients(&clientA1Steady, &clientA1Resume, &clientA2);
    waitonsyncs(std::chrono::seconds(20), &clientA1Steady, &clientA1Resume);

    out() << "Stopping full-sync";
    ASSERT_TRUE(clientA1Steady.delSync_mainthread(backupId1));
    ASSERT_TRUE(clientA1Resume.delSync_mainthread(backupId2));

    out() << "Setting up each sub-test's Two-way sync of 'f'";
    for (auto& testcase : cases)
    {
        testcase.second.SetupTwoWaySync();
    }

    out() << "Letting all " << cases.size() << " Two-way syncs run";
    waitonsyncs(std::chrono::seconds(10), &clientA1Steady, &clientA1Resume);

    CatchupClients(&clientA1Steady, &clientA1Resume, &clientA2);
    waitonsyncs(std::chrono::seconds(10), &clientA1Steady, &clientA1Resume);

    out() << "Checking intial state";
    for (auto& testcase : cases)
    {
        testcase.second.CheckSetup(allstate, true);
    }

    // make changes in destination to set up test
    for (auto& testcase : cases)
    {
        testcase.second.Modify(TwoWaySyncSymmetryCase::Prepare);
    }

    CatchupClients(&clientA1Steady, &clientA1Resume, &clientA2);

    out() << "Letting all " << cases.size() << " Two-way syncs run";
    waitonsyncs(std::chrono::seconds(15), &clientA1Steady, &clientA1Resume, &clientA2);

    out() << "Checking Two-way source is unchanged";
    for (auto& testcase : cases)
    {
        testcase.second.CheckSetup(allstate, false);
    }

    auto backupsAreMonitoring = [&cases]() {
        for (auto& i : cases)
        {
            // Convenience.
            auto& testcase = i.second;

            // Only check backup syncs.
            if (!testcase.isBackup()) continue;

            // Only check active syncs.
            if (!testcase.client1().syncByBackupId(testcase.backupId)) continue;

            // Get the sync's config so we can determine if it's monitoring.
            auto config = testcase.client1().syncConfigByBackupID(testcase.backupId);

            // Is the sync monitoring as it should be?
            if (config.getBackupState() != SYNC_BACKUP_MONITOR) return false;
        }

        // Everyone's monitoring as they should be.
        return true;
    };

    out() << "Checking Backups are Monitoring";
    ASSERT_TRUE(backupsAreMonitoring());

    int paused = 0;
    for (auto& testcase : cases)
    {
        if (testcase.second.pauseDuringAction)
        {
            testcase.second.PauseTwoWaySync();
            ++paused;
        }
    }

    // save session and local log out A1R to set up for resume
    string session;
    clientA1Resume.client.dumpsession(session);
    clientA1Resume.localLogout();

    auto remainingResumeSyncs = clientA1Resume.client.syncs.allConfigs();
    ASSERT_EQ(0u, remainingResumeSyncs.size());

    if (paused)
    {
        out() << "Paused " << paused << " Two-way syncs";
        WaitMillisec(1000);
    }

    clientA1Steady.logcb = clientA1Resume.logcb = clientA2.logcb = true;

    out() << "Performing action ";
    for (auto& testcase : cases)
    {
        testcase.second.Modify(TwoWaySyncSymmetryCase::MainAction);
    }
    waitonsyncs(std::chrono::seconds(15), &clientA1Steady, &clientA2);   // leave out clientA1Resume as it's 'paused' (locallogout'd) for now
    CatchupClients(&clientA1Steady, &clientA2);
    waitonsyncs(std::chrono::seconds(15), &clientA1Steady, &clientA2);   // leave out clientA1Resume as it's 'paused' (locallogout'd) for now

    // resume A1R session (with sync), see if A2 nodes and localnodes get in sync again
    clientA1Resume.received_syncs_restored = false;
    ASSERT_TRUE(clientA1Resume.login_fetchnodes(session));
    ASSERT_EQ(clientA1Resume.basefolderhandle, clientA2.basefolderhandle);

    // wait for normal sync resumes to complete
    clientA1Resume.waitFor([&](StandardClient& sc){ return sc.received_syncs_restored; }, std::chrono::seconds(30));

    // now resume remainder - some are external syncs
    int resumed = 0;
    for (auto& testcase : cases)
    {
        if (testcase.second.pauseDuringAction)
        {
            testcase.second.ResumeTwoWaySync();
            ++resumed;
        }
    }
    if (resumed)
    {
        out() << "Resumed " << resumed << " Two-way syncs";
        WaitMillisec(3000);
    }

    out() << "Waiting for remote changes to make it to clients...";
    EXPECT_TRUE(WaitForRemoteMatch(cases, chrono::seconds(64)));  // 64 because the jenkins machines can be slow

    out() << "Letting all " << cases.size() << " Two-way syncs run";

    waitonsyncs(std::chrono::seconds(15), &clientA1Steady, &clientA1Resume, &clientA2);

    CatchupClients(&clientA1Steady, &clientA1Resume, &clientA2);
    waitonsyncs(std::chrono::seconds(15), &clientA1Steady, &clientA1Resume, &clientA2);

    out() << "Checking Backups are Monitoring";
    ASSERT_TRUE(backupsAreMonitoring());

    out() << "Checking local and remote state in each sub-test";

    for (auto& testcase : cases)
    {
        testcase.second.CheckResult(allstate);
    }
    int succeeded = 0, failed = 0;
    for (auto& testcase : cases)
    {
        if (testcase.second.finalResult) ++succeeded;
        else
        {
            out() << "failed: " << testcase.second.name();
            ++failed;
        }
    }
    out() << "Succeeded: " << succeeded << " Failed: " << failed;

    // Clear tree-state cache.
    {
        StandardClient cC(localtestroot, "cC");
        ASSERT_TRUE(cC.login_fetchnodes("MEGA_EMAIL", "MEGA_PWD", false, true));
    }
}

TEST_F(SyncTest, MoveExistingIntoNewDirectoryWhilePaused)
{
    auto TESTROOT = makeNewTestRoot();
    auto TIMEOUT  = chrono::seconds(4);

    Model model;
    fs::path root;
    string session;
    handle id;

    // Initial setup.
    {
        StandardClient c(TESTROOT, "c");

        // Log in client.
        ASSERT_TRUE(c.login_reset_makeremotenodes("MEGA_EMAIL", "MEGA_PWD", "s", 0, 0));

        // Add and start sync.
        id = c.setupSync_mainthread("s", "s");
        ASSERT_NE(id, UNDEF);

        // Squirrel away for later use.
        root = c.syncSet(id).localpath.u8string();

        // Populate filesystem.
        model.addfolder("a");
        model.addfolder("c");
        model.generate(root);

        // Wait for initial sync to complete.
        waitonsyncs(TIMEOUT, &c);

        // Make sure everything arrived safely.
        ASSERT_TRUE(c.confirmModel_mainthread(model.root.get(), id));

        // Save the session so we can resume later.
        c.client.dumpsession(session);

        // Log out client, taking care to keep caches.
        c.localLogout();
    }

    StandardClient c(TESTROOT, "c");

    // Add a new hierarchy to be scanned.
    model.addfolder("b");
    model.generate(root);

    // Move c under b.
    fs::rename(root / "c", root / "b" / "c");

    // Update the model.
    model.movenode("c", "b");

    // Hook onAutoResumeResult callback.
    promise<void> notify;

    c.onAutoResumeResult = [&notify](const SyncConfig&, bool, bool) {
        notify.set_value();
    };

    // Log in client resuming prior session.
    ASSERT_TRUE(c.login_fetchnodes(session));

    // Wait for the sync to be resumed.
    notify.get_future().get();

    // Wait for the sync to catch up.
    waitonsyncs(TIMEOUT, &c);

    // Were the changes propagated?
    ASSERT_TRUE(c.confirmModel_mainthread(model.root.get(), id));
}

TEST_F(SyncTest, ForeignChangesInTheCloudDisablesMonitoringBackup)
{
    const auto TESTROOT = makeNewTestRoot();
    const auto TIMEOUT  = chrono::seconds(4);

    StandardClient c(TESTROOT, "c");

    // Log callbacks.
    c.logcb = true;

    // Log in client.
    ASSERT_TRUE(c.login_reset_makeremotenodes("MEGA_EMAIL", "MEGA_PWD", "s", 0, 0));

    // Add and start sync.
    const auto id = c.setupSync_mainthread("s", "s", true);
    ASSERT_NE(id, UNDEF);

    // Wait for initial sync to complete.
    waitonsyncs(TIMEOUT, &c);

    // Make sure we're in monitoring mode.
    ASSERT_TRUE(c.waitFor(SyncMonitoring(id), TIMEOUT));

    // Make a (foreign) change to the cloud.
    {
        StandardClient cu(TESTROOT, "cu");

        // Log callbacks.
        cu.logcb = true;

        // Log in client.
        ASSERT_TRUE(cu.login_fetchnodes("MEGA_EMAIL", "MEGA_PWD"));

        // Create a directory.
        vector<NewNode> node(1);

        cu.client.putnodes_prepareOneFolder(&node[0], "d");

        ASSERT_TRUE(cu.putnodes(c.syncSet(id).h, std::move(node)));
    }

    // Give our sync some time to process remote changes.
    waitonsyncs(TIMEOUT, &c);

    // Wait for the sync to be disabled.
    ASSERT_TRUE(c.waitFor(SyncDisabled(id), TIMEOUT));

    // Has the sync failed?
    {
        SyncConfig config = c.syncConfigByBackupID(id);

        ASSERT_EQ(config.mBackupState, SYNC_BACKUP_MONITOR);
        ASSERT_EQ(config.mEnabled, false);
        ASSERT_EQ(config.mError, BACKUP_MODIFIED);
    }
}

class BackupClient
  : public StandardClient
{
public:
    BackupClient(const fs::path& basePath, const string& name)
      : StandardClient(basePath, name)
      , mOnFileAdded()
    {
    }

    void file_added(File* file) override
    {
        StandardClient::file_added(file);

        if (mOnFileAdded) mOnFileAdded(*file);
    }

    using FileAddedCallback = std::function<void(File&)>;

    FileAddedCallback mOnFileAdded;
}; // Client

TEST_F(SyncTest, MonitoringExternalBackupRestoresInMirroringMode)
{
    const auto TESTROOT = makeNewTestRoot();
    const auto TIMEOUT  = chrono::seconds(4);

    // Model.
    Model m;

    // Sync Root Handle.
    NodeHandle rootHandle;

    // Session ID.
    string sessionID;

    // Sync Backup ID.
    handle id;

    {
        StandardClient cb(TESTROOT, "cb");

        // Log callbacks.
        cb.logcb = true;

        // Log in client.
        ASSERT_TRUE(cb.login_reset_makeremotenodes("MEGA_EMAIL", "MEGA_PWD", "s", 0, 0));

        // Create some files to synchronize.
        m.addfile("d/f");
        m.addfile("f");
        m.generate(cb.fsBasePath / "s");

        // Add and start sync.
        {
            // Generate drive ID.
            auto driveID = cb.client.generateDriveId();

            // Write drive ID.
            auto drivePath = cb.fsBasePath.u8string();
            auto result = cb.client.writeDriveId(drivePath.c_str(), driveID);
            ASSERT_EQ(result, API_OK);

            // Add sync.
            id = cb.backupAdd_mainthread("", "s", "s", "");
            ASSERT_NE(id, UNDEF);
        }

        // Wait for sync to complete.
        waitonsyncs(TIMEOUT, &cb);

        // Make sure everything made it to the cloud.
        ASSERT_TRUE(cb.confirmModel_mainthread(m.root.get(), id));

        // Wait for sync to transition to monitoring mode.
        ASSERT_TRUE(cb.waitFor(SyncMonitoring(id), TIMEOUT));

        // Get our hands on the sync's root handle.
        rootHandle = cb.syncSet(id).h;

        // Record this client's session.
        cb.client.dumpsession(sessionID);

        // Log out the client.
        cb.localLogout();
    }

    StandardClient cb(TESTROOT, "cb");

    cb.logcb = true;

    // Log in client.
    ASSERT_TRUE(cb.login_fetchnodes(sessionID));

    // Make a change in the cloud.
    {
        vector<NewNode> node(1);

        cb.client.putnodes_prepareOneFolder(&node[0], "g");

        ASSERT_TRUE(cb.putnodes(rootHandle, std::move(node)));
    }

    // Restore the backup sync.
    ASSERT_TRUE(cb.backupOpenDrive(cb.fsBasePath));

    // Re-enable the sync.
    ASSERT_TRUE(cb.enableSyncByBackupId(id, "cb"));

    // Wait for the mirror to complete.
    waitonsyncs(TIMEOUT, &cb);

    // Cloud should mirror the local disk. (ie, g should be gone in the cloud)
    ASSERT_TRUE(cb.confirmModel_mainthread(m.root.get(), id));
}

TEST_F(SyncTest, MonitoringExternalBackupResumesInMirroringMode)
{
    const auto TESTROOT = makeNewTestRoot();
    const auto TIMEOUT  = chrono::seconds(4);

    StandardClient cb(TESTROOT, "cb");

    // Log callbacks.
    cb.logcb = true;

    // Log in client.
    ASSERT_TRUE(cb.login_reset_makeremotenodes("MEGA_EMAIL", "MEGA_PWD", "s", 0, 0));

    // Create some files to be synchronized.
    Model m;

    m.addfile("d/f");
    m.addfile("f");
    m.generate(cb.fsBasePath / "s");

    // Add and start sync.
    auto id = UNDEF;

    {
        // Generate drive ID.
        auto driveID = cb.client.generateDriveId();

        // Write drive ID.
        auto drivePath = cb.fsBasePath.u8string();
        auto result = cb.client.writeDriveId(drivePath.c_str(), driveID);
        ASSERT_EQ(result, API_OK);

        // Add sync.
        id = cb.backupAdd_mainthread("", "s", "s", "");
        ASSERT_NE(id, UNDEF);
    }

    // Wait for the mirror to complete.
    waitonsyncs(TIMEOUT, &cb);

    // Make sure everything arrived safe and sound.
    ASSERT_TRUE(cb.confirmModel_mainthread(m.root.get(), id));

    // Wait for transition to monitoring mode.
    ASSERT_TRUE(cb.waitFor(SyncMonitoring(id), TIMEOUT));

    // Disable the sync.
    ASSERT_TRUE(cb.disableSync(id, NO_SYNC_ERROR, true));

    // Make sure the sync's config is as we expect.
    {
        auto config = cb.syncConfigByBackupID(id);

        // Backup should remain in monitoring mode.
        ASSERT_EQ(config.mBackupState, SYNC_BACKUP_MONITOR);

        // Disabled external backups are always considered "user-disabled."
        // That is, the user must consciously decide to resume these syncs.
        ASSERT_EQ(config.mEnabled, false);
    }

    // Make a change in the cloud.
    {
        vector<NewNode> node(1);

        cb.client.putnodes_prepareOneFolder(&node[0], "g");

        auto rootHandle = cb.syncSet(id).h;
        ASSERT_TRUE(cb.putnodes(rootHandle, std::move(node)));
    }

    // Re-enable the sync.
    ASSERT_TRUE(cb.enableSyncByBackupId(id, ""));

    // Wait for the mirror to complete.
    waitonsyncs(TIMEOUT, &cb);

    // Cloud should mirror the disk.
    ASSERT_TRUE(cb.confirmModel_mainthread(m.root.get(), id));
}

TEST_F(SyncTest, MirroringInternalBackupResumesInMirroringMode)
{
    const auto TESTROOT = makeNewTestRoot();
    const auto TIMEOUT  = chrono::seconds(4);

    // Session ID.
    string sessionID;

    // Sync Backup ID.
    handle id;

    // Sync Root Handle.
    NodeHandle rootHandle;

    // "Foreign" client.
    StandardClient cf(TESTROOT, "cf");

    // Model.
    Model m;

    // Log callbacks.
    cf.logcb = true;

    // Log client in.
    ASSERT_TRUE(cf.login_reset_makeremotenodes("MEGA_EMAIL", "MEGA_PWD", "s", 0, 0));

    // Check manual resume.
    {
        BackupClient cb(TESTROOT, "cb");

        // Log callbacks.
        cb.logcb = true;

        // Log client in.
        ASSERT_TRUE(cb.login_fetchnodes("MEGA_EMAIL", "MEGA_PWD"));

        // Set upload throttle.
        //
        // This is so that we can disable the sync before it transitions
        // to the monitoring state.
        cb.client.setmaxuploadspeed(1);

        // Give the sync something to backup.
        m.addfile("d/f", randomData(16384));
        m.addfile("f", randomData(16384));
        m.generate(cb.fsBasePath / "s");

        // Disable the sync when it starts uploading a file.
        cb.mOnFileAdded = [&cb, &id](File& file) {

            // the upload has been set super slow so there's loads of time.

            // get the single sync
            SyncConfig config;
            ASSERT_TRUE(cb.client.syncs.syncConfigByBackupId(id, config));

            // Make sure the sync's in mirroring mode.
            ASSERT_EQ(config.mBackupId, id);
            ASSERT_EQ(config.mSyncType, SyncConfig::TYPE_BACKUP);
            ASSERT_EQ(config.mBackupState, SYNC_BACKUP_MIRROR);

            // Disable the sync.
            cb.client.syncs.disableSyncs(NO_SYNC_ERROR, true);

            // Callback's done its job.
            cb.mOnFileAdded = nullptr;
        };

        // Add and start sync.
        id = cb.setupSync_mainthread("s", "s", true);
        ASSERT_NE(id, UNDEF);

        // Let the sync mirror.
        waitonsyncs(TIMEOUT, &cb);

        // Make sure the sync's been disabled.
        ASSERT_FALSE(cb.syncByBackupId(id));

        // Make sure it's still in mirror mode.
        {
            auto config = cb.syncConfigByBackupID(id);

            ASSERT_EQ(config.mBackupState, SYNC_BACKUP_MIRROR);
            ASSERT_EQ(config.mEnabled, true);
            ASSERT_EQ(config.mError, NO_SYNC_ERROR);
        }

        // Get our hands on sync root's cloud handle.
        rootHandle = cb.syncSet(id).h;
        ASSERT_TRUE(!rootHandle.isUndef());

        // Make some changes to the cloud.
        vector<NewNode> node(1);

        cf.client.putnodes_prepareOneFolder(&node[0], "g");

        ASSERT_TRUE(cf.putnodes(rootHandle, std::move(node)));

        // Log out the client when we try and upload a file.
        std::promise<void> waiter;

        cb.mOnFileAdded = [&cb, &waiter, &id](File& file) {

            // get the single sync
            SyncConfig config;
            ASSERT_TRUE(cb.client.syncs.syncConfigByBackupId(id, config));

            // Make sure we're mirroring.
            ASSERT_EQ(config.mBackupId, id);
            ASSERT_EQ(config.mSyncType, SyncConfig::TYPE_BACKUP);
            ASSERT_EQ(config.mBackupState, SYNC_BACKUP_MIRROR);

            // Notify the waiter.
            waiter.set_value();

            // Callback's done its job.
            cb.mOnFileAdded = nullptr;
        };

        // Resume the backup.
        ASSERT_TRUE(cb.enableSyncByBackupId(id, ""));

        // Wait for the sync to try and upload a file.
        waiter.get_future().get();

        // Save the session ID.
        cb.client.dumpsession(sessionID);

        // Log out the client.
        cb.localLogout();
    }

    // Create a couple new nodes.
    {
        vector<NewNode> nodes(2);

        cf.client.putnodes_prepareOneFolder(&nodes[0], "h0");
        cf.client.putnodes_prepareOneFolder(&nodes[1], "h1");

        ASSERT_TRUE(cf.putnodes(rootHandle, std::move(nodes)));
    }

    // Check automatic resume.
    StandardClient cb(TESTROOT, "cb");

    // Log callbacks.
    cb.logcb = true;

    // Log in client, resuming prior session.
    ASSERT_TRUE(cb.login_fetchnodes(sessionID));

    WaitMillisec(3000);

    // Check config has been resumed.
    ASSERT_TRUE(cb.syncByBackupId(id));

    // Just let the sync mirror, Marge!
    waitonsyncs(TIMEOUT, &cb);

    // The cloud should match the local disk precisely.
    ASSERT_TRUE(cb.confirmModel_mainthread(m.root.get(), id));
}

TEST_F(SyncTest, MonitoringInternalBackupResumesInMonitoringMode)
{
    const auto TESTROOT = makeNewTestRoot();
    const auto TIMEOUT = chrono::seconds(8);

    // Sync Backup ID.
    handle id;

    // Sync Root Handle.
    NodeHandle rootHandle;

    // Session ID.
    string sessionID;

    // "Foreign" client.
    StandardClient cf(TESTROOT, "cf");

    // Model.
    Model m;

    // Log callbacks.
    cf.logcb = true;

    // Log foreign client in.
    ASSERT_TRUE(cf.login_reset_makeremotenodes("MEGA_EMAIL", "MEGA_PWD", "s", 0, 0));

    // Manual resume.
    {
        StandardClient cb(TESTROOT, "cb");

        // Log callbacks.
        cb.logcb = true;

        // Log in client.
        ASSERT_TRUE(cb.login_fetchnodes("MEGA_EMAIL", "MEGA_PWD"));

        // Give the sync something to mirror.
        m.addfile("d/f");
        m.addfile("f");
        m.generate(cb.fsBasePath / "s");

        // Add and start backup.
        id = cb.setupSync_mainthread("s", "s", true);
        ASSERT_NE(id, UNDEF);

        // Wait for the backup to complete.
        waitonsyncs(TIMEOUT, &cb);

        // Wait for transition to monitoring mode.
        ASSERT_TRUE(cb.waitFor(SyncMonitoring(id), TIMEOUT));

        // Disable the sync.
        ASSERT_TRUE(cb.disableSync(id, NO_SYNC_ERROR, true));

        // Make sure the sync was monitoring.
        {
            auto config = cb.syncConfigByBackupID(id);

            ASSERT_EQ(config.mBackupState, SYNC_BACKUP_MONITOR);
            ASSERT_EQ(config.mEnabled, true);
            ASSERT_EQ(config.mError, NO_SYNC_ERROR);
        }

        // Get our hands on the sync's root handle.
        rootHandle = cb.syncSet(id).h;

        // Make a remote change.
        //
        // This is so the backup will fail upon resume.
        {
            vector<NewNode> node(1);

            cf.client.putnodes_prepareOneFolder(&node[0], "g");

            ASSERT_TRUE(cf.putnodes(rootHandle, std::move(node)));
        }

        // Enable the backup.
        ASSERT_TRUE(cb.enableSyncByBackupId(id, ""));

        // Give the sync some time to think.
        waitonsyncs(TIMEOUT, &cb);

        // Wait for the sync to be disabled.
        ASSERT_TRUE(cb.waitFor(SyncDisabled(id), TIMEOUT));

        // Make sure it's been disabled for the right reasons.
        {
            auto config = cb.syncConfigByBackupID(id);

            ASSERT_EQ(config.mBackupState, SYNC_BACKUP_MONITOR);
            ASSERT_EQ(config.mEnabled, false);
            ASSERT_EQ(config.mError, BACKUP_MODIFIED);
        }

        // Manually enable the sync.
        // It should come up in mirror mode.
        ASSERT_TRUE(cb.enableSyncByBackupId(id, ""));

        // Let it bring the cloud in line.
        waitonsyncs(TIMEOUT, &cb);

        // Cloud should match the local disk precisely.
        ASSERT_TRUE(cb.confirmModel_mainthread(m.root.get(), id));

        // Save the session ID.
        cb.client.dumpsession(sessionID);

        // Log out the client.
        cb.localLogout();
    }

    // Make a remote change.
    {
        vector<NewNode> node(1);

        cf.client.putnodes_prepareOneFolder(&node[0], "h");

        ASSERT_TRUE(cf.putnodes(rootHandle, std::move(node)));
    }

    // Automatic resume.
    StandardClient cb(TESTROOT, "cb");

    // Log callbacks.
    cb.logcb = true;

    // Hook onAutoResumeResult callback.
    promise<void> notify;

    cb.onAutoResumeResult = [&notify](const SyncConfig&, bool, bool) {
        notify.set_value();
    };

    // Log in the client.
    ASSERT_TRUE(cb.login_fetchnodes(sessionID));

    // Wait for the sync to be resumed.
    notify.get_future().get();

    // Give the sync some time to think.
    waitonsyncs(TIMEOUT, &cb);

    // Wait for the sync to be disabled.
    ASSERT_TRUE(cb.waitFor(SyncDisabled(id), TIMEOUT));

    // Make sure it's been disabled for the right reasons.
    {
        auto config = cb.syncConfigByBackupID(id);

        ASSERT_EQ(config.mBackupState, SYNC_BACKUP_MONITOR);
        ASSERT_EQ(config.mEnabled, false);
        ASSERT_EQ(config.mError, BACKUP_MODIFIED);
    }

    // Re-enable the sync.
    ASSERT_TRUE(cb.enableSyncByBackupId(id, ""));

    // Wait for the sync to complete mirroring.
    waitonsyncs(TIMEOUT, &cb);

    // Cloud should mirror the disk.
    ASSERT_TRUE(cb.confirmModel_mainthread(m.root.get(), id));
}

TEST_F(SyncTest, RemoteReplaceDirectory)
{
    auto TESTROOT = makeNewTestRoot();
    auto TIMEOUT  = chrono::seconds(4);

    // Sync client.
    StandardClient c(TESTROOT, "c");

    // Log callbacks.
    c.logcb = true;

    // Log in client.
    ASSERT_TRUE(c.login_reset_makeremotenodes("MEGA_EMAIL", "MEGA_PWD", "s", 0, 0));

    // Add and start sync.
    auto id = c.setupSync_mainthread("s", "s");
    ASSERT_NE(id, UNDEF);

    // Populate local filesystem.
    Model m;

    m.addfile("x/d/f");
    m.addfile("x/d/g");
    m.addfile("d/f");
    m.addfile("d/g");
    //m.addfile("d/h");
    m.generate(c.syncSet(id).localpath);

    // Wait for initial sync to complete.
    waitonsyncs(TIMEOUT, &c);

    // Make sure everything made it to the cloud.
    ASSERT_TRUE(c.confirmModel_mainthread(m.root.get(), id));

    // Replace d/f with f.
    {
        StandardClient cr(TESTROOT, "cr");

        // Log callbacks.
        cr.logcb = true;

        // Log client in.
        ASSERT_TRUE(cr.login_fetchnodes("MEGA_EMAIL", "MEGA_PWD"));

        // Get our hands on x/d's node.
        auto* node = cr.drillchildnodebyname(cr.gettestbasenode(), "s/x/d");
        ASSERT_NE(node, nullptr);

        {
            // Make sure this change is atomic wrt c.
            std::lock_guard<std::recursive_mutex> guard(c.clientMutex);

            // Move d to x/d.
            ASSERT_TRUE(cr.movenode("s/d", "s/x"));

            // Remove the original x/d.
            ASSERT_TRUE(cr.deleteremote(node));
        }

        // Update model.
        m.movetosynctrash("x/d", "");
        m.movenode("d", "x");
    }

    // Wait for sync to complete.
    waitonsyncs(TIMEOUT, &c);

    // Did the sync complete successfully?
    ASSERT_TRUE(c.confirmModel_mainthread(m.root.get(), id));
}

TEST_F(SyncTest, RemoteReplaceFile)
{
    auto TESTROOT = makeNewTestRoot();
    auto TIMEOUT  = chrono::seconds(4);

    // Sync client.
    StandardClient c(TESTROOT, "c");

    // Log callbacks.
    c.logcb = true;

    // Log in client.
    ASSERT_TRUE(c.login_reset_makeremotenodes("MEGA_EMAIL", "MEGA_PWD", "s", 0, 0));

    // Add and start sync.
    auto id = c.setupSync_mainthread("s", "s");
    ASSERT_NE(id, UNDEF);

    // Populate local filesystem.
    Model m;

    m.addfile("d/f");
    m.addfile("f");
    m.generate(c.syncSet(id).localpath);

    // Wait for initial sync to complete.
    waitonsyncs(TIMEOUT, &c);

    // Make sure everything made it to the cloud.
    ASSERT_TRUE(c.confirmModel_mainthread(m.root.get(), id));

    // Replace d/f with f.
    {
        StandardClient cr(TESTROOT, "cr");

        // Log callbacks.
        cr.logcb = true;

        // Log client in.
        ASSERT_TRUE(cr.login_fetchnodes("MEGA_EMAIL", "MEGA_PWD"));

        // Get our hands on d/f's node.
        auto* node = cr.drillchildnodebyname(cr.gettestbasenode(), "s/d/f");
        ASSERT_NE(node, nullptr);

        {
            // Make sure cr's change is atomic with respect to c.
            std::lock_guard<std::recursive_mutex> guard(c.clientMutex);

            // Move /f to /d/f.
            ASSERT_TRUE(cr.movenode("s/f", "s/d"));

            // Remove the original /d/f.
            ASSERT_TRUE(cr.deleteremote(node));
        }

        // Update model.
        m.movetosynctrash("d/f", "");
        m.movenode("f", "d");
    }

    // Wait for sync to complete.
    waitonsyncs(TIMEOUT, &c);

    // Did the sync complete successfully?
    ASSERT_TRUE(c.confirmModel_mainthread(m.root.get(), id));
}

<<<<<<< HEAD
class FilterFixture
  : public ::testing::Test
{
public:
    struct Client
      : public StandardClient
    {
        Client(const fs::path& basePath, const string& name)
          : StandardClient(basePath, name)
          , mOnFileAdded()
          , mOnFileComplete()
          , mOnFilterError()
          , mOnStall()
        {
            localNodesMustHaveNodes = false;
        };

        void file_added(File* file) override
        {
            StandardClient::file_added(file);

            if (mOnFileAdded)
            {
                mOnFileAdded(*file);
            }
        }

        void file_complete(File* file) override
        {
            StandardClient::file_complete(file);

            if (mOnFileComplete)
            {
                mOnFileComplete(*file);
            }
        }

        Node* nodebyhandle(handle h)
        {
            return client.nodebyhandle(h);
        }

        void syncupdate_filter_error(const SyncConfig& config) override
        {
            StandardClient::syncupdate_filter_error(config);

            if (mOnFilterError)
            {
                mOnFilterError(config);
            }
        }

        void syncupdate_stalled(bool stalled) override
        {
            StandardClient::syncupdate_stalled(stalled);

            if (mOnStall)
                mOnStall(stalled);
        }

        function<void(File&)> mOnFileAdded;
        function<void(File&)> mOnFileComplete;
        function<void(const SyncConfig&)> mOnFilterError;
        function<void(bool)>  mOnStall;
    };

    struct LocalFSModel
      : public Model
    {
        LocalFSModel() = default;

        LocalFSModel(const Model& other)
          : Model(other)
        {
        }

        LocalFSModel &operator=(const Model& other)
        {
            Model::operator=(other);
            return *this;
        }
    }; /* LocalFSModel */

    struct LocalNodeModel
      : public Model
    {
        LocalNodeModel() = default;

        LocalNodeModel(const Model& other)
          : Model(other)
        {
        }

        LocalNodeModel& operator=(const Model& other)
        {
            Model::operator=(other);
            return *this;
        }
    }; /* LocalNodeModel */

    struct RemoteNodeModel
      : public Model
    {
        RemoteNodeModel() = default;

        RemoteNodeModel(const Model& other)
          : Model(other)
        {
        }

        RemoteNodeModel& operator=(const Model& other)
        {
            Model::operator=(other);
            return *this;
        }
    }; /* RemoteNodeModel */

    FilterFixture()
      : cd()
      , cdu()
      , cu()
    {
        const fs::path root = makeNewTestRoot();

        cd  = std::make_unique<Client>(root, "cd");
        cdu = std::make_unique<Client>(root, "cdu");
        cu  = std::make_unique<Client>(root, "cu");

        cd->logcb = true;
        cdu->logcb = true;
        cu->logcb = true;
    }

    bool confirm(Client& client,
                 const handle id,
                 LocalFSModel& model,
                 const bool ignoreDebris = true)
    {
        return client.confirmModel_mainthread(
                 model.root.get(),
                 id,
                 ignoreDebris,
                 StandardClient::CONFIRM_LOCALFS,
                 false,
                 false);
    }

    bool confirm(Client& client,
                 const handle id,
                 LocalNodeModel& model,
                 const bool ignoreDebris = true)
    {
        return client.confirmModel_mainthread(
                 model.root.get(),
                 id,
                 ignoreDebris,
                 StandardClient::CONFIRM_LOCALNODE,
                 false,
                 false);
    }

    bool confirm(Client& client,
                 const handle id,
                 Model& model,
                 const bool ignoreDebris = true)
    {
        return client.confirmModel_mainthread(
                 model.root.get(),
                 id,
                 ignoreDebris,
                 StandardClient::CONFIRM_ALL,
                 false,
                 false);
    }

    bool confirm(Client& client,
                 const handle id,
                 RemoteNodeModel& model,
                 const bool ignoreDebris = true)
    {
        return client.confirmModel_mainthread(
                 model.root.get(),
                 id,
                 ignoreDebris,
                 StandardClient::CONFIRM_REMOTE,
                 false,
                 false);
    }

    string debrisFilePath(const string& debrisName,
                          const string& path) const
    {
        ostringstream ostream;

        ostream << debrisName
                << "/"
                << todaysDate()
                << "/"
                << path;

        return ostream.str();
    }

    fs::path root(Client& client) const
    {
        return client.fsBasePath;
    }

    handle setupSync(Client& client,
                     const string& localFolder,
                     const string& remoteFolder)
    {
        return client.setupSync_mainthread(localFolder, remoteFolder);
    }

    string todaysDate() const
    {
        size_t minimumLength = strlen("yyyy-mm-dd");

        string result(minimumLength + 1, 'X');

        time_t rawTime = time(nullptr);
        tm* localTime = localtime(&rawTime);

        assert(strftime(&result[0], result.size(), "%F", localTime));
        result.resize(minimumLength);

        return result;
    }

    void waitOnSyncs(Client* c0,
                     Client* c1 = nullptr,
                     Client* c2 = nullptr)
    {
        static chrono::seconds timeout(4);

        waitonsyncs(timeout, c0, c1, c2);
    }

    // download client.
    std::unique_ptr<Client> cd;
    // download / upload client.
    std::unique_ptr<Client> cdu;
    // upload client.
    std::unique_ptr<Client> cu;
}; /* FilterFixture */

TEST_F(FilterFixture, AlreadySyncedFilterIsLoaded)
{
    LocalFSModel localFS;
    RemoteNodeModel remoteTree;

    // Log in client and clear cloud of content.
    ASSERT_TRUE(cdu->login_reset_makeremotenodes("x"));

    // Populate local filesystem.
    localFS.addfile(".megaignore", "-:f\n-:g\n");
    localFS.addfile("f");
    localFS.addfile("g");
    localFS.addfile("h");
    localFS.generate(root(*cdu) / "root");

    // Populate cloud filesystem.
    {
        auto* base = cdu->gettestbasenode();
        auto* x = cdu->drillchildnodebyname(base, "x");

        // Upload .megaignore.
        ASSERT_TRUE(cdu->uploadFile(root(*cdu) / "root" / ".megaignore", x));

        // Upload f.
        ASSERT_TRUE(cdu->uploadFile(root(*cdu) / "root" / "f", x));
    }

    // Client shouldn't upload g as it will be excluded.
    remoteTree = localFS;
    remoteTree.removenode("g");

    // Client shouldn't download f as it will be excluded.
    localFS.removenode("f");
    fs::remove(root(*cdu) / "root" / "f");

    // Add and start sync.
    const auto id = setupSync(*cdu, "root", "x");
    ASSERT_NE(id, UNDEF);

    // Wait for the sync to complete.
    waitOnSyncs(cdu.get());

    // Confirm the models.
    ASSERT_TRUE(confirm(*cdu, id, localFS));
    ASSERT_TRUE(confirm(*cdu, id, remoteTree));
}

TEST_F(FilterFixture, CaseSensitiveFilter)
{
    LocalFSModel localFS;
    RemoteNodeModel remoteTree;

    // Set up filesystem.
    localFS.addfile("a/f");
    localFS.addfile("a/g");
    localFS.addfile("b/F");
    localFS.addfile("b/G");
    localFS.addfile(".megaignore", "-G:f\n-:g\n");
    localFS.generate(root(*cu) / "root");

    // Set up remote tree.
    remoteTree = localFS;
    remoteTree.removenode("a/f");
    remoteTree.removenode("a/g");
    remoteTree.removenode("b/G");

    // Log in client.
    ASSERT_TRUE(cu->login_reset_makeremotenodes("cu"));

    // Add and start sync.
    auto id = setupSync(*cu, "root", "cu");
    ASSERT_NE(id, UNDEF);

    // Wait for synchronization.
    waitOnSyncs(cu.get());

    // Confirm models.
    ASSERT_TRUE(confirm(*cu, id, localFS));
    ASSERT_TRUE(confirm(*cu, id, remoteTree));
}

TEST_F(FilterFixture, FilterChangeWhileDownloading)
{
    // Random file data.
    const auto data = randomData(16384);

    // Ignore file data.
    const string ignoreFile = "-:f";

    // Set up cloud.
    {
        // Build and generate model.
        Model model;

        model.addfile(".megaignore", "#");
        model.addfile("f", data);
        model.generate(root(*cu) / "root");

        // Log in client.
        ASSERT_TRUE(cu->login_reset_makeremotenodes("x"));

        // Add and start sync.
        auto id = setupSync(*cu, "root", "x");
        ASSERT_NE(id, UNDEF);

        // Wait for synchronization to complete.
        waitOnSyncs(cu.get());

        // Confirm model.
        ASSERT_TRUE(confirm(*cu, id, model));

        // Log out client.
        cu.reset();
    }

    LocalFSModel localFS;
    RemoteNodeModel remoteTree;

    // Set up local FS.
    localFS.addfile(".megaignore", ignoreFile);
    localFS.addfile("f", data);

    // Set up remote model.
    remoteTree = localFS;

    // Log in client.
    ASSERT_TRUE(cdu->login_fetchnodes());

    // Set download speed limit at 1kbps.
    cdu->client.setmaxdownloadspeed(1024);

    // So we know when f has started transferring.
    std::atomic<bool> uploading{false};

    // Exclude "f" once it begins downloading.
    cdu->mOnFileAdded = [&](File& file) {
        string name;

        file.displayname(&name);

        if (name != "f")
            return;

        // Let the completion callback know we've started uploading f.
        uploading.store(true);

        // Change the filter rules.
        ASSERT_TRUE(createFile(root(*cdu) / "root" / ".megaignore",
                         ignoreFile.data(),
                         ignoreFile.size()));
    };

    // Remove download limit once .megaignore is uploaded.
    cdu->mOnFileComplete = [&](File& file) {
        // Wait until we've started uploading f.
        if (!uploading.load())
            return;

        string name;

        // What transfer has completed?
        file.displayname(&name);

        // Make sure the updated ignore file is uploaded first.
        ASSERT_TRUE(name == ".megaignore"
                    || cdu->client.getmaxdownloadspeed() == 0);

        // Reset the speed limit when the ignore file has been uploaded.
        if (name == ".megaignore")
            cdu->client.setmaxdownloadspeed(0);
    };

    // Add and start sync.
    auto id = setupSync(*cdu, "root", "x");
    ASSERT_NE(id, UNDEF);

    // Wait for synchronization to complete.
    waitOnSyncs(cdu.get());

    // Confirm models.
    ASSERT_TRUE(confirm(*cdu, id, localFS));
    ASSERT_TRUE(confirm(*cdu, id, remoteTree));
}

TEST_F(FilterFixture, FilterChangeWhileUploading)
{
    // Random file data.
    const auto data = randomData(16384);

    // Ignore file data.
    const string ignoreFile = "-:f";

    LocalFSModel localFS;
    RemoteNodeModel remoteTree;

    // Set up local FS.
    localFS.addfile("f");
    localFS.generate(root(*cdu) / "root");
    localFS.addfile(".megaignore", ignoreFile);

    // Set up remote tree.
    remoteTree = localFS;

    // Log in client.
    ASSERT_TRUE(cdu->login_reset_makeremotenodes("x"));

    // Set upload speed limit to 1kbps.
    cdu->client.setmaxuploadspeed(1024);

    cdu->mOnFileAdded =
      [&](File& file)
      {
          string name;

          file.displayname(&name);

          // remove speed limit when .megaignore starts uploading.
          if (name == ".megaignore")
          {
              cdu->client.setmaxuploadspeed(0);
          }

          // create .megaignore when f starts uploading.
          if (name == "f")
          {
              ASSERT_TRUE(createFile(root(*cdu) / "root" / ".megaignore",
                                     ignoreFile.data(),
                                     ignoreFile.size()));
          }
      };

    // Add and start sync.
    auto id = setupSync(*cdu, "root", "x");
    ASSERT_NE(id, UNDEF);

    // Wait for synchronization to complete.
    waitOnSyncs(cdu.get());

    // Confirm models.
    ASSERT_TRUE(confirm(*cdu, id, localFS));
    ASSERT_TRUE(confirm(*cdu, id, remoteTree));
}

TEST_F(FilterFixture, NameFilter)
{
    LocalFSModel localFS;
    RemoteNodeModel remoteTree;

    // Setup local FS.
    localFS.addfile(".megaignore",
                    // exclude all *.n* in the tree.
                    "-:*.n*\n"
                    // include all *.ni in the tree.
                    "+:*.ni\n"
                    // include all *.nN in the root.
                    "+N:*.nN\n"
                    // exclude all *.X* in the root.
                    "-N:*.X*\n"
                    // include all *.Xi in the root.
                    "+N:*.Xi\n");

    // excluded by -:*.n*
    localFS.addfile("d/df.n");
    // included by +:*.ni
    localFS.addfile("d/df.ni");
    // excluded by -:*.n*
    localFS.addfile("d/df.nN");
    // included as no matching exclusion rule.
    localFS.addfile("d/df.X");
    // excluded by -:*.n*
    localFS.addfile("f.n");
    // included by +:*.ni
    localFS.addfile("f.ni");
    // excluded by -:*.n*
    localFS.addfile("f.nN");
    // excluded by -N:*.X*
    localFS.addfile("f.X");
    // included by +N:*.Xi
    localFS.addfile("f.Xi");
    // excluded by -:*.n*
    localFS.addfile("d.n/f.ni");

    localFS.generate(root(*cu) / "root");

    // Setup remote tree.
    remoteTree = localFS;

    remoteTree.removenode("d/df.n");
    remoteTree.removenode("d/df.nN");
    remoteTree.removenode("f.n");
    remoteTree.removenode("f.X");
    remoteTree.removenode("d.n");

    // Log in client.
    ASSERT_TRUE(cu->login_reset_makeremotenodes("cu"));

    // Add and start sync.
    auto id = setupSync(*cu, "root", "cu");
    ASSERT_NE(id, UNDEF);

    // Wait for sync to complete.
    waitOnSyncs(cu.get());

    // Confirm models.
    ASSERT_TRUE(confirm(*cu, id, localFS));
    ASSERT_TRUE(confirm(*cu, id, remoteTree));
}

TEST_F(FilterFixture, OrderDependentFilter)
{
    LocalFSModel localFS;
    RemoteNodeModel remoteTree;

    // Set up local filesystem.
    localFS.addfile(".megaignore", "-:a*\n+:ab*\n-:abc*\n+:abcd*\n");
    localFS.addfile("a");
    localFS.addfile("ab");
    localFS.addfile("abc");
    localFS.addfile("abcd");
    localFS.generate(root(*cu) / "root");

    // a, abc are excluded from the remote node tree.
    remoteTree = localFS;
    remoteTree.removenode("a");
    remoteTree.removenode("abc");

    // Log in client.
    ASSERT_TRUE(cu->login_reset_makeremotenodes("cu"));

    // Add and start sync.
    auto id = setupSync(*cu, "root", "cu");
    ASSERT_NE(id, UNDEF);

    // Wait for synchronization to complete.
    waitOnSyncs(cu.get());

    // Confirm models.
    ASSERT_TRUE(confirm(*cu, id, localFS));
    ASSERT_TRUE(confirm(*cu, id, remoteTree));
}

TEST_F(FilterFixture, PathFilter)
{
    LocalFSModel localFS;
    RemoteNodeModel remoteTree;

    // Setup local FS.
    localFS.addfile(".megaignore",
                    // exclude path d*/d*
                    "-p:d*/d*\n"
                    // include path di*/di*
                    "+p:di*/di*\n"
                    // include path dL
                    "+p:dL\n"
                    // include everything under dJ
                    "+p:dJ*\n");

    // excluded by -p:d*/d*
    localFS.addfile("d/d/f");
    // included as no matching rule.
    localFS.addfile("d/f");
    // included by +p:di*/di*
    localFS.addfile("di/di/f");
    // included as no matching rule.
    localFS.addfile("di/f");
    // excluded by -p:d*/d*
    localFS.addfile("dL/d/f");
    // included by +p:dL
    localFS.addfile("dL/f");
    // included by +p:dJ*
    localFS.addfile("dJ/d/f");
    localFS.addfile("dJ/f");

    localFS.generate(root(*cu) / "root");

    // Setup remote tree.
    remoteTree = localFS;
    remoteTree.removenode("d/d");
    remoteTree.removenode("dL/d");

    // Log in client.
    ASSERT_TRUE(cu->login_reset_makeremotenodes("cu"));

    // Add and start sync.
    auto id = setupSync(*cu, "root", "cu");
    ASSERT_NE(id, UNDEF);

    // Wait for synchronization to complete.
    waitOnSyncs(cu.get());

    // Confirm models.
    ASSERT_TRUE(confirm(*cu, id, localFS));
    ASSERT_TRUE(confirm(*cu, id, remoteTree));
}

TEST_F(FilterFixture, TargetSpecificFilter)
{
    LocalFSModel localFS;
    RemoteNodeModel remoteTree;

    // Set up local filesystem.
    {
        const string ignoreFile =
          // Exclude directories matching *a.
          "-d:*a\n"
          // Exclude files matching *b.
          "-f:*b\n"
          // Exclude anything matching *c.
          "-:*c\n"
          // Include everything containing an x.
          "+:*x*\n";

        localFS.addfile("da/fa", "fa");
        localFS.addfile("da/fb", "fb");
        localFS.addfile("da/fc", "fc");
        localFS.addfile("da/fxb", "fxb");
        localFS.addfile("da/fxc", "fxc");
        localFS.addfile(".megaignore", ignoreFile);
        localFS.addfile("fa");
        localFS.addfile("fb");
        localFS.addfile("fxb");
        localFS.addfile("fc");
        localFS.addfile("fxc");
        localFS.copynode("da", "db");
        localFS.copynode("da", "dc");
        localFS.copynode("da", "dxa");
        localFS.copynode("da", "dxc");

        localFS.generate(root(*cu) / "root");
    }

    // Set up rmote node tree.
    remoteTree = localFS;

    // Excluded by -d:*a
    remoteTree.removenode("da");

    // Excluded by -f:*b
    remoteTree.removenode("db/fb");
    remoteTree.removenode("dxa/fb");
    remoteTree.removenode("dxc/fb");
    remoteTree.removenode("fb");

    // Excluded by -:*c
    remoteTree.removenode("db/fc");
    remoteTree.removenode("dc");
    remoteTree.removenode("dxa/fc");
    remoteTree.removenode("dxc/fc");
    remoteTree.removenode("fc");

    // Log in the client.
    ASSERT_TRUE(cu->login_reset_makeremotenodes("cu"));

    // Add and start the sync.
    auto id = setupSync(*cu, "root", "cu");
    ASSERT_NE(id, UNDEF);

    // Wait for synchronization to complete.
    waitOnSyncs(cu.get());

    // Confirm models.
    ASSERT_TRUE(confirm(*cu, id, localFS));
    ASSERT_TRUE(confirm(*cu, id, remoteTree));
}

class FilterFailureFixture
    : public FilterFixture
{
}; // FilterFailureFixture

TEST_F(FilterFailureFixture, ResolveBrokenIgnoreFile)
{
    // Convenience.
    const auto TIMEOUT = std::chrono::seconds(8);

    Model model0;
    Model model1;

    // Log in client.
    ASSERT_TRUE(cdu->login_reset_makeremotenodes("cdu", 1, 2));

    // Populate models.
    model0.addfile(".megaignore", "#");
    model0.generate(root(*cdu) / "s0");

    model1.addfile(".megaignore", "#");
    model1.addfile("f0");
    model1.generate(root(*cdu) / "s1");

    // Add and start syncs.
    auto id0 = setupSync(*cdu, "s0", "cdu/cdu_0");
    ASSERT_NE(id0, UNDEF);

    auto id1 = setupSync(*cdu, "s1", "cdu/cdu_1");
    ASSERT_NE(id1, UNDEF);

    // Wait for the initial sync to complete.
    waitOnSyncs(cdu.get());

    // Make sure everything's as we expect.
    ASSERT_TRUE(confirm(*cdu, id0, model0));
    ASSERT_TRUE(confirm(*cdu, id1, model1));

    // Break the ignore file.
    model0.addfile(".megaignore", "bad");
    model0.generate(root(*cdu) / "s0");
    
    // Wait for the stall to be recognized.
    ASSERT_TRUE(cdu->waitFor(SyncStallState(true), TIMEOUT));

    // Pause the sync that owns the broken ignore file.
    ASSERT_TRUE(cdu->setSyncPausedByBackupId(id0, true));

    // Stall should be resolved.
    ASSERT_TRUE(cdu->waitFor(SyncStallState(false), TIMEOUT));

    // Check that the second sync is once again operating.
    model1.removenode("f0");

    fs::remove(root(*cdu) / "s1" / "f0");

    // Wait for the sync to complete.
    waitOnSyncs(cdu.get());

    // Was the change synchronized?
    ASSERT_TRUE(confirm(*cdu, id1, model1));

    // Unpause the sync that owns the broken ignore file.
    ASSERT_TRUE(cdu->setSyncPausedByBackupId(id0, false));

    // The engine should stall again.
    ASSERT_TRUE(cdu->waitFor(SyncStallState(true), TIMEOUT));

    // Disable the stalled sync.
    ASSERT_TRUE(cdu->disableSync(id0, NO_SYNC_ERROR, false));

    // The engine should no longer be stalled.
    ASSERT_TRUE(cdu->waitFor(SyncStallState(false), TIMEOUT));

    // Re-add f0 and see if it gets uploaded.
    model1.addfile("f0");
    model1.generate(root(*cdu) / "s1");

    // Give the sync some time to process changes.
    waitOnSyncs(cdu.get());

    // File should only be uploaded is s1 is operational.
    ASSERT_TRUE(confirm(*cdu, id1, model1));

    // Re-enable the disabled sync.
    ASSERT_TRUE(cdu->enableSyncByBackupId(id0, "s0 "));

    // The engine should stall again.
    ASSERT_TRUE(cdu->waitFor(SyncStallState(true), TIMEOUT));

    // Removing the sync should resolve the issue.
    ASSERT_TRUE(cdu->delSync_mainthread(id0));

    // Engine should no longer be stalled.
    ASSERT_TRUE(cdu->waitFor(SyncStallState(false), TIMEOUT));

    // Add a new file just to make sure the second sync is operating.
    model1.addfile("f1");
    model1.generate(root(*cdu) / "s1");

    // Give the engine some time to process our change.
    waitOnSyncs(cdu.get());

    // f1 should exist in the cloud if the second sync is running.
    ASSERT_TRUE(confirm(*cdu, id1, model1));
}

TEST_F(FilterFailureFixture, DoesntSyncWhenBlocked)
{
    // Convenience.
    auto TIMEOUT = std::chrono::seconds(8);

    LocalFSModel localFS;
    RemoteNodeModel remoteTree;

    // Set up the local filesystem.
    localFS.addfile("dl/fd");
    localFS.addfile("dl/fm");
    localFS.addfile("dl/fr");
    localFS.addfolder("dl/dt");
    localFS.addfile("dr/fd");
    localFS.addfile("dr/fm");
    localFS.addfile("dr/fr");
    localFS.addfolder("dr/dt");
    localFS.addfile(".megaignore", "#");

    // Populate the local filesystem.
    localFS.generate(root(*cdu) / "s0");
    localFS.generate(root(*cdu) / "s1", true);

    // Initially, the remote tree should be consistent with the disk.
    remoteTree = localFS;

    // Log in the client.
    ASSERT_TRUE(cdu->login_reset_makeremotenodes("cdu", 1, 2));

    // Populated later.
    handle id0 = UNDEF;

    // Hook the filter error and stall callbacks.
    std::promise<void> filterBroken;
    std::promise<void> stallDetected;

    cdu->mOnFilterError = [&](const SyncConfig& config) {
        // Make sure the error was reported via sync 0.
        if (config.mBackupId != id0)
            return;

        // Notify the waiter.
        filterBroken.set_value();

        // Detach the callback.
        cdu->mOnFilterError = nullptr;
    };

    cdu->mOnStall = [&](bool stalled) {
        // Only notify when we detect a stall.
        if (!stalled)
            return;

        // Notify the waiter.
        stallDetected.set_value();

        // Detach the callback.
        cdu->mOnStall = nullptr;
    };

    // And start the syncs.
    id0 = setupSync(*cdu, "s0", "cdu/cdu_0");
    ASSERT_NE(id0, UNDEF);

    auto id1 = setupSync(*cdu, "s1", "cdu/cdu_1");
    ASSERT_NE(id1, UNDEF);

    // Wait for the initial sync to complete.
    waitOnSyncs(cdu.get());

    // Make sure everything made it to the cloud safely.
    ASSERT_TRUE(confirm(*cdu, id0, localFS));
    ASSERT_TRUE(confirm(*cdu, id1, localFS));
    ASSERT_TRUE(confirm(*cdu, id0, remoteTree));
    ASSERT_TRUE(confirm(*cdu, id1, remoteTree));

    // Break the first sync's ignore file.
    localFS.addfile(".megaignore", "bad");
    localFS.generate(root(*cdu) / "s0");

    // Wait for the engine to detect the broken ignore file.
    ASSERT_NE(filterBroken.get_future().wait_for(TIMEOUT),
              future_status::timeout);

    // Wait for the engine to report a stall.
    ASSERT_NE(stallDetected.get_future().wait_for(TIMEOUT),
              future_status::timeout);

    // Local changes should not be synchronized.
    {
        // Add a file.
        localFS.addfile("dl/fa", "fa");

        ASSERT_TRUE(createDataFile(root(*cdu) / "s0" / "dl" / "fa", "fa"));
        ASSERT_TRUE(createDataFile(root(*cdu) / "s1" / "dl" / "fa", "fa"));

        // Delete a file.
        localFS.removenode("dl/fd");

        fs::remove(root(*cdu) / "s0" / "dl" / "fd");
        fs::remove(root(*cdu) / "s1" / "dl" / "fd");

        // Move a file.
        localFS.movenode("dl/fm", "dl/dt");

        fs::rename(root(*cdu) / "s0" / "dl" / "fm",
                   root(*cdu) / "s0" / "dl" / "dt" / "fm");

        fs::rename(root(*cdu) / "s1" / "dl" / "fm",
                   root(*cdu) / "s1" / "dl" / "dt" / "fm");

        // Rename a file.
        localFS.copynode("dl/fr", "dl/fs");
        localFS.removenode("dl/fr");

        fs::rename(root(*cdu) / "s0" / "dl" / "fr",
                   root(*cdu) / "s0" / "dl" / "fs");

        fs::rename(root(*cdu) / "s1" / "dl" / "fr",
                   root(*cdu) / "s1" / "dl" / "fs");
    }

    // Remote changes should not be synchronized.
    {
        // Add a file.
        remoteTree.addfile("dr/fa", "fa");

        auto filePath = root(*cdu) / "fa";
        ASSERT_TRUE(createDataFile(filePath, "fa"));

        ASSERT_TRUE(cdu->uploadFile(filePath, "fa", "/mega_test_sync/cdu/cdu_0/dr"));
        ASSERT_TRUE(cdu->uploadFile(filePath, "fa", "/mega_test_sync/cdu/cdu_1/dr"));

        // Delete a file.
        remoteTree.removenode("dr/fd");

        ASSERT_TRUE(cdu->deleteremote("cdu/cdu_0/dr/fd"));
        ASSERT_TRUE(cdu->deleteremote("cdu/cdu_1/dr/fd"));

        // Move a file.
        remoteTree.movenode("dr/fm", "dr/dt");

        ASSERT_TRUE(cdu->movenode("cdu/cdu_0/dr/fm", "cdu/cdu_0/dr/dt"));
        ASSERT_TRUE(cdu->movenode("cdu/cdu_1/dr/fm", "cdu/cdu_1/dr/dt"));

        // Rename a file.
        remoteTree.copynode("dr/fr", "dr/fs");
        remoteTree.removenode("dr/fr");

        ASSERT_TRUE(cdu->rename("cdu/cdu_0/dr/fr", "fs"));
        ASSERT_TRUE(cdu->rename("cdu/cdu_1/dr/fr", "fs"));
    }

    // Give the sync some rope to hang itself.
    WaitMillisec(8000);

    // Make sure nothing's been synchronized.
    ASSERT_TRUE(confirm(*cdu, id0, localFS));
    ASSERT_TRUE(confirm(*cdu, id0, remoteTree));

    // File remains as it was in sync 1.
    localFS.addfile(".megaignore", "#");
    ASSERT_TRUE(confirm(*cdu, id1, localFS));
    ASSERT_TRUE(confirm(*cdu, id1, remoteTree));

    // Correct the broken ignore file.
    ASSERT_TRUE(createDataFile(root(*cdu) / "s0" / ".megaignore", "#"));

    // Wait for the stall to be resolved.
    ASSERT_TRUE(cdu->waitFor(SyncStallState(false), TIMEOUT));

    // Let the engine resolve the changes we made above.
    waitOnSyncs(cdu.get());

    // Create a combined model.
    localFS.removenode("dr");
    localFS.root->addkid(remoteTree.removenode("dr"));

    // Convenience.
    auto& model = static_cast<Model&>(localFS);

    // Was everything synchronized?
    ASSERT_TRUE(confirm(*cdu, id0, model));
    ASSERT_TRUE(confirm(*cdu, id1, model));
}

TEST_F(FilterFailureFixture, TriggersFailureEvent)
{
    Model model;

    // Set up the local filesystem.
    model.addfile(".megaignore", "bad");
    model.generate(root(*cu) / "root");

    // Log in the client.
    ASSERT_TRUE(cu->login_reset_makeremotenodes("cu"));

    // Populated later, here so we can capture.
    handle id = UNDEF;

    // Hook the filter failure event.
    std::promise<void> notifier;

    cu->mOnFilterError = [&](const SyncConfig& config) {
        // Make sure the correct origin is reported.
        if (config.mBackupId != id)
            return;

        // Notify the waiter.
        notifier.set_value();

        // Detach the callback.
        cu->mOnFilterError = nullptr;
    };

    // Add and start a sync.
    id = setupSync(*cu, "root", "cu");
    ASSERT_NE(id, UNDEF);

    // Wait for the sync to signal the event.
    ASSERT_NE(notifier.get_future().wait_for(std::chrono::seconds(8)),
              future_status::timeout);
}

TEST_F(FilterFailureFixture, TriggersStall)
{
    Model model;

    // Set up the local filesystem.
    model.addfile(".megaignore", "bad");
    model.generate(root(*cu) / "root");

    // Log in the client.
    ASSERT_TRUE(cu->login_reset_makeremotenodes("cu"));

    // Hook the stall event.
    std::promise<void> notifier;

    cu->mOnStall = [&](bool stalled) {
        // Only notify the waiter when we become stalled.
        if (!stalled)
            return;

        // Notify the waiter.
        notifier.set_value();

        // Detach the callback.
        cu->mOnStall = nullptr;
    };

    // Add and start the sync.
    auto id = setupSync(*cu, "root", "cu");
    ASSERT_NE(id, UNDEF);

    // Wait for the engine to detect a stall.
    ASSERT_NE(notifier.get_future().wait_for(chrono::seconds(8)),
              future_status::timeout);

    // Was the ignore file correctly reported as the stall's cause?
    SyncStallInfo stalls;

    // Retrieve a list of stall causes from the client.
    ASSERT_TRUE(cu->client.syncs.syncStallDetected(stalls));

    // Make sure a stall was actually stored.
    ASSERT_FALSE(stalls.local.empty());

    auto& entry = *stalls.local.begin();

    // Was an ignore file behind the stall?
    ASSERT_EQ(entry.first.leafName(), IGNORE_FILE_NAME);

    // Was a load failure the cause of the stall?
    ASSERT_EQ(entry.second.reason, SyncWaitReason::UnableToLoadIgnoreFile);
}

class LocalToCloudFilterFixture
  : public FilterFixture
{
public:
    string debrisFilePath(const string& path) const
    {
        return FilterFixture::debrisFilePath("SyncDebris", path);
    }
}; /* LocalToCloudFilterFixture */

TEST_F(LocalToCloudFilterFixture, DoesntDownloadIgnoredNodes)
{
    // Set up cloud.
    {
        Model model;

        model.addfile("d/f");
        model.addfile(".megaignore", "#");
        model.addfile("f");
#ifndef NO_SIZE_FILTER
        model.addfile("g", string(16, '!'));
#endif // ! NO_SIZE_FILTER
        model.generate(root(*cu) / "root");

        ASSERT_TRUE(cu->login_reset_makeremotenodes("x"));

        auto id = setupSync(*cu, "root", "x");
        ASSERT_NE(id, UNDEF);

        waitOnSyncs(cu.get());

        ASSERT_TRUE(confirm(*cu, id, model));

        cu.reset();
    }

    // Set up local FS.
    LocalFSModel localFS;

    localFS.addfile(".megaignore", "-:d\n-:f\nmaxsize:15");
    localFS.generate(root(*cd) / "root");

    // Set up local and remote trees.
    RemoteNodeModel remoteTree = localFS;

    remoteTree.addfile("d/f");
    remoteTree.addfile("f");
#ifndef NO_SIZE_FILTER
    remoteTree.addfile("g", string(16, '!'));
#endif // ! NO_SIZE_FILTER

    // Log in client.
    ASSERT_TRUE(cd->login_fetchnodes());

    // Add and start sync.
    auto id = setupSync(*cd, "root", "x");
    ASSERT_NE(id, UNDEF);

    // Wait for sync and confirm models.
    waitOnSyncs(cd.get());

    ASSERT_TRUE(confirm(*cd, id, localFS));
    ASSERT_TRUE(confirm(*cd, id, remoteTree));
}

TEST_F(LocalToCloudFilterFixture, DoesntMoveIgnoredNodes)
{
    LocalFSModel localFS;
    RemoteNodeModel remoteTree;

    // Setup local FS.
    localFS.addfile("0/fx");
    localFS.addfile(".megaignore", "#");
    localFS.addfolder("1");
    localFS.generate(root(*cu) / "root");

    // Setup remote note tree.
    remoteTree = localFS;

    // Log in the client.
    ASSERT_TRUE(cu->login_reset_makeremotenodes("cu"));

    // Add and start sync.
    auto id = setupSync(*cu, "root", "cu");
    ASSERT_NE(id, UNDEF);

    // Wait for sync to complete.
    waitOnSyncs(cu.get());

    // Confirm models.
    ASSERT_TRUE(confirm(*cu, id, localFS));
    ASSERT_TRUE(confirm(*cu, id, remoteTree));

    // Filter out 0/fx.
    localFS.addfile("0/.megaignore", "-:*x");
    localFS.generate(root(*cu) / "root");

    // Wait for the ignore file to be processed.
    waitOnSyncs(cu.get());

    // 0/fx should remain in the cloud.
    // 1/fx should be added to the cloud.
    remoteTree = localFS;
    remoteTree.copynode("0/fx", "1/fx");

    // 0/fx should become 1/fx in both local models.
    localFS.copynode("0/fx", "1/fx");
    localFS.removenode("0/fx");

    // Rename 0/fx to 1/fx.
    fs::rename(root(*cu) / "root" / "0"/ "fx",
               root(*cu) / "root" / "1"/ "fx");

    // Wait for sync to complete.
    waitOnSyncs(cu.get());

    // Confirm models.
    ASSERT_TRUE(confirm(*cu, id, localFS));
    ASSERT_TRUE(confirm(*cu, id, remoteTree));
}

TEST_F(LocalToCloudFilterFixture, DoesntRenameIgnoredNodes)
{
    LocalFSModel localFS;
    RemoteNodeModel remoteTree;

    // Setup local FS.
    localFS.addfile(".megaignore", "#");
    localFS.addfile("fx");
    localFS.generate(root(*cu) / "root");

    // Setup remote note tree.
    remoteTree = localFS;

    // Log in the client.
    ASSERT_TRUE(cu->login_reset_makeremotenodes("cu"));

    // Add and start sync.
    auto id = setupSync(*cu, "root", "cu");
    ASSERT_NE(id, UNDEF);

    // Wait for sync to complete.
    waitOnSyncs(cu.get());

    // Confirm models.
    ASSERT_TRUE(confirm(*cu, id, localFS));
    ASSERT_TRUE(confirm(*cu, id, remoteTree));

    // Filter out fx.
    localFS.addfile(".megaignore", "-:*x");
    localFS.generate(root(*cu) / "root");

    // fu should be added to the cloud.
    // fx should remain in the cloud.
    remoteTree = localFS;
    remoteTree.copynode("fx", "fu");

    // fx should beecome fu in both local models.
    localFS.copynode("fx", "fu");
    localFS.removenode("fx");

    // Rename fx to fu.
    fs::rename(root(*cu) / "root" / "fx",
               root(*cu) / "root" / "fu");

    // Wait for sync to complete.
    waitOnSyncs(cu.get());

    // Confirm models.
    ASSERT_TRUE(confirm(*cu, id, localFS));
    ASSERT_TRUE(confirm(*cu, id, remoteTree));
}

TEST_F(LocalToCloudFilterFixture, DoesntRubbishIgnoredNodes)
{
    LocalFSModel localFS;
    RemoteNodeModel remoteTree;

    // Setup local FS.
    localFS.addfile(".megaignore", "#");
    localFS.addfile("fx");
    localFS.generate(root(*cu) / "root");

    // Setup remote note tree.
    remoteTree = localFS;

    // Log in the client.
    ASSERT_TRUE(cu->login_reset_makeremotenodes("cu"));

    // Add and start sync.
    auto id = setupSync(*cu, "root", "cu");
    ASSERT_NE(id, UNDEF);

    // Wait for sync to complete.
    waitOnSyncs(cu.get());

    // Confirm models.
    ASSERT_TRUE(confirm(*cu, id, localFS));
    ASSERT_TRUE(confirm(*cu, id, remoteTree));

    // Filter out fx.
    localFS.addfile(".megaignore", "-:*x");
    localFS.generate(root(*cu) / "root");

    // fx should remain in the cloud.
    remoteTree = localFS;

    // fx should no longer be visible in ether local model.
    localFS.removenode("fx");

    // Remove fx from the FS.
    ASSERT_TRUE(fs::remove(root(*cu) / "root" / "fx"));

    // Wait for sync to complete.
    waitOnSyncs(cu.get());

    // Confirm models.
    ASSERT_TRUE(confirm(*cu, id, localFS));
    ASSERT_TRUE(confirm(*cu, id, remoteTree));
}

TEST_F(LocalToCloudFilterFixture, DoesntUploadIgnoredNodes)
{
    LocalFSModel localFS;
    RemoteNodeModel remoteTree;

    // Setup local FS.
#ifndef NO_SIZE_FILTER
    localFS.addfile("db/.megaignore", "minsize:8\nmaxsize:16");
    localFS.addfile("db/fe0", randomData(7));
    localFS.addfile("db/fe1", randomData(17));
    localFS.addfile("db/fi0", randomData(8));
    localFS.addfile("db/fi1", randomData(16));
    localFS.addfile("dl/.megaignore", "minsize:16");
    localFS.addfile("dl/fe", randomData(15));
    localFS.addfile("dl/fi", randomData(16));
    localFS.addfile("dr/.megaignore", "maxsize:8\nminsize:16");
    localFS.addfile("dr/fe0", randomData(9));
    localFS.addfile("dr/fe1", randomData(15));
    localFS.addfile("dr/fi0", randomData(8));
    localFS.addfile("dr/fi1", randomData(16));
    localFS.addfile("du/.megaignore", "maxsize:16");
    localFS.addfile("du/fe", randomData(17));
    localFS.addfile("du/fi", randomData(16));
#endif // ! NO_SIZE_FILTER
    localFS.addfolder("dx");
    localFS.addfile("fu");
    localFS.addfile("fx");
    localFS.addfile(".megaignore", "-:*x");
    localFS.generate(root(*cu) / "root");

    // Setup remote tree
    remoteTree = localFS;
#ifndef NO_SIZE_FILTER
    remoteTree.removenode("db/fe0");
    remoteTree.removenode("db/fe1");
    remoteTree.removenode("dl/fe");
    remoteTree.removenode("dr/fe0");
    remoteTree.removenode("dr/fe1");
    remoteTree.removenode("du/fe");
#endif // ! NO_SIZE_FILTER
    remoteTree.removenode("dx");
    remoteTree.removenode("fx");

    // Log in client.
    ASSERT_TRUE(cu->login_reset_makeremotenodes("cu"));

    // Add and start sync.
    auto id = setupSync(*cu, "root", "cu");
    ASSERT_NE(id, UNDEF);

    // Wait for synchronization to complete.
    waitOnSyncs(cu.get());

    // Confirm model expectations.
    ASSERT_TRUE(confirm(*cu, id, localFS));
    ASSERT_TRUE(confirm(*cu, id, remoteTree));

#ifndef NO_SIZE_FILTER
    // Update du/fi so that it violates the size filter.
    localFS.addfile("du/fi", randomData(32768));
    localFS.generate(root(*cu) / "root");

    // Wait for the change to be synchronized.
    //
    // This is expected as size filters have no effect if a file that
    // would be excluded exists locally and in the cloud.
    waitOnSyncs(cu.get());

    // Remove the file locally.
    localFS.removenode("du/fi");
    fs::remove(root(*cu) / "root" / "du" / "fi");

    // It should also be removed in the cloud due to above.
    remoteTree.removenode("du/fi");
#endif // ! NO_SIZE_FILTER

    // Wait for the sync to complete.
    waitOnSyncs(cu.get());

    // Everything as we expect?
    ASSERT_TRUE(confirm(*cu, id, localFS));
    ASSERT_TRUE(confirm(*cu, id, remoteTree));
}

TEST_F(LocalToCloudFilterFixture, ExcludedIgnoreFile)
{
    LocalFSModel localFS;
    RemoteNodeModel remoteTree;

    // Populate local filesystem.
    localFS.addfile(".megaignore", "-:.megaignore");
    localFS.addfile("d/.megaignore", "-:f");
    localFS.addfile("d/f");
    localFS.addfile("d/g");
    localFS.addfile("e/.megaignore", "-:g");
    localFS.addfile("e/f");
    localFS.addfile("e/g");
    localFS.generate(root(*cu) / "root");

    remoteTree = localFS;

    // Excluded by /.megaignore.
    remoteTree.removenode("d/.megaignore");
    remoteTree.removenode("e/.megaignore");

    // Excluded by /d/.megaignore.
    remoteTree.removenode("d/f");

    // Excluded by /e/.megaignore.
    remoteTree.removenode("e/g");

    // Log in client.
    ASSERT_TRUE(cu->login_reset_makeremotenodes("cu"));

    // Add and start sync.
    const auto id = setupSync(*cu, "root", "cu");
    ASSERT_NE(id, UNDEF);

    // Wait for the initial sync to complete.
    waitOnSyncs(cu.get());

    // Check everything that should've been uploaded, was.
    ASSERT_TRUE(confirm(*cu, id, localFS));
    ASSERT_TRUE(confirm(*cu, id, remoteTree));

    // Remove the root ignore file.
    localFS.removenode(".megaignore");
    remoteTree.removenode(".megaignore");

    fs::remove(root(*cu) / "root" / ".megaignore");

    // Which will cause these to be uploaded.
    remoteTree.addfile("d/.megaignore", "-:f");
    remoteTree.addfile("e/.megaignore", "-:g");

    // Wait for the sync to complete.
    waitOnSyncs(cu.get());
    
    // Check that the newly included ignore files were uploaded.
    ASSERT_TRUE(confirm(*cu, id, localFS));
    ASSERT_TRUE(confirm(*cu, id, remoteTree));
}

TEST_F(LocalToCloudFilterFixture, FilterAdded)
{
    LocalFSModel localFS;
    RemoteNodeModel remoteTree;

    // Setup local FS.
    localFS.addfile(".megaignore", "#");
    localFS.addfile("fu");
    localFS.addfile("fx");
    localFS.generate(root(*cu) / "root");

    // Setup local and remote trees.
    remoteTree = localFS;

    // Log in client.
    ASSERT_TRUE(cu->login_reset_makeremotenodes("cu"));

    // Add and start sync.
    auto id = setupSync(*cu, "root", "cu");
    ASSERT_NE(id, UNDEF);

    // Wait for and confirm sync.
    waitOnSyncs(cu.get());

    ASSERT_TRUE(confirm(*cu, id, localFS));
    ASSERT_TRUE(confirm(*cu, id, remoteTree));

    // Add filter.
    localFS.addfile(".megaignore", "-:*x");
    localFS.addfile("fxx");
    localFS.generate(root(*cu) / "root");

    // fxx should not be visible in remote tree.
    remoteTree = localFS;
    remoteTree.removenode("fxx");

    // Wait for and confirm sync.
    waitOnSyncs(cu.get());

    ASSERT_TRUE(confirm(*cu, id, localFS));
    ASSERT_TRUE(confirm(*cu, id, remoteTree));
}

TEST_F(LocalToCloudFilterFixture, FilterChanged)
{
    LocalFSModel localFS;
    RemoteNodeModel remoteTree;

    // Setup local FS.
    localFS.addfile(".megaignore", "-:*y\nmaxsize:2\n");
    localFS.addfile("fx");
    localFS.addfile("fy");
#ifndef NO_SIZE_FILTER
    localFS.addfile("fz", "xxx");
#endif // ! NO_SIZE_FILTER
    localFS.generate(root(*cu) / "root");

    // fy should not be present in the remote tree.
    remoteTree = localFS;
    remoteTree.removenode("fy");
#ifndef NO_SIZE_FILTER
    remoteTree.removenode("fz");
#endif // ! NO_SIZE_FILTER

    // Log in client.
    ASSERT_TRUE(cu->login_reset_makeremotenodes("cu"));

    // Add and start sync.
    auto id = setupSync(*cu, "root", "cu");
    ASSERT_NE(id, UNDEF);

    // Wait for and confirm sync.
    waitOnSyncs(cu.get());

    ASSERT_TRUE(confirm(*cu, id, localFS));
    ASSERT_TRUE(confirm(*cu, id, remoteTree));

    // Update filter.
    localFS.addfile(".megaignore", "-:*x");
    localFS.generate(root(*cu) / "root");

    // f[xyz] should both be present in remote tree.
    remoteTree = localFS;

    // Wait for and confirm sync.
    waitOnSyncs(cu.get());

    ASSERT_TRUE(confirm(*cu, id, localFS));
    ASSERT_TRUE(confirm(*cu, id, remoteTree));

    // Create a new folder, d, and move the ignore file into it.
    localFS.addfolder("d");
    localFS.generate(root(*cu) / "root");
    localFS.movenode(".megaignore", "d");

    remoteTree.addfolder("d");
    remoteTree.movenode(".megaignore", "d");

    fs::rename(root(*cu) / "root" / ".megaignore",
               root(*cu) / "root" / "d" / ".megaignore");

    // Wait for and confirm sync.
    waitOnSyncs(cu.get());

    ASSERT_TRUE(confirm(*cu, id, localFS));
    ASSERT_TRUE(confirm(*cu, id, remoteTree));

    // Move the ignore file back to the root.
    localFS.movenode("d/.megaignore", "");
    remoteTree.movenode("d/.megaignore", "");

    fs::rename(root(*cu) / "root" / "d" / ".megaignore",
               root(*cu) / "root" / ".megaignore");

    // Remove fx locally.
    localFS.removenode("fx");

    fs::remove(root(*cu) / "root" / "fx");

    // Wait for and confirm sync.
    waitOnSyncs(cu.get());

    ASSERT_TRUE(confirm(*cu, id, localFS));
    ASSERT_TRUE(confirm(*cu, id, remoteTree));
}

TEST_F(LocalToCloudFilterFixture, FilterDeferredChange)
{
    LocalFSModel localFS;
    RemoteNodeModel remoteTree;

    // Setup local FS.
    localFS.addfile("0/.megaignore", "-:f");
    localFS.addfile("0/f");
    localFS.addfile("1/.megaignore", "-:g");
    localFS.addfile("1/g");
    localFS.addfile(".megaignore", "-:?");
    localFS.generate(root(*cu) / "root");

    // Setup remote tree.
    remoteTree = localFS;
    remoteTree.removenode("0");
    remoteTree.removenode("1");

    // Log in client.
    ASSERT_TRUE(cu->login_reset_makeremotenodes("cu"));

    // Add and start sync.
    auto id = setupSync(*cu, "root", "cu");
    ASSERT_NE(id, UNDEF);

    // Wait for sync and confirm models.
    waitOnSyncs(cu.get());

    ASSERT_TRUE(confirm(*cu, id, localFS));
    ASSERT_TRUE(confirm(*cu, id, remoteTree));

    // Change 0/.megaignore.
    // Filter reload will be deferred.
    localFS.addfile("0/.megaignore", "#-:f");
    localFS.generate(root(*cu) / "root");

    // Remove 1/.megaignore.
    // Filter clear will be deferred.
    localFS.removenode("1/.megaignore");

    ASSERT_TRUE(fs::remove(root(*cu) / "root" / "1" / ".megaignore"));

    // Wait for sync.
    // This should be a no-op as our changes are to ignored nodes.
    waitOnSyncs(cu.get());

    // Confirm models.
    ASSERT_TRUE(confirm(*cu, id, localFS));
    ASSERT_TRUE(confirm(*cu, id, remoteTree));

    // Remove .megaignore.
    // This should perform any pending filter reloads.
    ASSERT_TRUE(fs::remove(root(*cu) / "root" / ".megaignore"));

    // Update models.
    localFS.removenode(".megaignore");

    remoteTree = localFS;

    // Wait for sync.
    waitOnSyncs(cu.get());

    // Confirm models.
    ASSERT_TRUE(confirm(*cu, id, localFS));
    ASSERT_TRUE(confirm(*cu, id, remoteTree));
}

TEST_F(LocalToCloudFilterFixture, FilterMovedAcrossHierarchy)
{
    LocalFSModel localFS;
    RemoteNodeModel remoteTree;

    // Setup local FS.
    localFS.addfile(".megaignore", "#");
    localFS.addfile("0/.megaignore", "-:x");
    localFS.addfile("0/u");
    localFS.addfile("0/x");
    localFS.addfile("1/u");
    localFS.addfile("1/x");
    localFS.generate(root(*cu) / "root");

    // Setup remote tree.
    remoteTree = localFS;
    remoteTree.removenode("0/x");

    // Log in client.
    ASSERT_TRUE(cu->login_reset_makeremotenodes("cu"));

    // Add and start sync.
    auto id = setupSync(*cu, "root", "cu");
    ASSERT_NE(id, UNDEF);

    // Wait for sync and confirm models.
    waitOnSyncs(cu.get());

    ASSERT_TRUE(confirm(*cu, id, localFS));
    ASSERT_TRUE(confirm(*cu, id, remoteTree));

    // Move 0/.megaignore to 1.
    fs::rename(root(*cu) / "root" / "0" / ".megaignore",
               root(*cu) / "root" / "1" / ".megaignore");

    localFS.movenode("0/.megaignore", "1");

    // Update local and remote trees.
    remoteTree = localFS;

    // Wait for synchronization.
    waitOnSyncs(cu.get());

    // Confirm models.
    ASSERT_TRUE(confirm(*cu, id, localFS));
    ASSERT_TRUE(confirm(*cu, id, remoteTree));
}

TEST_F(LocalToCloudFilterFixture, FilterMovedBetweenSyncs)
{
    LocalFSModel s0LocalFS;
    LocalFSModel s1LocalFS;
    RemoteNodeModel s0RemoteTree;
    RemoteNodeModel s1RemoteTree;

    // Sync 0
    {
        // Set up local FS.
        s0LocalFS.addfile(".megaignore", "#");
        s0LocalFS.addfile("d/.megaignore", "-:x");
        s0LocalFS.addfile("d/x");
        s0LocalFS.generate(root(*cdu) / "s0");

        // Set up remote tree.
        s0RemoteTree = s0LocalFS;
        s0RemoteTree.removenode("d/x");
    }

    // Sync 1
    {
        // Set up local FS.
        s1LocalFS.addfile(".megaignore", "#");
        s1LocalFS.addfile("d/x");
        s1LocalFS.generate(root(*cdu) / "s1");

        // Set up remote tree.
        s1RemoteTree = s1LocalFS;
    }

    // Log in client.
    ASSERT_TRUE(cdu->login_reset());

    // Create sync directories.
    {
        // Will be freed by putnodes_result(...).
        vector<NewNode> nodes(2);

        cdu->client.putnodes_prepareOneFolder(&nodes[0], "s0");
        cdu->client.putnodes_prepareOneFolder(&nodes[1], "s1");

        Node* root = cdu->gettestbasenode();

        ASSERT_TRUE(cdu->putnodes(root->nodeHandle(), std::move(nodes)));

        ASSERT_TRUE(cdu->drillchildnodebyname(root, "s0"));
        ASSERT_TRUE(cdu->drillchildnodebyname(root, "s1"));
    }

    // Add and start syncs.
    auto id0 = setupSync(*cdu, "s0", "s0");
    ASSERT_NE(id0, UNDEF);

    auto id1 = setupSync(*cdu, "s1", "s1");
    ASSERT_NE(id1, UNDEF);

    // Wait for synchronization to complete.
    waitOnSyncs(cdu.get());

    // Confirm models.
    ASSERT_TRUE(confirm(*cdu, id0, s0LocalFS));
    ASSERT_TRUE(confirm(*cdu, id0, s0RemoteTree));

    ASSERT_TRUE(confirm(*cdu, id1, s1LocalFS));
    ASSERT_TRUE(confirm(*cdu, id1, s1RemoteTree));

    // Move cdu/s0/d/.megaignore to cdu/s1/d/.megaignore.
    fs::rename(root(*cdu) / "s0" / "d" / ".megaignore",
               root(*cdu) / "s1" / "d" / ".megaignore");

    // Wait for synchronization to complete.
    waitOnSyncs(cdu.get());

    // .megaignore no longer exists in cdu/s0.
    // as a consequence, cdu/s0/x is no longer ignored.
    s0LocalFS.removenode("d/.megaignore");

    s0RemoteTree.removenode("d/.megaignore");
    s0RemoteTree.addfile("d/x");

    // .megaignore has been added to cdu/s1/d.
    // as a consequence, cdu/s1/d/x is now ignored.
    s1LocalFS.addfile("d/.megaignore", "-:x");

    s1RemoteTree = s1LocalFS;

    // Confirm models.
    ASSERT_TRUE(confirm(*cdu, id0, s0LocalFS));
    ASSERT_TRUE(confirm(*cdu, id0, s0RemoteTree));

    ASSERT_TRUE(confirm(*cdu, id1, s1LocalFS));
    ASSERT_TRUE(confirm(*cdu, id1, s1RemoteTree));

    // Add a new .megaignore to cdu/s0/d.
    // Add cdu/s0/d/y for it to ignore.
    s0LocalFS.addfile("d/.megaignore", "-:y");
    s0LocalFS.addfile("d/y");
    s0LocalFS.generate(root(*cdu) / "s0");

    s0RemoteTree = s0LocalFS;
    s0RemoteTree.removenode("d/y");

    // Add cdu/s1/y.
    s1LocalFS.addfile("d/y");
    s1LocalFS.generate(root(*cdu) / "s1");

    s1RemoteTree.addfile("d/y");

    // Wait for synchronization to complete.
    waitOnSyncs(cdu.get());

    // Confirm models.
    ASSERT_TRUE(confirm(*cdu, id0, s0LocalFS));
    ASSERT_TRUE(confirm(*cdu, id0, s0RemoteTree));

    ASSERT_TRUE(confirm(*cdu, id1, s1LocalFS));
    ASSERT_TRUE(confirm(*cdu, id1, s1RemoteTree));

    // Move cdu/s0/d/.megaignore to cdu/s1/d/.megaignore.
    fs::rename(root(*cdu) / "s0" / "d" / ".megaignore",
               root(*cdu) / "s1" / "d" / ".megaignore");

    // Wait for synchronization to complete.
    waitOnSyncs(cdu.get());

    // .megaignore no longer exists in cdu/s0/d.
    // as a consequence, cdu/s0/d/y is no longer ignored.
    s0LocalFS.removenode("d/.megaignore");

    s0RemoteTree.removenode("d/.megaignore");
    s0RemoteTree.addfile("d/y");

    // cdu/s1/d/.megaignore has been overwritten.
    // as a consequence, cdu/s1/d/x is no longer ignored.
    // as a consequence, cdu/s1/d/y is ignored.
    s1LocalFS.addfile("d/.megaignore", "-:y");

    s1RemoteTree = s1LocalFS;

    // Confirm models.
    ASSERT_TRUE(confirm(*cdu, id0, s0LocalFS));
    ASSERT_TRUE(confirm(*cdu, id0, s0RemoteTree));

    ASSERT_TRUE(confirm(*cdu, id1, s1LocalFS));
    ASSERT_TRUE(confirm(*cdu, id1, s1RemoteTree));
}

TEST_F(LocalToCloudFilterFixture, FilterMovedDownHierarchy)
{
    LocalFSModel localFS;
    RemoteNodeModel remoteTree;

    // Setup local FS.
    localFS.addfile(".megaignore", "-:x");
    localFS.addfile("0/u");
    localFS.addfile("0/x");
    localFS.addfile("1/u");
    localFS.addfile("1/x");
    localFS.addfolder("2/0");
    localFS.addfile("2/.megaignore", "-:.megaignore");
    localFS.generate(root(*cu) / "root");

    // Setup remote tree.
    remoteTree = localFS;
    remoteTree.removenode("0/x");
    remoteTree.removenode("1/x");

    // Log in client.
    ASSERT_TRUE(cu->login_reset_makeremotenodes("cu"));

    // Add and start sync.
    auto id = setupSync(*cu, "root", "cu");
    ASSERT_NE(id, UNDEF);

    // Wait for sync and confirm models.
    waitOnSyncs(cu.get());

    ASSERT_TRUE(confirm(*cu, id, localFS));
    ASSERT_TRUE(confirm(*cu, id, remoteTree));

    // Move 0/.megaignore to root.
    fs::rename(root(*cu) / "root" / ".megaignore",
               root(*cu) / "root" / "0" / ".megaignore");

    localFS.movenode(".megaignore", "0");

    // 1/x is now visible in the local and remote trees.
    remoteTree = localFS;
    remoteTree.removenode("0/x");

    // Move 2/.megaignore to 2/0/.megaignore.
    localFS.movenode("2/.megaignore", "2/0");
    remoteTree.movenode("2/.megaignore", "2/0");

    fs::rename(root(*cu) / "root" / "2" / ".megaignore",
               root(*cu) / "root" / "2" / "0" / ".megaignore");

    // Wait for synchronization.
    waitOnSyncs(cu.get());

    // Confirm models.
    ASSERT_TRUE(confirm(*cu, id, localFS));
    ASSERT_TRUE(confirm(*cu, id, remoteTree));
}

TEST_F(LocalToCloudFilterFixture, FilterMovedIntoExcluded)
{
    LocalFSModel localFS;
    RemoteNodeModel remoteTree;

    // Set up local FS.
    localFS.addfile(".megaignore", "-:d*\n-:f*\n");
    localFS.addfile("d/g");
    localFS.addfile("f");
    localFS.generate(root(*cu) / "root");

    // Only the ignore file is visible in the cloud.
    remoteTree = localFS;
    remoteTree.removenode("d");
    remoteTree.removenode("f");

    // Log in client.
    ASSERT_TRUE(cu->login_reset_makeremotenodes("cu"));

    // Add and start sync.
    auto id = setupSync(*cu, "root", "cu");
    ASSERT_NE(id, UNDEF);

    // Wait for sync and confirm models.
    waitOnSyncs(cu.get());

    ASSERT_TRUE(confirm(*cu, id, localFS));
    ASSERT_TRUE(confirm(*cu, id, remoteTree));

    // Move ignore file into excluded directory.
    localFS.movenode(".megaignore", "d");

    fs::rename(root(*cu) / "root" / ".megaignore",
               root(*cu) / "root" / "d" / ".megaignore");

    // Remote tree is the same as FS.
    remoteTree = localFS;

    // Wait for sync to complete.
    waitOnSyncs(cu.get());

    // Confirm models.
    ASSERT_TRUE(confirm(*cu, id, localFS));
    ASSERT_TRUE(confirm(*cu, id, remoteTree));
}

TEST_F(LocalToCloudFilterFixture, FilterMovedUpHierarchy)
{
    LocalFSModel localFS;
    RemoteNodeModel remoteTree;

    // Setup local FS.
    localFS.addfile("0/.megaignore", "-:x");
    localFS.addfile("0/u");
    localFS.addfile("0/x");
    localFS.addfile("1/u");
    localFS.addfile("1/x");
    localFS.addfile("2/0/.megaignore", "-:.megaignore");
    localFS.addfile(".megaignore", "#");
    localFS.generate(root(*cu) / "root");

    // Setup remote trees.
    remoteTree = localFS;
    remoteTree.removenode("0/x");

    // Log in client.
    ASSERT_TRUE(cu->login_reset_makeremotenodes("cu"));

    // Add and start sync.
    auto id = setupSync(*cu, "root", "cu");
    ASSERT_NE(id, UNDEF);

    // Wait for sync and confirm models.
    waitOnSyncs(cu.get());

    ASSERT_TRUE(confirm(*cu, id, localFS));
    ASSERT_TRUE(confirm(*cu, id, remoteTree));

    // Move 0/.megaignore to root.
    fs::rename(root(*cu) / "root" / "0" / ".megaignore",
               root(*cu) / "root" / ".megaignore");

    localFS.removenode(".megaignore");
    localFS.movenode("0/.megaignore", "");

    // All nodes except for 0/x are visible in the remote tree.
    remoteTree = localFS;
    remoteTree.removenode("0/x");

    // Move 2/0/.megaignore to 2/.megaignore.
    localFS.movenode("2/0/.megaignore", "2");

    // 2/0/.megaignore will remain where it is.
    remoteTree.copynode("2/0/.megaignore", "2/.megaignore");

    fs::rename(root(*cu) / "root" / "2" / "0" / ".megaignore",
               root(*cu) / "root" / "2" / ".megaignore");

    // Wait for synchronization.
    waitOnSyncs(cu.get());

    // Confirm models.
    ASSERT_TRUE(confirm(*cu, id, localFS));
    ASSERT_TRUE(confirm(*cu, id, remoteTree));
}

TEST_F(LocalToCloudFilterFixture, FilterOverwritten)
{
    LocalFSModel localFS;
    RemoteNodeModel remoteTree;

    // Setup local FS.
    localFS.addfile(".megaignore", "-:*x");
    localFS.addfile("fu");
    localFS.addfile("fx");
    localFS.addfile("megaignore", "-:*u");
    localFS.generate(root(*cu) / "root");

    // Setup remote tree.
    remoteTree = localFS;
    remoteTree.removenode("fx");

    // Log in to client.
    ASSERT_TRUE(cu->login_reset_makeremotenodes("cu"));

    // Add and start sync.
    auto id = setupSync(*cu, "root", "cu");
    ASSERT_NE(id, UNDEF);

    // Wait for synchronization to complete.
    waitOnSyncs(cu.get());

    // Confirm models.
    ASSERT_TRUE(confirm(*cu, id, localFS));
    ASSERT_TRUE(confirm(*cu, id, remoteTree));

    // Move megaignore over .megaignore
    fs::rename(root(*cu) / "root" / "megaignore",
               root(*cu) / "root" / ".megaignore");

    localFS.removenode(".megaignore");
    localFS.copynode("megaignore", ".megaignore");
    localFS.removenode("megaignore");

    // f[ux] should be visible in the remote tree.
    remoteTree = localFS;

    // Wait for synchronization to complete.
    waitOnSyncs(cu.get());

    // Confirm models.
    ASSERT_TRUE(confirm(*cu, id, localFS));
    ASSERT_TRUE(confirm(*cu, id, remoteTree));
}

TEST_F(LocalToCloudFilterFixture, FilterRemoved)
{
    LocalFSModel localFS;
    RemoteNodeModel remoteTree;

    // Setup local FS.
    localFS.addfile(".megaignore", "-:*x");
    localFS.addfile("fx");
    localFS.generate(root(*cu) / "root");

    // Setup remote trees.
    remoteTree = localFS;
    remoteTree.removenode("fx");

    // Log in client.
    ASSERT_TRUE(cu->login_reset_makeremotenodes("cu"));

    // Add and start sync.
    auto id = setupSync(*cu, "root", "cu");
    ASSERT_NE(id, UNDEF);

    // Wait for and confirm sync.
    waitOnSyncs(cu.get());

    ASSERT_TRUE(confirm(*cu, id, localFS));
    ASSERT_TRUE(confirm(*cu, id, remoteTree));

    // Remove filter from FS.
    localFS.removenode(".megaignore");

    ASSERT_TRUE(fs::remove(root(*cu) / "root" / ".megaignore"));

    // fx should be present in remote tree.
    remoteTree = localFS;

    // Wait for and confirm sync.
    waitOnSyncs(cu.get());

    ASSERT_TRUE(confirm(*cu, id, localFS));
    ASSERT_TRUE(confirm(*cu, id, remoteTree));
}

TEST_F(LocalToCloudFilterFixture, MoveToIgnoredRubbishesRemote)
{
    LocalFSModel localFS;
    RemoteNodeModel remoteTree;

    // Setup local FS.
    localFS.addfile("1/.megaignore", "-:f\nmaxsize:1\n");
    localFS.addfile("0/f", "f");
#ifndef NO_SIZE_FILTER
    localFS.addfile("0/g", "gg");
#endif // ! NO_SIZE_FILTER
    localFS.addfile(".megaignore", "#");
    localFS.generate(root(*cu) / "root");

    // Setup remote tree.
    remoteTree = localFS;

    // Log in client.
    ASSERT_TRUE(cu->login_reset_makeremotenodes("cu"));

    // Ensure remote debris is clear.
    ASSERT_TRUE(cu->deleteremotedebris());

    // Add and start sync.
    auto id = setupSync(*cu, "root", "cu");
    ASSERT_NE(id, UNDEF);

    // Wait for sync to complete and confirm models.
    waitOnSyncs(cu.get());

    ASSERT_TRUE(confirm(*cu, id, localFS));
    ASSERT_TRUE(confirm(*cu, id, remoteTree));

    // Move 0/f to 1/f.
    fs::rename(root(*cu) / "root" / "0" / "f",
               root(*cu) / "root" / "1" / "f");

    localFS.movenode("0/f", "1");

#ifndef NO_SIZE_FILTER
    // Move 0/g to 1/g.
    fs::rename(root(*cu) / "root" / "0" / "g",
               root(*cu) / "root" / "1" / "g");

    localFS.movenode("0/g", "1");
#endif // ! NO_SIZE_FILTER

    // Neither 0/f or 1 are present in local or remote tree.
    remoteTree = localFS;
    remoteTree.removenode("1/f");

#ifndef NO_SIZE_FILTER
    remoteTree.removenode("1/g");
#endif // ! NO_SIZE_FILTER

    // Wait for sync to complete.
    waitOnSyncs(cu.get());

    // Confirm models.
    ASSERT_TRUE(confirm(*cu, id, localFS));
    ASSERT_TRUE(confirm(*cu, id, remoteTree));

    // Verify that 0/f was moved into the remote debris.
    Node* u = cu->drillchildnodebyname(cu->getcloudrubbishnode(),
                                       debrisFilePath("f"));
    ASSERT_TRUE(u);
}

TEST_F(LocalToCloudFilterFixture, OverwriteExcluded)
{
    LocalFSModel localFS;
    RemoteNodeModel remoteTree;

    // Set up local FS.
    localFS.addfile("d/f");
    localFS.addfile("d/.megaignore", "+:f");
    localFS.addfile("f");
    localFS.addfile(".megaignore", "#");
    localFS.generate(root(*cdu) / "root");

    // Remote tree is consistent with FS.
    remoteTree = localFS;

    // Log in client.
    ASSERT_TRUE(cdu->login_reset_makeremotenodes("x"));

    // Add and start sync.
    auto id = setupSync(*cdu, "root", "x");
    ASSERT_NE(id, UNDEF);

    // Wait for sync to complete.
    waitOnSyncs(cdu.get());

    // Confirm.
    ASSERT_TRUE(confirm(*cdu, id, localFS));
    ASSERT_TRUE(confirm(*cdu, id, remoteTree));

    // Add ignore file.
    localFS.addfile(".megaignore", "-:f");
    localFS.generate(root(*cdu) / "root");

    // Remote is consistent with FS.
    remoteTree = localFS;

    // Wait for sync to complete.
    waitOnSyncs(cdu.get());

    // Confirm.
    ASSERT_TRUE(confirm(*cdu, id, localFS));
    ASSERT_TRUE(confirm(*cdu, id, remoteTree));

    // Move x/d/f to x/f.
    fs::rename(root(*cdu) / "root" / "d" / "f",
               root(*cdu) / "root" / "f");

    // Update models.
    localFS.removenode("f");
    localFS.movenode("d/f", "");

    remoteTree.removenode("d/f");

    // Wait for sync to complete.
    waitOnSyncs(cdu.get());

    // Confirm.
    ASSERT_TRUE(confirm(*cdu, id, localFS));
    ASSERT_TRUE(confirm(*cdu, id, remoteTree));
}

TEST_F(LocalToCloudFilterFixture, RenameIgnoredToAnomalous)
{
    LocalFSModel localFS;
    RemoteNodeModel remoteTree;

    // Prepare local model.
    localFS.addfile(".megaignore", "-:x");
    localFS.addfile("x", "x");
    localFS.generate(root(*cu) / "root");

    // Prepare remote model.
    remoteTree = localFS;
    remoteTree.removenode("x");

    // Log in client.
    ASSERT_TRUE(cu->login_reset_makeremotenodes("cu"));

    // Set anomalous filename reporter.
    AnomalyReporter* reporter =
      new AnomalyReporter((root(*cu) / "root").u8string(),
                          cu->gettestbasenode()->displaypath());

    cu->client.mFilenameAnomalyReporter.reset(reporter);

    // Add and start sync.
    auto id = setupSync(*cu, "root", "cu");
    ASSERT_NE(id, UNDEF);

    // Wait for sync to complete.
    waitOnSyncs(cu.get());

    // Make sure the ignore file's been uploaded.
    ASSERT_TRUE(confirm(*cu, id, localFS));
    ASSERT_TRUE(confirm(*cu, id, remoteTree));

    // Rename x such that it becomes anomalous.
    localFS.removenode("x");
    localFS.addfile("y%3a", "x");

    fs::rename(root(*cu) / "root" / "x",
               root(*cu) / "root" / "y%3a");

    remoteTree.addfile("y:", "x");

    // Wait for sync to complete.
    waitOnSyncs(cu.get());

    // Did our file make it into the cloud?
    ASSERT_TRUE(confirm(*cu, id, localFS));
    ASSERT_TRUE(confirm(*cu, id, remoteTree));

    // Was an anomly generated?
    ASSERT_EQ(reporter->mAnomalies.size(), 1);

    auto& anomaly = reporter->mAnomalies.front();

    ASSERT_EQ(anomaly.localPath, "y%3a");
    ASSERT_EQ(anomaly.remotePath, "cu/y:");
    ASSERT_EQ(anomaly.type, FILENAME_ANOMALY_NAME_MISMATCH);
}

TEST_F(LocalToCloudFilterFixture, RenameToIgnoredRubbishesRemote)
{
    LocalFSModel localFS;
    RemoteNodeModel remoteTree;

    // Setup local FS.
    localFS.addfile(".megaignore", "-:x");
    localFS.addfile("u");
    localFS.generate(root(*cu) / "root");

    // Setup remote tree.
    remoteTree = localFS;

    // Log in client.
    ASSERT_TRUE(cu->login_reset_makeremotenodes("cu"));

    // Ensure remote debris is clear.
    ASSERT_TRUE(cu->deleteremotedebris());

    // Add and start sync.
    auto id = setupSync(*cu, "root", "cu");
    ASSERT_NE(id, UNDEF);

    // Wait for sync to complete and confirm models.
    waitOnSyncs(cu.get());

    ASSERT_TRUE(confirm(*cu, id, localFS));
    ASSERT_TRUE(confirm(*cu, id, remoteTree));

    // Rename u to x.
    fs::rename(root(*cu) / "root" / "u",
               root(*cu) / "root" / "x");

    localFS.copynode("u", "x");
    localFS.removenode("u");

    // u is no longer present in remote tree.
    remoteTree.removenode("u");

    // Wait for sync to complete.
    waitOnSyncs(cu.get());

    // Confirm models.
    ASSERT_TRUE(confirm(*cu, id, localFS));
    ASSERT_TRUE(confirm(*cu, id, remoteTree));

    // Verify that u was moved into the remote debris.
    Node* u = cu->drillchildnodebyname(cu->getcloudrubbishnode(),
                                       debrisFilePath("u"));
    ASSERT_TRUE(u);
}

TEST_F(LocalToCloudFilterFixture, RenameReplaceIgnoreFile)
{
    // Log in client.
    ASSERT_TRUE(cu->login_reset_makeremotenodes("cu"));

    // Add and start sync.
    auto id = setupSync(*cu, "root", "cu");
    ASSERT_NE(id, UNDEF);

    auto root = cu->syncSet(id).localpath;

    // Populate local filesystem.
    Model model;

    model.addfile("d0/.megaignore", "#");
    model.addfile("d1/.megaignore", "#");
    model.addfile(".megaignore", "+:.*");
    model.generate(root);

    // Wait for initial sync to complete.
    waitOnSyncs(cu.get());

    // Make sure our hierarchy made it the cloud.
    ASSERT_TRUE(confirm(*cu, id, model));

    // Rename/Replace d0/.megaignore
    {
        // Rename .megaignore -> f
        model.addfile("d0/f", "#");

        fs::rename(root / "d0" / ".megaignore",
                   root / "d0" / "f");

        // Replace .megaignore
        model.findnode("d0/.megaignore")->content = "-:x";

        ASSERT_TRUE(createDataFile(root / "d0" / ".megaignore", "-:x"));
    }

    // Wait for synchronization to complete.
    waitOnSyncs(cu.get());

    // Did the changes make it to the cloud?
    ASSERT_TRUE(confirm(*cu, id, model));

    // Rename/Replace d1/.megaignore
    {
        // Rename .megaignore -> .f
        model.addfile("d1/.f", "#");

        fs::rename(root / "d1" / ".megaignore",
                   root / "d1" / ".f");

        // Replace .megaignore
        model.findnode("d1/.megaignore")->content = "-:y";

        ASSERT_TRUE(createDataFile(root / "d1" / ".megaignore", "-:y"));
    }

    // Wait for synchronization to complete.
    waitOnSyncs(cu.get());

    // Did the changes make it to the cloud?
    ASSERT_TRUE(confirm(*cu, id, model));

    // Make sure the ignore files were actually reloaded.
    LocalFSModel localFS = model;
    RemoteNodeModel remoteTree = model;

    localFS.addfile("d0/x", "x");
    localFS.addfile("d1/y", "y");

    ASSERT_TRUE(createDataFile(root / "d0" / "x", "x"));
    ASSERT_TRUE(createDataFile(root / "d1" / "y", "y"));

    waitOnSyncs(cu.get());

    ASSERT_TRUE(confirm(*cu, id, localFS));
    ASSERT_TRUE(confirm(*cu, id, remoteTree));
}

class CloudToLocalFilterFixture
  : public FilterFixture
{
public:
    string debrisFilePath(const string& path) const
    {
        return FilterFixture::debrisFilePath(MEGA_DEBRIS_FOLDER, path);
    }
}; /* CloudToLocalFilterFixture */

TEST_F(CloudToLocalFilterFixture, DoesntDownloadIgnoredNodes)
{
    RemoteNodeModel remoteTree;

    // Set up cloud.
    {
        // Clear cloud.
        ASSERT_TRUE(cu->login_reset());

        // Convenience.
        auto lRoot = root(*cu) / "x";
        auto rRoot = cu->gettestbasenode();

        // Populate filesystem.
        remoteTree.addfile(".megaignore", "-:f");
        remoteTree.addfile("d/f");
        remoteTree.addfile("d/g");
#ifndef NO_SIZE_FILTER
        remoteTree.addfile("db/.megaignore", "minsize:8\nmaxsize:16");
        remoteTree.addfile("db/fe0", randomData(7));
        remoteTree.addfile("db/fe1", randomData(17));
        remoteTree.addfile("db/fi0", randomData(8));
        remoteTree.addfile("db/fi1", randomData(16));
        remoteTree.addfile("dl/.megaignore", "minsize:16");
        remoteTree.addfile("dl/fe", randomData(15));
        remoteTree.addfile("dl/fi", randomData(16));
        remoteTree.addfile("dr/.megaignore", "maxsize:8\nminsize:16");
        remoteTree.addfile("dr/fe0", randomData(9));
        remoteTree.addfile("dr/fe1", randomData(15));
        remoteTree.addfile("dr/fi0", randomData(8));
        remoteTree.addfile("dr/fi1", randomData(16));
        remoteTree.addfile("du/.megaignore", "maxsize:16");
        remoteTree.addfile("du/fe", randomData(17));
        remoteTree.addfile("du/fi", randomData(16));
#endif // ! NO_SIZE_FILTER
        remoteTree.addfile("f");
        remoteTree.addfile("g");
        remoteTree.generate(lRoot);

        // Create directories.
        ASSERT_TRUE(cu->uploadFolderTree(lRoot, rRoot));

        // Upload files.
        ASSERT_TRUE(cu->uploadFilesInTree(lRoot, rRoot));

        // Logout.
        cu.reset();
    }

    // Set up models.
    LocalFSModel localFS = remoteTree;

    localFS.removenode("d/f");
#ifndef NO_SIZE_FILTER
    localFS.removenode("db/fe0");
    localFS.removenode("db/fe1");
    localFS.removenode("dl/fe");
    localFS.removenode("dr/fe0");
    localFS.removenode("dr/fe1");
    localFS.removenode("du/fe");
#endif // ! NO_SIZE_FILTER
    localFS.removenode("f");

    // Log in client.
    ASSERT_TRUE(cd->login_fetchnodes());

    // Add and start sync.
    fs::create_directories(root(*cd) / "root");

    auto id = setupSync(*cd, "root", "x");
    ASSERT_NE(id, UNDEF);

    // Wait for synchronization to complete.
    waitOnSyncs(cd.get());

    // Confirm models.
    ASSERT_TRUE(confirm(*cd, id, localFS));
    ASSERT_TRUE(confirm(*cd, id, remoteTree));

#ifndef NO_SIZE_FILTER
    // Change du/fi's size such that it violates the size filter.
    {
        auto data = randomData(24);

        localFS.addfile("du/fi", data);
        remoteTree.addfile("du/fi", data);

        ASSERT_TRUE(createDataFile(root(*cd) / "root" / "du" / "fi", data));
    }

    // Wait for the change to hit the cloud.
    waitOnSyncs(cd.get());

    // Everything as we'd expect?
    ASSERT_TRUE(confirm(*cd, id, localFS));
    ASSERT_TRUE(confirm(*cd, id, remoteTree));

    // Remove du/fi in the cloud.
    {
        remoteTree.removenode("du/fi");

        ASSERT_TRUE(cdu->login_fetchnodes());
        ASSERT_TRUE(cdu->deleteremote("x/du/fi"));
        cdu.reset();
    }

    // Removal should propagate down.
    localFS.removenode("du/fi");

    // Wait for the change to propagate.
    waitOnSyncs(cd.get());

    // Everything as we'd expect?
    ASSERT_TRUE(confirm(*cd, id, localFS));
    ASSERT_TRUE(confirm(*cd, id, remoteTree));
#endif // ! NO_SIZE_FILTER
}

TEST_F(CloudToLocalFilterFixture, DoesntMoveIgnoredNodes)
{
    LocalFSModel localFS;
    RemoteNodeModel remoteTree;

    // Setup local FS.
    localFS.addfile(".megaignore", "#");
    localFS.addfile("d/fx");
    localFS.generate(root(*cdu) / "root");

    // Setup remote note tree.
    remoteTree = localFS;

    // Log in the client.
    ASSERT_TRUE(cdu->login_reset_makeremotenodes("cdu"));

    // Add and start sync.
    auto id = setupSync(*cdu, "root", "cdu");
    ASSERT_NE(id, UNDEF);

    // Wait for sync to complete.
    waitOnSyncs(cdu.get());

    // Confirm models.
    ASSERT_TRUE(confirm(*cdu, id, localFS));
    ASSERT_TRUE(confirm(*cdu, id, remoteTree));

    // Filter out fx.
    localFS.addfile(".megaignore", "-:*x");
    localFS.generate(root(*cdu) / "root");

    // fx should remain in the cloud.
    remoteTree = localFS;

    // Wait for sync to complete.
    waitOnSyncs(cdu.get());

    // Confirm models.
    ASSERT_TRUE(confirm(*cdu, id, localFS));
    ASSERT_TRUE(confirm(*cdu, id, remoteTree));

    // Move cdu/d/fx to cdu/fx.
    {
        ASSERT_TRUE(cu->login_fetchnodes());
        ASSERT_TRUE(cu->movenode("cdu/d/fx", "cdu"));

        cu.reset();
    }

    // Update models.
    remoteTree.movenode("d/fx", "");

    // Wait for sync to complete.
    waitOnSyncs(cdu.get());

    // Confirm models.
    ASSERT_TRUE(confirm(*cdu, id, localFS));
    ASSERT_TRUE(confirm(*cdu, id, remoteTree));
}

TEST_F(CloudToLocalFilterFixture, DoesntRenameIgnoredNodes)
{
    LocalFSModel localFS;
    RemoteNodeModel remoteTree;

    // Setup local FS.
    localFS.addfile("x");
    localFS.addfile(".megaignore", "#");
    localFS.generate(root(*cdu) / "root");

    // Setup remote note tree.
    remoteTree = localFS;

    // Log in the client.
    ASSERT_TRUE(cdu->login_reset_makeremotenodes("cdu"));

    // Add and start sync.
    auto id = setupSync(*cdu, "root", "cdu");
    ASSERT_NE(id, UNDEF);

    // Wait for sync to complete.
    waitOnSyncs(cdu.get());

    // Confirm models.
    ASSERT_TRUE(confirm(*cdu, id, localFS));
    ASSERT_TRUE(confirm(*cdu, id, remoteTree));

    // Filter out fx.
    localFS.addfile(".megaignore", "-:x");
    localFS.generate(root(*cdu) / "root");

    // x should remain in the cloud.
    remoteTree = localFS;

    // Wait for sync to complete.
    waitOnSyncs(cdu.get());

    // Confirm models.
    ASSERT_TRUE(confirm(*cdu, id, localFS));
    ASSERT_TRUE(confirm(*cdu, id, remoteTree));

    // Rename cdu/x to cdu/y.
    {
        ASSERT_TRUE(cu->login_fetchnodes());

        Node* node =
          cu->drillchildnodebyname(cu->gettestbasenode(), "cdu/x");
        ASSERT_TRUE(node);

        ASSERT_TRUE(cu->setattr(node, attr_map('n', "y")));

        cu.reset();
    }

    // Update models.
    localFS.addfile("y", "x");
    remoteTree.copynode("x", "y");
    remoteTree.removenode("x");

    // Wait for sync to complete.
    waitOnSyncs(cdu.get());

    // Confirm models.
    ASSERT_TRUE(confirm(*cdu, id, localFS));
    ASSERT_TRUE(confirm(*cdu, id, remoteTree));
}

TEST_F(CloudToLocalFilterFixture, DoesntRubbishIgnoredNodes)
{
    LocalFSModel localFS;
    RemoteNodeModel remoteTree;

    // Setup local FS.
    localFS.addfile(".megaignore", "#");
    localFS.addfile("x");
    localFS.generate(root(*cdu) / "root");

    // Setup remote note tree.
    remoteTree = localFS;

    // Log in the client.
    ASSERT_TRUE(cdu->login_reset_makeremotenodes("cdu"));

    // Add and start sync.
    auto id = setupSync(*cdu, "root", "cdu");
    ASSERT_NE(id, UNDEF);

    // Wait for sync to complete.
    waitOnSyncs(cdu.get());

    // Confirm models.
    ASSERT_TRUE(confirm(*cdu, id, localFS));
    ASSERT_TRUE(confirm(*cdu, id, remoteTree));

    // Filter out fx.
    localFS.addfile(".megaignore", "-:x");
    localFS.generate(root(*cdu) / "root");

    // x should remain in the cloud.
    remoteTree = localFS;

    // Wait for sync to complete.
    waitOnSyncs(cdu.get());

    // Confirm models.
    ASSERT_TRUE(confirm(*cdu, id, localFS));
    ASSERT_TRUE(confirm(*cdu, id, remoteTree));

    // Remove cdu/x.
    {
        ASSERT_TRUE(cu->login_fetchnodes());
        ASSERT_TRUE(cu->deleteremote("cdu/x"));

        cu.reset();
    }

    // Update models.
    remoteTree.removenode("x");

    // Wait for sync to complete.
    waitOnSyncs(cdu.get());

    // Confirm models.
    ASSERT_TRUE(confirm(*cdu, id, localFS));
    ASSERT_TRUE(confirm(*cdu, id, remoteTree));
}

TEST_F(CloudToLocalFilterFixture, DoesntUploadIgnoredNodes)
{
    const string ignoreFile = "-:da\n-:f*\nminsize:2\n";

    // Set up cloud.
    {
        Model model;

        // Log in client and clear cloud.
        ASSERT_TRUE(cu->login_reset());

        // Convenience.
        const auto lRoot = root(*cu) / "x";
        const auto rRoot = cu->gettestbasenode();

        // Populate filesystem.
        model.addfile(".megaignore", ignoreFile);
        model.generate(lRoot);

        // Create directories.
        ASSERT_TRUE(cu->uploadFolderTree(lRoot, rRoot));

        // Upload files.
        ASSERT_TRUE(cu->uploadFilesInTree(lRoot, rRoot));

        // Logout.
        cu.reset();
    }

    // Set up models.
    LocalFSModel localFS;
    RemoteNodeModel remoteTree;

    localFS.addfile("da/f.txt", "daf");
    localFS.addfile("da/g.txt", "dag");
    localFS.addfile("db/f.txt", "dbf");
    localFS.addfile("db/g.txt", "dbg");
    localFS.addfile("f.txt", "rf");
    localFS.addfile("g.txt", "rg");
#ifndef NO_SIZE_FILTER
    localFS.addfile("h.txt", "!");
#endif // NO_SIZE_FILTER
    localFS.generate(root(*cd) / "root");
    localFS.addfile(".megaignore", ignoreFile);

    remoteTree = localFS;
    remoteTree.removenode("da");
    remoteTree.removenode("db/f.txt");
    remoteTree.removenode("f.txt");
#ifndef NO_SIZE_FILTER
    remoteTree.removenode("h.txt");
#endif // NO_SIZE_FILTER

    // Log in client.
    ASSERT_TRUE(cd->login_fetchnodes());

    // Add and start sync.
    auto id = setupSync(*cd, "root", "x");
    ASSERT_NE(id, UNDEF);

    // Wait for synchronization to complete.
    waitOnSyncs(cd.get());

    // Confirm models.
    ASSERT_TRUE(confirm(*cd, id, localFS));
    ASSERT_TRUE(confirm(*cd, id, remoteTree));
}

TEST_F(CloudToLocalFilterFixture, ExcludedIgnoreFile)
{
    Model model;

    // Populate cloud.
    {
        // Log in client.
        ASSERT_TRUE(cu->login_reset());

        // Convenience.
        const auto lRoot = root(*cu) / "x";
        const auto rRoot = cu->gettestbasenode();

        // Populate filesystem.
        model.addfile("0/.megaignore", "-:f");
        model.addfile("0/f");
        model.addfile(".megaignore", "-:.megaignore");
        model.generate(lRoot);

        // Create directories.
        ASSERT_TRUE(cu->uploadFolderTree(lRoot, rRoot));

        // Upload files
        ASSERT_TRUE(cu->uploadFilesInTree(lRoot, rRoot));

        // Log out client.
        cu.reset();
    }

    LocalFSModel localFS;
    RemoteNodeModel remoteTree;

    // Local model should exclude 0/.megaignore.
    localFS = model;
    localFS.removenode("0/.megaignore");

    // Remote model should be unchanged.
    remoteTree = model;

    // Log in client.
    ASSERT_TRUE(cdu->login_fetchnodes());

    // Make sure local sync root exists.
    fs::create_directories(root(*cdu) / "root");

    // Add and start sync.
    const auto id = setupSync(*cdu, "root", "x");
    ASSERT_NE(id, UNDEF);

    // Wait for initial sync to complete.
    waitOnSyncs(cdu.get());

    // Did we download what we expected?
    ASSERT_TRUE(confirm(*cdu, id, localFS));
    ASSERT_TRUE(confirm(*cdu, id, remoteTree));

    // Make some remote changes.
    {
        ASSERT_TRUE(cd->login_fetchnodes());

        // Should allow download of 0/.megaignore.
        localFS.removenode(".megaignore");
        localFS.addfile("0/.megaignore", "-:f");
        remoteTree.removenode(".megaignore");

        ASSERT_TRUE(cd->deleteremote("x/.megaignore"));

        // Shouldn't be propagated due to above.
        remoteTree.removenode("0/f");

        ASSERT_TRUE(cd->deleteremote("x/0/f"));
        cd.reset();
    }

    // Wait for remote changes to reach us.
    waitOnSyncs(cdu.get());

    // Everything as we expect?
    ASSERT_TRUE(confirm(*cdu, id, localFS));
    ASSERT_TRUE(confirm(*cdu, id, remoteTree));
}

TEST_F(CloudToLocalFilterFixture, FilterAdded)
{
    LocalFSModel localFS;
    RemoteNodeModel remoteTree;

    // Setup local fs.
    localFS.addfile(".megaignore", "#");
    localFS.generate(root(*cu));
    localFS.addfile("d/x");
    localFS.generate(root(*cu) / "root");

    // Setup remote tree.
    remoteTree = localFS;

    // Log in "upload" client.
    ASSERT_TRUE(cu->login_reset_makeremotenodes("x"));

    // Upload the initial ignore file.
    //
    // This is to avoid a race between clients.
    ASSERT_TRUE(cu->uploadFile(root(*cu) / ".megaignore", "/mega_test_sync/x"));

    // Log in "download" client.
    ASSERT_TRUE(cd->login_fetchnodes());

    // Add and start syncs.
    auto cuId = setupSync(*cu, "root", "x");
    ASSERT_NE(cuId, UNDEF);

    auto cdId = setupSync(*cd, "root", "x");
    ASSERT_NE(cdId, UNDEF);

    // Wait for synchronization to complete.
    waitOnSyncs(cd.get(), cu.get());

    // Confirm models.
    ASSERT_TRUE(confirm(*cu, cuId, localFS));
    ASSERT_TRUE(confirm(*cu, cuId, remoteTree));

    ASSERT_TRUE(confirm(*cd, cdId, localFS));
    ASSERT_TRUE(confirm(*cd, cdId, remoteTree));

    // Add d/.megaignore to "upload" client.
    localFS.addfile("d/.megaignore", "-:x");
    localFS.generate(root(*cu) / "root");

    // d/.megaignore's now in the cloud.
    remoteTree = localFS;

    // Wait for synchronization to complete.
    waitOnSyncs(cu.get(), cd.get());

    // Confirm models.
    ASSERT_TRUE(confirm(*cu, cuId, localFS));
    ASSERT_TRUE(confirm(*cu, cuId, remoteTree));

    ASSERT_TRUE(confirm(*cd, cdId, localFS));
    ASSERT_TRUE(confirm(*cd, cdId, remoteTree));

    // Remove x/d/x in the cloud.
    remoteTree.removenode("d/x");

    ASSERT_TRUE(cdu->login_fetchnodes());
    ASSERT_TRUE(cdu->deleteremote("x/d/x"));
    cdu.reset();

    // Wait for sync to complete.
    waitOnSyncs(cu.get(), cd.get());

    // x/x should remain locally.
    ASSERT_TRUE(confirm(*cu, cuId, localFS));
    ASSERT_TRUE(confirm(*cu, cuId, remoteTree));

    ASSERT_TRUE(confirm(*cd, cdId, localFS));
    ASSERT_TRUE(confirm(*cd, cdId, remoteTree));
}

TEST_F(CloudToLocalFilterFixture, FilterChanged)
{
    LocalFSModel localFS;
    RemoteNodeModel remoteTree;

    // Set up local FS.
    localFS.addfile(".megaignore", "-:x");
    localFS.generate(root(*cu));
    localFS.addfile("x");
    localFS.addfile("y");
    localFS.generate(root(*cu) / "root");

    // Set up remote tree.
    remoteTree = localFS;
    remoteTree.removenode("x");

    // Log in the "uploader" client.
    ASSERT_TRUE(cu->login_reset_makeremotenodes("x"));

    // Upload the initial ignore file.
    //
    // This is to avoid a race between clients.
    ASSERT_TRUE(cu->uploadFile(root(*cu) / ".megaignore", "/mega_test_sync/x"));

    // Log in the "download" client.
    ASSERT_TRUE(cd->login_fetchnodes());

    // Add and start syncs.
    auto cuId = setupSync(*cu, "root", "x");
    ASSERT_NE(cuId, UNDEF);

    fs::create_directories(root(*cd) / "root");

    auto cdId = setupSync(*cd, "root", "x");
    ASSERT_NE(cdId, UNDEF);

    // Wait for synchronization to complete.
    waitOnSyncs(cu.get(), cd.get());

    // Confirm models.
    ASSERT_TRUE(confirm(*cu, cuId, localFS));
    ASSERT_TRUE(confirm(*cu, cuId, remoteTree));

    // x is not present under cd.
    localFS.removenode("x");

    ASSERT_TRUE(confirm(*cd, cdId, localFS));
    ASSERT_TRUE(confirm(*cd, cdId, remoteTree));

    // Update ignore file on uploader side.
    localFS.addfile(".megaignore", "-:y");
    localFS.generate(root(*cu) / "root");

    // Update models.
    localFS.addfile("x");

    // Remote contains everything.
    remoteTree = localFS;

    // Wait for synchronization to complete.
    waitOnSyncs(cu.get(), cd.get());

    // Confirm models.
    ASSERT_TRUE(confirm(*cu, cuId, localFS));
    ASSERT_TRUE(confirm(*cu, cuId, remoteTree));

    ASSERT_TRUE(confirm(*cd, cdId, localFS));
    ASSERT_TRUE(confirm(*cd, cdId, remoteTree));

    // Delete x/y in the cloud.
    remoteTree.removenode("y");

    ASSERT_TRUE(cdu->login_fetchnodes());
    ASSERT_TRUE(cdu->deleteremote("x/y"));
    cdu.reset();

    // Wait for synchronization to complete.
    waitOnSyncs(cd.get(), cu.get());

    // x/y should remain locally.
    ASSERT_TRUE(confirm(*cu, cuId, localFS));
    ASSERT_TRUE(confirm(*cu, cuId, remoteTree));

    ASSERT_TRUE(confirm(*cd, cdId, localFS));
    ASSERT_TRUE(confirm(*cd, cdId, remoteTree));
}

TEST_F(CloudToLocalFilterFixture, FilterDeferredChange)
{
    Model model;

    // Log in uploader client and clear cloud.
    ASSERT_TRUE(cu->login_reset());

    // Convenience.
    const auto cuLocalRoot = root(*cu) / "x";
    const auto cuCloudRoot = cu->gettestbasenode();

    // Set up remote model.
    model.addfile(".megaignore", "-:d");
    model.addfile("d/.megaignore", "-:x");
    model.addfile("d/x");
    model.addfile("d/y");
    model.generate(cuLocalRoot);
    
    // Upload tree.
    ASSERT_TRUE(cu->uploadFolderTree(cuLocalRoot, cuCloudRoot));
    ASSERT_TRUE(cu->uploadFilesInTree(cuLocalRoot, cuCloudRoot));

    // Set up local FS.
    LocalFSModel localFS;

    localFS.addfile(".megaignore", "-:d");

    // Set up remote model.
    RemoteNodeModel remoteTree = model;

    // Log in "downloading" client.
    ASSERT_TRUE(cd->login_fetchnodes());

    // Add sync and start sync.
    fs::create_directories(root(*cd) / "root");

    auto cdId = setupSync(*cd, "root", "x");
    ASSERT_NE(cdId, UNDEF);

    // Wait for synchronization to complete.
    waitOnSyncs(cd.get());

    // Confirm models.
    ASSERT_TRUE(confirm(*cd, cdId, localFS));
    ASSERT_TRUE(confirm(*cd, cdId, remoteTree));

    // Change x/d/.megaignore to include x and exclude y.
    {
        // Update the ignore file.
        model.addfile("d/.megaignore", "-:y");
        model.generate(cuLocalRoot);

        // Delete x/d/.megaignore.
        ASSERT_TRUE(cu->deleteremote("x/d/.megaignore"));

        // Get our hands on d.
        auto* d = cu->drillchildnodebyname(cuCloudRoot, "x/d");
        ASSERT_NE(d, nullptr);

        // Upload the updated file.
        ASSERT_TRUE(cu->uploadFile(cuLocalRoot / "d" / ".megaignore", d));
    }

    // Wait for synchronization to complete.
    waitOnSyncs(cd.get());

    // Update models.
    remoteTree = model;

    // Confirm downloader models.
    ASSERT_TRUE(confirm(*cd, cdId, localFS));
    ASSERT_TRUE(confirm(*cd, cdId, remoteTree));

    // Remove x/.megaignore so to allow x/d.
    model.removenode(".megaignore");
    ASSERT_TRUE(cu->deleteremote("x/.megaignore"));

    // Wait for synchronization to complete.
    waitOnSyncs(cd.get());

    // Update models.
    localFS = model;
    localFS.removenode("d/y");
    remoteTree = model;

    // Confirm downloader models.
    ASSERT_TRUE(confirm(*cd, cdId, localFS));
    ASSERT_TRUE(confirm(*cd, cdId, remoteTree));
}

TEST_F(CloudToLocalFilterFixture, FilterMovedAcrossHierarchy)
{
    // Set up cloud.
    {
        Model model;

        // Log in client.
        ASSERT_TRUE(cu->login_reset());

        // Convenience.
        const auto lRoot = root(*cu) / "x";
        const auto rRoot = cu->gettestbasenode();

        // Setup model.
        model.addfile("a/.megaignore", "-:fa");
        model.addfile("a/fa");
        model.addfile("b/fa");
        model.addfile(".megaignore", "#");
        model.generate(lRoot);

        // Upload tree.
        ASSERT_TRUE(cu->uploadFolderTree(lRoot, rRoot));
        ASSERT_TRUE(cu->uploadFilesInTree(lRoot, rRoot));

        // Logout.
        cu.reset();
    }

    LocalFSModel localFS;
    RemoteNodeModel remoteTree;

    // Setup local FS.
    localFS.addfile("a/.megaignore", "-:fa");
    localFS.addfile("b/fa");
    localFS.addfile(".megaignore", "#");

    // Setup remote tree.
    remoteTree = localFS;
    remoteTree.addfile("a/fa");

    // Log in client.
    ASSERT_TRUE(cd->login_fetchnodes());

    // Add and start sync.
    fs::create_directories(root(*cd) / "root");

    auto id = setupSync(*cd, "root", "x");
    ASSERT_NE(id, UNDEF);

    // Wait for synchronization to complete.
    waitOnSyncs(cd.get());

    // Confirm models.
    ASSERT_TRUE(confirm(*cd, id, localFS));
    ASSERT_TRUE(confirm(*cd, id, remoteTree));

    // Move x/a/.megaignore to x/b/.megaignore.
    {
        ASSERT_TRUE(cdu->login_fetchnodes());
        ASSERT_TRUE(cdu->movenode("x/a/.megaignore", "x/b"));
        cdu.reset();
    }

    // Wait for sync.
    waitOnSyncs(cd.get());

    // Update models.
    // a/.megaignore -> b/.megaignore.
    // a/fa should become included.
    // b/fa should become excluded.
    localFS.addfile("a/fa");
    localFS.movenode("a/.megaignore", "b");

    remoteTree.movenode("a/.megaignore", "b");

    // Confirm models.
    ASSERT_TRUE(confirm(*cd, id, localFS));
    ASSERT_TRUE(confirm(*cd, id, remoteTree));
}

TEST_F(CloudToLocalFilterFixture, FilterMovedDownHierarchy)
{
    // Set up cloud.
    {
        Model model;

        // Log in client.
        ASSERT_TRUE(cu->login_reset());

        // Convenience.
        const auto lRoot = root(*cu) / "x";
        const auto rRoot = cu->gettestbasenode();

        // Setup model.
        model.addfile(".megaignore", "-:fa");
        model.addfile("a/fa");
        model.addfile("b/fa");
        model.addfolder("c/d");
        model.addfile("c/.megaignore", "-:.megaignore");
        model.generate(lRoot);

        // Upload tree.
        ASSERT_TRUE(cu->uploadFolderTree(lRoot, rRoot));
        ASSERT_TRUE(cu->uploadFilesInTree(lRoot, rRoot));

        // Logout.
        cu.reset();
    }

    LocalFSModel localFS;
    RemoteNodeModel remoteTree;

    // Setup local FS.
    localFS.addfile(".megaignore", "-:fa");
    localFS.addfolder("a");
    localFS.addfolder("b");
    localFS.addfolder("c/d");
    localFS.addfile("c/.megaignore", "-:.megaignore");

    // Setup remote tree.
    remoteTree = localFS;
    remoteTree.addfile("a/fa");
    remoteTree.addfile("b/fa");

    // Log in client.
    ASSERT_TRUE(cd->login_fetchnodes());

    // Add and start sync.
    fs::create_directories(root(*cd) / "root");

    auto id = setupSync(*cd, "root", "x");
    ASSERT_NE(id, UNDEF);

    // Wait for synchronization to complete.
    waitOnSyncs(cd.get());

    // Confirm models.
    ASSERT_TRUE(confirm(*cd, id, localFS));
    ASSERT_TRUE(confirm(*cd, id, remoteTree));

    // Move ignore files.
    {
        ASSERT_TRUE(cdu->login_fetchnodes());

        // Move x/.megaignore to x/a/.megaignore.
        ASSERT_TRUE(cdu->movenode("x/.megaignore", "x/a"));

        // Move x/c/.megaignore to x/c/d/.megaignore.
        ASSERT_TRUE(cdu->movenode("x/c/.megaignore", "x/c/d"));

        cdu.reset();
    }

    // Wait for sync.
    waitOnSyncs(cd.get());

    // Update models.
    //   .megaignore -> a/.megaignore.
    // c/.megaignore -> c/d/.megaignore.
    // a/fa should remain excluded.
    // b/fa should become included.
    localFS.addfile("b/fa");
    localFS.movenode(".megaignore", "a");
    localFS.movenode("c/.megaignore", "c/d");

    remoteTree = localFS;
    remoteTree.addfile("a/fa");

    // Confirm models.
    ASSERT_TRUE(confirm(*cd, id, localFS));
    ASSERT_TRUE(confirm(*cd, id, remoteTree));
}

TEST_F(CloudToLocalFilterFixture, FilterMovedIntoExcluded)
{
    LocalFSModel localFS;
    RemoteNodeModel remoteTree;

    // Set up cloud.
    {
        Model model;

        // Log in client.
        ASSERT_TRUE(cu->login_reset());

        // Convenience.
        const auto lRoot = root(*cu) / "x";
        const auto rRoot = cu->gettestbasenode();

        // Setup models.
        model.addfile(".megaignore", "-:d*\n-:f*\n");

        localFS = model;

        model.addfile("d/g");
        model.addfile("f");
        model.generate(lRoot);

        remoteTree = model;

        // Upload tree.
        ASSERT_TRUE(cu->uploadFolderTree(lRoot, rRoot));
        ASSERT_TRUE(cu->uploadFilesInTree(lRoot, rRoot));

        // Logout.
        cu.reset();
    }

    // Log in client.
    ASSERT_TRUE(cd->login_fetchnodes());

    // Add and start sync.
    fs::create_directories(root(*cd) / "root");

    auto id = setupSync(*cd, "root", "x");
    ASSERT_NE(id, UNDEF);

    // Wait for synchronization to complete.
    waitOnSyncs(cd.get());

    // Confirm models.
    ASSERT_TRUE(confirm(*cd, id, localFS));
    ASSERT_TRUE(confirm(*cd, id, remoteTree));

    // Move x/.megaignore into x/d/.megaignore.
    remoteTree.movenode(".megaignore", "d");

    ASSERT_TRUE(cdu->login_fetchnodes());
    ASSERT_TRUE(cdu->movenode("x/.megaignore", "x/d"));
    cdu.reset();

    // Wait for sync to complete.
    waitOnSyncs(cd.get());

    // Confirm models.
    localFS = remoteTree;

    ASSERT_TRUE(confirm(*cd, id, localFS));
    ASSERT_TRUE(confirm(*cd, id, remoteTree));
}

TEST_F(CloudToLocalFilterFixture, FilterMovedUpHierarchy)
{
    // Set up cloud.
    {
        Model model;

        // Log in client.
        ASSERT_TRUE(cu->login_reset());

        // Convenience.
        const auto lRoot = root(*cu) / "x";
        const auto rRoot = cu->gettestbasenode();

        // Setup model.
        model.addfile("a/.megaignore", "-:fa");
        model.addfile("a/fa");
        model.addfile("b/fa");
        model.addfile("c/d/.megaignore", "-:.megaignore");
        model.addfile(".megaignore", "#");
        model.generate(lRoot);

        // Upload tree.
        ASSERT_TRUE(cu->uploadFolderTree(lRoot, rRoot));
        ASSERT_TRUE(cu->uploadFilesInTree(lRoot, rRoot));

        // Logout.
        cu.reset();
    }

    LocalFSModel localFS;
    RemoteNodeModel remoteTree;

    // Setup local FS.
    localFS.addfile("a/.megaignore", "-:fa");
    localFS.addfile("b/fa");
    localFS.addfile("c/d/.megaignore", "-:.megaignore");
    localFS.addfile(".megaignore", "#");

    // Setup remote tree.
    remoteTree = localFS;
    remoteTree.addfile("a/fa");

    // Log in client.
    ASSERT_TRUE(cd->login_fetchnodes());

    // Add and start sync.
    fs::create_directories(root(*cd) / "root");

    auto id = setupSync(*cd, "root", "x");
    ASSERT_NE(id, UNDEF);

    // Wait for synchronization to complete.
    waitOnSyncs(cd.get());

    // Confirm models.
    ASSERT_TRUE(confirm(*cd, id, localFS));
    ASSERT_TRUE(confirm(*cd, id, remoteTree));

    // Move x/a/.megaignore to x/.megaignore.
    // Remove x/b/fa.
    ASSERT_TRUE(cdu->login_fetchnodes());
    ASSERT_TRUE(cdu->deleteremote("x/.megaignore"));
    ASSERT_TRUE(cdu->movenode("x/a/.megaignore", "x"));
    ASSERT_TRUE(cdu->deleteremote("x/b/fa"));

    // Move x/c/d/.megaignore to x/c/.megaignore.
    ASSERT_TRUE(cdu->movenode("x/c/d/.megaignore", "x/c"));
    cdu.reset();

    // Wait for sync.
    waitOnSyncs(cd.get());

    // Update models.
    //   a/.megaignore -> .megaignore.
    // c/d/.megaignore -> c/.megaignore
    // [ab]/fa should both be excluded.
    localFS.removenode(".megaignore");
    localFS.movenode("a/.megaignore", "");
    localFS.movenode("c/d/.megaignore", "c");

    remoteTree = localFS;
    remoteTree.addfile("a/fa");
    remoteTree.removenode("b/fa");

    // Confirm models.
    ASSERT_TRUE(confirm(*cd, id, localFS));
    ASSERT_TRUE(confirm(*cd, id, remoteTree));
}

TEST_F(CloudToLocalFilterFixture, FilterRemoved)
{
    // Set up cloud.
    {
        Model model;

        // Log in client.
        ASSERT_TRUE(cu->login_reset());

        // Convenience.
        const auto lRoot = root(*cu) / "x";
        const auto rRoot = cu->gettestbasenode();

        // Setup model.
        model.addfile(".megaignore", "-:fa");
        model.addfile("fa");
        model.generate(lRoot);

        // Upload tree.
        ASSERT_TRUE(cu->uploadFolderTree(lRoot, rRoot));
        ASSERT_TRUE(cu->uploadFilesInTree(lRoot, rRoot));

        // Logout.
        cu.reset();
    }

    LocalFSModel localFS;
    RemoteNodeModel remoteTree;

    // Setup local FS.
    localFS.addfile(".megaignore", "-:fa");

    // Setup remote tree.
    remoteTree = localFS;
    remoteTree.addfile("fa");

    // Log in client.
    ASSERT_TRUE(cd->login_fetchnodes());

    // Add and start sync.
    fs::create_directories(root(*cd) / "root");

    auto id = setupSync(*cd, "root", "x");
    ASSERT_NE(id, UNDEF);

    // Wait for synchronization to complete.
    waitOnSyncs(cd.get());

    // Confirm models.
    ASSERT_TRUE(confirm(*cd, id, localFS));
    ASSERT_TRUE(confirm(*cd, id, remoteTree));

    // Remove x/.megaignore.
    ASSERT_TRUE(cdu->login_fetchnodes());
    ASSERT_TRUE(cdu->deleteremote("x/.megaignore"));
    cdu.reset();

    // Wait for sync.
    waitOnSyncs(cd.get());

    // Update models.
    // .megaignore -> gone.
    // fa should now be included.
    localFS.removenode(".megaignore");
    localFS.addfile("fa");

    remoteTree = localFS;

    // Confirm models.
    ASSERT_TRUE(confirm(*cd, id, localFS));
    ASSERT_TRUE(confirm(*cd, id, remoteTree));
}

TEST_F(CloudToLocalFilterFixture, MoveToIgnoredRubbishesRemote)
{
    LocalFSModel localFS;
    RemoteNodeModel remoteTree;

    // Set up local FS.
    localFS.addfile("f");
#ifndef NO_SIZE_FILTER
    localFS.addfile("g");
    localFS.addfile("x/.megaignore", "minsize:2\n");
#endif // ! NO_SIZE_FILTER
    localFS.addfile(".megaignore", "-:d");
    localFS.generate(root(*cdu) / "root");

    // Set up remote tree.
    remoteTree = localFS;

    // Log in client.
    ASSERT_TRUE(cdu->login_reset_makeremotenodes("cdu"));

    // Add and start sync.
    auto id = setupSync(*cdu, "root", "cdu");
    ASSERT_NE(id, UNDEF);

    // Wait for synchronization to complete.
    waitOnSyncs(cdu.get());

    // Confirm models.
    ASSERT_TRUE(confirm(*cdu, id, localFS));
    ASSERT_TRUE(confirm(*cdu, id, remoteTree));

    // Create the directory d.
    {
        vector<NewNode> nodes(1);

        cdu->client.putnodes_prepareOneFolder(&nodes[0], "d");
        ASSERT_TRUE(cdu->putnodes("cdu", std::move(nodes)));

        remoteTree.addfolder("d");
    }

    // Wait for the sync to process the new directory.
    waitOnSyncs(cdu.get());

    // Confirm models.
    ASSERT_TRUE(confirm(*cdu, id, localFS));
    ASSERT_TRUE(confirm(*cdu, id, remoteTree));

    // Move f to d/f.
    ASSERT_TRUE(cdu->movenode("cdu/f", "cdu/d"));

#ifndef NO_SIZE_FILTER
    // Move g to x/g.
    ASSERT_TRUE(cdu->movenode("cdu/g", "cdu/x"));
#endif // ! NO_SIZE_FILTER

    // f and g should have been moved into the local debris.
    localFS.copynode("f", debrisFilePath("f"));
    localFS.removenode("f");

    // f has moved to d/f in the cloud.
    remoteTree.movenode("f", "d");

#ifndef NO_SIZE_FILTER
    localFS.copynode("g", debrisFilePath("g"));
    localFS.removenode("g");

    // g has moved to x/g in the cloud.
    remoteTree.movenode("g", "x");
#endif // ! NO_SIZE_FILTER

    // Wait for synchronization to complete.
    waitOnSyncs(cdu.get());

    // Confirm models.
    ASSERT_TRUE(confirm(*cdu, id, localFS, false));
    ASSERT_TRUE(confirm(*cdu, id, remoteTree));
}

TEST_F(CloudToLocalFilterFixture, OverwriteExcluded)
{
    RemoteNodeModel remoteTree;
    
    // Set up local FS.
    LocalFSModel localFS;

    localFS.addfile("d/f");
    localFS.addfile("d/.megaignore", "+:f");
    localFS.addfile("f");
    localFS.addfile(".megaignore", "#");
    localFS.generate(root(*cdu) / "root");

    // Cloud should be consistent with FS.
    remoteTree = localFS;

    // Log in client.
    ASSERT_TRUE(cdu->login_reset_makeremotenodes("x"));

    // Add and start sync.
    auto id = setupSync(*cdu, "root", "x");
    ASSERT_NE(id, UNDEF);

    // Wait for synchronization to complete.
    waitOnSyncs(cdu.get());

    // Confirm models.
    ASSERT_TRUE(confirm(*cdu, id, localFS));
    ASSERT_TRUE(confirm(*cdu, id, remoteTree));

    // Add an ignore file.
    localFS.addfile(".megaignore", "-:f");
    localFS.generate(root(*cdu) / "root");

    // Remote's consistent with FS.
    remoteTree = localFS;

    // Wait for synchronization to complete.
    waitOnSyncs(cdu.get());

    // Confirm.
    ASSERT_TRUE(confirm(*cdu, id, localFS));
    ASSERT_TRUE(confirm(*cdu, id, remoteTree));

    // Move x/d/f to x, overwriting x/f.
    {
        // Log in client.
        ASSERT_TRUE(cd->login_fetchnodes());

        // Get a fix on x/f.
        auto* node = cd->drillchildnodebyname(cd->gettestbasenode(), "x/f");
        ASSERT_TRUE(node);

        // Move x/d/f to x.
        ASSERT_TRUE(cd->movenode("x/d/f", "x"));

        // Remove original x/f.
        ASSERT_TRUE(cd->deleteremotenode(node));

        cd.reset();
    }

    // Update models.
    localFS.removenode("d/f");

    remoteTree.removenode("f");
    remoteTree.movenode("d/f", "");

    // Wait for synchronization to complete.
    waitOnSyncs(cdu.get());

    // Confirm models.
    ASSERT_TRUE(confirm(*cdu, id, localFS));
    ASSERT_TRUE(confirm(*cdu, id, remoteTree));
}

TEST_F(CloudToLocalFilterFixture, RenameToIgnoredRubbishesRemote)
{
    LocalFSModel localFS;
    RemoteNodeModel remoteTree;

    // Set up local FS.
    localFS.addfile(".megaignore", "-:y");
    localFS.addfile("x");
    localFS.generate(root(*cdu) / "root");

    // Set up remote tree.
    remoteTree = localFS;

    // Log in client.
    ASSERT_TRUE(cdu->login_reset_makeremotenodes("cdu"));

    // Add and start sync.
    auto id = setupSync(*cdu, "root", "cdu");
    ASSERT_NE(id, UNDEF);

    // Wait for synchronization to complete.
    waitOnSyncs(cdu.get());

    // Confirm models.
    ASSERT_TRUE(confirm(*cdu, id, localFS));
    ASSERT_TRUE(confirm(*cdu, id, remoteTree));

    // Rename cdu/x to cdu/y.
    {
        ASSERT_TRUE(cu->login_fetchnodes());
        ASSERT_TRUE(cu->rename("cdu/x", "y"));
        cu.reset();
    }

    // x has moved into the local debris.
    localFS.copynode("x", debrisFilePath("x"));
    localFS.removenode("x");

    // x has become y in the cloud.
    remoteTree.copynode("x", "y");
    remoteTree.removenode("x");

    // Wait for synchronization to complete.
    waitOnSyncs(cdu.get());

    // Confirm models.
    ASSERT_TRUE(confirm(*cdu, id, localFS, false));
    ASSERT_TRUE(confirm(*cdu, id, remoteTree));
}

TEST_F(SyncTest, CorrectlyHandlePreviouslySyncedFiles)
{
    auto TESTROOT = makeNewTestRoot();
    auto TIMEOUT  = std::chrono::seconds(4);

    // Sync client.
    StandardClient c(TESTROOT, "c");

    // Log callbacks.
    c.logcb = true;

    // Log in the client.
    ASSERT_TRUE(c.login_reset("MEGA_EMAIL", "MEGA_PWD"));

    // Convenience.
    auto lRoot = c.fsBasePath / "s";

    // Prepare the local filesystem.
    Model model;

    model.addfile("d/f0");
    model.addfile("d/f1");
    model.generate(lRoot);

    // Prepare the cloud.
    {
        auto rRoot = c.gettestbasenode();

        ASSERT_TRUE(c.uploadFolderTree(lRoot, rRoot));
        ASSERT_TRUE(c.uploadFilesInTree(lRoot, rRoot));
    }

    // Tweak the file's modification times.

    // Local d/f0 is more recent.
    ASSERT_TRUE(adjustLastModificationTime(lRoot / "d" / "f0", 1000));

    // Cloud d/f1 is more recent.
    ASSERT_TRUE(adjustLastModificationTime(lRoot / "d" / "f1", -1000));

    // Add and start a sync.
    auto id = c.setupSync_mainthread("s", "s");
    ASSERT_NE(id, UNDEF);
    
    // Wait for the sync to complete.
    waitonsyncs(TIMEOUT, &c);

    // Local d/f1 should've been moved to the local debris.
    model.movetosynctrash("d/f1", "");

    // File still exists, though.
    model.addfile("d/f1");

    // Check everything was synced correctly.
    ASSERT_TRUE(c.confirmModel_mainthread(model.root.get(), id));
}

#endif
=======

#endif
>>>>>>> c7e45d55
<|MERGE_RESOLUTION|>--- conflicted
+++ resolved
@@ -7074,25 +7074,6 @@
     c.setSyncPausedByBackupId(id1, false);
     c.setSyncPausedByBackupId(id2, false);
 
-<<<<<<< HEAD
-    // Wait for sync activity to complete (as far as stall.)
-    waitonsyncs(TIMEOUT, &c);
-=======
-    // TODO: Make this a global predicate when we've merged the rest from develop.
-    // TODO: Maybe make it so we can check if a specific sync has stalled?
-    const auto SyncStallState = [](bool state) {
-        return [state](StandardClient& client) {
-            SyncStallInfo dummy;
-            bool result = client.client.syncs.syncStallDetected(dummy) == state;
-            if (result)
-            {
-                LOG_debug << "Sync stall state detected: " << (state ? "true" : "false");
-            }
-            return result;
-        };
-    };
->>>>>>> c7e45d55
-
     // Be absolutely sure we've stalled. (stall is across all syncs - todo: figure out if each one contains a stall)
     ASSERT_TRUE(c.waitFor(SyncStallState(true), chrono::seconds(20)));
 
@@ -9819,7 +9800,6 @@
     ASSERT_TRUE(c.confirmModel_mainthread(m.root.get(), id));
 }
 
-<<<<<<< HEAD
 class FilterFixture
   : public ::testing::Test
 {
@@ -13631,7 +13611,3 @@
 }
 
 #endif
-=======
-
-#endif
->>>>>>> c7e45d55
