/**
 * @file tests/synctests.cpp
 * @brief Mega SDK test file
 *
 * (c) 2018 by Mega Limited, Wellsford, New Zealand
 *
 * This file is part of the MEGA SDK - Client Access Engine.
 *
 * Applications using the MEGA API must present a valid application key
 * and comply with the the rules set forth in the Terms of Service.
 *
 * The MEGA SDK is distributed in the hope that it will be useful,
 * but WITHOUT ANY WARRANTY; without even the implied warranty of
 * MERCHANTABILITY or FITNESS FOR A PARTICULAR PURPOSE.
 *
 * @copyright Simplified (2-clause) BSD License.
 *
 * You should have received a copy of the license along with this
 * program.
 */

// Many of these tests are still being worked on.
// The file uses some C++17 mainly for the very convenient std::filesystem library, though the main SDK must still build with C++11 (and prior)


#include "test.h"
#include "stdfs.h"
#include <mega.h>
#include "gtest/gtest.h"
#include <stdio.h>
#include <map>
#include <future>
//#include <mega/tsthooks.h>
#include <fstream>
#include <atomic>
#include <random>

#include <megaapi_impl.h>

#define DEFAULTWAIT std::chrono::seconds(20)

using namespace ::mega;
using namespace ::std;

#ifdef WIN32
    #define LOCAL_TEST_FOLDER "c:\\tmp\\synctests"
#else
    #define LOCAL_TEST_FOLDER (string(getenv("HOME"))+"/synctests_mega_auto")
#endif

typedef std::shared_ptr<promise<bool>> PromiseBoolSP;

PromiseBoolSP newPromiseBoolSP()
{
    return PromiseBoolSP(new promise<bool>());
}

/*
**  TestFS implementation
*/

const string& TestFS::GetTestFolder()
{
    // This function should probably contain the definition of LOCAL_TEST_FOLDER,
    // and replace it in all other places.
    static string testfolder(LOCAL_TEST_FOLDER);

    return testfolder;
}


const string& TestFS::GetTrashFolder()
{
    static string trashfolder((fs::path(GetTestFolder()).parent_path() / "trash").string());

    return trashfolder;
}


void TestFS::DeleteFolder(const std::string& folder)
{
    // rename folder, so that tests can still create one and add to it
    error_code ec;
    fs::path oldpath(folder);
    fs::path newpath(folder + "_del"); // this can be improved later if needed
    fs::rename(oldpath, newpath, ec);

    // if renaming failed, then there's nothing to delete
    if (ec)
    {
        // report failures, other than the case when it didn't exist
        if (ec != errc::no_such_file_or_directory)
        {
            out() << "Renaming " << folder << " failed." << endl
                 << ec.message() << endl;
        }

        return;
    }

    // delete folder in a separate thread
    m_cleaners.emplace_back(thread([=]() mutable // ...mostly for fun, to avoid declaring another ec
        {
            fs::remove_all(newpath, ec);

            if (ec)
            {
                out() << "Deleting " << folder << " failed." << endl
                     << ec.message() << endl;
            }
        }));
}


TestFS::~TestFS()
{
    for_each(m_cleaners.begin(), m_cleaners.end(), [](thread& t) { t.join(); });
}

#ifdef ENABLE_SYNC

namespace {

bool suppressfiles = false;

typedef ::mega::byte byte;

// Creates a temporary directory in the current path
fs::path makeTmpDir(const int maxTries = 1000)
{
    const auto cwd = fs::current_path();
    std::random_device dev;
    std::mt19937 prng{dev()};
    std::uniform_int_distribution<uint64_t> rand{0};
    fs::path path;
    for (int i = 0;; ++i)
    {
        std::ostringstream os;
        os << std::hex << rand(prng);
        path = cwd / os.str();
        if (fs::create_directory(path))
        {
            break;
        }
        if (i == maxTries)
        {
            throw std::runtime_error{"Couldn't create tmp dir"};
        }
    }
    return path;
}

// Copies a file while maintaining the write time.
void copyFile(const fs::path& source, const fs::path& target)
{
    assert(fs::is_regular_file(source));
    const auto tmpDir = makeTmpDir();
    const auto tmpFile = tmpDir / "copied_file";
    fs::copy_file(source, tmpFile);
    fs::last_write_time(tmpFile, fs::last_write_time(source));
    fs::rename(tmpFile, target);
    fs::remove(tmpDir);
}

string leafname(const string& p)
{
    auto n = p.find_last_of("/");
    return n == string::npos ? p : p.substr(n+1);
}

string parentpath(const string& p)
{
    auto n = p.find_last_of("/");
    return n == string::npos ? "" : p.substr(0, n-1);
}

void WaitMillisec(unsigned n)
{
#ifdef _WIN32
    if (n > 1000)
    {
        for (int i = 0; i < 10; ++i)
        {
            // better for debugging, with breakpoints, pauses, etc
            Sleep(n/10);
        }
    }
    else
    {
        Sleep(n);
    }
#else
    usleep(n * 1000);
#endif
}

bool createFile(const fs::path &path, const void *data, const size_t data_length)
{
#if (__cplusplus >= 201700L)
    ofstream ostream(path, ios::binary);
#else
    ofstream ostream(path.u8string(), ios::binary);
#endif

    ostream.write(reinterpret_cast<const char *>(data), data_length);

    return ostream.good();
}

bool createDataFile(const fs::path &path, const std::string &data)
{
    return createFile(path, data.data(), data.size());
}

struct Model
{
    // records what we think the tree should look like after sync so we can confirm it

    struct ModelNode
    {
        enum nodetype { file, folder };
        nodetype type = folder;
        string name;
        string content;
        vector<unique_ptr<ModelNode>> kids;
        ModelNode* parent = nullptr;
        bool changed = false;

        ModelNode() = default;

        ModelNode(const ModelNode& other)
          : type(other.type)
          , name(other.name)
          , content(other.content)
          , kids()
          , parent()
          , changed(other.changed)
        {
            for (auto& child : other.kids)
            {
                addkid(child->clone());
            }
        }

        void generate(const fs::path& path)
        {
            const fs::path ourPath = path / name;

            if (type == file)
            {
                if (changed)
                {
                    ASSERT_TRUE(createDataFile(ourPath, content));
                    changed = false;
                }
            }
            else
            {
                fs::create_directory(ourPath);

                for (auto& child : kids)
                {
                    child->generate(ourPath);
                }
            }
        }

        string path()
        {
            string s;
            for (auto p = this; p; p = p->parent)
                s = "/" + p->name + s;
            return s;
        }

        ModelNode* addkid()
        {
            return addkid(::mega::make_unique<ModelNode>());
        }

        ModelNode* addkid(unique_ptr<ModelNode>&& p)
        {
            p->parent = this;
            kids.emplace_back(move(p));

            return kids.back().get();
        }

        bool typematchesnodetype(nodetype_t nodetype)
        {
            switch (type)
            {
            case file: return nodetype == FILENODE;
            case folder: return nodetype == FOLDERNODE;
            }
            return false;
        }

        void print(string prefix="")
        {
            out() << prefix << name << endl;
            prefix.append(name).append("/");
            for (const auto &in: kids)
            {
                in->print(prefix);
            }
        }

        std::unique_ptr<ModelNode> clone()
        {
            return ::mega::make_unique<ModelNode>(*this);
        }
    };

    Model()
      : root(makeModelSubfolder("root"))
    {
    }

    Model(const Model& other)
      : root(other.root->clone())
    {
    }

    Model& operator=(const Model& rhs)
    {
        Model temp(rhs);

        swap(temp);

        return *this;
    }

    ModelNode* addfile(const string& path, const string& content)
    {
        auto* node = addnode(path, ModelNode::file);

        node->content = content;
        node->changed = true;

        return node;
    }

    ModelNode* addfile(const string& path)
    {
        return addfile(path, path);
    }

    ModelNode* addfolder(const string& path)
    {
        return addnode(path, ModelNode::folder);
    }

    ModelNode* addnode(const string& path, ModelNode::nodetype type)
    {
        ModelNode* child;
        ModelNode* node = root.get();
        string name;
        size_t current = 0;
        size_t end = path.size();

        while (current < end)
        {
            size_t delimiter = path.find('/', current);

            if (delimiter == path.npos)
            {
                break;
            }

            name = path.substr(current, delimiter - current);

            if (!(child = childnodebyname(node, name)))
            {
                child = node->addkid();

                child->name = name;
                child->type = ModelNode::folder;
            }

            assert(child->type == ModelNode::folder);

            current = delimiter + 1;
            node = child;
        }

        assert(current < end);

        name = path.substr(current);

        if (!(child = childnodebyname(node, name)))
        {
            child = node->addkid();

            child->name = name;
            child->type = type;
        }

        assert(child->type == type);

        return child;
    }

    ModelNode* copynode(const string& src, const string& dst)
    {
        const ModelNode* source = findnode(src);
        ModelNode* destination = addnode(dst, source->type);

        destination->content = source->content;
        destination->kids.clear();

        for (auto& child : source->kids)
        {
            destination->addkid(child->clone());
        }

        return destination;
    }

    unique_ptr<ModelNode> makeModelSubfolder(const string& utf8Name)
    {
        unique_ptr<ModelNode> n(new ModelNode);
        n->name = utf8Name;
        return n;
    }

    unique_ptr<ModelNode> makeModelSubfile(const string& utf8Name, string content = {})
    {
        unique_ptr<ModelNode> n(new ModelNode);
        n->name = utf8Name;
        n->type = ModelNode::file;
        n->content = content.empty() ? utf8Name : std::move(content);
        return n;
    }

    unique_ptr<ModelNode> buildModelSubdirs(const string& prefix, int n, int recurselevel, int filesperdir)
    {
        if (suppressfiles) filesperdir = 0;

        unique_ptr<ModelNode> nn = makeModelSubfolder(prefix);

        for (int i = 0; i < filesperdir; ++i)
        {
            nn->addkid(makeModelSubfile("file" + to_string(i) + "_" + prefix));
        }

        if (recurselevel > 0)
        {
            for (int i = 0; i < n; ++i)
            {
                unique_ptr<ModelNode> sn = buildModelSubdirs(prefix + "_" + to_string(i), n, recurselevel - 1, filesperdir);
                sn->parent = nn.get();
                nn->addkid(move(sn));
            }
        }
        return nn;
    }

    ModelNode* childnodebyname(ModelNode* n, const std::string& s)
    {
        for (auto& m : n->kids)
        {
            if (m->name == s)
            {
                return m.get();
            }
        }
        return nullptr;
    }

    ModelNode* findnode(string path, ModelNode* startnode = nullptr)
    {
        ModelNode* n = startnode ? startnode : root.get();
        while (n && !path.empty())
        {
            auto pos = path.find("/");
            n = childnodebyname(n, path.substr(0, pos));
            path.erase(0, pos == string::npos ? path.size() : pos + 1);
        }
        return n;
    }

    unique_ptr<ModelNode> removenode(const string& path)
    {
        ModelNode* n = findnode(path);
        if (n && n->parent)
        {
            unique_ptr<ModelNode> extracted;
            ModelNode* parent = n->parent;
            auto newend = std::remove_if(parent->kids.begin(), parent->kids.end(), [&extracted, n](unique_ptr<ModelNode>& v) { if (v.get() == n) return extracted = move(v), true; else return false; });
            parent->kids.erase(newend, parent->kids.end());
            return extracted;
        }
        return nullptr;
    }

    bool movenode(const string& sourcepath, const string& destpath)
    {
        ModelNode* source = findnode(sourcepath);
        ModelNode* dest = findnode(destpath);
        if (source && source && source->parent && dest)
        {
            auto replaced_node = removenode(destpath + "/" + source->name);

            unique_ptr<ModelNode> n;
            ModelNode* parent = source->parent;
            auto newend = std::remove_if(parent->kids.begin(), parent->kids.end(), [&n, source](unique_ptr<ModelNode>& v) { if (v.get() == source) return n = move(v), true; else return false; });
            parent->kids.erase(newend, parent->kids.end());
            if (n)
            {
                dest->addkid(move(n));
                return true;
            }
        }
        return false;
    }

    bool movetosynctrash(const string& path, const string& syncrootpath)
    {
        ModelNode* syncroot;
        if (!(syncroot = findnode(syncrootpath)))
        {
            return false;
        }

        ModelNode* trash;
        if (!(trash = childnodebyname(syncroot, DEBRISFOLDER)))
        {
            auto uniqueptr = makeModelSubfolder(DEBRISFOLDER);
            trash = uniqueptr.get();
            syncroot->addkid(move(uniqueptr));
        }

        char today[50];
        auto rawtime = time(NULL);
        strftime(today, sizeof today, "%F", localtime(&rawtime));

        ModelNode* dayfolder;
        if (!(dayfolder = findnode(today, trash)))
        {
            auto uniqueptr = makeModelSubfolder(today);
            dayfolder = uniqueptr.get();
            trash->addkid(move(uniqueptr));
        }

        if (auto uniqueptr = removenode(path))
        {
            dayfolder->addkid(move(uniqueptr));
            return true;
        }
        return false;
    }

    void ensureLocalDebrisTmpLock(const string& syncrootpath)
    {
        // if we've downloaded a file then it's put in debris/tmp initially, and there is a lock file
        if (ModelNode* syncroot = findnode(syncrootpath))
        {
            ModelNode* trash;
            if (!(trash = childnodebyname(syncroot, DEBRISFOLDER)))
            {
                auto uniqueptr = makeModelSubfolder(DEBRISFOLDER);
                trash = uniqueptr.get();
                syncroot->addkid(move(uniqueptr));
            }

            ModelNode* tmpfolder;
            if (!(tmpfolder = findnode("tmp", trash)))
            {
                auto uniqueptr = makeModelSubfolder("tmp");
                tmpfolder = uniqueptr.get();
                trash->addkid(move(uniqueptr));
            }

            ModelNode* lockfile;
            if (!(lockfile = findnode("lock", tmpfolder)))
            {
                tmpfolder->addkid(makeModelSubfile("lock"));
            }
        }
    }

    bool removesynctrash(const string& syncrootpath, const string& subpath = "")
    {
        if (subpath.empty())
        {
            return removenode(syncrootpath + "/" + DEBRISFOLDER).get();
        }
        else
        {
            char today[50];
            auto rawtime = time(NULL);
            strftime(today, sizeof today, "%F", localtime(&rawtime));

            return removenode(syncrootpath + "/" + DEBRISFOLDER + "/" + today + "/" + subpath).get();
        }
    }

    void emulate_rename(std::string nodepath, std::string newname)
    {
        auto node = findnode(nodepath);
        ASSERT_TRUE(!!node);
        if (node) node->name = newname;
    }

    void emulate_move(std::string nodepath, std::string newparentpath)
    {
        auto removed = removenode(newparentpath + "/" + leafname(nodepath));

        ASSERT_TRUE(movenode(nodepath, newparentpath));
    }

    void emulate_copy(std::string nodepath, std::string newparentpath)
    {
        auto node = findnode(nodepath);
        auto newparent = findnode(newparentpath);
        ASSERT_TRUE(!!node);
        ASSERT_TRUE(!!newparent);
        newparent->addkid(node->clone());
    }

    void emulate_rename_copy(std::string nodepath, std::string newparentpath, std::string newname)
    {
        auto node = findnode(nodepath);
        auto newparent = findnode(newparentpath);
        ASSERT_TRUE(!!node);
        ASSERT_TRUE(!!newparent);
        auto newnode = node->clone();
        newnode->name = newname;
        newparent->addkid(std::move(newnode));
    }

    void emulate_delete(std::string nodepath)
    {
        auto removed = removenode(nodepath);
       // ASSERT_TRUE(!!removed);
    }

    void generate(const fs::path& path)
    {
        fs::create_directories(path);

        for (auto& child : root->kids)
        {
            child->generate(path);
        }
    }

    void swap(Model& other)
    {
        using std::swap;

        swap(root, other.root);
    }

    unique_ptr<ModelNode> root;
};


bool waitonresults(future<bool>* r1 = nullptr, future<bool>* r2 = nullptr, future<bool>* r3 = nullptr, future<bool>* r4 = nullptr)
{
    if (r1) r1->wait();
    if (r2) r2->wait();
    if (r3) r3->wait();
    if (r4) r4->wait();
    return (!r1 || r1->get()) && (!r2 || r2->get()) && (!r3 || r3->get()) && (!r4 || r4->get());
}

atomic<int> next_request_tag{ 1 << 30 };

struct StandardClient : public MegaApp
{
    WAIT_CLASS waiter;
#ifdef GFX_CLASS
    GFX_CLASS gfx;
#endif

    string client_dbaccess_path;
    std::unique_ptr<HttpIO> httpio;
    std::unique_ptr<FileSystemAccess> fsaccess;
    std::recursive_mutex clientMutex;
    MegaClient client;
    std::atomic<bool> clientthreadexit{false};
    bool fatalerror = false;
    string clientname;
<<<<<<< HEAD

    struct {

        std::function<void(MegaClient&, promise<bool>&)> nextfunctionMC;
        std::promise<bool> nextfunctionMCpromise;

        std::function<void(StandardClient&, promise<bool>&)> nextfunctionSC;
        std::promise<bool> nextfunctionSCpromise;
    } boolDo;

    struct {
        std::function<void(StandardClient&, promise<Error>&)> nextfunctionSC;
        std::promise<Error> nextfunctionSCpromise;
    } errDo;

=======
    std::function<void()> nextfunctionMC;
    std::function<void()> nextfunctionSC;
>>>>>>> e57a1791
    std::condition_variable functionDone;
    std::mutex functionDoneMutex;
    std::string salt;
    std::set<fs::path> localFSFilesThatMayDiffer;

    fs::path fsBasePath;

    handle basefolderhandle = UNDEF;

    enum resultprocenum { PRELOGIN, LOGIN, FETCHNODES, PUTNODES, UNLINK, MOVENODE, CATCHUP,
                          COMPLETION };  // use COMPLETION when we use a completion function, rather than trying to match tags on callbacks

    struct ResultProc
    {
        StandardClient& client;
        ResultProc(StandardClient& c) : client(c) {}

        struct id_callback
        {
            int request_tag = 0;
            handle h = UNDEF;
            std::function<bool(error)> f;
            id_callback(std::function<bool(error)> cf, int tag, handle ch) : request_tag(tag), h(ch), f(cf) {}
        };

        recursive_mutex mtx;  // recursive because sometimes we need to set up new operations during a completion callback
        map<resultprocenum, deque<id_callback>> m;

        void prepresult(resultprocenum rpe, int tag, std::function<void()>&& requestfunc, std::function<bool(error)>&& f, handle h = UNDEF)
        {
            if (rpe != COMPLETION)
            {
                lock_guard<recursive_mutex> g(mtx);
                auto& entry = m[rpe];
                entry.emplace_back(move(f), tag, h);
            }

            std::lock_guard<std::recursive_mutex> lg(client.clientMutex);

            assert(tag > 0);
            int oldtag = client.client.reqtag;
            client.client.reqtag = tag;
            requestfunc();
            client.client.reqtag = oldtag;

            client.client.waiter->notify();
        }

        void processresult(resultprocenum rpe, error e, handle h = UNDEF)
        {
            int tag = client.client.restag;
            if (tag == 0 && rpe != CATCHUP)
            {
                //out() << "received notification of SDK initiated operation " << rpe << " tag " << tag << endl; // too many of those to output
                return;
            }

            if (tag < (2 << 30))
            {
                out() << "ignoring callback from SDK internal sync operation " << rpe << " tag " << tag << endl;
                return;
            }

            lock_guard<recursive_mutex> g(mtx);
            auto& entry = m[rpe];

            if (rpe == CATCHUP)
            {
                while (!entry.empty())
                {
                    entry.front().f(e);
                    entry.pop_front();
                }
                return;
            }

            if (entry.empty())
            {
                //out() << client.client.clientname
                //      << "received notification of operation type " << rpe << " completion but we don't have a record of it.  tag: " << tag << endl;
                return;
            }

            if (tag != entry.front().request_tag)
            {
                out() << client.client.clientname
                      << "tag mismatch for operation completion of " << rpe << " tag " << tag << ", we expected " << entry.front().request_tag << endl;
                return;
            }

            if (entry.front().f(e))
            {
                entry.pop_front();
            }
        }
    } resultproc;

    // thread as last member so everything else is initialised before we start it
    std::thread clientthread;

    string ensureDir(const fs::path& p)
    {
        fs::create_directories(p);

        string result = p.u8string();

        if (result.back() != fs::path::preferred_separator)
        {
            result += fs::path::preferred_separator;
        }

        return result;
    }

    StandardClient(const fs::path& basepath, const string& name)
        : client_dbaccess_path(ensureDir(basepath / name))
        , httpio(new HTTPIO_CLASS)
        , fsaccess(new FSACCESS_CLASS)
        , client(this,
                 &waiter,
                 httpio.get(),
                 fsaccess.get(),
#ifdef DBACCESS_CLASS
                 new DBACCESS_CLASS(LocalPath::fromPath(client_dbaccess_path, *fsaccess)),
#else
                 NULL,
#endif
#ifdef GFX_CLASS
                 &gfx,
#else
                 NULL,
#endif
                 "N9tSBJDC",
                 USER_AGENT.c_str(),
                 THREADS_PER_MEGACLIENT)
        , clientname(name)
        , fsBasePath(basepath / fs::u8path(name))
        , resultproc(*this)
        , clientthread([this]() { threadloop(); })
    {
        client.clientname = clientname;
#ifdef GFX_CLASS
        gfx.startProcessingThread();
#endif
    }

    ~StandardClient()
    {
        // shut down any syncs on the same thread, or they stall the client destruction (CancelIo instead of CancelIoEx on the WinDirNotify)
        thread_do<bool>([](MegaClient& mc, PromiseBoolSP) {
            mc.logout(false);
        });

        clientthreadexit = true;
        waiter.notify();
        clientthread.join();
    }

    void localLogout()
    {
        thread_do<bool>([](MegaClient& mc, PromiseBoolSP) {
            mc.locallogout(false, true);
        });
    }

    static mutex om;
    bool logcb = false;
    chrono::steady_clock::time_point lastcb = std::chrono::steady_clock::now();

    string lp(LocalNode* ln) { return ln->getLocalPath().toName(*client.fsaccess); }

    void onCallback() { lastcb = chrono::steady_clock::now(); };

    void syncupdate_stateconfig(handle backupId) override { onCallback(); if (logcb) { lock_guard<mutex> g(om);  out() << clientname << " syncupdate_stateconfig() " << backupId << endl; } }
    void syncupdate_scanning(bool b) override { if (logcb) { onCallback(); lock_guard<mutex> g(om); out() << clientname << " syncupdate_scanning()" << b << endl; } }
    void syncupdate_stalled(bool b) override { if (logcb) { onCallback(); lock_guard<mutex> g(om); out() << clientname << " syncupdate_stalled()" << b << endl; } }
    void syncupdate_local_folder_addition(Sync* s, const LocalPath& path) override { onCallback(); if (logcb) { lock_guard<mutex> g(om); out() << clientname << " yncupdate_local_folder_addition() " << path.toPath(*client.fsaccess) << endl; }}
    void syncupdate_local_folder_deletion(Sync*, const LocalPath& path) override { if (logcb) { onCallback(); lock_guard<mutex> g(om);  out() << clientname << "syncupdate_local_folder_deletion() " << path.toPath(*client.fsaccess) << endl; }}
    void syncupdate_local_file_addition(Sync*, const LocalPath& path) override { onCallback(); if (logcb) { lock_guard<mutex> g(om); out() << clientname << "syncupdate_local_file_addition() " << path.toPath(*client.fsaccess) << " " << endl; }}
    void syncupdate_local_file_deletion(Sync*, const LocalPath& path) override { if (logcb) { onCallback(); lock_guard<mutex> g(om); out() << clientname << "syncupdate_local_file_deletion() " << path.toPath(*client.fsaccess) << endl; }}
    void syncupdate_local_file_change(Sync*, const LocalPath& path) override { onCallback(); if (logcb) { lock_guard<mutex> g(om); out() << clientname << "syncupdate_local_file_change() " << path.toPath(*client.fsaccess) << endl; }}
    void syncupdate_local_move(Sync*, const LocalPath& oldPath, const LocalPath& newPath) override
    {
        onCallback();
        if (logcb) {
            lock_guard<mutex> g(om);
            out() << clientname << " syncupdate_local_move() from:" << oldPath.toPath(*client.fsaccess) << " to:" << newPath.toPath(*client.fsaccess) << endl;
        }
    }
    void syncupdate_local_lockretry(bool b) override { if (logcb) { onCallback(); lock_guard<mutex> g(om); out() << clientname << "syncupdate_local_lockretry() " << b << endl; }}
    void syncupdate_get(Sync*, Node* n, const char* cp) override { onCallback(); if (logcb) { lock_guard<mutex> g(om); out() << clientname << "syncupdate_get()" << n->displaypath() << " " << cp << endl; }}
    void syncupdate_put(Sync*, const char* cp) override { onCallback(); if (logcb) { lock_guard<mutex> g(om); out() << clientname << "syncupdate_put()" << cp << endl; }}
    void syncupdate_remote_file_addition(Sync*, Node* n) override { onCallback(); if (logcb) { lock_guard<mutex> g(om); out() << clientname << "syncupdate_remote_file_addition() " << n->displaypath() << endl; }}
    void syncupdate_remote_file_deletion(Sync*, Node* n) override { onCallback(); if (logcb) { lock_guard<mutex> g(om); out() << clientname << "syncupdate_remote_file_deletion() " << n->displaypath() << endl; }}
    void syncupdate_remote_folder_addition(Sync*, Node* n) override { onCallback(); if (logcb) { lock_guard<mutex> g(om); out() << clientname << "syncupdate_remote_folder_addition() " << n->displaypath() << endl; }}
    void syncupdate_remote_folder_deletion(Sync*, Node* n) override { onCallback(); if (logcb) { lock_guard<mutex> g(om); out() << clientname << "syncupdate_remote_folder_deletion() " << n->displaypath() << endl; }}
    void syncupdate_remote_copy(Sync*, const char* cp) override { onCallback(); if (logcb) { lock_guard<mutex> g(om); out() << clientname << "syncupdate_remote_copy() " << cp << endl; }}
    void syncupdate_remote_move(Sync*, Node* n1, Node* n2) override
    {
        onCallback();
        if (logcb) {
            lock_guard<mutex> g(om);
            out() << clientname << "syncupdate_remote_move() to:" << n1->displaypath() << " from:" << n2->displaypath() << endl;
        }
    }
    void syncupdate_remote_rename(Sync*, Node* n, const char* cp) override { onCallback(); if (logcb) {
        lock_guard<mutex> g(om);
        out() << clientname << "syncupdate_remote_rename() new: " << n->displaypath() << " old: " << cp << endl;
    }}
    //void syncupdate_treestate(LocalNode* ln) override { onCallback(); if (logcb) { lock_guard<mutex> g(om);   out() << clientname << " syncupdate_treestate() " << ln->ts << " " << ln->dts << " " << lp(ln) << endl; }}

    bool sync_syncable(Sync* sync, const char* name, LocalPath& path, Node*) override
    {
        return sync_syncable(sync, name, path);
    }

    bool sync_syncable(Sync*, const char*, LocalPath&) override
    {
        onCallback();

        return true;
    }

    std::atomic<unsigned> transfersAdded{0}, transfersRemoved{0}, transfersPrepared{0}, transfersFailed{0}, transfersUpdated{0}, transfersComplete{0};

    void transfer_added(Transfer*) override { onCallback(); ++transfersAdded; }
    void transfer_removed(Transfer*) override { onCallback(); ++transfersRemoved; }
    void transfer_prepare(Transfer*) override { onCallback(); ++transfersPrepared; }
    void transfer_failed(Transfer*,  const Error&, dstime = 0) override { onCallback(); ++transfersFailed; }
    void transfer_update(Transfer*) override { onCallback(); ++transfersUpdated; }
    void transfer_complete(Transfer*) override { onCallback(); ++transfersComplete; }

    void threadloop()
        try
    {
        while (!clientthreadexit)
        {
            int r;
            {
                std::lock_guard<std::recursive_mutex> lg(clientMutex);
                r = client.preparewait();
            }

            if (!r)
            {
                r |= client.dowait();
            }

            std::lock_guard<std::recursive_mutex> lg(clientMutex);
            r |= client.checkevents();

            {
                std::lock_guard<mutex> g(functionDoneMutex);
                if (boolDo.nextfunctionMC)
                {
<<<<<<< HEAD
                    boolDo.nextfunctionMC(client, boolDo.nextfunctionMCpromise);
                    boolDo.nextfunctionMC = nullptr;
=======
                    nextfunctionMC();
                    nextfunctionMC = nullptr;
>>>>>>> e57a1791
                    functionDone.notify_all();
                    r |= Waiter::NEEDEXEC;
                }
                if (boolDo.nextfunctionSC)
                {
<<<<<<< HEAD
                    boolDo.nextfunctionSC(*this, boolDo.nextfunctionSCpromise);
                    boolDo.nextfunctionSC = nullptr;
=======
                    nextfunctionSC();
                    nextfunctionSC = nullptr;
>>>>>>> e57a1791
                    functionDone.notify_all();
                    r |= Waiter::NEEDEXEC;
                }
                if (errDo.nextfunctionSC)
                {
                    errDo.nextfunctionSC(*this, errDo.nextfunctionSCpromise);
                    errDo.nextfunctionSC = nullptr;
                    functionDone.notify_all();
                    r |= Waiter::NEEDEXEC;
                }
            }
            if (r & Waiter::NEEDEXEC)
            {
                client.exec();
            }
        }
        out() << clientname << " thread exiting naturally" << endl;
    }
    catch (std::exception& e)
    {
        out() << clientname << " thread exception, StandardClient " << clientname << " terminated: " << e.what() << endl;
    }
    catch (...)
    {
        out() << clientname << " thread exception, StandardClient " << clientname << " terminated" << endl;
    }

    static bool debugging;  // turn this on to prevent the main thread timing out when stepping in the MegaClient

    template <class PROMISE_VALUE>
    future<PROMISE_VALUE> thread_do(std::function<void(MegaClient&, std::shared_ptr<promise<PROMISE_VALUE>>)> f)
    {
        unique_lock<mutex> guard(functionDoneMutex);
<<<<<<< HEAD
        boolDo.nextfunctionMCpromise = promise<bool>();
        boolDo.nextfunctionMC = std::move(f);
=======
        std::shared_ptr<promise<PROMISE_VALUE>> promiseSP(new promise<PROMISE_VALUE>());
        nextfunctionMC = [this, promiseSP, f](){ f(this->client, promiseSP); };
>>>>>>> e57a1791
        waiter.notify();
        while (!functionDone.wait_until(guard, chrono::steady_clock::now() + chrono::seconds(600), [this]() { return !boolDo.nextfunctionMC; }))
        {
            if (!debugging)
            {
<<<<<<< HEAD
                boolDo.nextfunctionMCpromise.set_value(false);
                break;
            }
        }
        return boolDo.nextfunctionMCpromise.get_future();
=======
                promiseSP->set_value(false);
                break;
            }
        }
        return promiseSP->get_future();
>>>>>>> e57a1791
    }

    template <class PROMISE_VALUE>
    future<PROMISE_VALUE> thread_do(std::function<void(StandardClient&, std::shared_ptr<promise<PROMISE_VALUE>>)> f)
    {
        unique_lock<mutex> guard(functionDoneMutex);
<<<<<<< HEAD
        boolDo.nextfunctionSCpromise = promise<bool>();
        boolDo.nextfunctionSC = std::move(f);
        waiter.notify();
        while (!functionDone.wait_until(guard, chrono::steady_clock::now() + chrono::seconds(600), [this]() { return !boolDo.nextfunctionSC; }))
        {
            if (!debugging)
            {
                boolDo.nextfunctionSCpromise.set_value(false);
                break;
            }
        }
        return boolDo.nextfunctionSCpromise.get_future();
    }

    future<Error> thread_do(std::function<void(StandardClient&, promise<Error>&)>&& f)
    {
        unique_lock<mutex> guard(functionDoneMutex);
        errDo.nextfunctionSCpromise = promise<Error>();
        errDo.nextfunctionSC = std::move(f);
=======
        std::shared_ptr<promise<PROMISE_VALUE>> promiseSP(new promise<PROMISE_VALUE>());
        nextfunctionMC = [this, promiseSP, f]() { f(*this, promiseSP); };
>>>>>>> e57a1791
        waiter.notify();
        while (!functionDone.wait_until(guard, chrono::steady_clock::now() + chrono::seconds(600), [this]() { return !errDo.nextfunctionSC; }))
        {
            if (!debugging)
            {
<<<<<<< HEAD
                errDo.nextfunctionSCpromise.set_value(error(-999)); // timeout
                break;
            }
        }
        return errDo.nextfunctionSCpromise.get_future();
=======
                promiseSP->set_value(false);
                break;
            }
        }
        return promiseSP->get_future();
>>>>>>> e57a1791
    }

    void preloginFromEnv(const string& userenv, PromiseBoolSP pb)
    {
        string user = getenv(userenv.c_str());

        ASSERT_FALSE(user.empty());

        resultproc.prepresult(PRELOGIN, ++next_request_tag,
            [&](){ client.prelogin(user.c_str()); },
            [pb](error e) { pb->set_value(!e); return true; });

    }

    void loginFromEnv(const string& userenv, const string& pwdenv, PromiseBoolSP pb)
    {
        string user = getenv(userenv.c_str());
        string pwd = getenv(pwdenv.c_str());

        ASSERT_FALSE(user.empty());
        ASSERT_FALSE(pwd.empty());

        byte pwkey[SymmCipher::KEYLENGTH];

        resultproc.prepresult(LOGIN, ++next_request_tag,
            [&](){
                if (client.accountversion == 1)
                {
                    if (error e = client.pw_key(pwd.c_str(), pwkey))
                    {
                        ASSERT_TRUE(false) << "login error: " << e;
                    }
                    else
                    {
                        client.login(user.c_str(), pwkey);
                    }
                }
                else if (client.accountversion == 2 && !salt.empty())
                {
                    client.login2(user.c_str(), pwd.c_str(), &salt);
                }
                else
                {
                    ASSERT_TRUE(false) << "Login unexpected error";
                }
            },
            [pb](error e) { pb->set_value(!e); return true; });

    }

    void loginFromSession(const string& session, PromiseBoolSP pb)
    {
        resultproc.prepresult(LOGIN, ++next_request_tag,
            [&](){ client.login(session); },
            [pb](error e) { pb->set_value(!e);  return true; });
    }

    void cloudCopyTreeAs(Node* n1, Node* n2, std::string newname, PromiseBoolSP pb)
    {
        resultproc.prepresult(PUTNODES, ++next_request_tag,
            [&](){
                TreeProcCopy tc;
                client.proctree(n1, &tc, false, true);
                tc.allocnodes();
                client.proctree(n1, &tc, false, true);
                tc.nn[0].parenthandle = UNDEF;

                SymmCipher key;
                AttrMap attrs;
                string attrstring;
                key.setkey((const ::mega::byte*)tc.nn[0].nodekey.data(), n1->type);
                attrs = n1->attrs;
                client.fsaccess->normalize(&newname);
                attrs.map['n'] = newname;
                attrs.getjson(&attrstring);
                client.makeattr(&key, tc.nn[0].attrstring, attrstring.c_str());
                client.putnodes(n2->nodehandle, move(tc.nn), nullptr, client.reqtag);
            },
            [pb](error e) {
                pb->set_value(!e);
                return true;
            });
    }

    void putnodes(const handle parentHandle, std::vector<NewNode>&& nodes, promise<bool>& result)
    {
        resultproc.prepresult(PUTNODES,
                              ++next_request_tag,
                              [&]()
                              {
                                  client.putnodes(parentHandle, std::move(nodes), nullptr, client.reqtag);
                              },
                              [&](error e)
                              {
                                  result.set_value(!e);
                                  return !e;
                              });
    }

    bool putnodes(const handle parentHandle, std::vector<NewNode>&& nodes)
    {
        auto result =
          thread_do([&](StandardClient& client, promise<bool>& result)
                    {
                        client.putnodes(parentHandle, std::move(nodes), result);
                    });

        return result.get();
    }

    void uploadFolderTree_recurse(handle parent, handle& h, const fs::path& p, vector<NewNode>& newnodes)
    {
        NewNode n;
        client.putnodes_prepareOneFolder(&n, p.filename().u8string());
        handle thishandle = n.nodehandle = h++;
        n.parenthandle = parent;
        newnodes.emplace_back(std::move(n));

        for (fs::directory_iterator i(p); i != fs::directory_iterator(); ++i)
        {
            if (fs::is_directory(*i))
            {
                uploadFolderTree_recurse(thishandle, h, *i, newnodes);
            }
        }
    }

    void uploadFolderTree(fs::path p, Node* n2, PromiseBoolSP pb)
    {
        resultproc.prepresult(PUTNODES, ++next_request_tag,
            [&](){
                vector<NewNode> newnodes;
                handle h = 1;
                uploadFolderTree_recurse(UNDEF, h, p, newnodes);
                client.putnodes(n2->nodehandle, move(newnodes), nullptr, client.reqtag);
            },
            [pb](error e) { pb->set_value(!e);  return true; });
    }

    bool uploadFolderTree(fs::path p, Node* n2)
    {
        auto result =
          thread_do([&](StandardClient& sc, promise<bool>& result)
                    {
                        sc.uploadFolderTree(p, n2, result);
                    });

        return result.get();
    }

    void uploadFile(const fs::path& path, const string& name, Node* parent, DBTableTransactionCommitter& committer)
    {
        unique_ptr<File> file(new File());

        file->h = parent->nodeHandle();
        file->localname = LocalPath::fromPath(path.u8string(), *client.fsaccess);
        file->name = name;

        client.startxfer(PUT, file.release(), committer);
    }

    void uploadFile(const fs::path& path, const string& name, Node* parent, std::promise<bool>& result)
    {
        resultproc.prepresult(PUTNODES,
                              ++next_request_tag,
                              [&]()
                              {
                                  DBTableTransactionCommitter committer(client.tctable);
                                  uploadFile(path, name, parent, committer);
                              },
                              [&](error e)
                              {
                                  result.set_value(!e);
                                  return !e;
                              });
    }

    bool uploadFile(const fs::path& path, const string& name, Node* parent)
    {
        auto result =
          thread_do([&](StandardClient& client, promise<bool>& result)
                    {
                        client.uploadFile(path, name, parent, result);
                    });

        return result.get();
    }

    bool uploadFile(const fs::path& path, Node* parent)
    {
        return uploadFile(path, path.filename().u8string(), parent);
    }

    void uploadFilesInTree_recurse(Node* target, const fs::path& p, std::atomic<int>& inprogress, DBTableTransactionCommitter& committer)
    {
        if (fs::is_regular_file(p))
        {
            ++inprogress;
            uploadFile(p, p.filename().u8string(), target, committer);
        }
        else if (fs::is_directory(p))
        {
            if (auto newtarget = client.childnodebyname(target, p.filename().u8string().c_str()))
            {
                for (fs::directory_iterator i(p); i != fs::directory_iterator(); ++i)
                {
                    uploadFilesInTree_recurse(newtarget, *i, inprogress, committer);
                }
            }
        }
    }


    void uploadFilesInTree(fs::path p, Node* n2, std::atomic<int>& inprogress, PromiseBoolSP pb)
    {
        resultproc.prepresult(PUTNODES, ++next_request_tag,
            [&](){
                DBTableTransactionCommitter committer(client.tctable);
                uploadFilesInTree_recurse(n2, p, inprogress, committer);
            },
            [pb, &inprogress](error e)
            {
                if (!--inprogress)
                    pb->set_value(true);
                return !inprogress;
            });
    }



    class TreeProcPrintTree : public TreeProc
    {
    public:
        void proc(MegaClient* client, Node* n) override
        {
            //out() << "fetchnodes tree: " << n->displaypath() << endl;;
        }
    };

    // mark node as removed and notify

    std::function<void (StandardClient& mc, PromiseBoolSP pb)> onFetchNodes;

    void fetchnodes(bool noCache, PromiseBoolSP pb)
    {
        resultproc.prepresult(FETCHNODES, ++next_request_tag,
            [&](){ client.fetchnodes(noCache); },
            [this, pb](error e)
            {
                if (e)
                {
                    pb->set_value(false);
                }
                else
                {
                    TreeProcPrintTree tppt;
                    client.proctree(client.nodebyhandle(client.rootnodes[0]), &tppt);

                    if (onFetchNodes)
                    {
                        onFetchNodes(*this, pb);
                    }
                    else
                    {
                        pb->set_value(true);
                    }
                }
                onFetchNodes = nullptr;
                return true;
            });
    }

    NewNode makeSubfolder(const string& utf8Name)
    {
        NewNode newnode;
        client.putnodes_prepareOneFolder(&newnode, utf8Name);
        return newnode;
    }

    void catchup(PromiseBoolSP pb)
    {
        resultproc.prepresult(CATCHUP, ++next_request_tag,
<<<<<<< HEAD
            [&](){ client.catchup(); },
            [&pb](error e) {
=======
            [&](){
                auto request_sent = thread_do<bool>([](StandardClient& sc, PromiseBoolSP pb) { sc.client.catchup(); pb->set_value(true); });
                if (!waitonresults(&request_sent)) {
                    out() << "catchup not sent" << endl;
                }
            },
            [pb](error e) {
>>>>>>> e57a1791
                if (e)
                {
                    out() << "catchup reports: " << e << endl;
                }
                pb->set_value(!e);
                return true;
            });
    }

    void deleteTestBaseFolder(bool mayneeddeleting, PromiseBoolSP pb)
    {
        if (Node* root = client.nodebyhandle(client.rootnodes[0]))
        {
            if (Node* basenode = client.childnodebyname(root, "mega_test_sync", false))
            {
                if (mayneeddeleting)
                {
                    //out() << "old test base folder found, deleting" << endl;
                    resultproc.prepresult(UNLINK, ++next_request_tag,
                        [&](){ client.unlink(basenode, false, client.reqtag); },
                        [this, pb](error e) {
                            if (e)
                            {
                                out() << "delete of test base folder reply reports: " << e << endl;
                            }
                            deleteTestBaseFolder(false, pb);
                            return true;
                        });
                    return;
                }
                out() << "base folder found, but not expected, failing" << endl;
                pb->set_value(false);
                return;
            }
            else
            {
                //out() << "base folder not found, wasn't present or delete successful" << endl;
                pb->set_value(true);
                return;
            }
        }
        out() << "base folder not found, as root was not found!" << endl;
        pb->set_value(false);
    }

    void ensureTestBaseFolder(bool mayneedmaking, PromiseBoolSP pb)
    {
        if (Node* root = client.nodebyhandle(client.rootnodes[0]))
        {
            if (Node* basenode = client.childnodebyname(root, "mega_test_sync", false))
            {
                if (basenode->type == FOLDERNODE)
                {
                    basefolderhandle = basenode->nodehandle;
                    //out() << clientname << " Base folder: " << Base64Str<MegaClient::NODEHANDLE>(basefolderhandle) << endl;
                    //parentofinterest = Base64Str<MegaClient::NODEHANDLE>(basefolderhandle);
                    pb->set_value(true);
                    return;
                }
            }
            else if (mayneedmaking)
            {
                vector<NewNode> nn(1);
                nn[0] = makeSubfolder("mega_test_sync");

                resultproc.prepresult(PUTNODES, ++next_request_tag,
<<<<<<< HEAD
                    [&](){ client.putnodes(root->nodehandle, move(nn), nullptr, client.reqtag); },
                    [this, &pb](error e) { ensureTestBaseFolder(false, pb); return true; });
=======
                    [&](){ client.putnodes(root->nodehandle, move(nn)); },
                    [this, pb](error e) { ensureTestBaseFolder(false, pb); return true; });
>>>>>>> e57a1791

                return;
            }
        }
        pb->set_value(false);
    }

    NewNode* buildSubdirs(list<NewNode>& nodes, const string& prefix, int n, int recurselevel)
    {
        nodes.emplace_back(makeSubfolder(prefix));
        auto& nn = nodes.back();
        nn.nodehandle = nodes.size();

        if (recurselevel > 0)
        {
            for (int i = 0; i < n; ++i)
            {
                buildSubdirs(nodes, prefix + "_" + to_string(i), n, recurselevel - 1)->parenthandle = nn.nodehandle;
            }
        }

        return &nn;
    }

    void makeCloudSubdirs(const string& prefix, int depth, int fanout, PromiseBoolSP pb, const string& atpath = "")
    {
        assert(basefolderhandle != UNDEF);

        std::list<NewNode> nodes;
        NewNode* nn = buildSubdirs(nodes, prefix, fanout, depth);
        nn->parenthandle = UNDEF;
        nn->ovhandle = UNDEF;

        Node* atnode = client.nodebyhandle(basefolderhandle);
        if (atnode && !atpath.empty())
        {
            atnode = drillchildnodebyname(atnode, atpath);
        }
        if (!atnode)
        {
            out() << "path not found: " << atpath << endl;
            pb->set_value(false);
        }
        else
        {
            auto nodearray = vector<NewNode>(nodes.size());
            size_t i = 0;
            for (auto n = nodes.begin(); n != nodes.end(); ++n, ++i)
            {
                nodearray[i] = std::move(*n);
            }

            resultproc.prepresult(PUTNODES, ++next_request_tag,
<<<<<<< HEAD
                [&](){ client.putnodes(atnode->nodehandle, move(nodearray), nullptr, client.reqtag); },
                [ &pb](error e) {
                    pb.set_value(!e);
=======
                [&](){ client.putnodes(atnode->nodehandle, move(nodearray)); },
                [pb](error e) {
                    pb->set_value(!e);
>>>>>>> e57a1791
                    if (e)
                    {
                        out() << "putnodes result: " << e << endl;
                    }
                    return true;
                });
        }
    }

    struct SyncInfo
    {
        handle h;
        fs::path localpath;
    };

    bool syncSet(handle backupId, SyncInfo& info) const
    {
        if (auto* sync = client.syncs.runningSyncByBackupId(backupId))
        {
            auto& config = sync->getConfig();

            info.h = config.getRemoteNode();
            info.localpath = config.getLocalPath().toPath(*client.fsaccess);

            return true;
        }

        return false;
    }

    SyncInfo syncSet(handle backupId) const
    {
        SyncInfo result;

        assert(syncSet(backupId, result));

        return result;
    }

    Node* getcloudrootnode()
    {
        return client.nodebyhandle(client.rootnodes[0]);
    }

    Node* gettestbasenode()
    {
        return client.childnodebyname(getcloudrootnode(), "mega_test_sync", false);
    }

    Node* getcloudrubbishnode()
    {
        return client.nodebyhandle(client.rootnodes[RUBBISHNODE - ROOTNODE]);
    }

    Node* drillchildnodebyname(Node* n, const string& path)
    {
        for (size_t p = 0; n && p < path.size(); )
        {
            auto pos = path.find("/", p);
            if (pos == string::npos) pos = path.size();
            n = client.childnodebyname(n, path.substr(p, pos - p).c_str(), false);
            p = pos == string::npos ? path.size() : pos + 1;
        }
        return n;
    }

    vector<Node*> drillchildnodesbyname(Node* n, const string& path)
    {
        auto pos = path.find("/");
        if (pos == string::npos)
        {
            return client.childnodesbyname(n, path.c_str(), false);
        }
        else
        {
            vector<Node*> results, subnodes = client.childnodesbyname(n, path.c_str(), false);
            for (size_t i = subnodes.size(); i--; )
            {
                if (subnodes[i]->type != FILENODE)
                {
                    vector<Node*> v = drillchildnodesbyname(subnodes[i], path.substr(pos + 1));
                    results.insert(results.end(), v.begin(), v.end());
                }
            }
            return results;
        }
    }

    bool setupSync_inthread(const string& subfoldername, const fs::path& localpath,
                            SyncCompletionFunction addSyncCompletion)
    {
        if (Node* n = client.nodebyhandle(basefolderhandle))
        {
            if (Node* m = drillchildnodebyname(n, subfoldername))
            {
<<<<<<< HEAD
                cout << clientname << "Setting up sync from " << m->displaypath() << " to " << localpath << endl;
                SyncConfig syncConfig{syncTag, localpath.u8string(), localpath.u8string(), m->nodehandle, subfoldername, 0};

                UnifiedSync* unifiedSync;
                error e = client.addsync(syncConfig, DEBRISFOLDER, NULL, false, unifiedSync, true);  // use syncid as tag
                if (!e)
                {
                    return true;
                }
=======
                SyncConfig syncConfig{LocalPath::fromPath(localpath.u8string(), *client.fsaccess), localpath.u8string(), m->nodehandle, subfoldername, 0};
                error e = client.addsync(syncConfig, DEBRISFOLDER, NULL, false, true, addSyncCompletion);
                return !e;
>>>>>>> e57a1791
            }
        }
        assert(false);
        return false;
    }

    bool delSync_inthread(handle backupId, const bool keepCache)
    {
        const auto handle = syncSet(backupId).h;
        bool removed = false;

        client.syncs.removeSelectedSyncs(
          [&](SyncConfig& c, Sync*)
          {
              const bool matched = c.getRemoteNode() == handle;

              removed |= matched;

              return matched;
          });

        return removed;
    }

    bool recursiveConfirm(Model::ModelNode* mn, Node* n, int& descendants, const string& identifier, int depth, bool& firstreported)
    {
        // top level names can differ so we don't check those
        if (!mn || !n) return false;

        if (depth)
        {
            if (0 != compareUtf(mn->name, false, n->displayname(), false, false))
            {
                out() << "Node name mismatch: " << mn->path() << " " << n->displaypath() << endl;
                return false;
            }
        }

        if (!mn->typematchesnodetype(n->type))
        {
            out() << "Node type mismatch: " << mn->path() << ":" << mn->type << " " << n->displaypath() << ":" << n->type << endl;
            return false;
        }

        if (n->type == FILENODE)
        {
            // not comparing any file versioning (for now)
            return true;
        }

        multimap<string, Model::ModelNode*> ms;
        multimap<string, Node*> ns;
        for (auto& m : mn->kids)
        {
            ms.emplace(m->name, m.get());
        }
        for (auto& n2 : n->children)
        {
            ns.emplace(n2->displayname(), n2);
        }

        int matched = 0;
        vector<string> matchedlist;
        for (auto m_iter = ms.begin(); m_iter != ms.end(); )
        {
            if (!depth && m_iter->first == DEBRISFOLDER)
            {
                m_iter = ms.erase(m_iter); // todo: add checks of the remote debris folder later
                continue;
            }

            auto er = ns.equal_range(m_iter->first);
            auto next_m = m_iter;
            ++next_m;
            bool any_equal_matched = false;
            for (auto i = er.first; i != er.second; ++i)
            {
                int rdescendants = 0;
                if (recursiveConfirm(m_iter->second, i->second, rdescendants, identifier, depth+1, firstreported))
                {
                    ++matched;
                    matchedlist.push_back(m_iter->first);
                    ns.erase(i);
                    ms.erase(m_iter);
                    descendants += rdescendants;
                    any_equal_matched = true;
                    break;
                }
            }
            if (!any_equal_matched)
            {
                break;
            }
            m_iter = next_m;
        }
        if (ns.empty() && ms.empty())
        {
            descendants += matched;
            return true;
        }
        else if (!firstreported)
        {
            firstreported = true;
            out() << clientname << " " << identifier << " after matching " << matched << " child nodes [";
            for (auto& ml : matchedlist) out() << ml << " ";
            out() << "](with " << descendants << " descendants) in " << mn->path() << ", ended up with unmatched model nodes:";
            for (auto& m : ms) out() << " " << m.first;
            out() << " and unmatched remote nodes:";
            for (auto& i : ns) out() << " " << i.first;
            out() << endl;
        };
        return false;
    }

    bool localNodesMustHaveNodes = true;

    bool recursiveConfirm(Model::ModelNode* mn, LocalNode* n, int& descendants, const string& identifier, int depth, bool& firstreported)
    {
        // top level names can differ so we don't check those
        if (!mn || !n) return false;

        if (depth)
        {
            if (0 != compareUtf(mn->name, false, n->name, false, false))
            {
                out() << "LocalNode name mismatch: " << mn->path() << " " << n->name << endl;
                return false;
            }
        }

        if (!mn->typematchesnodetype(n->type))
        {
            out() << "LocalNode type mismatch: " << mn->path() << ":" << mn->type << " " << n->name << ":" << n->type << endl;
            return false;
        }

        auto localpath = n->getLocalPath().toName(*client.fsaccess);
        string n_localname = n->localname.toName(*client.fsaccess);
        if (n_localname.size())
        {
            EXPECT_EQ(n->name, n_localname);
        }
        if (localNodesMustHaveNodes)
        {
            if (n->syncedCloudNodeHandle.isUndef())
            {
                EXPECT_TRUE(!n->syncedCloudNodeHandle.isUndef()) << "expected synced non-undef handle at localnode: " << n->localnodedisplaypath(*client.fsaccess);
            }
            if (!client.nodeByHandle(n->syncedCloudNodeHandle))
            {
                EXPECT_TRUE(!!client.nodeByHandle(n->syncedCloudNodeHandle)) << "expected synced handle that looks up node at localnode: " << n->localnodedisplaypath(*client.fsaccess);;
            }
        }
        Node* syncedNode = client.nodeByHandle(n->syncedCloudNodeHandle);
        if (depth && syncedNode)
        {
            EXPECT_TRUE(0 == compareUtf(syncedNode->displayname(), false, n->name, false, false)) << "Localnode's associated Node vs model node name mismatch: '" << syncedNode->displayname() << "', '" << n->name << "'";
        }
        if (depth && mn->parent)
        {
            EXPECT_EQ(mn->parent->type, Model::ModelNode::folder);
            EXPECT_EQ(n->parent->type, FOLDERNODE);

            string parentpath = n->parent->getLocalPath().toName(*client.fsaccess);
            EXPECT_EQ(localpath.substr(0, parentpath.size()), parentpath);
        }
        Node* parentSyncedNode = n->parent ? client.nodeByHandle(n->parent->syncedCloudNodeHandle) : nullptr;
        if (syncedNode && n->parent && parentSyncedNode)
        {
            string p = syncedNode->displaypath();
            string pp = parentSyncedNode->displaypath();
            EXPECT_EQ(p.substr(0, pp.size()), pp);
            EXPECT_EQ(parentSyncedNode, syncedNode->parent);
        }

        multimap<string, Model::ModelNode*> ms;
        multimap<string, LocalNode*> ns;
        for (auto& m : mn->kids)
        {
            ms.emplace(m->name, m.get());
        }
        for (auto& n2 : n->children)
        {
            ns.emplace(n2.second->name, n2.second); // todo: should LocalNodes marked as deleted actually have been removed by now?
        }

        int matched = 0;
        vector<string> matchedlist;
        for (auto m_iter = ms.begin(); m_iter != ms.end(); )
        {
            if (!depth && m_iter->first == DEBRISFOLDER)
            {
                m_iter = ms.erase(m_iter); // todo: are there LocalNodes representing the trash?
                continue;
            }

            auto er = ns.equal_range(m_iter->first);
            auto next_m = m_iter;
            ++next_m;
            bool any_equal_matched = false;
            for (auto i = er.first; i != er.second; ++i)
            {
                int rdescendants = 0;
                if (recursiveConfirm(m_iter->second, i->second, rdescendants, identifier, depth+1, firstreported))
                {
                    ++matched;
                    matchedlist.push_back(m_iter->first);
                    ns.erase(i);
                    ms.erase(m_iter);
                    descendants += rdescendants;
                    any_equal_matched = true;
                    break;
                }
            }
            if (!any_equal_matched)
            {
                break;
            }
            m_iter = next_m;
        }
        if (ns.empty() && ms.empty())
        {
            return true;
        }
        else if (!firstreported)
        {
            firstreported = true;
            out() << clientname << " " << identifier << " after matching " << matched << " child nodes [";
            for (auto& ml : matchedlist) out() << ml << " ";
            out() << "](with " << descendants << " descendants) in " << mn->path() << ", ended up with unmatched model nodes:";
            for (auto& m : ms) out() << " " << m.first;
            out() << " and unmatched LocalNodes:";
            for (auto& i : ns) out() << " " << i.first;
            out() << endl;
        };
        return false;
    }


    bool recursiveConfirm(Model::ModelNode* mn, fs::path p, int& descendants, const string& identifier, int depth, bool ignoreDebris, bool& firstreported)
    {
        if (!mn) return false;

        if (depth)
        {
            if (0 != compareUtf(p.filename().u8string(), true, mn->name, false, false))
            {
                out() << "filesystem name mismatch: " << mn->path() << " " << p << endl;
                return false;
            }
        }

        nodetype_t pathtype = fs::is_directory(p) ? FOLDERNODE : fs::is_regular_file(p) ? FILENODE : TYPE_UNKNOWN;
        if (!mn->typematchesnodetype(pathtype))
        {
            out() << "Path type mismatch: " << mn->path() << ":" << mn->type << " " << p.u8string() << ":" << pathtype << endl;
            return false;
        }

        if (pathtype == FILENODE && p.filename().u8string() != "lock")
        {
            if (localFSFilesThatMayDiffer.find(p) == localFSFilesThatMayDiffer.end())
            {
                ifstream fs(p, ios::binary);
                std::vector<char> buffer;
                buffer.resize(mn->content.size() + 1024);
                fs.read(reinterpret_cast<char *>(buffer.data()), buffer.size());
                EXPECT_EQ(size_t(fs.gcount()), mn->content.size()) << " file is not expected size " << p;
                EXPECT_TRUE(!memcmp(buffer.data(), mn->content.data(), mn->content.size())) << " file data mismatch " << p;
            }
        }

        if (pathtype != FOLDERNODE)
        {
            return true;
        }

        multimap<string, Model::ModelNode*> ms;
        multimap<string, fs::path> ps;

        for (auto& m : mn->kids)
        {
            ms.emplace(m->name, m.get());
        }

        for (fs::directory_iterator pi(p); pi != fs::directory_iterator(); ++pi)
        {
            string name = pi->path().filename().u8string();

            client.fsaccess->unescapefsincompatible(&name);

            ps.emplace(std::move(name), pi->path());
        }

        if (ignoreDebris)
        {
            ps.erase(DEBRISFOLDER);
        }

        int matched = 0;
        vector<string> matchedlist;
        for (auto m_iter = ms.begin(); m_iter != ms.end(); )
        {
            auto er = ps.equal_range(m_iter->first);
            auto next_m = m_iter;
            ++next_m;
            bool any_equal_matched = false;
            for (auto i = er.first; i != er.second; ++i)
            {
                int rdescendants = 0;
                if (recursiveConfirm(m_iter->second, i->second, rdescendants, identifier, depth+1, ignoreDebris, firstreported))
                {
                    ++matched;
                    matchedlist.push_back(m_iter->first);
                    ps.erase(i);
                    ms.erase(m_iter);
                    descendants += rdescendants;
                    any_equal_matched = true;
                    break;
                }
            }
            if (!any_equal_matched)
            {
                break;
            }
            m_iter = next_m;
        }
        //if (ps.size() == 1 && !mn->parent && ps.begin()->first == DEBRISFOLDER)
        //{
        //    ps.clear();
        //}
        if (ps.empty() && ms.empty())
        {
            return true;
        }
        else if (!firstreported)
        {
            firstreported = true;
            out() << clientname << " " << identifier << " after matching " << matched << " child nodes [";
            for (auto& ml : matchedlist) out() << ml << " ";
            out() << "](with " << descendants << " descendants) in " << mn->path() << ", ended up with unmatched model nodes:";
            for (auto& m : ms) out() << " " << m.first;
            out() << " and unmatched filesystem paths:";
            for (auto& i : ps) out() << " " << i.second.filename();
            out() << " in " << p << endl;
        };
        return false;
    }

    Sync* syncByBackupId(handle backupId)
    {
        return client.syncs.runningSyncByBackupId(backupId);
    }

    enum Confirm
    {
        CONFIRM_LOCALFS = 0x01,
        CONFIRM_LOCALNODE = 0x02,
        CONFIRM_LOCAL = CONFIRM_LOCALFS | CONFIRM_LOCALNODE,
        CONFIRM_REMOTE = 0x04,
        CONFIRM_ALL = CONFIRM_LOCAL | CONFIRM_REMOTE,
    };

    bool confirmModel_mainthread(handle id, Model::ModelNode* mRoot, Node* rRoot)
    {
        auto result =
          thread_do<bool>(
            [=](StandardClient& client, PromiseBoolSP result)
            {
                result->set_value(client.confirmModel(id, mRoot, rRoot));
            });

        return result.get();
    }

    bool confirmModel_mainthread(handle id, Model::ModelNode* mRoot, LocalNode* lRoot)
    {
        auto result =
          thread_do<bool>(
            [=](StandardClient& client, PromiseBoolSP result)
            {
                result->set_value(client.confirmModel(id, mRoot, lRoot));
            });

        return result.get();
    }

    bool confirmModel_mainthread(handle id, Model::ModelNode* mRoot, fs::path lRoot, const bool ignoreDebris = false)
    {
        auto result =
          thread_do<bool>(
            [=](StandardClient& client, PromiseBoolSP result)
            {
                result->set_value(client.confirmModel(id, mRoot, lRoot, ignoreDebris));
            });

        return result.get();
    }

    bool confirmModel(handle id, Model::ModelNode* mRoot, Node* rRoot)
    {
        string name = "Sync " + toHandle(id);
        int descendents = 0;
        bool reported = false;

        if (!recursiveConfirm(mRoot, rRoot, descendents, name, 0, reported))
        {
            out() << clientname << " syncid " << toHandle(id) << " comparison against remote nodes failed" << endl;
            return false;
        }

        return true;
    }

    bool confirmModel(handle id, Model::ModelNode* mRoot, LocalNode* lRoot)
    {
        string name = "Sync " + toHandle(id);
        int descendents = 0;
        bool reported = false;

        if (!recursiveConfirm(mRoot, lRoot, descendents, name, 0, reported))
        {
            out() << clientname << " syncid " << toHandle(id) << " comparison against LocalNodes failed" << endl;
            return false;
        }

        return true;
    }

    bool confirmModel(handle id, Model::ModelNode* mRoot, fs::path lRoot, const bool ignoreDebris = false)
    {
        string name = "Sync " + toHandle(id);
        int descendents = 0;
        bool reported = false;

        if (!recursiveConfirm(mRoot, lRoot, descendents, name, 0, ignoreDebris, reported))
        {
            out() << clientname << " syncid " << toHandle(id) << " comparison against local filesystem failed" << endl;
            return false;
        }

        return true;
    }

    bool confirmModel(handle backupId, Model::ModelNode* mnode, const int confirm, const bool ignoreDebris)
    {
        SyncInfo si;

        if (!syncSet(backupId, si))
        {
            out() << clientname << " backupId " << toHandle(backupId) << " not found " << endl;
            return false;
        }

        // compare model against nodes representing remote state
        if ((confirm & CONFIRM_REMOTE) && !confirmModel(backupId, mnode, client.nodebyhandle(si.h)))
        {
            return false;
        }

        // compare model against LocalNodes
        if (Sync* sync = syncByBackupId(backupId))
        {
            if ((confirm & CONFIRM_LOCALNODE) && !confirmModel(backupId, mnode, sync->localroot.get()))
            {
                return false;
            }
        }

        // compare model against local filesystem
        if ((confirm & CONFIRM_LOCALFS) && !confirmModel(backupId, mnode, si.localpath, ignoreDebris))
        {
            return false;
        }

        return true;
    }

    void prelogin_result(int, string*, string* salt, error e) override
    {
        out() << clientname << " Prelogin: " << e << endl;
        if (!e)
        {
            this->salt = *salt;
        }
        resultproc.processresult(PRELOGIN, e, UNDEF);
    }

    void login_result(error e) override
    {
        out() << clientname << " Login: " << e << endl;
        resultproc.processresult(LOGIN, e, UNDEF);
    }

    void fetchnodes_result(const Error& e) override
    {
        out() << clientname << " Fetchnodes: " << e << endl;
        resultproc.processresult(FETCHNODES, e, client.restag);
    }

    void unlink_result(handle h, error e) override
    {
        resultproc.processresult(UNLINK, e, h);
    }

    vector<NewNode> lastPutnodesResult;
    handle lastPutnodesResultFirstHandle = UNDEF;

    void putnodes_result(const Error& e, targettype_t tt, vector<NewNode>& nn, bool targetOverride) override
    {
        lastPutnodesResult = move(nn);

        if (!lastPutnodesResult.empty() && lastPutnodesResult[0].mError == API_OK)
        {
            lastPutnodesResultFirstHandle = lastPutnodesResult[0].mAddedHandle;
        }
        else
        {
            lastPutnodesResultFirstHandle = UNDEF;
        }
        resultproc.processresult(PUTNODES, e, client.restag);
    }

    void rename_result(handle h, error e)  override
    {
        resultproc.processresult(MOVENODE, e, h);
    }

<<<<<<< HEAD
    void catchup_result() override
    {
        resultproc.processresult(CATCHUP, error(API_OK));
    }

    void deleteremote(string path, promise<bool>& pb)
=======
    void deleteremote(string path, PromiseBoolSP pb)
>>>>>>> e57a1791
    {
        if (Node* n = drillchildnodebyname(gettestbasenode(), path))
        {
            auto f = [pb](handle h, error e){ pb->set_value(!e); }; // todo: probably need better lifetime management for the promise, so multiple things can be tracked at once
            resultproc.prepresult(UNLINK, ++next_request_tag,
                [&](){ client.unlink(n, false, 0, f); },
<<<<<<< HEAD
                [&pb](error e) { pb.set_value(!e); return true; });
=======
                [pb](error e) { pb->set_value(!e); return true; });
>>>>>>> e57a1791
        }
        else
        {
            pb->set_value(false);
        }
    }

<<<<<<< HEAD
    bool deleteremote(string path)
    {
        auto result =
          thread_do([&](StandardClient& sc, promise<bool>& result)
                    {
                        sc.deleteremote(path, result);
                    });

        return result.get();
    }

    void deleteremotenodes(vector<Node*> ns, promise<bool>& pb)
=======
    void deleteremotenodes(vector<Node*> ns, PromiseBoolSP pb)
>>>>>>> e57a1791
    {
        if (ns.empty())
        {
            pb->set_value(true);
        }
        else
        {
            for (size_t i = ns.size(); i--; )
            {
                resultproc.prepresult(UNLINK, ++next_request_tag,
                    [&](){ client.unlink(ns[i], false, client.reqtag); },
                    [pb, i](error e) { if (!i) pb->set_value(!e); return true; });
            }
        }
    }

    void movenode(string path, string newparentpath, PromiseBoolSP pb)
    {
        Node* n = drillchildnodebyname(gettestbasenode(), path);
        Node* p = drillchildnodebyname(gettestbasenode(), newparentpath);
        if (n && p)
        {
            resultproc.prepresult(MOVENODE, ++next_request_tag,
                [&](){ client.rename(n, p); },
                [pb](error e) { pb->set_value(!e); return true; });
            return;
        }
        out() << "node or new parent not found" << endl;
        pb->set_value(false);
    }

    void movenode(handle h1, handle h2, PromiseBoolSP pb)
    {
        Node* n = client.nodebyhandle(h1);
        Node* p = client.nodebyhandle(h2);
        if (n && p)
        {
            resultproc.prepresult(MOVENODE, ++next_request_tag,
                [&](){ client.rename(n, p);},
                [pb](error e) { pb->set_value(!e); return true; });
            return;
        }
        out() << "node or new parent not found by handle" << endl;
        pb->set_value(false);
    }

    void movenodetotrash(string path, PromiseBoolSP pb)
    {
        Node* n = drillchildnodebyname(gettestbasenode(), path);
        Node* p = getcloudrubbishnode();
        if (n && p && n->parent)
        {
            resultproc.prepresult(MOVENODE, ++next_request_tag,
                [&](){ client.rename(n, p, SYNCDEL_NONE, n->parent->nodehandle); },
                [pb](error e) { pb->set_value(!e);  return true; });
            return;
        }
        out() << "node or rubbish or node parent not found" << endl;
        pb->set_value(false);
    }

<<<<<<< HEAD
    void exportnode(Node* n, int del, m_time_t expiry, bool writable, promise<Error>& pb)
    {
        resultproc.prepresult(COMPLETION, ++next_request_tag,
            [&](){
                error e = client.exportnode(n, del, expiry, writable, client.reqtag, [&](Error e, handle, handle){ pb.set_value(e); });
                if (e)
                {
                    pb.set_value(e);
                }
            }, nullptr);  // no need to match callbacks with requests when we use completion functions
    }

    void getpubliclink(Node* n, int del, m_time_t expiry, bool writable, promise<Error>& pb)
    {
        resultproc.prepresult(COMPLETION, ++next_request_tag,
            [&](){ client.getpubliclink(n, del, expiry, writable, client.reqtag, [&](Error e, handle, handle){ pb.set_value(e); }); },
            nullptr);
    }


    void waitonsyncs(chrono::seconds d = chrono::seconds(2))
    {
        auto start = chrono::steady_clock::now();
        for (;;)
        {
            bool any_add_del = false;;
            vector<int> syncstates;

            thread_do([&syncstates, &any_add_del, this](StandardClient& mc, promise<bool>&)
            {
                mc.client.syncs.forEachRunningSync(
                  [&](Sync* s)
                  {
                      syncstates.push_back(s->state);
                      any_add_del |= !s->deleteq.empty();
                      any_add_del |= !s->insertq.empty();
                  });

                if (!(client.todebris.empty() && client.tounlink.empty() /*&& client.synccreate.empty()*/))
                {
                    any_add_del = true;
                }
                if (!client.transfers[GET].empty() || !client.transfers[PUT].empty())
                {
                    any_add_del = true;
                }
            });
            bool allactive = true;
            {
                lock_guard<mutex> g(StandardClient::om);
                //std::out() << "sync state: ";
                //for (auto n : syncstates)
                //{
                //    out() << n;
                //    if (n != SYNC_ACTIVE) allactive = false;
                //}
                //out() << endl;
            }

            if (any_add_del || debugging)
            {
                start = chrono::steady_clock::now();
            }

            if (allactive && ((chrono::steady_clock::now() - start) > d) && ((chrono::steady_clock::now() - lastcb) > d))
            {
               break;
            }
//out() << "waiting 500" << endl;
            WaitMillisec(500);
        }

    }

    bool conflictsDetected(list<NameConflict>& conflicts)
    {
        auto result =
          thread_do([&](StandardClient& client, promise<bool>& result)
                    {
                        result.set_value(
                          client.client.conflictsDetected(conflicts));
                    });

        return result.get();
    }

    bool conflictsDetected()
    {
        auto result =
          thread_do([](StandardClient& client, promise<bool>& result)
                    {
                        result.set_value(client.client.conflictsDetected());
                    });

        return result.get();
    }

    bool login_reset(const string& user, const string& pw)
=======
    bool login_reset(const string& user, const string& pw, bool noCache = false)
>>>>>>> e57a1791
    {
        future<bool> p1;
        p1 = thread_do<bool>([=](StandardClient& sc, PromiseBoolSP pb) { sc.preloginFromEnv(user, pb); });
        if (!waitonresults(&p1))
        {
            out() << "preloginFromEnv failed" << endl;
            return false;
        }
        p1 = thread_do<bool>([=](StandardClient& sc, PromiseBoolSP pb) { sc.loginFromEnv(user, pw, pb); });
        if (!waitonresults(&p1))
        {
            out() << "loginFromEnv failed" << endl;
            return false;
        }
        p1 = thread_do<bool>([=](StandardClient& sc, PromiseBoolSP pb) { sc.fetchnodes(noCache, pb); });
        if (!waitonresults(&p1)) {
            out() << "fetchnodes failed" << endl;
            return false;
        }
        p1 = thread_do<bool>([](StandardClient& sc, PromiseBoolSP pb) { sc.deleteTestBaseFolder(true, pb); });  // todo: do we need to wait for server response now
        if (!waitonresults(&p1)) {
            out() << "deleteTestBaseFolder failed" << endl;
            return false;
        }
        p1 = thread_do<bool>([](StandardClient& sc, PromiseBoolSP pb) { sc.ensureTestBaseFolder(true, pb); });
        if (!waitonresults(&p1)) {
            out() << "ensureTestBaseFolder failed" << endl;
            return false;
        }
        return true;
    }

    bool login_reset_makeremotenodes(const string& user, const string& pw, const string& prefix, int depth, int fanout, bool noCache = false)
    {
        if (!login_reset(user, pw, noCache))
        {
            out() << "login_reset failed" << endl;
            return false;
        }
        future<bool> p1 = thread_do<bool>([=](StandardClient& sc, PromiseBoolSP pb) { sc.makeCloudSubdirs(prefix, depth, fanout, pb); });
        if (!waitonresults(&p1))
        {
            out() << "makeCloudSubdirs failed" << endl;
            return false;
        }
        return true;
    }

    bool login_fetchnodes(const string& user, const string& pw, bool makeBaseFolder = false, bool noCache = false)
    {
        future<bool> p2;
        p2 = thread_do<bool>([=](StandardClient& sc, PromiseBoolSP pb) { sc.preloginFromEnv(user, pb); });
        if (!waitonresults(&p2)) return false;
        p2 = thread_do<bool>([=](StandardClient& sc, PromiseBoolSP pb) { sc.loginFromEnv(user, pw, pb); });
        if (!waitonresults(&p2)) return false;
        p2 = thread_do<bool>([=](StandardClient& sc, PromiseBoolSP pb) { sc.fetchnodes(noCache, pb); });
        if (!waitonresults(&p2)) return false;
        p2 = thread_do<bool>([makeBaseFolder](StandardClient& sc, PromiseBoolSP pb) { sc.ensureTestBaseFolder(makeBaseFolder, pb); });
        if (!waitonresults(&p2)) return false;
        return true;
    }

    bool login_fetchnodes(const string& session)
    {
        future<bool> p2;
        p2 = thread_do<bool>([=](StandardClient& sc, PromiseBoolSP pb) { sc.loginFromSession(session, pb); });
        if (!waitonresults(&p2)) return false;
        p2 = thread_do<bool>([](StandardClient& sc, PromiseBoolSP pb) { sc.fetchnodes(false, pb); });
        if (!waitonresults(&p2)) return false;
        p2 = thread_do<bool>([](StandardClient& sc, PromiseBoolSP pb) { sc.ensureTestBaseFolder(false, pb); });
        if (!waitonresults(&p2)) return false;
        return true;
    }

    //bool setupSync_mainthread(const std::string& localsyncrootfolder, const std::string& remotesyncrootfolder, handle syncid)
    //{
    //    //SyncConfig config{(fsBasePath / fs::u8path(localsyncrootfolder)).u8string(), drillchildnodebyname(gettestbasenode(), remotesyncrootfolder)->nodehandle, 0};
    //    return setupSync_mainthread(localsyncrootfolder, remotesyncrootfolder, syncid);
    //}

    handle setupSync_mainthread(const std::string& localsyncrootfolder, const std::string& remotesyncrootfolder)
    {
        fs::path syncdir = fsBasePath / fs::u8path(localsyncrootfolder);
        fs::create_directory(syncdir);
        auto fb = thread_do<handle>([=](StandardClient& mc, std::shared_ptr<promise<handle>> pb)
            {
                mc.setupSync_inthread(remotesyncrootfolder, syncdir,
                    [pb](UnifiedSync* us, const SyncError& se, error e)
                    {
                        pb->set_value(us != nullptr && !e && !se ? us->mConfig.getBackupId() : UNDEF);
                    });
            });
        return fb.get();
    }

    bool delSync_mainthread(handle backupId, bool keepCache = false)
    {
        future<bool> fb = thread_do<bool>([=](StandardClient& mc, PromiseBoolSP pb) { pb->set_value(mc.delSync_inthread(backupId, keepCache)); });
        return fb.get();
    }

    bool confirmModel_mainthread(Model::ModelNode* mnode, handle backupId, const bool ignoreDebris = false, const int confirm = CONFIRM_ALL)
    {
        future<bool> fb;
        fb = thread_do<bool>([backupId, mnode, ignoreDebris, confirm](StandardClient& sc, PromiseBoolSP pb) { pb->set_value(sc.confirmModel(backupId, mnode, confirm, ignoreDebris)); });
        return fb.get();
    }

};


void waitonsyncs(std::function<bool(int64_t millisecNoActivity, int64_t millisecNoSyncing)> endCondition, StandardClient* c1 = nullptr, StandardClient* c2 = nullptr, StandardClient* c3 = nullptr, StandardClient* c4 = nullptr)
{
    auto totalTimeoutStart = chrono::steady_clock::now();
    auto startNoActivity = chrono::steady_clock::now();
    auto startNoSyncing = chrono::steady_clock::now();
    std::vector<StandardClient*> v{ c1, c2, c3, c4 };
    for (;;)
    {
<<<<<<< HEAD
        bool any_activity = false;
        bool any_still_syncing = false;
        vector<int> syncstates;

        for (auto vn : v) if (vn)
        {
            vn->thread_do([&syncstates, &any_activity, &any_still_syncing](StandardClient& mc, promise<bool>&)
                {
                mc.client.syncs.forEachRunningSync(
                  [&](Sync* s)
                  {
                      syncstates.push_back(s->state);
                      if (s->deleteq.size() || s->insertq.size())
                          any_activity = true;
                  });

                    if (!(mc.client.todebris.empty() && mc.client.tounlink.empty() //&& mc.client.synccreate.empty()
                        && mc.client.transferlist.transfers[GET].empty() && mc.client.transferlist.transfers[PUT].empty()))
                    {
                        any_activity = true;
                    }
                    if (mc.client.isAnySyncSyncing())
                    {
                        any_still_syncing = true;
                    }
                    if (mc.client.reqs.cmdsInflight())
                    {
                        // helps with waiting for 500s to pass
                        any_activity = true;
                    }
                });
=======
        bool any_add_del = false;

        for (auto vn : v) if (vn)
        {
            vn->thread_do<bool>(
              [&](StandardClient& mc, PromiseBoolSP)
              {
                  mc.client.syncs.forEachRunningSync(
                    [&](Sync* s)
                    {
                        any_add_del |= !s->deleteq.empty();
                        any_add_del |= !s->insertq.empty();
                    });

                  if (!(mc.client.todebris.empty()
                        && mc.client.localsyncnotseen.empty()
                        && mc.client.tounlink.empty()
                        && mc.client.synccreate.empty()
                        && mc.client.transferlist.transfers[GET].empty()
                        && mc.client.transferlist.transfers[PUT].empty()))
                  {
                      any_add_del = true;
                  }
              });
>>>>>>> e57a1791
        }

        if (any_activity || StandardClient::debugging)
        {
            startNoActivity = chrono::steady_clock::now();
        }
        if (any_still_syncing || StandardClient::debugging)
        {
            startNoSyncing = chrono::steady_clock::now();
        }

        auto minNoActivityTime = std::chrono::milliseconds(6 * 60 * 1000);
        auto minNoSyncingTime = std::chrono::milliseconds(6 * 60 * 1000);
        for (auto vn : v) if (vn)
        {
            auto t1 = chrono::duration_cast<chrono::milliseconds>(chrono::steady_clock::now() - startNoActivity);
            auto t2 = chrono::duration_cast<chrono::milliseconds>(chrono::steady_clock::now() - vn->lastcb);
            if (t1 < minNoActivityTime) minNoActivityTime = t1;
            if (t2 < minNoActivityTime) minNoActivityTime = t2;

            auto t3 = chrono::duration_cast<chrono::milliseconds>(chrono::steady_clock::now() - startNoSyncing);
            if (t3 < minNoSyncingTime) minNoSyncingTime = t3;
        }
        if (endCondition(minNoActivityTime.count(), minNoSyncingTime.count()))
        {
            return;
        }

        WaitMillisec(400);

        if ((chrono::steady_clock::now() - totalTimeoutStart) > std::chrono::minutes(5))
        {
            out() << "Waiting for syncing to stop timed out at 5 minutes" << endl;
            return;
        }
    }
}

void waitonsyncs(chrono::seconds d = std::chrono::seconds(4), StandardClient* c1 = nullptr, StandardClient* c2 = nullptr, StandardClient* c3 = nullptr, StandardClient* c4 = nullptr)
{
    auto endCondition = [d](int64_t millisecNoActivity, int64_t millisecNoSyncing) {
        return std::chrono::duration_cast<chrono::milliseconds>(d).count() < millisecNoActivity
            && std::chrono::duration_cast<chrono::milliseconds>(d).count() < millisecNoSyncing;
    };

    waitonsyncs(endCondition, c1, c2, c3, c4);
}





mutex StandardClient::om;
bool StandardClient::debugging = false;

void moveToTrash(const fs::path& p)
{
    fs::path trashpath(TestFS::GetTrashFolder());
    fs::create_directory(trashpath);
    fs::path newpath = trashpath / p.filename();
    for (int i = 2; fs::exists(newpath); ++i)
    {
        newpath = trashpath / fs::u8path(p.filename().stem().u8string() + "_" + to_string(i) + p.extension().u8string());
    }
    fs::rename(p, newpath);
}

fs::path makeNewTestRoot(fs::path p)
{
    if (fs::exists(p))
    {
        moveToTrash(p);
    }
    #ifndef NDEBUG
    bool b =
    #endif
    fs::create_directories(p);
    assert(b);
    return p;
}

//std::atomic<int> fileSizeCount = 20;

bool createNameFile(const fs::path &p, const string &filename)
{
    return createFile(p / fs::u8path(filename), filename.data(), filename.size());
}

bool createDataFileWithTimestamp(const fs::path &path,
                             const std::string &data,
                             const fs::file_time_type &timestamp)
{
    const bool result = createDataFile(path, data);

    if (result)
    {
        fs::last_write_time(path, timestamp);
    }

    return result;
}

bool buildLocalFolders(fs::path targetfolder, const string& prefix, int n, int recurselevel, int filesperfolder)
{
    if (suppressfiles) filesperfolder = 0;

    fs::path p = targetfolder / fs::u8path(prefix);
    if (!fs::create_directory(p))
        return false;

    for (int i = 0; i < filesperfolder; ++i)
    {
        string filename = "file" + to_string(i) + "_" + prefix;
        createNameFile(p, filename);
        //int thisSize = (++fileSizeCount)/2;
        //for (int j = 0; j < thisSize; ++j) fs << ('0' + j % 10);
    }

    if (recurselevel > 0)
    {
        for (int i = 0; i < n; ++i)
        {
            if (!buildLocalFolders(p, prefix + "_" + to_string(i), n, recurselevel - 1, filesperfolder))
                return false;
        }
    }

    return true;
}

void renameLocalFolders(fs::path targetfolder, const string& newprefix)
{
    std::list<fs::path> toRename;
    for (fs::directory_iterator i(targetfolder); i != fs::directory_iterator(); ++i)
    {
        if (fs::is_directory(i->path()))
        {
            renameLocalFolders(i->path(), newprefix);
        }
        toRename.push_back(i->path());
    }

    for (auto p : toRename)
    {
        auto newpath = p.parent_path() / (newprefix + p.filename().u8string());
        fs::rename(p, newpath);
    }
}


#ifdef __linux__
bool createSpecialFiles(fs::path targetfolder, const string& prefix, int n = 1)
{
    fs::path p = targetfolder;
    for (int i = 0; i < n; ++i)
    {
        string filename = "file" + to_string(i) + "_" + prefix;
        fs::path fp = p / fs::u8path(filename);

        int fdtmp = openat(AT_FDCWD, p.c_str(), O_RDWR|O_CLOEXEC|O_TMPFILE, 0600);
        write(fdtmp, filename.data(), filename.size());

        stringstream fdproc;
        fdproc << "/proc/self/fd/";
        fdproc << fdtmp;

        int r = linkat(AT_FDCWD, fdproc.str().c_str() , AT_FDCWD, fp.c_str(), AT_SYMLINK_FOLLOW);
        if (r)
        {
            cerr << " errno =" << errno << endl;
            return false;
        }
        close(fdtmp);
    }
    return true;
}
#endif

} // anonymous

class SyncFingerprintCollision
  : public ::testing::Test
{
public:
    SyncFingerprintCollision()
      : client0()
      , client1()
      , model0()
      , model1()
      , arbitraryFileLength(16384)
    {
        const fs::path root = makeNewTestRoot(LOCAL_TEST_FOLDER);

        client0 = ::mega::make_unique<StandardClient>(root, "c0");
        client1 = ::mega::make_unique<StandardClient>(root, "c1");

        client0->logcb = true;
        client1->logcb = true;
    }

    ~SyncFingerprintCollision()
    {
    }

    void SetUp() override
    {
        ASSERT_TRUE(client0->login_reset_makeremotenodes("MEGA_EMAIL", "MEGA_PWD", "d", 1, 2));
        ASSERT_TRUE(client1->login_fetchnodes("MEGA_EMAIL", "MEGA_PWD"));
        ASSERT_EQ(client0->basefolderhandle, client1->basefolderhandle);

        model0.root->addkid(model0.buildModelSubdirs("d", 2, 1, 0));
        model1.root->addkid(model1.buildModelSubdirs("d", 2, 1, 0));

        startSyncs();
        waitOnSyncs();
        confirmModels();
    }

    void addModelFile(Model &model,
                      const std::string &directory,
                      const std::string &file,
                      const std::string &content)
    {
        auto *node = model.findnode(directory);
        ASSERT_NE(node, nullptr);

        node->addkid(model.makeModelSubfile(file, content));
    }

    void confirmModel(StandardClient &client, Model &model, handle backupId)
    {
        ASSERT_TRUE(client.confirmModel_mainthread(model.findnode("d"), backupId));
    }

    void confirmModels()
    {
        confirmModel(*client0, model0, backupId0);
        confirmModel(*client1, model1, backupId1);
    }

    const fs::path localRoot0() const
    {
        return client0->syncSet(backupId0).localpath;
    }

    const fs::path localRoot1() const
    {
        return client1->syncSet(backupId1).localpath;
    }

    std::string randomData(const std::size_t length) const
    {
        std::vector<uint8_t> data(length);

        std::generate_n(data.begin(), data.size(), [](){ return (uint8_t)std::rand(); });

        return std::string((const char*)data.data(), data.size());
    }

    void startSyncs()
    {
        backupId0 = client0->setupSync_mainthread("s0", "d");
        ASSERT_NE(backupId0, UNDEF);
        backupId1 = client1->setupSync_mainthread("s1", "d");
        ASSERT_NE(backupId1, UNDEF);
    }

    void waitOnSyncs()
    {
        waitonsyncs(chrono::seconds(4), client0.get(), client1.get());
    }

    handle backupId0 = UNDEF;
    handle backupId1 = UNDEF;

    std::unique_ptr<StandardClient> client0;
    std::unique_ptr<StandardClient> client1;
    Model model0;
    Model model1;
    const std::size_t arbitraryFileLength;
}; /* SyncFingerprintCollision */

// todo: re-enable
TEST_F(SyncFingerprintCollision, DISABLED_DifferentMacSameName)
{
    auto data0 = randomData(arbitraryFileLength);
    auto data1 = data0;
    const auto path0 = localRoot0() / "d_0" / "a";
    const auto path1 = localRoot0() / "d_1" / "a";

    // Alter MAC but leave fingerprint untouched.
    data1[0x41] = static_cast<uint8_t>(~data1[0x41]);

    ASSERT_TRUE(createDataFile(path0, data0));
    waitOnSyncs();

    auto result0 =
      client0->thread_do<bool>([&](StandardClient &sc, PromiseBoolSP p)
                         {
                             p->set_value(
                                 createDataFileWithTimestamp(
                                 path1,
                                 data1,
                                 fs::last_write_time(path0)));
                         });

    ASSERT_TRUE(waitonresults(&result0));
    waitOnSyncs();

    addModelFile(model0, "d/d_0", "a", data0);
    addModelFile(model0, "d/d_1", "a", data1);
    addModelFile(model1, "d/d_0", "a", data0);
    addModelFile(model1, "d/d_1", "a", data0);
    model1.ensureLocalDebrisTmpLock("d");

    confirmModels();
}

TEST_F(SyncFingerprintCollision, DifferentMacDifferentName)
{
    auto data0 = randomData(arbitraryFileLength);
    auto data1 = data0;
    const auto path0 = localRoot0() / "d_0" / "a";
    const auto path1 = localRoot0() / "d_0" / "b";

    data1[0x41] = static_cast<uint8_t>(~data1[0x41]);

    ASSERT_TRUE(createDataFile(path0, data0));
    waitOnSyncs();

    auto result0 =
      client0->thread_do<bool>([&](StandardClient &sc, PromiseBoolSP p)
                         {
                             p->set_value(
                                 createDataFileWithTimestamp(
                                 path1,
                                 data1,
                                 fs::last_write_time(path0)));
                         });

    ASSERT_TRUE(waitonresults(&result0));
    waitOnSyncs();

    addModelFile(model0, "d/d_0", "a", data0);
    addModelFile(model0, "d/d_0", "b", data1);
    addModelFile(model1, "d/d_0", "a", data0);
    addModelFile(model1, "d/d_0", "b", data1);
    model1.ensureLocalDebrisTmpLock("d");

    confirmModels();
}

TEST_F(SyncFingerprintCollision, SameMacDifferentName)
{
    auto data0 = randomData(arbitraryFileLength);
    const auto path0 = localRoot0() / "d_0" / "a";
    const auto path1 = localRoot0() / "d_0" / "b";

    ASSERT_TRUE(createDataFile(path0, data0));
    waitOnSyncs();

    auto result0 =
      client0->thread_do<bool>([&](StandardClient &sc, PromiseBoolSP p)
                         {
                            p->set_value(
                                 createDataFileWithTimestamp(
                                 path1,
                                 data0,
                                 fs::last_write_time(path0)));
                         });

    ASSERT_TRUE(waitonresults(&result0));
    waitOnSyncs();

    addModelFile(model0, "d/d_0", "a", data0);
    addModelFile(model0, "d/d_0", "b", data0);
    addModelFile(model1, "d/d_0", "a", data0);
    addModelFile(model1, "d/d_0", "b", data0);
    model1.ensureLocalDebrisTmpLock("d");

    confirmModels();
}

GTEST_TEST(Sync, BasicSync_DelRemoteFolder)
{
    // delete a remote folder and confirm the client sending the request and another also synced both correctly update the disk
    fs::path localtestroot = makeNewTestRoot(LOCAL_TEST_FOLDER);
    StandardClient clientA1(localtestroot, "clientA1");   // user 1 client 1
    StandardClient clientA2(localtestroot, "clientA2");   // user 1 client 2


    ASSERT_TRUE(clientA1.login_reset_makeremotenodes("MEGA_EMAIL", "MEGA_PWD", "f", 3, 3));
    ASSERT_TRUE(clientA2.login_fetchnodes("MEGA_EMAIL", "MEGA_PWD"));
    ASSERT_EQ(clientA1.basefolderhandle, clientA2.basefolderhandle);

    handle backupId1 = clientA1.setupSync_mainthread("sync1", "f");
    ASSERT_NE(backupId1, UNDEF);
    handle backupId2 = clientA2.setupSync_mainthread("sync2", "f");
    ASSERT_NE(backupId2, UNDEF);
    waitonsyncs(std::chrono::seconds(4), &clientA1, &clientA2);
    clientA1.logcb = clientA2.logcb = true;

    Model model;
    model.root->addkid(model.buildModelSubdirs("f", 3, 3, 0));

    // check everything matches (model has expected state of remote and local)
    ASSERT_TRUE(clientA1.confirmModel_mainthread(model.findnode("f"), backupId1));
    ASSERT_TRUE(clientA2.confirmModel_mainthread(model.findnode("f"), backupId2));

    // delete something remotely and let sync catch up
    future<bool> fb = clientA1.thread_do<bool>([](StandardClient& sc, PromiseBoolSP pb) { sc.deleteremote("f/f_2/f_2_1", pb); });
    ASSERT_TRUE(waitonresults(&fb));
    waitonsyncs(std::chrono::seconds(4), &clientA1, &clientA2);

    // check everything matches in both syncs (model has expected state of remote and local)
    ASSERT_TRUE(model.movetosynctrash("f/f_2/f_2_1", "f"));
    ASSERT_TRUE(clientA1.confirmModel_mainthread(model.findnode("f"), backupId1));
    ASSERT_TRUE(clientA2.confirmModel_mainthread(model.findnode("f"), backupId2));
}

GTEST_TEST(Sync, BasicSync_DelLocalFolder)
{
    // confirm change is synced to remote, and also seen and applied in a second client that syncs the same folder
    fs::path localtestroot = makeNewTestRoot(LOCAL_TEST_FOLDER);
    StandardClient clientA1(localtestroot, "clientA1");   // user 1 client 1
    StandardClient clientA2(localtestroot, "clientA2");   // user 1 client 2

    ASSERT_TRUE(clientA1.login_reset_makeremotenodes("MEGA_EMAIL", "MEGA_PWD", "f", 3, 3));
    ASSERT_TRUE(clientA2.login_fetchnodes("MEGA_EMAIL", "MEGA_PWD"));
    ASSERT_EQ(clientA1.basefolderhandle, clientA2.basefolderhandle);

    // set up sync for A1, it should build matching local folders
    handle backupId1 = clientA1.setupSync_mainthread("sync1", "f");
    ASSERT_NE(backupId1, UNDEF);
    handle backupId2 = clientA2.setupSync_mainthread("sync2", "f");
    ASSERT_NE(backupId2, UNDEF);
    waitonsyncs(std::chrono::seconds(4), &clientA1, &clientA2);
    clientA1.logcb = clientA2.logcb = true;

    // check everything matches (model has expected state of remote and local)
    Model model;
    model.root->addkid(model.buildModelSubdirs("f", 3, 3, 0));
    ASSERT_TRUE(clientA1.confirmModel_mainthread(model.findnode("f"), backupId1));
    ASSERT_TRUE(clientA2.confirmModel_mainthread(model.findnode("f"), backupId2));

    // delete something in the local filesystem and see if we catch up in A1 and A2 (deleter and observer syncs)
    error_code e;
    ASSERT_TRUE(fs::remove_all(clientA1.syncSet(backupId1).localpath / "f_2" / "f_2_1", e) != static_cast<std::uintmax_t>(-1)) << e;

    // let them catch up
    waitonsyncs(std::chrono::seconds(4), &clientA1, &clientA2);

    // check everything matches (model has expected state of remote and local)
    ASSERT_TRUE(model.movetosynctrash("f/f_2/f_2_1", "f"));
    ASSERT_TRUE(clientA2.confirmModel_mainthread(model.findnode("f"), backupId2));
    ASSERT_TRUE(model.removesynctrash("f"));
    ASSERT_TRUE(clientA1.confirmModel_mainthread(model.findnode("f"), backupId1));
}

GTEST_TEST(Sync, BasicSync_MoveLocalFolder)
{
    // confirm change is synced to remote, and also seen and applied in a second client that syncs the same folder
    fs::path localtestroot = makeNewTestRoot(LOCAL_TEST_FOLDER);
    StandardClient clientA1(localtestroot, "clientA1");   // user 1 client 1
    StandardClient clientA2(localtestroot, "clientA2");   // user 1 client 2

    ASSERT_TRUE(clientA1.login_reset_makeremotenodes("MEGA_EMAIL", "MEGA_PWD", "f", 3, 3));
    ASSERT_TRUE(clientA2.login_fetchnodes("MEGA_EMAIL", "MEGA_PWD"));
    ASSERT_EQ(clientA1.basefolderhandle, clientA2.basefolderhandle);

    Model model;
    model.root->addkid(model.buildModelSubdirs("f", 3, 3, 0));

    // set up sync for A1, it should build matching local folders
    handle backupId1 = clientA1.setupSync_mainthread("sync1", "f");
    ASSERT_NE(backupId1, UNDEF);
    handle backupId2 = clientA2.setupSync_mainthread("sync2", "f");
    ASSERT_NE(backupId2, UNDEF);
    waitonsyncs(std::chrono::seconds(4), &clientA1, &clientA2);
    clientA1.logcb = clientA2.logcb = true;

    // check everything matches (model has expected state of remote and local)
    ASSERT_TRUE(clientA1.confirmModel_mainthread(model.findnode("f"), backupId1));
    ASSERT_TRUE(clientA2.confirmModel_mainthread(model.findnode("f"), backupId2));

    // move something in the local filesystem and see if we catch up in A1 and A2 (deleter and observer syncs)
    error_code rename_error;
    fs::rename(clientA1.syncSet(backupId1).localpath / "f_2" / "f_2_1", clientA1.syncSet(backupId1).localpath / "f_2_1", rename_error);
    ASSERT_TRUE(!rename_error) << rename_error;

    // let them catch up
    waitonsyncs(std::chrono::seconds(4), &clientA1, &clientA2);

    // check everything matches (model has expected state of remote and local)
    ASSERT_TRUE(model.movenode("f/f_2/f_2_1", "f"));
    ASSERT_TRUE(clientA1.confirmModel_mainthread(model.findnode("f"), backupId1));
    ASSERT_TRUE(clientA2.confirmModel_mainthread(model.findnode("f"), backupId2));
}

GTEST_TEST(Sync, BasicSync_MoveLocalFolderBetweenSyncs)
{
    // confirm change is synced to remote, and also seen and applied in a second client that syncs the same folder
    fs::path localtestroot = makeNewTestRoot(LOCAL_TEST_FOLDER);
    StandardClient clientA1(localtestroot, "clientA1");   // user 1 client 1
    StandardClient clientA2(localtestroot, "clientA2");   // user 1 client 2
    StandardClient clientA3(localtestroot, "clientA3");   // user 1 client 3

    ASSERT_TRUE(clientA1.login_reset_makeremotenodes("MEGA_EMAIL", "MEGA_PWD", "f", 3, 3));
    ASSERT_TRUE(clientA2.login_fetchnodes("MEGA_EMAIL", "MEGA_PWD"));
    ASSERT_TRUE(clientA3.login_fetchnodes("MEGA_EMAIL", "MEGA_PWD"));
    ASSERT_EQ(clientA1.basefolderhandle, clientA2.basefolderhandle);

    // set up sync for A1 and A2, it should build matching local folders
    handle backupId11 = clientA1.setupSync_mainthread("sync1", "f/f_0");
    ASSERT_NE(backupId11, UNDEF);
    handle backupId12 = clientA1.setupSync_mainthread("sync2", "f/f_2");
    ASSERT_NE(backupId12, UNDEF);
    handle backupId21 = clientA2.setupSync_mainthread("syncA2_1", "f/f_0");
    ASSERT_NE(backupId21, UNDEF);
    handle backupId22 = clientA2.setupSync_mainthread("syncA2_2", "f/f_2");
    ASSERT_NE(backupId22, UNDEF);
    handle backupId31 = clientA3.setupSync_mainthread("syncA3", "f");
    ASSERT_NE(backupId31, UNDEF);
    waitonsyncs(std::chrono::seconds(4), &clientA1, &clientA2, &clientA3);
    clientA1.logcb = clientA2.logcb = clientA3.logcb = true;

    // check everything matches (model has expected state of remote and local)
    Model model;
    model.root->addkid(model.buildModelSubdirs("f", 3, 3, 0));
    ASSERT_TRUE(clientA1.confirmModel_mainthread(model.findnode("f/f_0"), backupId11));
    ASSERT_TRUE(clientA1.confirmModel_mainthread(model.findnode("f/f_2"), backupId12));
    ASSERT_TRUE(clientA2.confirmModel_mainthread(model.findnode("f/f_0"), backupId21));
    ASSERT_TRUE(clientA2.confirmModel_mainthread(model.findnode("f/f_2"), backupId22));
    ASSERT_TRUE(clientA3.confirmModel_mainthread(model.findnode("f"), backupId31));

    // move a folder form one local synced folder to another local synced folder and see if we sync correctly and catch up in A2 and A3 (mover and observer syncs)
    error_code rename_error;
    fs::path path1 = clientA1.syncSet(backupId11).localpath / "f_0_1";
    fs::path path2 = clientA1.syncSet(backupId12).localpath / "f_2_1" / "f_2_1_0" / "f_0_1";
    fs::rename(path1, path2, rename_error);
    ASSERT_TRUE(!rename_error) << rename_error;

    // let them catch up
    waitonsyncs(std::chrono::seconds(4), &clientA1, &clientA2, &clientA3);

    // check everything matches (model has expected state of remote and local)
    ASSERT_TRUE(model.movenode("f/f_0/f_0_1", "f/f_2/f_2_1/f_2_1_0"));
    ASSERT_TRUE(clientA1.confirmModel_mainthread(model.findnode("f/f_0"), backupId11));
    ASSERT_TRUE(clientA1.confirmModel_mainthread(model.findnode("f/f_2"), backupId12));
    ASSERT_TRUE(clientA2.confirmModel_mainthread(model.findnode("f/f_0"), backupId21));
    ASSERT_TRUE(clientA2.confirmModel_mainthread(model.findnode("f/f_2"), backupId22));
    ASSERT_TRUE(clientA3.confirmModel_mainthread(model.findnode("f"), backupId31));
}

GTEST_TEST(Sync, BasicSync_RenameLocalFile)
{
    static auto TIMEOUT = std::chrono::seconds(4);

    const fs::path root = makeNewTestRoot(LOCAL_TEST_FOLDER);

    // Primary client.
    StandardClient client0(root, "c0");
    // Observer.
    StandardClient client1(root, "c1");

    // Log callbacks.
    client0.logcb = true;
    client1.logcb = true;

    // Log clients in.
    ASSERT_TRUE(client0.login_reset_makeremotenodes("MEGA_EMAIL", "MEGA_PWD", "x", 0, 0));
    ASSERT_TRUE(client1.login_fetchnodes("MEGA_EMAIL", "MEGA_PWD"));
    ASSERT_EQ(client0.basefolderhandle, client1.basefolderhandle);

    // Set up syncs.
    handle backupId0 = client0.setupSync_mainthread("s0", "x");
    ASSERT_NE(backupId0, UNDEF);
    handle backupId1 = client1.setupSync_mainthread("s1", "x");
    ASSERT_NE(backupId1, UNDEF);

    // Wait for initial sync to complete.
    waitonsyncs(TIMEOUT, &client0, &client1);

    // Add x/f.
    ASSERT_TRUE(createNameFile(client0.syncSet(backupId0).localpath, "f"));

    // Wait for sync to complete.
    waitonsyncs(TIMEOUT, &client0, &client1);

    // Confirm model.
    Model model1, model2;
    model1.root->addkid(model1.makeModelSubfolder("x"));
    model1.findnode("x")->addkid(model1.makeModelSubfile("f"));
    model2.root->addkid(model2.makeModelSubfolder("x"));
    model2.findnode("x")->addkid(model2.makeModelSubfile("f"));
    model2.ensureLocalDebrisTmpLock("x"); // since it downloaded f (uploaded by sync 1)

<<<<<<< HEAD
    ASSERT_TRUE(client0.confirmModel_mainthread(model1.findnode("x"), 0));
    ASSERT_TRUE(client1.confirmModel_mainthread(model2.findnode("x"), 1));
=======
    ASSERT_TRUE(client0.confirmModel_mainthread(model.findnode("x"), backupId0));
    ASSERT_TRUE(client1.confirmModel_mainthread(model.findnode("x"), backupId1, true));
>>>>>>> e57a1791

    // Rename x/f to x/g.
    fs::rename(client0.syncSet(backupId0).localpath / "f",
               client0.syncSet(backupId0).localpath / "g");

    // Wait for sync to complete.
    waitonsyncs(TIMEOUT, &client0, &client1);

    // Update and confirm model.
    model1.findnode("x/f")->name = "g";
    model2.findnode("x/f")->name = "g";

<<<<<<< HEAD
    ASSERT_TRUE(client0.confirmModel_mainthread(model1.findnode("x"), 0));
    ASSERT_TRUE(client1.confirmModel_mainthread(model2.findnode("x"), 1));
=======
    ASSERT_TRUE(client0.confirmModel_mainthread(model.findnode("x"), backupId0));
    ASSERT_TRUE(client1.confirmModel_mainthread(model.findnode("x"), backupId1, true));
>>>>>>> e57a1791
}

GTEST_TEST(Sync, BasicSync_AddLocalFolder)
{
    // confirm change is synced to remote, and also seen and applied in a second client that syncs the same folder
    fs::path localtestroot = makeNewTestRoot(LOCAL_TEST_FOLDER);
    StandardClient clientA1(localtestroot, "clientA1");   // user 1 client 1
    StandardClient clientA2(localtestroot, "clientA2");   // user 1 client 2

    ASSERT_TRUE(clientA1.login_reset_makeremotenodes("MEGA_EMAIL", "MEGA_PWD", "f", 3, 3));
    ASSERT_TRUE(clientA2.login_fetchnodes("MEGA_EMAIL", "MEGA_PWD"));
    ASSERT_EQ(clientA1.basefolderhandle, clientA2.basefolderhandle);

    Model model1, model2;
    model1.root->addkid(model1.buildModelSubdirs("f", 3, 3, 0));
    model2.root->addkid(model2.buildModelSubdirs("f", 3, 3, 0));

    // set up sync for A1, it should build matching local folders
    handle backupId1 = clientA1.setupSync_mainthread("sync1", "f");
    ASSERT_NE(backupId1, UNDEF);
    handle backupId2 = clientA2.setupSync_mainthread("sync2", "f");
    ASSERT_NE(backupId2, UNDEF);
    waitonsyncs(std::chrono::seconds(4), &clientA1, &clientA2);
    clientA1.logcb = clientA2.logcb = true;

    // check everything matches (model has expected state of remote and local)
<<<<<<< HEAD
    ASSERT_TRUE(clientA1.confirmModel_mainthread(model1.findnode("f"), 1));
    ASSERT_TRUE(clientA2.confirmModel_mainthread(model2.findnode("f"), 2));
=======
    ASSERT_TRUE(clientA1.confirmModel_mainthread(model.findnode("f"), backupId1));
    ASSERT_TRUE(clientA2.confirmModel_mainthread(model.findnode("f"), backupId2));
>>>>>>> e57a1791

    // make new folders (and files) in the local filesystem and see if we catch up in A1 and A2 (adder and observer syncs)
    ASSERT_TRUE(buildLocalFolders(clientA1.syncSet(backupId1).localpath / "f_2", "newkid", 2, 2, 2));

    // let them catch up
    waitonsyncs(std::chrono::seconds(4), &clientA1, &clientA2);  // two minutes should be long enough to get past API_ETEMPUNAVAIL == -18 for sync2 downloading the files uploaded by sync1

    // check everything matches (model has expected state of remote and local)
<<<<<<< HEAD
    model1.findnode("f/f_2")->addkid(model1.buildModelSubdirs("newkid", 2, 2, 2));
    model2.findnode("f/f_2")->addkid(model2.buildModelSubdirs("newkid", 2, 2, 2));
    model2.ensureLocalDebrisTmpLock("f"); // since we downloaded files

    ASSERT_TRUE(clientA1.confirmModel_mainthread(model1.findnode("f"), 1));
    ASSERT_TRUE(clientA2.confirmModel_mainthread(model2.findnode("f"), 2));
=======
    model.findnode("f/f_2")->addkid(model.buildModelSubdirs("newkid", 2, 2, 2));
    ASSERT_TRUE(clientA1.confirmModel_mainthread(model.findnode("f"), backupId1));
    model.ensureLocalDebrisTmpLock("f"); // since we downloaded files
    ASSERT_TRUE(clientA2.confirmModel_mainthread(model.findnode("f"), backupId2));
>>>>>>> e57a1791
}


// todo: add this test once the sync can keep up with file system notifications - at the moment
// it's too slow because we wait for the cloud before processing the next layer of files+folders.
// So if we add enough changes to exercise the notification queue, we can't check the results because
// it's far too slow at the syncing stage.
GTEST_TEST(Sync, BasicSync_MassNotifyFromLocalFolderTree)
{
    // confirm change is synced to remote, and also seen and applied in a second client that syncs the same folder
    fs::path localtestroot = makeNewTestRoot(LOCAL_TEST_FOLDER);
    StandardClient clientA1(localtestroot, "clientA1");   // user 1 client 1
    //StandardClient clientA2(localtestroot, "clientA2");   // user 1 client 2

    ASSERT_TRUE(clientA1.login_reset_makeremotenodes("MEGA_EMAIL", "MEGA_PWD", "f", 0, 0));
    //ASSERT_TRUE(clientA2.login_fetchnodes("MEGA_EMAIL", "MEGA_PWD"));
    //ASSERT_EQ(clientA1.basefolderhandle, clientA2.basefolderhandle);

    // set up sync for A1, it should build matching local folders
    handle backupId1 = clientA1.setupSync_mainthread("sync1", "f");
    ASSERT_NE(backupId1, UNDEF);
    //ASSERT_TRUE(clientA2.setupSync_mainthread("sync2", "f", 2));
    waitonsyncs(std::chrono::seconds(4), &clientA1/*, &clientA2*/);
    //clientA1.logcb = clientA2.logcb = true;

    // Create a directory tree in one sync, it should be synced to the cloud and back to the other
    // Create enough files and folders that we put a strain on the notification logic: 3k entries
    ASSERT_TRUE(buildLocalFolders(clientA1.syncSet(backupId1).localpath, "initial", 0, 0, 16000));

    //waitonsyncs(std::chrono::seconds(10), &clientA1 /*, &clientA2*/);
    std::this_thread::sleep_for(std::chrono::seconds(5));

    // wait until the notify queues subside, it shouldn't take too long.  Limit of 5 minutes
    auto startTime = std::chrono::steady_clock::now();
    while (std::chrono::steady_clock::now() - startTime < std::chrono::seconds(5 * 60))
    {
        size_t remaining = 0;
        auto result0 = clientA1.thread_do<bool>([&](StandardClient &sc, PromiseBoolSP p)
        {
            sc.client.syncs.forEachRunningSync(
              [&](Sync* s)
              {
                remaining += s->dirnotify->fsEventq.size();
                remaining += s->dirnotify->fsDelayedNetworkEventq.size();
              });

            p->set_value(true);
        });
        result0.get();
        if (!remaining) break;
        std::this_thread::sleep_for(std::chrono::seconds(1));
    }

    Model model;
    model.root->addkid(model.buildModelSubdirs("initial", 0, 0, 16000));

    // check everything matches (just local since it'll still be uploading files)
    clientA1.localNodesMustHaveNodes = false;
    ASSERT_TRUE(clientA1.confirmModel_mainthread(model.root.get(), backupId1, false, StandardClient::CONFIRM_LOCAL));
    //ASSERT_TRUE(clientA2.confirmModel_mainthread(model.findnode("f"), 2));

    WaitMillisec(20000);  // give it a chance to rescan the folder.  todo:  why so long tho

    ASSERT_GT(clientA1.transfersAdded.load(), 0u);
    clientA1.transfersAdded = 0;

    // rename all those files and folders, put a strain on the notify system again.
    // Also, no downloads (or uploads) should occur as a result of this.
 //   renameLocalFolders(clientA1.syncSet(backupId1).localpath, "renamed_");

    // let them catch up
    //waitonsyncs(std::chrono::seconds(10), &clientA1 /*, &clientA2*/);

    // rename is too slow to check, even just in localnodes, for now.

    //ASSERT_EQ(clientA1.transfersAdded.load(), 0u);

    //Model model2;
    //model2.root->addkid(model.buildModelSubdirs("renamed_initial", 0, 0, 100));

    //// check everything matches (model has expected state of remote and local)
    //ASSERT_TRUE(clientA1.confirmModel_mainthread(model2.root.get(), 1));
    ////ASSERT_TRUE(clientA2.confirmModel_mainthread(model2.findnode("f"), 2));
}



/* this one is too slow for regular testing with the current algorithm
GTEST_TEST(Sync, BasicSync_MAX_NEWNODES1)
{
    // create more nodes than we can upload in one putnodes.
    // this tree is 5x5 and the algorithm ends up creating nodes one at a time so it's pretty slow (and doesn't hit MAX_NEWNODES as a result)
    fs::path localtestroot = makeNewTestRoot(LOCAL_TEST_FOLDER);
    StandardClient clientA1(localtestroot, "clientA1");   // user 1 client 1
    StandardClient clientA2(localtestroot, "clientA2");   // user 1 client 2

    ASSERT_TRUE(clientA1.login_reset_makeremotenodes("MEGA_EMAIL", "MEGA_PWD", "f", 3, 3));
    ASSERT_TRUE(clientA2.login_fetchnodes("MEGA_EMAIL", "MEGA_PWD"));
    ASSERT_EQ(clientA1.basefolderhandle, clientA2.basefolderhandle);

    Model model;
    model.root->addkid(model.buildModelSubdirs("f", 3, 3, 0));

    // set up sync for A1, it should build matching local folders
    ASSERT_TRUE(clientA1.setupSync_mainthread("sync1", "f", 1));
    ASSERT_TRUE(clientA2.setupSync_mainthread("sync2", "f", 2));
    waitonsyncs(std::chrono::seconds(4), &clientA1, &clientA2);
    clientA1.logcb = clientA2.logcb = true;

    // check everything matches (model has expected state of remote and local)
    ASSERT_TRUE(clientA1.confirmModel_mainthread(model.findnode("f"), 1));
    ASSERT_TRUE(clientA2.confirmModel_mainthread(model.findnode("f"), 2));

    // make new folders in the local filesystem and see if we catch up in A1 and A2 (adder and observer syncs)
    assert(MegaClient::MAX_NEWNODES < 3125);
    ASSERT_TRUE(buildLocalFolders(clientA1.syncSet(backupId1).localpath, "g", 5, 5, 0));  // 5^5=3125 leaf folders, 625 pre-leaf etc

    // let them catch up
    waitonsyncs(std::chrono::seconds(30), &clientA1, &clientA2);

    // check everything matches (model has expected state of remote and local)
    model.findnode("f")->addkid(model.buildModelSubdirs("g", 5, 5, 0));
    ASSERT_TRUE(clientA1.confirmModel_mainthread(model.findnode("f"), 1));
    ASSERT_TRUE(clientA2.confirmModel_mainthread(model.findnode("f"), 2));
}
*/

/* this one is too slow for regular testing with the current algorithm
GTEST_TEST(Sync, BasicSync_MAX_NEWNODES2)
{
    // create more nodes than we can upload in one putnodes.
    // this tree is 5x5 and the algorithm ends up creating nodes one at a time so it's pretty slow (and doesn't hit MAX_NEWNODES as a result)
    fs::path localtestroot = makeNewTestRoot(LOCAL_TEST_FOLDER);
    StandardClient clientA1(localtestroot, "clientA1");   // user 1 client 1
    StandardClient clientA2(localtestroot, "clientA2");   // user 1 client 2

    ASSERT_TRUE(clientA1.login_reset_makeremotenodes("MEGA_EMAIL", "MEGA_PWD", "f", 3, 3));
    ASSERT_TRUE(clientA2.login_fetchnodes("MEGA_EMAIL", "MEGA_PWD"));
    ASSERT_EQ(clientA1.basefolderhandle, clientA2.basefolderhandle);

    Model model;
    model.root->addkid(model.buildModelSubdirs("f", 3, 3, 0));

    // set up sync for A1, it should build matching local folders
    ASSERT_TRUE(clientA1.setupSync_mainthread("sync1", "f", 1));
    ASSERT_TRUE(clientA2.setupSync_mainthread("sync2", "f", 2));
    waitonsyncs(std::chrono::seconds(4), &clientA1, &clientA2);
    clientA1.logcb = clientA2.logcb = true;

    // check everything matches (model has expected state of remote and local)
    ASSERT_TRUE(clientA1.confirmModel_mainthread(model.findnode("f"), 1));
    ASSERT_TRUE(clientA2.confirmModel_mainthread(model.findnode("f"), 2));

    // make new folders in the local filesystem and see if we catch up in A1 and A2 (adder and observer syncs)
    assert(MegaClient::MAX_NEWNODES < 3000);
    ASSERT_TRUE(buildLocalFolders(clientA1.syncSet(backupId1).localpath, "g", 3000, 1, 0));

    // let them catch up
    waitonsyncs(std::chrono::seconds(30), &clientA1, &clientA2);

    // check everything matches (model has expected state of remote and local)
    model.findnode("f")->addkid(model.buildModelSubdirs("g", 3000, 1, 0));
    ASSERT_TRUE(clientA1.confirmModel_mainthread(model.findnode("f"), 1));
    ASSERT_TRUE(clientA2.confirmModel_mainthread(model.findnode("f"), 2));
}
*/

GTEST_TEST(Sync, BasicSync_MoveExistingIntoNewLocalFolder)
{
    // historic case:  in the local filesystem, create a new folder then move an existing file/folder into it
    fs::path localtestroot = makeNewTestRoot(LOCAL_TEST_FOLDER);
    StandardClient clientA1(localtestroot, "clientA1");   // user 1 client 1
    StandardClient clientA2(localtestroot, "clientA2");   // user 1 client 2

    ASSERT_TRUE(clientA1.login_reset_makeremotenodes("MEGA_EMAIL", "MEGA_PWD", "f", 3, 3));
    ASSERT_TRUE(clientA2.login_fetchnodes("MEGA_EMAIL", "MEGA_PWD"));
    ASSERT_EQ(clientA1.basefolderhandle, clientA2.basefolderhandle);

    Model model;
    model.root->addkid(model.buildModelSubdirs("f", 3, 3, 0));

    // set up sync for A1, it should build matching local folders
    handle backupId1 = clientA1.setupSync_mainthread("sync1", "f");
    ASSERT_NE(backupId1, UNDEF);
    handle backupId2 = clientA2.setupSync_mainthread("sync2", "f");
    ASSERT_NE(backupId2, UNDEF);
    waitonsyncs(std::chrono::seconds(4), &clientA1, &clientA2);
    clientA1.logcb = clientA2.logcb = true;

    // check everything matches (model has expected state of remote and local)
    ASSERT_TRUE(clientA1.confirmModel_mainthread(model.findnode("f"), backupId1));
    ASSERT_TRUE(clientA2.confirmModel_mainthread(model.findnode("f"), backupId2));

    // make new folder in the local filesystem
    ASSERT_TRUE(buildLocalFolders(clientA1.syncSet(backupId1).localpath, "new", 1, 0, 0));
    // move an already synced folder into it
    error_code rename_error;
    fs::path path1 = clientA1.syncSet(backupId1).localpath / "f_2"; // / "f_2_0" / "f_2_0_0";
    fs::path path2 = clientA1.syncSet(backupId1).localpath / "new" / "f_2"; // "f_2_0_0";
    fs::rename(path1, path2, rename_error);
    ASSERT_TRUE(!rename_error) << rename_error;

    // let them catch up
    waitonsyncs(std::chrono::seconds(10), &clientA1, &clientA2);

    // check everything matches (model has expected state of remote and local)
    auto f = model.makeModelSubfolder("new");
    f->addkid(model.removenode("f/f_2")); // / f_2_0 / f_2_0_0"));
    model.findnode("f")->addkid(move(f));
    ASSERT_TRUE(clientA1.confirmModel_mainthread(model.findnode("f"), backupId1));
    ASSERT_TRUE(clientA2.confirmModel_mainthread(model.findnode("f"), backupId2));
}

GTEST_TEST(Sync, BasicSync_MoveSeveralExistingIntoDeepNewLocalFolders)
{
    // historic case:  in the local filesystem, create a new folder then move an existing file/folder into it
    fs::path localtestroot = makeNewTestRoot(LOCAL_TEST_FOLDER);
    StandardClient clientA1(localtestroot, "clientA1");   // user 1 client 1
    StandardClient clientA2(localtestroot, "clientA2");   // user 1 client 2

    ASSERT_TRUE(clientA1.login_reset_makeremotenodes("MEGA_EMAIL", "MEGA_PWD", "f", 3, 3));
    ASSERT_TRUE(clientA2.login_fetchnodes("MEGA_EMAIL", "MEGA_PWD"));
    ASSERT_EQ(clientA1.basefolderhandle, clientA2.basefolderhandle);

    Model model;
    model.root->addkid(model.buildModelSubdirs("f", 3, 3, 0));

    // set up sync for A1, it should build matching local folders
    handle backupId1 = clientA1.setupSync_mainthread("sync1", "f");
    ASSERT_NE(backupId1, UNDEF);
    handle backupId2 = clientA2.setupSync_mainthread("sync2", "f");
    ASSERT_NE(backupId2, UNDEF);
    waitonsyncs(std::chrono::seconds(4), &clientA1, &clientA2);
    clientA1.logcb = clientA2.logcb = true;

    // check everything matches (model has expected state of remote and local)
    ASSERT_TRUE(clientA1.confirmModel_mainthread(model.findnode("f"), backupId1));
    ASSERT_TRUE(clientA2.confirmModel_mainthread(model.findnode("f"), backupId2));

    // make new folder tree in the local filesystem
    ASSERT_TRUE(buildLocalFolders(clientA1.syncSet(backupId1).localpath, "new", 3, 3, 3));

    // move already synced folders to serveral parts of it - one under another moved folder too
    error_code rename_error;
    fs::rename(clientA1.syncSet(backupId1).localpath / "f_0", clientA1.syncSet(backupId1).localpath / "new" / "new_0" / "new_0_1" / "new_0_1_2" / "f_0", rename_error);
    ASSERT_TRUE(!rename_error) << rename_error;
    fs::rename(clientA1.syncSet(backupId1).localpath / "f_1", clientA1.syncSet(backupId1).localpath / "new" / "new_1" / "new_1_2" / "f_1", rename_error);
    ASSERT_TRUE(!rename_error) << rename_error;
    fs::rename(clientA1.syncSet(backupId1).localpath / "f_2", clientA1.syncSet(backupId1).localpath / "new" / "new_1" / "new_1_2" / "f_1" / "f_1_2" / "f_2", rename_error);
    ASSERT_TRUE(!rename_error) << rename_error;

    // let them catch up
    waitonsyncs(std::chrono::seconds(7), &clientA1, &clientA2);

    // check everything matches (model has expected state of remote and local)
    model.findnode("f")->addkid(model.buildModelSubdirs("new", 3, 3, 3));
    model.findnode("f/new/new_0/new_0_1/new_0_1_2")->addkid(model.removenode("f/f_0"));
    model.findnode("f/new/new_1/new_1_2")->addkid(model.removenode("f/f_1"));
    model.findnode("f/new/new_1/new_1_2/f_1/f_1_2")->addkid(model.removenode("f/f_2"));
    ASSERT_TRUE(clientA1.confirmModel_mainthread(model.findnode("f"), backupId1));
    model.ensureLocalDebrisTmpLock("f"); // since we downloaded files
    ASSERT_TRUE(clientA2.confirmModel_mainthread(model.findnode("f"), backupId2));
}

/* not expected to work yet
GTEST_TEST(Sync, BasicSync_SyncDuplicateNames)
{
    fs::path localtestroot = makeNewTestRoot(LOCAL_TEST_FOLDER);
    StandardClient clientA1(localtestroot, "clientA1");   // user 1 client 1
    StandardClient clientA2(localtestroot, "clientA2");   // user 1 client 2

    ASSERT_TRUE(clientA1.login_reset("MEGA_EMAIL", "MEGA_PWD"));
    ASSERT_TRUE(clientA2.login_fetchnodes("MEGA_EMAIL", "MEGA_PWD"));
    ASSERT_EQ(clientA1.basefolderhandle, clientA2.basefolderhandle);


    NewNode* nodearray = new NewNode[3];
    nodearray[0] = *clientA1.makeSubfolder("samename");
    nodearray[1] = *clientA1.makeSubfolder("samename");
    nodearray[2] = *clientA1.makeSubfolder("Samename");
    clientA1.resultproc.prepresult(StandardClient::PUTNODES, [this](error e) {
    });
    clientA1.client.putnodes(clientA1.basefolderhandle, nodearray, 3);

    // set up syncs, they should build matching local folders
    ASSERT_TRUE(clientA1.setupSync_mainthread("sync1", "", 1));
    ASSERT_TRUE(clientA2.setupSync_mainthread("sync2", "", 2));
    waitonsyncs(std::chrono::seconds(4), &clientA1, &clientA2);
    clientA1.logcb = clientA2.logcb = true;

    // check everything matches (model has expected state of remote and local)
    Model model;
    model.root->addkid(model.makeModelSubfolder("samename"));
    model.root->addkid(model.makeModelSubfolder("samename"));
    model.root->addkid(model.makeModelSubfolder("Samename"));
    ASSERT_TRUE(clientA1.confirmModel_mainthread(model.root.get(), 1));
    ASSERT_TRUE(clientA2.confirmModel_mainthread(model.root.get(), 2));
}*/

GTEST_TEST(Sync, BasicSync_RemoveLocalNodeBeforeSessionResume)
{
    fs::path localtestroot = makeNewTestRoot(LOCAL_TEST_FOLDER);
    auto pclientA1 = ::mega::make_unique<StandardClient>(localtestroot, "clientA1");   // user 1 client 1
    StandardClient clientA2(localtestroot, "clientA2");   // user 1 client 2

    ASSERT_TRUE(pclientA1->login_reset_makeremotenodes("MEGA_EMAIL", "MEGA_PWD", "f", 3, 3));
    ASSERT_TRUE(clientA2.login_fetchnodes("MEGA_EMAIL", "MEGA_PWD"));
    ASSERT_EQ(pclientA1->basefolderhandle, clientA2.basefolderhandle);

    Model model;
    model.root->addkid(model.buildModelSubdirs("f", 3, 3, 0));

    // set up sync for A1, it should build matching local folders
    handle backupId1 = pclientA1->setupSync_mainthread("sync1", "f");
    ASSERT_NE(backupId1, UNDEF);
    handle backupId2 = clientA2.setupSync_mainthread("sync2", "f");
    ASSERT_NE(backupId2, UNDEF);
    waitonsyncs(std::chrono::seconds(4), pclientA1.get(), &clientA2);
    pclientA1->logcb = clientA2.logcb = true;

    // check everything matches (model has expected state of remote and local)
    ASSERT_TRUE(pclientA1->confirmModel_mainthread(model.findnode("f"), backupId1));
    ASSERT_TRUE(clientA2.confirmModel_mainthread(model.findnode("f"), backupId2));

    // save session
    string session;
    pclientA1->client.dumpsession(session);

    // logout (but keep caches)
    fs::path sync1path = pclientA1->syncSet(backupId1).localpath;
    pclientA1->localLogout();

    // remove local folders
    error_code e;
    ASSERT_TRUE(fs::remove_all(sync1path / "f_2", e) != static_cast<std::uintmax_t>(-1)) << e;

    // resume session, see if nodes and localnodes get in sync
    pclientA1.reset(new StandardClient(localtestroot, "clientA1"));
    ASSERT_TRUE(pclientA1->login_fetchnodes(session));

    waitonsyncs(std::chrono::seconds(4), pclientA1.get(), &clientA2);

    // check everything matches (model has expected state of remote and local)
    ASSERT_TRUE(model.movetosynctrash("f/f_2", "f"));
    ASSERT_TRUE(clientA2.confirmModel_mainthread(model.findnode("f"), backupId2));
    ASSERT_TRUE(model.removesynctrash("f"));
    ASSERT_TRUE(pclientA1->confirmModel_mainthread(model.findnode("f"), backupId1));
}

/* not expected to work yet
GTEST_TEST(Sync, BasicSync_RemoteFolderCreationRaceSamename)
{
    // confirm change is synced to remote, and also seen and applied in a second client that syncs the same folder
    // SN tagging needed for this one
    fs::path localtestroot = makeNewTestRoot(LOCAL_TEST_FOLDER);
    StandardClient clientA1(localtestroot, "clientA1");   // user 1 client 1
    StandardClient clientA2(localtestroot, "clientA2");   // user 1 client 2

    ASSERT_TRUE(clientA1.login_reset("MEGA_EMAIL", "MEGA_PWD"));
    ASSERT_TRUE(clientA2.login_fetchnodes("MEGA_EMAIL", "MEGA_PWD"));
    ASSERT_EQ(clientA1.basefolderhandle, clientA2.basefolderhandle);

    // set up sync for both, it should build matching local folders (empty initially)
    ASSERT_TRUE(clientA1.setupSync_mainthread("sync1", "", 1));
    ASSERT_TRUE(clientA2.setupSync_mainthread("sync2", "", 2));
    waitonsyncs(std::chrono::seconds(4), &clientA1, &clientA2);
    clientA1.logcb = clientA2.logcb = true;

    // now have both clients create the same remote folder structure simultaneously.  We should end up with just one copy of it on the server and in both syncs
    future<bool> p1 = clientA1.thread_do<bool>([=](StandardClient& sc, PromiseBoolSP pb) { sc.makeCloudSubdirs("f", 3, 3, pb); });
    future<bool> p2 = clientA2.thread_do<bool>([=](StandardClient& sc, PromiseBoolSP pb) { sc.makeCloudSubdirs("f", 3, 3, pb); });
    ASSERT_TRUE(waitonresults(&p1, &p2));

    // let them catch up
    waitonsyncs(std::chrono::seconds(4), &clientA1, &clientA2);

    // check everything matches (model has expected state of remote and local)
    Model model;
    model.root->addkid(model.buildModelSubdirs("f", 3, 3, 0));
    ASSERT_TRUE(clientA1.confirmModel_mainthread(model.root.get(), 1));
    ASSERT_TRUE(clientA2.confirmModel_mainthread(model.root.get(), 2));
}*/

/* not expected to work yet
GTEST_TEST(Sync, BasicSync_LocalFolderCreationRaceSamename)
{
    // confirm change is synced to remote, and also seen and applied in a second client that syncs the same folder
    // SN tagging needed for this one
    fs::path localtestroot = makeNewTestRoot(LOCAL_TEST_FOLDER);
    StandardClient clientA1(localtestroot, "clientA1");   // user 1 client 1
    StandardClient clientA2(localtestroot, "clientA2");   // user 1 client 2

    ASSERT_TRUE(clientA1.login_reset("MEGA_EMAIL", "MEGA_PWD"));
    ASSERT_TRUE(clientA2.login_fetchnodes("MEGA_EMAIL", "MEGA_PWD"));
    ASSERT_EQ(clientA1.basefolderhandle, clientA2.basefolderhandle);

    // set up sync for both, it should build matching local folders (empty initially)
    ASSERT_TRUE(clientA1.setupSync_mainthread("sync1", "", 1));
    ASSERT_TRUE(clientA2.setupSync_mainthread("sync2", "", 2));
    waitonsyncs(std::chrono::seconds(4), &clientA1, &clientA2);
    clientA1.logcb = clientA2.logcb = true;

    // now have both clients create the same folder structure simultaneously.  We should end up with just one copy of it on the server and in both syncs
    future<bool> p1 = clientA1.thread_do<bool>([=](StandardClient& sc, PromiseBoolSP pb) { buildLocalFolders(sc.syncSet(backupId1).localpath, "f", 3, 3, 0); pb->set_value(true); });
    future<bool> p2 = clientA2.thread_do<bool>([=](StandardClient& sc, PromiseBoolSP pb) { buildLocalFolders(sc.syncSet(backupId2).localpath, "f", 3, 3, 0); pb->set_value(true); });
    ASSERT_TRUE(waitonresults(&p1, &p2));

    // let them catch up
    waitonsyncs(std::chrono::seconds(30), &clientA1, &clientA2);

    // check everything matches (model has expected state of remote and local)
    Model model;
    model.root->addkid(model.buildModelSubdirs("f", 3, 3, 0));
    ASSERT_TRUE(clientA1.confirmModel_mainthread(model.root.get(), 1));
    ASSERT_TRUE(clientA2.confirmModel_mainthread(model.root.get(), 2));
}*/


GTEST_TEST(Sync, BasicSync_ResumeSyncFromSessionAfterNonclashingLocalAndRemoteChanges )
{
    fs::path localtestroot = makeNewTestRoot(LOCAL_TEST_FOLDER);
    unique_ptr<StandardClient> pclientA1(new StandardClient(localtestroot, "clientA1"));   // user 1 client 1
    StandardClient clientA2(localtestroot, "clientA2");   // user 1 client 2

    ASSERT_TRUE(pclientA1->login_reset_makeremotenodes("MEGA_EMAIL", "MEGA_PWD", "f", 3, 3));
    ASSERT_TRUE(clientA2.login_fetchnodes("MEGA_EMAIL", "MEGA_PWD"));
    ASSERT_EQ(pclientA1->basefolderhandle, clientA2.basefolderhandle);

    // set up sync for A1, it should build matching local folders
    handle backupId1 = pclientA1->setupSync_mainthread("sync1", "f");
    ASSERT_NE(backupId1, UNDEF);
    handle backupId2 = clientA2.setupSync_mainthread("sync2", "f");
    ASSERT_NE(backupId2, UNDEF);
    waitonsyncs(std::chrono::seconds(4), pclientA1.get(), &clientA2);
    pclientA1->logcb = clientA2.logcb = true;

    // check everything matches (model has expected state of remote and local)
    Model model1, model2;
    model1.root->addkid(model1.buildModelSubdirs("f", 3, 3, 0));
    model2.root->addkid(model2.buildModelSubdirs("f", 3, 3, 0));
    ASSERT_TRUE(pclientA1->confirmModel_mainthread(model1.findnode("f"), backupId1));
    ASSERT_TRUE(clientA2.confirmModel_mainthread(model2.findnode("f"), backupId2));

    out() << "********************* save session A1" << endl;
    string session;
    pclientA1->client.dumpsession(session);

    out() << "*********************  logout A1 (but keep caches on disk)" << endl;
    fs::path sync1path = pclientA1->syncSet(backupId1).localpath;
    pclientA1->localLogout();

    out() << "*********************  add remote folders via A2" << endl;
    future<bool> p1 = clientA2.thread_do<bool>([](StandardClient& sc, PromiseBoolSP pb) { sc.makeCloudSubdirs("newremote", 2, 2, pb, "f/f_1/f_1_0"); });
    model1.findnode("f/f_1/f_1_0")->addkid(model1.buildModelSubdirs("newremote", 2, 2, 0));
    model2.findnode("f/f_1/f_1_0")->addkid(model2.buildModelSubdirs("newremote", 2, 2, 0));
    ASSERT_TRUE(waitonresults(&p1));

    out() << "*********************  remove remote folders via A2" << endl;
    p1 = clientA2.thread_do<bool>([](StandardClient& sc, PromiseBoolSP pb) { sc.deleteremote("f/f_0", pb); });
    model1.movetosynctrash("f/f_0", "f");
    model2.movetosynctrash("f/f_0", "f");
    ASSERT_TRUE(waitonresults(&p1));

    out() << "*********************  add local folders in A1" << endl;
    ASSERT_TRUE(buildLocalFolders(sync1path / "f_1/f_1_2", "newlocal", 2, 2, 2));
    model1.findnode("f/f_1/f_1_2")->addkid(model1.buildModelSubdirs("newlocal", 2, 2, 2));
    model2.findnode("f/f_1/f_1_2")->addkid(model2.buildModelSubdirs("newlocal", 2, 2, 2));

    out() << "*********************  remove local folders in A1" << endl;
    error_code e;
    ASSERT_TRUE(fs::remove_all(sync1path / "f_2", e) != static_cast<std::uintmax_t>(-1)) << e;
    model1.removenode("f/f_2");
    model2.movetosynctrash("f/f_2", "f");

    out() << "*********************  get sync2 activity out of the way" << endl;
    waitonsyncs(DEFAULTWAIT, &clientA2);

    out() << "*********************  resume A1 session (with sync), see if A2 nodes and localnodes get in sync again" << endl;
    pclientA1.reset(new StandardClient(localtestroot, "clientA1"));
    ASSERT_TRUE(pclientA1->login_fetchnodes(session));
    ASSERT_EQ(pclientA1->basefolderhandle, clientA2.basefolderhandle);
    waitonsyncs(DEFAULTWAIT, pclientA1.get(), &clientA2);

    out() << "*********************  check everything matches (model has expected state of remote and local)" << endl;
    ASSERT_TRUE(pclientA1->confirmModel_mainthread(model1.findnode("f"), backupId1));
    model2.ensureLocalDebrisTmpLock("f"); // since we downloaded files
    ASSERT_TRUE(clientA2.confirmModel_mainthread(model2.findnode("f"), backupId2));
}

GTEST_TEST(Sync, BasicSync_ResumeSyncFromSessionAfterClashingLocalAddRemoteDelete)
{
    fs::path localtestroot = makeNewTestRoot(LOCAL_TEST_FOLDER);
    unique_ptr<StandardClient> pclientA1(new StandardClient(localtestroot, "clientA1"));   // user 1 client 1
    StandardClient clientA2(localtestroot, "clientA2");   // user 1 client 2

    ASSERT_TRUE(pclientA1->login_reset_makeremotenodes("MEGA_EMAIL", "MEGA_PWD", "f", 3, 3));
    ASSERT_TRUE(clientA2.login_fetchnodes("MEGA_EMAIL", "MEGA_PWD"));
    ASSERT_EQ(pclientA1->basefolderhandle, clientA2.basefolderhandle);

    Model model;
    model.root->addkid(model.buildModelSubdirs("f", 3, 3, 0));

    // set up sync for A1, it should build matching local folders
    handle backupId1 = pclientA1->setupSync_mainthread("sync1", "f");
    ASSERT_NE(backupId1, UNDEF);
    handle backupId2 = clientA2.setupSync_mainthread("sync2", "f");
    ASSERT_NE(backupId2, UNDEF);
    waitonsyncs(std::chrono::seconds(4), pclientA1.get(), &clientA2);
    pclientA1->logcb = clientA2.logcb = true;

    // check everything matches (model has expected state of remote and local)
    ASSERT_TRUE(pclientA1->confirmModel_mainthread(model.findnode("f"), backupId1));
    ASSERT_TRUE(clientA2.confirmModel_mainthread(model.findnode("f"), backupId2));

    // save session A1
    string session;
    pclientA1->client.dumpsession(session);
    fs::path sync1path = pclientA1->syncSet(backupId1).localpath;

    // logout A1 (but keep caches on disk)
    pclientA1->localLogout();

    // remove remote folder via A2
    future<bool> p1 = clientA2.thread_do<bool>([](StandardClient& sc, PromiseBoolSP pb) { sc.deleteremote("f/f_1", pb); });
    ASSERT_TRUE(waitonresults(&p1));

    // add local folders in A1 on disk folder
    ASSERT_TRUE(buildLocalFolders(sync1path / "f_1/f_1_2", "newlocal", 2, 2, 2));

    // get sync2 activity out of the way
    waitonsyncs(std::chrono::seconds(4), &clientA2);

    // resume A1 session (with sync), see if A2 nodes and localnodes get in sync again
    pclientA1.reset(new StandardClient(localtestroot, "clientA1"));
    ASSERT_TRUE(pclientA1->login_fetchnodes(session));
    ASSERT_EQ(pclientA1->basefolderhandle, clientA2.basefolderhandle);
    waitonsyncs([&pclientA1](int64_t millisecNoActivity, int64_t millisecNoSyncing){
            map<string, SyncWaitReason> stalledNodePaths;
            map<LocalPath, SyncWaitReason> stalledLocalPaths;
            std::lock_guard<std::recursive_mutex> lg(pclientA1->clientMutex);
            return millisecNoActivity > 3000 && pclientA1->client.syncStallDetected(stalledNodePaths, stalledLocalPaths);
            },
        pclientA1.get(), &clientA2);

<<<<<<< HEAD
    ASSERT_EQ(1, pclientA1->client.mSyncFlags->stalledNodePaths.size());
    ASSERT_EQ(1, pclientA1->client.mSyncFlags->stalledLocalPaths.size());


    Model modelLocal1;
    modelLocal1.root->addkid(model.buildModelSubdirs("f", 3, 3, 0));
    modelLocal1.findnode("f/f_1/f_1_2")->addkid(model.buildModelSubdirs("newlocal", 2, 2, 2));
    pclientA1->localNodesMustHaveNodes = false;

    Model modelRemote1;
    modelRemote1.root->addkid(model.buildModelSubdirs("f", 3, 3, 0));
    ASSERT_TRUE(modelRemote1.movetosynctrash("f/f_1", "f"));

    ASSERT_TRUE(pclientA1->confirmModel_mainthread(modelLocal1.findnode("f"), 1, false, StandardClient::CONFIRM_LOCAL));
    ASSERT_TRUE(pclientA1->confirmModel_mainthread(modelRemote1.findnode("f"), 1, false, StandardClient::CONFIRM_REMOTE));
    //ASSERT_TRUE(modelRemote1.removesynctrash("f", "f_1/f_1_2/newlocal"));
    ASSERT_TRUE(clientA2.confirmModel_mainthread(modelRemote1.findnode("f"), 2));
=======
    // check everything matches (model has expected state of remote and local)
    model.findnode("f/f_1/f_1_2")->addkid(model.buildModelSubdirs("newlocal", 2, 2, 2));
    ASSERT_TRUE(model.movetosynctrash("f/f_1", "f"));
    ASSERT_TRUE(pclientA1->confirmModel_mainthread(model.findnode("f"), backupId1));
    ASSERT_TRUE(model.removesynctrash("f", "f_1/f_1_2/newlocal"));
    ASSERT_TRUE(clientA2.confirmModel_mainthread(model.findnode("f"), backupId2));
>>>>>>> e57a1791
}


GTEST_TEST(Sync, CmdChecks_RRAttributeAfterMoveNode)
{
    fs::path localtestroot = makeNewTestRoot(LOCAL_TEST_FOLDER);
    unique_ptr<StandardClient> pclientA1(new StandardClient(localtestroot, "clientA1"));   // user 1 client 1

    ASSERT_TRUE(pclientA1->login_reset_makeremotenodes("MEGA_EMAIL", "MEGA_PWD", "f", 3, 3));

    Node* f = pclientA1->drillchildnodebyname(pclientA1->gettestbasenode(), "f");
    handle original_f_handle = f->nodehandle;
    handle original_f_parent_handle = f->parent->nodehandle;

    // make sure there are no 'f' in the rubbish
    auto fv = pclientA1->drillchildnodesbyname(pclientA1->getcloudrubbishnode(), "f");
    future<bool> fb = pclientA1->thread_do<bool>([&fv](StandardClient& sc, PromiseBoolSP pb) { sc.deleteremotenodes(fv, pb); });
    ASSERT_TRUE(waitonresults(&fb));

    f = pclientA1->drillchildnodebyname(pclientA1->getcloudrubbishnode(), "f");
    ASSERT_TRUE(f == nullptr);


    // remove remote folder via A2
    future<bool> p1 = pclientA1->thread_do<bool>([](StandardClient& sc, PromiseBoolSP pb)
        {
            sc.movenodetotrash("f", pb);
        });
    ASSERT_TRUE(waitonresults(&p1));

    WaitMillisec(3000);  // allow for attribute delivery too

    f = pclientA1->drillchildnodebyname(pclientA1->getcloudrubbishnode(), "f");
    ASSERT_TRUE(f != nullptr);

    // check the restore-from-trash handle got set, and correctly
    nameid rrname = AttrMap::string2nameid("rr");
    ASSERT_EQ(f->nodehandle, original_f_handle);
    ASSERT_EQ(f->attrs.map[rrname], string(Base64Str<MegaClient::NODEHANDLE>(original_f_parent_handle)));
    ASSERT_EQ(f->attrs.map[rrname], string(Base64Str<MegaClient::NODEHANDLE>(pclientA1->gettestbasenode()->nodehandle)));

    // move it back

    p1 = pclientA1->thread_do<bool>([&](StandardClient& sc, PromiseBoolSP pb)
    {
        sc.movenode(f->nodehandle, pclientA1->basefolderhandle, pb);
    });
    ASSERT_TRUE(waitonresults(&p1));

    WaitMillisec(3000);  // allow for attribute delivery too

    // check it's back and the rr attribute is gone
    f = pclientA1->drillchildnodebyname(pclientA1->gettestbasenode(), "f");
    ASSERT_TRUE(f != nullptr);
    ASSERT_EQ(f->attrs.map[rrname], string());
}


#ifdef __linux__
GTEST_TEST(Sync, BasicSync_SpecialCreateFile)
{
    // confirm change is synced to remote, and also seen and applied in a second client that syncs the same folder
    fs::path localtestroot = makeNewTestRoot(LOCAL_TEST_FOLDER);
    StandardClient clientA1(localtestroot, "clientA1");   // user 1 client 1
    StandardClient clientA2(localtestroot, "clientA2");   // user 1 client 2

    ASSERT_TRUE(clientA1.login_reset_makeremotenodes("MEGA_EMAIL", "MEGA_PWD", "f", 2, 2));
    ASSERT_TRUE(clientA2.login_fetchnodes("MEGA_EMAIL", "MEGA_PWD"));
    ASSERT_EQ(clientA1.basefolderhandle, clientA2.basefolderhandle);

    Model model;
    model.root->addkid(model.buildModelSubdirs("f", 2, 2, 0));

    // set up sync for A1, it should build matching local folders
    handle backupId1 = clientA1.setupSync_mainthread("sync1", "f");
    ASSERT_NE(backupId1, UNDEF);
    handle backupId2 = clientA2.setupSync_mainthread("sync2", "f");
    ASSERT_NE(backupId2, UNDEF);

    waitonsyncs(std::chrono::seconds(4), &clientA1, &clientA2);
    clientA1.logcb = clientA2.logcb = true;
    // check everything matches (model has expected state of remote and local)
    ASSERT_TRUE(clientA1.confirmModel_mainthread(model.findnode("f"), backupId1));
    ASSERT_TRUE(clientA2.confirmModel_mainthread(model.findnode("f"), backupId2));

    // make new folders (and files) in the local filesystem and see if we catch up in A1 and A2 (adder and observer syncs)
    ASSERT_TRUE(createSpecialFiles(clientA1.syncSet(backupId1).localpath / "f_0", "newkid", 2));

    for (int i = 0; i < 2; ++i)
    {
        string filename = "file" + to_string(i) + "_" + "newkid";
        model.findnode("f/f_0")->addkid(model.makeModelSubfile(filename));
    }

    // let them catch up
    waitonsyncs(DEFAULTWAIT, &clientA1, &clientA2);

    // check everything matches (model has expected state of remote and local)
    ASSERT_TRUE(clientA1.confirmModel_mainthread(model.findnode("f"), backupId1));
    model.ensureLocalDebrisTmpLock("f"); // since we downloaded files
    ASSERT_TRUE(clientA2.confirmModel_mainthread(model.findnode("f"), backupId2));
}
#endif

GTEST_TEST(Sync, BasicSync_moveAndDeleteLocalFile)
{
    // confirm change is synced to remote, and also seen and applied in a second client that syncs the same folder
    fs::path localtestroot = makeNewTestRoot(LOCAL_TEST_FOLDER);
    StandardClient clientA1(localtestroot, "clientA1");   // user 1 client 1
    StandardClient clientA2(localtestroot, "clientA2");   // user 1 client 2

    ASSERT_TRUE(clientA1.login_reset_makeremotenodes("MEGA_EMAIL", "MEGA_PWD", "f", 1, 1));
    ASSERT_TRUE(clientA2.login_fetchnodes("MEGA_EMAIL", "MEGA_PWD"));
    ASSERT_EQ(clientA1.basefolderhandle, clientA2.basefolderhandle);

    Model model;
    model.root->addkid(model.buildModelSubdirs("f", 1, 1, 0));

    // set up sync for A1, it should build matching local folders
    handle backupId1 = clientA1.setupSync_mainthread("sync1", "f");
    ASSERT_NE(backupId1, UNDEF);
    handle backupId2 = clientA2.setupSync_mainthread("sync2", "f");
    ASSERT_NE(backupId2, UNDEF);

    waitonsyncs(std::chrono::seconds(4), &clientA1, &clientA2);
    clientA1.logcb = clientA2.logcb = true;
    // check everything matches (model has expected state of remote and local)
    ASSERT_TRUE(clientA1.confirmModel_mainthread(model.findnode("f"), backupId1));
    ASSERT_TRUE(clientA2.confirmModel_mainthread(model.findnode("f"), backupId2));


    // move something in the local filesystem and see if we catch up in A1 and A2 (deleter and observer syncs)
    error_code rename_error;
    fs::rename(clientA1.syncSet(backupId1).localpath / "f_0", clientA1.syncSet(backupId1).localpath / "renamed", rename_error);
    ASSERT_TRUE(!rename_error) << rename_error;
    fs::remove(clientA1.syncSet(backupId1).localpath / "renamed");

    // let them catch up
    waitonsyncs(DEFAULTWAIT, &clientA1, &clientA2);

    // check everything matches (model has expected state of remote and local)
    ASSERT_TRUE(model.movetosynctrash("f/f_0", "f"));
    ASSERT_TRUE(clientA2.confirmModel_mainthread(model.findnode("f"), backupId2));
    ASSERT_TRUE(model.removesynctrash("f"));
    ASSERT_TRUE(clientA1.confirmModel_mainthread(model.findnode("f"), backupId1));
}

namespace {

string makefa(const string& name, int fakecrc, int mtime)
{
    AttrMap attrs;
    attrs.map['n'] = name;

    FileFingerprint ff;
    ff.crc[0] = ff.crc[1] = ff.crc[2] = ff.crc[3] = fakecrc;
    ff.mtime = mtime;
    ff.serializefingerprint(&attrs.map['c']);

    string attrjson;
    attrs.getjson(&attrjson);
    return attrjson;
}

Node* makenode(MegaClient& mc, handle parent, ::mega::nodetype_t type, m_off_t size, handle owner, const string& attrs, ::mega::byte* key)
{
    static handle handlegenerator = 10;
    std::vector<Node*> dp;
    auto newnode = new Node(&mc, &dp, ++handlegenerator, parent, type, size, owner, nullptr, 1);

    newnode->setkey(key);
    newnode->attrstring.reset(new string);

    SymmCipher sc;
    sc.setkey(key, type);
    mc.makeattr(&sc, newnode->attrstring, attrs.c_str());

    int attrlen = int(newnode->attrstring->size());
    string base64attrstring;
    base64attrstring.resize(static_cast<size_t>(attrlen * 4 / 3 + 4));
    base64attrstring.resize(static_cast<size_t>(Base64::btoa((::mega::byte *)newnode->attrstring->data(), int(newnode->attrstring->size()), (char *)base64attrstring.data())));

    *newnode->attrstring = base64attrstring;

    return newnode;
}

} // anonymous

GTEST_TEST(Sync, NodeSorting_forPhotosAndVideos)
{
    fs::path localtestroot = makeNewTestRoot(LOCAL_TEST_FOLDER);
    StandardClient standardclient(localtestroot, "sortOrderTests");
    auto& client = standardclient.client;

    handle owner = 99999;

    ::mega::byte key[] = { 0x01, 0x02, 0x03, 0x04, 0x01, 0x02, 0x03, 0x04, 0x01, 0x02, 0x03, 0x04, 0x01, 0x02, 0x03, 0x04, 0x01, 0x02, 0x03, 0x04, 0x01, 0x02, 0x03, 0x04, 0x01, 0x02, 0x03, 0x04, 0x01, 0x02, 0x03, 0x04 };

    // first 3 are root nodes:
    auto cloudroot = makenode(client, UNDEF, ROOTNODE, -1, owner, makefa("root", 1, 1), key);
    makenode(client, UNDEF, INCOMINGNODE, -1, owner, makefa("inbox", 1, 1), key);
    makenode(client, UNDEF, RUBBISHNODE, -1, owner, makefa("bin", 1, 1), key);

    // now some files to sort
    auto photo1 = makenode(client, cloudroot->nodehandle, FILENODE, 9999, owner, makefa("abc.jpg", 1, 1570673890), key);
    auto photo2 = makenode(client, cloudroot->nodehandle, FILENODE, 9999, owner, makefa("cba.png", 1, 1570673891), key);
    auto video1 = makenode(client, cloudroot->nodehandle, FILENODE, 9999, owner, makefa("xyz.mov", 1, 1570673892), key);
    auto video2 = makenode(client, cloudroot->nodehandle, FILENODE, 9999, owner, makefa("zyx.mp4", 1, 1570673893), key);
    auto otherfile = makenode(client, cloudroot->nodehandle, FILENODE, 9999, owner, makefa("ASDF.fsda", 1, 1570673894), key);
    auto otherfolder = makenode(client, cloudroot->nodehandle, FOLDERNODE, -1, owner, makefa("myfolder", 1, 1570673895), key);

    node_vector v{ photo1, photo2, video1, video2, otherfolder, otherfile };
    for (auto n : v) n->setkey(key);

    MegaApiImpl::sortByComparatorFunction(v, MegaApi::ORDER_PHOTO_ASC, client);
    node_vector v2{ photo1, photo2, video1, video2, otherfolder, otherfile };
    ASSERT_EQ(v, v2);

    MegaApiImpl::sortByComparatorFunction(v, MegaApi::ORDER_PHOTO_DESC, client);
    node_vector v3{ photo2, photo1, video2, video1, otherfolder, otherfile };
    ASSERT_EQ(v, v3);

    MegaApiImpl::sortByComparatorFunction(v, MegaApi::ORDER_VIDEO_ASC, client);
    node_vector v4{ video1, video2, photo1, photo2, otherfolder, otherfile };
    ASSERT_EQ(v, v4);

    MegaApiImpl::sortByComparatorFunction(v, MegaApi::ORDER_VIDEO_DESC, client);
    node_vector v5{ video2, video1, photo2, photo1, otherfolder, otherfile };
    ASSERT_EQ(v, v5);
}


GTEST_TEST(Sync, PutnodesForMultipleFolders)
{
    fs::path localtestroot = makeNewTestRoot(LOCAL_TEST_FOLDER);
    StandardClient standardclient(localtestroot, "PutnodesForMultipleFolders");
    ASSERT_TRUE(standardclient.login_fetchnodes("MEGA_EMAIL", "MEGA_PWD", true));

    vector<NewNode> newnodes(4);

    standardclient.client.putnodes_prepareOneFolder(&newnodes[0], "folder1");
    standardclient.client.putnodes_prepareOneFolder(&newnodes[1], "folder2");
    standardclient.client.putnodes_prepareOneFolder(&newnodes[2], "folder2.1");
    standardclient.client.putnodes_prepareOneFolder(&newnodes[3], "folder2.2");

    newnodes[1].nodehandle = newnodes[2].parenthandle = newnodes[3].parenthandle = 2;

    handle targethandle = standardclient.client.rootnodes[0];

    std::atomic<bool> putnodesDone{false};
    standardclient.resultproc.prepresult(StandardClient::PUTNODES,  ++next_request_tag,
        [&](){ standardclient.client.putnodes(targethandle, move(newnodes), nullptr, standardclient.client.reqtag); },
        [&putnodesDone](error e) { putnodesDone = true; return true; });

    while (!putnodesDone)
    {
        WaitMillisec(100);
    }

    Node* cloudRoot = standardclient.client.nodebyhandle(targethandle);

    ASSERT_TRUE(nullptr != standardclient.drillchildnodebyname(cloudRoot, "folder1"));
    ASSERT_TRUE(nullptr != standardclient.drillchildnodebyname(cloudRoot, "folder2"));
    ASSERT_TRUE(nullptr != standardclient.drillchildnodebyname(cloudRoot, "folder2/folder2.1"));
    ASSERT_TRUE(nullptr != standardclient.drillchildnodebyname(cloudRoot, "folder2/folder2.2"));
}

GTEST_TEST(SdkCore, ExerciseCommands)
{
    fs::path localtestroot = makeNewTestRoot(LOCAL_TEST_FOLDER);
    StandardClient standardclient(localtestroot, "ExerciseCommands");
    ASSERT_TRUE(standardclient.login_fetchnodes("MEGA_EMAIL", "MEGA_PWD", true));

    // Using this set setup to execute commands direct in the SDK Core
    // so that we can test things that the MegaApi interface would
    // disallow or shortcut.

    // make sure it's a brand new folder
    future<bool> p1 = standardclient.thread_do([=](StandardClient& sc, promise<bool>& pb) { sc.makeCloudSubdirs("testlinkfolder_brandnew3", 1, 1, pb); });
    ASSERT_TRUE(waitonresults(&p1));

    assert(standardclient.lastPutnodesResultFirstHandle != UNDEF);
    Node* n2 = standardclient.client.nodebyhandle(standardclient.lastPutnodesResultFirstHandle);

    out() << "Testing make public link for node: " << n2->displaypath();

    // try to get a link on an existing unshared folder
    promise<Error> pe1, pe1a, pe2, pe3, pe4;
    standardclient.getpubliclink(n2, 0, 0, false, pe1);
    ASSERT_EQ(API_EACCESS, pe1.get_future().get());

    // create on existing node
    standardclient.exportnode(n2, 0, 0, false, pe1a);
    ASSERT_EQ(API_OK, pe1a.get_future().get());

    // get link on existing shared folder node, with link already  (different command response)
    standardclient.getpubliclink(n2, 0, 0, false, pe2);
    ASSERT_EQ(API_OK, pe2.get_future().get());

    // delete existing link on node
    standardclient.getpubliclink(n2, 1, 0, false, pe3);
    ASSERT_EQ(API_OK, pe3.get_future().get());

    // create on non existent node
    n2->nodehandle = UNDEF;
    standardclient.getpubliclink(n2, 0, 0, false, pe4);
    ASSERT_EQ(API_EACCESS, pe4.get_future().get());
}

#ifndef _WIN32_SUPPORTS_SYMLINKS_IT_JUST_NEEDS_TURNING_ON
GTEST_TEST(Sync, BasicSync_CreateAndDeleteLink)
{
    // confirm change is synced to remote, and also seen and applied in a second client that syncs the same folder
    fs::path localtestroot = makeNewTestRoot(LOCAL_TEST_FOLDER);
    StandardClient clientA1(localtestroot, "clientA1");   // user 1 client 1
    StandardClient clientA2(localtestroot, "clientA2");   // user 1 client 2

    ASSERT_TRUE(clientA1.login_reset_makeremotenodes("MEGA_EMAIL", "MEGA_PWD", "f", 1, 1));
    ASSERT_TRUE(clientA2.login_fetchnodes("MEGA_EMAIL", "MEGA_PWD"));
    ASSERT_EQ(clientA1.basefolderhandle, clientA2.basefolderhandle);

    Model model;
    model.root->addkid(model.buildModelSubdirs("f", 1, 1, 0));

    // set up sync for A1, it should build matching local folders
    handle backupId1 = clientA1.setupSync_mainthread("sync1", "f");
    ASSERT_NE(backupId1, UNDEF);
    handle backupId2 = clientA2.setupSync_mainthread("sync2", "f");
    ASSERT_NE(backupId2, UNDEF);

    waitonsyncs(std::chrono::seconds(4), &clientA1, &clientA2);
    clientA1.logcb = clientA2.logcb = true;
    // check everything matches (model has expected state of remote and local)
    ASSERT_TRUE(clientA1.confirmModel_mainthread(model.findnode("f"), backupId1));
    ASSERT_TRUE(clientA2.confirmModel_mainthread(model.findnode("f"), backupId2));


    // move something in the local filesystem and see if we catch up in A1 and A2 (deleter and observer syncs)
    error_code linkage_error;
    fs::create_symlink(clientA1.syncSet(backupId1).localpath / "f_0", clientA1.syncSet(backupId1).localpath / "linked", linkage_error);
    ASSERT_TRUE(!linkage_error) << linkage_error;

    // let them catch up
    waitonsyncs(DEFAULTWAIT, &clientA1, &clientA2);

    //check client 2 is unaffected
    ASSERT_TRUE(clientA2.confirmModel_mainthread(model.findnode("f"), backupId2));


    fs::remove(clientA1.syncSet(backupId1).localpath / "linked");
    // let them catch up
    waitonsyncs(DEFAULTWAIT, &clientA1, &clientA2);

    //check client 2 is unaffected
    ASSERT_TRUE(clientA2.confirmModel_mainthread(model.findnode("f"), backupId2));
}

GTEST_TEST(Sync, BasicSync_CreateRenameAndDeleteLink)
{
    // confirm change is synced to remote, and also seen and applied in a second client that syncs the same folder
    fs::path localtestroot = makeNewTestRoot(LOCAL_TEST_FOLDER);
    StandardClient clientA1(localtestroot, "clientA1");   // user 1 client 1
    StandardClient clientA2(localtestroot, "clientA2");   // user 1 client 2

    ASSERT_TRUE(clientA1.login_reset_makeremotenodes("MEGA_EMAIL", "MEGA_PWD", "f", 1, 1));
    ASSERT_TRUE(clientA2.login_fetchnodes("MEGA_EMAIL", "MEGA_PWD"));
    ASSERT_EQ(clientA1.basefolderhandle, clientA2.basefolderhandle);

    Model model;
    model.root->addkid(model.buildModelSubdirs("f", 1, 1, 0));

    // set up sync for A1, it should build matching local folders
    handle backupId1 = clientA1.setupSync_mainthread("sync1", "f");
    ASSERT_NE(backupId1, UNDEF);
    handle backupId2 = clientA2.setupSync_mainthread("sync2", "f");
    ASSERT_NE(backupId2, UNDEF);

    waitonsyncs(std::chrono::seconds(4), &clientA1, &clientA2);
    clientA1.logcb = clientA2.logcb = true;
    // check everything matches (model has expected state of remote and local)
    ASSERT_TRUE(clientA1.confirmModel_mainthread(model.findnode("f"), backupId1));
    ASSERT_TRUE(clientA2.confirmModel_mainthread(model.findnode("f"), backupId2));


    // move something in the local filesystem and see if we catch up in A1 and A2 (deleter and observer syncs)
    error_code linkage_error;
    fs::create_symlink(clientA1.syncSet(backupId1).localpath / "f_0", clientA1.syncSet(backupId1).localpath / "linked", linkage_error);
    ASSERT_TRUE(!linkage_error) << linkage_error;

    // let them catch up
    waitonsyncs(DEFAULTWAIT, &clientA1, &clientA2);

    //check client 2 is unaffected
    ASSERT_TRUE(clientA2.confirmModel_mainthread(model.findnode("f"), backupId2));

    fs::rename(clientA1.syncSet(backupId1).localpath / "linked", clientA1.syncSet(backupId1).localpath / "linkrenamed", linkage_error);

    // let them catch up
    waitonsyncs(DEFAULTWAIT, &clientA1, &clientA2);

    //check client 2 is unaffected
    ASSERT_TRUE(clientA2.confirmModel_mainthread(model.findnode("f"), backupId2));

    fs::remove(clientA1.syncSet(backupId1).localpath / "linkrenamed");

    // let them catch up
    waitonsyncs(DEFAULTWAIT, &clientA1, &clientA2);

    //check client 2 is unaffected
    ASSERT_TRUE(clientA2.confirmModel_mainthread(model.findnode("f"), backupId2));
}


#ifndef WIN32

// what is supposed to happen for this one?  It seems that the `linked` symlink is no longer ignored on windows?  client2 is affected!

GTEST_TEST(Sync, BasicSync_CreateAndReplaceLinkLocally)
{
    // confirm change is synced to remote, and also seen and applied in a second client that syncs the same folder
    fs::path localtestroot = makeNewTestRoot(LOCAL_TEST_FOLDER);
    StandardClient clientA1(localtestroot, "clientA1");   // user 1 client 1
    StandardClient clientA2(localtestroot, "clientA2");   // user 1 client 2

    ASSERT_TRUE(clientA1.login_reset_makeremotenodes("MEGA_EMAIL", "MEGA_PWD", "f", 1, 1));
    ASSERT_TRUE(clientA2.login_fetchnodes("MEGA_EMAIL", "MEGA_PWD"));
    ASSERT_EQ(clientA1.basefolderhandle, clientA2.basefolderhandle);

    Model model;
    model.root->addkid(model.buildModelSubdirs("f", 1, 1, 0));

    // set up sync for A1, it should build matching local folders
    handle backupId1 = clientA1.setupSync_mainthread("sync1", "f");
    ASSERT_NE(backupId1, UNDEF);
    handle backupId2 = clientA2.setupSync_mainthread("sync2", "f");
    ASSERT_NE(backupId2, UNDEF);

    waitonsyncs(std::chrono::seconds(4), &clientA1, &clientA2);
    clientA1.logcb = clientA2.logcb = true;
    // check everything matches (model has expected state of remote and local)
    ASSERT_TRUE(clientA1.confirmModel_mainthread(model.findnode("f"), backupId1));
    ASSERT_TRUE(clientA2.confirmModel_mainthread(model.findnode("f"), backupId2));


    // move something in the local filesystem and see if we catch up in A1 and A2 (deleter and observer syncs)
    error_code linkage_error;
    fs::create_symlink(clientA1.syncSet(backupId1).localpath / "f_0", clientA1.syncSet(backupId1).localpath / "linked", linkage_error);
    ASSERT_TRUE(!linkage_error) << linkage_error;

    // let them catch up
    waitonsyncs(DEFAULTWAIT, &clientA1, &clientA2);

    //check client 2 is unaffected
    ASSERT_TRUE(clientA2.confirmModel_mainthread(model.findnode("f"), backupId2));
    fs::rename(clientA1.syncSet(backupId1).localpath / "f_0", clientA1.syncSet(backupId1).localpath / "linked", linkage_error);

    // let them catch up
    waitonsyncs(DEFAULTWAIT, &clientA1, &clientA2);

    //check client 2 is unaffected
    ASSERT_TRUE(clientA2.confirmModel_mainthread(model.findnode("f"), backupId2));

    fs::remove(clientA1.syncSet(backupId1).localpath / "linked");
    ASSERT_TRUE(createNameFile(clientA1.syncSet(backupId1).localpath, "linked"));

    // let them catch up
    waitonsyncs(DEFAULTWAIT, &clientA1, &clientA2);

    model.findnode("f")->addkid(model.makeModelSubfile("linked"));
    model.ensureLocalDebrisTmpLock("f"); // since we downloaded files

    //check client 2 is as expected
    ASSERT_TRUE(clientA2.confirmModel_mainthread(model.findnode("f"), backupId2));
}


GTEST_TEST(Sync, BasicSync_CreateAndReplaceLinkUponSyncDown)
{
    // confirm change is synced to remote, and also seen and applied in a second client that syncs the same folder
    fs::path localtestroot = makeNewTestRoot(LOCAL_TEST_FOLDER);
    StandardClient clientA1(localtestroot, "clientA1");   // user 1 client 1
    StandardClient clientA2(localtestroot, "clientA2");   // user 1 client 2

    ASSERT_TRUE(clientA1.login_reset_makeremotenodes("MEGA_EMAIL", "MEGA_PWD", "f", 1, 1));
    ASSERT_TRUE(clientA2.login_fetchnodes("MEGA_EMAIL", "MEGA_PWD"));
    ASSERT_EQ(clientA1.basefolderhandle, clientA2.basefolderhandle);

    Model model;
    model.root->addkid(model.buildModelSubdirs("f", 1, 1, 0));

    // set up sync for A1, it should build matching local folders
    handle backupId1 = clientA1.setupSync_mainthread("sync1", "f");
    ASSERT_NE(backupId1, UNDEF);
    handle backupId2 = clientA2.setupSync_mainthread("sync2", "f");
    ASSERT_NE(backupId2, UNDEF);

    waitonsyncs(std::chrono::seconds(4), &clientA1, &clientA2);
    clientA1.logcb = clientA2.logcb = true;
    // check everything matches (model has expected state of remote and local)
    ASSERT_TRUE(clientA1.confirmModel_mainthread(model.findnode("f"), backupId1));
    ASSERT_TRUE(clientA2.confirmModel_mainthread(model.findnode("f"), backupId2));

    // move something in the local filesystem and see if we catch up in A1 and A2 (deleter and observer syncs)
    error_code linkage_error;
    fs::create_symlink(clientA1.syncSet(backupId1).localpath / "f_0", clientA1.syncSet(backupId1).localpath / "linked", linkage_error);
    ASSERT_TRUE(!linkage_error) << linkage_error;

    // let them catch up
    waitonsyncs(DEFAULTWAIT, &clientA1, &clientA2);

    //check client 2 is unaffected
    ASSERT_TRUE(clientA2.confirmModel_mainthread(model.findnode("f"), backupId2));

    ASSERT_TRUE(createNameFile(clientA2.syncSet(backupId2).localpath, "linked"));

    // let them catch up
    waitonsyncs(DEFAULTWAIT, &clientA1, &clientA2);

    model.findnode("f")->addkid(model.makeModelSubfolder("linked")); //notice: the deleted here is folder because what's actually deleted is a symlink that points to a folder
                                                                     //ideally we could add full support for symlinks in this tests suite

    model.movetosynctrash("f/linked","f");
    model.findnode("f")->addkid(model.makeModelSubfile("linked"));
    model.ensureLocalDebrisTmpLock("f"); // since we downloaded files

    //check client 2 is as expected
    ASSERT_TRUE(clientA1.confirmModel_mainthread(model.findnode("f"), backupId1));
}
#endif

#endif

TEST(Sync, DetectsAndReportsNameClashes)
{
    const auto TESTFOLDER = makeNewTestRoot(LOCAL_TEST_FOLDER);
    const auto TIMEOUT = chrono::seconds(4);

    StandardClient client(TESTFOLDER, "c");

    // Log in client.
    ASSERT_TRUE(client.login_reset_makeremotenodes("MEGA_EMAIL", "MEGA_PWD", "x", 0, 0));

    // Needed so that we can create files with the same name.
    client.client.versions_disabled = true;

    // Populate local filesystem.
    const auto root = TESTFOLDER / "c" / "s";

    fs::create_directories(root / "d" / "e");

    createNameFile(root / "d", "f0");
    createNameFile(root / "d", "f%30");
    createNameFile(root / "d" / "e", "g0");
    createNameFile(root / "d" / "e", "g%30");

    // Start the sync.
    ASSERT_TRUE(client.setupSync_mainthread("s", "x", 0));

    // Give the client time to synchronize.
    waitonsyncs(TIMEOUT, &client);

    // Were any conflicts detected?
    ASSERT_TRUE(client.conflictsDetected());

    // Can we obtain a list of the conflicts?
    list<NameConflict> conflicts;
    ASSERT_TRUE(client.conflictsDetected(conflicts));
    ASSERT_EQ(conflicts.size(), 2u);
    ASSERT_EQ(conflicts.back().localPath, LocalPath::fromPath("d", *client.fsaccess).prependNewWithSeparator(client.syncByTag(0)->localroot->localname));
    ASSERT_EQ(conflicts.back().clashingLocalNames.size(), 2u);
    ASSERT_EQ(conflicts.back().clashingLocalNames[0], LocalPath::fromPath("f%30", *client.fsaccess));
    ASSERT_EQ(conflicts.back().clashingLocalNames[1], LocalPath::fromPath("f0", *client.fsaccess));
    ASSERT_EQ(conflicts.back().clashingCloudNames.size(), 0u);

    // Resolve the f0 / f%30 conflict.
    ASSERT_TRUE(fs::remove(root / "d" / "f%30"));

    // Give the sync some time to think.
    waitonsyncs(TIMEOUT, &client);

    // We should still detect conflicts.
    ASSERT_TRUE(client.conflictsDetected());

    // Has the list of conflicts changed?
    conflicts.clear();
    ASSERT_TRUE(client.conflictsDetected(conflicts));
    ASSERT_GE(conflicts.size(), 1u);
    ASSERT_EQ(conflicts.front().localPath, LocalPath::fromPath("e", *client.fsaccess)
        .prependNewWithSeparator(LocalPath::fromPath("d", *client.fsaccess))
        .prependNewWithSeparator(client.syncByTag(0)->localroot->localname));
    ASSERT_EQ(conflicts.front().clashingLocalNames.size(), 2u);
    ASSERT_EQ(conflicts.front().clashingLocalNames[0], LocalPath::fromPath("g%30", *client.fsaccess));
    ASSERT_EQ(conflicts.front().clashingLocalNames[1], LocalPath::fromPath("g0", *client.fsaccess));
    ASSERT_EQ(conflicts.front().clashingCloudNames.size(), 0u);

    // Resolve the g / g%30 conflict.
    ASSERT_TRUE(fs::remove(root / "d" / "e" / "g%30"));

    // Give the sync some time to think.
    waitonsyncs(TIMEOUT, &client);

    // No conflicts should be reported.
    ASSERT_FALSE(client.conflictsDetected());

    // Is the list of conflicts empty?
    conflicts.clear();
    ASSERT_FALSE(client.conflictsDetected(conflicts));
    ASSERT_EQ(conflicts.size(), 0u);

    // Create a remote name clash.
    auto* node = client.drillchildnodebyname(client.gettestbasenode(), "x/d");
    ASSERT_TRUE(!!node);
    ASSERT_TRUE(client.uploadFile(root / "d" / "f0", "h", node));
    ASSERT_TRUE(client.uploadFile(root / "d" / "f0", "h", node));

    // Let the client attempt to synchronize.
    waitonsyncs(TIMEOUT, &client);

    // Have we detected any conflicts?
    conflicts.clear();
    ASSERT_TRUE(client.conflictsDetected(conflicts));

    // Does our list of conflicts include remotes?
    ASSERT_GE(conflicts.size(), 1u);
    ASSERT_EQ(conflicts.front().cloudPath, string("/mega_test_sync/x/d"));
    ASSERT_EQ(conflicts.front().clashingCloudNames.size(), 2u);
    ASSERT_EQ(conflicts.front().clashingCloudNames[0], string("h"));
    ASSERT_EQ(conflicts.front().clashingCloudNames[1], string("h"));
    ASSERT_EQ(conflicts.front().clashingLocalNames.size(), 0u);

    // Resolve the remote conflict.
    ASSERT_TRUE(client.deleteremote("x/d/h"));

    // Wait for the client to process our changes.
    waitonsyncs(TIMEOUT, &client);

    conflicts.clear();
    client.conflictsDetected(conflicts);
    ASSERT_EQ(0, conflicts.size());

    // Conflicts should be resolved.
    ASSERT_FALSE(client.conflictsDetected());
}

TEST(Sync, DoesntDownloadFilesWithClashingNames)
{
    const auto TESTFOLDER = makeNewTestRoot(LOCAL_TEST_FOLDER);
    const auto TIMEOUT = chrono::seconds(4);

    // Populate cloud.
    {
        StandardClient cu(TESTFOLDER, "cu");

        // Log callbacks.
        cu.logcb = true;

        // Log client in.
        ASSERT_TRUE(cu.login_reset_makeremotenodes("MEGA_EMAIL", "MEGA_PWD", "x", 0, 0));

        // Needed so that we can create files with the same name.
        cu.client.versions_disabled = true;

        // Create local test hierarchy.
        const auto root = TESTFOLDER / "cu" / "x";

        // d will be duplicated and generate a clash.
        fs::create_directories(root / "d");

        // dd will be singular, no clash.
        fs::create_directories(root / "dd");

        // f will be duplicated and generate a clash.
        ASSERT_TRUE(createNameFile(root, "f"));

        // ff will be singular, no clash.
        ASSERT_TRUE(createNameFile(root, "ff"));

        auto* node = cu.drillchildnodebyname(cu.gettestbasenode(), "x");
        ASSERT_TRUE(!!node);

        // Upload d twice, generate clash.
        ASSERT_TRUE(cu.uploadFolderTree(root / "d", node));
        ASSERT_TRUE(cu.uploadFolderTree(root / "d", node));

        // Upload dd once.
        ASSERT_TRUE(cu.uploadFolderTree(root / "dd", node));

        // Upload f twice, generate clash.
        ASSERT_TRUE(cu.uploadFile(root / "f", node));
        ASSERT_TRUE(cu.uploadFile(root / "f", node));

        // Upload ff once.
        ASSERT_TRUE(cu.uploadFile(root / "ff", node));
    }

    StandardClient cd(TESTFOLDER, "cd");

    // Log callbacks.
    cd.logcb = true;

    // Log in client.
    ASSERT_TRUE(cd.login_fetchnodes("MEGA_EMAIL", "MEGA_PWD"));

    // Add and start sync.
    ASSERT_TRUE(cd.setupSync_mainthread("sd", "x", 0));

    // Wait for initial sync to complete.
    waitonsyncs(TIMEOUT, &cd);

    // Populate and confirm model.
    Model model;

    // d and f are missing due to name collisions in the cloud.
    model.root->addkid(model.makeModelSubfolder("x"));
    model.findnode("x")->addkid(model.makeModelSubfolder("dd"));
    model.findnode("x")->addkid(model.makeModelSubfile("ff"));

    // Needed because we've downloaded files.
    model.ensureLocalDebrisTmpLock("x");

    // Confirm the model.
    ASSERT_TRUE(cd.confirmModel_mainthread(
                  model.findnode("x"),
                  0,
                  false,
                  StandardClient::CONFIRM_LOCAL));

    // Resolve the name collisions.
    ASSERT_TRUE(cd.deleteremote("x/d"));
    ASSERT_TRUE(cd.deleteremote("x/f"));

    // Wait for the sync to update.
    waitonsyncs(TIMEOUT, &cd);

    // Confirm that d and f have now been downloaded.
    model.findnode("x")->addkid(model.makeModelSubfolder("d"));
    model.findnode("x")->addkid(model.makeModelSubfile("f"));

    // Local FS, Local Tree and Remote Tree should now be consistent.
    ASSERT_TRUE(cd.confirmModel_mainthread(model.findnode("x"), 0));
}

TEST(Sync, DoesntUploadFilesWithClashingNames)
{
    const auto TESTFOLDER = makeNewTestRoot(LOCAL_TEST_FOLDER);
    const auto TIMEOUT = chrono::seconds(4);

    // Download client.
    StandardClient cd(TESTFOLDER, "cd");
    // Upload client.
    StandardClient cu(TESTFOLDER, "cu");

    // Log callbacks.
    cd.logcb = true;
    cu.logcb = true;

    // Log in the clients.
    ASSERT_TRUE(cu.login_reset_makeremotenodes("MEGA_EMAIL", "MEGA_PWD", "x", 0, 0));
    ASSERT_TRUE(cd.login_fetchnodes("MEGA_EMAIL", "MEGA_PWD"));
    ASSERT_EQ(cd.basefolderhandle, cu.basefolderhandle);

    // Populate the local filesystem.
    const auto root = TESTFOLDER / "cu" / "su";

    // Make sure clashing directories are skipped.
    fs::create_directories(root / "d0");
    fs::create_directories(root / "d%30");

    // Make sure other directories are uploaded.
    fs::create_directories(root / "d1");

    // Make sure clashing files are skipped.
    createNameFile(root, "f0");
    createNameFile(root, "f%30");

    // Make sure other files are uploaded.
    createNameFile(root, "f1");
    createNameFile(root / "d1", "f0");

    // Start the syncs.
    ASSERT_TRUE(cd.setupSync_mainthread("sd", "x", 0));
    ASSERT_TRUE(cu.setupSync_mainthread("su", "x", 0));

    // Wait for the initial sync to complete.
    waitonsyncs(TIMEOUT, &cu, &cd);

    // Populate and confirm model.
    Model model;

    model.root->addkid(model.makeModelSubfolder("root"));
    model.findnode("root")->addkid(model.makeModelSubfolder("d1"));
    model.findnode("root")->addkid(model.makeModelSubfile("f1"));
    model.findnode("root/d1")->addkid(model.makeModelSubfile("f0"));

    model.ensureLocalDebrisTmpLock("root");

    ASSERT_TRUE(cd.confirmModel_mainthread(model.findnode("root"), 0));

    // Remove the clashing nodes.
    fs::remove_all(root / "d0");
    fs::remove_all(root / "f0");

    // Wait for the sync to complete.
    waitonsyncs(TIMEOUT, &cd, &cu);

    // Confirm that d0 and f0 have been downloaded.
    model.findnode("root")->addkid(model.makeModelSubfolder("d0"));
    model.findnode("root")->addkid(model.makeModelSubfile("f0", "f%30"));

    ASSERT_TRUE(cd.confirmModel_mainthread(model.findnode("root"), 0));
}

TEST(Sync, DISABLED_RemotesWithControlCharactersSynchronizeCorrectly)
{
    const auto TESTROOT = makeNewTestRoot(LOCAL_TEST_FOLDER);
    const auto TIMEOUT = chrono::seconds(4);

    // Populate cloud.
    {
        // Upload client.
        StandardClient cu(TESTROOT, "cu");

        // Log callbacks.
        cu.logcb = true;

        // Log in client and clear remote contents.
        ASSERT_TRUE(cu.login_reset_makeremotenodes("MEGA_EMAIL", "MEGA_PWD", "x", 0, 0));

        auto* node = cu.drillchildnodebyname(cu.gettestbasenode(), "x");
        ASSERT_TRUE(!!node);

        // Create some directories containing control characters.
        vector<NewNode> nodes(2);

        // Only some platforms will escape BEL.
        cu.client.putnodes_prepareOneFolder(&nodes[0], "d\7");
        cu.client.putnodes_prepareOneFolder(&nodes[1], "d");

        ASSERT_TRUE(cu.putnodes(node->nodehandle, std::move(nodes)));

        // Do the same but with some files.
        auto root = TESTROOT / "cu" / "x";
        fs::create_directories(root);

        // Placeholder name.
        ASSERT_TRUE(createNameFile(root, "f"));

        // Upload files.
        ASSERT_TRUE(cu.uploadFile(root / "f", "f\7", node));
        ASSERT_TRUE(cu.uploadFile(root / "f", node));
    }

    // Download client.
    StandardClient cd(TESTROOT, "cd");

    // Log callbacks.
    cd.logcb = true;

    // Log in client.
    ASSERT_TRUE(cd.login_fetchnodes("MEGA_EMAIL", "MEGA_PWD"));

    // Add and start sync.
    ASSERT_TRUE(cd.setupSync_mainthread("sd", "x", 0));

    // Wait for initial sync to complete.
    waitonsyncs(TIMEOUT, &cd);

    // Populate and confirm model.
    Model model;

    model.addfolder("x/d\7");
    model.addfolder("x/d");
    model.addfile("x/f\7", "f");
    model.addfile("x/f", "f");

    // Needed because we've downloaded files.
    model.ensureLocalDebrisTmpLock("x");

    ASSERT_TRUE(cd.confirmModel_mainthread(model.findnode("x"), 0));

    // Remotely remove d\7.
    ASSERT_TRUE(cd.deleteremote("x/d\7"));
    ASSERT_TRUE(model.movetosynctrash("x/d\7", "x"));

    // Locally remove f\7.
    auto syncRoot = TESTROOT / "cd" / "sd";
#ifdef _WIN32
    ASSERT_TRUE(fs::remove(syncRoot / "f%07"));
#else /* _WIN32 */
    ASSERT_TRUE(fs::remove(syncRoot / "f\7"));
#endif /* ! _WIN32 */
    ASSERT_TRUE(!!model.removenode("x/f\7"));

    // Wait for synchronization to complete.
    waitonsyncs(TIMEOUT, &cd);

    // Confirm models.
    ASSERT_TRUE(cd.confirmModel_mainthread(model.findnode("x"), 0));

    // Locally create some files with escapes in their names.
#ifdef _WIN32
    ASSERT_TRUE(fs::create_directories(syncRoot / "dd%07"));
    ASSERT_TRUE(createDataFile(syncRoot / "ff%07", "ff"));
#else
    ASSERT_TRUE(fs::create_directories(syncRoot / "dd\7"));
    ASSERT_TRUE(createDataFile(syncRoot / "ff\7", "ff"));
#endif /* ! _WIN32 */

    // Wait for synchronization to complete.
    waitonsyncs(TIMEOUT, &cd);

    // Update and confirm models.
    model.addfolder("x/dd\7");
    model.addfile("x/ff\7", "ff");

    ASSERT_TRUE(cd.confirmModel_mainthread(model.findnode("x"), 0));
}

TEST(Sync, RemotesWithEscapesSynchronizeCorrectly)
{
    const auto TESTROOT = makeNewTestRoot(LOCAL_TEST_FOLDER);
    const auto TIMEOUT = chrono::seconds(4);

    // Populate cloud.
    {
        // Upload client.
        StandardClient cu(TESTROOT, "cu");

        // Log callbacks.
        cu.logcb = true;

        // Log in client and clear remote contents.
        ASSERT_TRUE(cu.login_reset_makeremotenodes("MEGA_EMAIL", "MEGA_PWD", "x", 0, 0));

        // Build test hierarchy.
        const auto root = TESTROOT / "cu" / "x";

        // Escapes will not be decoded as we're uploading directly.
        fs::create_directories(root / "d0");
        fs::create_directories(root / "d%30");

        ASSERT_TRUE(createNameFile(root, "f0"));
        ASSERT_TRUE(createNameFile(root, "f%30"));

        auto* node = cu.drillchildnodebyname(cu.gettestbasenode(), "x");
        ASSERT_TRUE(!!node);

        // Upload directories.
        ASSERT_TRUE(cu.uploadFolderTree(root / "d0", node));
        ASSERT_TRUE(cu.uploadFolderTree(root / "d%30", node));

        // Upload files.
        ASSERT_TRUE(cu.uploadFile(root / "f0", node));
        ASSERT_TRUE(cu.uploadFile(root / "f%30", node));
    }

    // Download client.
    StandardClient cd(TESTROOT, "cd");

    // Log callbacks.
    cd.logcb = true;

    // Log in client.
    ASSERT_TRUE(cd.login_fetchnodes("MEGA_EMAIL", "MEGA_PWD"));

    // Add and start sync.
    ASSERT_TRUE(cd.setupSync_mainthread("sd", "x", 0));

    // Wait for initial sync to complete.
    waitonsyncs(TIMEOUT, &cd);

    // Populate and confirm local fs.
    Model model;

    model.addfolder("x/d0");
    model.addfolder("x/d%30");
    model.addfile("x/f0", "f0");
    model.addfile("x/f%30", "f%30");

    // Needed as we've downloaded files.
    model.ensureLocalDebrisTmpLock("x");

    ASSERT_TRUE(cd.confirmModel_mainthread(model.findnode("x"), 0));

    // Locally remove an escaped node.
    const auto syncRoot = cd.syncSet(0).localpath;

    fs::remove_all(syncRoot / "d%2530");
    ASSERT_TRUE(!!model.removenode("x/d%30"));

    // Remotely remove an escaped file.
    ASSERT_TRUE(cd.deleteremote("x/f%30"));
    ASSERT_TRUE(model.movetosynctrash("x/f%30", "x"));

    // Wait for sync up to complete.
    waitonsyncs(TIMEOUT, &cd);

    // Confirm models.
    ASSERT_TRUE(cd.confirmModel_mainthread(model.findnode("x"), 0));

    // Locally create some files with escapes in their names.
    {
        // Bogus escapes.
        ASSERT_TRUE(fs::create_directories(syncRoot / "dd%"));
        model.addfolder("x/dd%");

        ASSERT_TRUE(createNameFile(syncRoot, "ff%"));
        model.addfile("x/ff%", "ff%");

        // Sane character escapes.
        ASSERT_TRUE(fs::create_directories(syncRoot / "dd%31"));
        model.addfolder("x/dd1");

        ASSERT_TRUE(createNameFile(syncRoot, "ff%31"));
        model.addfile("x/ff1", "ff%31");

    }

    // Wait for synchronization to complete.
    waitonsyncs(TIMEOUT, &cd);

    // Confirm model.
    ASSERT_TRUE(cd.confirmModel_mainthread(model.findnode("x"), 0));

    // Let's try with escaped control sequences.
    ASSERT_TRUE(fs::create_directories(syncRoot / "dd%250a"));
    model.addfolder("x/dd%0a");

    ASSERT_TRUE(createNameFile(syncRoot, "ff%250a"));
    model.addfile("x/ff%0a", "ff%250a");

    // Wait for sync and confirm model.
    waitonsyncs(TIMEOUT, &cd);
    ASSERT_TRUE(cd.confirmModel_mainthread(model.findnode("x"), 0));

    // Remotely delete the nodes with control sequences.
    ASSERT_TRUE(cd.deleteremote("x/dd%0a"));
    model.movetosynctrash("x/dd%0a", "x");

    ASSERT_TRUE(cd.deleteremote("x/ff%0a"));
    model.movetosynctrash("x/ff%0a", "x");

    // Wait for sync and confirm model.
    waitonsyncs(TIMEOUT, &cd);
    ASSERT_TRUE(cd.confirmModel_mainthread(model.findnode("x"), 0));
}

struct TwoWaySyncSymmetryCase
{
    enum Action { action_rename, action_moveWithinSync, action_moveOutOfSync, action_moveIntoSync, action_delete, action_numactions };

    enum MatchState { match_exact,      // the sync destination has the exact same file/folder at the same relative path
                      match_older,      // the sync destination has an older file/folder at the same relative path
                      match_newer,      // the sync destination has a newer file/folder at the same relative path
                      match_absent };   // the sync destination has no node at the same relative path

    Action action = action_rename;
    bool selfChange = false; // changed by our own client or another
    bool up = false;  // or down - sync direction
    bool file = false;  // or folder.  Which one this test changes
    bool pauseDuringAction = false;
    Model localModel;
    Model remoteModel;
    handle backupId = UNDEF;

    bool printTreesBeforeAndAfter = false;

    struct State
    {
        StandardClient& steadyClient;
        StandardClient& resumeClient;
        StandardClient& nonsyncClient;
        fs::path localBaseFolderSteady;
        fs::path localBaseFolderResume;
        std::string remoteBaseFolder = "twoway";   // leave out initial / so we can drill down from root node
        std::string first_test_name;
        fs::path first_test_initiallocalfolders;

        State(StandardClient& ssc, StandardClient& rsc, StandardClient& sc2) : steadyClient(ssc), resumeClient(rsc), nonsyncClient(sc2) {}
    };

    State& state;
    TwoWaySyncSymmetryCase(State& wholestate) : state(wholestate) {}

    // todo: remote changes made by client (of this sync) or other client

    std::string actionName()
    {
        switch (action)
        {
        case action_rename: return "rename";
        case action_moveWithinSync: return "move";
        case action_moveOutOfSync: return "moveOut";
        case action_moveIntoSync: return "moveIn";
        case action_delete: return "delete";
        default: assert(false); return "";
        }
    }

    std::string matchName(MatchState m)
    {
        switch (m)
        {
            case match_exact: return "exact";
            case match_older: return "older";
            case match_newer: return "newer";
            case match_absent: return "absent";
        }
        return "bad enum";
    }

    std::string name()
    {
        return  actionName() +
                (up?"_up" : "_down") +
                (selfChange?"_self":"_other") +
                (file?"_file":"_folder") +
                (pauseDuringAction?"_resumed":"_steady");
    }

    fs::path localTestBasePathSteady;
    fs::path localTestBasePathResume;
    std::string remoteTestBasePath;

    Model& sourceModel() { return up ? localModel : remoteModel; }
    Model& destinationModel() { return up ? remoteModel : localModel; }

    StandardClient& client1() { return pauseDuringAction ? state.resumeClient : state.steadyClient; }
    StandardClient& changeClient() { return selfChange ? client1() : state.nonsyncClient; }

    fs::path localTestBasePath() { return pauseDuringAction ? localTestBasePathResume : localTestBasePathSteady; }

    void makeMtimeFile(std::string name, int mtime_delta, Model& m1, Model& m2)
    {
        createNameFile(state.first_test_initiallocalfolders, name);
        auto initial_mtime = fs::last_write_time(state.first_test_initiallocalfolders / name);
        fs::last_write_time(localTestBasePath() / name, initial_mtime + std::chrono::seconds(mtime_delta));
        fs::rename(state.first_test_initiallocalfolders / name, state.first_test_initiallocalfolders / "f" / name); // move it after setting the time to be 100% sure the sync sees it with the adjusted mtime only
        m1.findnode("f")->addkid(m1.makeModelSubfile(name));
        m2.findnode("f")->addkid(m2.makeModelSubfile(name));
    }

    PromiseBoolSP cloudCopySetupPromise = newPromiseBoolSP();

    // prepares a local folder for testing, which will be two-way synced before the test
    void SetupForSync()
    {
        localTestBasePathSteady = state.localBaseFolderSteady / name();
        localTestBasePathResume = state.localBaseFolderResume / name();
        remoteTestBasePath = state.remoteBaseFolder + "/" + name();
        std::error_code ec;

        fs::create_directories(localTestBasePathSteady, ec);
        ASSERT_TRUE(!ec);
        fs::create_directories(localTestBasePathResume, ec);
        ASSERT_TRUE(!ec);

        localModel.root->addkid(localModel.buildModelSubdirs("f", 2, 2, 2));
        localModel.root->addkid(localModel.buildModelSubdirs("outside", 2, 1, 1));
        remoteModel.root->addkid(remoteModel.buildModelSubdirs("f", 2, 2, 2));
        remoteModel.root->addkid(remoteModel.buildModelSubdirs("outside", 2, 1, 1));

        // for the first one, copy that to the cloud.
        // for subsequent, duplicate in the cloud with this test's name.

        Node* testRoot = changeClient().client.nodebyhandle(changeClient().basefolderhandle);
        Node* n2 = changeClient().drillchildnodebyname(testRoot, state.remoteBaseFolder);
        if (state.first_test_name.empty())
        {
            state.first_test_name = name();
            state.first_test_initiallocalfolders = pauseDuringAction ? localTestBasePathResume : localTestBasePathSteady;

            ASSERT_TRUE(buildLocalFolders(state.first_test_initiallocalfolders, "f", 2, 2, 2));
            ASSERT_TRUE(buildLocalFolders(state.first_test_initiallocalfolders, "outside", 2, 1, 1));
            makeMtimeFile("file_older_1", -3600, localModel, remoteModel);
            makeMtimeFile("file_newer_1", 3600, localModel, remoteModel);
            makeMtimeFile("file_older_2", -3600, localModel, remoteModel);
            makeMtimeFile("file_newer_2", 3600, localModel, remoteModel);

            auto pb = newPromiseBoolSP();
            changeClient().uploadFolderTree(state.first_test_initiallocalfolders, n2, pb);
            ASSERT_TRUE(pb->get_future().get());

            auto pb2 = newPromiseBoolSP();
            std::atomic<int> inprogress(0);
            changeClient().uploadFilesInTree(state.first_test_initiallocalfolders, n2, inprogress, pb2);
            ASSERT_TRUE(pb2->get_future().get());
            out() << "Uploaded tree for " << name() << endl;
        }
        else
        {
            // since we will intiially sync everything in the two main test accounts,
            // it's much quicker if the files are already present for both cases in both
            fs::copy(state.first_test_initiallocalfolders,
                localTestBasePathSteady,
                    fs::copy_options::recursive,  ec);
            ASSERT_TRUE(!ec);
            fs::copy(state.first_test_initiallocalfolders,
                localTestBasePathResume,
                fs::copy_options::recursive,  ec);
            ASSERT_TRUE(!ec);

            Node* n1 = changeClient().drillchildnodebyname(testRoot, state.remoteBaseFolder + "/" + state.first_test_name);
            changeClient().cloudCopyTreeAs(n1, n2, name(), cloudCopySetupPromise);
            ASSERT_TRUE(cloudCopySetupPromise->get_future().get());
            out() << "Copied cloud tree for " << name() << endl;

            localModel.findnode("f")->addkid(localModel.makeModelSubfile("file_older_1"));
            remoteModel.findnode("f")->addkid(remoteModel.makeModelSubfile("file_older_1"));
            localModel.findnode("f")->addkid(localModel.makeModelSubfile("file_newer_1"));
            remoteModel.findnode("f")->addkid(remoteModel.makeModelSubfile("file_newer_1"));
            localModel.findnode("f")->addkid(localModel.makeModelSubfile("file_older_2"));
            remoteModel.findnode("f")->addkid(remoteModel.makeModelSubfile("file_older_2"));
            localModel.findnode("f")->addkid(localModel.makeModelSubfile("file_newer_2"));
            remoteModel.findnode("f")->addkid(remoteModel.makeModelSubfile("file_newer_2"));
        }

    }

    void SetupTwoWaySync()
    {
        string localname, syncrootpath((localTestBasePath() / "f").u8string());
        client1().client.fsaccess->path2local(&syncrootpath, &localname);

        Node* testRoot = client1().client.nodebyhandle(client1().basefolderhandle);
        Node* n = client1().drillchildnodebyname(testRoot, remoteTestBasePath + "/f");
        ASSERT_TRUE(!!n);

        //SyncConfig config(syncrootpath, n->nodehandle, 0, {}, (SyncConfig::TYPE_TWOWAY), false, false);

        auto lsfr = syncrootpath.erase(0, client1().fsBasePath.u8string().size()+1);
        auto rsfr = remoteTestBasePath + "/f";

        backupId = client1().setupSync_mainthread(lsfr, rsfr);
        ASSERT_NE(backupId, UNDEF);
    }

    //void PauseTwoWaySync()
    //{
    //    client1().delSync_mainthread(sync_tag, true);
    //}

    //void ResumeTwoWaySync()
    //{
    //    SetupTwoWaySync();
    //}

    void remote_rename(std::string nodepath, std::string newname, bool updatemodel, bool reportaction, bool deleteTargetFirst)
    {
        if (deleteTargetFirst) remote_delete(parentpath(nodepath) + "/" + newname, updatemodel, reportaction, true); // in case the target already exists

        if (updatemodel) remoteModel.emulate_rename(nodepath, newname);

        Node* testRoot = changeClient().client.nodebyhandle(client1().basefolderhandle);
        Node* n = changeClient().drillchildnodebyname(testRoot, remoteTestBasePath + "/" + nodepath);
        ASSERT_TRUE(!!n);

        if (reportaction) out() << name() << " action: remote rename " << n->displaypath() << " to " << newname << endl;

        attr_map updates('n', newname);
        auto e = changeClient().client.setattr(n, move(updates), ++next_request_tag);

        ASSERT_EQ(API_OK, e);
    }

    void remote_move(std::string nodepath, std::string newparentpath, bool updatemodel, bool reportaction, bool deleteTargetFirst)
    {

        if (deleteTargetFirst) remote_delete(newparentpath + "/" + leafname(nodepath), updatemodel, reportaction, true); // in case the target already exists

        if (updatemodel) remoteModel.emulate_move(nodepath, newparentpath);

        Node* testRoot = changeClient().client.nodebyhandle(changeClient().basefolderhandle);
        Node* n1 = changeClient().drillchildnodebyname(testRoot, remoteTestBasePath + "/" + nodepath);
        Node* n2 = changeClient().drillchildnodebyname(testRoot, remoteTestBasePath + "/" + newparentpath);
        ASSERT_TRUE(!!n1);
        ASSERT_TRUE(!!n2);

        if (reportaction) out() << name() << " action: remote move " << n1->displaypath() << " to " << n2->displaypath() << endl;

        auto e = changeClient().client.rename(n1, n2, SYNCDEL_NONE, UNDEF, nullptr);
        ASSERT_EQ(API_OK, e);
    }

    void remote_copy(std::string nodepath, std::string newparentpath, bool updatemodel, bool reportaction)
    {
        if (updatemodel) remoteModel.emulate_copy(nodepath, newparentpath);

        Node* testRoot = changeClient().client.nodebyhandle(changeClient().basefolderhandle);
        Node* n1 = changeClient().drillchildnodebyname(testRoot, remoteTestBasePath + "/" + nodepath);
        Node* n2 = changeClient().drillchildnodebyname(testRoot, remoteTestBasePath + "/" + newparentpath);
        ASSERT_TRUE(!!n1);
        ASSERT_TRUE(!!n2);

        if (reportaction) out() << name() << " action: remote copy " << n1->displaypath() << " to " << n2->displaypath() << endl;

        TreeProcCopy tc;
        changeClient().client.proctree(n1, &tc, false, true);
        tc.allocnodes();
        changeClient().client.proctree(n1, &tc, false, true);
        tc.nn[0].parenthandle = UNDEF;

        SymmCipher key;
        AttrMap attrs;
        string attrstring;
        key.setkey((const ::mega::byte*)tc.nn[0].nodekey.data(), n1->type);
        attrs = n1->attrs;
        attrs.getjson(&attrstring);
        client1().client.makeattr(&key, tc.nn[0].attrstring, attrstring.c_str());
        changeClient().client.putnodes(n2->nodehandle, move(tc.nn), nullptr, ++next_request_tag);
    }

    void remote_renamed_copy(std::string nodepath, std::string newparentpath, string newname, bool updatemodel, bool reportaction)
    {
        if (updatemodel)
        {
            remoteModel.emulate_rename_copy(nodepath, newparentpath, newname);
        }

        Node* testRoot = changeClient().client.nodebyhandle(changeClient().basefolderhandle);
        Node* n1 = changeClient().drillchildnodebyname(testRoot, remoteTestBasePath + "/" + nodepath);
        Node* n2 = changeClient().drillchildnodebyname(testRoot, remoteTestBasePath + "/" + newparentpath);
        ASSERT_TRUE(!!n1);
        ASSERT_TRUE(!!n2);

        if (reportaction) out() << name() << " action: remote rename + copy " << n1->displaypath() << " to " << n2->displaypath() << " as " << newname << endl;

        TreeProcCopy tc;
        changeClient().client.proctree(n1, &tc, false, true);
        tc.allocnodes();
        changeClient().client.proctree(n1, &tc, false, true);
        tc.nn[0].parenthandle = UNDEF;

        SymmCipher key;
        AttrMap attrs;
        string attrstring;
        key.setkey((const ::mega::byte*)tc.nn[0].nodekey.data(), n1->type);
        attrs = n1->attrs;
        client1().client.fsaccess->normalize(&newname);
        attrs.map['n'] = newname;
        attrs.getjson(&attrstring);
        client1().client.makeattr(&key, tc.nn[0].attrstring, attrstring.c_str());
        changeClient().client.putnodes(n2->nodehandle, move(tc.nn), nullptr, ++next_request_tag);
    }

    void remote_renamed_move(std::string nodepath, std::string newparentpath, string newname, bool updatemodel, bool reportaction)
    {
        if (updatemodel)
        {
            remoteModel.emulate_rename_copy(nodepath, newparentpath, newname);
        }

        Node* testRoot = changeClient().client.nodebyhandle(changeClient().basefolderhandle);
        Node* n1 = changeClient().drillchildnodebyname(testRoot, remoteTestBasePath + "/" + nodepath);
        Node* n2 = changeClient().drillchildnodebyname(testRoot, remoteTestBasePath + "/" + newparentpath);
        ASSERT_TRUE(!!n1);
        ASSERT_TRUE(!!n2);

        if (reportaction) out() << name() << " action: remote rename + move " << n1->displaypath() << " to " << n2->displaypath() << " as " << newname << endl;

        error e = changeClient().client.rename(n1, n2, SYNCDEL_NONE, UNDEF, newname.c_str());
        EXPECT_EQ(e, API_OK);
    }

    void remote_delete(std::string nodepath, bool updatemodel, bool reportaction, bool mightNotExist)
    {

        Node* testRoot = changeClient().client.nodebyhandle(changeClient().basefolderhandle);
        Node* n = changeClient().drillchildnodebyname(testRoot, remoteTestBasePath + "/" + nodepath);
        if (mightNotExist && !n) return;  // eg when checking to remove an item that is a move target but there isn't one

        ASSERT_TRUE(!!n);

        if (reportaction) out() << name() << " action: remote delete " << n->displaypath() << endl;

        if (updatemodel) remoteModel.emulate_delete(nodepath);

        auto e = changeClient().client.unlink(n, false, ++next_request_tag);
        ASSERT_TRUE(!e);
    }

    fs::path fixSeparators(std::string p)
    {
        for (auto& c : p)
            if (c == '/')
                c = fs::path::preferred_separator;
        return fs::u8path(p);
    }

    void local_rename(std::string path, std::string newname, bool updatemodel, bool reportaction, bool deleteTargetFirst)
    {
        if (deleteTargetFirst) local_delete(parentpath(path) + "/" + newname, updatemodel, reportaction, true); // in case the target already exists

        if (updatemodel) localModel.emulate_rename(path, newname);

        fs::path p1(localTestBasePath());
        p1 /= fixSeparators(path);
        fs::path p2 = p1.parent_path() / newname;

        if (reportaction) out() << name() << " action: local rename " << p1 << " to " << p2 << endl;

        std::error_code ec;
        for (int i = 0; i < 5; ++i)
        {
            fs::rename(p1, p2, ec);
            if (!ec) break;
            WaitMillisec(100);
        }
        ASSERT_TRUE(!ec) << "local_rename " << p1 << " to " << p2 << " failed: " << ec.message();
    }

    void local_move(std::string from, std::string to, bool updatemodel, bool reportaction, bool deleteTargetFirst)
    {
        if (deleteTargetFirst) local_delete(to + "/" + leafname(from), updatemodel, reportaction, true);

        if (updatemodel) localModel.emulate_move(from, to);

        fs::path p1(localTestBasePath());
        fs::path p2(localTestBasePath());
        p1 /= fixSeparators(from);
        p2 /= fixSeparators(to);
        p2 /= p1.filename();  // non-existing file in existing directory case

        if (reportaction) out() << name() << " action: local move " << p1 << " to " << p2 << endl;

        std::error_code ec;
        fs::rename(p1, p2, ec);
        if (ec)
        {
            fs::remove_all(p2, ec);
            fs::rename(p1, p2, ec);
        }
        ASSERT_TRUE(!ec) << "local_move " << p1 << " to " << p2 << " failed: " << ec.message();
    }

    void local_copy(std::string from, std::string to, bool updatemodel, bool reportaction)
    {
        if (updatemodel) localModel.emulate_copy(from, to);

        fs::path p1(localTestBasePath());
        fs::path p2(localTestBasePath());
        p1 /= fixSeparators(from);
        p2 /= fixSeparators(to);

        if (reportaction) out() << name() << " action: local copy " << p1 << " to " << p2 << endl;

        std::error_code ec;
        fs::copy(p1, p2, ec);
        ASSERT_TRUE(!ec) << "local_copy " << p1 << " to " << p2 << " failed: " << ec.message();
    }

    void local_delete(std::string path, bool updatemodel, bool reportaction, bool mightNotExist)
    {
        fs::path p(localTestBasePath());
        p /= fixSeparators(path);

        if (mightNotExist && !fs::exists(p)) return;

        if (reportaction) out() << name() << " action: local_delete " << p << endl;

        std::error_code ec;
        fs::remove_all(p, ec);
        ASSERT_TRUE(!ec) << "local_delete " << p << " failed: " << ec.message();
        if (updatemodel) localModel.emulate_delete(path);
    }

    void source_rename(std::string nodepath, std::string newname, bool updatemodel, bool reportaction, bool deleteTargetFirst)
    {
        if (up) local_rename(nodepath, newname, updatemodel, reportaction, deleteTargetFirst);
        else remote_rename(nodepath, newname, updatemodel, reportaction, deleteTargetFirst);
    }

    void source_move(std::string nodepath, std::string newparentpath, bool updatemodel, bool reportaction, bool deleteTargetFirst)
    {
        if (up) local_move(nodepath, newparentpath, updatemodel, reportaction, deleteTargetFirst);
        else remote_move(nodepath, newparentpath, updatemodel, reportaction, deleteTargetFirst);
    }

    void source_copy(std::string nodepath, std::string newparentpath, bool updatemodel, bool reportaction)
    {
        if (up) local_copy(nodepath, newparentpath, updatemodel, reportaction);
        else remote_copy(nodepath, newparentpath, updatemodel, reportaction);
    }

    void source_delete(std::string nodepath, bool updatemodel, bool reportaction = false)
    {
        if (up) local_delete(nodepath, updatemodel, reportaction, false);
        else remote_delete(nodepath, updatemodel, reportaction, false);
    }

    void destination_rename(std::string nodepath, std::string newname, bool updatemodel, bool reportaction, bool deleteTargetFirst)
    {
        if (!up) local_rename(nodepath, newname, updatemodel, reportaction, deleteTargetFirst);
        else remote_rename(nodepath, newname, updatemodel, reportaction, deleteTargetFirst);
    }

    void destination_move(std::string nodepath, std::string newparentpath, bool updatemodel, bool reportaction, bool deleteTargetFirst)
    {
        if (!up) local_move(nodepath, newparentpath, updatemodel, reportaction, deleteTargetFirst);
        else remote_move(nodepath, newparentpath, updatemodel, reportaction, deleteTargetFirst);
    }

    void destination_copy(std::string nodepath, std::string newparentpath, bool updatemodel, bool reportaction)
    {
        if (!up) local_copy(nodepath, newparentpath, updatemodel, reportaction);
        else remote_copy(nodepath, newparentpath, updatemodel, reportaction);
    }

    void destination_delete(std::string nodepath, bool updatemodel, bool reportaction)
    {
        if (!up) local_delete(nodepath, updatemodel, reportaction, false);
        else remote_delete(nodepath, updatemodel, reportaction, false);
    }

    void destination_copy_renamed(std::string sourcefolder, std::string oldname, std::string newname, std::string targetfolder, bool updatemodel, bool reportaction, bool deleteTargetFirst)
    {
        if (up)
        {
            remote_renamed_copy(sourcefolder + "/" + oldname, targetfolder, newname, updatemodel, reportaction);
            return;
        }

        // avoid name clashes in any one folder
        if (sourcefolder != "f") destination_copy(sourcefolder + "/" + oldname, "f", updatemodel, reportaction);
        destination_rename("f/" + oldname, newname, updatemodel, reportaction, false);
        if (targetfolder != "f") destination_move("f/" + newname, targetfolder, updatemodel, reportaction, deleteTargetFirst);
    }

    void destination_rename_move(std::string sourcefolder, std::string oldname, std::string newname, std::string targetfolder, bool updatemodel, bool reportaction, bool deleteTargetFirst, std::string deleteNameInTargetFirst)
    {
        if (up)
        {
            remote_renamed_move(sourcefolder + "/" + oldname, targetfolder, newname, updatemodel, reportaction);
            return;
        }

        if (!deleteNameInTargetFirst.empty()) destination_delete(targetfolder + "/" + deleteNameInTargetFirst, updatemodel, reportaction);
        destination_rename("f/" + oldname, newname, updatemodel, reportaction, false);
        destination_move("f/" + newname, targetfolder, updatemodel, reportaction, deleteTargetFirst);
    }

    void fileMayDiffer(std::string filepath)
    {
        fs::path p(localTestBasePath());
        p /= fixSeparators(filepath);

        client1().localFSFilesThatMayDiffer.insert(p);
        out() << "File may differ: " << p << endl;
    }

    // Two-way sync has been started and is stable.  Now perform the test action

    enum ModifyStage { Prepare, MainAction };

    void PrintLocalTree(fs::path p)
    {
        out() << p << endl;
        if (fs::is_directory(p))
        {
            for (auto i = fs::directory_iterator(p); i != fs::directory_iterator(); ++i)
            {
                PrintLocalTree(*i);
            }
        }
    }

    void PrintRemoteTree(Node* n, string prefix = "")
    {
        prefix += string("/") + n->displayname();
        out() << prefix << endl;
        if (n->type == FILENODE) return;
        for (auto& c : n->children)
        {
            PrintRemoteTree(c, prefix);
        }
    }

    void PrintModelTree(Model::ModelNode* n, string prefix = "")
    {
        prefix += string("/") + n->name;
        out() << prefix << endl;
        if (n->type == Model::ModelNode::file) return;
        for (auto& c : n->kids)
        {
            PrintModelTree(c.get(), prefix);
        }
    }

    void Modify(ModifyStage stage)
    {
        bool prep = stage == Prepare;
        bool act = stage == MainAction;

        if (prep) out() << "Preparing action " << endl;
        if (act) out() << "Executing action " << endl;

        if (prep && printTreesBeforeAndAfter)
        {
            out() << " ---- local filesystem initial state ----" << endl;
            PrintLocalTree(fs::path(localTestBasePath()));
            out() << " ---- remote node tree initial state ----" << endl;
            Node* testRoot = client1().client.nodebyhandle(changeClient().basefolderhandle);
            if (Node* n = client1().drillchildnodebyname(testRoot, remoteTestBasePath))
            {
                PrintRemoteTree(n);
            }
        }

        switch (action)
        {
        case action_rename:
            if (prep)
            {
            }
            else if (act)
            {
                if (file)
                {
                    source_rename("f/f_0/file0_f_0", "file0_f_0_renamed", true, true, true);
                    destinationModel().emulate_rename("f/f_0/file0_f_0", "file0_f_0_renamed");
                }
                else
                {
                    source_rename("f/f_0", "f_0_renamed", true, true, false);
                    destinationModel().emulate_rename("f/f_0", "f_0_renamed");
                }
            }
            break;

        case action_moveWithinSync:
            if (prep)
            {
            }
            else if (act)
            {
                if (file)
                {
                    source_move("f/f_1/file0_f_1", "f/f_0", true, true, false);
                    destinationModel().emulate_move("f/f_1/file0_f_1", "f/f_0");
                }
                else
                {
                    source_move("f/f_1", "f/f_0", true, true, false);
                    destinationModel().emulate_move("f/f_1", "f/f_0");
                }
            }
            break;

        case action_moveOutOfSync:
            if (prep)
            {
            }
            else if (act)
            {
                if (file)
                {
                    source_move("f/f_0/file0_f_0", "outside", true, false, false);
                    destinationModel().emulate_delete("f/f_0/file0_f_0");
                }
                else
                {
                    source_move("f/f_0", "outside", true, false, false);
                    destinationModel().emulate_delete("f/f_0");
                }
            }
            break;

        case action_moveIntoSync:
            if (prep)
            {
            }
            else if (act)
            {
                if (file)
                {
                    source_move("outside/file0_outside", "f/f_0", true, false, false);
                    destinationModel().emulate_copy("outside/file0_outside", "f/f_0");
                }
                else
                {
                    source_move("outside", "f/f_0", true, false, false);
                    destinationModel().emulate_delete("f/f_0/outside");
                    destinationModel().emulate_copy("outside", "f/f_0");
                }
            }
            break;

        case action_delete:
            if (prep)
            {
            }
            else if (act)
            {
                if (file)
                {
                    source_delete("f/f_0/file0_f_0", true, true);
                    destinationModel().emulate_delete("f/f_0/file0_f_0");
                }
                else
                {
                    source_delete("f/f_0", true, true);
                    destinationModel().emulate_delete("f/f_0");
                }
            }
            break;

        default: ASSERT_TRUE(false);
        }
    }

    void CheckSetup(State&, bool initial)
    {
        if (!initial && printTreesBeforeAndAfter)
        {
            out() << " ---- local filesystem before change ----" << endl;
            PrintLocalTree(fs::path(localTestBasePath()));
            out() << " ---- remote node tree before change ----" << endl;
            Node* testRoot = client1().client.nodebyhandle(changeClient().basefolderhandle);
            if (Node* n = client1().drillchildnodebyname(testRoot, remoteTestBasePath))
            {
                PrintRemoteTree(n);
            }
        }

        if (!initial) out() << "Checking setup state (should be no changes in twoway sync source): "<< name() << endl;

        // confirm source is unchanged after setup  (Two-way is not sending changes to the wrong side)
        bool localfs = client1().confirmModel(backupId, localModel.findnode("f"), StandardClient::CONFIRM_LOCALFS, true); // todo: later enable debris checks
        bool localnode = client1().confirmModel(backupId, localModel.findnode("f"), StandardClient::CONFIRM_LOCALNODE, true); // todo: later enable debris checks
        bool remote = client1().confirmModel(backupId, remoteModel.findnode("f"), StandardClient::CONFIRM_REMOTE, true); // todo: later enable debris checks
        EXPECT_EQ(localfs, localnode);
        EXPECT_EQ(localnode, remote);
        EXPECT_TRUE(localfs && localnode && remote) << " failed in " << name();
    }


    // Two-way sync is stable again after the change.  Check the results.
    bool finalResult = false;
    void CheckResult(State&)
    {
        if (printTreesBeforeAndAfter)
        {
            out() << " ---- local filesystem after sync of change ----" << endl;
            PrintLocalTree(fs::path(localTestBasePath()));
            out() << " ---- remote node tree after sync of change ----" << endl;
            Node* testRoot = client1().client.nodebyhandle(changeClient().basefolderhandle);
            if (Node* n = client1().drillchildnodebyname(testRoot, remoteTestBasePath))
            {
                PrintRemoteTree(n);
            }
            out() << " ---- expected sync destination (model) ----" << endl;
            PrintModelTree(destinationModel().findnode("f"));
        }

        out() << "Checking twoway sync "<< name() << endl;
        bool localfs = client1().confirmModel(backupId, localModel.findnode("f"), StandardClient::CONFIRM_LOCALFS, true); // todo: later enable debris checks
        bool localnode = client1().confirmModel(backupId, localModel.findnode("f"), StandardClient::CONFIRM_LOCALNODE, true); // todo: later enable debris checks
        bool remote = client1().confirmModel(backupId, remoteModel.findnode("f"), StandardClient::CONFIRM_REMOTE, true); // todo: later enable debris checks
        EXPECT_EQ(localfs, localnode);
        EXPECT_EQ(localnode, remote);
        EXPECT_TRUE(localfs && localnode && remote) << " failed in " << name();
        finalResult = localfs && localnode && remote;
    }
};

void CatchupClients(StandardClient* c1, StandardClient* c2 = nullptr, StandardClient* c3 = nullptr)
{
    out() << "Catching up" << endl;
    auto pb1 = newPromiseBoolSP();
    auto pb2 = newPromiseBoolSP();
    auto pb3 = newPromiseBoolSP();
    if (c1) c1->catchup(pb1);
    if (c2) c2->catchup(pb2);
    if (c3) c3->catchup(pb3);
    ASSERT_TRUE((!c1 || pb1->get_future().get()) &&
                (!c2 || pb2->get_future().get()) &&
                (!c3 || pb3->get_future().get()));
    out() << "Caught up" << endl;
}

TEST(Sync, TwoWay_Highlevel_Symmetries)
{
    // confirm change is synced to remote, and also seen and applied in a second client that syncs the same folder
    fs::path localtestroot = makeNewTestRoot(LOCAL_TEST_FOLDER);

    StandardClient clientA1Steady(localtestroot, "clientA1S");
    StandardClient clientA1Resume(localtestroot, "clientA1R");
    StandardClient clientA2(localtestroot, "clientA2");
    ASSERT_TRUE(clientA1Steady.login_reset_makeremotenodes("MEGA_EMAIL", "MEGA_PWD", "twoway", 0, 0, true));
    ASSERT_TRUE(clientA1Resume.login_fetchnodes("MEGA_EMAIL", "MEGA_PWD", true));
    ASSERT_TRUE(clientA2.login_fetchnodes("MEGA_EMAIL", "MEGA_PWD", true));
    fs::create_directory(clientA1Steady.fsBasePath / fs::u8path("twoway"));
    fs::create_directory(clientA1Resume.fsBasePath / fs::u8path("twoway"));
    fs::create_directory(clientA2.fsBasePath / fs::u8path("twoway"));

    TwoWaySyncSymmetryCase::State allstate(clientA1Steady, clientA1Resume, clientA2);
    allstate.localBaseFolderSteady = clientA1Steady.fsBasePath / fs::u8path("twoway");
    allstate.localBaseFolderResume = clientA1Resume.fsBasePath / fs::u8path("twoway");

    std::map<std::string, TwoWaySyncSymmetryCase> cases;

    // to investigate just one sync case, put its name here,
    // otherwise we loop to generate all combinations (except those excluded)
    static string singleNamedTest = "";//"delete_down_other_file_resumed";

    for (int selfChange = 0; selfChange < 2; ++selfChange)
    {
        //if (!selfChange) continue;

        for (int up = 0; up < 2; ++up)
        {
            //if (up) continue;

            for (int action = 0; action < (int)TwoWaySyncSymmetryCase::action_numactions; ++action)
            {
                //if (action != TwoWaySyncSymmetryCase::action_moveIntoSync) continue;
                //if (action != TwoWaySyncSymmetryCase::action_rename) continue;
                //if (action != TwoWaySyncSymmetryCase::action_delete) continue;

                for (int file = 0; file < 2; ++file)
                {
                    //if (file) continue;

                    for (int pauseDuringAction = 0; pauseDuringAction < 2; ++pauseDuringAction)
                    {
                        //if (pauseDuringAction) continue;

                        // we can't make changes if the client is not running
                        if (pauseDuringAction && selfChange) continue;

                        TwoWaySyncSymmetryCase testcase(allstate);
                        testcase.selfChange = selfChange != 0;
                        testcase.up = up;
                        testcase.action = TwoWaySyncSymmetryCase::Action(action);
                        testcase.file = file;
                        testcase.pauseDuringAction = pauseDuringAction;
                        testcase.printTreesBeforeAndAfter = !singleNamedTest.empty();

                        if (singleNamedTest.empty() || testcase.name() == singleNamedTest)
                        {
                            cases.emplace(testcase.name(), move(testcase));
                        }
                    }
                }
            }
        }
    }


    out() << "Creating initial local files/folders for " << cases.size() << " Two-way sync test cases" << endl;
    for (auto& testcase : cases)
    {
        testcase.second.SetupForSync();
    }

    // set up sync for A1, it should build matching cloud files/folders as the test cases add local files/folders
    handle backupId1 = clientA1Steady.setupSync_mainthread("twoway", "twoway");
    ASSERT_NE(backupId1, UNDEF);
    handle backupId2 = clientA1Resume.setupSync_mainthread("twoway", "twoway");
    ASSERT_NE(backupId2, UNDEF);
    assert(allstate.localBaseFolderSteady == clientA1Steady.syncSet(backupId1).localpath);
    assert(allstate.localBaseFolderResume == clientA1Resume.syncSet(backupId2).localpath);

    out() << "Full-sync all test folders to the cloud for setup" << endl;
    waitonsyncs(std::chrono::seconds(10), &clientA1Steady, &clientA1Resume);
    CatchupClients(&clientA1Steady, &clientA1Resume, &clientA2);
    waitonsyncs(std::chrono::seconds(20), &clientA1Steady, &clientA1Resume);

    out() << "Stopping full-sync" << endl;
    auto removeSyncByBackupId =
      [](StandardClient& sc, handle backupId)
      {
          bool removed = false;

          sc.client.syncs.removeSelectedSyncs(
            [&](SyncConfig& config, Sync*)
            {
                const bool matched = config.getBackupId() == backupId;
                removed |= matched;
                return matched;
            });

          return removed;
      };

    future<bool> fb1 = clientA1Steady.thread_do<bool>([&](StandardClient& sc, PromiseBoolSP pb) { pb->set_value(removeSyncByBackupId(sc, backupId1)); });
    future<bool> fb2 = clientA1Resume.thread_do<bool>([&](StandardClient& sc, PromiseBoolSP pb) { pb->set_value(removeSyncByBackupId(sc, backupId2)); });
    ASSERT_TRUE(waitonresults(&fb1, &fb2));

    out() << "Setting up each sub-test's Two-way sync of 'f'" << endl;
    for (auto& testcase : cases)
    {
        testcase.second.SetupTwoWaySync();
    }

    out() << "Letting all " << cases.size() << " Two-way syncs run" << endl;
    waitonsyncs(std::chrono::seconds(10), &clientA1Steady, &clientA1Resume);

    CatchupClients(&clientA1Steady, &clientA1Resume, &clientA2);

    out() << "Checking intial state" << endl;
    for (auto& testcase : cases)
    {
        testcase.second.CheckSetup(allstate, true);
    }


    // make changes in destination to set up test
    for (auto& testcase : cases)
    {
        testcase.second.Modify(TwoWaySyncSymmetryCase::Prepare);
    }

    CatchupClients(&clientA1Steady, &clientA1Resume, &clientA2);

    out() << "Letting all " << cases.size() << " Two-way syncs run" << endl;
    waitonsyncs(std::chrono::seconds(15), &clientA1Steady, &clientA1Resume, &clientA2);

    out() << "Checking Two-way source is unchanged" << endl;
    for (auto& testcase : cases)
    {
        testcase.second.CheckSetup(allstate, false);
    }

    // save session and local log out A1R to set up for resume
    string session;
    clientA1Resume.client.dumpsession(session);
    clientA1Resume.localLogout();

    int paused = 0;
    for (auto& testcase : cases)
    {
        if (testcase.second.pauseDuringAction)
        {
            ++paused;
        }
    }
    if (paused)
    {
        out() << "Paused " << paused << " Two-way syncs" << endl;
        WaitMillisec(1000);
    }

    clientA1Steady.logcb = clientA1Resume.logcb = clientA2.logcb = true;

    out() << "Performing action " << endl;
    for (auto& testcase : cases)
    {
        testcase.second.Modify(TwoWaySyncSymmetryCase::MainAction);
    }
    waitonsyncs(std::chrono::seconds(15), &clientA1Steady, &clientA2);   // leave out clientA1Resume as it's 'paused' (locallogout'd) for now
    CatchupClients(&clientA1Steady, &clientA2);

    // resume A1R session (with sync), see if A2 nodes and localnodes get in sync again
    ASSERT_TRUE(clientA1Resume.login_fetchnodes(session));
    ASSERT_EQ(clientA1Resume.basefolderhandle, clientA2.basefolderhandle);

    int resumed = 0;
    for (auto& testcase : cases)
    {
        if (testcase.second.pauseDuringAction)
        {
            ++resumed;
        }
    }
    if (resumed)
    {
        out() << "Resumed " << resumed << " Two-way syncs" << endl;
        WaitMillisec(3000);
    }


    out() << "Letting all " << cases.size() << " Two-way syncs run" << endl;

    waitonsyncs(std::chrono::seconds(15), &clientA1Steady, &clientA1Resume, &clientA2);

    CatchupClients(&clientA1Steady, &clientA1Resume, &clientA2);

    out() << "Checking local and remote state in each sub-test" << endl;

    for (auto& testcase : cases)
    {
        testcase.second.CheckResult(allstate);
    }
    int succeeded = 0, failed = 0;
    for (auto& testcase : cases)
    {
        if (testcase.second.finalResult) ++succeeded;
        else
        {
            out() << "failed: " << testcase.second.name() << endl;
            ++failed;
        }
    }
    out() << "Succeeded: " << succeeded << " Failed: " << failed << endl;

    // Clear tree-state cache.
    {
        StandardClient cC(localtestroot, "cC");
        ASSERT_TRUE(cC.login_fetchnodes("MEGA_EMAIL", "MEGA_PWD", true));
    }
}

#endif<|MERGE_RESOLUTION|>--- conflicted
+++ resolved
@@ -683,26 +683,8 @@
     std::atomic<bool> clientthreadexit{false};
     bool fatalerror = false;
     string clientname;
-<<<<<<< HEAD
-
-    struct {
-
-        std::function<void(MegaClient&, promise<bool>&)> nextfunctionMC;
-        std::promise<bool> nextfunctionMCpromise;
-
-        std::function<void(StandardClient&, promise<bool>&)> nextfunctionSC;
-        std::promise<bool> nextfunctionSCpromise;
-    } boolDo;
-
-    struct {
-        std::function<void(StandardClient&, promise<Error>&)> nextfunctionSC;
-        std::promise<Error> nextfunctionSCpromise;
-    } errDo;
-
-=======
     std::function<void()> nextfunctionMC;
     std::function<void()> nextfunctionSC;
->>>>>>> e57a1791
     std::condition_variable functionDone;
     std::mutex functionDoneMutex;
     std::string salt;
@@ -956,36 +938,19 @@
 
             {
                 std::lock_guard<mutex> g(functionDoneMutex);
-                if (boolDo.nextfunctionMC)
+                if (nextfunctionMC)
                 {
-<<<<<<< HEAD
-                    boolDo.nextfunctionMC(client, boolDo.nextfunctionMCpromise);
-                    boolDo.nextfunctionMC = nullptr;
-=======
                     nextfunctionMC();
                     nextfunctionMC = nullptr;
->>>>>>> e57a1791
                     functionDone.notify_all();
-                    r |= Waiter::NEEDEXEC;
+                    r = Waiter::NEEDEXEC;
                 }
-                if (boolDo.nextfunctionSC)
+                if (nextfunctionSC)
                 {
-<<<<<<< HEAD
-                    boolDo.nextfunctionSC(*this, boolDo.nextfunctionSCpromise);
-                    boolDo.nextfunctionSC = nullptr;
-=======
                     nextfunctionSC();
                     nextfunctionSC = nullptr;
->>>>>>> e57a1791
                     functionDone.notify_all();
-                    r |= Waiter::NEEDEXEC;
-                }
-                if (errDo.nextfunctionSC)
-                {
-                    errDo.nextfunctionSC(*this, errDo.nextfunctionSCpromise);
-                    errDo.nextfunctionSC = nullptr;
-                    functionDone.notify_all();
-                    r |= Waiter::NEEDEXEC;
+                    r = Waiter::NEEDEXEC;
                 }
             }
             if (r & Waiter::NEEDEXEC)
@@ -1010,79 +975,36 @@
     future<PROMISE_VALUE> thread_do(std::function<void(MegaClient&, std::shared_ptr<promise<PROMISE_VALUE>>)> f)
     {
         unique_lock<mutex> guard(functionDoneMutex);
-<<<<<<< HEAD
-        boolDo.nextfunctionMCpromise = promise<bool>();
-        boolDo.nextfunctionMC = std::move(f);
-=======
         std::shared_ptr<promise<PROMISE_VALUE>> promiseSP(new promise<PROMISE_VALUE>());
         nextfunctionMC = [this, promiseSP, f](){ f(this->client, promiseSP); };
->>>>>>> e57a1791
         waiter.notify();
-        while (!functionDone.wait_until(guard, chrono::steady_clock::now() + chrono::seconds(600), [this]() { return !boolDo.nextfunctionMC; }))
+        while (!functionDone.wait_until(guard, chrono::steady_clock::now() + chrono::seconds(600), [this]() { return !nextfunctionMC; }))
         {
             if (!debugging)
             {
-<<<<<<< HEAD
-                boolDo.nextfunctionMCpromise.set_value(false);
-                break;
-            }
-        }
-        return boolDo.nextfunctionMCpromise.get_future();
-=======
                 promiseSP->set_value(false);
                 break;
             }
         }
         return promiseSP->get_future();
->>>>>>> e57a1791
     }
 
     template <class PROMISE_VALUE>
     future<PROMISE_VALUE> thread_do(std::function<void(StandardClient&, std::shared_ptr<promise<PROMISE_VALUE>>)> f)
     {
         unique_lock<mutex> guard(functionDoneMutex);
-<<<<<<< HEAD
-        boolDo.nextfunctionSCpromise = promise<bool>();
-        boolDo.nextfunctionSC = std::move(f);
-        waiter.notify();
-        while (!functionDone.wait_until(guard, chrono::steady_clock::now() + chrono::seconds(600), [this]() { return !boolDo.nextfunctionSC; }))
-        {
-            if (!debugging)
-            {
-                boolDo.nextfunctionSCpromise.set_value(false);
-                break;
-            }
-        }
-        return boolDo.nextfunctionSCpromise.get_future();
-    }
-
-    future<Error> thread_do(std::function<void(StandardClient&, promise<Error>&)>&& f)
-    {
-        unique_lock<mutex> guard(functionDoneMutex);
-        errDo.nextfunctionSCpromise = promise<Error>();
-        errDo.nextfunctionSC = std::move(f);
-=======
         std::shared_ptr<promise<PROMISE_VALUE>> promiseSP(new promise<PROMISE_VALUE>());
         nextfunctionMC = [this, promiseSP, f]() { f(*this, promiseSP); };
->>>>>>> e57a1791
         waiter.notify();
-        while (!functionDone.wait_until(guard, chrono::steady_clock::now() + chrono::seconds(600), [this]() { return !errDo.nextfunctionSC; }))
+        while (!functionDone.wait_until(guard, chrono::steady_clock::now() + chrono::seconds(600), [this]() { return !nextfunctionSC; }))
         {
             if (!debugging)
             {
-<<<<<<< HEAD
-                errDo.nextfunctionSCpromise.set_value(error(-999)); // timeout
-                break;
-            }
-        }
-        return errDo.nextfunctionSCpromise.get_future();
-=======
                 promiseSP->set_value(false);
                 break;
             }
         }
         return promiseSP->get_future();
->>>>>>> e57a1791
     }
 
     void preloginFromEnv(const string& userenv, PromiseBoolSP pb)
@@ -1167,7 +1089,7 @@
             });
     }
 
-    void putnodes(const handle parentHandle, std::vector<NewNode>&& nodes, promise<bool>& result)
+    void putnodes(const handle parentHandle, std::vector<NewNode>&& nodes, PromiseBoolSP pb)
     {
         resultproc.prepresult(PUTNODES,
                               ++next_request_tag,
@@ -1175,9 +1097,9 @@
                               {
                                   client.putnodes(parentHandle, std::move(nodes), nullptr, client.reqtag);
                               },
-                              [&](error e)
+                              [pb](error e)
                               {
-                                  result.set_value(!e);
+                                  pb->set_value(!e);
                                   return !e;
                               });
     }
@@ -1185,9 +1107,9 @@
     bool putnodes(const handle parentHandle, std::vector<NewNode>&& nodes)
     {
         auto result =
-          thread_do([&](StandardClient& client, promise<bool>& result)
+          thread_do<bool>([&](StandardClient& client, PromiseBoolSP pb)
                     {
-                        client.putnodes(parentHandle, std::move(nodes), result);
+                        client.putnodes(parentHandle, std::move(nodes), pb);
                     });
 
         return result.get();
@@ -1225,9 +1147,9 @@
     bool uploadFolderTree(fs::path p, Node* n2)
     {
         auto result =
-          thread_do([&](StandardClient& sc, promise<bool>& result)
+          thread_do<bool>([&](StandardClient& sc, PromiseBoolSP pb)
                     {
-                        sc.uploadFolderTree(p, n2, result);
+                        sc.uploadFolderTree(p, n2, pb);
                     });
 
         return result.get();
@@ -1244,7 +1166,7 @@
         client.startxfer(PUT, file.release(), committer);
     }
 
-    void uploadFile(const fs::path& path, const string& name, Node* parent, std::promise<bool>& result)
+    void uploadFile(const fs::path& path, const string& name, Node* parent, PromiseBoolSP pb)
     {
         resultproc.prepresult(PUTNODES,
                               ++next_request_tag,
@@ -1255,7 +1177,7 @@
                               },
                               [&](error e)
                               {
-                                  result.set_value(!e);
+                                  pb->set_value(!e);
                                   return !e;
                               });
     }
@@ -1263,9 +1185,9 @@
     bool uploadFile(const fs::path& path, const string& name, Node* parent)
     {
         auto result =
-          thread_do([&](StandardClient& client, promise<bool>& result)
+          thread_do<bool>([&](StandardClient& client, PromiseBoolSP pb)
                     {
-                        client.uploadFile(path, name, parent, result);
+                        client.uploadFile(path, name, parent, pb);
                     });
 
         return result.get();
@@ -1365,18 +1287,8 @@
     void catchup(PromiseBoolSP pb)
     {
         resultproc.prepresult(CATCHUP, ++next_request_tag,
-<<<<<<< HEAD
             [&](){ client.catchup(); },
-            [&pb](error e) {
-=======
-            [&](){
-                auto request_sent = thread_do<bool>([](StandardClient& sc, PromiseBoolSP pb) { sc.client.catchup(); pb->set_value(true); });
-                if (!waitonresults(&request_sent)) {
-                    out() << "catchup not sent" << endl;
-                }
-            },
             [pb](error e) {
->>>>>>> e57a1791
                 if (e)
                 {
                     out() << "catchup reports: " << e << endl;
@@ -1443,13 +1355,8 @@
                 nn[0] = makeSubfolder("mega_test_sync");
 
                 resultproc.prepresult(PUTNODES, ++next_request_tag,
-<<<<<<< HEAD
                     [&](){ client.putnodes(root->nodehandle, move(nn), nullptr, client.reqtag); },
-                    [this, &pb](error e) { ensureTestBaseFolder(false, pb); return true; });
-=======
-                    [&](){ client.putnodes(root->nodehandle, move(nn)); },
                     [this, pb](error e) { ensureTestBaseFolder(false, pb); return true; });
->>>>>>> e57a1791
 
                 return;
             }
@@ -1503,15 +1410,9 @@
             }
 
             resultproc.prepresult(PUTNODES, ++next_request_tag,
-<<<<<<< HEAD
                 [&](){ client.putnodes(atnode->nodehandle, move(nodearray), nullptr, client.reqtag); },
-                [ &pb](error e) {
-                    pb.set_value(!e);
-=======
-                [&](){ client.putnodes(atnode->nodehandle, move(nodearray)); },
                 [pb](error e) {
                     pb->set_value(!e);
->>>>>>> e57a1791
                     if (e)
                     {
                         out() << "putnodes result: " << e << endl;
@@ -1607,21 +1508,10 @@
         {
             if (Node* m = drillchildnodebyname(n, subfoldername))
             {
-<<<<<<< HEAD
                 cout << clientname << "Setting up sync from " << m->displaypath() << " to " << localpath << endl;
-                SyncConfig syncConfig{syncTag, localpath.u8string(), localpath.u8string(), m->nodehandle, subfoldername, 0};
-
-                UnifiedSync* unifiedSync;
-                error e = client.addsync(syncConfig, DEBRISFOLDER, NULL, false, unifiedSync, true);  // use syncid as tag
-                if (!e)
-                {
-                    return true;
-                }
-=======
                 SyncConfig syncConfig{LocalPath::fromPath(localpath.u8string(), *client.fsaccess), localpath.u8string(), m->nodehandle, subfoldername, 0};
                 error e = client.addsync(syncConfig, DEBRISFOLDER, NULL, false, true, addSyncCompletion);
                 return !e;
->>>>>>> e57a1791
             }
         }
         assert(false);
@@ -2150,27 +2040,19 @@
         resultproc.processresult(MOVENODE, e, h);
     }
 
-<<<<<<< HEAD
     void catchup_result() override
     {
         resultproc.processresult(CATCHUP, error(API_OK));
     }
 
-    void deleteremote(string path, promise<bool>& pb)
-=======
     void deleteremote(string path, PromiseBoolSP pb)
->>>>>>> e57a1791
     {
         if (Node* n = drillchildnodebyname(gettestbasenode(), path))
         {
             auto f = [pb](handle h, error e){ pb->set_value(!e); }; // todo: probably need better lifetime management for the promise, so multiple things can be tracked at once
             resultproc.prepresult(UNLINK, ++next_request_tag,
                 [&](){ client.unlink(n, false, 0, f); },
-<<<<<<< HEAD
-                [&pb](error e) { pb.set_value(!e); return true; });
-=======
                 [pb](error e) { pb->set_value(!e); return true; });
->>>>>>> e57a1791
         }
         else
         {
@@ -2178,22 +2060,18 @@
         }
     }
 
-<<<<<<< HEAD
     bool deleteremote(string path)
     {
         auto result =
-          thread_do([&](StandardClient& sc, promise<bool>& result)
+          thread_do<bool>([&](StandardClient& sc, PromiseBoolSP pb)
                     {
-                        sc.deleteremote(path, result);
+                        sc.deleteremote(path, pb);
                     });
 
         return result.get();
     }
 
-    void deleteremotenodes(vector<Node*> ns, promise<bool>& pb)
-=======
     void deleteremotenodes(vector<Node*> ns, PromiseBoolSP pb)
->>>>>>> e57a1791
     {
         if (ns.empty())
         {
@@ -2255,7 +2133,6 @@
         pb->set_value(false);
     }
 
-<<<<<<< HEAD
     void exportnode(Node* n, int del, m_time_t expiry, bool writable, promise<Error>& pb)
     {
         resultproc.prepresult(COMPLETION, ++next_request_tag,
@@ -2284,7 +2161,7 @@
             bool any_add_del = false;;
             vector<int> syncstates;
 
-            thread_do([&syncstates, &any_add_del, this](StandardClient& mc, promise<bool>&)
+            thread_do<bool>([&syncstates, &any_add_del, this](StandardClient& mc, PromiseBoolSP pb)
             {
                 mc.client.syncs.forEachRunningSync(
                   [&](Sync* s)
@@ -2302,7 +2179,8 @@
                 {
                     any_add_del = true;
                 }
-            });
+                pb->set_value(true);
+            }).get();
             bool allactive = true;
             {
                 lock_guard<mutex> g(StandardClient::om);
@@ -2333,9 +2211,9 @@
     bool conflictsDetected(list<NameConflict>& conflicts)
     {
         auto result =
-          thread_do([&](StandardClient& client, promise<bool>& result)
+          thread_do<bool>([&](StandardClient& client, PromiseBoolSP pb)
                     {
-                        result.set_value(
+                        pb->set_value(
                           client.client.conflictsDetected(conflicts));
                     });
 
@@ -2345,18 +2223,15 @@
     bool conflictsDetected()
     {
         auto result =
-          thread_do([](StandardClient& client, promise<bool>& result)
+          thread_do<bool>([](StandardClient& client, PromiseBoolSP pb)
                     {
-                        result.set_value(client.client.conflictsDetected());
+                        pb->set_value(client.client.conflictsDetected());
                     });
 
         return result.get();
     }
 
-    bool login_reset(const string& user, const string& pw)
-=======
     bool login_reset(const string& user, const string& pw, bool noCache = false)
->>>>>>> e57a1791
     {
         future<bool> p1;
         p1 = thread_do<bool>([=](StandardClient& sc, PromiseBoolSP pb) { sc.preloginFromEnv(user, pb); });
@@ -2476,14 +2351,13 @@
     std::vector<StandardClient*> v{ c1, c2, c3, c4 };
     for (;;)
     {
-<<<<<<< HEAD
         bool any_activity = false;
         bool any_still_syncing = false;
         vector<int> syncstates;
 
         for (auto vn : v) if (vn)
         {
-            vn->thread_do([&syncstates, &any_activity, &any_still_syncing](StandardClient& mc, promise<bool>&)
+            vn->thread_do<bool>([&syncstates, &any_activity, &any_still_syncing](StandardClient& mc, PromiseBoolSP pb)
                 {
                 mc.client.syncs.forEachRunningSync(
                   [&](Sync* s)
@@ -2507,33 +2381,8 @@
                         // helps with waiting for 500s to pass
                         any_activity = true;
                     }
-                });
-=======
-        bool any_add_del = false;
-
-        for (auto vn : v) if (vn)
-        {
-            vn->thread_do<bool>(
-              [&](StandardClient& mc, PromiseBoolSP)
-              {
-                  mc.client.syncs.forEachRunningSync(
-                    [&](Sync* s)
-                    {
-                        any_add_del |= !s->deleteq.empty();
-                        any_add_del |= !s->insertq.empty();
-                    });
-
-                  if (!(mc.client.todebris.empty()
-                        && mc.client.localsyncnotseen.empty()
-                        && mc.client.tounlink.empty()
-                        && mc.client.synccreate.empty()
-                        && mc.client.transferlist.transfers[GET].empty()
-                        && mc.client.transferlist.transfers[PUT].empty()))
-                  {
-                      any_add_del = true;
-                  }
-              });
->>>>>>> e57a1791
+                    pb->set_value(true);
+                }).get();
         }
 
         if (any_activity || StandardClient::debugging)
@@ -3131,13 +2980,8 @@
     model2.findnode("x")->addkid(model2.makeModelSubfile("f"));
     model2.ensureLocalDebrisTmpLock("x"); // since it downloaded f (uploaded by sync 1)
 
-<<<<<<< HEAD
-    ASSERT_TRUE(client0.confirmModel_mainthread(model1.findnode("x"), 0));
-    ASSERT_TRUE(client1.confirmModel_mainthread(model2.findnode("x"), 1));
-=======
-    ASSERT_TRUE(client0.confirmModel_mainthread(model.findnode("x"), backupId0));
-    ASSERT_TRUE(client1.confirmModel_mainthread(model.findnode("x"), backupId1, true));
->>>>>>> e57a1791
+    ASSERT_TRUE(client0.confirmModel_mainthread(model1.findnode("x"), backupId0));
+    ASSERT_TRUE(client1.confirmModel_mainthread(model2.findnode("x"), backupId1, true));
 
     // Rename x/f to x/g.
     fs::rename(client0.syncSet(backupId0).localpath / "f",
@@ -3150,13 +2994,8 @@
     model1.findnode("x/f")->name = "g";
     model2.findnode("x/f")->name = "g";
 
-<<<<<<< HEAD
-    ASSERT_TRUE(client0.confirmModel_mainthread(model1.findnode("x"), 0));
-    ASSERT_TRUE(client1.confirmModel_mainthread(model2.findnode("x"), 1));
-=======
-    ASSERT_TRUE(client0.confirmModel_mainthread(model.findnode("x"), backupId0));
-    ASSERT_TRUE(client1.confirmModel_mainthread(model.findnode("x"), backupId1, true));
->>>>>>> e57a1791
+    ASSERT_TRUE(client0.confirmModel_mainthread(model1.findnode("x"), backupId0));
+    ASSERT_TRUE(client1.confirmModel_mainthread(model2.findnode("x"), backupId1, true));
 }
 
 GTEST_TEST(Sync, BasicSync_AddLocalFolder)
@@ -3183,13 +3022,8 @@
     clientA1.logcb = clientA2.logcb = true;
 
     // check everything matches (model has expected state of remote and local)
-<<<<<<< HEAD
-    ASSERT_TRUE(clientA1.confirmModel_mainthread(model1.findnode("f"), 1));
-    ASSERT_TRUE(clientA2.confirmModel_mainthread(model2.findnode("f"), 2));
-=======
-    ASSERT_TRUE(clientA1.confirmModel_mainthread(model.findnode("f"), backupId1));
-    ASSERT_TRUE(clientA2.confirmModel_mainthread(model.findnode("f"), backupId2));
->>>>>>> e57a1791
+    ASSERT_TRUE(clientA1.confirmModel_mainthread(model1.findnode("f"), backupId1));
+    ASSERT_TRUE(clientA2.confirmModel_mainthread(model2.findnode("f"), backupId2));
 
     // make new folders (and files) in the local filesystem and see if we catch up in A1 and A2 (adder and observer syncs)
     ASSERT_TRUE(buildLocalFolders(clientA1.syncSet(backupId1).localpath / "f_2", "newkid", 2, 2, 2));
@@ -3198,19 +3032,12 @@
     waitonsyncs(std::chrono::seconds(4), &clientA1, &clientA2);  // two minutes should be long enough to get past API_ETEMPUNAVAIL == -18 for sync2 downloading the files uploaded by sync1
 
     // check everything matches (model has expected state of remote and local)
-<<<<<<< HEAD
     model1.findnode("f/f_2")->addkid(model1.buildModelSubdirs("newkid", 2, 2, 2));
     model2.findnode("f/f_2")->addkid(model2.buildModelSubdirs("newkid", 2, 2, 2));
     model2.ensureLocalDebrisTmpLock("f"); // since we downloaded files
 
-    ASSERT_TRUE(clientA1.confirmModel_mainthread(model1.findnode("f"), 1));
-    ASSERT_TRUE(clientA2.confirmModel_mainthread(model2.findnode("f"), 2));
-=======
-    model.findnode("f/f_2")->addkid(model.buildModelSubdirs("newkid", 2, 2, 2));
-    ASSERT_TRUE(clientA1.confirmModel_mainthread(model.findnode("f"), backupId1));
-    model.ensureLocalDebrisTmpLock("f"); // since we downloaded files
-    ASSERT_TRUE(clientA2.confirmModel_mainthread(model.findnode("f"), backupId2));
->>>>>>> e57a1791
+    ASSERT_TRUE(clientA1.confirmModel_mainthread(model1.findnode("f"), backupId1));
+    ASSERT_TRUE(clientA2.confirmModel_mainthread(model2.findnode("f"), backupId2));
 }
 
 
@@ -3755,7 +3582,6 @@
             },
         pclientA1.get(), &clientA2);
 
-<<<<<<< HEAD
     ASSERT_EQ(1, pclientA1->client.mSyncFlags->stalledNodePaths.size());
     ASSERT_EQ(1, pclientA1->client.mSyncFlags->stalledLocalPaths.size());
 
@@ -3769,18 +3595,10 @@
     modelRemote1.root->addkid(model.buildModelSubdirs("f", 3, 3, 0));
     ASSERT_TRUE(modelRemote1.movetosynctrash("f/f_1", "f"));
 
-    ASSERT_TRUE(pclientA1->confirmModel_mainthread(modelLocal1.findnode("f"), 1, false, StandardClient::CONFIRM_LOCAL));
-    ASSERT_TRUE(pclientA1->confirmModel_mainthread(modelRemote1.findnode("f"), 1, false, StandardClient::CONFIRM_REMOTE));
+    ASSERT_TRUE(pclientA1->confirmModel_mainthread(modelLocal1.findnode("f"), backupId1, false, StandardClient::CONFIRM_LOCAL));
+    ASSERT_TRUE(pclientA1->confirmModel_mainthread(modelRemote1.findnode("f"), backupId1, false, StandardClient::CONFIRM_REMOTE));
     //ASSERT_TRUE(modelRemote1.removesynctrash("f", "f_1/f_1_2/newlocal"));
     ASSERT_TRUE(clientA2.confirmModel_mainthread(modelRemote1.findnode("f"), 2));
-=======
-    // check everything matches (model has expected state of remote and local)
-    model.findnode("f/f_1/f_1_2")->addkid(model.buildModelSubdirs("newlocal", 2, 2, 2));
-    ASSERT_TRUE(model.movetosynctrash("f/f_1", "f"));
-    ASSERT_TRUE(pclientA1->confirmModel_mainthread(model.findnode("f"), backupId1));
-    ASSERT_TRUE(model.removesynctrash("f", "f_1/f_1_2/newlocal"));
-    ASSERT_TRUE(clientA2.confirmModel_mainthread(model.findnode("f"), backupId2));
->>>>>>> e57a1791
 }
 
 
@@ -4060,7 +3878,7 @@
     // disallow or shortcut.
 
     // make sure it's a brand new folder
-    future<bool> p1 = standardclient.thread_do([=](StandardClient& sc, promise<bool>& pb) { sc.makeCloudSubdirs("testlinkfolder_brandnew3", 1, 1, pb); });
+    future<bool> p1 = standardclient.thread_do<bool>([=](StandardClient& sc, PromiseBoolSP pb) { sc.makeCloudSubdirs("testlinkfolder_brandnew3", 1, 1, pb); });
     ASSERT_TRUE(waitonresults(&p1));
 
     assert(standardclient.lastPutnodesResultFirstHandle != UNDEF);
@@ -4338,7 +4156,8 @@
     createNameFile(root / "d" / "e", "g%30");
 
     // Start the sync.
-    ASSERT_TRUE(client.setupSync_mainthread("s", "x", 0));
+    handle backupId1 = client.setupSync_mainthread("s", "x");
+    ASSERT_NE(backupId1, UNDEF);
 
     // Give the client time to synchronize.
     waitonsyncs(TIMEOUT, &client);
@@ -4350,7 +4169,7 @@
     list<NameConflict> conflicts;
     ASSERT_TRUE(client.conflictsDetected(conflicts));
     ASSERT_EQ(conflicts.size(), 2u);
-    ASSERT_EQ(conflicts.back().localPath, LocalPath::fromPath("d", *client.fsaccess).prependNewWithSeparator(client.syncByTag(0)->localroot->localname));
+    ASSERT_EQ(conflicts.back().localPath, LocalPath::fromPath("d", *client.fsaccess).prependNewWithSeparator(client.syncByBackupId(backupId1)->localroot->localname));
     ASSERT_EQ(conflicts.back().clashingLocalNames.size(), 2u);
     ASSERT_EQ(conflicts.back().clashingLocalNames[0], LocalPath::fromPath("f%30", *client.fsaccess));
     ASSERT_EQ(conflicts.back().clashingLocalNames[1], LocalPath::fromPath("f0", *client.fsaccess));
@@ -4371,7 +4190,7 @@
     ASSERT_GE(conflicts.size(), 1u);
     ASSERT_EQ(conflicts.front().localPath, LocalPath::fromPath("e", *client.fsaccess)
         .prependNewWithSeparator(LocalPath::fromPath("d", *client.fsaccess))
-        .prependNewWithSeparator(client.syncByTag(0)->localroot->localname));
+        .prependNewWithSeparator(client.syncByBackupId(backupId1)->localroot->localname));
     ASSERT_EQ(conflicts.front().clashingLocalNames.size(), 2u);
     ASSERT_EQ(conflicts.front().clashingLocalNames[0], LocalPath::fromPath("g%30", *client.fsaccess));
     ASSERT_EQ(conflicts.front().clashingLocalNames[1], LocalPath::fromPath("g0", *client.fsaccess));
@@ -4486,7 +4305,8 @@
     ASSERT_TRUE(cd.login_fetchnodes("MEGA_EMAIL", "MEGA_PWD"));
 
     // Add and start sync.
-    ASSERT_TRUE(cd.setupSync_mainthread("sd", "x", 0));
+    handle backupId1 = cd.setupSync_mainthread("sd", "x");
+    ASSERT_NE(backupId1, UNDEF);
 
     // Wait for initial sync to complete.
     waitonsyncs(TIMEOUT, &cd);
@@ -4505,7 +4325,7 @@
     // Confirm the model.
     ASSERT_TRUE(cd.confirmModel_mainthread(
                   model.findnode("x"),
-                  0,
+                  backupId1,
                   false,
                   StandardClient::CONFIRM_LOCAL));
 
@@ -4562,8 +4382,10 @@
     createNameFile(root / "d1", "f0");
 
     // Start the syncs.
-    ASSERT_TRUE(cd.setupSync_mainthread("sd", "x", 0));
-    ASSERT_TRUE(cu.setupSync_mainthread("su", "x", 0));
+    handle backupId1 = cd.setupSync_mainthread("sd", "x");
+    handle backupId2 = cu.setupSync_mainthread("su", "x");
+    ASSERT_NE(backupId1, UNDEF);
+    ASSERT_NE(backupId2, UNDEF);
 
     // Wait for the initial sync to complete.
     waitonsyncs(TIMEOUT, &cu, &cd);
@@ -4578,7 +4400,7 @@
 
     model.ensureLocalDebrisTmpLock("root");
 
-    ASSERT_TRUE(cd.confirmModel_mainthread(model.findnode("root"), 0));
+    ASSERT_TRUE(cd.confirmModel_mainthread(model.findnode("root"), backupId1));
 
     // Remove the clashing nodes.
     fs::remove_all(root / "d0");
@@ -4591,7 +4413,7 @@
     model.findnode("root")->addkid(model.makeModelSubfolder("d0"));
     model.findnode("root")->addkid(model.makeModelSubfile("f0", "f%30"));
 
-    ASSERT_TRUE(cd.confirmModel_mainthread(model.findnode("root"), 0));
+    ASSERT_TRUE(cd.confirmModel_mainthread(model.findnode("root"), backupId2));
 }
 
 TEST(Sync, DISABLED_RemotesWithControlCharactersSynchronizeCorrectly)
@@ -4644,7 +4466,8 @@
     ASSERT_TRUE(cd.login_fetchnodes("MEGA_EMAIL", "MEGA_PWD"));
 
     // Add and start sync.
-    ASSERT_TRUE(cd.setupSync_mainthread("sd", "x", 0));
+    handle backupId1 = cd.setupSync_mainthread("sd", "x");
+    ASSERT_NE(backupId1, UNDEF);
 
     // Wait for initial sync to complete.
     waitonsyncs(TIMEOUT, &cd);
@@ -4660,7 +4483,7 @@
     // Needed because we've downloaded files.
     model.ensureLocalDebrisTmpLock("x");
 
-    ASSERT_TRUE(cd.confirmModel_mainthread(model.findnode("x"), 0));
+    ASSERT_TRUE(cd.confirmModel_mainthread(model.findnode("x"), backupId1));
 
     // Remotely remove d\7.
     ASSERT_TRUE(cd.deleteremote("x/d\7"));
@@ -4679,7 +4502,7 @@
     waitonsyncs(TIMEOUT, &cd);
 
     // Confirm models.
-    ASSERT_TRUE(cd.confirmModel_mainthread(model.findnode("x"), 0));
+    ASSERT_TRUE(cd.confirmModel_mainthread(model.findnode("x"), backupId1));
 
     // Locally create some files with escapes in their names.
 #ifdef _WIN32
@@ -4697,7 +4520,7 @@
     model.addfolder("x/dd\7");
     model.addfile("x/ff\7", "ff");
 
-    ASSERT_TRUE(cd.confirmModel_mainthread(model.findnode("x"), 0));
+    ASSERT_TRUE(cd.confirmModel_mainthread(model.findnode("x"), backupId1));
 }
 
 TEST(Sync, RemotesWithEscapesSynchronizeCorrectly)
@@ -4748,7 +4571,7 @@
     ASSERT_TRUE(cd.login_fetchnodes("MEGA_EMAIL", "MEGA_PWD"));
 
     // Add and start sync.
-    ASSERT_TRUE(cd.setupSync_mainthread("sd", "x", 0));
+    handle backupId1 = cd.setupSync_mainthread("sd", "x");
 
     // Wait for initial sync to complete.
     waitonsyncs(TIMEOUT, &cd);
@@ -4764,7 +4587,7 @@
     // Needed as we've downloaded files.
     model.ensureLocalDebrisTmpLock("x");
 
-    ASSERT_TRUE(cd.confirmModel_mainthread(model.findnode("x"), 0));
+    ASSERT_TRUE(cd.confirmModel_mainthread(model.findnode("x"), backupId1));
 
     // Locally remove an escaped node.
     const auto syncRoot = cd.syncSet(0).localpath;
@@ -4780,7 +4603,7 @@
     waitonsyncs(TIMEOUT, &cd);
 
     // Confirm models.
-    ASSERT_TRUE(cd.confirmModel_mainthread(model.findnode("x"), 0));
+    ASSERT_TRUE(cd.confirmModel_mainthread(model.findnode("x"), backupId1));
 
     // Locally create some files with escapes in their names.
     {
@@ -4804,7 +4627,7 @@
     waitonsyncs(TIMEOUT, &cd);
 
     // Confirm model.
-    ASSERT_TRUE(cd.confirmModel_mainthread(model.findnode("x"), 0));
+    ASSERT_TRUE(cd.confirmModel_mainthread(model.findnode("x"), backupId1));
 
     // Let's try with escaped control sequences.
     ASSERT_TRUE(fs::create_directories(syncRoot / "dd%250a"));
@@ -4815,7 +4638,7 @@
 
     // Wait for sync and confirm model.
     waitonsyncs(TIMEOUT, &cd);
-    ASSERT_TRUE(cd.confirmModel_mainthread(model.findnode("x"), 0));
+    ASSERT_TRUE(cd.confirmModel_mainthread(model.findnode("x"), backupId1));
 
     // Remotely delete the nodes with control sequences.
     ASSERT_TRUE(cd.deleteremote("x/dd%0a"));
