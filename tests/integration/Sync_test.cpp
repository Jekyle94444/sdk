/**
 * @file tests/synctests.cpp
 * @brief Mega SDK test file
 *
 * (c) 2018 by Mega Limited, Wellsford, New Zealand
 *
 * This file is part of the MEGA SDK - Client Access Engine.
 *
 * Applications using the MEGA API must present a valid application key
 * and comply with the rules set forth in the Terms of Service.
 *
 * The MEGA SDK is distributed in the hope that it will be useful,
 * but WITHOUT ANY WARRANTY; without even the implied warranty of
 * MERCHANTABILITY or FITNESS FOR A PARTICULAR PURPOSE.
 *
 * @copyright Simplified (2-clause) BSD License.
 *
 * You should have received a copy of the license along with this
 * program.
 */

// Many of these tests are still being worked on.
// The file uses some C++17 mainly for the very convenient std::filesystem library, though the main SDK must still build with C++11 (and prior)


#include "test.h"

#define DEFAULTWAIT std::chrono::seconds(20)

using namespace ::mega;
using namespace ::std;


template<typename T>
shared_promise<T> makeSharedPromise()
{
    return shared_promise<T>(new promise<T>());
}

#ifdef ENABLE_SYNC

bool suppressfiles = false;

// dgw: TODO: Perhaps make this a runtime parameter?
#define SCAN_INTERVAL_SEC 3600

// Don't use size filters.
#define NO_SIZE_FILTER 1

bool adjustLastModificationTime(const fs::path& path, int adjustment)
{
    using std::chrono::seconds;

    std::error_code ec;

    // Retrieve the file's current modification time.
    auto current = fs::last_write_time(path, ec);

    // Bail if we couldn't retrieve the time.
    if (ec) return false;

    // Update the modification time.
    fs::last_write_time(path, current + seconds(adjustment), ec);

    // Let the caller know whether we succeeded.
    return !ec;
}

// Creates a temporary directory in the current path
fs::path makeTmpDir(const int maxTries = 1000)
{
    const auto cwd = fs::current_path();
    std::random_device dev;
    std::mt19937 prng{dev()};
    std::uniform_int_distribution<uint64_t> rand{0};
    fs::path path;
    for (int i = 0;; ++i)
    {
        std::ostringstream os;
        os << std::hex << rand(prng);
        path = cwd / os.str();
        if (fs::create_directory(path))
        {
            break;
        }
        if (i == maxTries)
        {
            throw std::runtime_error{"Couldn't create tmp dir"};
        }
    }
    return path;
}

// Copies a file while maintaining the write time.
void copyFile(const fs::path& source, const fs::path& target)
{
    assert(fs::is_regular_file(source));
    const auto tmpDir = makeTmpDir();
    const auto tmpFile = tmpDir / "copied_file";
    fs::copy_file(source, tmpFile);
    fs::last_write_time(tmpFile, fs::last_write_time(source));
    fs::rename(tmpFile, target);
    fs::remove(tmpDir);
}

string leafname(const string& p)
{
    auto n = p.find_last_of("/");
    return n == string::npos ? p : p.substr(n+1);
}

string parentpath(const string& p)
{
    auto n = p.find_last_of("/");
    return n == string::npos ? "" : p.substr(0, n-1);
}


struct StandardClient;
bool CatchupClients(StandardClient* c1, StandardClient* c2 = nullptr, StandardClient* c3 = nullptr);

bool createFile(const fs::path &path, const void *data, const size_t data_length)
{
#if (__cplusplus >= 201700L)
    ofstream ostream(path, ios::binary);
#else
    ofstream ostream(path.u8string(), ios::binary);
#endif

    LOG_verbose << "Creating local data file at " << path.u8string() << ", length " << data_length;

    ostream.write(reinterpret_cast<const char *>(data), data_length);

    return ostream.good();
}

bool createDataFile(const fs::path &path, const std::string &data)
{
    return createFile(path, data.data(), data.size());
}

bool createDataFile(const fs::path& path, const std::string& data, std::chrono::seconds delta)
{
    if (!createDataFile(path, data)) return false;

    std::error_code result;
    auto current = fs::last_write_time(path, result);

    if (result) return false;

    fs::last_write_time(path, current + delta, result);

    return !result;
}

std::string randomData(const std::size_t length)
{
    std::vector<uint8_t> data(length);

    std::generate_n(data.begin(), data.size(), [](){ return (uint8_t)std::rand(); });

    return std::string((const char*)data.data(), data.size());
}

Model::ModelNode::ModelNode(const ModelNode& other)
    : type(other.type)
    , mCloudName()
    , mFsName()
    , name(other.name)
    , content(other.content)
    , kids()
    , parent()
    , changed(other.changed)
{
    for (auto& child : other.kids)
    {
        addkid(child->clone());
    }
}

Model::ModelNode& Model::ModelNode::fsName(const string& name)
{
    return mFsName = name, *this;
}

const string& Model::ModelNode::fsName() const
{
    return mFsName.empty() ? name : mFsName;
}

Model::ModelNode& Model::ModelNode::cloudName(const string& name)
{
    return mCloudName = name, *this;
}

const string& Model::ModelNode::cloudName() const
{
    return mCloudName.empty() ? name : mCloudName;
}

void Model::ModelNode::generate(const fs::path& path, bool force)
{
    const fs::path ourPath = path / fsName();

    if (type == file)
    {
        if (changed || force)
        {
            ASSERT_TRUE(createDataFile(ourPath, content));
            changed = false;
        }
    }
    else
    {
        fs::create_directory(ourPath);

        for (auto& child : kids)
        {
            child->generate(ourPath, force);
        }
    }
}

string Model::ModelNode::path()
{
    string s;
    for (auto p = this; p; p = p->parent)
        s = "/" + p->name + s;
    return s;
}

string Model::ModelNode::fsPath()
{
    string s;
    for (auto p = this; p; p = p->parent)
        s = "/" + p->fsName() + s;
    return s;
}

Model::ModelNode* Model::ModelNode::addkid()
{
    return addkid(::mega::make_unique<ModelNode>());
}

Model::ModelNode* Model::ModelNode::addkid(unique_ptr<ModelNode>&& p)
{
    p->parent = this;
    kids.emplace_back(move(p));

    return kids.back().get();
}

bool Model::ModelNode::typematchesnodetype(nodetype_t nodetype) const
{
    switch (type)
    {
    case file: return nodetype == FILENODE;
    case folder: return nodetype == FOLDERNODE;
    }
    return false;
}

void Model::ModelNode::print(string prefix)
{
    out() << prefix << name;
    prefix.append(name).append("/");
    for (const auto &in: kids)
    {
        in->print(prefix);
    }
}

std::unique_ptr<Model::ModelNode> Model::ModelNode::clone()
{
    return ::mega::make_unique<ModelNode>(*this);
}

Model::Model()
    : root(makeModelSubfolder("root"))
{
}

Model::Model(const Model& other)
    : root(other.root->clone())
{
}

Model& Model::operator=(const Model& rhs)
{
    Model temp(rhs);

    swap(temp);

    return *this;
}

Model::ModelNode* Model::addfile(const string& path, const string& content)
{
    auto* node = addnode(path, ModelNode::file);

    node->content = content;
    node->changed = true;

    return node;
}

Model::ModelNode* Model::addfile(const string& path)
{
    return addfile(path, path);
}

Model::ModelNode* Model::addfolder(const string& path)
{
    return addnode(path, ModelNode::folder);
}

Model::ModelNode* Model::addnode(const string& path, ModelNode::nodetype type)
{
    ModelNode* child;
    ModelNode* node = root.get();
    string name;
    size_t current = 0;
    size_t end = path.size();

    while (current < end)
    {
        size_t delimiter = path.find('/', current);

        if (delimiter == path.npos)
        {
            break;
        }

        name = path.substr(current, delimiter - current);

        if (!(child = childnodebyname(node, name)))
        {
            child = node->addkid();

            child->name = name;
            child->type = ModelNode::folder;
        }

        assert(child->type == ModelNode::folder);

        current = delimiter + 1;
        node = child;
    }

    assert(current < end);

    name = path.substr(current);

    if (!(child = childnodebyname(node, name)))
    {
        child = node->addkid();

        child->name = name;
        child->type = type;
    }

    assert(child->type == type);

    return child;
}

Model::ModelNode* Model::copynode(const string& src, const string& dst)
{
    const ModelNode* source = findnode(src);
    ModelNode* destination = addnode(dst, source->type);

    destination->content = source->content;
    destination->kids.clear();

    for (auto& child : source->kids)
    {
        destination->addkid(child->clone());
    }

    return destination;
}

unique_ptr<Model::ModelNode> Model::makeModelSubfolder(const string& utf8Name)
{
    unique_ptr<ModelNode> n(new ModelNode);
    n->name = utf8Name;
    return n;
}

unique_ptr<Model::ModelNode> Model::makeModelSubfile(const string& utf8Name, string content)
{
    unique_ptr<ModelNode> n(new ModelNode);
    n->name = utf8Name;
    n->type = ModelNode::file;
    n->content = content.empty() ? utf8Name : std::move(content);
    return n;
}

unique_ptr<Model::ModelNode> Model::buildModelSubdirs(const string& prefix, int n, int recurselevel, int filesperdir)
{
    if (suppressfiles) filesperdir = 0;

    unique_ptr<ModelNode> nn = makeModelSubfolder(prefix);

    for (int i = 0; i < filesperdir; ++i)
    {
        nn->addkid(makeModelSubfile("file" + to_string(i) + "_" + prefix));
    }

    if (recurselevel > 0)
    {
        for (int i = 0; i < n; ++i)
        {
            unique_ptr<ModelNode> sn = buildModelSubdirs(prefix + "_" + to_string(i), n, recurselevel - 1, filesperdir);
            sn->parent = nn.get();
            nn->addkid(move(sn));
        }
    }
    return nn;
}

Model::ModelNode* Model::childnodebyname(ModelNode* n, const std::string& s)
{
    for (auto& m : n->kids)
    {
        if (m->name == s)
        {
            return m.get();
        }
    }
    return nullptr;
}

Model::ModelNode* Model::findnode(string path, ModelNode* startnode)
{
    ModelNode* n = startnode ? startnode : root.get();
    while (n && !path.empty())
    {
        auto pos = path.find("/");
        n = childnodebyname(n, path.substr(0, pos));
        path.erase(0, pos == string::npos ? path.size() : pos + 1);
    }
    return n;
}

unique_ptr<Model::ModelNode> Model::removenode(const string& path)
{
    ModelNode* n = findnode(path);
    if (n && n->parent)
    {
        unique_ptr<ModelNode> extracted;
        ModelNode* parent = n->parent;
        auto newend = std::remove_if(parent->kids.begin(), parent->kids.end(), [&extracted, n](unique_ptr<ModelNode>& v) { if (v.get() == n) return extracted = move(v), true; else return false; });
        parent->kids.erase(newend, parent->kids.end());
        return extracted;
    }
    return nullptr;
}

bool Model::movenode(const string& sourcepath, const string& destpath)
{
    ModelNode* source = findnode(sourcepath);
    ModelNode* dest = findnode(destpath);
    if (source && source && source->parent && dest)
    {
        auto replaced_node = removenode(destpath + "/" + source->name);

        unique_ptr<ModelNode> n;
        ModelNode* parent = source->parent;
        auto newend = std::remove_if(parent->kids.begin(), parent->kids.end(), [&n, source](unique_ptr<ModelNode>& v) { if (v.get() == source) return n = move(v), true; else return false; });
        parent->kids.erase(newend, parent->kids.end());
        if (n)
        {
            dest->addkid(move(n));
            return true;
        }
    }
    return false;
}

bool Model::movetosynctrash(const string& path, const string& syncrootpath)
{
    ModelNode* syncroot;
    if (!(syncroot = findnode(syncrootpath)))
    {
        return false;
    }

    ModelNode* trash;
    if (!(trash = childnodebyname(syncroot, DEBRISFOLDER)))
    {
        auto uniqueptr = makeModelSubfolder(DEBRISFOLDER);
        trash = uniqueptr.get();
        syncroot->addkid(move(uniqueptr));
    }

    char today[50];
    auto rawtime = time(NULL);
    strftime(today, sizeof today, "%F", localtime(&rawtime));

    ModelNode* dayfolder;
    if (!(dayfolder = findnode(today, trash)))
    {
        auto uniqueptr = makeModelSubfolder(today);
        dayfolder = uniqueptr.get();
        trash->addkid(move(uniqueptr));
    }

    if (auto uniqueptr = removenode(path))
    {
        dayfolder->addkid(move(uniqueptr));
        return true;
    }
    return false;
}

void Model::ensureLocalDebrisTmpLock(const string& syncrootpath)
{
    // if we've downloaded a file then it's put in debris/tmp initially, and there is a lock file
    if (ModelNode* syncroot = findnode(syncrootpath))
    {
        ModelNode* trash;
        if (!(trash = childnodebyname(syncroot, DEBRISFOLDER)))
        {
            auto uniqueptr = makeModelSubfolder(DEBRISFOLDER);
            trash = uniqueptr.get();
            trash->fsOnly = true;
            syncroot->addkid(move(uniqueptr));
        }

        ModelNode* tmpfolder;
        if (!(tmpfolder = findnode("tmp", trash)))
        {
            auto uniqueptr = makeModelSubfolder("tmp");
            tmpfolder = uniqueptr.get();
            trash->addkid(move(uniqueptr));
        }

        ModelNode* lockfile;
        if (!(lockfile = findnode("lock", tmpfolder)))
        {
            tmpfolder->addkid(makeModelSubfile("lock"));
        }
    }
}

bool Model::removesynctrash(const string& syncrootpath, const string& subpath)
{
    if (subpath.empty())
    {
        return removenode(syncrootpath + "/" + DEBRISFOLDER).get();
    }
    else
    {
        char today[50];
        auto rawtime = time(NULL);
        strftime(today, sizeof today, "%F", localtime(&rawtime));

        return removenode(syncrootpath + "/" + DEBRISFOLDER + "/" + today + "/" + subpath).get();
    }
}

void Model::emulate_rename(std::string nodepath, std::string newname)
{
    auto node = findnode(nodepath);
    ASSERT_TRUE(!!node);
    if (node) node->name = newname;
}

void Model::emulate_move(std::string nodepath, std::string newparentpath)
{
    auto removed = removenode(newparentpath + "/" + leafname(nodepath));

    ASSERT_TRUE(movenode(nodepath, newparentpath));
}

void Model::emulate_copy(std::string nodepath, std::string newparentpath)
{
    auto node = findnode(nodepath);
    auto newparent = findnode(newparentpath);
    ASSERT_TRUE(!!node);
    ASSERT_TRUE(!!newparent);
    newparent->addkid(node->clone());
}

void Model::emulate_rename_copy(std::string nodepath, std::string newparentpath, std::string newname)
{
    auto node = findnode(nodepath);
    auto newparent = findnode(newparentpath);
    ASSERT_TRUE(!!node);
    ASSERT_TRUE(!!newparent);
    auto newnode = node->clone();
    newnode->name = newname;
    newparent->addkid(std::move(newnode));
}

void Model::emulate_delete(std::string nodepath)
{
    auto removed = removenode(nodepath);
    // ASSERT_TRUE(!!removed);
}

void Model::generate(const fs::path& path, bool force)
{
    fs::create_directories(path);

    for (auto& child : root->kids)
    {
        child->generate(path, force);
    }
}

void Model::swap(Model& other)
{
    using std::swap;

    swap(root, other.root);
}


bool waitonresults(future<bool>* r1 = nullptr, future<bool>* r2 = nullptr, future<bool>* r3 = nullptr, future<bool>* r4 = nullptr)
{
    if (r1) r1->wait();
    if (r2) r2->wait();
    if (r3) r3->wait();
    if (r4) r4->wait();
    return (!r1 || r1->get()) && (!r2 || r2->get()) && (!r3 || r3->get()) && (!r4 || r4->get());
}

atomic<int> next_request_tag{ 1 << 30 };

class StateCacheValidator
{
public:
    StateCacheValidator() = default;

    // Compare a local node tree against the loaded state cache.
    bool compare(const LocalNode& root) const
    {
        // Tracks nodes to be compared.
        list<const LocalNode*> pending(1, &root);

        // Nodes that've been processed.
        std::set<uint32_t> processed;

        // Compare nodes against the state cache.
        while (!pending.empty())
        {
            // Get our hands on the node.
            auto& node = *pending.front();

            // Node's being processed.
            pending.pop_front();

            // Track which IDs we've processed.
            if (node.dbid)
                processed.emplace(node.dbid);

            // Does the node represent a file?
            if (node.type == FILENODE)
            {
                // Is it consistent with the cache?
                if (!matchFile(node))
                    return false;

                // No further work necessary.
                continue;
            }

            // Node represents a directory.
            //
            // Is it consistent with the cache?
            if (!matchDirectory(node))
                return false;

            // Queue children.
            for (auto& childIt : node.children)
            {
                // But only those that've been written to disk.
                if (childIt.second->dbid)
                    pending.emplace_back(childIt.second);
            }
        }

        // Have we matched all of the cache's content?
        if (processed.size() != mNodeMap.size())
            return false;

        return true;
    }

    // Load a state cache from disk.
    bool load(MegaClient& client, const string& name)
    {
        constexpr auto flags = DB_OPEN_FLAG_TRANSACTED;

        if (!client.dbaccess)
            return false;

        // Convenience.
        auto& dbAccess = *client.dbaccess;
        auto& fsAccess = *client.fsaccess;
        auto& rng = client.rng;

        // Try and open the state cache.
        DbTablePtr db(dbAccess.open(rng, fsAccess, name, flags));

        // Try and load the state cache.
        return db && read(*db, client.key);
    }

    // Translate the loaded state cache into a DOT diagram.
    string toDot() const
    {
        // No nodes? No graph.
        if (mNodeMap.empty())
            return "digraph {}\n";

        ostringstream ostream;

        // Emit DOT prologue.
        ostream << "digraph {\n";

        // Emit root node.
        ostream << "\t0 [ label=\"root\" ];\n";

        // Emit nodes.
        for (auto& i : mNodeMap)
        {
            auto& node = *i.second;

            // Node.
            ostream << "\t"
                    << node.dbid
                    << " [ label=\""
                    << node.localname.toPath()
                    << "\" ];\n";

            // Parent link.
            ostream << "\t"
                    << node.dbid
                    << " -> "
                    << node.parentID
                    << ";\n";
        }

        // Emit DOT epilogue.
        ostream << "}\n";

        return ostream.str();
    }

private:
    struct StateCacheNode
      : public LocalNodeCore
    {
        // Dummy implementation.
        bool serialize(string* destination) override
        {
            return write(*destination, parentID);
        }

        // Useful for debugging purposes.
        uint32_t parentID = 0u;
    }; // StateCacheNode

<<<<<<< HEAD
    // Convenience.
    using StateCacheNodePtr = unique_ptr<StateCacheNode>;
=======
#ifdef DEBUG
    using SyncDebugNotificationHandler =
      std::function<void(const SyncConfig&, int, const Notification&)>;

    SyncDebugNotificationHandler mOnSyncDebugNotification;

    void syncdebug_notification(const SyncConfig& config,
                                int queue,
                                const Notification& notification) override
    {
        if (mOnSyncDebugNotification)
            mOnSyncDebugNotification(config, queue, notification);
    }
#endif // DEBUG

    bool sync_syncable(Sync* sync, const char* name, LocalPath& path, Node*) override
    {
        return sync_syncable(sync, name, path);
    }
>>>>>>> e9997389

    // Check if a directory node is consistent with the cache.
    bool matchDirectory(const LocalNode& node) const
    {
        static const std::set<uint32_t> empty;

        assert(node.dbid || !node.parent);
        assert(node.parent || !node.dbid);

        // Are the node's attributes consistent with cache?
        if (node.parent && !matchGeneral(node))
            return false;

        // What children does this node have in the cache?
        auto* children = &empty;

        if (mNodeChildMap.count(node.dbid))
            children = &mNodeChildMap.at(node.dbid);

        // Is the node's parent-child linkage consistent with the cache?
        size_t nChildren = 0;

        for (auto& childIt : node.children)
        {
            auto& child = *childIt.second;

            // Skip children that haven't been written to disk.
            if (!child.dbid)
                continue;

            // Is the child present in the cache?
            if (!children->count(child.dbid))
                return false;

            ++nChildren;
        }

        // Is the node's child count consistent with the cache?
        if (children->size() != nChildren)
            return false;

        return true;
    }

    // Check if a file node is consistent with the cache.
    bool matchFile(const LocalNode& node) const
    {
        assert(node.dbid);
        assert(node.parent);

        // Are the node's attributes consistent with the cache?
        if (!matchGeneral(node))
            return false;

        // Convenience.
        auto& entry = *mNodeMap.at(node.dbid);

        // This attribute is only meaningful for files.
        auto& lfp = node.syncedFingerprint;
        auto& rfp = entry.syncedFingerprint;

        if (lfp.isvalid != rfp.isvalid)
            return false;

        if (lfp.isvalid && lfp != rfp)
            return false;

        return true;
    }

    // Check if a node is consistent with the cache.
    bool matchGeneral(const LocalNode& node) const
    {
        assert(node.dbid);
        assert(node.parent);

        // Is the node in the cache?
        if (!mNodeMap.count(node.dbid))
            return false;

        // Convenience.
        auto& entry = *mNodeMap.at(node.dbid);

        // Compare serialized attributes.
        if (node.type != entry.type)
            return false;

        if (node.parent->dbid != entry.parentID)
            return false;

        if (node.fsid_lastSynced != entry.fsid_lastSynced)
            return false;

        if (node.localname != entry.localname)
            return false;

        if (!node.slocalname != !entry.slocalname)
            return false;

        if (node.slocalname && *node.slocalname != *entry.slocalname)
            return false;

        if (node.syncedCloudNodeHandle != entry.syncedCloudNodeHandle)
            return false;

        return true;
    }

    // Read a state cache's contents into memory.
    bool read(DbTable& db, SymmCipher& key)
    {
        // Convenience.
        using ::mega::make_unique;
        using std::swap;

        // Parent-child relationships.
        map<uint32_t, set<uint32_t>> children;

        // Database ID of a serialized node.
        uint32_t id;

        // Serialized metadata representing a node.
        string metadata;

        // Deserialized nodes.
        map<uint32_t, StateCacheNodePtr> nodes;

        // Tracks pending parents.
        set<uint32_t> pending;

        // Make sure we're reading from the start.
        db.rewind();

        // Read and deserialize metadata from the state cache.
        while (db.next(&id, &metadata, &key))
        {
            auto node = make_unique<StateCacheNode>();

            // Try and deserialize the node.
            if (!node->read(metadata, node->parentID))
                return false;

            // Inject database ID.
            node->dbid = id;

            // Orphaned children are reunited with their parent.
            pending.erase(id);

            // Convenience.
            auto parentID = node->parentID;

            // Establish parent-child link.
            children[parentID].emplace(id);

            // Add node to the database.
            nodes.emplace(id, std::move(node));

            // Potential orphan?
            if (!parentID || !mNodeMap.count(parentID))
                continue;

            // Track potential orphans.
            pending.emplace(parentID);
        }

        // Have all children been linked?
        assert(pending.empty());

        // Swap loaded metadata into place.
        swap(children, mNodeChildMap);
        swap(nodes, mNodeMap);

        return true;
    }

    // Tracks the parent-child relationships of loaded nodes.
    map<uint32_t, set<uint32_t>> mNodeChildMap;

    // Node metadata loaded from the state cache.
    map<uint32_t, StateCacheNodePtr> mNodeMap;
}; // StateCacheValidator

StandardClientInUse ClientManager::getCleanStandardClient(int loginIndex, fs::path workingFolder)
{
    assert(loginIndex >= 0 && loginIndex < 3);

    for (auto i = clients[loginIndex].begin(); i != clients[loginIndex].end(); ++i)
    {
        if (!i->inUse)
        {
            i->ptr->cleanupForTestReuse();
            i->ptr->fsBasePath = i->ptr->ensureDir(workingFolder / fs::u8path(i->name));
            return StandardClientInUse(i);
        }
    }

    // otherwise, make a new one
    string clientname = std::to_string(loginIndex) + "_" + std::to_string(clients[loginIndex].size());
    fs::path localAccountRoot = makeReusableClientFolder(clientname);
    shared_ptr<StandardClient> c(
            new StandardClient(localAccountRoot, "client" + clientname, workingFolder));

    clients[loginIndex].push_back(StandardClientInUseEntry(false, c, clientname));
    c->login_reset(envVarAccount[loginIndex], envVarPass[loginIndex], false, false);

    c->cleanupForTestReuse();

    return StandardClientInUse(--clients[loginIndex].end());
}

void ClientManager::shutdown()
{
    clients.clear();
}


void StandardClient::ResultProc::prepresult(StandardClient::resultprocenum rpe, int tag, std::function<void()>&& requestfunc, std::function<bool(error)>&& f, handle h)
{
    if (rpe != StandardClient::COMPLETION)
    {
        lock_guard<recursive_mutex> g(mtx);
        auto& entry = m[rpe];
        entry.emplace_back(move(f), tag, h);
    }

    std::lock_guard<std::recursive_mutex> lg(client.clientMutex);

    assert(tag > 0);
    int oldtag = client.client.reqtag;
    client.client.reqtag = tag;
    requestfunc();
    client.client.reqtag = oldtag;

    client.client.waiter->notify();
}

void StandardClient::ResultProc::processresult(StandardClient::resultprocenum rpe, error e, handle h)
{
    int tag = client.client.restag;
    if (tag == 0 && rpe != StandardClient::CATCHUP)
    {
        //out() << "received notification of SDK initiated operation " << rpe << " tag " << tag; // too many of those to output
        return;
    }

    if (tag < (2 << 30))
    {
        out() << "ignoring callback from SDK internal sync operation " << rpe << " tag " << tag;
        return;
    }

    lock_guard<recursive_mutex> g(mtx);
    auto& entry = m[rpe];

    if (rpe == StandardClient::CATCHUP)
    {
        while (!entry.empty())
        {
            entry.front().f(e);
            entry.pop_front();
        }
        return;
    }

    if (entry.empty())
    {
        //out() << client.client.clientname
        //      << "received notification of operation type " << rpe << " completion but we don't have a record of it.  tag: " << tag;
        return;
    }

    if (tag != entry.front().request_tag)
    {
        out() << client.client.clientname
                << "tag mismatch for operation completion of " << rpe << " tag " << tag << ", we expected " << entry.front().request_tag;
        return;
    }

    if (entry.front().f(e))
    {
        entry.pop_front();
    }
}

// thread as last member so everything else is initialised before we start it
std::thread clientthread;

string StandardClient::ensureDir(const fs::path& p)
{
    fs::create_directories(p);

    string result = p.u8string();

    if (result.back() != fs::path::preferred_separator)
    {
        result += fs::path::preferred_separator;
    }

    return result;
}

StandardClient::StandardClient(const fs::path& basepath, const string& name, const fs::path& workingFolder)
    : client_dbaccess_path(ensureDir(basepath / name))
    , httpio(new HTTPIO_CLASS)
    , client(this,
                &waiter,
                httpio.get(),
                makeFsAccess(),
#ifdef DBACCESS_CLASS
                new DBACCESS_CLASS(LocalPath::fromAbsolutePath(client_dbaccess_path)),
#else
                NULL,
#endif
#ifdef GFX_CLASS
                &gfx,
#else
                NULL,
#endif
                "N9tSBJDC",
                USER_AGENT.c_str(),
                THREADS_PER_MEGACLIENT)
    , clientname(name + " ")
    , resultproc(*this)
    , clientthread([this]() { threadloop(); })
{
    client.clientname = clientname + " ";
    client.syncs.mDetailedSyncLogging = true;
#ifdef GFX_CLASS
    gfx.startProcessingThread();
#endif

    if (workingFolder.empty())
    {
        fsBasePath = basepath / fs::u8path(name);
    }
    else
    {
        fsBasePath = ensureDir(workingFolder / fs::u8path(name));
    }
}

StandardClient::~StandardClient()
{
    // shut down any syncs on the same thread, or they stall the client destruction (CancelIo instead of CancelIoEx on the WinDirNotify)
    auto result =
        thread_do<bool>([](MegaClient& mc, PromiseBoolSP result)
                        {
                            mc.logout(false);
                            result->set_value(true);
                        });

    // Make sure logout completes before we escape.
    result.get();

    clientthreadexit = true;
    waiter.notify();
    clientthread.join();
}

void StandardClient::localLogout()
{
    auto result =
        thread_do<bool>([](MegaClient& mc, PromiseBoolSP result)
                        {
                            mc.locallogout(false, true);
                            result->set_value(true);
                        });

    // Make sure logout completes before we escape.
    result.get();
}

string StandardClient::lp(LocalNode* ln) { return ln->getLocalPath().toName(*client.fsaccess); }

void StandardClient::onCallback() { lastcb = chrono::steady_clock::now(); };

void StandardClient::sync_auto_resume_result(const SyncConfig& config, bool attempted, bool hadAnError)
{
    onCallback();

    if (logcb)
    {
        lock_guard<mutex> guard(om);

        out() << clientname
                << "sync_auto_resume_result(): id: "
                << toHandle(config.mBackupId)
                << ", attempted: "
                << attempted
                << ", hadAnError: "
                << hadAnError;
    }

    if (onAutoResumeResult)
    {
        onAutoResumeResult(config, attempted, hadAnError);
    }
}

void StandardClient::syncs_restored(SyncError syncError)
{
    lock_guard<mutex> g(om);

    out() << clientname
            << "sync restore complete: "
            << SyncConfig::syncErrorToStr(syncError);

    received_syncs_restored = true;
}

void StandardClient::nodes_updated(Node** nodes, int numNodes)
{
    if (!nodes)
    {
        out() << clientname << "nodes_updated: total reset.  total node count now: " << numNodes;
        return;
    }
    if (logcb)
    {
        lock_guard<mutex> g(om);
        out() << clientname << "nodes_updated: received " << numNodes << " including " << nodes[0]->displaypath();
    }
    received_node_actionpackets = true;
    nodes_updated_cv.notify_all();
}

bool StandardClient::waitForNodesUpdated(unsigned numSeconds)
{
    mutex nodes_updated_cv_mutex;
    std::unique_lock<mutex> g(nodes_updated_cv_mutex);
    nodes_updated_cv.wait_for(g, std::chrono::seconds(numSeconds),
                                [&](){ return received_node_actionpackets; });
    return received_node_actionpackets;
}

void StandardClient::syncupdate_stateconfig(const SyncConfig& config) { onCallback(); if (logcb) { lock_guard<mutex> g(om);  out() << clientname << "syncupdate_stateconfig() " << toHandle(config.mBackupId); } }
void StandardClient::syncupdate_scanning(bool b) { if (logcb) { onCallback(); lock_guard<mutex> g(om); out() << clientname << "syncupdate_scanning()" << b; } }

void StandardClient::syncupdate_stalled(bool b)
{
    if (logcb)
    {
        onCallback();

        lock_guard<mutex> g(om);

        out() << clientname << "syncupdate_stalled()" << b;
    }

    mStallDetected.store(b);
}

void StandardClient::syncupdate_local_lockretry(bool b) { if (logcb) { onCallback(); lock_guard<mutex> g(om); out() << clientname << "syncupdate_local_lockretry() " << b; }}

void StandardClient::notify_retry(dstime t, retryreason_t r)
{
    onCallback();

    if (!logcb) return;

    lock_guard<mutex> guard(om);

    out() << clientname << " notify_retry: " << t << " " << r;
}

void StandardClient::request_error(error e)
{
    onCallback();

    if (!logcb) return;

    lock_guard<mutex> guard(om);

    out() << clientname << " request_error: " << e;
}

void StandardClient::request_response_progress(m_off_t a, m_off_t b)
{
    onCallback();

    if (!logcb) return;

    lock_guard<mutex> guard(om);

    out() << clientname << " request_response_progress: " << a << " " << b;
}

void StandardClient::threadloop()
    try
{
    while (!clientthreadexit)
    {
        int r;

        {
            std::lock_guard<std::recursive_mutex> lg(clientMutex);
            r = client.preparewait();
        }

        if (!r)
        {
            r |= client.dowait();
        }

        std::lock_guard<std::recursive_mutex> lg(clientMutex);
        r |= client.checkevents();

        {
            std::lock_guard<mutex> g(functionDoneMutex);
            if (nextfunctionMC)
            {
                nextfunctionMC();
                nextfunctionMC = nullptr;
                functionDone.notify_all();
                r |= Waiter::NEEDEXEC;
            }
            if (nextfunctionSC)
            {
                nextfunctionSC();
                nextfunctionSC = nullptr;
                functionDone.notify_all();
                r |= Waiter::NEEDEXEC;
            }
        }
        if ((r & Waiter::NEEDEXEC))
        {
            client.exec();
        }
    }

    // shut down on the same thread, otherwise any ongoing async I/O fails to complete (on windows)
    client.locallogout(false, true);

    out() << clientname << " thread exiting naturally";
}
catch (std::exception& e)
{
    out() << clientname << " thread exception, StandardClient " << clientname << " terminated: " << e.what();
}
catch (...)
{
    out() << clientname << " thread exception, StandardClient " << clientname << " terminated";
}

void StandardClient::preloginFromEnv(const string& userenv, PromiseBoolSP pb)
{
    string user = getenv(userenv.c_str());

    ASSERT_FALSE(user.empty());

    resultproc.prepresult(PRELOGIN, ++next_request_tag,
        [&](){ client.prelogin(user.c_str()); },
        [pb](error e) { pb->set_value(!e); return true; });

}

void StandardClient::loginFromEnv(const string& userenv, const string& pwdenv, PromiseBoolSP pb)
{
    string user = getenv(userenv.c_str());
    string pwd = getenv(pwdenv.c_str());

    ASSERT_FALSE(user.empty());
    ASSERT_FALSE(pwd.empty());

    ::mega::byte pwkey[SymmCipher::KEYLENGTH];

    resultproc.prepresult(LOGIN, ++next_request_tag,
        [&](){
            if (client.accountversion == 1)
            {
                if (error e = client.pw_key(pwd.c_str(), pwkey))
                {
                    ASSERT_TRUE(false) << "login error: " << e;
                }
                else
                {
                    client.login(user.c_str(), pwkey);
                }
            }
            else if (client.accountversion == 2 && !salt.empty())
            {
                client.login2(user.c_str(), pwd.c_str(), &salt);
            }
            else
            {
                ASSERT_TRUE(false) << "Login unexpected error";
            }
        },
        [pb](error e) { pb->set_value(!e); return true; });

}

void StandardClient::loginFromSession(const string& session, PromiseBoolSP pb)
{
    resultproc.prepresult(LOGIN, ++next_request_tag,
        [&](){ client.login(session); },
        [pb](error e) { pb->set_value(!e);  return true; });
}

bool StandardClient::cloudCopyTreeAs(Node* from, Node* to, string name)
{
    auto promise = makeSharedPromise<bool>();
    auto future = promise->get_future();

    cloudCopyTreeAs(from, to, std::move(name), std::move(promise));

    return future.get();
}


void StandardClient::cloudCopyTreeAs(Node* n1, Node* n2, std::string newname, PromiseBoolSP pb)
{
    auto completion = BasicPutNodesCompletion([pb](const Error& e) {
        pb->set_value(!e);
    });

    resultproc.prepresult(COMPLETION, ++next_request_tag,
        [&](){
            TreeProcCopy tc;
            client.proctree(n1, &tc, false, true);
            tc.allocnodes();
            client.proctree(n1, &tc, false, true);
            tc.nn[0].parenthandle = UNDEF;

            SymmCipher key;
            AttrMap attrs;
            string attrstring;
            key.setkey((const ::mega::byte*)tc.nn[0].nodekey.data(), n1->type);
            attrs = n1->attrs;
            LocalPath::utf8_normalize(&newname);
            attrs.map['n'] = newname;
            attrs.getjson(&attrstring);
            client.makeattr(&key, tc.nn[0].attrstring, attrstring.c_str());
            client.putnodes(n2->nodeHandle(), move(tc.nn), nullptr, 0, std::move(completion));
        },
        nullptr);
}

void StandardClient::putnodes(NodeHandle parentHandle, std::vector<NewNode>&& nodes, PromiseBoolSP pb)
{
    auto completion = BasicPutNodesCompletion([pb](const Error& e) {
        pb->set_value(!e);
    });

    resultproc.prepresult(COMPLETION,
                            ++next_request_tag,
                            [&]()
                            {
                                client.putnodes(parentHandle, std::move(nodes), nullptr, 0, std::move(completion));
                            },
                            nullptr);
}

bool StandardClient::putnodes(NodeHandle parentHandle, std::vector<NewNode>&& nodes)
{
    auto result =
        thread_do<bool>([&](StandardClient& client, PromiseBoolSP pb)
                {
                    client.putnodes(parentHandle, std::move(nodes), pb);
                });

    return result.get();
}

void StandardClient::putnodes(const string& parentPath, std::vector<NewNode>&& nodes, PromiseBoolSP result)
{
    if (auto* parent = drillchildnodebyname(gettestbasenode(), parentPath))
    {
        putnodes(parent->nodeHandle(), std::move(nodes), std::move(result));
    }
    else
    {
        result->set_value(false);
    }
}

bool StandardClient::putnodes(const string &parentPath, std::vector<NewNode>&& nodes)
{
    auto result = thread_do<bool>([&](StandardClient& client, PromiseBoolSP result) {
        client.putnodes(parentPath, std::move(nodes), std::move(result));
    });

    return result.get();
}

void StandardClient::uploadFolderTree_recurse(handle parent, handle& h, const fs::path& p, vector<NewNode>& newnodes)
{
    NewNode n;
    client.putnodes_prepareOneFolder(&n, p.filename().u8string());
    handle thishandle = n.nodehandle = h++;
    n.parenthandle = parent;
    newnodes.emplace_back(std::move(n));

    for (fs::directory_iterator i(p); i != fs::directory_iterator(); ++i)
    {
        if (fs::is_directory(*i))
        {
            uploadFolderTree_recurse(thishandle, h, *i, newnodes);
        }
    }
}

void StandardClient::uploadFolderTree(fs::path p, Node* n2, PromiseBoolSP pb)
{
    auto completion = BasicPutNodesCompletion([pb](const Error& e) {
        pb->set_value(!e);
    });

    resultproc.prepresult(COMPLETION, ++next_request_tag,
        [&](){
            vector<NewNode> newnodes;
            handle h = 1;
            uploadFolderTree_recurse(UNDEF, h, p, newnodes);
            client.putnodes(n2->nodeHandle(), move(newnodes), nullptr, 0, std::move(completion));
        },
        nullptr);
}

void StandardClient::downloadFile(const Node& node, const fs::path& destination, PromiseBoolSP result)
{
    unique_ptr<FileGet> file(new FileGet());

    file->h = node.nodeHandle();
    file->hprivate = true;
    file->setLocalname(LocalPath::fromAbsolutePath(destination.u8string()));
    file->name = node.displayname();
    file->result = std::move(result);

    reinterpret_cast<FileFingerprint&>(*file) = node;

    DBTableTransactionCommitter committer(client.tctable);
    client.startxfer(GET, file.release(), committer);
}

bool StandardClient::downloadFile(const Node& node, const fs::path& destination)
{
    auto result =
        thread_do<bool>([&](StandardClient& client, PromiseBoolSP result)
                        {
                            client.downloadFile(node, destination, result);
                        });

    return result.get();
}

bool StandardClient::uploadFolderTree(fs::path p, Node* n2)
{
    auto promise = makeSharedPromise<bool>();
    auto future = promise->get_future();

    uploadFolderTree(p, n2, std::move(promise));

    return future.get();
}

void StandardClient::uploadFile(const fs::path& path, const string& name, Node* parent, bool fixNameConflicts, DBTableTransactionCommitter& committer)
{
    unique_ptr<File> file(new FilePut());

    file->h = parent->nodeHandle();
    file->setLocalname(LocalPath::fromAbsolutePath(path.u8string()));
    file->name = name;
    file->fixNameConflicts = fixNameConflicts;

    client.startxfer(PUT, file.release(), committer);
}

void StandardClient::uploadFile(const fs::path& path, const string& name, Node* parent, bool fixNameConflicts, PromiseBoolSP pb)
{
    resultproc.prepresult(PUTNODES,
                            ++next_request_tag,
                            [&]()
                            {
                                DBTableTransactionCommitter committer(client.tctable);
                                uploadFile(path, name, parent, fixNameConflicts, committer);
                            },
                            [pb](error e)
                            {
                                pb->set_value(!e);
                                return true;
                            });
}

bool StandardClient::uploadFile(const fs::path& path, const string& name, Node* parent, bool fixNameConflicts, int timeoutSeconds)
{
    auto result =
        thread_do<bool>([&](StandardClient& client, PromiseBoolSP pb)
            {
                client.uploadFile(path, name, parent, fixNameConflicts, pb);
            });

    if (result.wait_for(std::chrono::seconds(timeoutSeconds)) != std::future_status::ready)
    {
        LOG_warn << "Timed out waiting for uplaodFile";
        return false;
    }
    return result.get();
}

bool StandardClient::uploadFile(const fs::path& path, const string& name, string parentPath, bool fixNameConflicts, int timeoutSeconds)
{
    auto result =
        thread_do<bool>([&](StandardClient& client, PromiseBoolSP pb)
            {
                Node* parent = client.client.nodeByPath(parentPath.c_str(), nullptr);
                if (!parent)
                {
                    LOG_warn << "nodeByPath found no node for parentPath " << parentPath << ", cannot call uploadFile";
                    return pb->set_value(false);
                }
                client.uploadFile(path, name, parent, fixNameConflicts, pb);
            });

    if (result.wait_for(std::chrono::seconds(timeoutSeconds)) != std::future_status::ready)
    {
        LOG_warn << "Timed out waiting for uploadFile";
        return false;
    }
    return result.get();
}

bool StandardClient::uploadFile(const fs::path& path, Node* parent, bool fixNameConflicts, int timeoutSeconds)
{
    return uploadFile(path, path.filename().u8string(), parent, fixNameConflicts, timeoutSeconds);
}

bool StandardClient::uploadFile(const fs::path& path, const string& parentPath, bool fixNameConflicts, int timeoutSeconds)
{
    return uploadFile(path, path.filename().u8string(), parentPath, fixNameConflicts, timeoutSeconds);
}

void StandardClient::uploadFilesInTree_recurse(Node* target, const fs::path& p, std::atomic<int>& inprogress, bool fixNameConflicts, DBTableTransactionCommitter& committer)
{
    if (fs::is_regular_file(p))
    {
        ++inprogress;
        uploadFile(p, p.filename().u8string(), target, fixNameConflicts, committer);
    }
    else if (fs::is_directory(p))
    {
        if (auto newtarget = client.childnodebyname(target, p.filename().u8string().c_str()))
        {
            for (fs::directory_iterator i(p); i != fs::directory_iterator(); ++i)
            {
                uploadFilesInTree_recurse(newtarget, *i, inprogress, fixNameConflicts, committer);
            }
        }
    }
}

bool StandardClient::uploadFilesInTree(fs::path p, Node* n2, bool fixNameConflicts)
{
    auto promise = makeSharedPromise<bool>();
    auto future = promise->get_future();

    std::atomic_int dummy(0);
    uploadFilesInTree(p, n2, dummy, fixNameConflicts, std::move(promise));

    return future.get();
}

void StandardClient::uploadFilesInTree(fs::path p, Node* n2, std::atomic<int>& inprogress, bool fixNameConflicts, PromiseBoolSP pb)
{
    resultproc.prepresult(PUTNODES, ++next_request_tag,
        [&](){
            DBTableTransactionCommitter committer(client.tctable);
            uploadFilesInTree_recurse(n2, p, inprogress, fixNameConflicts, committer);
        },
        [pb, &inprogress](error e)
        {
            if (!--inprogress)
                pb->set_value(true);
            return !inprogress;
        });
}

void StandardClient::fetchnodes(bool noCache, PromiseBoolSP pb)
{
    resultproc.prepresult(FETCHNODES, ++next_request_tag,
        [&](){ client.fetchnodes(noCache); },
        [this, pb](error e)
        {
            if (e)
            {
                pb->set_value(false);
            }
            else
            {
                TreeProcPrintTree tppt;
                client.proctree(client.nodeByHandle(client.rootnodes.files), &tppt);

                if (onFetchNodes)
                {
                    onFetchNodes(*this, pb);
                }
                else
                {
                    pb->set_value(true);
                }
            }
            onFetchNodes = nullptr;
            return true;
        });
}

bool StandardClient::fetchnodes(bool noCache)
{
    auto result =
        thread_do<bool>([=](StandardClient& client, PromiseBoolSP result)
                        {
                            client.fetchnodes(noCache, result);
                        });

    if (result.wait_for(std::chrono::seconds(180)) != std::future_status::ready)
    {
        LOG_warn << "Timed out waiting for fetchnodes";
        return false;
    }
    return result.get();
}

NewNode StandardClient::makeSubfolder(const string& utf8Name)
{
    NewNode newnode;
    client.putnodes_prepareOneFolder(&newnode, utf8Name);
    return newnode;
}

void StandardClient::catchup(PromiseBoolSP pb)
{
    resultproc.prepresult(CATCHUP, ++next_request_tag,
        [&](){
            client.catchup();
        },
        [pb](error e) {
            if (e)
            {
                out() << "catchup reports: " << e;
            }
            pb->set_value(!e);
            return true;
        });
}

void StandardClient::deleteTestBaseFolder(bool mayneeddeleting, PromiseBoolSP pb)
{
    if (Node* root = client.nodeByHandle(client.rootnodes.files))
    {
        if (Node* basenode = client.childnodebyname(root, "mega_test_sync", false))
        {
            if (mayneeddeleting)
            {
                auto completion = [this, pb](NodeHandle, Error e) {
                    if (e) out() << "delete of test base folder reply reports: " << e;
                    deleteTestBaseFolder(false, pb);
                };

                resultproc.prepresult(COMPLETION, ++next_request_tag,
                    [&](){ client.unlink(basenode, false, 0, std::move(completion)); },
                    nullptr);
                return;
            }
            out() << "base folder found, but not expected, failing";
            pb->set_value(false);
            return;
        }
        else
        {
            //out() << "base folder not found, wasn't present or delete successful";
            pb->set_value(true);
            return;
        }
    }
    out() << "base folder not found, as root was not found!";
    pb->set_value(false);
}

void StandardClient::ensureTestBaseFolder(bool mayneedmaking, PromiseBoolSP pb)
{
    if (Node* root = client.nodeByHandle(client.rootnodes.files))
    {
        if (Node* basenode = client.childnodebyname(root, "mega_test_sync", false))
        {
            if (basenode->type == FOLDERNODE)
            {
                basefolderhandle = basenode->nodehandle;
                //out() << clientname << " Base folder: " << Base64Str<MegaClient::NODEHANDLE>(basefolderhandle);
                //parentofinterest = Base64Str<MegaClient::NODEHANDLE>(basefolderhandle);
                pb->set_value(true);
                return;
            }
        }
        else if (mayneedmaking)
        {
            vector<NewNode> nn(1);
            nn[0] = makeSubfolder("mega_test_sync");

            auto completion = BasicPutNodesCompletion([this, pb](const Error&) {
                ensureTestBaseFolder(false, pb);
            });

            resultproc.prepresult(COMPLETION, ++next_request_tag,
                [&](){ client.putnodes(root->nodeHandle(), move(nn), nullptr, 0, std::move(completion)); },
                nullptr);

            return;
        }
    }
    pb->set_value(false);
}

NewNode* StandardClient::buildSubdirs(list<NewNode>& nodes, const string& prefix, int n, int recurselevel)
{
    nodes.emplace_back(makeSubfolder(prefix));
    auto& nn = nodes.back();
    nn.nodehandle = nodes.size();

    if (recurselevel > 0)
    {
        for (int i = 0; i < n; ++i)
        {
            buildSubdirs(nodes, prefix + "_" + to_string(i), n, recurselevel - 1)->parenthandle = nn.nodehandle;
        }
    }

    return &nn;
}

bool StandardClient::makeCloudSubdirs(const string& prefix, int depth, int fanout)
{
    auto result =
        thread_do<bool>([=](StandardClient& client, PromiseBoolSP result)
                        {
                            client.makeCloudSubdirs(prefix, depth, fanout, result);
                        });

    return result.get();
}

void StandardClient::makeCloudSubdirs(const string& prefix, int depth, int fanout, PromiseBoolSP pb, const string& atpath)
{
    assert(basefolderhandle != UNDEF);

    std::list<NewNode> nodes;
    NewNode* nn = buildSubdirs(nodes, prefix, fanout, depth);
    nn->parenthandle = UNDEF;
    nn->ovhandle = NodeHandle();

    Node* atnode = client.nodebyhandle(basefolderhandle);
    if (atnode && !atpath.empty())
    {
        atnode = drillchildnodebyname(atnode, atpath);
    }
    if (!atnode)
    {
        out() << "path not found: " << atpath;
        pb->set_value(false);
    }
    else
    {
        auto nodearray = vector<NewNode>(nodes.size());
        size_t i = 0;
        for (auto n = nodes.begin(); n != nodes.end(); ++n, ++i)
        {
            nodearray[i] = std::move(*n);
        }

        auto completion = [pb, this](const Error& e, targettype_t, vector<NewNode>& nodes, bool) {
            lastPutnodesResultFirstHandle = nodes.empty() ? UNDEF : nodes[0].mAddedHandle;
            pb->set_value(!e);
        };

        resultproc.prepresult(COMPLETION, ++next_request_tag,
            [&]() {
                client.putnodes(atnode->nodeHandle(), move(nodearray), nullptr, 0, std::move(completion));
            },
            nullptr);
    }
}

SyncConfig StandardClient::syncConfigByBackupID(handle backupID) const
{
    SyncConfig c;
    bool found = client.syncs.syncConfigByBackupId(backupID, c);

    assert(found);

    return c;
}

bool StandardClient::syncSet(handle backupId, SyncInfo& info) const
{
    SyncConfig c;
    if (client.syncs.syncConfigByBackupId(backupId, c))
    {
        info.h = c.getRemoteNode();
        info.localpath = c.getLocalPath().toPath();
        info.remotepath = c.mOriginalPathOfRemoteRootNode; // bit of a hack

        return true;
    }

    return false;
}

StandardClient::SyncInfo StandardClient::syncSet(handle backupId)
{
    SyncInfo result;

    out() << "looking up BackupId " << toHandle(backupId);

    bool found = syncSet(backupId, result);
    assert(found);

    return result;
}

StandardClient::SyncInfo StandardClient::syncSet(handle backupId) const
{
    return const_cast<StandardClient&>(*this).syncSet(backupId);
}

Node* StandardClient::getcloudrootnode()
{
    return client.nodeByHandle(client.rootnodes.files);
}

Node* StandardClient::gettestbasenode()
{
    return client.childnodebyname(getcloudrootnode(), "mega_test_sync", false);
}

Node* StandardClient::getcloudrubbishnode()
{
    return client.nodeByHandle(client.rootnodes.rubbish);
}

Node* StandardClient::getsyncdebrisnode()
{
    return drillchildnodebyname(getcloudrubbishnode(), "SyncDebris");
}

Node* StandardClient::drillchildnodebyname(Node* n, const string& path)
{
    for (size_t p = 0; n && p < path.size(); )
    {
        auto pos = path.find("/", p);
        if (pos == string::npos) pos = path.size();
        n = client.childnodebyname(n, path.substr(p, pos - p).c_str(), false);
        p = pos == string::npos ? path.size() : pos + 1;
    }
    return n;
}

vector<Node*> StandardClient::drillchildnodesbyname(Node* n, const string& path)
{
    auto pos = path.find("/");
    if (pos == string::npos)
    {
        return client.childnodesbyname(n, path.c_str(), false);
    }
    else
    {
        vector<Node*> results, subnodes = client.childnodesbyname(n, path.c_str(), false);
        for (size_t i = subnodes.size(); i--; )
        {
            if (subnodes[i]->type != FILENODE)
            {
                vector<Node*> v = drillchildnodesbyname(subnodes[i], path.substr(pos + 1));
                results.insert(results.end(), v.begin(), v.end());
            }
        }
        return results;
    }
}

bool StandardClient::backupAdd_inthread(const string& drivePath,
                        string sourcePath,
                        const string& targetPath,
                        std::function<void(error, SyncError, handle)> completion,
                        const string& logname)
{
    auto* rootNode = client.nodebyhandle(basefolderhandle);

    // Root isn't in the cloud.
    if (!rootNode)
    {
        return false;
    }

    auto* targetNode = drillchildnodebyname(rootNode, targetPath);

    // Target path doesn't exist.
    if (!targetNode)
    {
        return false;
    }

    // Generate drive ID if necessary.
    auto id = UNDEF;
    auto result = client.readDriveId(drivePath.c_str(), id);

    if (result == API_ENOENT)
    {
        id = client.generateDriveId();
        result = client.writeDriveId(drivePath.c_str(), id);
    }

    if (result != API_OK)
    {
        completion(result, NO_SYNC_ERROR, UNDEF);
        return false;
    }

    auto config =
        SyncConfig(LocalPath::fromAbsolutePath(sourcePath),
                    sourcePath,
                    targetNode->nodeHandle(),
                    targetNode->displaypath(),
                    0,
                    LocalPath::fromAbsolutePath(drivePath),
                    //string_vector(),
                    true,
                    SyncConfig::TYPE_BACKUP);

    EXPECT_TRUE(!config.mOriginalPathOfRemoteRootNode.empty() &&
        config.mOriginalPathOfRemoteRootNode.front() == '/')
        << "config.mOriginalPathOfRemoteRootNode: " << config.mOriginalPathOfRemoteRootNode.c_str();

    if (gScanOnly)
    {
        config.mChangeDetectionMethod = CDM_PERIODIC_SCANNING;
        config.mScanIntervalSec = SCAN_INTERVAL_SEC;
    }

    // Try and add the backup.
    return client.addsync(config, true, completion, logname) == API_OK;
}

handle StandardClient::backupAdd_mainthread(const string& drivePath,
                            const string& sourcePath,
                            const string& targetPath,
                            const string& logname)
{
    const fs::path dp = fsBasePath / fs::u8path(drivePath);
    const fs::path sp = fsBasePath / fs::u8path(sourcePath);

    fs::create_directories(dp);
    fs::create_directories(sp);

    auto result =
        thread_do<handle>(
        [&](StandardClient& client, PromiseHandleSP result)
        {
            auto completion =
                [=](error e, SyncError, handle backupId)
                {
                result->set_value(backupId);
                };

                client.backupAdd_inthread(dp.u8string(),
                                        sp.u8string(),
                                        targetPath,
                                        std::move(completion),
                                        logname);
        });

    return result.get();
}

bool StandardClient::setupSync_inthread(const string& subfoldername, const fs::path& localpath, const bool isBackup,
    std::function<void(error, SyncError, handle)> addSyncCompletion, const string& logname)
{
    if (Node* n = client.nodebyhandle(basefolderhandle))
    {
        if (Node* m = drillchildnodebyname(n, subfoldername))
        {
            out() << clientname << "Setting up sync from " << m->displaypath() << " to " << localpath;
            auto syncConfig =
                SyncConfig(LocalPath::fromAbsolutePath(localpath.u8string()),
                            localpath.u8string(),
                            NodeHandle().set6byte(m->nodehandle),
                            m->displaypath(),
                            0,
                            LocalPath(),
                            //string_vector(),
                            true,
                            isBackup ? SyncConfig::TYPE_BACKUP : SyncConfig::TYPE_TWOWAY);
            EXPECT_TRUE(!syncConfig.mOriginalPathOfRemoteRootNode.empty() &&
                        syncConfig.mOriginalPathOfRemoteRootNode.front() == '/')
                << "syncConfig.mOriginalPathOfRemoteRootNode: " << syncConfig.mOriginalPathOfRemoteRootNode.c_str();

            if (gScanOnly)
            {
                syncConfig.mChangeDetectionMethod = CDM_PERIODIC_SCANNING;
                syncConfig.mScanIntervalSec = SCAN_INTERVAL_SEC;
            }

            error e = client.addsync(syncConfig, true, addSyncCompletion, logname);
            return !e;
        }
    }
    assert(false);
    return false;
}

void StandardClient::importSyncConfigs(string configs, PromiseBoolSP result)
{
    auto completion = [result](error e) { result->set_value(!e); };
    client.importSyncConfigs(configs.c_str(), std::move(completion));
}

bool StandardClient::importSyncConfigs(string configs)
{
    auto result =
        thread_do<bool>([=](StandardClient& client, PromiseBoolSP result)
                        {
                            client.importSyncConfigs(configs, result);
                        });

    return result.get();
}

string StandardClient::exportSyncConfigs()
{
    auto result =
        thread_do<string>([](MegaClient& client, PromiseStringSP result)
                        {
                            auto configs = client.syncs.exportSyncConfigs();
                            result->set_value(configs);
                        });

    return result.get();
}

bool StandardClient::delSync_inthread(handle backupId, bool keepCache)
{
    const auto handle = syncSet(backupId).h;
    bool removed = false;

    client.syncs.removeSelectedSyncs(
        [&](SyncConfig& c, Sync*)
        {
            const bool matched = c.getRemoteNode() == handle;

            removed |= matched;

            return matched;
        }, !keepCache, !keepCache, !keepCache); // in the tests we are going to resume the syncs on session resume

    return removed;
}

bool StandardClient::recursiveConfirm(Model::ModelNode* mn, Node* n, int& descendants, const string& identifier, int depth, bool& firstreported, bool expectFail, bool skipIgnoreFile)
{
    // top level names can differ so we don't check those
    if (!mn || !n) return false;

    if (depth)
    {
        if (!CloudNameLess().equal(mn->cloudName(), n->displayname()))
        {
            out() << "Node name mismatch: " << mn->path() << " " << n->displaypath();
            return false;
        }
    }

    if (!mn->typematchesnodetype(n->type))
    {
        out() << "Node type mismatch: " << mn->path() << ":" << mn->type << " " << n->displaypath() << ":" << n->type;
        return false;
    }

    if (n->type == FILENODE)
    {
        // not comparing any file versioning (for now)
        return true;
    }

    multimap<string, Model::ModelNode*, CloudNameLess> ms;
    multimap<string, Node*, CloudNameLess> ns;
    for (auto& m : mn->kids)
    {
        if (m->fsOnly)
            continue;

        if (skipIgnoreFile && m->cloudName() == IGNORE_FILE_NAME)
            continue;

        ms.emplace(m->cloudName(), m.get());
    }
    for (auto& n2 : n->children)
    {
        if (skipIgnoreFile && n2->displayname() == IGNORE_FILE_NAME)
            continue;

        ns.emplace(n2->displayname(), n2);
    }

    int matched = 0;
    vector<string> matchedlist;
    for (auto m_iter = ms.begin(); m_iter != ms.end(); )
    {
        if (!depth && m_iter->first == DEBRISFOLDER)
        {
            m_iter = ms.erase(m_iter); // todo: add checks of the remote debris folder later
            continue;
        }

        auto er = ns.equal_range(m_iter->first);
        auto next_m = m_iter;
        ++next_m;
        bool any_equal_matched = false;
        for (auto i = er.first; i != er.second; ++i)
        {
            int rdescendants = 0;
            if (recursiveConfirm(m_iter->second, i->second, rdescendants, identifier, depth+1, firstreported, expectFail, skipIgnoreFile))
            {
                ++matched;
                matchedlist.push_back(m_iter->first);
                ns.erase(i);
                ms.erase(m_iter);
                descendants += rdescendants;
                any_equal_matched = true;
                break;
            }
        }
        if (!any_equal_matched)
        {
            break;
        }
        m_iter = next_m;
    }
    if (ns.empty() && ms.empty())
    {
        descendants += matched;
        return true;
    }
    else if (!firstreported && !expectFail)
    {
        ostringstream ostream;
        firstreported = true;
        ostream << clientname << " " << identifier << " after matching " << matched << " child nodes [";
        for (auto& ml : matchedlist) ostream << ml << " ";
        ostream << "](with " << descendants << " descendants) in " << mn->path() << ", ended up with unmatched model nodes:";
        for (auto& m : ms) ostream << " " << m.first;
        ostream << " and unmatched remote nodes:";
        for (auto& i : ns) ostream << " " << i.first;
        out() << ostream.str();
        EXPECT_TRUE(false) << ostream.str();
    };
    return false;
}

auto StandardClient::equal_range_utf8EscapingCompare(multimap<string, LocalNode*, CloudNameLess>& ns, const string& cmpValue, bool unescapeValue, bool unescapeMap, bool caseInsensitive) -> std::pair<multimap<string, LocalNode*>::iterator, multimap<string, LocalNode*>::iterator>
{
    // first iter not less than cmpValue
    auto iter1 = ns.begin();
    while (iter1 != ns.end() && compareUtf(iter1->first, unescapeMap, cmpValue, unescapeValue, caseInsensitive) < 0) ++iter1;

    // second iter greater then cmpValue
    auto iter2 = iter1;
    while (iter2 != ns.end() && compareUtf(iter2->first, unescapeMap, cmpValue, unescapeValue, caseInsensitive) <= 0) ++iter2;

    return {iter1, iter2};
}

bool StandardClient::recursiveConfirm(Model::ModelNode* mn, LocalNode* n, int& descendants, const string& identifier, int depth, bool& firstreported, bool expectFail, bool skipIgnoreFile)
{
    // top level names can differ so we don't check those
    if (!mn || !n) return false;

    if (depth)
    {
        if (0 != compareUtf(mn->fsName(), true, n->localname, true, false))
        {
            out() << "LocalNode name mismatch: " << mn->fsPath() << " " << n->localname.toPath();
            return false;
        }
    }

    if (!mn->typematchesnodetype(n->type))
    {
        out() << "LocalNode type mismatch: " << mn->fsPath() << ":" << mn->type << " " << n->localname.toPath() << ":" << n->type;
        return false;
    }

    auto localpath = n->getLocalPath().toName(*client.fsaccess);
    string n_localname = n->localname.toName(*client.fsaccess);
    if (n_localname.size() && n->parent)  // the sync root node's localname contains an absolute path, not just the leaf name.  Also the filesystem sync root folder and cloud sync root folder don't have to have the same name.
    {
        //EXPECT_EQ(n->name, n_localname);
    }
    if (localNodesMustHaveNodes)
    {
        if (n->syncedCloudNodeHandle.isUndef())
        {
            EXPECT_TRUE(!n->syncedCloudNodeHandle.isUndef()) << "expected synced non-undef handle at localnode: " << n->localnodedisplaypath();
        }
        if (!client.nodeByHandle(n->syncedCloudNodeHandle))
        {
            EXPECT_TRUE(!!client.nodeByHandle(n->syncedCloudNodeHandle)) << "expected synced handle that looks up node at localnode: " << n->localnodedisplaypath();;
        }
    }
    Node* syncedNode = client.nodeByHandle(n->syncedCloudNodeHandle);
    if (depth && syncedNode)
    {
        EXPECT_TRUE(0 == compareUtf(syncedNode->displayname(), false, n->localname, true, false)) << "Localnode's associated Node vs model node name mismatch: '" << syncedNode->displayname() << "', '" << n->localname.toPath() << "'";
    }
    if (depth && mn->parent)
    {
        EXPECT_EQ(mn->parent->type, Model::ModelNode::folder);
        EXPECT_EQ(n->parent->type, FOLDERNODE);

        string parentpath = n->parent->getLocalPath().toName(*client.fsaccess);
        EXPECT_EQ(localpath.substr(0, parentpath.size()), parentpath);
    }
    Node* parentSyncedNode = n->parent ? client.nodeByHandle(n->parent->syncedCloudNodeHandle) : nullptr;
    if (syncedNode && n->parent && parentSyncedNode)
    {
        string p = syncedNode->displaypath();
        string pp = parentSyncedNode->displaypath();
        EXPECT_EQ(p.substr(0, pp.size()), pp);
        EXPECT_EQ(parentSyncedNode, syncedNode->parent);
    }

    multimap<string, Model::ModelNode*, CloudNameLess> ms;
    multimap<string, LocalNode*, CloudNameLess> ns;
    for (auto& m : mn->kids)
    {
        if (m->fsOnly)
            continue;

        if (skipIgnoreFile && m->fsName() == IGNORE_FILE_NAME)
            continue;

        ms.emplace(m->fsName(), m.get());
    }
    for (auto& n2 : n->children)
    {
        if (skipIgnoreFile && n2.second->isIgnoreFile())
            continue;

        ns.emplace(n2.second->localname.toPath(), n2.second); // todo: should LocalNodes marked as deleted actually have been removed by now?
    }

    int matched = 0;
    vector<string> matchedlist;
    for (auto m_iter = ms.begin(); m_iter != ms.end(); )
    {
        if (!depth && m_iter->first == DEBRISFOLDER)
        {
            m_iter = ms.erase(m_iter); // todo: are there LocalNodes representing the trash?
            continue;
        }

        auto er = equal_range_utf8EscapingCompare(ns, m_iter->first, true, true, isCaseInsensitive(n->sync->mFilesystemType));
        //auto er = ns.equal_range(m_iter->first);
        auto next_m = m_iter;
        ++next_m;
        bool any_equal_matched = false;
        for (auto i = er.first; i != er.second; ++i)
        {
            int rdescendants = 0;
            if (recursiveConfirm(m_iter->second, i->second, rdescendants, identifier, depth+1, firstreported, expectFail, skipIgnoreFile))
            {
                ++matched;
                matchedlist.push_back(m_iter->first);
                ns.erase(i);
                ms.erase(m_iter);
                descendants += rdescendants;
                any_equal_matched = true;
                break;
            }
        }
        if (!any_equal_matched)
        {
            break;
        }
        m_iter = next_m;
    }
    if (ns.empty() && ms.empty())
    {
        return true;
    }
    else if (!firstreported && !expectFail)
    {
        ostringstream ostream;
        firstreported = true;
        ostream << clientname << " " << identifier << " after matching " << matched << " child nodes [";
        for (auto& ml : matchedlist) ostream << ml << " ";
        ostream << "](with " << descendants << " descendants) in " << mn->path() << ", ended up with unmatched model nodes:";
        for (auto& m : ms) ostream << " " << m.first;
        ostream << " and unmatched LocalNodes:";
        for (auto& i : ns) ostream << " " << i.first;
        out() << ostream.str();
        EXPECT_TRUE(false) << ostream.str();
    };
    return false;
}


bool StandardClient::recursiveConfirm(Model::ModelNode* mn, fs::path p, int& descendants, const string& identifier, int depth, bool ignoreDebris, bool& firstreported, bool expectFail, bool skipIgnoreFile)
{
    struct Comparator
    {
        bool operator()(const string& lhs, const string& rhs) const
        {
            return compare(lhs, rhs) < 0;
        }

        int compare(const string& lhs, const string& rhs) const
        {
            return compareUtf(lhs, true, rhs, true, false);
        }
    }; // Comparator

    static Comparator comparator;

    if (!mn) return false;

    if (depth)
    {
        if (comparator.compare(p.filename().u8string(), mn->fsName()))
        {
            out() << "filesystem name mismatch: " << mn->path() << " " << p;
            return false;
        }
    }

    nodetype_t pathtype = fs::is_directory(p) ? FOLDERNODE : fs::is_regular_file(p) ? FILENODE : TYPE_UNKNOWN;
    if (!mn->typematchesnodetype(pathtype))
    {
        out() << "Path type mismatch: " << mn->path() << ":" << mn->type << " " << p.u8string() << ":" << pathtype;
        return false;
    }

    if (pathtype == FILENODE && p.filename().u8string() != "lock")
    {
        if (localFSFilesThatMayDiffer.find(p) == localFSFilesThatMayDiffer.end())
        {
            ifstream fs(p, ios::binary);
            std::vector<char> buffer;
            buffer.resize(mn->content.size() + 1024);
            fs.read(reinterpret_cast<char *>(buffer.data()), buffer.size());
            EXPECT_EQ(size_t(fs.gcount()), mn->content.size()) << " file is not expected size " << p;
            EXPECT_TRUE(!memcmp(buffer.data(), mn->content.data(), mn->content.size())) << " file data mismatch " << p;
        }
    }

    if (pathtype != FOLDERNODE)
    {
        return true;
    }

    multimap<string, Model::ModelNode*, Comparator> ms;
    multimap<string, fs::path, Comparator> ps;

    for (auto& m : mn->kids)
    {
        if (skipIgnoreFile && m->fsName() == IGNORE_FILE_NAME)
            continue;

        ms.emplace(m->fsName(), m.get());
    }

    for (fs::directory_iterator pi(p); pi != fs::directory_iterator(); ++pi)
    {
        auto name = pi->path().filename().u8string();

        if (skipIgnoreFile && name == IGNORE_FILE_NAME)
            continue;

        ps.emplace(std::move(name), pi->path());
    }

    if (ignoreDebris && depth == 0)
    {
        ms.erase(DEBRISFOLDER);
        ps.erase(DEBRISFOLDER);
    }
    else if (depth == 1 && mn->name == DEBRISFOLDER)
    {
        ms.erase("tmp");
        ps.erase("tmp");
    }
    else if (depth == 0)
    {
        // with ignore files, most tests now involve a download somewhere which means debris/tmp is created.
        // it only matters if the content of these differs, absence or empty is effectively the same
        if (ms.find(DEBRISFOLDER) == ms.end())
        {
            auto d = mn->addkid();
            d->name = DEBRISFOLDER;
            d->type = Model::ModelNode::folder;
            ms.emplace(DEBRISFOLDER, d);
        }
        if (ps.find(DEBRISFOLDER) == ps.end())
        {
            auto pdeb = p / fs::path(DEBRISFOLDER);
            fs::create_directory(pdeb);
            ps.emplace(DEBRISFOLDER, pdeb);
        }
    }

    int matched = 0;
    vector<string> matchedlist;
    for (auto m_iter = ms.begin(); m_iter != ms.end(); )
    {
        auto er = ps.equal_range(m_iter->first);
        auto next_m = m_iter;
        ++next_m;
        bool any_equal_matched = false;
        for (auto i = er.first; i != er.second; ++i)
        {
            int rdescendants = 0;
            if (recursiveConfirm(m_iter->second, i->second, rdescendants, identifier, depth+1, ignoreDebris, firstreported, expectFail, skipIgnoreFile))
            {
                ++matched;
                matchedlist.push_back(m_iter->first);
                ps.erase(i);
                ms.erase(m_iter);
                descendants += rdescendants;
                any_equal_matched = true;
                break;
            }
        }
        if (!any_equal_matched)
        {
            break;
        }
        m_iter = next_m;
    }
    //if (ps.size() == 1 && !mn->parent && ps.begin()->first == DEBRISFOLDER)
    //{
    //    ps.clear();
    //}
    if (ps.empty() && ms.empty())
    {
        return true;
    }
    else if (!firstreported && !expectFail)
    {
        ostringstream ostream;
        firstreported = true;
        ostream << clientname << " " << identifier << " after matching " << matched << " child nodes [";
        for (auto& ml : matchedlist) ostream << ml << " ";
        ostream << "](with " << descendants << " descendants) in " << mn->path() << ", ended up with unmatched model nodes:";
        for (auto& m : ms) ostream << " " << m.first;
        ostream << " and unmatched filesystem paths:";
        for (auto& i : ps) ostream << " " << i.second.filename();
        ostream << " in " << p;
        out() << ostream.str();
        EXPECT_TRUE(false) << ostream.str();
    };
    return false;
}

Sync* StandardClient::syncByBackupId(handle backupId)
{
    return client.syncs.runningSyncByBackupIdForTests(backupId);
}

bool StandardClient::setSyncPausedByBackupId(handle id, bool pause)
{
    return client.syncs.setSyncPausedByBackupId(id, pause).get();
}

void StandardClient::enableSyncByBackupId(handle id, PromiseBoolSP result, const string& logname)
{
    client.syncs.enableSyncByBackupId(id, false, false,
        [result](error e){ result->set_value(!e); }, logname);
}

bool StandardClient::enableSyncByBackupId(handle id, const string& logname)
{
    auto result =
        thread_do<bool>([=](StandardClient& client, PromiseBoolSP result)
                        {
                            client.enableSyncByBackupId(id, result, logname);
                        });

    return result.get();
}

void StandardClient::backupIdForSyncPath(const fs::path& path, PromiseHandleSP result)
{
    auto localPath = LocalPath::fromAbsolutePath(path.u8string());
    auto id = UNDEF;

    client.syncs.forEachUnifiedSync(
        [&](UnifiedSync& us)
        {
            if (us.mConfig.mLocalPath != localPath) return;
            if (id != UNDEF) return;

            id = us.mConfig.mBackupId;
        });

    result->set_value(id);
}

handle StandardClient::backupIdForSyncPath(fs::path path)
{
    auto result =
        thread_do<handle>([=](StandardClient& client, PromiseHandleSP result)
                        {
                            client.backupIdForSyncPath(path, result);
                        });

    return result.get();
}

bool StandardClient::confirmModel_mainthread(handle id, Model::ModelNode* mRoot, Node* rRoot, bool expectFail, bool skipIgnoreFile)
{
    auto result =
        thread_do<bool>(
        [=](StandardClient& client, PromiseBoolSP result)
        {
            result->set_value(client.confirmModel(id, mRoot, rRoot, expectFail, skipIgnoreFile));
        });

    return result.get();
}

bool StandardClient::confirmModel_mainthread(handle id, Model::ModelNode* mRoot, LocalNode* lRoot, bool expectFail, bool skipIgnoreFile)
{
    auto result =
        thread_do<bool>(
        [=](StandardClient& client, PromiseBoolSP result)
        {
            result->set_value(client.confirmModel(id, mRoot, lRoot, expectFail, skipIgnoreFile));
        });

    return result.get();
}

bool StandardClient::confirmModel_mainthread(handle id, Model::ModelNode* mRoot, fs::path lRoot, bool ignoreDebris, bool expectFail, bool skipIgnoreFile)
{
    auto result =
        thread_do<bool>(
        [=](StandardClient& client, PromiseBoolSP result)
        {
            result->set_value(client.confirmModel(id, mRoot, lRoot, ignoreDebris, expectFail, skipIgnoreFile));
        });

    return result.get();
}

bool StandardClient::confirmModel(handle id, Model::ModelNode* mRoot, Node* rRoot, bool expectFail, bool skipIgnoreFile)
{
    string name = "Sync " + toHandle(id);
    int descendents = 0;
    bool reported = false;

    if (!recursiveConfirm(mRoot, rRoot, descendents, name, 0, reported, expectFail, skipIgnoreFile))
    {
        out() << clientname << " syncid " << toHandle(id) << " comparison against remote nodes failed";
        return false;
    }

    return true;
}

bool StandardClient::confirmModel(handle id, Model::ModelNode* mRoot, LocalNode* lRoot, bool expectFail, bool skipIgnoreFile)
{
    string name = "Sync " + toHandle(id);
    int descendents = 0;
    bool reported = false;

    if (!recursiveConfirm(mRoot, lRoot, descendents, name, 0, reported, expectFail, skipIgnoreFile))
    {
        out() << clientname << " syncid " << toHandle(id) << " comparison against LocalNodes failed";
        return false;
    }

    return true;
}

bool StandardClient::confirmModel(handle id, Model::ModelNode* mRoot, fs::path lRoot, bool ignoreDebris, bool expectFail, bool skipIgnoreFile)
{
    string name = "Sync " + toHandle(id);
    int descendents = 0;
    bool reported = false;

    if (!recursiveConfirm(mRoot, lRoot, descendents, name, 0, ignoreDebris, reported, expectFail, skipIgnoreFile))
    {
        out() << clientname << " syncid " << toHandle(id) << " comparison against local filesystem failed";
        return false;
    }

    return true;
}

bool StandardClient::confirmModel(handle backupId, Model::ModelNode* mnode, const int confirm, const bool ignoreDebris, bool expectFail, bool skipIgnoreFile)
{
    SyncInfo si;

    if (!syncSet(backupId, si))
    {
        out() << clientname << " backupId " << toHandle(backupId) << " not found ";
        return false;
    }

    // compare model against nodes representing remote state
    if ((confirm & CONFIRM_REMOTE) && !confirmModel(backupId, mnode, client.nodeByHandle(si.h), expectFail, skipIgnoreFile))
    {
        return false;
    }

    // Get our hands on the sync.
    auto* sync = syncByBackupId(backupId);

    // compare model against LocalNodes
    if (sync)
    {
        if ((confirm & CONFIRM_LOCALNODE) && !confirmModel(backupId, mnode, sync->localroot.get(), expectFail, skipIgnoreFile))
        {
            return false;
        }
    }

    // compare model against local filesystem
    if ((confirm & CONFIRM_LOCALFS) && !confirmModel(backupId, mnode, si.localpath, ignoreDebris, expectFail, skipIgnoreFile))
    {
        return false;
    }

    // Does this sync have a state cache?
    if (!sync || sync->statecachename().empty())
        return true;

    StateCacheValidator validator;

    // Try and load the state cache.
    EXPECT_TRUE(validator.load(client, sync->statecachename()))
        << "Sync "
        << toHandle(backupId)
        << ": Unable to load state cache: "
        << sync->statecachename();

    // Does the state cache accurately reflect the LNT in memory?
    EXPECT_TRUE(validator.compare(*sync->localroot))
        << "Sync "
        << toHandle(backupId)
        << ": State cache mismatch.";

    return true;
}

void StandardClient::prelogin_result(int, string*, string* salt, error e)
{
    out() << clientname << " Prelogin: " << e;
    if (!e)
    {
        this->salt = *salt;
    }
    resultproc.processresult(PRELOGIN, e, UNDEF);
}

void StandardClient::login_result(error e)
{
    out() << clientname << " Login: " << e;
    resultproc.processresult(LOGIN, e, UNDEF);
}

void StandardClient::fetchnodes_result(const Error& e)
{
    out() << clientname << " Fetchnodes: " << e;
    resultproc.processresult(FETCHNODES, e, UNDEF);
}

bool StandardClient::setattr(Node* node, attr_map&& updates)
{
    auto result =
        thread_do<bool>(
        [=](StandardClient& client, PromiseBoolSP result) mutable
        {
            client.setattr(node, std::move(updates), result);
        });

    return result.get();
}

void StandardClient::setattr(Node* node, attr_map&& updates, PromiseBoolSP result)
{
    resultproc.prepresult(COMPLETION,
                            ++next_request_tag,
                            [=]()
                            {
                                client.setattr(node, attr_map(updates),
                                    [result](NodeHandle, error e) { result->set_value(!e); });
                            }, nullptr);
}

bool StandardClient::rename(const string& path, const string& newName)
{
    // Locate the node corresponding to the specified path.
    auto* node = drillchildnodebyname(gettestbasenode(), path);

    // Can't rename a node that doesn't exist.
    if (!node)
        return false;

    // Rename the node.
    return setattr(node, attr_map('n', newName));
}

void StandardClient::unlink_result(handle h, error e)
{
    resultproc.processresult(UNLINK, e, h);
}

void StandardClient::putnodes_result(const Error& e, targettype_t tt, vector<NewNode>& nn, bool targetOverride)
{
    resultproc.processresult(PUTNODES, e, client.restag);
}

void StandardClient::catchup_result()
{
    resultproc.processresult(CATCHUP, error(API_OK));
}

void StandardClient::disableSync(handle id, SyncError error, bool enabled, PromiseBoolSP result)
{
    client.syncs.disableSelectedSyncs(
        [id](SyncConfig& config, Sync*)
        {
            return config.mBackupId == id;
        },
        false,
        error,
        enabled,
        [result](size_t nDisabled){
            result->set_value(!!nDisabled);
        });
}

bool StandardClient::disableSync(handle id, SyncError error, bool enabled)
{
    auto result =
        thread_do<bool>([=](StandardClient& client, PromiseBoolSP result)
                        {
                            client.disableSync(id, error, enabled, result);
                        });

    return result.get();
}


void StandardClient::deleteremote(string path, bool fromroot, PromiseBoolSP pb)
{
    if (fromroot && !path.empty() && path[0] == '/') path.erase(0, 1);
    if (Node* n = drillchildnodebyname(fromroot ? getcloudrootnode() : gettestbasenode(), path))
    {
        auto completion = [pb](NodeHandle, Error e) {
            pb->set_value(!e);
        };

        resultproc.prepresult(COMPLETION, ++next_request_tag,
            [&](){ client.unlink(n, false, 0, std::move(completion)); },
            nullptr);
    }
    else
    {
        pb->set_value(false);
    }
}

bool StandardClient::deleteremote(string path, bool fromroot)
{
    return withWait<bool>([&](PromiseBoolSP result) {
        deleteremote(path, fromroot, std::move(result));
    });
}

bool StandardClient::deleteremote(Node* node)
{
    return withWait<bool>([=](PromiseBoolSP result) {
        deleteremote(node, std::move(result));
    });
}

void StandardClient::deleteremote(Node* node, PromiseBoolSP result)
{
    deleteremotenodes({node}, std::move(result));
}

bool StandardClient::deleteremotedebris()
{
    return withWait<bool>([&](PromiseBoolSP result) {
        deleteremotedebris(result);
    });
}

void StandardClient::deleteremotedebris(PromiseBoolSP result)
{
    if (auto* debris = getsyncdebrisnode())
    {
        deleteremotenodes({debris}, std::move(result));
    }
    else
    {
        result->set_value(true);
    }
}

bool StandardClient::deleteremotenode(Node* node)
{
    return withWait<bool>([&](PromiseBoolSP result) {
        deleteremotenodes({node}, std::move(result));
    });
}

void StandardClient::deleteremotenodes(vector<Node*> ns, PromiseBoolSP pb)
{
    if (ns.empty())
    {
        pb->set_value(true);
    }
    else
    {
        for (size_t i = ns.size(); i--; )
        {
            auto completion = [i, pb](NodeHandle, Error e) {
                if (!i) pb->set_value(!e);
            };

            resultproc.prepresult(COMPLETION, ++next_request_tag,
                [&](){ client.unlink(ns[i], false, 0, std::move(completion)); },
                nullptr);
        }
    }
}

bool StandardClient::movenode(string path, string newParentPath, string newName)
{
    auto promise = makeSharedPromise<bool>();
    auto future = promise->get_future();

    movenode(std::move(path),
                std::move(newName),
                std::move(newParentPath),
                std::move(promise));

    auto status = future.wait_for(DEFAULTWAIT);

    if (status != future_status::ready)
    {
        LOG_warn << "Timed out waiting for movenode";
        return false;
    }

    return future.get();
}

void StandardClient::movenode(string path, string newname, string newparentpath, PromiseBoolSP pb)
{
    Node* n = drillchildnodebyname(gettestbasenode(), path);
    Node* p = drillchildnodebyname(gettestbasenode(), newparentpath);
    if (n && p)
    {
        resultproc.prepresult(COMPLETION, ++next_request_tag,
            [pb, n, newname, p, this]()
            {
                const auto* name = newname.empty() ? nullptr : newname.c_str();

                client.rename(n, p, SYNCDEL_NONE, NodeHandle(), name,
                    [pb](NodeHandle h, Error e) { pb->set_value(!e); });
            },
            nullptr);
        return;
    }
    out() << "node or new parent not found";
    pb->set_value(false);
}

void StandardClient::movenode(handle h1, handle h2, PromiseBoolSP pb)
{
    Node* n = client.nodebyhandle(h1);
    Node* p = client.nodebyhandle(h2);
    if (n && p)
    {
        resultproc.prepresult(COMPLETION, ++next_request_tag,
            [pb, n, p, this]()
            {
                client.rename(n, p, SYNCDEL_NONE, NodeHandle(), nullptr,
                    [pb](NodeHandle h, Error e) { pb->set_value(!e); });
            },
            nullptr);
        return;
    }
    out() << "node or new parent not found by handle";
    pb->set_value(false);
}

void StandardClient::movenodetotrash(string path, PromiseBoolSP pb)
{
    Node* n = drillchildnodebyname(gettestbasenode(), path);
    Node* p = getcloudrubbishnode();
    if (n && p && n->parent)
    {
        resultproc.prepresult(COMPLETION, ++next_request_tag,
            [pb, n, p, this]()
            {
                client.rename(n, p, SYNCDEL_NONE, NodeHandle(), nullptr,
                    [pb](NodeHandle h, Error e) { pb->set_value(!e); });
            },
            nullptr);
        return;
    }
    out() << "node or rubbish or node parent not found";
    pb->set_value(false);
}

void StandardClient::exportnode(Node* n, int del, m_time_t expiry, bool writable, promise<Error>& pb)
{
    resultproc.prepresult(COMPLETION, ++next_request_tag,
        [&](){
            error e = client.exportnode(n, del, expiry, writable, client.reqtag, [&](Error e, handle, handle){ pb.set_value(e); });
            if (e)
            {
                pb.set_value(e);
            }
        }, nullptr);  // no need to match callbacks with requests when we use completion functions
}

void StandardClient::getpubliclink(Node* n, int del, m_time_t expiry, bool writable, promise<Error>& pb)
{
    resultproc.prepresult(COMPLETION, ++next_request_tag,
        [&](){ client.requestPublicLink(n, del, expiry, writable, client.reqtag, [&](Error e, handle, handle){ pb.set_value(e); }); },
        nullptr);
}


void StandardClient::waitonsyncs(chrono::seconds d)
{
    auto start = chrono::steady_clock::now();
    for (;;)
    {
        bool any_add_del = false;;

        thread_do<bool>([&any_add_del, this](StandardClient& mc, PromiseBoolSP pb)
        {
            mc.client.syncs.forEachRunningSync(false,
                [&](Sync* s)
                {
                    if (s->active() &&
                        (s->localroot->scanRequired()
                            || s->localroot->mightHaveMoves()
                            || s->localroot->syncRequired()))
                    {
                        any_add_del = true;
                    }
                });

            if (!client.transfers[GET].empty() || !client.transfers[PUT].empty())
            {
                any_add_del = true;
            }
            pb->set_value(true);
        }).get();

        if (any_add_del || debugging)
        {
            start = chrono::steady_clock::now();
        }

        if (((chrono::steady_clock::now() - start) > d) && ((chrono::steady_clock::now() - lastcb) > d))
        {
            break;
        }
        WaitMillisec(500);
    }

}

bool StandardClient::conflictsDetected(list<NameConflict>& conflicts)
{
    PromiseBoolSP pb(new promise<bool>());

    bool result = false;

    client.syncs.syncRun([&](){
        result = client.syncs.conflictsDetected(conflicts);
        pb->set_value(true);
    });

    pb->get_future().get();

    return result;
}

bool StandardClient::login_reset(bool noCache)
{
    return login_reset("MEGA_EMAIL", "MEGA_PWD", noCache);
}

bool StandardClient::login_reset(const string& user, const string& pw, bool noCache, bool resetBaseCloudFolder)
{
    future<bool> p1;
    p1 = thread_do<bool>([=](StandardClient& sc, PromiseBoolSP pb) { sc.preloginFromEnv(user, pb); });
    if (!waitonresults(&p1))
    {
        out() << "preloginFromEnv failed";
        return false;
    }
    p1 = thread_do<bool>([=](StandardClient& sc, PromiseBoolSP pb) { sc.loginFromEnv(user, pw, pb); });
    if (!waitonresults(&p1))
    {
        out() << "loginFromEnv failed";
        return false;
    }
    p1 = thread_do<bool>([=](StandardClient& sc, PromiseBoolSP pb) { sc.fetchnodes(noCache, pb); });
    if (!waitonresults(&p1)) {
        out() << "fetchnodes failed";
        return false;
    }
    if (resetBaseCloudFolder)
    {
        p1 = thread_do<bool>([](StandardClient& sc, PromiseBoolSP pb) { sc.deleteTestBaseFolder(true, pb); });  // todo: do we need to wait for server response now
        if (!waitonresults(&p1)) {
            out() << "deleteTestBaseFolder failed";
            return false;
        }
        p1 = thread_do<bool>([](StandardClient& sc, PromiseBoolSP pb) { sc.ensureTestBaseFolder(true, pb); });
        if (!waitonresults(&p1)) {
            out() << "ensureTestBaseFolder failed";
            return false;
        }
    }
    return true;
}

bool StandardClient::resetBaseFolderMulticlient(StandardClient* c2, StandardClient* c3, StandardClient* c4)
{
    received_node_actionpackets = false;
    if (c2) c2->received_node_actionpackets = false;
    if (c3) c3->received_node_actionpackets = false;
    if (c4) c4->received_node_actionpackets = false;

    auto p1 = thread_do<bool>([](StandardClient& sc, PromiseBoolSP pb) { sc.deleteTestBaseFolder(true, pb); });
    if (!waitonresults(&p1)) {
        out() << "deleteTestBaseFolder failed";
        return false;
    }
    p1 = thread_do<bool>([](StandardClient& sc, PromiseBoolSP pb) { sc.ensureTestBaseFolder(true, pb); });
    if (!waitonresults(&p1)) {
        out() << "ensureTestBaseFolder failed";
        return false;
    }

    if (!waitForNodesUpdated(30) ||
        (c2 && !c2->waitForNodesUpdated(30)) ||
        (c3 && !c3->waitForNodesUpdated(30)) ||
        (c4 && !c4->waitForNodesUpdated(30)))
    {
        out() << "No actionpacket received in at least one client for base folder creation";
        return false;
    }

    auto checkOtherClient = [this](StandardClient* c) {
        if (c)
        {
            auto p1 = c->thread_do<bool>([](StandardClient& sc, PromiseBoolSP pb) { sc.ensureTestBaseFolder(false, pb); });
            if (!waitonresults(&p1)) {
                out() << "ensureTestBaseFolder c2 failed";
                return false;
            }
            if (c->basefolderhandle != basefolderhandle)
            {
                out() << "base folder handle mismatch with c2";
                return false;
            }
        }
        return true;
    };

    if (!checkOtherClient(c2)) return false;
    if (!checkOtherClient(c3)) return false;
    if (!checkOtherClient(c4)) return false;
    return true;
}

void StandardClient::cleanupForTestReuse()
{
    future<bool> p1;
    p1 = thread_do<bool>([=](StandardClient& sc, PromiseBoolSP pb) {

        // currently synchronous
        sc.client.syncs.removeSelectedSyncs(
            [](SyncConfig&, Sync*){ return true; },
            true, false, true);

        pb->set_value(true);
    });
    if (!waitonresults(&p1))
    {
        out() << "removeSelectedSyncs failed";
    }
}

bool StandardClient::login_reset_makeremotenodes(const string& prefix, int depth, int fanout, bool noCache)
{
    return login_reset_makeremotenodes("MEGA_EMAIL", "MEGA_PWD", prefix, depth, fanout, noCache);
}

bool StandardClient::login_reset_makeremotenodes(const string& user, const string& pw, const string& prefix, int depth, int fanout, bool noCache)
{
    if (!login_reset(user, pw, noCache))
    {
        out() << "login_reset failed";
        return false;
    }
    future<bool> p1 = thread_do<bool>([=](StandardClient& sc, PromiseBoolSP pb) { sc.makeCloudSubdirs(prefix, depth, fanout, pb); });
    if (!waitonresults(&p1))
    {
        out() << "makeCloudSubdirs failed";
        return false;
    }
    return true;
}

void StandardClient::ensureSyncUserAttributes(PromiseBoolSP result)
{
    auto completion = [result](Error e) { result->set_value(!e); };
    client.ensureSyncUserAttributes(std::move(completion));
}

bool StandardClient::ensureSyncUserAttributes()
{
    auto result =
        thread_do<bool>([](StandardClient& client, PromiseBoolSP result)
                        {
                            client.ensureSyncUserAttributes(result);
                        });

    return result.get();
}

void StandardClient::copySyncConfig(SyncConfig config, PromiseHandleSP result)
{
    auto completion =
        [result](handle id, error e)
        {
            result->set_value(e ? UNDEF : id);
        };

    client.copySyncConfig(config, std::move(completion));
}

handle StandardClient::copySyncConfig(const SyncConfig& config)
{
    auto result =
        thread_do<handle>([=](StandardClient& client, PromiseHandleSP result)
                        {
                            client.copySyncConfig(config, result);
                        });

    return result.get();
}

bool StandardClient::login(const string& user, const string& pw)
{
    future<bool> p;
    p = thread_do<bool>([=](StandardClient& sc, PromiseBoolSP pb) { sc.preloginFromEnv(user, pb); });
    if (!waitonresults(&p)) return false;
    p = thread_do<bool>([=](StandardClient& sc, PromiseBoolSP pb) { sc.loginFromEnv(user, pw, pb); });
    return waitonresults(&p);
}

bool StandardClient::login_fetchnodes(const string& user, const string& pw, bool makeBaseFolder, bool noCache)
{
    future<bool> p2;
    p2 = thread_do<bool>([=](StandardClient& sc, PromiseBoolSP pb) { sc.preloginFromEnv(user, pb); });
    if (!waitonresults(&p2)) return false;
    p2 = thread_do<bool>([=](StandardClient& sc, PromiseBoolSP pb) { sc.loginFromEnv(user, pw, pb); });
    if (!waitonresults(&p2)) return false;
    p2 = thread_do<bool>([=](StandardClient& sc, PromiseBoolSP pb) { sc.fetchnodes(noCache, pb); });
    if (!waitonresults(&p2)) return false;
    p2 = thread_do<bool>([makeBaseFolder](StandardClient& sc, PromiseBoolSP pb) { sc.ensureTestBaseFolder(makeBaseFolder, pb); });
    if (!waitonresults(&p2)) return false;
    return true;
}

bool StandardClient::login_fetchnodes(const string& session)
{
    future<bool> p2;
    p2 = thread_do<bool>([=](StandardClient& sc, PromiseBoolSP pb) { sc.loginFromSession(session, pb); });
    if (!waitonresults(&p2)) return false;
    p2 = thread_do<bool>([](StandardClient& sc, PromiseBoolSP pb) { sc.fetchnodes(false, pb); });
    if (!waitonresults(&p2)) return false;
    p2 = thread_do<bool>([](StandardClient& sc, PromiseBoolSP pb) { sc.ensureTestBaseFolder(false, pb); });
    if (!waitonresults(&p2)) return false;
    return true;
}

//bool setupSync_mainthread(const std::string& localsyncrootfolder, const std::string& remotesyncrootfolder, handle syncid)
//{
//    //SyncConfig config{(fsBasePath / fs::u8path(localsyncrootfolder)).u8string(), drillchildnodebyname(gettestbasenode(), remotesyncrootfolder)->nodehandle, 0};
//    return setupSync_mainthread(localsyncrootfolder, remotesyncrootfolder, syncid);
//}

handle StandardClient::setupSync_mainthread(const std::string& localsyncrootfolder, const std::string& remotesyncrootfolder, bool isBackup, bool uploadIgnoreFirst)
{
    fs::path syncdir = fsBasePath / fs::u8path(localsyncrootfolder);
    fs::create_directory(syncdir);

    // put a default .megaignore in the cloud, in case we set up other syncs to this folder also (avoiding duplicates create during setup races)
    ofstream f(fsBasePath / ".megaignore");  // better not change the name or it upsets AnomalyReporter due to being outside the sync
    f.close();

    if (uploadIgnoreFirst)
    {
        EXPECT_TRUE(uploadFile(fsBasePath / ".megaignore", ".megaignore", "/mega_test_sync/" + remotesyncrootfolder));
    }
    else
    {
        CatchupClients(this);
    }

    auto fb = thread_do<handle>([=](StandardClient& mc, PromiseHandleSP pb)
        {
            mc.setupSync_inthread(remotesyncrootfolder, syncdir, isBackup,
                [pb](error e, SyncError, handle backupId)
                {
                    pb->set_value(backupId);
                }, localsyncrootfolder + " ");
        });
    return fb.get();
}

bool StandardClient::delSync_mainthread(handle backupId, bool keepCache)
{
    future<bool> fb = thread_do<bool>([=](StandardClient& mc, PromiseBoolSP pb) { pb->set_value(mc.delSync_inthread(backupId, keepCache)); });
    return fb.get();
}

bool StandardClient::confirmModel_mainthread(Model::ModelNode* mnode, handle backupId, bool ignoreDebris, int confirm, bool expectFail, bool skipIgnoreFile)
{
    return thread_do<bool>([=](StandardClient& sc, PromiseBoolSP pb) {
        pb->set_value(sc.confirmModel(backupId, mnode, confirm, ignoreDebris, expectFail, skipIgnoreFile));
    }).get();
}

bool StandardClient::match(handle id, const Model::ModelNode* source)
{
    if (!source) return false;

    auto result = thread_do<bool>([=](StandardClient& client, PromiseBoolSP result) {
        client.match(id, source, std::move(result));
    });

    return result.get();
}

void StandardClient::match(handle id, const Model::ModelNode* source, PromiseBoolSP result)
{
    SyncInfo info;

    if (!syncSet(id, info))
    {
        result->set_value(false);
        return;
    }

    const auto* destination = client.nodeByHandle(info.h);
    result->set_value(destination && match(*destination, *source));
}

bool StandardClient::waitFor(std::function<bool(StandardClient&)>&& predicate, const std::chrono::seconds &timeout)
{
    auto total = std::chrono::milliseconds(0);
    auto sleepIncrement = std::chrono::milliseconds(500);

    out() << "Waiting for predicate to match...";

    do
    {
        if (predicate(*this))
        {
            out() << "Predicate has matched!";

            return true;
        }

        std::this_thread::sleep_for(sleepIncrement);
        total += sleepIncrement;
    }
    while (total < timeout);

    out() << "Timed out waiting for predicate to match.";

    return false;
}

bool StandardClient::match(const Node& destination, const Model::ModelNode& source) const
{
    list<pair<const Node*, decltype(&source)>> pending;

    pending.emplace_back(&destination, &source);

    for ( ; !pending.empty(); pending.pop_front())
    {
        const auto& dn = *pending.front().first;
        const auto& sn = *pending.front().second;

        // Nodes must have matching types.
        if (!sn.typematchesnodetype(dn.type)) return false;

        // Files require no further processing.
        if (dn.type == FILENODE) continue;

        map<string, decltype(&dn), CloudNameLess> dc;
        map<string, decltype(&sn), CloudNameLess> sc;

        // Index children for pairing.
        for (const auto* child : dn.children)
        {
            auto result = dc.emplace(child->displayname(), child);

            // For simplicity, duplicates consistute a match failure.
            if (!result.second) return false;
        }

        for (const auto& child : sn.kids)
        {
            auto result = sc.emplace(child->cloudName(), child.get());
            if (!result.second) return false;
        }

        // Pair children.
        for (const auto& s : sc)
        {
            // Skip the debris folder if it appears in the root.
            if (&sn == &source)
            {
                if (CloudNameLess::equal(s.first, DEBRISFOLDER))
                {
                    continue;
                }
            }

            // Does this node have a pair in the destination?
            auto d = dc.find(s.first);

            // If not then there can be no match.
            if (d == dc.end()) return false;

            // Queue pair for more detailed matching.
            pending.emplace_back(d->second, s.second);

            // Consider the destination node paired.
            dc.erase(d);
        }

        // Can't have a match if we couldn't pair all destination nodes.
        if (!dc.empty()) return false;
    }

    return true;
}

bool StandardClient::backupOpenDrive(const fs::path& drivePath)
{
    auto localDrivePath = LocalPath::fromAbsolutePath(drivePath.u8string());

    error e = API_OK;
    client.syncs.syncRun([&]() {
        e = client.syncs.backupOpenDrive(localDrivePath);
    });

    return e == API_OK;
}

void StandardClient::backupOpenDrive(const fs::path& drivePath, PromiseBoolSP result)
{
    auto localDrivePath = LocalPath::fromAbsolutePath(drivePath.u8string());

    client.syncs.queueSync([=]() {
            error e = client.syncs.backupOpenDrive(localDrivePath);
            result->set_value(e == API_OK);
        });
}

void StandardClient::wouldBeEscapedOnDownload(fs::path root, string remoteName, PromiseBoolSP result)
{
    auto fsAccess = client.fsaccess;
    auto localRoot = LocalPath::fromAbsolutePath(root.u8string());
    auto type = fsAccess->getlocalfstype(localRoot);
    auto localName = LocalPath::fromRelativeName(remoteName, *fsAccess, type);

    result->set_value(localName.toPath() != remoteName);
}

bool StandardClient::wouldBeEscapedOnDownload(fs::path root, string remoteName)
{
    auto result =
        thread_do<bool>(
        [=](StandardClient& client, PromiseBoolSP result)
        {
            client.wouldBeEscapedOnDownload(root, remoteName, result);
        });

    return result.get();
}

size_t StandardClient::triggerFullScan(handle backupID)
{
    return client.syncs.triggerFullScan(backupID).get();
}

using SyncWaitPredicate = std::function<bool(StandardClient&)>;

// Useful predicates.
SyncWaitPredicate SyncDisabled(handle id)
{
    return [id](StandardClient& client) {
        return client.syncByBackupId(id) == nullptr;
    };
}

SyncWaitPredicate SyncMonitoring(handle id)
{
    return [id](StandardClient& client) {
        const auto* sync = client.syncByBackupId(id);
        return sync && sync->isBackupMonitoring();
    };
}

SyncWaitPredicate SyncStallState(bool state)
{
    return [state](StandardClient& client) {
        return client.mStallDetected == state;
    };
}

struct SyncWaitResult
{
    bool syncStalled = false;
    SyncStallInfo stall;
};

bool noSyncStalled(vector<SyncWaitResult>& v)
{
    for (auto& e : v)
    {
        if (e.syncStalled) return false;
    }
    return true;
}

vector<SyncWaitResult> waitonsyncs(std::function<bool(int64_t millisecNoActivity, int64_t millisecNoSyncing)> endCondition, StandardClient* c1 = nullptr, StandardClient* c2 = nullptr, StandardClient* c3 = nullptr, StandardClient* c4 = nullptr)
{


    auto totalTimeoutStart = chrono::steady_clock::now();
    auto startNoActivity = chrono::steady_clock::now();
    auto startNoSyncing = chrono::steady_clock::now();

    vector<StandardClient*> v{ c1, c2, c3, c4 };
    vector<SyncWaitResult> result{SyncWaitResult(), SyncWaitResult(), SyncWaitResult(), SyncWaitResult()};

    for (;;)
    {
        bool any_activity = false;
        bool any_still_syncing = false;
        bool any_running_at_all = false;

        for (size_t i = v.size(); i--; ) if (v[i])
        {
            v[i]->thread_do<bool>([&](StandardClient& mc, PromiseBoolSP pb)
                {
                    result[i].syncStalled = mc.client.syncs.syncStallDetected(result[i].stall);

                    if (!result[i].syncStalled)
                    {
                        mc.client.syncs.forEachRunningSync(false,
                          [&](Sync* s)
                          {
                              any_running_at_all = true;

                              if (s->active() &&
                                  (s->localroot->scanRequired()
                                      || s->localroot->mightHaveMoves()
                                      || s->localroot->syncRequired()))
                              {
                                  any_activity = true;
                              }

                          });

                        if (!(mc.client.transferlist.transfers[GET].empty() && mc.client.transferlist.transfers[PUT].empty()))
                        {
                            any_activity = true;
                        }
                        if (mc.client.syncs.syncBusyState)
                        {
                            any_still_syncing = true;
                        }
                        if (mc.client.reqs.cmdsInflight())
                        {
                            // helps with waiting for 500s to pass
                            any_activity = true;
                        }
                    }

                    pb->set_value(true);
                }).get();
        }

        if (!any_running_at_all)
        {
            LOG_debug << " waitonsyncs finished since no non-stalled clients have any running syncs";
            return result;
        }

        if (any_activity || StandardClient::debugging)
        {
            startNoActivity = chrono::steady_clock::now();
        }
        if (any_still_syncing || StandardClient::debugging)
        {
            startNoSyncing = chrono::steady_clock::now();
        }

        auto minNoActivityTime = std::chrono::milliseconds(6 * 60 * 1000);
        auto minNoSyncingTime = std::chrono::milliseconds(6 * 60 * 1000);
        for (auto vn : v) if (vn)
        {
            auto t1 = chrono::duration_cast<chrono::milliseconds>(chrono::steady_clock::now() - startNoActivity);
            auto t2 = chrono::duration_cast<chrono::milliseconds>(chrono::steady_clock::now() - vn->lastcb);
            if (t1 < minNoActivityTime) minNoActivityTime = t1;
            if (t2 < minNoActivityTime) minNoActivityTime = t2;

            auto t3 = chrono::duration_cast<chrono::milliseconds>(chrono::steady_clock::now() - startNoSyncing);
            if (t3 < minNoSyncingTime) minNoSyncingTime = t3;
        }
        if (endCondition(minNoActivityTime.count(), minNoSyncingTime.count()))
        {
            return result;
        }

        WaitMillisec(400);

        if ((chrono::steady_clock::now() - totalTimeoutStart) > std::chrono::minutes(1))
        {
            out() << "Waiting for syncing to stop timed out at 5 minutes";
            return result;
        }
    }
}

vector<SyncWaitResult> waitonsyncs(chrono::seconds d = std::chrono::seconds(4), StandardClient* c1 = nullptr, StandardClient* c2 = nullptr, StandardClient* c3 = nullptr, StandardClient* c4 = nullptr)
{
    auto endCondition = [d](int64_t millisecNoActivity, int64_t millisecNoSyncing) {
        return std::chrono::duration_cast<chrono::milliseconds>(d).count() < millisecNoActivity
            && std::chrono::duration_cast<chrono::milliseconds>(d).count() < millisecNoSyncing;
    };

    return waitonsyncs(endCondition, c1, c2, c3, c4);
}





mutex StandardClient::om;
bool StandardClient::debugging = false;



//std::atomic<int> fileSizeCount = 20;

bool createNameFile(const fs::path &p, const string &filename)
{
    return createFile(p / fs::u8path(filename), filename.data(), filename.size());
}

bool createDataFileWithTimestamp(const fs::path &path,
                             const std::string &data,
                             const fs::file_time_type &timestamp)
{
    const bool result = createDataFile(path, data);

    if (result)
    {
        fs::last_write_time(path, timestamp);
    }

    return result;
}

bool buildLocalFolders(fs::path targetfolder, const string& prefix, int n, int recurselevel, int filesperfolder)
{
    if (suppressfiles) filesperfolder = 0;

    fs::path p = targetfolder / fs::u8path(prefix);
    if (!fs::create_directory(p))
        return false;

    for (int i = 0; i < filesperfolder; ++i)
    {
        string filename = "file" + to_string(i) + "_" + prefix;
        createNameFile(p, filename);
        //int thisSize = (++fileSizeCount)/2;
        //for (int j = 0; j < thisSize; ++j) fs << ('0' + j % 10);
    }

    if (recurselevel > 0)
    {
        for (int i = 0; i < n; ++i)
        {
            if (!buildLocalFolders(p, prefix + "_" + to_string(i), n, recurselevel - 1, filesperfolder))
                return false;
        }
    }

    return true;
}

void renameLocalFolders(fs::path targetfolder, const string& newprefix)
{
    std::list<fs::path> toRename;
    for (fs::directory_iterator i(targetfolder); i != fs::directory_iterator(); ++i)
    {
        if (fs::is_directory(i->path()))
        {
            renameLocalFolders(i->path(), newprefix);
        }
        toRename.push_back(i->path());
    }

    for (auto p : toRename)
    {
        auto newpath = p.parent_path() / (newprefix + p.filename().u8string());
        fs::rename(p, newpath);
    }
}


#ifdef __linux__
bool createSpecialFiles(fs::path targetfolder, const string& prefix, int n = 1)
{
    fs::path p = targetfolder;
    for (int i = 0; i < n; ++i)
    {
        string filename = "file" + to_string(i) + "_" + prefix;
        fs::path fp = p / fs::u8path(filename);

        int fdtmp = openat(AT_FDCWD, p.c_str(), O_RDWR|O_CLOEXEC|O_TMPFILE, 0600);
        write(fdtmp, filename.data(), filename.size());

        stringstream fdproc;
        fdproc << "/proc/self/fd/";
        fdproc << fdtmp;

        int r = linkat(AT_FDCWD, fdproc.str().c_str() , AT_FDCWD, fp.c_str(), AT_SYMLINK_FOLLOW);
        if (r)
        {
            cerr << " errno =" << errno;
            return false;
        }
        close(fdtmp);
    }
    return true;
}
#endif

class SyncFingerprintCollision
  : public ::testing::Test
{
public:
    SyncFingerprintCollision()
      : client0()
      , client1()
      , model0()
      , model1()
      , arbitraryFileLength(16384)
    {
        const fs::path root = makeNewTestRoot();

        client0 = ::mega::make_unique<StandardClient>(root, "c0");
        client1 = ::mega::make_unique<StandardClient>(root, "c1");

        client0->logcb = true;
        client1->logcb = true;
    }

    ~SyncFingerprintCollision()
    {
    }

    void SetUp() override
    {
        SimpleLogger::setLogLevel(logMax);

        ASSERT_TRUE(client0->login_reset_makeremotenodes("MEGA_EMAIL", "MEGA_PWD", "d", 1, 2));
        ASSERT_TRUE(client1->login_fetchnodes("MEGA_EMAIL", "MEGA_PWD"));
        ASSERT_EQ(client0->basefolderhandle, client1->basefolderhandle);

        model0.root->addkid(model0.buildModelSubdirs("d", 2, 1, 0));
        model1.root->addkid(model1.buildModelSubdirs("d", 2, 1, 0));

        startSyncs();
        waitOnSyncs();
        confirmModels();
    }

    void addModelFile(Model &model,
                      const std::string &directory,
                      const std::string &file,
                      const std::string &content)
    {
        auto *node = model.findnode(directory);
        ASSERT_NE(node, nullptr);

        node->addkid(model.makeModelSubfile(file, content));
    }

    void confirmModel(StandardClient &client, Model &model, handle backupId)
    {
        ASSERT_TRUE(client.confirmModel_mainthread(model.findnode("d"), backupId));
    }

    void confirmModels()
    {
        confirmModel(*client0, model0, backupId0);
        confirmModel(*client1, model1, backupId1);
    }

    const fs::path localRoot0() const
    {
        return client0->syncSet(backupId0).localpath;
    }

    const fs::path localRoot1() const
    {
        return client1->syncSet(backupId1).localpath;
    }

    void startSyncs()
    {
        backupId0 = client0->setupSync_mainthread("s0", "d", false, true);
        ASSERT_NE(backupId0, UNDEF);
        backupId1 = client1->setupSync_mainthread("s1", "d", false, false);
        ASSERT_NE(backupId1, UNDEF);
    }

    void waitOnSyncs()
    {
        waitonsyncs(chrono::seconds(4), client0.get(), client1.get());
    }

    handle backupId0 = UNDEF;
    handle backupId1 = UNDEF;

    std::unique_ptr<StandardClient> client0;
    std::unique_ptr<StandardClient> client1;
    Model model0;
    Model model1;
    const std::size_t arbitraryFileLength;
}; /* SyncFingerprintCollision */

// todo: re-enable
TEST_F(SyncFingerprintCollision, DISABLED_DifferentMacSameName)
{
    auto data0 = randomData(arbitraryFileLength);
    auto data1 = data0;
    const auto path0 = localRoot0() / "d_0" / "a";
    const auto path1 = localRoot0() / "d_1" / "a";

    // Alter MAC but leave fingerprint untouched.
    data1[0x41] = static_cast<uint8_t>(~data1[0x41]);

    ASSERT_TRUE(createDataFile(path0, data0));
    client0->triggerFullScan(backupId0);
    waitOnSyncs();

    auto result0 =
      client0->thread_do<bool>([&](StandardClient &sc, PromiseBoolSP p)
                         {
                             p->set_value(
                                 createDataFileWithTimestamp(
                                 path1,
                                 data1,
                                 fs::last_write_time(path0)));

                             client0->triggerFullScan(backupId0);
                         });

    ASSERT_TRUE(waitonresults(&result0));
    waitOnSyncs();

    addModelFile(model0, "d/d_0", "a", data0);
    addModelFile(model0, "d/d_1", "a", data1);
    addModelFile(model1, "d/d_0", "a", data0);
    addModelFile(model1, "d/d_1", "a", data0);
    model1.ensureLocalDebrisTmpLock("d");

    confirmModels();
}

TEST_F(SyncFingerprintCollision, DifferentMacDifferentName)
{
    auto data0 = randomData(arbitraryFileLength);
    auto data1 = data0;
    const auto path0 = localRoot0() / "d_0" / "a";
    const auto path1 = localRoot0() / "d_0" / "b";

    data1[0x41] = static_cast<uint8_t>(~data1[0x41]);

    ASSERT_TRUE(createDataFile(path0, data0));
    client0->triggerFullScan(backupId0);
    waitOnSyncs();

    auto result0 =
      client0->thread_do<bool>([&](StandardClient &sc, PromiseBoolSP p)
                         {
                             p->set_value(
                                 createDataFileWithTimestamp(
                                 path1,
                                 data1,
                                 fs::last_write_time(path0)));

                             client0->triggerFullScan(backupId0);
                         });

    ASSERT_TRUE(waitonresults(&result0));
    waitOnSyncs();

    addModelFile(model0, "d/d_0", "a", data0);
    addModelFile(model0, "d/d_0", "b", data1);
    addModelFile(model1, "d/d_0", "a", data0);
    addModelFile(model1, "d/d_0", "b", data1);
    model1.ensureLocalDebrisTmpLock("d");

    confirmModels();
}

TEST_F(SyncFingerprintCollision, SameMacDifferentName)
{
    auto data0 = randomData(arbitraryFileLength);
    const auto path0 = localRoot0() / "d_0" / "a";
    const auto path1 = localRoot0() / "d_0" / "b";

    ASSERT_TRUE(createDataFile(path0, data0));
    client0->triggerFullScan(backupId0);
    waitOnSyncs();

    auto result0 =
      client0->thread_do<bool>([&](StandardClient &sc, PromiseBoolSP p)
                         {
                            p->set_value(
                                 createDataFileWithTimestamp(
                                 path1,
                                 data0,
                                 fs::last_write_time(path0)));

                            client0->triggerFullScan(backupId0);
                         });

    ASSERT_TRUE(waitonresults(&result0));
    waitOnSyncs();

    addModelFile(model0, "d/d_0", "a", data0);
    addModelFile(model0, "d/d_0", "b", data0);
    addModelFile(model1, "d/d_0", "a", data0);
    addModelFile(model1, "d/d_0", "b", data0);
    model1.ensureLocalDebrisTmpLock("d");

    confirmModels();
}

class SyncTest
    : public ::testing::Test
{
public:

    // Sets up the test fixture.
    void SetUp() override
    {
        LOG_info << "____TEST SetUp: " << ::testing::UnitTest::GetInstance()->current_test_info()->name();

        SimpleLogger::setLogLevel(logMax);
    }

    // Tears down the test fixture.
    void TearDown() override
    {
        LOG_info << "____TEST TearDown: " << ::testing::UnitTest::GetInstance()->current_test_info()->name();
    }

}; // SqliteDBTest

TEST_F(SyncTest, BasicSync_DelRemoteFolder)
{
    // delete a remote folder and confirm the client sending the request and another also synced both correctly update the disk
    fs::path localtestroot = makeNewTestRoot();
    auto clientA1 = g_clientManager.getCleanStandardClient(0, localtestroot); // user 1 client 1
    auto clientA2 = g_clientManager.getCleanStandardClient(0, localtestroot); // user 1 client 2
    ASSERT_TRUE(clientA1->resetBaseFolderMulticlient(clientA2));

    ASSERT_TRUE(clientA1->makeCloudSubdirs("f", 3, 3));
    ASSERT_TRUE(CatchupClients(clientA1, clientA2));

    handle backupId1 = clientA1->setupSync_mainthread("sync1", "f", false, true);
    ASSERT_NE(backupId1, UNDEF);
    handle backupId2 = clientA2->setupSync_mainthread("sync2", "f", false, false);
    ASSERT_NE(backupId2, UNDEF);
    waitonsyncs(std::chrono::seconds(4), clientA1, clientA2);
    clientA1->logcb = clientA2->logcb = true;

    Model model;
    model.root->addkid(model.buildModelSubdirs("f", 3, 3, 0));

    // check everything matches (model has expected state of remote and local)
    ASSERT_TRUE(clientA1->confirmModel_mainthread(model.findnode("f"), backupId1));
    ASSERT_TRUE(clientA2->confirmModel_mainthread(model.findnode("f"), backupId2));

    // delete something remotely and let sync catch up
    future<bool> fb = clientA1->thread_do<bool>([](StandardClient& sc, PromiseBoolSP pb) { sc.deleteremote("f/f_2/f_2_1", false, pb); });
    ASSERT_TRUE(waitonresults(&fb));
    waitonsyncs(std::chrono::seconds(4), clientA1, clientA2);

    // check everything matches in both syncs (model has expected state of remote and local)
    ASSERT_TRUE(model.movetosynctrash("f/f_2/f_2_1", "f"));
    ASSERT_TRUE(clientA1->confirmModel_mainthread(model.findnode("f"), backupId1));
    ASSERT_TRUE(clientA2->confirmModel_mainthread(model.findnode("f"), backupId2));
}

TEST_F(SyncTest, BasicSync_DelLocalFolder)
{
    // confirm change is synced to remote, and also seen and applied in a second client that syncs the same folder
    fs::path localtestroot = makeNewTestRoot();
    auto clientA1 = g_clientManager.getCleanStandardClient(0, localtestroot); // user 1 client 1
    auto clientA2 = g_clientManager.getCleanStandardClient(0, localtestroot); // user 1 client 2
    ASSERT_TRUE(clientA1->resetBaseFolderMulticlient(clientA2));

    ASSERT_TRUE(clientA1->makeCloudSubdirs("f", 3, 3));
    ASSERT_TRUE(CatchupClients(clientA1, clientA2));

    // set up sync for A1, it should build matching local folders
    handle backupId1 = clientA1->setupSync_mainthread("sync1", "f", false, true);
    ASSERT_NE(backupId1, UNDEF);
    handle backupId2 = clientA2->setupSync_mainthread("sync2", "f", false, false);
    ASSERT_NE(backupId2, UNDEF);
    waitonsyncs(std::chrono::seconds(4), clientA1, clientA2);
    clientA1->logcb = clientA2->logcb = true;

    // check everything matches (model has expected state of remote and local)
    Model model;
    model.root->addkid(model.buildModelSubdirs("f", 3, 3, 0));
    ASSERT_TRUE(clientA1->confirmModel_mainthread(model.findnode("f"), backupId1));
    ASSERT_TRUE(clientA2->confirmModel_mainthread(model.findnode("f"), backupId2));

    auto checkpath = clientA1->syncSet(backupId1).localpath.u8string();
    out() << "checking paths " << checkpath;
    for(auto& p: fs::recursive_directory_iterator(TestFS::GetTestFolder()))
    {
        out() << "checking path is present: " << p.path().u8string();
    }
    // delete something in the local filesystem and see if we catch up in A1 and A2 (deleter and observer syncs)
    error_code e;
    auto nRemoved = fs::remove_all(clientA1->syncSet(backupId1).localpath / "f_2" / "f_2_1", e);
    ASSERT_TRUE(!e) << "remove failed " << (clientA1->syncSet(backupId1).localpath / "f_2" / "f_2_1").u8string() << " error " << e;
    ASSERT_GT(static_cast<unsigned int>(nRemoved), 0u) << e;

    // Trigger a full scan.
    clientA1->triggerFullScan(backupId1);

    // let them catch up
    waitonsyncs(std::chrono::seconds(4), clientA1, clientA2);

    // check everything matches (model has expected state of remote and local)
    ASSERT_TRUE(model.movetosynctrash("f/f_2/f_2_1", "f"));
    ASSERT_TRUE(clientA2->confirmModel_mainthread(model.findnode("f"), backupId2));
    ASSERT_TRUE(model.removesynctrash("f"));
    ASSERT_TRUE(clientA1->confirmModel_mainthread(model.findnode("f"), backupId1));
}

TEST_F(SyncTest, BasicSync_MoveLocalFolderPlain)
{
    // confirm change is synced to remote, and also seen and applied in a second client that syncs the same folder
    fs::path localtestroot = makeNewTestRoot();
    auto clientA1 = g_clientManager.getCleanStandardClient(0, localtestroot); // user 1 client 1
    auto clientA2 = g_clientManager.getCleanStandardClient(0, localtestroot); // user 1 client 2
    ASSERT_TRUE(clientA1->resetBaseFolderMulticlient(clientA2));

    ASSERT_TRUE(clientA1->makeCloudSubdirs("f", 3, 3));
    ASSERT_TRUE(CatchupClients(clientA1, clientA2));

    Model model;
    model.root->addkid(model.buildModelSubdirs("f", 3, 3, 0));

    // set up sync for A1, it should build matching local folders
    handle backupId1 = clientA1->setupSync_mainthread("sync1", "f", false, true);
    ASSERT_NE(backupId1, UNDEF);
    handle backupId2 = clientA2->setupSync_mainthread("sync2", "f", false, false);
    ASSERT_NE(backupId2, UNDEF);
    waitonsyncs(std::chrono::seconds(8), clientA1, clientA2);
    clientA1->logcb = clientA2->logcb = true;

    // check everything matches (model has expected state of remote and local)
    ASSERT_TRUE(clientA1->confirmModel_mainthread(model.findnode("f"), backupId1));
    ASSERT_TRUE(clientA2->confirmModel_mainthread(model.findnode("f"), backupId2));

    out() << "----- making sync change to test, now -----";
    clientA1->received_node_actionpackets = false;
    clientA2->received_node_actionpackets = false;

    // move something in the local filesystem and see if we catch up in A1 and A2 (deleter and observer syncs)
    error_code rename_error;
    fs::rename(clientA1->syncSet(backupId1).localpath / "f_2" / "f_2_1", clientA1->syncSet(backupId1).localpath / "f_2_1", rename_error);
    ASSERT_TRUE(!rename_error) << rename_error;

    // Trigger a full scan.
    clientA1->triggerFullScan(backupId1);

    // client1 should send a rename command to the API
    // both client1 and client2 should receive the corresponding actionpacket
    ASSERT_TRUE(clientA1->waitForNodesUpdated(60)) << " no actionpacket received in clientA1 for rename";
    ASSERT_TRUE(clientA2->waitForNodesUpdated(60)) << " no actionpacket received in clientA2 for rename";

    out() << "----- wait for actionpackets ended -----";

    // sync activity should not take much longer after that.
    waitonsyncs(std::chrono::seconds(4), clientA1, clientA2);

    // check everything matches (model has expected state of remote and local)
    ASSERT_TRUE(model.movenode("f/f_2/f_2_1", "f"));
    ASSERT_TRUE(clientA1->confirmModel_mainthread(model.findnode("f"), backupId1));
    ASSERT_TRUE(clientA2->confirmModel_mainthread(model.findnode("f"), backupId2));
}

TEST_F(SyncTest, BasicSync_MoveLocalFolderBetweenSyncs)
{
    // confirm change is synced to remote, and also seen and applied in a second client that syncs the same folder
    fs::path localtestroot = makeNewTestRoot();
    StandardClient clientA1(localtestroot, "clientA1");   // user 1 client 1
    StandardClient clientA2(localtestroot, "clientA2");   // user 1 client 2
    StandardClient clientA3(localtestroot, "clientA3");   // user 1 client 3

    ASSERT_TRUE(clientA1.login_reset_makeremotenodes("MEGA_EMAIL", "MEGA_PWD", "f", 3, 3));
    ASSERT_TRUE(clientA2.login_fetchnodes("MEGA_EMAIL", "MEGA_PWD"));
    ASSERT_TRUE(clientA3.login_fetchnodes("MEGA_EMAIL", "MEGA_PWD"));
    ASSERT_EQ(clientA1.basefolderhandle, clientA2.basefolderhandle);

    // Avoid races between clients.
    {
        auto path = clientA1.fsBasePath / ".megaignore";

        // Create bare ignore file.
        ASSERT_TRUE(createDataFile(path, "#"));

        // Upload ignore file to each sync root.
        ASSERT_TRUE(clientA1.uploadFile(path, "/mega_test_sync/f"));
        ASSERT_TRUE(clientA1.uploadFile(path, "/mega_test_sync/f/f_0"));
        ASSERT_TRUE(clientA1.uploadFile(path, "/mega_test_sync/f/f_2"));
    }

    // set up sync for A1 and A2, it should build matching local folders
    handle backupId11 = clientA1.setupSync_mainthread("sync1", "f/f_0", false, false);
    ASSERT_NE(backupId11, UNDEF);
    handle backupId12 = clientA1.setupSync_mainthread("sync2", "f/f_2", false, false);
    ASSERT_NE(backupId12, UNDEF);
    handle backupId21 = clientA2.setupSync_mainthread("syncA2_1", "f/f_0", false, false);
    ASSERT_NE(backupId21, UNDEF);
    handle backupId22 = clientA2.setupSync_mainthread("syncA2_2", "f/f_2", false, false);
    ASSERT_NE(backupId22, UNDEF);
    handle backupId31 = clientA3.setupSync_mainthread("syncA3", "f", false, false);
    ASSERT_NE(backupId31, UNDEF);
    waitonsyncs(std::chrono::seconds(4), &clientA1, &clientA2, &clientA3);
    clientA1.logcb = clientA2.logcb = clientA3.logcb = true;

    // Create models.
    Model modelF;
    Model modelF0;
    Model modelF2;

    // f
    modelF.root->addkid(modelF.buildModelSubdirs("f", 3, 3, 0));
    modelF.ensureLocalDebrisTmpLock("f");

    // f_0
    modelF0.root->addkid(modelF.findnode("f/f_0")->clone());
    modelF0.ensureLocalDebrisTmpLock("f_0");

    // f_2
    modelF2.root->addkid(modelF.findnode("f/f_2")->clone());
    modelF2.ensureLocalDebrisTmpLock("f_2");

    // check everything matches (model has expected state of remote and local)
    ASSERT_TRUE(clientA1.confirmModel_mainthread(modelF0.findnode("f_0"), backupId11));
    ASSERT_TRUE(clientA1.confirmModel_mainthread(modelF2.findnode("f_2"), backupId12));
    ASSERT_TRUE(clientA2.confirmModel_mainthread(modelF0.findnode("f_0"), backupId21));
    ASSERT_TRUE(clientA2.confirmModel_mainthread(modelF2.findnode("f_2"), backupId22));
    ASSERT_TRUE(clientA3.confirmModel_mainthread(modelF.findnode("f"), backupId31));

    LOG_debug << "----- making sync change to test, now -----";
    clientA1.received_node_actionpackets = false;
    clientA2.received_node_actionpackets = false;
    clientA3.received_node_actionpackets = false;

    // move a folder form one local synced folder to another local synced folder and see if we sync correctly and catch up in A2 and A3 (mover and observer syncs)
    error_code rename_error;
    fs::path path1 = clientA1.syncSet(backupId11).localpath / "f_0_1";
    fs::path path2 = clientA1.syncSet(backupId12).localpath / "f_2_1" / "f_2_1_0" / "f_0_1";
    fs::rename(path1, path2, rename_error);
    ASSERT_TRUE(!rename_error) << rename_error;

    // Trigger a full scan.
    clientA1.triggerFullScan(backupId11);
    clientA1.triggerFullScan(backupId12);

    // client1 should send a rename command to the API
    // both client1 and client2 should receive the corresponding actionpacket
    ASSERT_TRUE(clientA1.waitForNodesUpdated(30)) << " no actionpacket received in clientA1 for rename";
    ASSERT_TRUE(clientA2.waitForNodesUpdated(30)) << " no actionpacket received in clientA2 for rename";
    ASSERT_TRUE(clientA3.waitForNodesUpdated(30)) << " no actionpacket received in clientA3 for rename";

    // let them catch up
    waitonsyncs(std::chrono::seconds(4), &clientA1, &clientA2, &clientA3);

    // Update models.
    modelF.movenode("f/f_0/f_0_1", "f/f_2/f_2_1/f_2_1_0");
    modelF2.findnode("f_2/f_2_1/f_2_1_0")->addkid(modelF0.removenode("f_0/f_0_1"));

    // check everything matches (model has expected state of remote and local)
    ASSERT_TRUE(clientA1.confirmModel_mainthread(modelF0.findnode("f_0"), backupId11));
    ASSERT_TRUE(clientA1.confirmModel_mainthread(modelF2.findnode("f_2"), backupId12));
    ASSERT_TRUE(clientA2.confirmModel_mainthread(modelF0.findnode("f_0"), backupId21));
    ASSERT_TRUE(clientA2.confirmModel_mainthread(modelF2.findnode("f_2"), backupId22));
    ASSERT_TRUE(clientA3.confirmModel_mainthread(modelF.findnode("f"), backupId31));
}

TEST_F(SyncTest, BasicSync_RenameLocalFile)
{
    static auto TIMEOUT = std::chrono::seconds(4);

    const fs::path root = makeNewTestRoot();

    // Primary client.
    StandardClient client0(root, "c0");
    // Observer.
    StandardClient client1(root, "c1");

    // Log callbacks.
    client0.logcb = true;
    client1.logcb = true;

    // Log clients in.
    ASSERT_TRUE(client0.login_reset_makeremotenodes("MEGA_EMAIL", "MEGA_PWD", "x", 0, 0));
    ASSERT_TRUE(client1.login_fetchnodes("MEGA_EMAIL", "MEGA_PWD"));
    ASSERT_EQ(client0.basefolderhandle, client1.basefolderhandle);

    // Set up syncs.
    handle backupId0 = client0.setupSync_mainthread("s0", "x", false, true);
    ASSERT_NE(backupId0, UNDEF);
    handle backupId1 = client1.setupSync_mainthread("s1", "x", false, false);
    ASSERT_NE(backupId1, UNDEF);

    // Wait for initial sync to complete.
    waitonsyncs(TIMEOUT, &client0, &client1);

    // Add x/f.
    ASSERT_TRUE(createNameFile(client0.syncSet(backupId0).localpath, "f"));

    // Trigger full scan.
    client0.triggerFullScan(backupId0);

    // Wait for sync to complete.
    waitonsyncs(TIMEOUT, &client0, &client1);

    // Confirm model.
    Model model1, model2;
    model1.root->addkid(model1.makeModelSubfolder("x"));
    model1.findnode("x")->addkid(model1.makeModelSubfile("f"));
    model2.root->addkid(model2.makeModelSubfolder("x"));
    model2.findnode("x")->addkid(model2.makeModelSubfile("f"));
    model2.ensureLocalDebrisTmpLock("x"); // since it downloaded f (uploaded by sync 1)

    ASSERT_TRUE(client0.confirmModel_mainthread(model1.findnode("x"), backupId0));
    ASSERT_TRUE(client1.confirmModel_mainthread(model2.findnode("x"), backupId1, true));

    // Rename x/f to x/g.
    fs::rename(client0.syncSet(backupId0).localpath / "f",
               client0.syncSet(backupId0).localpath / "g");

    // Trigger full scan.
    client0.triggerFullScan(backupId0);

    // Wait for sync to complete.
    waitonsyncs(TIMEOUT, &client0, &client1);

    // Update and confirm model.
    model1.findnode("x/f")->name = "g";
    model2.findnode("x/f")->name = "g";

    ASSERT_TRUE(client0.confirmModel_mainthread(model1.findnode("x"), backupId0));
    ASSERT_TRUE(client1.confirmModel_mainthread(model2.findnode("x"), backupId1, true));
}

TEST_F(SyncTest, BasicSync_AddLocalFolder)
{
    // confirm change is synced to remote, and also seen and applied in a second client that syncs the same folder
    fs::path localtestroot = makeNewTestRoot();
    StandardClient clientA1(localtestroot, "clientA1");   // user 1 client 1
    StandardClient clientA2(localtestroot, "clientA2");   // user 1 client 2

    ASSERT_TRUE(clientA1.login_reset_makeremotenodes("MEGA_EMAIL", "MEGA_PWD", "f", 3, 3));
    ASSERT_TRUE(clientA2.login_fetchnodes("MEGA_EMAIL", "MEGA_PWD"));
    ASSERT_EQ(clientA1.basefolderhandle, clientA2.basefolderhandle);

    Model model1, model2;
    model1.root->addkid(model1.buildModelSubdirs("f", 3, 3, 0));
    model2.root->addkid(model2.buildModelSubdirs("f", 3, 3, 0));

    // set up sync for A1, it should build matching local folders
    handle backupId1 = clientA1.setupSync_mainthread("sync1", "f", false, true);
    ASSERT_NE(backupId1, UNDEF);
    handle backupId2 = clientA2.setupSync_mainthread("sync2", "f", false, false);
    ASSERT_NE(backupId2, UNDEF);
    waitonsyncs(std::chrono::seconds(4), &clientA1, &clientA2);
    clientA1.logcb = clientA2.logcb = true;

    // check everything matches (model has expected state of remote and local)
    ASSERT_TRUE(clientA1.confirmModel_mainthread(model1.findnode("f"), backupId1));
    ASSERT_TRUE(clientA2.confirmModel_mainthread(model2.findnode("f"), backupId2));

    // make new folders (and files) in the local filesystem and see if we catch up in A1 and A2 (adder and observer syncs)
    ASSERT_TRUE(buildLocalFolders(clientA1.syncSet(backupId1).localpath / "f_2", "newkid", 2, 2, 2));

    // Trigger a full scan.
    clientA1.triggerFullScan(backupId1);

    // let them catch up
    waitonsyncs(std::chrono::seconds(4), &clientA1, &clientA2);  // two minutes should be long enough to get past API_ETEMPUNAVAIL == -18 for sync2 downloading the files uploaded by sync1

    // check everything matches (model has expected state of remote and local)
    model1.findnode("f/f_2")->addkid(model1.buildModelSubdirs("newkid", 2, 2, 2));
    model2.findnode("f/f_2")->addkid(model2.buildModelSubdirs("newkid", 2, 2, 2));
    model2.ensureLocalDebrisTmpLock("f"); // since we downloaded files

    ASSERT_TRUE(clientA1.confirmModel_mainthread(model1.findnode("f"), backupId1));
    ASSERT_TRUE(clientA2.confirmModel_mainthread(model2.findnode("f"), backupId2));
}


// todo: add this test once the sync can keep up with file system notifications - at the moment
// it's too slow because we wait for the cloud before processing the next layer of files+folders.
// So if we add enough changes to exercise the notification queue, we can't check the results because
// it's far too slow at the syncing stage.
TEST_F(SyncTest, BasicSync_MassNotifyFromLocalFolderTree)
{
    // confirm change is synced to remote, and also seen and applied in a second client that syncs the same folder
    fs::path localtestroot = makeNewTestRoot();
    StandardClient clientA1(localtestroot, "clientA1");   // user 1 client 1
    //StandardClient clientA2(localtestroot, "clientA2");   // user 1 client 2

    ASSERT_TRUE(clientA1.login_reset_makeremotenodes("MEGA_EMAIL", "MEGA_PWD", "f", 0, 0));
    //ASSERT_TRUE(clientA2.login_fetchnodes("MEGA_EMAIL", "MEGA_PWD"));
    //ASSERT_EQ(clientA1.basefolderhandle, clientA2.basefolderhandle);

    // set up sync for A1, it should build matching local folders
    handle backupId1 = clientA1.setupSync_mainthread("sync1", "f", false, true);
    ASSERT_NE(backupId1, UNDEF);
    //ASSERT_TRUE(clientA2.setupSync_mainthread("sync2", "f", 2));
    waitonsyncs(std::chrono::seconds(4), &clientA1/*, &clientA2*/);
    //clientA1.logcb = clientA2.logcb = true;

    // Create a directory tree in one sync, it should be synced to the cloud and back to the other
    // Create enough files and folders that we put a strain on the notification logic: 3k entries
    ASSERT_TRUE(buildLocalFolders(clientA1.syncSet(backupId1).localpath, "initial", 0, 0, 16000));

    // Trigger a full scan.
    clientA1.triggerFullScan(backupId1);

    //waitonsyncs(std::chrono::seconds(10), &clientA1 /*, &clientA2*/);
    std::this_thread::sleep_for(std::chrono::seconds(5));

    // wait until the notify queues subside, it shouldn't take too long.  Limit of 5 minutes
    auto startTime = std::chrono::steady_clock::now();
    while (std::chrono::steady_clock::now() - startTime < std::chrono::seconds(5 * 60))
    {
        size_t remaining = 0;
        auto result0 = clientA1.thread_do<bool>([&](StandardClient &sc, PromiseBoolSP p)
        {
            remaining += sc.client.syncs.syncscanstate ? 1 : 0;

            p->set_value(true);
        });
        result0.get();
        if (!remaining) break;
        std::this_thread::sleep_for(std::chrono::seconds(1));
    }

    Model model;
    model.root->addkid(model.buildModelSubdirs("initial", 0, 0, 16000));

    clientA1.waitFor([&](StandardClient&){ return clientA1.transfersAdded.load() > 0; }, std::chrono::seconds(60));  // give it a chance to create all the nodes.

    // check everything matches (just local since it'll still be uploading files)
    clientA1.localNodesMustHaveNodes = false;
    ASSERT_TRUE(clientA1.confirmModel_mainthread(model.root.get(), backupId1, false, StandardClient::CONFIRM_LOCAL));
    //ASSERT_TRUE(clientA2.confirmModel_mainthread(model.findnode("f"), 2));

    ASSERT_GT(clientA1.transfersAdded.load(), 0u);
    clientA1.transfersAdded = 0;

    // rename all those files and folders, put a strain on the notify system again.
    // Also, no downloads (or uploads) should occur as a result of this.
 //   renameLocalFolders(clientA1.syncSet(backupId1).localpath, "renamed_");

    // let them catch up
    //waitonsyncs(std::chrono::seconds(10), &clientA1 /*, &clientA2*/);

    // rename is too slow to check, even just in localnodes, for now.

    //ASSERT_EQ(clientA1.transfersAdded.load(), 0u);

    //Model model2;
    //model2.root->addkid(model.buildModelSubdirs("renamed_initial", 0, 0, 100));

    //// check everything matches (model has expected state of remote and local)
    //ASSERT_TRUE(clientA1.confirmModel_mainthread(model2.root.get(), 1));
    ////ASSERT_TRUE(clientA2.confirmModel_mainthread(model2.findnode("f"), 2));
}



/* this one is too slow for regular testing with the current algorithm
TEST_F(SyncTest, BasicSync_MAX_NEWNODES1)
{
    // create more nodes than we can upload in one putnodes.
    // this tree is 5x5 and the algorithm ends up creating nodes one at a time so it's pretty slow (and doesn't hit MAX_NEWNODES as a result)
    fs::path localtestroot = makeNewTestRoot();
    StandardClient clientA1(localtestroot, "clientA1");   // user 1 client 1
    StandardClient clientA2(localtestroot, "clientA2");   // user 1 client 2

    ASSERT_TRUE(clientA1.login_reset_makeremotenodes("MEGA_EMAIL", "MEGA_PWD", "f", 3, 3));
    ASSERT_TRUE(clientA2.login_fetchnodes("MEGA_EMAIL", "MEGA_PWD"));
    ASSERT_EQ(clientA1.basefolderhandle, clientA2.basefolderhandle);

    Model model;
    model.root->addkid(model.buildModelSubdirs("f", 3, 3, 0));

    // set up sync for A1, it should build matching local folders
    ASSERT_TRUE(clientA1.setupSync_mainthread("sync1", "f", 1));
    ASSERT_TRUE(clientA2.setupSync_mainthread("sync2", "f", 2));
    waitonsyncs(std::chrono::seconds(4), &clientA1, &clientA2);
    clientA1.logcb = clientA2.logcb = true;

    // check everything matches (model has expected state of remote and local)
    ASSERT_TRUE(clientA1.confirmModel_mainthread(model.findnode("f"), 1));
    ASSERT_TRUE(clientA2.confirmModel_mainthread(model.findnode("f"), 2));

    // make new folders in the local filesystem and see if we catch up in A1 and A2 (adder and observer syncs)
    assert(MegaClient::MAX_NEWNODES < 3125);
    ASSERT_TRUE(buildLocalFolders(clientA1.syncSet(backupId1).localpath, "g", 5, 5, 0));  // 5^5=3125 leaf folders, 625 pre-leaf etc

    // let them catch up
    waitonsyncs(std::chrono::seconds(30), &clientA1, &clientA2);

    // check everything matches (model has expected state of remote and local)
    model.findnode("f")->addkid(model.buildModelSubdirs("g", 5, 5, 0));
    ASSERT_TRUE(clientA1.confirmModel_mainthread(model.findnode("f"), 1));
    ASSERT_TRUE(clientA2.confirmModel_mainthread(model.findnode("f"), 2));
}
*/

/* this one is too slow for regular testing with the current algorithm
TEST_F(SyncTest, BasicSync_MAX_NEWNODES2)
{
    // create more nodes than we can upload in one putnodes.
    // this tree is 5x5 and the algorithm ends up creating nodes one at a time so it's pretty slow (and doesn't hit MAX_NEWNODES as a result)
    fs::path localtestroot = makeNewTestRoot();
    StandardClient clientA1(localtestroot, "clientA1");   // user 1 client 1
    StandardClient clientA2(localtestroot, "clientA2");   // user 1 client 2

    ASSERT_TRUE(clientA1.login_reset_makeremotenodes("MEGA_EMAIL", "MEGA_PWD", "f", 3, 3));
    ASSERT_TRUE(clientA2.login_fetchnodes("MEGA_EMAIL", "MEGA_PWD"));
    ASSERT_EQ(clientA1.basefolderhandle, clientA2.basefolderhandle);

    Model model;
    model.root->addkid(model.buildModelSubdirs("f", 3, 3, 0));

    // set up sync for A1, it should build matching local folders
    ASSERT_TRUE(clientA1.setupSync_mainthread("sync1", "f", 1));
    ASSERT_TRUE(clientA2.setupSync_mainthread("sync2", "f", 2));
    waitonsyncs(std::chrono::seconds(4), &clientA1, &clientA2);
    clientA1.logcb = clientA2.logcb = true;

    // check everything matches (model has expected state of remote and local)
    ASSERT_TRUE(clientA1.confirmModel_mainthread(model.findnode("f"), 1));
    ASSERT_TRUE(clientA2.confirmModel_mainthread(model.findnode("f"), 2));

    // make new folders in the local filesystem and see if we catch up in A1 and A2 (adder and observer syncs)
    assert(MegaClient::MAX_NEWNODES < 3000);
    ASSERT_TRUE(buildLocalFolders(clientA1.syncSet(backupId1).localpath, "g", 3000, 1, 0));

    // let them catch up
    waitonsyncs(std::chrono::seconds(30), &clientA1, &clientA2);

    // check everything matches (model has expected state of remote and local)
    model.findnode("f")->addkid(model.buildModelSubdirs("g", 3000, 1, 0));
    ASSERT_TRUE(clientA1.confirmModel_mainthread(model.findnode("f"), 1));
    ASSERT_TRUE(clientA2.confirmModel_mainthread(model.findnode("f"), 2));
}
*/

TEST_F(SyncTest, BasicSync_MoveExistingIntoNewLocalFolder)
{
    // historic case:  in the local filesystem, create a new folder then move an existing file/folder into it
    fs::path localtestroot = makeNewTestRoot();
    StandardClient clientA1(localtestroot, "clientA1");   // user 1 client 1
    StandardClient clientA2(localtestroot, "clientA2");   // user 1 client 2

    ASSERT_TRUE(clientA1.login_reset_makeremotenodes("MEGA_EMAIL", "MEGA_PWD", "f", 3, 3));
    ASSERT_TRUE(clientA2.login_fetchnodes("MEGA_EMAIL", "MEGA_PWD"));
    ASSERT_EQ(clientA1.basefolderhandle, clientA2.basefolderhandle);

    Model model;
    model.root->addkid(model.buildModelSubdirs("f", 3, 3, 0));

    // set up sync for A1, it should build matching local folders
    handle backupId1 = clientA1.setupSync_mainthread("sync1", "f", false, true);
    ASSERT_NE(backupId1, UNDEF);
    handle backupId2 = clientA2.setupSync_mainthread("sync2", "f", false, false);
    ASSERT_NE(backupId2, UNDEF);
    waitonsyncs(std::chrono::seconds(4), &clientA1, &clientA2);
    clientA1.logcb = clientA2.logcb = true;

    // check everything matches (model has expected state of remote and local)
    ASSERT_TRUE(clientA1.confirmModel_mainthread(model.findnode("f"), backupId1));
    ASSERT_TRUE(clientA2.confirmModel_mainthread(model.findnode("f"), backupId2));

    // make new folder in the local filesystem
    ASSERT_TRUE(buildLocalFolders(clientA1.syncSet(backupId1).localpath, "new", 1, 0, 0));
    // move an already synced folder into it
    error_code rename_error;
    fs::path path1 = clientA1.syncSet(backupId1).localpath / "f_2"; // / "f_2_0" / "f_2_0_0";
    fs::path path2 = clientA1.syncSet(backupId1).localpath / "new" / "f_2"; // "f_2_0_0";
    fs::rename(path1, path2, rename_error);
    ASSERT_TRUE(!rename_error) << rename_error;

    // Trigger a full scan.
    clientA1.triggerFullScan(backupId1);

    // let them catch up
    waitonsyncs(std::chrono::seconds(10), &clientA1, &clientA2);

    // check everything matches (model has expected state of remote and local)
    auto f = model.makeModelSubfolder("new");
    f->addkid(model.removenode("f/f_2")); // / f_2_0 / f_2_0_0"));
    model.findnode("f")->addkid(move(f));
    ASSERT_TRUE(clientA1.confirmModel_mainthread(model.findnode("f"), backupId1));
    ASSERT_TRUE(clientA2.confirmModel_mainthread(model.findnode("f"), backupId2));
}

TEST_F(SyncTest, BasicSync_MoveSeveralExistingIntoDeepNewLocalFolders)
{
    // historic case:  in the local filesystem, create a new folder then move an existing file/folder into it
    fs::path localtestroot = makeNewTestRoot();
    StandardClient clientA1(localtestroot, "clientA1");   // user 1 client 1
    StandardClient clientA2(localtestroot, "clientA2");   // user 1 client 2

    ASSERT_TRUE(clientA1.login_reset_makeremotenodes("MEGA_EMAIL", "MEGA_PWD", "f", 3, 3));
    ASSERT_TRUE(clientA2.login_fetchnodes("MEGA_EMAIL", "MEGA_PWD"));
    ASSERT_EQ(clientA1.basefolderhandle, clientA2.basefolderhandle);

    Model model;
    model.root->addkid(model.buildModelSubdirs("f", 3, 3, 0));

    // set up sync for A1, it should build matching local folders
    handle backupId1 = clientA1.setupSync_mainthread("sync1", "f", false, true);
    ASSERT_NE(backupId1, UNDEF);
    handle backupId2 = clientA2.setupSync_mainthread("sync2", "f", false, false);
    ASSERT_NE(backupId2, UNDEF);
    waitonsyncs(std::chrono::seconds(4), &clientA1, &clientA2);
    clientA1.logcb = clientA2.logcb = true;

    // check everything matches (model has expected state of remote and local)
    ASSERT_TRUE(clientA1.confirmModel_mainthread(model.findnode("f"), backupId1));
    ASSERT_TRUE(clientA2.confirmModel_mainthread(model.findnode("f"), backupId2));

    // make new folder tree in the local filesystem
    ASSERT_TRUE(buildLocalFolders(clientA1.syncSet(backupId1).localpath, "new", 3, 3, 3));

    // move already synced folders to serveral parts of it - one under another moved folder too
    error_code rename_error;
    fs::rename(clientA1.syncSet(backupId1).localpath / "f_0", clientA1.syncSet(backupId1).localpath / "new" / "new_0" / "new_0_1" / "new_0_1_2" / "f_0", rename_error);
    ASSERT_TRUE(!rename_error) << rename_error;
    fs::rename(clientA1.syncSet(backupId1).localpath / "f_1", clientA1.syncSet(backupId1).localpath / "new" / "new_1" / "new_1_2" / "f_1", rename_error);
    ASSERT_TRUE(!rename_error) << rename_error;
    fs::rename(clientA1.syncSet(backupId1).localpath / "f_2", clientA1.syncSet(backupId1).localpath / "new" / "new_1" / "new_1_2" / "f_1" / "f_1_2" / "f_2", rename_error);
    ASSERT_TRUE(!rename_error) << rename_error;

    // Trigger a full scan.
    clientA1.triggerFullScan(backupId1);

    // let them catch up
    waitonsyncs(std::chrono::seconds(7), &clientA1, &clientA2);

    // check everything matches (model has expected state of remote and local)
    model.findnode("f")->addkid(model.buildModelSubdirs("new", 3, 3, 3));
    model.findnode("f/new/new_0/new_0_1/new_0_1_2")->addkid(model.removenode("f/f_0"));
    model.findnode("f/new/new_1/new_1_2")->addkid(model.removenode("f/f_1"));
    model.findnode("f/new/new_1/new_1_2/f_1/f_1_2")->addkid(model.removenode("f/f_2"));
    ASSERT_TRUE(clientA1.confirmModel_mainthread(model.findnode("f"), backupId1));
    model.ensureLocalDebrisTmpLock("f"); // since we downloaded files
    ASSERT_TRUE(clientA2.confirmModel_mainthread(model.findnode("f"), backupId2));
}

/* not expected to work yet
TEST_F(SyncTest, BasicSync_SyncDuplicateNames)
{
    fs::path localtestroot = makeNewTestRoot();
    StandardClient clientA1(localtestroot, "clientA1");   // user 1 client 1
    StandardClient clientA2(localtestroot, "clientA2");   // user 1 client 2

    ASSERT_TRUE(clientA1.login_reset("MEGA_EMAIL", "MEGA_PWD"));
    ASSERT_TRUE(clientA2.login_fetchnodes("MEGA_EMAIL", "MEGA_PWD"));
    ASSERT_EQ(clientA1.basefolderhandle, clientA2.basefolderhandle);


    NewNode* nodearray = new NewNode[3];
    nodearray[0] = *clientA1.makeSubfolder("samename");
    nodearray[1] = *clientA1.makeSubfolder("samename");
    nodearray[2] = *clientA1.makeSubfolder("Samename");
    clientA1.resultproc.prepresult(StandardClient::PUTNODES, [this](error e) {
    });
    clientA1.client.putnodes(clientA1.basefolderhandle, nodearray, 3);

    // set up syncs, they should build matching local folders
    ASSERT_TRUE(clientA1.setupSync_mainthread("sync1", "", 1));
    ASSERT_TRUE(clientA2.setupSync_mainthread("sync2", "", 2));
    waitonsyncs(std::chrono::seconds(4), &clientA1, &clientA2);
    clientA1.logcb = clientA2.logcb = true;

    // check everything matches (model has expected state of remote and local)
    Model model;
    model.root->addkid(model.makeModelSubfolder("samename"));
    model.root->addkid(model.makeModelSubfolder("samename"));
    model.root->addkid(model.makeModelSubfolder("Samename"));
    ASSERT_TRUE(clientA1.confirmModel_mainthread(model.root.get(), 1));
    ASSERT_TRUE(clientA2.confirmModel_mainthread(model.root.get(), 2));
}*/

TEST_F(SyncTest, BasicSync_RemoveLocalNodeBeforeSessionResume)
{
    fs::path localtestroot = makeNewTestRoot();
    auto pclientA1 = ::mega::make_unique<StandardClient>(localtestroot, "clientA1");   // user 1 client 1
    StandardClient clientA2(localtestroot, "clientA2");   // user 1 client 2

    ASSERT_TRUE(pclientA1->login_reset_makeremotenodes("MEGA_EMAIL", "MEGA_PWD", "f", 3, 3));
    ASSERT_TRUE(clientA2.login_fetchnodes("MEGA_EMAIL", "MEGA_PWD"));
    ASSERT_EQ(pclientA1->basefolderhandle, clientA2.basefolderhandle);

    Model model;
    model.root->addkid(model.buildModelSubdirs("f", 3, 3, 0));

    pclientA1->received_node_actionpackets = false;
    clientA2.received_node_actionpackets = false;

    // set up sync for A1, it should build matching local folders
    handle backupId1 = pclientA1->setupSync_mainthread("sync1", "f", false, true);
    ASSERT_NE(backupId1, UNDEF);
    handle backupId2 = clientA2.setupSync_mainthread("sync2", "f", false, false);
    ASSERT_NE(backupId2, UNDEF);

    ASSERT_TRUE(pclientA1->waitForNodesUpdated(30)) << " no actionpacket received in clientA1";
    ASSERT_TRUE(clientA2.waitForNodesUpdated(30)) << " no actionpacket received in clientA2";

    waitonsyncs(std::chrono::seconds(4), pclientA1.get(), &clientA2);
    pclientA1->logcb = clientA2.logcb = true;

    // check everything matches (model has expected state of remote and local)
    ASSERT_TRUE(pclientA1->confirmModel_mainthread(model.findnode("f"), backupId1));
    ASSERT_TRUE(clientA2.confirmModel_mainthread(model.findnode("f"), backupId2));

    // save session
    string session;
    pclientA1->client.dumpsession(session);

    // logout (but keep caches)
    fs::path sync1path = pclientA1->syncSet(backupId1).localpath;
    pclientA1->localLogout();

    pclientA1->received_syncs_restored = false;

    // remove local folders
    error_code e;
    ASSERT_TRUE(fs::remove_all(sync1path / "f_2", e) != static_cast<std::uintmax_t>(-1)) << e;

    // resume session, see if nodes and localnodes get in sync
    pclientA1.reset(new StandardClient(localtestroot, "clientA1"));
    ASSERT_TRUE(pclientA1->login_fetchnodes(session));

    // wait for normal sync resumes to complete
    pclientA1->waitFor([&](StandardClient& sc){ return sc.received_syncs_restored; }, std::chrono::seconds(30));

    waitonsyncs(std::chrono::seconds(4), pclientA1.get(), &clientA2);

    // check everything matches (model has expected state of remote and local)
    ASSERT_TRUE(model.movetosynctrash("f/f_2", "f"));
    ASSERT_TRUE(clientA2.confirmModel_mainthread(model.findnode("f"), backupId2));
    ASSERT_TRUE(model.removesynctrash("f"));
    ASSERT_TRUE(pclientA1->confirmModel_mainthread(model.findnode("f"), backupId1));
}

/* not expected to work yet
TEST_F(SyncTest, BasicSync_RemoteFolderCreationRaceSamename)
{
    // confirm change is synced to remote, and also seen and applied in a second client that syncs the same folder
    // SN tagging needed for this one
    fs::path localtestroot = makeNewTestRoot();
    StandardClient clientA1(localtestroot, "clientA1");   // user 1 client 1
    StandardClient clientA2(localtestroot, "clientA2");   // user 1 client 2

    ASSERT_TRUE(clientA1.login_reset("MEGA_EMAIL", "MEGA_PWD"));
    ASSERT_TRUE(clientA2.login_fetchnodes("MEGA_EMAIL", "MEGA_PWD"));
    ASSERT_EQ(clientA1.basefolderhandle, clientA2.basefolderhandle);

    // set up sync for both, it should build matching local folders (empty initially)
    ASSERT_TRUE(clientA1.setupSync_mainthread("sync1", "", 1));
    ASSERT_TRUE(clientA2.setupSync_mainthread("sync2", "", 2));
    waitonsyncs(std::chrono::seconds(4), &clientA1, &clientA2);
    clientA1.logcb = clientA2.logcb = true;

    // now have both clients create the same remote folder structure simultaneously.  We should end up with just one copy of it on the server and in both syncs
    future<bool> p1 = clientA1.thread_do<bool>([=](StandardClient& sc, PromiseBoolSP pb) { sc.makeCloudSubdirs("f", 3, 3, pb); });
    future<bool> p2 = clientA2.thread_do<bool>([=](StandardClient& sc, PromiseBoolSP pb) { sc.makeCloudSubdirs("f", 3, 3, pb); });
    ASSERT_TRUE(waitonresults(&p1, &p2));

    // let them catch up
    waitonsyncs(std::chrono::seconds(4), &clientA1, &clientA2);

    // check everything matches (model has expected state of remote and local)
    Model model;
    model.root->addkid(model.buildModelSubdirs("f", 3, 3, 0));
    ASSERT_TRUE(clientA1.confirmModel_mainthread(model.root.get(), 1));
    ASSERT_TRUE(clientA2.confirmModel_mainthread(model.root.get(), 2));
}*/

/* not expected to work yet
TEST_F(SyncTest, BasicSync_LocalFolderCreationRaceSamename)
{
    // confirm change is synced to remote, and also seen and applied in a second client that syncs the same folder
    // SN tagging needed for this one
    fs::path localtestroot = makeNewTestRoot();
    StandardClient clientA1(localtestroot, "clientA1");   // user 1 client 1
    StandardClient clientA2(localtestroot, "clientA2");   // user 1 client 2

    ASSERT_TRUE(clientA1.login_reset("MEGA_EMAIL", "MEGA_PWD"));
    ASSERT_TRUE(clientA2.login_fetchnodes("MEGA_EMAIL", "MEGA_PWD"));
    ASSERT_EQ(clientA1.basefolderhandle, clientA2.basefolderhandle);

    // set up sync for both, it should build matching local folders (empty initially)
    ASSERT_TRUE(clientA1.setupSync_mainthread("sync1", "", 1));
    ASSERT_TRUE(clientA2.setupSync_mainthread("sync2", "", 2));
    waitonsyncs(std::chrono::seconds(4), &clientA1, &clientA2);
    clientA1.logcb = clientA2.logcb = true;

    // now have both clients create the same folder structure simultaneously.  We should end up with just one copy of it on the server and in both syncs
    future<bool> p1 = clientA1.thread_do<bool>([=](StandardClient& sc, PromiseBoolSP pb) { buildLocalFolders(sc.syncSet(backupId1).localpath, "f", 3, 3, 0); pb->set_value(true); });
    future<bool> p2 = clientA2.thread_do<bool>([=](StandardClient& sc, PromiseBoolSP pb) { buildLocalFolders(sc.syncSet(backupId2).localpath, "f", 3, 3, 0); pb->set_value(true); });
    ASSERT_TRUE(waitonresults(&p1, &p2));

    // let them catch up
    waitonsyncs(std::chrono::seconds(30), &clientA1, &clientA2);

    // check everything matches (model has expected state of remote and local)
    Model model;
    model.root->addkid(model.buildModelSubdirs("f", 3, 3, 0));
    ASSERT_TRUE(clientA1.confirmModel_mainthread(model.root.get(), 1));
    ASSERT_TRUE(clientA2.confirmModel_mainthread(model.root.get(), 2));
}*/


TEST_F(SyncTest, BasicSync_ResumeSyncFromSessionAfterNonclashingLocalAndRemoteChanges )
{
    fs::path localtestroot = makeNewTestRoot();
    unique_ptr<StandardClient> pclientA1(new StandardClient(localtestroot, "clientA1"));   // user 1 client 1
    StandardClient clientA2(localtestroot, "clientA2");   // user 1 client 2

    ASSERT_TRUE(pclientA1->login_reset_makeremotenodes("MEGA_EMAIL", "MEGA_PWD", "f", 3, 3));
    ASSERT_TRUE(clientA2.login_fetchnodes("MEGA_EMAIL", "MEGA_PWD"));
    ASSERT_EQ(pclientA1->basefolderhandle, clientA2.basefolderhandle);

    // set up sync for A1, it should build matching local folders
    handle backupId1 = pclientA1->setupSync_mainthread("sync1", "f", false, true);
    ASSERT_NE(backupId1, UNDEF);
    handle backupId2 = clientA2.setupSync_mainthread("sync2", "f", false, false);
    ASSERT_NE(backupId2, UNDEF);
    waitonsyncs(std::chrono::seconds(4), pclientA1.get(), &clientA2);
    pclientA1->logcb = clientA2.logcb = true;

    // check everything matches (model has expected state of remote and local)
    Model model1, model2;
    model1.root->addkid(model1.buildModelSubdirs("f", 3, 3, 0));
    model2.root->addkid(model2.buildModelSubdirs("f", 3, 3, 0));
    ASSERT_TRUE(pclientA1->confirmModel_mainthread(model1.findnode("f"), backupId1));
    ASSERT_TRUE(clientA2.confirmModel_mainthread(model2.findnode("f"), backupId2));

    out() << "********************* save session A1";
    string session;
    pclientA1->client.dumpsession(session);

    out() << "*********************  logout A1 (but keep caches on disk)";
    fs::path sync1path = pclientA1->syncSet(backupId1).localpath;
    pclientA1->localLogout();

    out() << "*********************  add remote folders via A2";
    future<bool> p1 = clientA2.thread_do<bool>([](StandardClient& sc, PromiseBoolSP pb) { sc.makeCloudSubdirs("newremote", 2, 2, pb, "f/f_1/f_1_0"); });
    model1.findnode("f/f_1/f_1_0")->addkid(model1.buildModelSubdirs("newremote", 2, 2, 0));
    model2.findnode("f/f_1/f_1_0")->addkid(model2.buildModelSubdirs("newremote", 2, 2, 0));
    ASSERT_TRUE(waitonresults(&p1));

    out() << "*********************  remove remote folders via A2";
    p1 = clientA2.thread_do<bool>([](StandardClient& sc, PromiseBoolSP pb) { sc.deleteremote("f/f_0", false, pb); });
    model1.movetosynctrash("f/f_0", "f");
    model2.movetosynctrash("f/f_0", "f");
    ASSERT_TRUE(waitonresults(&p1));

    out() << "*********************  add local folders in A1";
    ASSERT_TRUE(buildLocalFolders(sync1path / "f_1/f_1_2", "newlocal", 2, 2, 2));
    model1.findnode("f/f_1/f_1_2")->addkid(model1.buildModelSubdirs("newlocal", 2, 2, 2));
    model2.findnode("f/f_1/f_1_2")->addkid(model2.buildModelSubdirs("newlocal", 2, 2, 2));

    out() << "*********************  remove local folders in A1";
    error_code e;
    ASSERT_TRUE(fs::remove_all(sync1path / "f_2", e) != static_cast<std::uintmax_t>(-1)) << e;
    model1.removenode("f/f_2");
    model2.movetosynctrash("f/f_2", "f");

    out() << "*********************  get sync2 activity out of the way";
    waitonsyncs(std::chrono::seconds(4), &clientA2);

    out() << "*********************  resume A1 session (with sync), see if A2 nodes and localnodes get in sync again";
    pclientA1.reset(new StandardClient(localtestroot, "clientA1"));
    ASSERT_TRUE(pclientA1->login_fetchnodes(session));
    ASSERT_EQ(pclientA1->basefolderhandle, clientA2.basefolderhandle);

    // wait for normal sync resumes to complete
    pclientA1->waitFor([&](StandardClient& sc){ return sc.received_syncs_restored; }, std::chrono::seconds(30));

    waitonsyncs(std::chrono::seconds(4), pclientA1.get(), &clientA2);

    out() << "*********************  check everything matches (model has expected state of remote and local)";
    ASSERT_TRUE(pclientA1->confirmModel_mainthread(model1.findnode("f"), backupId1));
    model2.ensureLocalDebrisTmpLock("f"); // since we downloaded files
    ASSERT_TRUE(clientA2.confirmModel_mainthread(model2.findnode("f"), backupId2));
}

TEST_F(SyncTest, BasicSync_ResumeSyncFromSessionAfterClashingLocalAddRemoteDelete)
{
    fs::path localtestroot = makeNewTestRoot();
    unique_ptr<StandardClient> pclientA1(new StandardClient(localtestroot, "clientA1"));   // user 1 client 1
    StandardClient clientA2(localtestroot, "clientA2");   // user 1 client 2

    ASSERT_TRUE(pclientA1->login_reset_makeremotenodes("MEGA_EMAIL", "MEGA_PWD", "f", 3, 3));
    ASSERT_TRUE(clientA2.login_fetchnodes("MEGA_EMAIL", "MEGA_PWD"));
    ASSERT_EQ(pclientA1->basefolderhandle, clientA2.basefolderhandle);

    Model model;
    model.root->addkid(model.buildModelSubdirs("f", 3, 3, 0));

    // set up sync for A1, it should build matching local folders
    handle backupId1 = pclientA1->setupSync_mainthread("sync1", "f", false, true);
    ASSERT_NE(backupId1, UNDEF);
    handle backupId2 = clientA2.setupSync_mainthread("sync2", "f", false, false);
    ASSERT_NE(backupId2, UNDEF);
    waitonsyncs(std::chrono::seconds(4), pclientA1.get(), &clientA2);
    pclientA1->logcb = clientA2.logcb = true;

    // check everything matches (model has expected state of remote and local)
    ASSERT_TRUE(pclientA1->confirmModel_mainthread(model.findnode("f"), backupId1));
    ASSERT_TRUE(clientA2.confirmModel_mainthread(model.findnode("f"), backupId2));

    // save session A1
    string session;
    pclientA1->client.dumpsession(session);
    fs::path sync1path = pclientA1->syncSet(backupId1).localpath;

    // logout A1 (but keep caches on disk)
    pclientA1->localLogout();

    // remove remote folder via A2
    future<bool> p1 = clientA2.thread_do<bool>([](StandardClient& sc, PromiseBoolSP pb) { sc.deleteremote("f/f_1", false, pb); });
    ASSERT_TRUE(waitonresults(&p1));

    // add local folders in A1 on disk folder
    ASSERT_TRUE(buildLocalFolders(sync1path / "f_1/f_1_2", "newlocal", 2, 2, 2));

    // get sync2 activity out of the way
    waitonsyncs(std::chrono::seconds(4), &clientA2);

    // resume A1 session (with sync), see if A2 nodes and localnodes get in sync again
    pclientA1.reset(new StandardClient(localtestroot, "clientA1"));
    ASSERT_TRUE(pclientA1->login_fetchnodes(session));
    ASSERT_EQ(pclientA1->basefolderhandle, clientA2.basefolderhandle);

    // wait for normal sync resumes to complete
    pclientA1->waitFor([&](StandardClient& sc){ return sc.received_syncs_restored; }, std::chrono::seconds(30));

    vector<SyncWaitResult> waitResult = waitonsyncs(chrono::seconds(4), pclientA1.get(), &clientA2);

    // Sync rework update:  for now at least, delete wins in this case

    //ASSERT_EQ(waitResult[0].syncStalled, true);
    //ASSERT_EQ(1, waitResult[0].stalledNodePaths.size());
    //ASSERT_EQ(1, waitResult[0].stalledLocalPaths.size());

    Model modelLocal1;
    modelLocal1.root->addkid(model.buildModelSubdirs("f", 3, 3, 0));
    modelLocal1.findnode("f/f_1/f_1_2")->addkid(model.buildModelSubdirs("newlocal", 2, 2, 2));
    //pclientA1->localNodesMustHaveNodes = false;
    ASSERT_TRUE(modelLocal1.movetosynctrash("f/f_1", "f"));

    Model modelRemote1;
    modelRemote1.root->addkid(model.buildModelSubdirs("f", 3, 3, 0));
    ASSERT_TRUE(modelRemote1.movetosynctrash("f/f_1", "f"));

    ASSERT_TRUE(pclientA1->confirmModel_mainthread(modelLocal1.findnode("f"), backupId1, false, StandardClient::CONFIRM_LOCAL));
    ASSERT_TRUE(pclientA1->confirmModel_mainthread(modelRemote1.findnode("f"), backupId1, false, StandardClient::CONFIRM_REMOTE));
    //ASSERT_TRUE(modelRemote1.removesynctrash("f", "f_1/f_1_2/newlocal"));
    ASSERT_TRUE(clientA2.confirmModel_mainthread(modelRemote1.findnode("f"), backupId2));
}

TEST_F(SyncTest, BasicSync_ResumeSyncFromSessionAfterContractoryLocalAndRemoteMoves)
{
    fs::path localtestroot = makeNewTestRoot();
    unique_ptr<StandardClient> pclientA1(new StandardClient(localtestroot, "clientA1"));   // user 1 client 1
    StandardClient clientA2(localtestroot, "clientA2");   // user 1 client 2

    ASSERT_TRUE(pclientA1->login_reset_makeremotenodes("MEGA_EMAIL", "MEGA_PWD", "f", 3, 3));
    ASSERT_TRUE(clientA2.login_fetchnodes("MEGA_EMAIL", "MEGA_PWD"));
    ASSERT_EQ(pclientA1->basefolderhandle, clientA2.basefolderhandle);

    Model model;
    model.root->addkid(model.buildModelSubdirs("f", 3, 3, 0));

    // set up sync for A1, it should build matching local folders
    handle backupId1 = pclientA1->setupSync_mainthread("sync1", "f", false, true);
    ASSERT_NE(backupId1, UNDEF);
    handle backupId2 = clientA2.setupSync_mainthread("sync2", "f", false, false);
    ASSERT_NE(backupId2, UNDEF);
    waitonsyncs(std::chrono::seconds(4), pclientA1.get(), &clientA2);
    pclientA1->logcb = clientA2.logcb = true;

    auto client1LocalSyncRoot = pclientA1->syncSet(backupId1).localpath;

    // check everything matches (model has expected state of remote and local)
    ASSERT_TRUE(pclientA1->confirmModel_mainthread(model.findnode("f"), backupId1));
    ASSERT_TRUE(clientA2.confirmModel_mainthread(model.findnode("f"), backupId2, true));

    // save session A1
    string session;
    pclientA1->client.dumpsession(session);
    fs::path sync1path = pclientA1->syncSet(backupId1).localpath;

    // logout A1 (but keep caches on disk)
    pclientA1->localLogout();

    // move f_0 into f_1 remote
    ASSERT_TRUE(clientA2.movenode("f/f_0", "f/f_1"));

    // move f_1 into f_0 locally
    error_code rename_error;
    fs::rename(client1LocalSyncRoot / "f_1", client1LocalSyncRoot / "f_0" / "f_1", rename_error);
    ASSERT_TRUE(!rename_error) << rename_error;

    // get sync2 activity out of the way
    waitonsyncs(std::chrono::seconds(4), &clientA2);

    // resume A1 session (with sync), see if A2 nodes and localnodes get in sync again
    pclientA1.reset(new StandardClient(localtestroot, "clientA1"));
    ASSERT_TRUE(pclientA1->login_fetchnodes(session));
    ASSERT_EQ(pclientA1->basefolderhandle, clientA2.basefolderhandle);
    vector<SyncWaitResult> waitResult = waitonsyncs(chrono::seconds(4), pclientA1.get(), &clientA2);

    ASSERT_EQ(waitResult[0].syncStalled, true);
    ASSERT_EQ(2u, waitResult[0].stall.cloud.size());  // for now at least, reporting source and destination nodes for each move
    ASSERT_EQ(2u, waitResult[0].stall.local.size());
    ASSERT_EQ(waitResult[0].stall.cloud.begin()->first, "/mega_test_sync/f/f_0");
    ASSERT_EQ(waitResult[0].stall.cloud.rbegin()->first, "/mega_test_sync/f/f_1/f_0");
    ASSERT_EQ(waitResult[0].stall.local.begin()->first.toPath(), (client1LocalSyncRoot / "f_0" / "f_1").u8string() );
    ASSERT_EQ(waitResult[0].stall.local.rbegin()->first.toPath(), (client1LocalSyncRoot / "f_1").u8string() );
}


TEST_F(SyncTest, CmdChecks_RRAttributeAfterMoveNode)
{
    fs::path localtestroot = makeNewTestRoot();
    unique_ptr<StandardClient> pclientA1(new StandardClient(localtestroot, "clientA1"));   // user 1 client 1

    ASSERT_TRUE(pclientA1->login_reset_makeremotenodes("MEGA_EMAIL", "MEGA_PWD", "f", 3, 3));

    Node* f = pclientA1->drillchildnodebyname(pclientA1->gettestbasenode(), "f");
    handle original_f_handle = f->nodehandle;
    handle original_f_parent_handle = f->parent->nodehandle;

    // make sure there are no 'f' in the rubbish
    auto fv = pclientA1->drillchildnodesbyname(pclientA1->getcloudrubbishnode(), "f");
    future<bool> fb = pclientA1->thread_do<bool>([&fv](StandardClient& sc, PromiseBoolSP pb) { sc.deleteremotenodes(fv, pb); });
    ASSERT_TRUE(waitonresults(&fb));

    f = pclientA1->drillchildnodebyname(pclientA1->getcloudrubbishnode(), "f");
    ASSERT_TRUE(f == nullptr);


    // remove remote folder via A2
    future<bool> p1 = pclientA1->thread_do<bool>([](StandardClient& sc, PromiseBoolSP pb)
        {
            sc.movenodetotrash("f", pb);
        });
    ASSERT_TRUE(waitonresults(&p1));

    WaitMillisec(3000);  // allow for attribute delivery too

    f = pclientA1->drillchildnodebyname(pclientA1->getcloudrubbishnode(), "f");
    ASSERT_TRUE(f != nullptr);

    // check the restore-from-trash handle got set, and correctly
    nameid rrname = AttrMap::string2nameid("rr");
    ASSERT_EQ(f->nodehandle, original_f_handle);
    ASSERT_EQ(f->attrs.map[rrname], string(Base64Str<MegaClient::NODEHANDLE>(original_f_parent_handle)));
    ASSERT_EQ(f->attrs.map[rrname], string(Base64Str<MegaClient::NODEHANDLE>(pclientA1->gettestbasenode()->nodehandle)));

    // move it back

    p1 = pclientA1->thread_do<bool>([&](StandardClient& sc, PromiseBoolSP pb)
    {
        sc.movenode(f->nodehandle, pclientA1->basefolderhandle, pb);
    });
    ASSERT_TRUE(waitonresults(&p1));

    WaitMillisec(3000);  // allow for attribute delivery too

    // check it's back and the rr attribute is gone
    f = pclientA1->drillchildnodebyname(pclientA1->gettestbasenode(), "f");
    ASSERT_TRUE(f != nullptr);
    ASSERT_EQ(f->attrs.map[rrname], string());
}


#ifdef __linux__
TEST_F(SyncTest, BasicSync_SpecialCreateFile)
{
    // confirm change is synced to remote, and also seen and applied in a second client that syncs the same folder
    fs::path localtestroot = makeNewTestRoot();
    StandardClient clientA1(localtestroot, "clientA1");   // user 1 client 1
    StandardClient clientA2(localtestroot, "clientA2");   // user 1 client 2

    ASSERT_TRUE(clientA1.login_reset_makeremotenodes("MEGA_EMAIL", "MEGA_PWD", "f", 2, 2));
    ASSERT_TRUE(clientA2.login_fetchnodes("MEGA_EMAIL", "MEGA_PWD"));
    ASSERT_EQ(clientA1.basefolderhandle, clientA2.basefolderhandle);

    Model model;
    model.root->addkid(model.buildModelSubdirs("f", 2, 2, 0));

    // set up sync for A1, it should build matching local folders
    handle backupId1 = clientA1.setupSync_mainthread("sync1", "f", false, true);
    ASSERT_NE(backupId1, UNDEF);
    handle backupId2 = clientA2.setupSync_mainthread("sync2", "f", false, false);
    ASSERT_NE(backupId2, UNDEF);

    waitonsyncs(std::chrono::seconds(4), &clientA1, &clientA2);
    clientA1.logcb = clientA2.logcb = true;
    // check everything matches (model has expected state of remote and local)
    ASSERT_TRUE(clientA1.confirmModel_mainthread(model.findnode("f"), backupId1));
    ASSERT_TRUE(clientA2.confirmModel_mainthread(model.findnode("f"), backupId2));

    // make new folders (and files) in the local filesystem and see if we catch up in A1 and A2 (adder and observer syncs)
    ASSERT_TRUE(createSpecialFiles(clientA1.syncSet(backupId1).localpath / "f_0", "newkid", 2));

    for (int i = 0; i < 2; ++i)
    {
        string filename = "file" + to_string(i) + "_" + "newkid";
        model.findnode("f/f_0")->addkid(model.makeModelSubfile(filename));
    }

    // Trigger a full scan.
    clientA1.triggerFullScan(backupId1);

    // let them catch up
    waitonsyncs(DEFAULTWAIT, &clientA1, &clientA2);

    // check everything matches (model has expected state of remote and local)
    ASSERT_TRUE(clientA1.confirmModel_mainthread(model.findnode("f"), backupId1));
    model.ensureLocalDebrisTmpLock("f"); // since we downloaded files
    ASSERT_TRUE(clientA2.confirmModel_mainthread(model.findnode("f"), backupId2));
}
#endif

TEST_F(SyncTest, BasicSync_moveAndDeleteLocalFile)
{
    // confirm change is synced to remote, and also seen and applied in a second client that syncs the same folder
    fs::path localtestroot = makeNewTestRoot();
    StandardClient clientA1(localtestroot, "clientA1");   // user 1 client 1
    StandardClient clientA2(localtestroot, "clientA2");   // user 1 client 2

    ASSERT_TRUE(clientA1.login_reset_makeremotenodes("MEGA_EMAIL", "MEGA_PWD", "f", 1, 1));
    ASSERT_TRUE(clientA2.login_fetchnodes("MEGA_EMAIL", "MEGA_PWD"));
    ASSERT_EQ(clientA1.basefolderhandle, clientA2.basefolderhandle);

    Model model;
    model.root->addkid(model.buildModelSubdirs("f", 1, 1, 0));

    // set up sync for A1, it should build matching local folders
    handle backupId1 = clientA1.setupSync_mainthread("sync1", "f", false, true);
    ASSERT_NE(backupId1, UNDEF);
    handle backupId2 = clientA2.setupSync_mainthread("sync2", "f", false, false);
    ASSERT_NE(backupId2, UNDEF);

    waitonsyncs(std::chrono::seconds(4), &clientA1, &clientA2);
    clientA1.logcb = clientA2.logcb = true;
    // check everything matches (model has expected state of remote and local)
    ASSERT_TRUE(clientA1.confirmModel_mainthread(model.findnode("f"), backupId1));
    ASSERT_TRUE(clientA2.confirmModel_mainthread(model.findnode("f"), backupId2));


    // move something in the local filesystem and see if we catch up in A1 and A2 (deleter and observer syncs)
    error_code rename_error;
    fs::rename(clientA1.syncSet(backupId1).localpath / "f_0", clientA1.syncSet(backupId1).localpath / "renamed", rename_error);
    ASSERT_TRUE(!rename_error) << rename_error;
    fs::remove(clientA1.syncSet(backupId1).localpath / "renamed");

    // Trigger a full scan.
    clientA1.triggerFullScan(backupId1);

    // let them catch up
    waitonsyncs(DEFAULTWAIT, &clientA1, &clientA2);

    // check everything matches (model has expected state of remote and local)
    ASSERT_TRUE(model.movetosynctrash("f/f_0", "f"));
    ASSERT_TRUE(clientA2.confirmModel_mainthread(model.findnode("f"), backupId2));
    ASSERT_TRUE(model.removesynctrash("f"));
    ASSERT_TRUE(clientA1.confirmModel_mainthread(model.findnode("f"), backupId1));
}

namespace {

string makefa(const string& name, int fakecrc, int mtime)
{
    AttrMap attrs;
    attrs.map['n'] = name;

    FileFingerprint ff;
    ff.crc[0] = ff.crc[1] = ff.crc[2] = ff.crc[3] = fakecrc;
    ff.mtime = mtime;
    ff.serializefingerprint(&attrs.map['c']);

    string attrjson;
    attrs.getjson(&attrjson);
    return attrjson;
}

Node* makenode(MegaClient& mc, NodeHandle parent, ::mega::nodetype_t type, m_off_t size, handle owner, const string& attrs, ::mega::byte* key)
{
    static handle handlegenerator = 10;
    std::vector<Node*> dp;
    auto newnode = new Node(&mc, &dp, NodeHandle().set6byte(++handlegenerator), parent, type, size, owner, nullptr, 1);

    newnode->setkey(key);
    newnode->attrstring.reset(new string);

    SymmCipher sc;
    sc.setkey(key, type);
    mc.makeattr(&sc, newnode->attrstring, attrs.c_str());

    int attrlen = int(newnode->attrstring->size());
    string base64attrstring;
    base64attrstring.resize(static_cast<size_t>(attrlen * 4 / 3 + 4));
    base64attrstring.resize(static_cast<size_t>(Base64::btoa((::mega::byte *)newnode->attrstring->data(), int(newnode->attrstring->size()), (char *)base64attrstring.data())));

    *newnode->attrstring = base64attrstring;

    return newnode;
}

} // anonymous

TEST_F(SyncTest, NodeSorting_forPhotosAndVideos)
{
    fs::path localtestroot = makeNewTestRoot();
    StandardClient standardclient(localtestroot, "sortOrderTests");
    auto& client = standardclient.client;

    handle owner = 99999;

    ::mega::byte key[] = { 0x01, 0x02, 0x03, 0x04, 0x01, 0x02, 0x03, 0x04, 0x01, 0x02, 0x03, 0x04, 0x01, 0x02, 0x03, 0x04, 0x01, 0x02, 0x03, 0x04, 0x01, 0x02, 0x03, 0x04, 0x01, 0x02, 0x03, 0x04, 0x01, 0x02, 0x03, 0x04 };

    // first 3 are root nodes:
    auto cloudroot = makenode(client, NodeHandle(), ROOTNODE, -1, owner, makefa("root", 1, 1), key);
    makenode(client, NodeHandle(), INCOMINGNODE, -1, owner, makefa("inbox", 1, 1), key);
    makenode(client, NodeHandle(), RUBBISHNODE, -1, owner, makefa("bin", 1, 1), key);

    // now some files to sort
    auto photo1 = makenode(client, cloudroot->nodeHandle(), FILENODE, 9999, owner, makefa("abc.jpg", 1, 1570673890), key);
    auto photo2 = makenode(client, cloudroot->nodeHandle(), FILENODE, 9999, owner, makefa("cba.png", 1, 1570673891), key);
    auto video1 = makenode(client, cloudroot->nodeHandle(), FILENODE, 9999, owner, makefa("xyz.mov", 1, 1570673892), key);
    auto video2 = makenode(client, cloudroot->nodeHandle(), FILENODE, 9999, owner, makefa("zyx.mp4", 1, 1570673893), key);
    auto otherfile = makenode(client, cloudroot->nodeHandle(), FILENODE, 9999, owner, makefa("ASDF.fsda", 1, 1570673894), key);
    auto otherfolder = makenode(client, cloudroot->nodeHandle(), FOLDERNODE, -1, owner, makefa("myfolder", 1, 1570673895), key);

    node_vector v{ photo1, photo2, video1, video2, otherfolder, otherfile };
    for (auto n : v) n->setkey(key);

    MegaApiImpl::sortByComparatorFunction(v, MegaApi::ORDER_PHOTO_ASC, client);
    node_vector v2{ photo1, photo2, video1, video2, otherfolder, otherfile };
    ASSERT_EQ(v, v2);

    MegaApiImpl::sortByComparatorFunction(v, MegaApi::ORDER_PHOTO_DESC, client);
    node_vector v3{ photo2, photo1, video2, video1, otherfolder, otherfile };
    ASSERT_EQ(v, v3);

    MegaApiImpl::sortByComparatorFunction(v, MegaApi::ORDER_VIDEO_ASC, client);
    node_vector v4{ video1, video2, photo1, photo2, otherfolder, otherfile };
    ASSERT_EQ(v, v4);

    MegaApiImpl::sortByComparatorFunction(v, MegaApi::ORDER_VIDEO_DESC, client);
    node_vector v5{ video2, video1, photo2, photo1, otherfolder, otherfile };
    ASSERT_EQ(v, v5);
}


TEST_F(SyncTest, PutnodesForMultipleFolders)
{
    fs::path localtestroot = makeNewTestRoot();
    StandardClient standardclient(localtestroot, "PutnodesForMultipleFolders");
    ASSERT_TRUE(standardclient.login_fetchnodes("MEGA_EMAIL", "MEGA_PWD", true));

    vector<NewNode> newnodes(4);

    standardclient.client.putnodes_prepareOneFolder(&newnodes[0], "folder1");
    standardclient.client.putnodes_prepareOneFolder(&newnodes[1], "folder2");
    standardclient.client.putnodes_prepareOneFolder(&newnodes[2], "folder2.1");
    standardclient.client.putnodes_prepareOneFolder(&newnodes[3], "folder2.2");

    newnodes[1].nodehandle = newnodes[2].parenthandle = newnodes[3].parenthandle = 2;

    auto targethandle = standardclient.client.rootnodes.files;

    std::atomic<bool> putnodesDone{false};
    standardclient.resultproc.prepresult(StandardClient::PUTNODES,  ++next_request_tag,
        [&](){ standardclient.client.putnodes(targethandle, move(newnodes), nullptr, standardclient.client.reqtag); },
        [&putnodesDone](error e) { putnodesDone = true; return true; });

    while (!putnodesDone)
    {
        WaitMillisec(100);
    }

    Node* cloudRoot = standardclient.client.nodeByHandle(targethandle);

    ASSERT_TRUE(nullptr != standardclient.drillchildnodebyname(cloudRoot, "folder1"));
    ASSERT_TRUE(nullptr != standardclient.drillchildnodebyname(cloudRoot, "folder2"));
    ASSERT_TRUE(nullptr != standardclient.drillchildnodebyname(cloudRoot, "folder2/folder2.1"));
    ASSERT_TRUE(nullptr != standardclient.drillchildnodebyname(cloudRoot, "folder2/folder2.2"));
}

// this test fails frequently on develop due to race conditions with commands vs actionpackets on develop, re-enable after merging sync rework (which has SIC removed)
TEST_F(SyncTest, DISABLED_ExerciseCommands)
{
    fs::path localtestroot = makeNewTestRoot();
    StandardClient standardclient(localtestroot, "ExerciseCommands");
    ASSERT_TRUE(standardclient.login_fetchnodes("MEGA_EMAIL", "MEGA_PWD", true));

    // Using this set setup to execute commands direct in the SDK Core
    // so that we can test things that the MegaApi interface would
    // disallow or shortcut.

    // make sure it's a brand new folder
    future<bool> p1 = standardclient.thread_do<bool>([=](StandardClient& sc, PromiseBoolSP pb) { sc.makeCloudSubdirs("testlinkfolder_brandnew3", 1, 1, pb); });
    ASSERT_TRUE(waitonresults(&p1));

    assert(standardclient.lastPutnodesResultFirstHandle != UNDEF);
    Node* n2 = standardclient.client.nodebyhandle(standardclient.lastPutnodesResultFirstHandle);

    out() << "Testing make public link for node: " << n2->displaypath();

    // try to get a link on an existing unshared folder
    promise<Error> pe1, pe1a, pe2, pe3, pe4;
    standardclient.getpubliclink(n2, 0, 0, false, pe1);
    ASSERT_EQ(API_EACCESS, pe1.get_future().get());

    // create on existing node
    standardclient.exportnode(n2, 0, 0, false, pe1a);
    ASSERT_EQ(API_OK, pe1a.get_future().get());

    // get link on existing shared folder node, with link already  (different command response)
    standardclient.getpubliclink(n2, 0, 0, false, pe2);
    ASSERT_EQ(API_OK, pe2.get_future().get());

    // delete existing link on node
    standardclient.getpubliclink(n2, 1, 0, false, pe3);
    ASSERT_EQ(API_OK, pe3.get_future().get());

    // create on non existent node
    n2->nodehandle = UNDEF;
    standardclient.getpubliclink(n2, 0, 0, false, pe4);
    ASSERT_EQ(API_EACCESS, pe4.get_future().get());
}

#ifndef _WIN32_SUPPORTS_SYMLINKS_IT_JUST_NEEDS_TURNING_ON
TEST_F(SyncTest, BasicSync_CreateAndDeleteLink)
{
    // confirm change is synced to remote, and also seen and applied in a second client that syncs the same folder
    fs::path localtestroot = makeNewTestRoot();
    StandardClient clientA1(localtestroot, "clientA1");   // user 1 client 1
    StandardClient clientA2(localtestroot, "clientA2");   // user 1 client 2

    ASSERT_TRUE(clientA1.login_reset_makeremotenodes("MEGA_EMAIL", "MEGA_PWD", "f", 1, 1));
    ASSERT_TRUE(clientA2.login_fetchnodes("MEGA_EMAIL", "MEGA_PWD"));
    ASSERT_EQ(clientA1.basefolderhandle, clientA2.basefolderhandle);

    Model model;
    model.root->addkid(model.buildModelSubdirs("f", 1, 1, 0));

    // set up sync for A1, it should build matching local folders
    handle backupId1 = clientA1.setupSync_mainthread("sync1", "f", false, true);
    ASSERT_NE(backupId1, UNDEF);
    handle backupId2 = clientA2.setupSync_mainthread("sync2", "f", false, false);
    ASSERT_NE(backupId2, UNDEF);

    waitonsyncs(std::chrono::seconds(4), &clientA1, &clientA2);
    clientA1.logcb = clientA2.logcb = true;
    // check everything matches (model has expected state of remote and local)
    ASSERT_TRUE(clientA1.confirmModel_mainthread(model.findnode("f"), backupId1));
    ASSERT_TRUE(clientA2.confirmModel_mainthread(model.findnode("f"), backupId2));


    // move something in the local filesystem and see if we catch up in A1 and A2 (deleter and observer syncs)
    error_code linkage_error;
    fs::create_symlink(clientA1.syncSet(backupId1).localpath / "f_0", clientA1.syncSet(backupId1).localpath / "linked", linkage_error);
    ASSERT_TRUE(!linkage_error) << linkage_error;

    // let them catch up
    waitonsyncs(DEFAULTWAIT, &clientA1, &clientA2);

    //check client 2 is unaffected
    ASSERT_TRUE(clientA2.confirmModel_mainthread(model.findnode("f"), backupId2));


    fs::remove(clientA1.syncSet(backupId1).localpath / "linked");
    // let them catch up
    waitonsyncs(DEFAULTWAIT, &clientA1, &clientA2);

    //check client 2 is unaffected
    ASSERT_TRUE(clientA2.confirmModel_mainthread(model.findnode("f"), backupId2));
}

TEST_F(SyncTest, BasicSync_CreateRenameAndDeleteLink)
{
    // confirm change is synced to remote, and also seen and applied in a second client that syncs the same folder
    fs::path localtestroot = makeNewTestRoot();
    StandardClient clientA1(localtestroot, "clientA1");   // user 1 client 1
    StandardClient clientA2(localtestroot, "clientA2");   // user 1 client 2

    ASSERT_TRUE(clientA1.login_reset_makeremotenodes("MEGA_EMAIL", "MEGA_PWD", "f", 1, 1));
    ASSERT_TRUE(clientA2.login_fetchnodes("MEGA_EMAIL", "MEGA_PWD"));
    ASSERT_EQ(clientA1.basefolderhandle, clientA2.basefolderhandle);

    Model model;
    model.root->addkid(model.buildModelSubdirs("f", 1, 1, 0));

    // set up sync for A1, it should build matching local folders
    handle backupId1 = clientA1.setupSync_mainthread("sync1", "f", false, true);
    ASSERT_NE(backupId1, UNDEF);
    handle backupId2 = clientA2.setupSync_mainthread("sync2", "f", false, false);
    ASSERT_NE(backupId2, UNDEF);

    waitonsyncs(std::chrono::seconds(4), &clientA1, &clientA2);
    clientA1.logcb = clientA2.logcb = true;
    // check everything matches (model has expected state of remote and local)
    ASSERT_TRUE(clientA1.confirmModel_mainthread(model.findnode("f"), backupId1));
    ASSERT_TRUE(clientA2.confirmModel_mainthread(model.findnode("f"), backupId2));


    // move something in the local filesystem and see if we catch up in A1 and A2 (deleter and observer syncs)
    error_code linkage_error;
    fs::create_symlink(clientA1.syncSet(backupId1).localpath / "f_0", clientA1.syncSet(backupId1).localpath / "linked", linkage_error);
    ASSERT_TRUE(!linkage_error) << linkage_error;

    // let them catch up
    waitonsyncs(DEFAULTWAIT, &clientA1, &clientA2);

    //check client 2 is unaffected
    ASSERT_TRUE(clientA2.confirmModel_mainthread(model.findnode("f"), backupId2));

    fs::rename(clientA1.syncSet(backupId1).localpath / "linked", clientA1.syncSet(backupId1).localpath / "linkrenamed", linkage_error);

    // let them catch up
    waitonsyncs(DEFAULTWAIT, &clientA1, &clientA2);

    //check client 2 is unaffected
    ASSERT_TRUE(clientA2.confirmModel_mainthread(model.findnode("f"), backupId2));

    fs::remove(clientA1.syncSet(backupId1).localpath / "linkrenamed");

    // let them catch up
    waitonsyncs(DEFAULTWAIT, &clientA1, &clientA2);

    //check client 2 is unaffected
    ASSERT_TRUE(clientA2.confirmModel_mainthread(model.findnode("f"), backupId2));
}

#ifndef WIN32

// what is supposed to happen for this one?  It seems that the `linked` symlink is no longer ignored on windows?  client2 is affected!

TEST_F(SyncTest, BasicSync_CreateAndReplaceLinkLocally)
{
    // confirm change is synced to remote, and also seen and applied in a second client that syncs the same folder
    fs::path localtestroot = makeNewTestRoot();
    StandardClient clientA1(localtestroot, "clientA1");   // user 1 client 1
    StandardClient clientA2(localtestroot, "clientA2");   // user 1 client 2

    ASSERT_TRUE(clientA1.login_reset_makeremotenodes("MEGA_EMAIL", "MEGA_PWD", "f", 1, 1));
    ASSERT_TRUE(clientA2.login_fetchnodes("MEGA_EMAIL", "MEGA_PWD"));
    ASSERT_EQ(clientA1.basefolderhandle, clientA2.basefolderhandle);

    Model model;
    model.root->addkid(model.buildModelSubdirs("f", 1, 1, 0));

    // set up sync for A1, it should build matching local folders
    handle backupId1 = clientA1.setupSync_mainthread("sync1", "f", false, true);
    ASSERT_NE(backupId1, UNDEF);
    handle backupId2 = clientA2.setupSync_mainthread("sync2", "f", false, false);
    ASSERT_NE(backupId2, UNDEF);

    waitonsyncs(std::chrono::seconds(4), &clientA1, &clientA2);
    clientA1.logcb = clientA2.logcb = true;
    // check everything matches (model has expected state of remote and local)
    ASSERT_TRUE(clientA1.confirmModel_mainthread(model.findnode("f"), backupId1));
    ASSERT_TRUE(clientA2.confirmModel_mainthread(model.findnode("f"), backupId2));


    // move something in the local filesystem and see if we catch up in A1 and A2 (deleter and observer syncs)
    error_code linkage_error;
    fs::create_symlink(clientA1.syncSet(backupId1).localpath / "f_0", clientA1.syncSet(backupId1).localpath / "linked", linkage_error);
    ASSERT_TRUE(!linkage_error) << linkage_error;

    // Trigger a full scan.
    clientA1.triggerFullScan(backupId1);

    // let them catch up
    waitonsyncs(DEFAULTWAIT, &clientA1, &clientA2);

    //check client 2 is unaffected
    ASSERT_TRUE(clientA2.confirmModel_mainthread(model.findnode("f"), backupId2));
    fs::rename(clientA1.syncSet(backupId1).localpath / "f_0", clientA1.syncSet(backupId1).localpath / "linked", linkage_error);

    // Trigger a full scan.
    clientA1.triggerFullScan(backupId1);

    // let them catch up
    waitonsyncs(DEFAULTWAIT, &clientA1, &clientA2);

    //check client 2 is unaffected
    ASSERT_TRUE(clientA2.confirmModel_mainthread(model.findnode("f"), backupId2));

    fs::remove(clientA1.syncSet(backupId1).localpath / "linked");
    ASSERT_TRUE(createNameFile(clientA1.syncSet(backupId1).localpath, "linked"));

    // Trigger a full scan.
    clientA1.triggerFullScan(backupId1);

    // let them catch up
    waitonsyncs(DEFAULTWAIT, &clientA1, &clientA2);

    model.findnode("f")->addkid(model.makeModelSubfile("linked"));
    model.ensureLocalDebrisTmpLock("f"); // since we downloaded files

    //check client 2 is as expected
    ASSERT_TRUE(clientA2.confirmModel_mainthread(model.findnode("f"), backupId2));
}


TEST_F(SyncTest, BasicSync_CreateAndReplaceLinkUponSyncDown)
{
    // confirm change is synced to remote, and also seen and applied in a second client that syncs the same folder
    fs::path localtestroot = makeNewTestRoot();
    StandardClient clientA1(localtestroot, "clientA1");   // user 1 client 1
    StandardClient clientA2(localtestroot, "clientA2");   // user 1 client 2

    ASSERT_TRUE(clientA1.login_reset_makeremotenodes("MEGA_EMAIL", "MEGA_PWD", "f", 1, 1));
    ASSERT_TRUE(clientA2.login_fetchnodes("MEGA_EMAIL", "MEGA_PWD"));
    ASSERT_EQ(clientA1.basefolderhandle, clientA2.basefolderhandle);

    Model model;
    model.root->addkid(model.buildModelSubdirs("f", 1, 1, 0));

    // set up sync for A1, it should build matching local folders
    handle backupId1 = clientA1.setupSync_mainthread("sync1", "f", false, true);
    ASSERT_NE(backupId1, UNDEF);
    handle backupId2 = clientA2.setupSync_mainthread("sync2", "f", false, false);
    ASSERT_NE(backupId2, UNDEF);

    waitonsyncs(std::chrono::seconds(4), &clientA1, &clientA2);
    clientA1.logcb = clientA2.logcb = true;
    // check everything matches (model has expected state of remote and local)
    ASSERT_TRUE(clientA1.confirmModel_mainthread(model.findnode("f"), backupId1));
    ASSERT_TRUE(clientA2.confirmModel_mainthread(model.findnode("f"), backupId2));

    // move something in the local filesystem and see if we catch up in A1 and A2 (deleter and observer syncs)
    error_code linkage_error;
    fs::create_symlink(clientA1.syncSet(backupId1).localpath / "f_0", clientA1.syncSet(backupId1).localpath / "linked", linkage_error);
    ASSERT_TRUE(!linkage_error) << linkage_error;

    // Trigger a full scan.
    clientA1.triggerFullScan(backupId1);

    // let them catch up
    waitonsyncs(DEFAULTWAIT, &clientA1, &clientA2);

    //check client 2 is unaffected
    ASSERT_TRUE(clientA2.confirmModel_mainthread(model.findnode("f"), backupId2));

    ASSERT_TRUE(createNameFile(clientA2.syncSet(backupId2).localpath, "linked"));

    // Trigger a full scan.
    clientA1.triggerFullScan(backupId1);
    clientA2.triggerFullScan(backupId2);

    // let them catch up
    waitonsyncs(DEFAULTWAIT, &clientA1, &clientA2);

    model.findnode("f")->addkid(model.makeModelSubfolder("linked")); //notice: the deleted here is folder because what's actually deleted is a symlink that points to a folder
                                                                     //ideally we could add full support for symlinks in this tests suite

    model.movetosynctrash("f/linked","f");
    model.findnode("f")->addkid(model.makeModelSubfile("linked"));
    model.ensureLocalDebrisTmpLock("f"); // since we downloaded files

    //check client 2 is as expected
    ASSERT_TRUE(clientA1.confirmModel_mainthread(model.findnode("f"), backupId1));
}
#endif

#endif

TEST_F(SyncTest, BasicSync_NewVersionsCreatedWhenFilesModified)
{
    // Convenience.
    using FileFingerprintPtr = unique_ptr<FileFingerprint>;

    const auto TESTROOT = makeNewTestRoot();
    const auto TIMEOUT  = std::chrono::seconds(4);

    StandardClient c(TESTROOT, "c");

    // Log callbacks.
    c.logcb = true;

    // Helper for generating fingerprints.
    auto fingerprint =
      [&c](const fs::path& fsPath) -> FileFingerprintPtr
      {
          // Convenience.
          auto& fsAccess = *c.client.fsaccess;

          // Needed so we can access the filesystem.
          auto fileAccess = fsAccess.newfileaccess(false);

          // Translate input path into something useful.
          auto path = LocalPath::fromAbsolutePath(fsPath.u8string());

          // Try and open file for reading.
          if (fileAccess->fopen(path, true, false))
          {
              auto fingerprint = ::mega::make_unique<FileFingerprint>();

              // Generate fingerprint.
              if (fingerprint->genfingerprint(fileAccess.get()))
              {
                  return fingerprint;
              }
          }

          return nullptr;
      };

    // Fingerprints for each revision.
    vector<FileFingerprintPtr> fingerprints;

    // Log client in.
    ASSERT_TRUE(c.login_reset_makeremotenodes("MEGA_EMAIL", "MEGA_PWD", "x", 0, 0));

    // Add and start sync.
    const auto id = c.setupSync_mainthread("s", "x", false, true);
    ASSERT_NE(id, UNDEF);

    const auto SYNCROOT = c.syncSet(id).localpath;

    // Create and populate model.
    Model model;

    model.addfile("f", "a");
    model.generate(SYNCROOT);

    // Keep track of fingerprint.
    fingerprints.emplace_back(fingerprint(SYNCROOT / "f"));
    ASSERT_TRUE(fingerprints.back());

    // Trigger full scan.
    c.triggerFullScan(id);

    // Wait for initial sync to complete.
    waitonsyncs(TIMEOUT, &c);

    // Check that the file made it to the cloud.
    ASSERT_TRUE(c.confirmModel_mainthread(model.root.get(), id));

    // Create a new revision of f.
    model.addfile("f", "b");
    model.generate(SYNCROOT);

    // Update fingerprint.
    fingerprints.emplace_back(fingerprint(SYNCROOT / "f"));
    ASSERT_TRUE(fingerprints.back());

    // Trigger full scan.
    c.triggerFullScan(id);

    // Wait for change to propagate.
    waitonsyncs(TIMEOUT, &c);

    // Validate model.
    ASSERT_TRUE(c.confirmModel_mainthread(model.root.get(), id));

    // Create yet anothet revision of f.
    model.addfile("f", "c");
    model.generate(SYNCROOT);

    // Update fingerprint.
    fingerprints.emplace_back(fingerprint(SYNCROOT / "f"));
    ASSERT_TRUE(fingerprints.back());

    // Trigger full scan.
    c.triggerFullScan(id);

    // Wait for change to propagate.
    waitonsyncs(TIMEOUT, &c);

    // Validate model.
    ASSERT_TRUE(c.confirmModel_mainthread(model.root.get(), id));

    // Get our hands on f's node.
    auto *f = c.drillchildnodebyname(c.gettestbasenode(), "x/f");
    ASSERT_TRUE(f);

    // Validate the version chain.
    auto i = fingerprints.crbegin();
    auto matched = true;

    while (f && i != fingerprints.crend())
    {
        matched &= *f == **i++;

        f = f->children.empty() ? nullptr : f->children.front();
    }

    matched &= !f && i == fingerprints.crend();
    ASSERT_TRUE(matched);
}

TEST_F(SyncTest, BasicSync_ClientToSDKConfigMigration)
{
    const auto TESTROOT = makeNewTestRoot();
    const auto TIMEOUT  = std::chrono::seconds(4);

    SyncConfig config0;
    SyncConfig config1;
    Model model;

    // Create some syncs for us to migrate.
    {
        StandardClient c0(TESTROOT, "c0");

        // Log callbacks.
        c0.logcb = true;

        // Log in client.
        ASSERT_TRUE(c0.login_reset_makeremotenodes("MEGA_EMAIL", "MEGA_PWD", "s", 1, 2));

        // Add syncs.
        auto id0 = c0.setupSync_mainthread("s0", "s/s_0", false, true);
        ASSERT_NE(id0, UNDEF);

        auto id1 = c0.setupSync_mainthread("s1", "s/s_1", false, false);
        ASSERT_NE(id1, UNDEF);

        // Populate filesystem.
        auto root0 = c0.syncSet(id0).localpath;
        auto root1 = c0.syncSet(id1).localpath;

        model.addfile("d/f");
        model.addfile("f");
        model.generate(root0);
        model.generate(root1, true);

        // Trigger a full scan.
        c0.triggerFullScan(id0);
        c0.triggerFullScan(id1);

        // Wait for sync to complete.
        waitonsyncs(TIMEOUT, &c0);

        // Make sure everything arrived safely.
        ASSERT_TRUE(c0.confirmModel_mainthread(model.root.get(), id0));
        ASSERT_TRUE(c0.confirmModel_mainthread(model.root.get(), id1));

        // Get our hands on the configs.
        config0 = c0.syncConfigByBackupID(id0);
        config1 = c0.syncConfigByBackupID(id1);
    }

    // Migrate the configs.
    StandardClient c1(TESTROOT, "c1");

    // Log callbacks.
    c1.logcb = true;

    // Log in the client.
    ASSERT_TRUE(c1.login("MEGA_EMAIL", "MEGA_PWD"));

    // Make sure sync user attributes are present.
    ASSERT_TRUE(c1.ensureSyncUserAttributes());

    // Update configs so they're useful for this client.
    {
        FSACCESS_CLASS fsAccess;
        auto root0 = TESTROOT / "c1" / "s0";
        auto root1 = TESTROOT / "c1" / "s1";

        // Issue new backup IDs.
        config0.mBackupId = UNDEF;
        config1.mBackupId = UNDEF;

        // Update path for c1.
        config0.mLocalPath = LocalPath::fromAbsolutePath(root0.u8string());
        config1.mLocalPath = LocalPath::fromAbsolutePath(root1.u8string());

        // Make sure local sync roots exist.
        fs::create_directories(root0);
        fs::create_directories(root1);
    }

    // Migrate the configs.
    auto id0 = c1.copySyncConfig(config0);
    ASSERT_NE(id0, UNDEF);
    auto id1 = c1.copySyncConfig(config1);
    ASSERT_NE(id1, UNDEF);

    // So we can wait until the syncs are resumed.
    promise<void> notify;

    // Hook onAutoResumeResult callback.
    c1.onAutoResumeResult = ([id0, id1, &notify]() {
        auto waiting = std::make_shared<set<handle>>();

        // Track the syncs we're waiting for.
        waiting->emplace(id0);
        waiting->emplace(id1);

        // Return effective callback.
        return [&notify, waiting](const SyncConfig& config, bool, bool) {
            // This sync's been resumed.
            waiting->erase(config.mBackupId);

            // Are we still waiting for any syncs to resume?
            if (!waiting->empty()) return;

            // Let the waiter know the syncs are up.
            notify.set_value();
        };
    })();

    // Fetch nodes (and resume syncs.)
    ASSERT_TRUE(c1.fetchnodes());

    // Wait for the syncs to be resumed.
    notify.get_future().get();

    // Wait for sync to complete.
    waitonsyncs(TIMEOUT, &c1);

    // Check that all files from the cloud were downloaded.
    model.ensureLocalDebrisTmpLock("");
    ASSERT_TRUE(c1.confirmModel_mainthread(model.root.get(), id0));
    ASSERT_TRUE(c1.confirmModel_mainthread(model.root.get(), id1));
}


TEST_F(SyncTest, DetectsAndReportsNameClashes)
{
    const auto TESTFOLDER = makeNewTestRoot();
    const auto TIMEOUT = chrono::seconds(4);

    StandardClient client(TESTFOLDER, "c");

    // Log in client.
    ASSERT_TRUE(client.login_reset_makeremotenodes("MEGA_EMAIL", "MEGA_PWD", "x", 0, 0));

    // Needed so that we can create files with the same name.
    client.client.versions_disabled = true;

    // Populate local filesystem.
    const auto root = TESTFOLDER / "c" / "s";

    fs::create_directories(root / "d" / "e");

    createNameFile(root / "d", "f0");
    createNameFile(root / "d", "f%30");
    createNameFile(root / "d" / "e", "g0");
    createNameFile(root / "d" / "e", "g%30");

    // Start the sync.
    handle backupId1 = client.setupSync_mainthread("s", "x", false, true);
    ASSERT_NE(backupId1, UNDEF);

    // Give the client time to synchronize.
    waitonsyncs(TIMEOUT, &client);

    // Helpers.
    auto localConflictDetected = [](const NameConflict& nc, const LocalPath& name)
    {
        auto i = nc.clashingLocalNames.begin();
        auto j = nc.clashingLocalNames.end();

        return std::find(i, j, name) != j;
    };

    // Were any conflicts detected?
    // Can we obtain a list of the conflicts?
    list<NameConflict> conflicts;
    ASSERT_TRUE(client.conflictsDetected(conflicts));
    ASSERT_EQ(conflicts.size(), 2u);
    ASSERT_EQ(conflicts.back().localPath, LocalPath::fromRelativePath("d").prependNewWithSeparator(client.syncByBackupId(backupId1)->localroot->localname));
    ASSERT_EQ(conflicts.back().clashingLocalNames.size(), 2u);
    ASSERT_TRUE(localConflictDetected(conflicts.back(), LocalPath::fromRelativePath("f%30")));
    ASSERT_TRUE(localConflictDetected(conflicts.back(), LocalPath::fromRelativePath("f0")));
    ASSERT_EQ(conflicts.back().clashingCloudNames.size(), 0u);

    // Trigger a full scan.
    client.triggerFullScan(backupId1);

    // Resolve the f0 / f%30 conflict.
    ASSERT_TRUE(fs::remove(root / "d" / "f%30"));

    // Give the sync some time to think.
    waitonsyncs(TIMEOUT, &client);

    // We should still detect conflicts.
    // Has the list of conflicts changed?
    conflicts.clear();
    ASSERT_TRUE(client.conflictsDetected(conflicts));
    ASSERT_GE(conflicts.size(), 1u);
    ASSERT_EQ(conflicts.front().localPath, LocalPath::fromRelativePath("e")
        .prependNewWithSeparator(LocalPath::fromRelativePath("d"))
        .prependNewWithSeparator(client.syncByBackupId(backupId1)->localroot->localname));
    ASSERT_EQ(conflicts.front().clashingLocalNames.size(), 2u);
    ASSERT_TRUE(localConflictDetected(conflicts.front(), LocalPath::fromRelativePath("g%30")));
    ASSERT_TRUE(localConflictDetected(conflicts.front(), LocalPath::fromRelativePath("g0")));
    ASSERT_EQ(conflicts.front().clashingCloudNames.size(), 0u);

    // Resolve the g / g%30 conflict.
    ASSERT_TRUE(fs::remove(root / "d" / "e" / "g%30"));

    // Trigger a scan.
    client.triggerFullScan(backupId1);

    // Give the sync some time to think.
    waitonsyncs(TIMEOUT, &client);

    // No conflicts should be reported.
    // Is the list of conflicts empty?
    conflicts.clear();
    ASSERT_FALSE(client.conflictsDetected(conflicts));
    ASSERT_EQ(conflicts.size(), 0u);

    // Create a remote name clash.
    auto* node = client.drillchildnodebyname(client.gettestbasenode(), "x/d");
    ASSERT_TRUE(!!node);
    ASSERT_TRUE(client.uploadFile(root / "d" / "f0", "h", node, false));
    ASSERT_TRUE(client.uploadFile(root / "d" / "f0", "h", node, false));

    // Let the client attempt to synchronize.
    waitonsyncs(TIMEOUT, &client);

    // Have we detected any conflicts?
    conflicts.clear();
    ASSERT_TRUE(client.conflictsDetected(conflicts));

    // Does our list of conflicts include remotes?
    ASSERT_GE(conflicts.size(), 1u);
    ASSERT_EQ(conflicts.front().cloudPath, string("/mega_test_sync/x/d"));
    ASSERT_EQ(conflicts.front().clashingCloudNames.size(), 2u);
    ASSERT_EQ(conflicts.front().clashingCloudNames[0], string("h"));
    ASSERT_EQ(conflicts.front().clashingCloudNames[1], string("h"));
    ASSERT_EQ(conflicts.front().clashingLocalNames.size(), 0u);

    // Resolve the remote conflict.
    ASSERT_TRUE(client.deleteremote("x/d/h"));

    // Wait for the client to process our changes.
    waitonsyncs(TIMEOUT, &client);

    conflicts.clear();
    client.conflictsDetected(conflicts);
    ASSERT_EQ(0u, conflicts.size());

    // Conflicts should be resolved.
    conflicts.clear();
    ASSERT_FALSE(client.conflictsDetected(conflicts));
}


// TODO: re-enable after sync rework is merged
TEST_F(SyncTest, DoesntDownloadFilesWithClashingNames)
{
    const auto TESTFOLDER = makeNewTestRoot();
    const auto TIMEOUT = chrono::seconds(4);

    // Populate cloud.
    {
        StandardClient cu(TESTFOLDER, "cu");

        // Log callbacks.
        cu.logcb = true;

        // Log client in.
        ASSERT_TRUE(cu.login_reset_makeremotenodes("MEGA_EMAIL", "MEGA_PWD", "x", 0, 0));

        // Needed so that we can create files with the same name.
        cu.client.versions_disabled = true;

        // Create local test hierarchy.
        const auto root = TESTFOLDER / "cu" / "x";

        // d will be duplicated and generate a clash.
        fs::create_directories(root / "d");

        // dd will be singular, no clash.
        fs::create_directories(root / "dd");

        // f will be duplicated and generate a clash.
        ASSERT_TRUE(createNameFile(root, "f"));

        // ff will be singular, no clash.
        ASSERT_TRUE(createNameFile(root, "ff"));

        auto* node = cu.drillchildnodebyname(cu.gettestbasenode(), "x");
        ASSERT_TRUE(!!node);

        // Upload d twice, generate clash.
        ASSERT_TRUE(cu.uploadFolderTree(root / "d", node));
        ASSERT_TRUE(cu.uploadFolderTree(root / "d", node));

        // Upload dd once.
        ASSERT_TRUE(cu.uploadFolderTree(root / "dd", node));

        // Upload f twice, generate clash.
        ASSERT_TRUE(cu.uploadFile(root / "f", node, false));
        ASSERT_TRUE(cu.uploadFile(root / "f", node, false));

        // Upload ff once.
        ASSERT_TRUE(cu.uploadFile(root / "ff", node));
    }

    StandardClient cd(TESTFOLDER, "cd");

    // Log callbacks.
    cd.logcb = true;

    // Log in client.
    ASSERT_TRUE(cd.login_fetchnodes("MEGA_EMAIL", "MEGA_PWD"));

    // Add and start sync.
    handle backupId1 = cd.setupSync_mainthread("sd", "x", false, false);
    ASSERT_NE(backupId1, UNDEF);

    // Wait for initial sync to complete.
    waitonsyncs(TIMEOUT, &cd);

    // Populate and confirm model.
    Model model;

    // d and f are missing due to name collisions in the cloud.
    model.root->addkid(model.makeModelSubfolder("x"));
    model.findnode("x")->addkid(model.makeModelSubfolder("dd"));
    model.findnode("x")->addkid(model.makeModelSubfile("ff"));

    // Needed because we've downloaded files.
    model.ensureLocalDebrisTmpLock("x");

    // Confirm the model.
    ASSERT_TRUE(cd.confirmModel_mainthread(
                  model.findnode("x"),
                  backupId1,
                  false,
                  StandardClient::CONFIRM_LOCAL));

    // Resolve the name collisions.
    ASSERT_TRUE(cd.deleteremote("x/d"));
    ASSERT_TRUE(cd.deleteremote("x/f"));

    // Wait for the sync to update.
    waitonsyncs(TIMEOUT, &cd);

    // Confirm that d and f have now been downloaded.
    model.findnode("x")->addkid(model.makeModelSubfolder("d"));
    model.findnode("x")->addkid(model.makeModelSubfile("f"));

    // Local FS, Local Tree and Remote Tree should now be consistent.
    ASSERT_TRUE(cd.confirmModel_mainthread(model.findnode("x"), backupId1));
}

// TODO: re-enable after sync rework is merged
TEST_F(SyncTest, DoesntUploadFilesWithClashingNames)
{
    const auto TESTFOLDER = makeNewTestRoot();
    const auto TIMEOUT = chrono::seconds(4);

    // Download client.
    StandardClient cd(TESTFOLDER, "cd");
    // Upload client.
    StandardClient cu(TESTFOLDER, "cu");

    // Log callbacks.
    cd.logcb = true;
    cu.logcb = true;

    // Log in the clients.
    ASSERT_TRUE(cu.login_reset_makeremotenodes("MEGA_EMAIL", "MEGA_PWD", "x", 0, 0));
    ASSERT_TRUE(cd.login_fetchnodes("MEGA_EMAIL", "MEGA_PWD"));
    ASSERT_EQ(cd.basefolderhandle, cu.basefolderhandle);

    // Populate the local filesystem.
    const auto root = TESTFOLDER / "cu" / "su";

    // Make sure clashing directories are skipped.
    fs::create_directories(root / "d0");
    fs::create_directories(root / "d%30");

    // Make sure other directories are uploaded.
    fs::create_directories(root / "d1");

    // Make sure clashing files are skipped.
    createNameFile(root, "f0");
    createNameFile(root, "f%30");

    // Make sure other files are uploaded.
    createNameFile(root, "f1");
    createNameFile(root / "d1", "f0");

    // Start the syncs.
    handle backupId1 = cd.setupSync_mainthread("sd", "x", false, true);
    handle backupId2 = cu.setupSync_mainthread("su", "x", false, false);
    ASSERT_NE(backupId1, UNDEF);
    ASSERT_NE(backupId2, UNDEF);

    // Wait for the initial sync to complete.
    waitonsyncs(TIMEOUT, &cu, &cd);

    // Populate and confirm model.
    Model model;

    model.root->addkid(model.makeModelSubfolder("root"));
    model.findnode("root")->addkid(model.makeModelSubfolder("d1"));
    model.findnode("root")->addkid(model.makeModelSubfile("f1"));
    model.findnode("root/d1")->addkid(model.makeModelSubfile("f0"));

    model.ensureLocalDebrisTmpLock("root");

    ASSERT_TRUE(cd.confirmModel_mainthread(model.findnode("root"), backupId1));

    // Remove the clashing nodes.
    fs::remove_all(root / "d0");
    fs::remove_all(root / "f0");

    // Trigger a full scan.
    cu.triggerFullScan(backupId2);

    // Wait for the sync to complete.
    waitonsyncs(TIMEOUT, &cd, &cu);

    // Confirm that d0 and f0 have been downloaded.
    model.findnode("root")->addkid(model.makeModelSubfolder("d0"));
    model.findnode("root")->addkid(model.makeModelSubfile("f0", "f%30"));

    ASSERT_TRUE(cu.confirmModel_mainthread(model.findnode("root"), backupId2, true));
}

TEST_F(SyncTest, RemotesWithControlCharactersSynchronizeCorrectly)
{
    const auto TESTROOT = makeNewTestRoot();
    const auto TIMEOUT = chrono::seconds(4);

    // Populate cloud.
    {
        // Upload client.
        StandardClient cu(TESTROOT, "cu");

        // Log callbacks.
        cu.logcb = true;

        // Log in client and clear remote contents.
        ASSERT_TRUE(cu.login_reset_makeremotenodes("MEGA_EMAIL", "MEGA_PWD", "x", 0, 0));

        auto* node = cu.drillchildnodebyname(cu.gettestbasenode(), "x");
        ASSERT_TRUE(!!node);

        // Create some directories containing control characters.
        vector<NewNode> nodes(2);

        // Only some platforms will escape BEL.
        cu.client.putnodes_prepareOneFolder(&nodes[0], "d\7");
        cu.client.putnodes_prepareOneFolder(&nodes[1], "d");

        ASSERT_TRUE(cu.putnodes(node->nodeHandle(), std::move(nodes)));

        // Do the same but with some files.
        auto root = TESTROOT / "cu" / "x";
        fs::create_directories(root);

        // Placeholder name.
        ASSERT_TRUE(createNameFile(root, "f"));

        // Upload files.
        ASSERT_TRUE(cu.uploadFile(root / "f", "f\7", node));
        ASSERT_TRUE(cu.uploadFile(root / "f", node));
    }

    // Download client.
    StandardClient cd(TESTROOT, "cd");

    // Log callbacks.
    cd.logcb = true;

    // Log in client.
    ASSERT_TRUE(cd.login_fetchnodes("MEGA_EMAIL", "MEGA_PWD"));

    // Add and start sync.
    handle backupId1 = cd.setupSync_mainthread("sd", "x", false, false);
    ASSERT_NE(backupId1, UNDEF);

    // Wait for initial sync to complete.
    waitonsyncs(TIMEOUT, &cd);

    // Populate and confirm model.
    Model model;

    model.addfolder("x/d\7")->mFsName = "d%07";
    model.addfolder("x/d");
    model.addfile("x/f\7", "f")->mFsName = "f%07";
    model.addfile("x/f", "f");

    // Needed because we've downloaded files.
    model.ensureLocalDebrisTmpLock("x");

    ASSERT_TRUE(cd.confirmModel_mainthread(model.findnode("x"), backupId1));

    // Remotely remove d\7.
    ASSERT_TRUE(cd.deleteremote("x/d\7"));
    ASSERT_TRUE(model.movetosynctrash("x/d\7", "x"));

    // Locally remove f\7.
    auto syncRoot = TESTROOT / "cd" / "sd";
#ifdef _WIN32
    ASSERT_TRUE(fs::remove(syncRoot / "f%07"));
#else /* _WIN32 */
    ASSERT_TRUE(fs::remove(syncRoot / "f\7"));
#endif /* ! _WIN32 */
    ASSERT_TRUE(!!model.removenode("x/f\7"));

    // Trigger a full scan.
    cd.triggerFullScan(backupId1);

    // Wait for synchronization to complete.
    waitonsyncs(TIMEOUT, &cd);

    // Confirm models.
    ASSERT_TRUE(cd.confirmModel_mainthread(model.findnode("x"), backupId1));

    // Locally create some files with control escapes in their names.
    ASSERT_TRUE(fs::create_directories(syncRoot / "dd%07"));
    ASSERT_TRUE(createDataFile(syncRoot / "ff%07", "ff"));
    ASSERT_TRUE(fs::create_directories(syncRoot / "dd%41"));
    ASSERT_TRUE(createDataFile(syncRoot / "ff%41", "ff"));

    // Trigger a full scan.
    cd.triggerFullScan(backupId1);

    // Wait for synchronization to complete.
    waitonsyncs(TIMEOUT, &cd);

    // Update and confirm models.
    // We decided that control escapes would not be de-escaped if we are creating the cloud file/folder
    model.addfolder("x/dd%07")->fsName("dd%07");
    model.addfile("x/ff%07", "ff")->fsName("ff%07");
    model.addfolder("x/ddA")->fsName("dd%41");
    model.addfile("x/ffA", "ff")->fsName("ff%41");

    ASSERT_TRUE(cd.confirmModel_mainthread(model.findnode("x"), backupId1));
}

// this test contains tests for % being escaped from cloud->local which we are undoing for now on this branch
TEST_F(SyncTest, DISABLED_RemotesWithEscapesSynchronizeCorrectly)
{
    const auto TESTROOT = makeNewTestRoot();
    const auto TIMEOUT = chrono::seconds(4);

    // Populate cloud.
    {
        // Upload client.
        StandardClient cu(TESTROOT, "cu");

        // Log callbacks.
        cu.logcb = true;

        // Log in client and clear remote contents.
        ASSERT_TRUE(cu.login_reset_makeremotenodes("MEGA_EMAIL", "MEGA_PWD", "x", 0, 0));

        // Build test hierarchy.
        const auto root = TESTROOT / "cu" / "x";

        // Escapes will not be decoded as we're uploading directly.
        fs::create_directories(root / "d0");
        fs::create_directories(root / "d%30");

        ASSERT_TRUE(createNameFile(root, "f0"));
        ASSERT_TRUE(createNameFile(root, "f%30"));

        auto* node = cu.drillchildnodebyname(cu.gettestbasenode(), "x");
        ASSERT_TRUE(!!node);

        // Upload directories.
        ASSERT_TRUE(cu.uploadFolderTree(root / "d0", node));
        ASSERT_TRUE(cu.uploadFolderTree(root / "d%30", node));

        // Upload files.
        ASSERT_TRUE(cu.uploadFile(root / "f0", node));
        ASSERT_TRUE(cu.uploadFile(root / "f%30", node));
    }

    // Download client.
    StandardClient cd(TESTROOT, "cd");

    // Log callbacks.
    cd.logcb = true;

    // Log in client.
    ASSERT_TRUE(cd.login_fetchnodes("MEGA_EMAIL", "MEGA_PWD"));

    // Add and start sync.
    handle backupId1 = cd.setupSync_mainthread("sd", "x", false, false);

    // Wait for initial sync to complete.
    waitonsyncs(TIMEOUT, &cd);

    // Populate and confirm local fs.
    Model model;

    model.addfolder("x/d0");
    model.addfolder("x/d%30")->fsName("d%2530");
    model.addfile("x/f0", "f0");
    model.addfile("x/f%30", "f%30")->fsName("f%2530");

    // Needed as we've downloaded files.
    model.ensureLocalDebrisTmpLock("x");

    ASSERT_TRUE(cd.confirmModel_mainthread(model.findnode("x"), backupId1));

    // Locally remove an escaped node.
    const auto syncRoot = cd.syncSet(backupId1).localpath;

    fs::remove_all(syncRoot / "d%2530");
    ASSERT_TRUE(!!model.removenode("x/d%30"));

    // Remotely remove an escaped file.
    ASSERT_TRUE(cd.deleteremote("x/f%30"));
    ASSERT_TRUE(model.movetosynctrash("x/f%30", "x"));

    // Wait for sync up to complete.
    waitonsyncs(TIMEOUT, &cd);

    // Confirm models.
    ASSERT_TRUE(cd.confirmModel_mainthread(model.findnode("x"), backupId1));

    // Locally create some files with escapes in their names.
    {
        // Bogus escapes.
        ASSERT_TRUE(fs::create_directories(syncRoot / "dd%"));
        model.addfolder("x/dd%");

        ASSERT_TRUE(createNameFile(syncRoot, "ff%"));
        model.addfile("x/ff%", "ff%");

        // Sane character escapes.
        ASSERT_TRUE(fs::create_directories(syncRoot / "dd%31"));
        model.addfolder("x/dd1")->fsName("dd%31");

        ASSERT_TRUE(createNameFile(syncRoot, "ff%31"));
        model.addfile("x/ff1", "ff%31")->fsName("ff%31");

    }

    // Wait for synchronization to complete.
    waitonsyncs(TIMEOUT, &cd);

    // Confirm model.
    ASSERT_TRUE(cd.confirmModel_mainthread(model.findnode("x"), backupId1));

    // Let's try with escaped control sequences.
    ASSERT_TRUE(fs::create_directories(syncRoot / "dd%250a"));
    model.addfolder("x/dd%0a")->fsName("dd%250a");

    ASSERT_TRUE(createNameFile(syncRoot, "ff%250a"));
    model.addfile("x/ff%0a", "ff%250a")->fsName("ff%250a");

    // Wait for sync and confirm model.
    waitonsyncs(TIMEOUT, &cd);
    ASSERT_TRUE(cd.confirmModel_mainthread(model.findnode("x"), backupId1));

    // Remotely delete the nodes with control sequences.
    ASSERT_TRUE(cd.deleteremote("x/dd%0a"));
    model.movetosynctrash("x/dd%0a", "x");

    ASSERT_TRUE(cd.deleteremote("x/ff%0a"));
    model.movetosynctrash("x/ff%0a", "x");

    // Wait for sync and confirm model.
    waitonsyncs(TIMEOUT, &cd);
    ASSERT_TRUE(cd.confirmModel_mainthread(model.findnode("x"), backupId1));
}

#ifdef _WIN32
#define SEP "\\"
#else // _WIN32
#define SEP "/"
#endif // ! _WIN32

class AnomalyReporter
  : public FilenameAnomalyReporter
{
public:
    struct Anomaly
    {
        string localPath;
        string remotePath;
        int type;
    }; // Anomaly

    AnomalyReporter(const LocalPath& localRoot, const string& remoteRoot)
      : mAnomalies()
      , mLocalRoot(localRoot)
      , mRemoteRoot(remoteRoot)
    {
        assert(!mLocalRoot.empty());
        assert(!mRemoteRoot.empty());

        // Add trailing separators if necessary.
        mLocalRoot.appendWithSeparator(LocalPath::fromRelativePath(""), true);

        if (mRemoteRoot.back() != '/')
        {
            mRemoteRoot.push_back('/');
        }
    }

    void anomalyDetected(FilenameAnomalyType type,
                         const LocalPath& localPath,
                         const string& remotePath) override
    {
        assert(startsWith(localPath.toPath(), mLocalRoot.toPath()));
        assert(startsWith(remotePath, mRemoteRoot));

        mAnomalies.emplace_back();

        auto& anomaly = mAnomalies.back();
        anomaly.localPath = localPath.toPath().substr(mLocalRoot.toPath().size());
        anomaly.remotePath = remotePath.substr(mRemoteRoot.size());
        anomaly.type = type;
    }

    vector<Anomaly> mAnomalies;

private:
    bool startsWith(const string& lhs, const string& rhs) const
    {
        return lhs.compare(0, rhs.size(), rhs) == 0;
    }

    LocalPath mLocalRoot;
    string mRemoteRoot;
}; // AnomalyReporter

TEST_F(SyncTest, AnomalousManualDownload)
{
    auto TESTROOT = makeNewTestRoot();
    auto TIMEOUT  = chrono::seconds(4);

    // Upload two files for us to download.
    {
        StandardClient cu(TESTROOT, "cu");

        // Log callbacks.
        cu.logcb = true;

        // Log client in.
        ASSERT_TRUE(cu.login_reset_makeremotenodes("MEGA_EMAIL", "MEGA_PWD", "s", 0, 0));

        // Create a sync so we can upload some files.
        auto id = cu.setupSync_mainthread("s", "s", false, false);
        ASSERT_NE(id, UNDEF);

        // Get our hands on the sync root.
        auto root = cu.syncSet(id).localpath;

        // Create the test files.
        Model model;

        model.addfile("f");
        model.addfile("g:0")->fsName("g%3a0");
        model.generate(root);

        // Trigger a full scan.
        cu.triggerFullScan(id);

        // Wait for the upload to complete.
        waitonsyncs(TIMEOUT, &cu);

        // Make sure the files were uploaded.
        ASSERT_TRUE(cu.confirmModel_mainthread(model.root.get(), id));
    }

    StandardClient cd(TESTROOT, "cd");

    // Log callbacks.
    cd.logcb = true;

    // Log client in.
    ASSERT_TRUE(cd.login_fetchnodes("MEGA_EMAIL", "MEGA_PWD"));

    // Determine root paths.
    auto root = TESTROOT / "cd";

    // Set anomalous filename reporter.
    AnomalyReporter* reporter =
      new AnomalyReporter(LocalPath::fromAbsolutePath(root.u8string()),
                          cd.gettestbasenode()->displaypath());

    cd.client.mFilenameAnomalyReporter.reset(reporter);

    // cu's sync root.
    auto* s = cd.drillchildnodebyname(cd.gettestbasenode(), "s");
    ASSERT_TRUE(s);

    // Simple validation helper.
    auto read_string = [](const fs::path& path) {
        // How much buffer space do we need?
        auto length = fs::file_size(path);
        assert(length > 0);

        // Read in the file's contents.
        ifstream istream(path.u8string(), ios::binary);
        string buffer(length, 0);

        istream.read(&buffer[0], length);

        // Make sure the read was successful.
        assert(istream.good());

        return buffer;
    };

    // Download a regular file.
    {
        // Regular file, s/f.
        auto* f = cd.drillchildnodebyname(s, "f");
        ASSERT_TRUE(f);

        // Download.
        auto destination = root / "f";
        ASSERT_TRUE(cd.downloadFile(*f, destination));

        // Make sure the file was downloaded.
        ASSERT_TRUE(fs::is_regular_file(destination));
        ASSERT_EQ(read_string(destination), "f");

        // No anomalies should be reported.
        ASSERT_TRUE(reporter->mAnomalies.empty());
    }

    // Download an anomalous file.
    {
        // Anomalous file, s/g:0.
        auto* g0 = cd.drillchildnodebyname(s, "g:0");
        ASSERT_TRUE(g0);

        // Download.
        auto destination = root / "g%3a0";
        ASSERT_TRUE(cd.downloadFile(*g0, destination));

        // Make sure the file was downloaded.
        ASSERT_TRUE(fs::is_regular_file(destination));
        ASSERT_EQ(read_string(destination), "g:0");

        // A single anomaly should be reported.
        ASSERT_EQ(reporter->mAnomalies.size(), 1u);

        auto& anomaly = reporter->mAnomalies.front();

        ASSERT_EQ(anomaly.localPath, "g%3a0");
        ASSERT_EQ(anomaly.remotePath, "s/g:0");
        ASSERT_EQ(anomaly.type, FILENAME_ANOMALY_NAME_MISMATCH);
    }
}

TEST_F(SyncTest, AnomalousManualUpload)
{
    auto TESTROOT = makeNewTestRoot();
    auto TIMEOUT  = chrono::seconds(4);

    // Upload client.
    StandardClient cu(TESTROOT, "cu");

    // Verification client.
    StandardClient cv(TESTROOT, "cv");

    // Log callbacks.
    cu.logcb = true;
    cv.logcb = true;

    // Log in clients.
    ASSERT_TRUE(cu.login_reset_makeremotenodes("MEGA_EMAIL", "MEGA_PWD", "s", 0, 0));
    ASSERT_TRUE(cv.login_fetchnodes("MEGA_EMAIL", "MEGA_PWD"));

    // Determine local root.
    auto root = TESTROOT / "cu";

    // Set up anomalous name reporter.
    AnomalyReporter* reporter =
      new AnomalyReporter(LocalPath::fromAbsolutePath(root.u8string()),
                          cu.gettestbasenode()->displaypath());

    cu.client.mFilenameAnomalyReporter.reset(reporter);

    // Create a sync so we can verify uploads.
    auto id = cv.setupSync_mainthread("s", "s", false, false);
    ASSERT_NE(id, UNDEF);

    Model model;

    // Upload a regular file.
    {
        // Add file to model.
        model.addfile("f0");
        model.generate(root);

        // Upload file.
        auto* s = cu.client.nodeByHandle(cv.syncSet(id).h);
        ASSERT_TRUE(s);
        ASSERT_TRUE(cu.uploadFile(root / "f0", s));

        // Necessary as cv has downloaded a file.
        model.ensureLocalDebrisTmpLock("");

        // Make sure the file uploaded successfully.
        waitonsyncs(TIMEOUT, &cv);

        ASSERT_TRUE(cv.confirmModel_mainthread(model.root.get(), id));

        // No anomalies should be reported.
        ASSERT_TRUE(reporter->mAnomalies.empty());
    }

    // Upload an anomalous file.
    {
        // Add an anomalous file.
        model.addfile("f:0")->fsName("f%3a0");
        model.generate(root);

        // Upload file.
        auto* s = cu.client.nodeByHandle(cv.syncSet(id).h);
        ASSERT_TRUE(s);
        ASSERT_TRUE(cu.uploadFile(root / "f%3a0", "f:0", s));

        // Make sure the file uploaded ok.
        waitonsyncs(TIMEOUT, &cv);

        ASSERT_TRUE(cv.confirmModel_mainthread(model.root.get(), id));

        // A single anomaly should've been reported.
        ASSERT_EQ(reporter->mAnomalies.size(), 1u);

        auto& anomaly = reporter->mAnomalies.front();

        ASSERT_EQ(anomaly.localPath, "f%3a0");
        ASSERT_EQ(anomaly.remotePath, "s/f:0");
        ASSERT_EQ(anomaly.type, FILENAME_ANOMALY_NAME_MISMATCH);
    }
}

TEST_F(SyncTest, AnomalousSyncDownload)
{
    auto TESTROOT = makeNewTestRoot();
    auto TIMEOUT  = chrono::seconds(4);

    // For verification.
    Model model;

    // Upload test files.
    {
        // Upload client.
        StandardClient cu(TESTROOT, "cu");

        // Log callbacks.
        cu.logcb = true;

        // Log in client.
        ASSERT_TRUE(cu.login_reset_makeremotenodes("MEGA_EMAIL", "MEGA_PWD", "s", 0, 0));

        // Create the directories d and d/0.
        {
            vector<NewNode> nodes(2);

            // Prepare nodes.
            cu.client.putnodes_prepareOneFolder(&nodes[0], "d");
            cu.client.putnodes_prepareOneFolder(&nodes[1], "d/0");

            // Create the nodes in the cloud.
            ASSERT_TRUE(cu.putnodes("s", std::move(nodes)));

            // Update model.
            model.addfolder("d");
            model.addfolder("d?0")->fsName("d%2f0").name = "d/0";
        }

        // Upload the files f and f/0.
        {
            auto filePath = cu.fsBasePath / "f";
            auto rootPath = string("/mega_test_sync/s");

            // Create a dummy for us to upload.
            ASSERT_TRUE(createDataFile(filePath, "f"));

            // Upload the files.
            ASSERT_TRUE(cu.uploadFile(filePath, string("f"), rootPath));
            ASSERT_TRUE(cu.uploadFile(filePath, string("f/0"), rootPath));

            // Update the model.
            model.addfile("f", "f");
            model.addfile("f?0", "f")->fsName("f%2f0").name = "f/0";
        }
    }

    // Download test files.
    StandardClient cd(TESTROOT, "cd");

    // Log client in.
    ASSERT_TRUE(cd.login_fetchnodes("MEGA_EMAIL", "MEGA_PWD"));

    // Set anomalous filename reporter.
    AnomalyReporter* reporter;
    {
        auto* root = cd.gettestbasenode();
        ASSERT_TRUE(root);

        auto* s = cd.drillchildnodebyname(root, "s");
        ASSERT_TRUE(s);

        auto local = (TESTROOT / "cd" / "s").u8string();
        auto remote = s->displaypath();

        reporter = new AnomalyReporter(LocalPath::fromAbsolutePath(local), remote);
        cd.client.mFilenameAnomalyReporter.reset(reporter);
    }

    // Add and start sync.
    auto id = cd.setupSync_mainthread("s", "s", false, false);
    ASSERT_NE(id, UNDEF);

    // Get our hands on the sync root.
    auto root = cd.syncSet(id).localpath;

    // Wait for sync to complete.
    waitonsyncs(TIMEOUT, &cd);

    // Necessary as cd has downloaded files.
    model.ensureLocalDebrisTmpLock("");

    // Were all the files downloaded okay?
    ASSERT_TRUE(cd.confirmModel_mainthread(model.root.get(), id));

    // Two anomalies should be reported.
    ASSERT_EQ(reporter->mAnomalies.size(), 2u);

    auto anomaly = reporter->mAnomalies.begin();

    // d:0
    ASSERT_EQ(anomaly->localPath, "d%2f0");
    ASSERT_EQ(anomaly->remotePath, "d/0");
    ASSERT_EQ(anomaly->type, FILENAME_ANOMALY_NAME_MISMATCH);

    ++anomaly;

    // f:0
    ASSERT_EQ(anomaly->localPath, "f%2f0");
    ASSERT_EQ(anomaly->remotePath, "f/0");
    ASSERT_EQ(anomaly->type, FILENAME_ANOMALY_NAME_MISMATCH);
}

TEST_F(SyncTest, AnomalousSyncLocalRename)
{
    auto TESTROOT = makeNewTestRoot();
    auto TIMEOUT = chrono::seconds(4);

    // Sync client.
    StandardClient cx(TESTROOT, "cx");

    // Log in client.
    ASSERT_TRUE(cx.login_reset_makeremotenodes("MEGA_EMAIL", "MEGA_PWD", "s", 0, 0));

    // Add and start sync.
    auto id = cx.setupSync_mainthread("s", "s", false, false);
    ASSERT_NE(id, UNDEF);

    auto root = cx.syncSet(id).localpath;

    // Set anomalous filename reporter.
    AnomalyReporter* reporter =
      new AnomalyReporter(LocalPath::fromAbsolutePath(root.u8string()), "/mega_test_sync/s");

    cx.client.mFilenameAnomalyReporter.reset(reporter);

    // Populate filesystem.
    Model model;

    model.addfile("d/f");
    model.addfile("f");
    model.generate(root);

    // Trigger a full scan.
    cx.triggerFullScan(id);

    // Wait for synchronization to complete.
    waitonsyncs(TIMEOUT, &cx);

    // Make sure everything uploaded okay.
    ASSERT_TRUE(cx.confirmModel_mainthread(model.root.get(), id));

    // Rename d/f -> d/g.
    model.findnode("d/f")->name = "g";
    fs::rename(root / "d" / "f", root / "d" / "g");

    // Trigger a scan.
    cx.triggerFullScan(id);

    // Wait for synchronization to complete.
    waitonsyncs(TIMEOUT, &cx);

    // Confirm move.
    ASSERT_TRUE(cx.confirmModel_mainthread(model.root.get(), id));

    // There should be no anomalies.
    ASSERT_TRUE(reporter->mAnomalies.empty());

    // Rename d/g -> d/g:0.
    model.findnode("d/g")->fsName("g%3a0").name = "g:0";
    fs::rename(root / "d" / "g", root / "d" / "g%3a0");

    // Trigger a scan.
    cx.triggerFullScan(id);

    // Wait for synchronization to complete.
    waitonsyncs(TIMEOUT, &cx);

    // Confirm move.
    ASSERT_TRUE(cx.confirmModel_mainthread(model.root.get(), id));

    // There should be a single anomaly.
    ASSERT_EQ(reporter->mAnomalies.size(), 1u);
    {
        auto& anomaly = reporter->mAnomalies.back();

        ASSERT_EQ(anomaly.localPath, "d" SEP "g%3a0");
        ASSERT_EQ(anomaly.remotePath, "d/g:0");
        ASSERT_EQ(anomaly.type, FILENAME_ANOMALY_NAME_MISMATCH);
    }
    reporter->mAnomalies.clear();

    // Move f -> d/g:0.    (which overwrites the file that is already there)
    model.findnode("d/g:0")->content = "f";
    model.removenode("f");
    fs::rename(root / "f", root / "d" / "g%3a0");

    // Trigger a scan.
    cx.triggerFullScan(id);

    // Wait for sync to complete.
    waitonsyncs(TIMEOUT, &cx);

    // Confirm move.
    ASSERT_TRUE(cx.confirmModel_mainthread(model.root.get(), id));

    // No anomalies should be reported.
    ASSERT_TRUE(reporter->mAnomalies.empty());
}

TEST_F(SyncTest, AnomalousSyncRemoteRename)
{
    auto TESTROOT = makeNewTestRoot();
    auto TIMEOUT = chrono::seconds(4);

    // Sync client.
    StandardClient cx(TESTROOT, "cx");

    // Rename client.
    StandardClient cr(TESTROOT, "cr");

    // Log in clients.
    ASSERT_TRUE(cx.login_reset_makeremotenodes("MEGA_EMAIL", "MEGA_PWD", "s", 0, 0));
    ASSERT_TRUE(cr.login_fetchnodes("MEGA_EMAIL", "MEGA_PWD"));

    // Add and start sync.
    auto id = cx.setupSync_mainthread("s", "s", false, false);
    ASSERT_NE(id, UNDEF);

    auto root = cx.syncSet(id).localpath;

    // Set up anomalous filename reporter.
    auto* reporter = new AnomalyReporter(LocalPath::fromAbsolutePath(root.u8string()), "/mega_test_sync/s");
    cx.client.mFilenameAnomalyReporter.reset(reporter);

    // Populate filesystem.
    Model model;

    model.addfile("d/f");
    model.addfile("f");
    model.generate(root);

    // Trigger full scan.
    cx.triggerFullScan(id);

    // Wait for sync to complete.
    waitonsyncs(TIMEOUT, &cx);

    // Verify upload.
    ASSERT_TRUE(cx.confirmModel_mainthread(model.root.get(), id));

    // Rename d/f -> d/g.
    auto* s = cr.client.nodeByHandle(cx.syncSet(id).h);
    ASSERT_TRUE(s);

    auto* d = cr.drillchildnodebyname(s, "d");
    ASSERT_TRUE(d);

    {
        auto* f = cr.drillchildnodebyname(d, "f");
        ASSERT_TRUE(f);

        ASSERT_TRUE(cr.setattr(f, attr_map('n', "g")));
    }

    // Wait for sync to complete.
    waitonsyncs(TIMEOUT, &cx);

    // Update model.
    model.findnode("d/f")->name = "g";

    // Verify rename.
    ASSERT_TRUE(cx.confirmModel_mainthread(model.root.get(), id));

    // There should be no anomalies.
    ASSERT_TRUE(reporter->mAnomalies.empty());

    // Rename d/g -> d/g:0.
    {
        auto* g = cr.drillchildnodebyname(d, "g");
        ASSERT_TRUE(g);

        ASSERT_TRUE(cr.setattr(g, attr_map('n', "g/0")));
    }

    // Wait for sync to complete.
    waitonsyncs(TIMEOUT, &cx);

    // Update model.
    model.findnode("d/g")->fsName("g%2f0").name = "g/0";

    // Verify rename.
    ASSERT_TRUE(cx.confirmModel_mainthread(model.root.get(), id));

    // There should be a single anomaly.
    ASSERT_EQ(reporter->mAnomalies.size(), 1u);
    {
        auto& anomaly = reporter->mAnomalies.back();

        ASSERT_EQ(anomaly.localPath, "d" SEP "g%2f0");
        ASSERT_EQ(anomaly.remotePath, "d/g/0");
        ASSERT_EQ(anomaly.type, FILENAME_ANOMALY_NAME_MISMATCH);
    }
    reporter->mAnomalies.clear();
}

TEST_F(SyncTest, AnomalousSyncUpload)
{
    auto TESTROOT = makeNewTestRoot();
    auto TIMEOUT = chrono::seconds(4);

    // Upload client.
    StandardClient cu(TESTROOT, "cu");

    // Log client in.
    ASSERT_TRUE(cu.login_reset_makeremotenodes("MEGA_EMAIL", "MEGA_PWD", "s", 0, 0));

    // Add and start sync.
    auto id = cu.setupSync_mainthread("s", "s", false, false);
    ASSERT_NE(id, UNDEF);

    auto root = cu.syncSet(id).localpath;

    // Set up anomalous filename reporter.
    AnomalyReporter* reporter =
      new AnomalyReporter(LocalPath::fromAbsolutePath(root.u8string()), "/mega_test_sync/s");

    cu.client.mFilenameAnomalyReporter.reset(reporter);

    // Populate filesystem.
    Model model;

    model.addfile("f");
    model.addfile("f:0")->fsName("f%3a0");
    model.addfolder("d");
    model.addfolder("d:0")->fsName("d%3a0");
    model.generate(root);

    // Trigger full scan.
    cu.triggerFullScan(id);

    // Wait for synchronization to complete.
    waitonsyncs(TIMEOUT, &cu);

    // Ensure everything uploaded okay.
    ASSERT_TRUE(cu.confirmModel_mainthread(model.root.get(), id));

    // Two anomalies should've been reported.
    ASSERT_EQ(reporter->mAnomalies.size(), 2u);

    auto anomaly = reporter->mAnomalies.begin();

    // d:0
    ASSERT_EQ(anomaly->localPath, "d%3a0");
    ASSERT_EQ(anomaly->remotePath, "d:0");
    ASSERT_EQ(anomaly->type, FILENAME_ANOMALY_NAME_MISMATCH);

    ++anomaly;

    // f:0
    ASSERT_EQ(anomaly->localPath, "f%3a0");
    ASSERT_EQ(anomaly->remotePath, "f:0");
    ASSERT_EQ(anomaly->type, FILENAME_ANOMALY_NAME_MISMATCH);
}

#undef SEP

TEST_F(SyncTest, BasicSyncExportImport)
{
    auto TESTROOT = makeNewTestRoot();
    auto TIMEOUT  = chrono::seconds(4);

    // Sync client.
    unique_ptr<StandardClient> cx(new StandardClient(TESTROOT, "cx"));

    // Log callbacks.
    cx->logcb = true;

    // Log in client.
    ASSERT_TRUE(cx->login_reset_makeremotenodes("MEGA_EMAIL", "MEGA_PWD", "s", 1, 3));

    // Create and start syncs.
    auto id0 = cx->setupSync_mainthread("s0", "s/s_0", false, false);
    ASSERT_NE(id0, UNDEF);

    auto id1 = cx->setupSync_mainthread("s1", "s/s_1", false, false);
    ASSERT_NE(id1, UNDEF);

    auto id2 = cx->setupSync_mainthread("s2", "s/s_2", false, false);
    ASSERT_NE(id2, UNDEF);

    // Get our hands on the sync's local root.
    auto root0 = cx->syncSet(id0).localpath;
    auto root1 = cx->syncSet(id1).localpath;
    auto root2 = cx->syncSet(id2).localpath;

    // Give the syncs something to synchronize.
    Model model0;
    Model model1;
    Model model2;

    model0.addfile("d0/f0");
    model0.addfile("f0");
    model0.generate(root0);

    model1.addfile("d0/f0");
    model1.addfile("d0/f1");
    model1.addfile("d1/f0");
    model1.addfile("d1/f1");
    model1.generate(root1);

    model2.addfile("f0");
    model2.addfile("f1");
    model2.generate(root2);

    // Trigger full scan.
    cx->triggerFullScan(id0);
    cx->triggerFullScan(id1);
    cx->triggerFullScan(id2);

    // Wait for synchronization to complete.
    waitonsyncs(TIMEOUT, cx.get());

    // Make sure everything was uploaded okay.
    ASSERT_TRUE(cx->confirmModel_mainthread(model0.root.get(), id0));
    ASSERT_TRUE(cx->confirmModel_mainthread(model1.root.get(), id1));
    ASSERT_TRUE(cx->confirmModel_mainthread(model2.root.get(), id2));

    // Export the syncs.
    auto configs = cx->exportSyncConfigs();
    ASSERT_FALSE(configs.empty());

    // Log out client, don't keep caches.
    cx.reset();

    // Recreate client.
    cx.reset(new StandardClient(TESTROOT, "cx"));

    // Log client back in.
    ASSERT_TRUE(cx->login_fetchnodes("MEGA_EMAIL", "MEGA_PWD"));

    // Import the syncs.
    ASSERT_TRUE(cx->importSyncConfigs(std::move(configs)));

    // Determine the imported sync's backup IDs.
    id0 = cx->backupIdForSyncPath(root0);
    ASSERT_NE(id0, UNDEF);

    id1 = cx->backupIdForSyncPath(root1);
    ASSERT_NE(id1, UNDEF);

    id2 = cx->backupIdForSyncPath(root2);
    ASSERT_NE(id2, UNDEF);

    // Make sure nothing's changed since we exported the syncs.
    ASSERT_TRUE(cx->confirmModel_mainthread(model0.root.get(), id0));
    ASSERT_TRUE(cx->confirmModel_mainthread(model1.root.get(), id1));
    ASSERT_TRUE(cx->confirmModel_mainthread(model2.root.get(), id2));

    // Make some changes.
    model0.addfile("d0/f1");
    model0.generate(root0);

    model1.addfile("f0");
    model1.generate(root1);

    model2.addfile("d0/d0f0");
    model2.generate(root2);

    // Imported syncs should be disabled.
    // So, we're waiting for the syncs to do precisely nothing.
    waitonsyncs(TIMEOUT, cx.get());

    // Confirm should fail.
    ASSERT_FALSE(cx->confirmModel_mainthread(model0.root.get(), id0, false, StandardClient::Confirm::CONFIRM_ALL, true));
    ASSERT_FALSE(cx->confirmModel_mainthread(model1.root.get(), id1, false, StandardClient::Confirm::CONFIRM_ALL, true));
    ASSERT_FALSE(cx->confirmModel_mainthread(model2.root.get(), id2, false, StandardClient::Confirm::CONFIRM_ALL, true));

    // Enable the imported syncs.
    ASSERT_TRUE(cx->enableSyncByBackupId(id0, "sync0 "));
    ASSERT_TRUE(cx->enableSyncByBackupId(id1, "sync1 "));
    ASSERT_TRUE(cx->enableSyncByBackupId(id2, "sync2 "));

    // Wait for sync to complete.
    waitonsyncs(TIMEOUT, cx.get());

    // Changes should now be in the cloud.
    ASSERT_TRUE(cx->confirmModel_mainthread(model0.root.get(), id0));
    ASSERT_TRUE(cx->confirmModel_mainthread(model1.root.get(), id1));
    ASSERT_TRUE(cx->confirmModel_mainthread(model2.root.get(), id2));
}

TEST_F(SyncTest, RenameReplaceFileBetweenSyncs)
{
    const auto TESTROOT = makeNewTestRoot();
    const auto TIMEOUT  = chrono::seconds(4);

    StandardClient c0(TESTROOT, "c0");

    // Log callbacks.
    c0.logcb = true;

    // Log in client.
    ASSERT_TRUE(c0.login_reset_makeremotenodes("MEGA_EMAIL", "MEGA_PWD", "s0", 0, 0));
    ASSERT_TRUE(c0.makeCloudSubdirs("s1", 0, 0));

    // Set up syncs.
    const auto id0 = c0.setupSync_mainthread("s0", "s0", false, false);
    ASSERT_NE(id0, UNDEF);

    const auto id1 = c0.setupSync_mainthread("s1", "s1", false, false);
    ASSERT_NE(id1, UNDEF);

    // Convenience.
    const auto SYNCROOT0 = TESTROOT / "c0" / "s0";
    const auto SYNCROOT1 = TESTROOT / "c0" / "s1";

    // Set up models.
    Model model0;
    Model model1;

    model0.addfile("f0", "x");
    model0.generate(SYNCROOT0);

    // Trigger full scan.
    c0.triggerFullScan(id0);

    // Wait for synchronization to complete.
    waitonsyncs(TIMEOUT, &c0);

    // Confirm models.
    ASSERT_TRUE(c0.confirmModel_mainthread(model0.root.get(), id0));
    ASSERT_TRUE(c0.confirmModel_mainthread(model1.root.get(), id1));

    // Move s0/f0 to s1/f0.
    model1 = model0;

    fs::rename(SYNCROOT0 / "f0", SYNCROOT1 / "f0");

    // Replace s0/f0.
    model0.removenode("f0");
    model0.addfile("f0", "y");

    ASSERT_TRUE(createDataFile(SYNCROOT0 / "f0", "y"));

    // Trigger full scan.
    c0.triggerFullScan(id0);
    c0.triggerFullScan(id1);

    // Wait for synchronization to complete.
    waitonsyncs(TIMEOUT, &c0);

    // Confirm models.
    ASSERT_TRUE(c0.confirmModel_mainthread(model0.root.get(), id0));
    ASSERT_TRUE(c0.confirmModel_mainthread(model1.root.get(), id1));

    // Disable s0.
    ASSERT_TRUE(c0.disableSync(id0, NO_SYNC_ERROR, false));

    // Make sure s0 is disabled.
    ASSERT_TRUE(createDataFile(SYNCROOT0 / "f1", "z"));

    // Trigger full scan.
    c0.triggerFullScan(id0);

    // Wait for synchronization to complete.
    waitonsyncs(TIMEOUT, &c0);

    // Confirm models.
    ASSERT_TRUE(c0.confirmModel_mainthread(
                  model0.root.get(),
                  id0,
                  false,
                  StandardClient::CONFIRM_REMOTE));

    // Move s1/f0 to s0/f2.
    model1.removenode("f0");

    fs::rename(SYNCROOT1 / "f0", SYNCROOT0 / "f2");

    // Replace s1/f0.
    model1.addfile("f0", "q");

    ASSERT_TRUE(createDataFile(SYNCROOT1 / "f0", "q"));

    // Trigger a full scan.
    c0.triggerFullScan(id0);
    c0.triggerFullScan(id1);

    // Wait for synchronization to complete.
    waitonsyncs(TIMEOUT, &c0);

    // Confirm models.
    ASSERT_TRUE(c0.confirmModel_mainthread(
                  model0.root.get(),
                  id0,
                  false,
                  StandardClient::CONFIRM_REMOTE));

    ASSERT_TRUE(c0.confirmModel_mainthread(model1.root.get(), id1));
}

TEST_F(SyncTest, RenameReplaceFileWithinSync)
{
    const auto TESTROOT = makeNewTestRoot();
    const auto TIMEOUT  = chrono::seconds(4);

    StandardClient c0(TESTROOT, "c0");

    // Log callbacks.
    c0.logcb = true;

    // Log in client and clear remote contents.
    ASSERT_TRUE(c0.login_reset_makeremotenodes("MEGA_EMAIL", "MEGA_PWD", "s0", 0, 0));

    // Set up sync.
    const auto id = c0.setupSync_mainthread("s0", "s0", false, false);
    ASSERT_NE(id, UNDEF);

    // Populate local FS.
    const auto SYNCROOT = TESTROOT / "c0" / "s0";

    Model model;

    model.addfile("f1");
    model.generate(SYNCROOT);

    // Trigger full scan.
    c0.triggerFullScan(id);

    // Wait for synchronization to complete.
    waitonsyncs(TIMEOUT, &c0);

    // Confirm model.
    ASSERT_TRUE(c0.confirmModel_mainthread(model.root.get(), id));

    // Rename /f1 to /f2.
    // This tests the case where the target is processed after the source.
    model.addfile("f2", "f1");
    model.removenode("f1");

    fs::rename(SYNCROOT / "f1", SYNCROOT / "f2");

    // Replace /d1.
    model.addfile("f1", "x");

    ASSERT_TRUE(createDataFile(SYNCROOT / "f1", "x"));

    // Trigger full scan.
    c0.triggerFullScan(id);

    // Wait for synchronization to complete.
    waitonsyncs(TIMEOUT, &c0);

    // Confirm model.
    ASSERT_TRUE(c0.confirmModel_mainthread(model.root.get(), id));

    // Rename /f2 to /f0.
    // This tests the case where the target is processed before the source.
    model.addfile("f0", "f1");
    model.removenode("f2");

    fs::rename(SYNCROOT / "f2", SYNCROOT / "f0");

    // Replace /d2.
    model.addfile("f2", "y");

    ASSERT_TRUE(createDataFile(SYNCROOT / "f2", "y"));

    // Trigger full scan.
    c0.triggerFullScan(id);

    // Wait for synchronization to complete.
    waitonsyncs(TIMEOUT, &c0);

    // Confirm model.
    ASSERT_TRUE(c0.confirmModel_mainthread(model.root.get(), id));
}

// TODO: re-enable after sync rework is merged
TEST_F(SyncTest, RenameReplaceFolderBetweenSyncs)
{
    const auto TESTROOT = makeNewTestRoot();
    const auto TIMEOUT  = chrono::seconds(4);

    StandardClient c0(TESTROOT, "c0");

    // Log callbacks.
    c0.logcb = true;

    // Log in client.
    ASSERT_TRUE(c0.login_reset_makeremotenodes("MEGA_EMAIL", "MEGA_PWD", "s0", 0, 0));
    ASSERT_TRUE(c0.makeCloudSubdirs("s1", 0, 0));

    // Set up syncs.
    const auto id0 = c0.setupSync_mainthread("s0", "s0", false, false);
    ASSERT_NE(id0, UNDEF);

    const auto id1 = c0.setupSync_mainthread("s1", "s1", false, false);
    ASSERT_NE(id1, UNDEF);

    // Convenience.
    const auto SYNCROOT0 = TESTROOT / "c0" / "s0";
    const auto SYNCROOT1 = TESTROOT / "c0" / "s1";

    // Set up models.
    Model model0;
    Model model1;

    model0.addfile("d0/f0");
    model0.generate(SYNCROOT0);

    // Trigger full scan.
    c0.triggerFullScan(id0);

    // Wait for synchronization to complete.
    waitonsyncs(TIMEOUT, &c0);

    // Confirm models.
    ASSERT_TRUE(c0.confirmModel_mainthread(model0.root.get(), id0));
    ASSERT_TRUE(c0.confirmModel_mainthread(model1.root.get(), id1));

    // Move s0/d0 to s1/d0. (and replace)
    model1 = model0;

    fs::rename(SYNCROOT0 / "d0", SYNCROOT1 / "d0");

    // Replace s0/d0.
    model0.removenode("d0/f0");

    fs::create_directories(SYNCROOT0 / "d0");

    // Trigger full scan.
    c0.triggerFullScan(id0);
    c0.triggerFullScan(id1);

    // Wait for synchronization to complete.
    waitonsyncs(TIMEOUT, &c0);

    // Confirm models.
    ASSERT_TRUE(c0.confirmModel_mainthread(model0.root.get(), id0));
    ASSERT_TRUE(c0.confirmModel_mainthread(model1.root.get(), id1));

    // Disable s0.
    ASSERT_TRUE(c0.disableSync(id0, NO_SYNC_ERROR, false));

    // Make sure s0 is disabled.
    fs::create_directories(SYNCROOT0 / "d1");

    // Wait for synchronization to complete.
    waitonsyncs(TIMEOUT, &c0);

    // Confirm models.
    ASSERT_TRUE(c0.confirmModel_mainthread(
                  model0.root.get(),
                  id0,
                  false,
                  StandardClient::CONFIRM_REMOTE));

    // Move s1/d0 to s0/d2.
    model1.removenode("d0/f0");

    fs::rename(SYNCROOT1 / "d0", SYNCROOT0 / "d2");

    // Replace s1/d0.
    fs::create_directories(SYNCROOT1 / "d0");

    // Trigger full scan.
    c0.triggerFullScan(id0);
    c0.triggerFullScan(id1);

    // Wait for synchronization to complete.
    waitonsyncs(TIMEOUT, &c0);

    // Confirm models.
    ASSERT_TRUE(c0.confirmModel_mainthread(
                  model0.root.get(),
                  id0,
                  false,
                  StandardClient::CONFIRM_REMOTE));

    ASSERT_TRUE(c0.confirmModel_mainthread(model1.root.get(), id1));
}

TEST_F(SyncTest, RenameReplaceFolderWithinSync)
{
    const auto TESTROOT = makeNewTestRoot();
    const auto TIMEOUT  = chrono::seconds(4);

    StandardClient c0(TESTROOT, "c0");

    // Log callbacks.
    c0.logcb = true;

    // Log in client and clear remote contents.
    ASSERT_TRUE(c0.login_reset_makeremotenodes("MEGA_EMAIL", "MEGA_PWD", "s0", 0, 0));

    // Set up sync.
    const auto id = c0.setupSync_mainthread("s0", "s0", false, false);
    ASSERT_NE(id, UNDEF);

    // Populate local FS.
    const auto SYNCROOT = TESTROOT / "c0" / "s0";

    Model model;

    model.addfile("d1/f0");
    model.generate(SYNCROOT);

    // Trigger a full scan.
    c0.triggerFullScan(id);

    // Wait for synchronization to complete.
    waitonsyncs(TIMEOUT, &c0);

    // Confirm model.
    ASSERT_TRUE(c0.confirmModel_mainthread(model.root.get(), id));

    // Rename /d1 to /d2.
    // This tests the case where the target is processed after the source.
    model.addfolder("d2");
    model.movenode("d1/f0", "d2");

    fs::rename(SYNCROOT / "d1", SYNCROOT / "d2");

    // Replace /d1.
    fs::create_directories(SYNCROOT / "d1");

    // Trigger a full scan.
    c0.triggerFullScan(id);

    // Wait for synchronization to complete.
    waitonsyncs(TIMEOUT, &c0);

    // Confirm model.
    ASSERT_TRUE(c0.confirmModel_mainthread(model.root.get(), id));

    // Rename /d2 to /d0.
    // This tests the case where the target is processed before the source.
    model.addfolder("d0");
    model.movenode("d2/f0", "d0");

    fs::rename(SYNCROOT / "d2", SYNCROOT / "d0");

    // Replace /d2.
    fs::create_directories(SYNCROOT / "d2");

    // Trigger a full scan.
    c0.triggerFullScan(id);

    // Wait for synchronization to complete.
    waitonsyncs(TIMEOUT, &c0);

    // Confirm model.
    ASSERT_TRUE(c0.confirmModel_mainthread(model.root.get(), id));
}

TEST_F(SyncTest, SyncIncompatibleMoveStallsAndResolutions)
{
    const auto TESTROOT = makeNewTestRoot();
    const auto TIMEOUT  = chrono::seconds(4);

    StandardClient c(TESTROOT, "c");

    // Log callbacks.
    c.logcb = true;

    // Log client in.
    ASSERT_TRUE(c.login_reset_makeremotenodes("MEGA_EMAIL", "MEGA_PWD", "x", 1, 3));

    // Add and start syncs.
    auto id0 = c.setupSync_mainthread("s0", "x/x_0", false, false);
    ASSERT_NE(id0, UNDEF);
    auto SYNC0 = c.syncSet(id0);

    auto id1 = c.setupSync_mainthread("s1", "x/x_1", false, false);
    ASSERT_NE(id1, UNDEF);
    auto SYNC1 = c.syncSet(id1);

    auto id2 = c.setupSync_mainthread("s2", "x/x_2", false, false);
    ASSERT_NE(id2, UNDEF);
    auto SYNC2 = c.syncSet(id2);

    // Create and populate models.
    Model model0;
    model0.root->addkid(model0.buildModelSubdirs("d", 8, 2, 0));
    model0.generate(SYNC0.localpath, true);

    Model model1;
    model1.root->addkid(model1.buildModelSubdirs("d", 1, 1, 2));
    model1.generate(SYNC1.localpath, true);

    Model model2;
    model2.root->addkid(model2.buildModelSubdirs("d", 1, 1, 2));
    model2.generate(SYNC2.localpath, true);

    // Trigger a full scan.
    c.triggerFullScan(id0);
    c.triggerFullScan(id1);
    c.triggerFullScan(id2);

    // Wait for the engine to process changes.
    auto waitResult = waitonsyncs(TIMEOUT, &c);

    // Wait for the engine to signal a stall.
    ASSERT_TRUE(noSyncStalled(waitResult));

    c.setSyncPausedByBackupId(id0, true);
    c.setSyncPausedByBackupId(id1, true);
    c.setSyncPausedByBackupId(id2, true);

    std::ofstream remoteFile("remoteFile");
    remoteFile << "remoteFile";
    remoteFile.close();

    // case 0: make some crossed-over moves
    fs::rename(SYNC0.localpath / "d" / "d_0",
               SYNC0.localpath / "d" / "d_1" / "d_0");
    c.movenode("x/x_0/d/d_1", "x/x_0/d/d_0");


    // case 1: update the local and remote file differently while paused (to resolve remotely)
    std::ofstream fstream1(SYNC1.localpath / "d" / "file0_d", ios_base::app);
    fstream1 << " plus local change";
    fstream1.close();
    ASSERT_TRUE(c.uploadFile("remoteFile", "file0_d", SYNC1.remotepath + "/d"));

    // case 2: update the local and remote file differently while paused (to resolve locally)
    std::ofstream fstream2(SYNC2.localpath / "d" / "file0_d", ios_base::app);
    fstream2 << " plus local change";
    fstream2.close();
    ASSERT_TRUE(c.uploadFile("remoteFile", "file0_d", SYNC2.remotepath + "/d"));

    c.setSyncPausedByBackupId(id0, false);
    c.setSyncPausedByBackupId(id1, false);
    c.setSyncPausedByBackupId(id2, false);

    // Trigger a full scan.
    c.triggerFullScan(id0);
    c.triggerFullScan(id1);
    c.triggerFullScan(id2);

    // Be absolutely sure we've stalled. (stall is across all syncs - todo: figure out if each one contains a stall)
    ASSERT_TRUE(c.waitFor(SyncStallState(true), chrono::seconds(20)));

    // resolve case 0: Make it possible for the sync to resolve the stall.
    fs::rename(
        SYNC0.localpath / "d" / "d_1" / "d_0",
        SYNC0.localpath / "d" / "d_0");
    model0.movenode("d/d_1", "d/d_0");

    // resolve case 1: remove remote, local should replace it
    c.deleteremote(SYNC1.remotepath + "/d/file0_d", true);
    model1.findnode("d/file0_d")->content = "file0_d plus local change";

    // resolve case 2: remove local, remote should replace it
    fs::remove(SYNC2.localpath / "d" / "file0_d");
    model2.findnode("d/file0_d")->content = "remoteFile";
    model2.ensureLocalDebrisTmpLock(""); // due to download temp location

    // Trigger a full scan.
    c.triggerFullScan(id0);
    c.triggerFullScan(id2);

    LOG_debug << "Wait for the sync to exit the stall state.";
    ASSERT_TRUE(c.waitFor(SyncStallState(false), TIMEOUT));

    LOG_debug << "Make sure the sync's completed its processing.";
    waitResult = waitonsyncs(TIMEOUT, &c);
    ASSERT_TRUE(noSyncStalled(waitResult));

    LOG_debug << "now the sync should have unstalled and resolved the stalled cases";

    // Confirm state
    ASSERT_TRUE(c.confirmModel_mainthread(model0.root.get(), id0));
    ASSERT_TRUE(c.confirmModel_mainthread(model1.root.get(), id1));
    ASSERT_TRUE(c.confirmModel_mainthread(model2.root.get(), id2));
}


TEST_F(SyncTest, DownloadedDirectoriesHaveFilesystemWatch)
{
    const auto TESTROOT = makeNewTestRoot();
    const auto TIMEOUT  = chrono::seconds(4);

    StandardClient c(TESTROOT, "c");

    // Log callbacks.
    c.logcb = true;

    // Log in client.
    ASSERT_TRUE(c.login_reset_makeremotenodes("MEGA_EMAIL", "MEGA_PWD", "s", 0, 0));

    // Create /d in the cloud.
    {
        vector<NewNode> nodes(1);

        // Initialize new node.
        c.client.putnodes_prepareOneFolder(&nodes[0], "d");

        // Get our hands on the sync root.
        auto* root = c.drillchildnodebyname(c.gettestbasenode(), "s");
        ASSERT_TRUE(root);

        // Create new node in the cloud.
        ASSERT_TRUE(c.putnodes(root->nodeHandle(), std::move(nodes)));
    }

    // Add and start sync.
    const auto id = c.setupSync_mainthread("s", "s", false, false);
    ASSERT_NE(id, UNDEF);

    const auto SYNCROOT = c.syncSet(id).localpath;

    // Wait for synchronization to complete.
    waitonsyncs(TIMEOUT, &c);

    // Confirm /d has made it to disk.
    Model model;

    model.addfolder("d");

    ASSERT_TRUE(c.confirmModel_mainthread(model.root.get(), id));

    // Trigger a filesystem notification.
    model.addfile("d/f", "x");

    ASSERT_TRUE(createDataFile(SYNCROOT / "d" / "f", "x"));

    // Trigger a full scan.
    c.triggerFullScan(id);

    // Wait for synchronization to complete.
    waitonsyncs(TIMEOUT, &c);

    // Confirm /d/f made it to the cloud.
    ASSERT_TRUE(c.confirmModel_mainthread(model.root.get(), id));
}

TEST_F(SyncTest, FilesystemWatchesPresentAfterResume)
{
    const auto TESTROOT = makeNewTestRoot();
    const auto TIMEOUT  = chrono::seconds(4);

    auto c = ::mega::make_unique<StandardClient>(TESTROOT, "c");

    // Log callbacks.
    c->logcb = true;

    // Log in client.
    ASSERT_TRUE(c->login_reset_makeremotenodes("MEGA_EMAIL", "MEGA_PWD", "s", 0, 0));

    // Add and start sync.
    const auto id = c->setupSync_mainthread("s", "s", false, false);
    ASSERT_NE(id, UNDEF);

    const auto SYNCROOT = c->syncSet(id).localpath;

    // Build model and populate filesystem.
    Model model;

    model.addfolder("d0/d0d0");
    model.generate(SYNCROOT);

    // Trigger a full scan.
    c->triggerFullScan(id);

    // Wait for initial sync to complete.
    waitonsyncs(TIMEOUT, c.get());

    // Make sure directories made it to the cloud.
    ASSERT_TRUE(c->confirmModel_mainthread(model.root.get(), id));

    // Logout / Resume.
    {
        string session;

        // Save session.
        c->client.dumpsession(session);

        // Logout (taking care to preserve the caches.)
        c->localLogout();

        // Recreate client.
        c.reset(new StandardClient(TESTROOT, "c"));

        // Hook onAutoResumeResult callback.
        promise<void> notify;

        c->onAutoResumeResult = [&](const SyncConfig&, bool, bool) {
            notify.set_value();
        };

        // Resume session.
        ASSERT_TRUE(c->login_fetchnodes(session));

        // Wait for the sync to be resumed.
        notify.get_future().get();

        // Trigger a full scan.
        c->triggerFullScan(id);

        // Wait for sync to complete.
        waitonsyncs(TIMEOUT, c.get());

        // Make sure everything's as we left it.
        ASSERT_TRUE(c->confirmModel_mainthread(model.root.get(), id));
    }

    // Trigger some filesystem notifications.
    {
        model.addfile("f", "f");
        ASSERT_TRUE(createDataFile(SYNCROOT / "f", "f"));

        model.addfile("d0/d0f", "d0f");
        ASSERT_TRUE(createDataFile(SYNCROOT / "d0" / "d0f", "d0f"));

        model.addfile("d0/d0d0/d0d0f", "d0d0f");
        ASSERT_TRUE(createDataFile(SYNCROOT / "d0" / "d0d0" / "d0d0f", "d0d0f"));
    }

    // Trigger a full scan.
    c->triggerFullScan(id);

    // Wait for synchronization to complete.
    waitonsyncs(TIMEOUT, c.get());

    // Did the new files make it to the cloud?
    ASSERT_TRUE(c->confirmModel_mainthread(model.root.get(), id));
}

TEST_F(SyncTest, MoveTargetHasFilesystemWatch)
{
    const auto TESTROOT = makeNewTestRoot();
    const auto TIMEOUT  = chrono::seconds(4);

    StandardClient c(TESTROOT, "c");

    // Log callbacks.
    c.logcb = true;

    // Log in client.
    ASSERT_TRUE(c.login_reset_makeremotenodes("MEGA_EMAIL", "MEGA_PWD", "s", 0, 0));

    // Set up sync.
    const auto id = c.setupSync_mainthread("s", "s", false, false);
    ASSERT_NE(id, UNDEF);

    const auto SYNCROOT = c.syncSet(id).localpath;

    // Build model and populate filesystem.
    Model model;

    model.addfolder("d0/dq");
    model.addfolder("d1");
    model.addfolder("d2/dx");
    model.generate(SYNCROOT);

    // Trigger a full scan.
    c.triggerFullScan(id);

    // Wait for initial sync to complete.
    waitonsyncs(TIMEOUT, &c);

    // Confirm directories have hit the cloud.
    ASSERT_TRUE(c.confirmModel_mainthread(model.root.get(), id));

    // Local move.
    {
        // d0/dq -> d1/dq (ascending.)
        model.movenode("d0/dq", "d1");

        fs::rename(SYNCROOT / "d0" / "dq",
                   SYNCROOT / "d1" / "dq");

        // d2/dx -> d1/dx (descending.)
        model.movenode("d2/dx", "d1");

        fs::rename(SYNCROOT / "d2" / "dx",
                   SYNCROOT / "d1" / "dx");
    }

    // Trigger a full scan.
    c.triggerFullScan(id);

    // Wait for sync to complete.
    waitonsyncs(TIMEOUT, &c);

    // Make sure movement has propagated to the cloud.
    ASSERT_TRUE(c.confirmModel_mainthread(model.root.get(), id));

    // Trigger some filesystem notifications.
    model.addfile("d1/dq/fq", "q");
    model.addfile("d1/dx/fx", "x");

    ASSERT_TRUE(createDataFile(SYNCROOT / "d1" / "dq" / "fq", "q"));
    ASSERT_TRUE(createDataFile(SYNCROOT / "d1" / "dx" / "fx", "x"));

    // Trigger a full scan.
    c.triggerFullScan(id);

    // Wait for sync to complete.
    waitonsyncs(TIMEOUT, &c);

    // Have the files made it up to the cloud?
    ASSERT_TRUE(c.confirmModel_mainthread(model.root.get(), id));

    // So we can detect whether we've received packets for the below.
    c.received_node_actionpackets = false;

    // Remotely move.
    {
        StandardClient cr(TESTROOT, "cr");

        // Log in client.
        ASSERT_TRUE(cr.login_fetchnodes("MEGA_EMAIL", "MEGA_PWD"));

        // d1/dq -> d2/dq (ascending.)
        model.movenode("d1/dq", "d2");

        ASSERT_TRUE(cr.movenode("s/d1/dq", "s/d2"));

        // d1/dx -> d0/dx (descending.)
        model.movenode("d1/dx", "d0");

        ASSERT_TRUE(cr.movenode("s/d1/dx", "s/d0"));
    }

    // Wait for the client to receive action packets for the above change.
    ASSERT_TRUE(c.waitForNodesUpdated(30));

    // Wait for sync to complete.
    waitonsyncs(TIMEOUT, &c);

    // Make sure movements occured on disk.
    ASSERT_TRUE(c.confirmModel_mainthread(model.root.get(), id));

    // Trigger some filesystem notifications.
    model.removenode("d2/dq/fq");
    model.removenode("d0/dx/fx");

    fs::remove(SYNCROOT / "d2" / "dq" / "fq");
    fs::remove(SYNCROOT / "d0" / "dx" / "fx");

    // Trigger a full scan.
    c.triggerFullScan(id);

    // Wait for sync to complete.
    waitonsyncs(TIMEOUT, &c);

    // Make sure removes propagated to the cloud.
    ASSERT_TRUE(c.confirmModel_mainthread(model.root.get(), id));
}

// TODO: re-enable after sync rework is merged
TEST_F(SyncTest, DeleteReplaceReplacementHasFilesystemWatch)
{
    const auto TESTROOT = makeNewTestRoot();
    const auto TIMEOUT  = chrono::seconds(4);

    StandardClient c(TESTROOT, "c");

    // Log callbacks.
    c.logcb = true;

    // Log in client.
    ASSERT_TRUE(c.login_reset_makeremotenodes("MEGA_EMAIL", "MEGA_PWD", "s", 0, 0));

    // Add and start sync.
    const auto id = c.setupSync_mainthread("s", "s", false, false);
    ASSERT_NE(id, UNDEF);

    const auto ROOT = c.syncSet(id).localpath;

    // Populate filesystem.
    Model model;

    model.addfolder("dx/f");
    model.generate(ROOT);

    // Trigger a full scan.
    c.triggerFullScan(id);

    // Wait for sync to complete.
    waitonsyncs(TIMEOUT, &c);

    // Make sure the directory's been uploaded to the cloud.
    ASSERT_TRUE(c.confirmModel_mainthread(model.root.get(), id));

    // Remove/replace the directory.
    fs::remove_all(ROOT / "dx");
    fs::create_directory(ROOT / "dx");

    // Trigger a scan.
    c.triggerFullScan(id);

    // Wait for all notifications to be processed.
    waitonsyncs(TIMEOUT, &c);

    // Make sure the new directory is in the cloud.
    model.removenode("dx/f");

    ASSERT_TRUE(c.confirmModel_mainthread(model.root.get(), id));

    // Add a file in the new directory so we trigger a notification.
    out() << "creating file dx/g";
    model.addfile("dx/g", "g");

    ASSERT_TRUE(createDataFile(ROOT / "dx" / "g", "g"));

    // Trigger a full scan.
    c.triggerFullScan(id);

    // Wait for notifications to be processed.
    waitonsyncs(TIMEOUT, &c);

    // Check if g has been uploaded.
    // If it hasn't, we probably didn't receive a notification from the filesystem.
    ASSERT_TRUE(c.confirmModel_mainthread(model.root.get(), id));
}

TEST_F(SyncTest, RenameReplaceSourceAndTargetHaveFilesystemWatch)
{
    const auto TESTROOT = makeNewTestRoot();
    const auto TIMEOUT = chrono::seconds(8);

    StandardClient c(TESTROOT, "c");

    // Log callbacks.
    c.logcb = true;

    // Log in client.
    ASSERT_TRUE(c.login_reset_makeremotenodes("MEGA_EMAIL", "MEGA_PWD", "s", 0, 0));

    // Add and start sync.
    const auto id = c.setupSync_mainthread("s", "s", false, false);
    ASSERT_NE(id, UNDEF);

    const auto SYNCROOT = c.syncSet(id).localpath;

    // Build model and populate filesystem.
    Model model;

    model.addfolder("dq");
    model.addfolder("dz");
    model.generate(SYNCROOT);

    // Trigger a full scan.
    c.triggerFullScan(id);

    // Wait for initial sync to complete.
    waitonsyncs(TIMEOUT, &c);

    // Make sure directories have made it to the cloud.
    ASSERT_TRUE(c.confirmModel_mainthread(model.root.get(), id));

    // Rename /dq -> /dr (ascending), replace /dq.
    model.addfolder("dr");

    fs::rename(SYNCROOT / "dq", SYNCROOT / "dr");
    fs::create_directories(SYNCROOT / "dq");

    // Rename /dz -> /dy (descending), replace /dz.
    model.addfolder("dy");

    fs::rename(SYNCROOT / "dz", SYNCROOT / "dy");
    fs::create_directories(SYNCROOT / "dz");

    // Trigger a full scan.
    c.triggerFullScan(id);

    // Wait for sync to complete.
    waitonsyncs(TIMEOUT, &c);

    // Make sure moves made it to the cloud.
    ASSERT_TRUE(c.confirmModel_mainthread(model.root.get(), id));

    // Make sure rename targets still receive notifications.
    model.addfile("dr/fr", "r");
    model.addfile("dy/fy", "y");

    ASSERT_TRUE(createDataFile(SYNCROOT / "dr" / "fr", "r"));
    ASSERT_TRUE(createDataFile(SYNCROOT / "dy" / "fy", "y"));

    // Trigger a full scan.
    c.triggerFullScan(id);

    // Wait for sync to complete.
    waitonsyncs(TIMEOUT, &c);

    // Did the files make it to the cloud?
    ASSERT_TRUE(c.confirmModel_mainthread(model.root.get(), id));

    // Make sure (now replaced) rename sources still receive notifications.
    model.addfile("dq/fq", "q");
    model.addfile("dz/fz", "z");

    LOG_debug << " --- Creating files fq and fz now ----";

    ASSERT_TRUE(createDataFile(SYNCROOT / "dq" / "fq", "q"));
    ASSERT_TRUE(createDataFile(SYNCROOT / "dz" / "fz", "z"));

    // Trigger a full scan.
    c.triggerFullScan(id);

    // Wait for sync to complete.
    waitonsyncs(TIMEOUT, &c);

    // Did the files make it to the cloud?
    ASSERT_TRUE(c.confirmModel_mainthread(model.root.get(), id));
}

TEST_F(SyncTest, RenameTargetHasFilesystemWatch)
{
    const auto TESTROOT = makeNewTestRoot();
    const auto TIMEOUT = chrono::seconds(4);

    StandardClient c(TESTROOT, "c");

    // Log callbacks.
    c.logcb = true;

    // Log in client.
    ASSERT_TRUE(c.login_reset_makeremotenodes("MEGA_EMAIL", "MEGA_PWD", "s", 0, 0));

    // Add and start sync.
    const auto id = c.setupSync_mainthread("s", "s", false, false);
    ASSERT_NE(id, UNDEF);

    const auto SYNCROOT = c.syncSet(id).localpath;

    // Build model and populate filesystem.
    Model model;

    model.addfolder("dq");
    model.addfolder("dz");
    model.generate(SYNCROOT);

    // Trigger a scan.
    c.triggerFullScan(id);

    // Wait for synchronization to complete.
    waitonsyncs(TIMEOUT, &c);

    // Confirm model.
    ASSERT_TRUE(c.confirmModel_mainthread(model.root.get(), id));

    // Locally rename.
    {
        // - dq -> dr (ascending)
        model.removenode("dq");
        model.addfolder("dr");

        fs::rename(SYNCROOT / "dq", SYNCROOT / "dr");

        // - dz -> dy (descending)
        model.removenode("dz");
        model.addfolder("dy");

        fs::rename(SYNCROOT / "dz", SYNCROOT / "dy");
    }

    // Trigger a scan.
    c.triggerFullScan(id);

    // Wait for synchronization to complete.
    waitonsyncs(TIMEOUT, &c);

    // Make sure rename has hit the cloud.
    ASSERT_TRUE(c.confirmModel_mainthread(model.root.get(), id));

    // Make sure rename targets receive notifications.
    model.addfile("dr/f", "x");
    model.addfile("dy/f", "y");

    ASSERT_TRUE(createDataFile(SYNCROOT / "dr" / "f", "x"));
    ASSERT_TRUE(createDataFile(SYNCROOT / "dy" / "f", "y"));

    // Trigger a scan.
    c.triggerFullScan(id);

    // Wait for synchronization to complete.
    waitonsyncs(TIMEOUT, &c);

    // Check file has made it to the cloud.
    ASSERT_TRUE(c.confirmModel_mainthread(model.root.get(), id));

    // Remotely rename.
    {
        StandardClient cr(TESTROOT, "cc");

        // Log in client.
        ASSERT_TRUE(cr.login_fetchnodes("MEGA_EMAIL", "MEGA_PWD"));

        auto* root = cr.gettestbasenode();
        ASSERT_TRUE(root);

        // dr -> ds (ascending.)
        model.removenode("dr");
        model.addfile("ds/f", "x");

        auto* dr = cr.drillchildnodebyname(root, "s/dr");
        ASSERT_TRUE(dr);

        ASSERT_TRUE(cr.setattr(dr, attr_map('n', "ds")));

        // dy -> dx (descending.)
        model.removenode("dy");
        model.addfile("dx/f", "y");

        auto* dy = cr.drillchildnodebyname(root, "s/dy");
        ASSERT_TRUE(dy);

        ASSERT_TRUE(cr.setattr(dy, attr_map('n', "dx")));
    }

    // it can take a while for APs to arrive (or to be sent)
    WaitMillisec(4000);

    // Wait for synchronization to complete.
    waitonsyncs(TIMEOUT, &c);

    // Confirm move has occured locally.
    ASSERT_TRUE(c.confirmModel_mainthread(model.root.get(), id));

    c.received_node_actionpackets = false;

    // Check that /ds and /dx receive notifications.
    model.removenode("ds/f");
    model.removenode("dx/f");
    fs::remove(SYNCROOT / "ds" / "f");
    fs::remove(SYNCROOT / "dx" / "f");

    // Trigger a scan.
    c.triggerFullScan(id);

    ASSERT_TRUE(c.waitForNodesUpdated(30)) << " no actionpacket received in c";

    // Wait for synchronization to complete.
    waitonsyncs(TIMEOUT, &c);

    // Confirm remove has hit the cloud.
    ASSERT_TRUE(c.confirmModel_mainthread(model.root.get(), id));
}

TEST_F(SyncTest, ReplaceParentWithEmptyChild)
{
    const auto TESTROOT = makeNewTestRoot();
    const auto TIMEOUT = chrono::seconds(4);

    handle id;
    Model model;
    string session;

    // Populate initial filesystem.
    {
        StandardClient c(TESTROOT, "c");

        // Log callbacks.
        c.logcb = true;

        // Log in client.
        ASSERT_TRUE(c.login_reset_makeremotenodes("MEGA_EMAIL", "MEGA_PWD", "s", 0, 0));

        // Add and start sync.
        id = c.setupSync_mainthread("s", "s", false, false);
        ASSERT_NE(id, UNDEF);

        // Build model and populate filesystem.
        model.addfolder("0/1/2/3");
        model.addfolder("4/5/6/7");
        model.generate(c.syncSet(id).localpath);

        // Trigger a full scan.
        c.triggerFullScan(id);

        // Wait for the sync to complete.
        waitonsyncs(TIMEOUT, &c);

        // Make sure the tree made it to the cloud.
        ASSERT_TRUE(c.confirmModel_mainthread(model.root.get(), id));

        // Save the session.
        c.client.dumpsession(session);

        // Locally log out the client.
        c.localLogout();
    }

    StandardClient c(TESTROOT, "c");

    // Log callbacks.
    c.logcb = true;

    // Locally replace 0 with 0/1/2/3.
    {
        model.removenode("0");
        model.addfolder("0");

        fs::rename(c.fsBasePath / "s" / "0" / "1" / "2" / "3",
                   c.fsBasePath / "s" / "3");

        fs::remove_all(c.fsBasePath / "s" / "0");

        fs::rename(c.fsBasePath / "s" / "3",
                   c.fsBasePath / "s" / "0");
    }

    // Remotely replace 4 with 4/5/6/7.
    {
        model.movetosynctrash("4", "");
        model.addfolder("4");

        // New client so we can alter the cloud without resuming syncs.
        StandardClient cr(TESTROOT, "cr");

        // Log callbacks.
        cr.logcb = true;

        // Log in client.
        ASSERT_TRUE(cr.login_fetchnodes("MEGA_EMAIL", "MEGA_PWD"));

        // Replace 4 with 4/5/6/7.
        ASSERT_TRUE(cr.movenode("s/4/5/6/7", "s"));
        ASSERT_TRUE(cr.deleteremote("s/4"));
        ASSERT_TRUE(cr.rename("s/7", "4"));
    }

    // Hook resume callbacks.
    promise<void> notify;

    c.onAutoResumeResult = [&notify](const SyncConfig&, bool, bool) {
        notify.set_value();
    };

    // Resume client.
    ASSERT_TRUE(c.login_fetchnodes(session));

    // Wait for sync to resume.
    notify.get_future().get();

    // Wait for the sync to complete.
    waitonsyncs(TIMEOUT, &c);

    // Is the cloud as we expect?
    ASSERT_TRUE(c.confirmModel_mainthread(model.root.get(), id));
}

TEST_F(SyncTest, RootHasFilesystemWatch)
{
    const auto TESTROOT = makeNewTestRoot();
    const auto TIMEOUT  = chrono::seconds(4);

    StandardClient c(TESTROOT, "c");

    // Log callbacks.
    c.logcb = true;

    // Log in client and clear remote contents.
    ASSERT_TRUE(c.login_reset_makeremotenodes("MEGA_EMAIL", "MEGA_PWD", "s", 0, 0));

    // Set up sync
    const auto id = c.setupSync_mainthread("s", "s", false, false);
    ASSERT_NE(id, UNDEF);

    // Wait for sync to complete.
    waitonsyncs(TIMEOUT, &c);

    // Trigger some filesystem notifications.
    Model model;

    model.addfolder("d0");
    model.addfile("f0");
    model.generate(c.syncSet(id).localpath);

    // Trigger a full scan.
    c.triggerFullScan(id);

    // Wait for sync to complete.
    waitonsyncs(TIMEOUT, &c);

    // Confirm models.
    ASSERT_TRUE(c.confirmModel_mainthread(model.root.get(), id));
}

struct TwoWaySyncSymmetryCase
{
    enum SyncType { type_twoWay, type_backupSync, type_numTypes };

    enum Action { action_rename, action_moveWithinSync, action_moveOutOfSync, action_moveIntoSync, action_delete, action_numactions };

    enum MatchState { match_exact,      // the sync destination has the exact same file/folder at the same relative path
                      match_older,      // the sync destination has an older file/folder at the same relative path
                      match_newer,      // the sync destination has a newer file/folder at the same relative path
                      match_absent };   // the sync destination has no node at the same relative path

    SyncType syncType = type_twoWay;
    Action action = action_rename;
    bool selfChange = false; // changed by our own client or another
    bool up = false;  // or down - sync direction
    bool file = false;  // or folder.  Which one this test changes
    bool isExternal = false;
    bool pauseDuringAction = false;
    Model localModel;
    Model remoteModel;
    handle backupId = UNDEF;

    bool printTreesBeforeAndAfter = false;

    struct State
    {
        StandardClient& steadyClient;
        StandardClient& resumeClient;
        StandardClient& nonsyncClient;
        fs::path localBaseFolderSteady;
        fs::path localBaseFolderResume;
        std::string remoteBaseFolder = "twoway";   // leave out initial / so we can drill down from root node
        std::string first_test_name;
        fs::path first_test_initiallocalfolders;

        State(StandardClient& ssc, StandardClient& rsc, StandardClient& sc2) : steadyClient(ssc), resumeClient(rsc), nonsyncClient(sc2) {}
    };

    State& state;
    TwoWaySyncSymmetryCase(State& wholestate) : state(wholestate) {}

    std::string typeName()
    {
        switch (syncType)
        {
        case type_twoWay:
            return "twoWay_";
        case type_backupSync:
            return isExternal ? "external_backup_"
                              : "internal_backup_";
        default:
            assert(false);
            return "";
        }
    }

    std::string actionName()
    {
        switch (action)
        {
        case action_rename: return "rename";
        case action_moveWithinSync: return "move";
        case action_moveOutOfSync: return "moveOut";
        case action_moveIntoSync: return "moveIn";
        case action_delete: return "delete";
        default: assert(false); return "";
        }
    }

    std::string matchName(MatchState m)
    {
        switch (m)
        {
            case match_exact: return "exact";
            case match_older: return "older";
            case match_newer: return "newer";
            case match_absent: return "absent";
        }
        return "bad enum";
    }

    std::string name()
    {
        return  typeName() + actionName() +
                (up?"_up" : "_down") +
                (selfChange?"_self":"_other") +
                (file?"_file":"_folder") +
                (pauseDuringAction?"_resumed":"_steady");
    }

    fs::path localTestBasePathSteady;
    fs::path localTestBasePathResume;
    std::string remoteTestBasePath;

    Model& sourceModel() { return up ? localModel : remoteModel; }
    Model& destinationModel() { return up ? remoteModel : localModel; }

    StandardClient& client1() { return pauseDuringAction ? state.resumeClient : state.steadyClient; }
    StandardClient& changeClient() { return selfChange ? client1() : state.nonsyncClient; }

    fs::path localTestBasePath() { return pauseDuringAction ? localTestBasePathResume : localTestBasePathSteady; }

    bool CopyLocalTree(const fs::path& destination, const fs::path& source) try
    {
        using PathPair = std::pair<fs::path, fs::path>;

        // Assume we've already copied if the destination exists.
        if (fs::exists(destination)) return true;

        std::list<PathPair> pending;

        pending.emplace_back(destination, source);

        for (; !pending.empty(); pending.pop_front())
        {
            const auto& dst = pending.front().first;
            const auto& src = pending.front().second;

            // Assume target directory doesn't exist.
            fs::create_directories(dst);

            // Iterate over source directory's children.
            auto i = fs::directory_iterator(src);
            auto j = fs::directory_iterator();

            for ( ; i != j; ++i)
            {
                auto from = i->path();
                auto to = dst / from.filename();

                // If it's a file, copy it and preserve its modification time.
                if (fs::is_regular_file(from))
                {
                    // Copy the file.
                    fs::copy_file(from, to);

                    // Preserve modification time.
                    fs::last_write_time(to, fs::last_write_time(from));

                    // Process next child.
                    continue;
                }

                // If it's not a file, it must be a directory.
                assert(fs::is_directory(from));

                // So, create it!
                fs::create_directories(to);

                // And copy its content.
                pending.emplace_back(to, from);
            }
        }

        return true;
    }
    catch (...)
    {
        return false;
    }

    void makeMtimeFile(std::string name, int mtime_delta, Model& m1, Model& m2)
    {
        createNameFile(state.first_test_initiallocalfolders, name);
        auto initial_mtime = fs::last_write_time(state.first_test_initiallocalfolders / name);
        fs::last_write_time(localTestBasePath() / name, initial_mtime + std::chrono::seconds(mtime_delta));
        fs::rename(state.first_test_initiallocalfolders / name, state.first_test_initiallocalfolders / "f" / name); // move it after setting the time to be 100% sure the sync sees it with the adjusted mtime only
        m1.findnode("f")->addkid(m1.makeModelSubfile(name));
        m2.findnode("f")->addkid(m2.makeModelSubfile(name));
    }

    PromiseBoolSP cloudCopySetupPromise = makeSharedPromise<bool>();

    // prepares a local folder for testing, which will be two-way synced before the test
    void SetupForSync()
    {
        // Prepare Cloud
        {
            remoteTestBasePath = state.remoteBaseFolder + "/" + name();

            auto& client = changeClient();

            auto* root = client.gettestbasenode();
            ASSERT_NE(root, nullptr);

            root = client.drillchildnodebyname(root, state.remoteBaseFolder);
            ASSERT_NE(root, nullptr);

            auto* from = client.drillchildnodebyname(root, "initial");
            ASSERT_NE(from, nullptr);

            ASSERT_TRUE(client.cloudCopyTreeAs(from, root, name()));
        }

        // Prepare Local Filesystem
        {
            localTestBasePathSteady = state.localBaseFolderSteady / name();
            localTestBasePathResume = state.localBaseFolderResume / name();

            auto from = state.nonsyncClient.fsBasePath / "twoway" / "initial";
            ASSERT_TRUE(CopyLocalTree(localTestBasePathResume, from));
            ASSERT_TRUE(CopyLocalTree(localTestBasePathSteady, from));

            ASSERT_TRUE(CopyLocalTree(state.localBaseFolderResume / "initial", from));
            ASSERT_TRUE(CopyLocalTree(state.localBaseFolderSteady / "initial", from));
        }

        // Prepare models.
        {
            localModel.root->addkid(localModel.buildModelSubdirs("f", 2, 2, 2));
            localModel.root->addkid(localModel.buildModelSubdirs("outside", 2, 1, 1));
            localModel.addfile("f/.megaignore", "#");
            localModel.addfile("f/file_older_1", "file_older_1");
            localModel.addfile("f/file_older_2", "file_older_2");
            localModel.addfile("f/file_newer_1", "file_newer_1");
            localModel.addfile("f/file_newer_2", "file_newer_2");
            remoteModel = localModel;
        }
    }

    bool isBackup() const
    {
        return syncType == type_backupSync;
    }

    bool isExternalBackup() const
    {
        return isExternal && isBackup();
    }

    bool isInternalBackup() const
    {
        return !isExternal && isBackup();
    }

    bool shouldRecreateOnResume() const
    {
        if (pauseDuringAction)
        {
            return isExternalBackup();
        }

        return false;
    }

    bool shouldDisableSync() const
    {
        if (up)
        {
            return false;
        }

        if (pauseDuringAction)
        {
            return isInternalBackup();
        }

        return isBackup();
    }

    bool shouldUpdateDestination() const
    {
        return up || !isBackup();
    }

    bool shouldUpdateModel() const
    {
        return up
               || !pauseDuringAction
               || !isExternalBackup();
    }

    fs::path localSyncRootPath()
    {
        return localTestBasePath() / "f";
    }

    string remoteSyncRootPath()
    {
        return remoteTestBasePath + "/f";
    }

    Node* remoteSyncRoot()
    {
        Node* root = client1().client.nodebyhandle(client1().basefolderhandle);
        if (root)
        {
            return client1().drillchildnodebyname(root, remoteSyncRootPath());
        }

        return nullptr;
    }

    handle BackupAdd(const string& drivePath, const string& sourcePath, const string& targetPath, const string& logname)
    {
        return client1().backupAdd_mainthread(drivePath, sourcePath, targetPath, logname);
    }

    handle SetupSync(const string& sourcePath, const string& targetPath, bool uploadIgnoreFirst = true)
    {
        return client1().setupSync_mainthread(sourcePath, targetPath, isBackup(), uploadIgnoreFirst);
    }

    void SetupTwoWaySync()
    {
        ASSERT_NE(remoteSyncRoot(), nullptr);

        string basePath   = client1().fsBasePath.u8string();
        string drivePath  = localTestBasePath().u8string();
        string sourcePath = localSyncRootPath().u8string();
        string targetPath = remoteSyncRootPath();

        drivePath.erase(0, basePath.size() + 1);
        sourcePath.erase(0, basePath.size() + 1);

        if (isExternalBackup())
        {
            backupId = BackupAdd(drivePath, sourcePath, targetPath, "");
        }
        else
        {
            backupId = SetupSync(sourcePath, targetPath, false);
        }

        ASSERT_NE(backupId, UNDEF);

        if (Sync* sync = client1().syncByBackupId(backupId))
        {
            sync->syncname += "/" + name() + " ";
        }
    }

    void PauseTwoWaySync()
    {
        if (shouldRecreateOnResume())
        {
            client1().delSync_mainthread(backupId);
        }
    }

    void ResumeTwoWaySync()
    {
        if (shouldRecreateOnResume())
        {
            SetupTwoWaySync();
        }
    }

    void remote_rename(std::string nodepath, std::string newname, bool updatemodel, bool reportaction, bool deleteTargetFirst)
    {
        std::lock_guard<std::recursive_mutex> g(changeClient().clientMutex);

        if (deleteTargetFirst) remote_delete(parentpath(nodepath) + "/" + newname, updatemodel, reportaction, true); // in case the target already exists

        if (updatemodel) remoteModel.emulate_rename(nodepath, newname);

        Node* testRoot = changeClient().client.nodebyhandle(client1().basefolderhandle);
        Node* n = changeClient().drillchildnodebyname(testRoot, remoteTestBasePath + "/" + nodepath);
        ASSERT_TRUE(!!n);

        if (reportaction) out() << name() << " action: remote rename " << n->displaypath() << " to " << newname;

        attr_map updates('n', newname);
        auto e = changeClient().client.setattr(n, move(updates), nullptr);

        ASSERT_EQ(API_OK, error(e));
    }

    void remote_move(std::string nodepath, std::string newparentpath, bool updatemodel, bool reportaction, bool deleteTargetFirst)
    {
        std::lock_guard<std::recursive_mutex> g(changeClient().clientMutex);

        if (deleteTargetFirst) remote_delete(newparentpath + "/" + leafname(nodepath), updatemodel, reportaction, true); // in case the target already exists

        if (updatemodel) remoteModel.emulate_move(nodepath, newparentpath);

        Node* testRoot = changeClient().client.nodebyhandle(changeClient().basefolderhandle);
        Node* n1 = changeClient().drillchildnodebyname(testRoot, remoteTestBasePath + "/" + nodepath);
        Node* n2 = changeClient().drillchildnodebyname(testRoot, remoteTestBasePath + "/" + newparentpath);
        ASSERT_TRUE(!!n1);
        ASSERT_TRUE(!!n2);

        if (reportaction) out() << name() << " action: remote move " << n1->displaypath() << " to " << n2->displaypath();

        auto e = changeClient().client.rename(n1, n2, SYNCDEL_NONE, NodeHandle(), nullptr, nullptr);
        ASSERT_EQ(API_OK, e);
    }

    void remote_copy(std::string nodepath, std::string newparentpath, bool updatemodel, bool reportaction)
    {
        std::lock_guard<std::recursive_mutex> g(changeClient().clientMutex);

        if (updatemodel) remoteModel.emulate_copy(nodepath, newparentpath);

        Node* testRoot = changeClient().client.nodebyhandle(changeClient().basefolderhandle);
        Node* n1 = changeClient().drillchildnodebyname(testRoot, remoteTestBasePath + "/" + nodepath);
        Node* n2 = changeClient().drillchildnodebyname(testRoot, remoteTestBasePath + "/" + newparentpath);
        ASSERT_TRUE(!!n1);
        ASSERT_TRUE(!!n2);

        if (reportaction) out() << name() << " action: remote copy " << n1->displaypath() << " to " << n2->displaypath();

        TreeProcCopy tc;
        changeClient().client.proctree(n1, &tc, false, true);
        tc.allocnodes();
        changeClient().client.proctree(n1, &tc, false, true);
        tc.nn[0].parenthandle = UNDEF;

        SymmCipher key;
        AttrMap attrs;
        string attrstring;
        key.setkey((const ::mega::byte*)tc.nn[0].nodekey.data(), n1->type);
        attrs = n1->attrs;
        attrs.getjson(&attrstring);
        client1().client.makeattr(&key, tc.nn[0].attrstring, attrstring.c_str());
        changeClient().client.putnodes(n2->nodeHandle(), move(tc.nn), nullptr, ++next_request_tag);
    }

    void remote_renamed_copy(std::string nodepath, std::string newparentpath, string newname, bool updatemodel, bool reportaction)
    {
        std::lock_guard<std::recursive_mutex> g(changeClient().clientMutex);

        if (updatemodel)
        {
            remoteModel.emulate_rename_copy(nodepath, newparentpath, newname);
        }

        Node* testRoot = changeClient().client.nodebyhandle(changeClient().basefolderhandle);
        Node* n1 = changeClient().drillchildnodebyname(testRoot, remoteTestBasePath + "/" + nodepath);
        Node* n2 = changeClient().drillchildnodebyname(testRoot, remoteTestBasePath + "/" + newparentpath);
        ASSERT_TRUE(!!n1);
        ASSERT_TRUE(!!n2);

        if (reportaction) out() << name() << " action: remote rename + copy " << n1->displaypath() << " to " << n2->displaypath() << " as " << newname;

        TreeProcCopy tc;
        changeClient().client.proctree(n1, &tc, false, true);
        tc.allocnodes();
        changeClient().client.proctree(n1, &tc, false, true);
        tc.nn[0].parenthandle = UNDEF;

        SymmCipher key;
        AttrMap attrs;
        string attrstring;
        key.setkey((const ::mega::byte*)tc.nn[0].nodekey.data(), n1->type);
        attrs = n1->attrs;
        LocalPath::utf8_normalize(&newname);
        attrs.map['n'] = newname;
        attrs.getjson(&attrstring);
        client1().client.makeattr(&key, tc.nn[0].attrstring, attrstring.c_str());
        changeClient().client.putnodes(n2->nodeHandle(), move(tc.nn), nullptr, ++next_request_tag);
    }

    void remote_renamed_move(std::string nodepath, std::string newparentpath, string newname, bool updatemodel, bool reportaction)
    {
        std::lock_guard<std::recursive_mutex> g(changeClient().clientMutex);

        if (updatemodel)
        {
            remoteModel.emulate_rename_copy(nodepath, newparentpath, newname);
        }

        Node* testRoot = changeClient().client.nodebyhandle(changeClient().basefolderhandle);
        Node* n1 = changeClient().drillchildnodebyname(testRoot, remoteTestBasePath + "/" + nodepath);
        Node* n2 = changeClient().drillchildnodebyname(testRoot, remoteTestBasePath + "/" + newparentpath);
        ASSERT_TRUE(!!n1);
        ASSERT_TRUE(!!n2);

        if (reportaction) out() << name() << " action: remote rename + move " << n1->displaypath() << " to " << n2->displaypath() << " as " << newname;

        error e = changeClient().client.rename(n1, n2, SYNCDEL_NONE, NodeHandle(), newname.c_str(), nullptr);
        EXPECT_EQ(e, API_OK);
    }

    void remote_delete(std::string nodepath, bool updatemodel, bool reportaction, bool mightNotExist)
    {
        std::lock_guard<std::recursive_mutex> g(changeClient().clientMutex);

        Node* testRoot = changeClient().client.nodebyhandle(changeClient().basefolderhandle);
        Node* n = changeClient().drillchildnodebyname(testRoot, remoteTestBasePath + "/" + nodepath);
        if (mightNotExist && !n) return;  // eg when checking to remove an item that is a move target but there isn't one

        ASSERT_TRUE(!!n);

        if (reportaction) out() << name() << " action: remote delete " << n->displaypath();

        if (updatemodel) remoteModel.emulate_delete(nodepath);

        auto e = changeClient().client.unlink(n, false, ++next_request_tag);
        ASSERT_TRUE(!e);
    }

    fs::path fixSeparators(std::string p)
    {
        for (auto& c : p)
            if (c == '/')
                c = fs::path::preferred_separator;
        return fs::u8path(p);
    }

    void local_rename(std::string path, std::string newname, bool updatemodel, bool reportaction, bool deleteTargetFirst)
    {
        if (deleteTargetFirst) local_delete(parentpath(path) + "/" + newname, updatemodel, reportaction, true); // in case the target already exists

        if (updatemodel) localModel.emulate_rename(path, newname);

        fs::path p1(localTestBasePath());
        p1 /= fixSeparators(path);
        fs::path p2 = p1.parent_path() / newname;

        if (reportaction) out() << name() << " action: local rename " << p1 << " to " << p2;

        std::error_code ec;
        for (int i = 0; i < 5; ++i)
        {
            fs::rename(p1, p2, ec);
            if (!ec) break;
            WaitMillisec(100);
        }

        if (!pauseDuringAction)
            client1().triggerFullScan(backupId);

        ASSERT_TRUE(!ec) << "local_rename " << p1 << " to " << p2 << " failed: " << ec.message();
    }

    void local_move(std::string from, std::string to, bool updatemodel, bool reportaction, bool deleteTargetFirst)
    {
        if (deleteTargetFirst) local_delete(to + "/" + leafname(from), updatemodel, reportaction, true);

        if (updatemodel) localModel.emulate_move(from, to);

        fs::path p1(localTestBasePath());
        fs::path p2(localTestBasePath());
        p1 /= fixSeparators(from);
        p2 /= fixSeparators(to);
        p2 /= p1.filename();  // non-existing file in existing directory case

        if (reportaction) out() << name() << " action: local move " << p1 << " to " << p2;

        std::error_code ec;
        fs::rename(p1, p2, ec);
        if (ec)
        {
            fs::remove_all(p2, ec);
            fs::rename(p1, p2, ec);
        }

        if (!pauseDuringAction)
            client1().triggerFullScan(backupId);

        ASSERT_TRUE(!ec) << "local_move " << p1 << " to " << p2 << " failed: " << ec.message();
    }

    void local_copy(std::string from, std::string to, bool updatemodel, bool reportaction)
    {
        if (updatemodel) localModel.emulate_copy(from, to);

        fs::path p1(localTestBasePath());
        fs::path p2(localTestBasePath());
        p1 /= fixSeparators(from);
        p2 /= fixSeparators(to);

        if (reportaction) out() << name() << " action: local copy " << p1 << " to " << p2;

        std::error_code ec;
        fs::copy(p1, p2, ec);

        if (!pauseDuringAction)
            client1().triggerFullScan(backupId);

        ASSERT_TRUE(!ec) << "local_copy " << p1 << " to " << p2 << " failed: " << ec.message();
    }

    void local_delete(std::string path, bool updatemodel, bool reportaction, bool mightNotExist)
    {
        fs::path p(localTestBasePath());
        p /= fixSeparators(path);

        if (mightNotExist && !fs::exists(p)) return;

        if (reportaction) out() << name() << " action: local_delete " << p;

        std::error_code ec;
        fs::remove_all(p, ec);

        if (!pauseDuringAction)
            client1().triggerFullScan(backupId);

        ASSERT_TRUE(!ec) << "local_delete " << p << " failed: " << ec.message();
        if (updatemodel) localModel.emulate_delete(path);
    }

    void source_rename(std::string nodepath, std::string newname, bool updatemodel, bool reportaction, bool deleteTargetFirst)
    {
        if (up) local_rename(nodepath, newname, updatemodel, reportaction, deleteTargetFirst);
        else remote_rename(nodepath, newname, updatemodel, reportaction, deleteTargetFirst);
    }

    void source_move(std::string nodepath, std::string newparentpath, bool updatemodel, bool reportaction, bool deleteTargetFirst)
    {
        if (up) local_move(nodepath, newparentpath, updatemodel, reportaction, deleteTargetFirst);
        else remote_move(nodepath, newparentpath, updatemodel, reportaction, deleteTargetFirst);
    }

    void source_copy(std::string nodepath, std::string newparentpath, bool updatemodel, bool reportaction)
    {
        if (up) local_copy(nodepath, newparentpath, updatemodel, reportaction);
        else remote_copy(nodepath, newparentpath, updatemodel, reportaction);
    }

    void source_delete(std::string nodepath, bool updatemodel, bool reportaction = false)
    {
        if (up) local_delete(nodepath, updatemodel, reportaction, false);
        else remote_delete(nodepath, updatemodel, reportaction, false);
    }

    void fileMayDiffer(std::string filepath)
    {
        fs::path p(localTestBasePath());
        p /= fixSeparators(filepath);

        client1().localFSFilesThatMayDiffer.insert(p);
        out() << "File may differ: " << p;
    }

    // Two-way sync has been started and is stable.  Now perform the test action

    enum ModifyStage { Prepare, MainAction };

    void PrintLocalTree(fs::path p)
    {
        out() << p;
        if (fs::is_directory(p))
        {
            for (auto i = fs::directory_iterator(p); i != fs::directory_iterator(); ++i)
            {
                PrintLocalTree(*i);
            }
        }
    }

    void PrintLocalTree(const LocalNode& node)
    {
        out() << node.getLocalPath().toPath();

        if (node.type == FILENODE) return;

        for (const auto& childIt : node.children)
        {
            PrintLocalTree(*childIt.second);
        }
    }

    void PrintRemoteTree(Node* n, string prefix = "")
    {
        prefix += string("/") + n->displayname();
        out() << prefix;
        if (n->type == FILENODE) return;
        for (auto& c : n->children)
        {
            PrintRemoteTree(c, prefix);
        }
    }

    void PrintModelTree(Model::ModelNode* n, string prefix = "")
    {
        prefix += string("/") + n->name;
        out() << prefix;
        if (n->type == Model::ModelNode::file) return;
        for (auto& c : n->kids)
        {
            PrintModelTree(c.get(), prefix);
        }
    }

    void Modify(ModifyStage stage)
    {
        bool prep = stage == Prepare;
        bool act = stage == MainAction;

        if (prep) out() << "Preparing action ";
        if (act) out() << "Executing action ";

        if (prep && printTreesBeforeAndAfter)
        {
            out() << " ---- local filesystem initial state ----";
            PrintLocalTree(fs::path(localTestBasePath()));

            if (auto* sync = client1().syncByBackupId(backupId))
            {
                out() << " ---- local node tree initial state ----";
                PrintLocalTree(*sync->localroot);
            }

            out() << " ---- remote node tree initial state ----";
            Node* testRoot = client1().client.nodebyhandle(changeClient().basefolderhandle);
            if (Node* n = client1().drillchildnodebyname(testRoot, remoteTestBasePath))
            {
                PrintRemoteTree(n);
            }
        }

        switch (action)
        {
        case action_rename:
            if (prep)
            {
            }
            else if (act)
            {
                if (file)
                {
                    source_rename("f/f_0/file0_f_0", "file0_f_0_renamed", shouldUpdateModel(), true, true);
                    if (shouldUpdateDestination())
                    {
                        destinationModel().emulate_rename("f/f_0/file0_f_0", "file0_f_0_renamed");
                    }
                }
                else
                {
                    source_rename("f/f_0", "f_0_renamed", shouldUpdateModel(), true, false);
                    if (shouldUpdateDestination())
                    {
                        destinationModel().emulate_rename("f/f_0", "f_0_renamed");
                    }
                }
            }
            break;

        case action_moveWithinSync:
            if (prep)
            {
            }
            else if (act)
            {
                if (file)
                {
                    source_move("f/f_1/file0_f_1", "f/f_0", shouldUpdateModel(), true, false);
                    if (shouldUpdateDestination())
                    {
                        destinationModel().emulate_move("f/f_1/file0_f_1", "f/f_0");
                    }
                }
                else
                {
                    source_move("f/f_1", "f/f_0", shouldUpdateModel(), true, false);
                    if (shouldUpdateDestination())
                    {
                        destinationModel().emulate_move("f/f_1", "f/f_0");
                    }
                }
            }
            break;

        case action_moveOutOfSync:
            if (prep)
            {
            }
            else if (act)
            {
                if (file)
                {
                    source_move("f/f_0/file0_f_0", "outside", shouldUpdateModel(), false, false);
                    if (shouldUpdateDestination())
                    {
                        destinationModel().emulate_delete("f/f_0/file0_f_0");
                    }
                }
                else
                {
                    source_move("f/f_0", "outside", shouldUpdateModel(), false, false);
                    if (shouldUpdateDestination())
                    {
                        destinationModel().emulate_delete("f/f_0");
                    }
                }
            }
            break;

        case action_moveIntoSync:
            if (prep)
            {
            }
            else if (act)
            {
                if (file)
                {
                    source_move("outside/file0_outside", "f/f_0", shouldUpdateModel(), false, false);
                    if (shouldUpdateDestination())
                    {
                        destinationModel().emulate_copy("outside/file0_outside", "f/f_0");
                    }
                }
                else
                {
                    source_move("outside", "f/f_0", shouldUpdateModel(), false, false);
                    if (shouldUpdateDestination())
                    {
                        destinationModel().emulate_delete("f/f_0/outside");
                        destinationModel().emulate_copy("outside", "f/f_0");
                    }
                }
            }
            break;

        case action_delete:
            if (prep)
            {
            }
            else if (act)
            {
                if (file)
                {
                    source_delete("f/f_0/file0_f_0", shouldUpdateModel(), true);
                    if (shouldUpdateDestination())
                    {
                        destinationModel().emulate_delete("f/f_0/file0_f_0");
                    }
                }
                else
                {
                    source_delete("f/f_0", shouldUpdateModel(), true);
                    if (shouldUpdateDestination())
                    {
                        destinationModel().emulate_delete("f/f_0");
                    }
                }
            }
            break;

        default: ASSERT_TRUE(false);
        }
    }

    void CheckSetup(State&, bool initial)
    {
        if (!initial && printTreesBeforeAndAfter)
        {
            out() << " ---- local filesystem before change ----";
            PrintLocalTree(fs::path(localTestBasePath()));

            if (auto* sync = client1().syncByBackupId(backupId))
            {
                out() << " ---- local node tree before change ----";
                PrintLocalTree(*sync->localroot);
            }

            out() << " ---- remote node tree before change ----";
            Node* testRoot = client1().client.nodebyhandle(changeClient().basefolderhandle);
            if (Node* n = client1().drillchildnodebyname(testRoot, remoteTestBasePath))
            {
                PrintRemoteTree(n);
            }
        }

        if (!initial) out() << "Checking setup state (should be no changes in twoway sync source): "<< name();

        // confirm source is unchanged after setup  (Two-way is not sending changes to the wrong side)
        bool localfs = client1().confirmModel(backupId, localModel.findnode("f"), StandardClient::CONFIRM_LOCALFS, true, false, false); // todo: later enable debris checks
        bool localnode = client1().confirmModel(backupId, localModel.findnode("f"), StandardClient::CONFIRM_LOCALNODE, true, false, false); // todo: later enable debris checks
        bool remote = client1().confirmModel(backupId, remoteModel.findnode("f"), StandardClient::CONFIRM_REMOTE, true, false, false); // todo: later enable debris checks
        EXPECT_EQ(localfs, localnode);
        EXPECT_EQ(localnode, remote);
        EXPECT_TRUE(localfs && localnode && remote) << " failed in " << name();
    }


    // Two-way sync is stable again after the change.  Check the results.
    bool finalResult = false;
    void CheckResult(State&)
    {
        Sync* sync = client1().syncByBackupId(backupId);

        if (printTreesBeforeAndAfter)
        {
            out() << " ---- local filesystem after sync of change ----";
            PrintLocalTree(fs::path(localTestBasePath()));

            if (sync)
            {
                out() << " ---- local node tree after sync of change ----";
                PrintLocalTree(*sync->localroot);
            }

            out() << " ---- remote node tree after sync of change ----";
            Node* testRoot = client1().client.nodebyhandle(changeClient().basefolderhandle);
            if (Node* n = client1().drillchildnodebyname(testRoot, remoteTestBasePath))
            {
                PrintRemoteTree(n);
            }
            out() << " ---- expected sync destination (model) ----";
            PrintModelTree(destinationModel().findnode("f"));
        }

        out() << "Checking twoway sync "<< name();

        if (shouldDisableSync())
        {
            bool lfs = client1().confirmModel(backupId, localModel.findnode("f"), localSyncRootPath(), true, false, false);
            bool rnt = client1().confirmModel(backupId, remoteModel.findnode("f"), remoteSyncRoot(), false, false);

            EXPECT_EQ(sync, nullptr) << "Sync isn't disabled: " << name();
            EXPECT_TRUE(lfs) << "Couldn't confirm LFS: " << name();
            EXPECT_TRUE(rnt) << "Couldn't confirm RNT: " << name();

            finalResult = sync == nullptr;
            finalResult &= lfs;
            finalResult &= rnt;
        }
        else
        {
            EXPECT_NE(sync, (Sync*)nullptr);
            EXPECT_TRUE(sync && sync->state() == SYNC_ACTIVE);

            bool localfs = client1().confirmModel(backupId, localModel.findnode("f"), StandardClient::CONFIRM_LOCALFS, true, false, false); // todo: later enable debris checks
            bool localnode = client1().confirmModel(backupId, localModel.findnode("f"), StandardClient::CONFIRM_LOCALNODE, true, false, false); // todo: later enable debris checks
            bool remote = client1().confirmModel(backupId, remoteModel.findnode("f"), StandardClient::CONFIRM_REMOTE, true, false, false); // todo: later enable debris checks
            EXPECT_EQ(localfs, localnode);
            EXPECT_EQ(localnode, remote);
            EXPECT_TRUE(localfs && localnode && remote) << " failed in " << name();

            finalResult = localfs && localnode && remote && sync && sync->state() == SYNC_ACTIVE;
        }

    }
};

bool CatchupClients(StandardClient* c1, StandardClient* c2, StandardClient* c3)
{
    out() << "Catching up";
    auto pb1 = makeSharedPromise<bool>();
    auto pb2 = makeSharedPromise<bool>();
    auto pb3 = makeSharedPromise<bool>();
    if (c1) c1->catchup(pb1);
    if (c2) c2->catchup(pb2);
    if (c3) c3->catchup(pb3);

    auto f1 = pb1->get_future();
    auto f2 = pb2->get_future();
    auto f3 = pb3->get_future();

    if (c1 && f1.wait_for(chrono::seconds(10)) == future_status::timeout) return false;
    if (c2 && f2.wait_for(chrono::seconds(10)) == future_status::timeout) return false;
    if (c3 && f3.wait_for(chrono::seconds(10)) == future_status::timeout) return false;

    EXPECT_TRUE((!c1 || f1.get()) &&
                (!c2 || f2.get()) &&
                (!c3 || f3.get()));
    out() << "Caught up";
    return true;
}

void PrepareForSync(StandardClient& client)
{
    auto local = client.fsBasePath / "twoway" / "initial";

    fs::create_directories(local);

    ASSERT_TRUE(buildLocalFolders(local, "f", 2, 2, 2));
    ASSERT_TRUE(buildLocalFolders(local, "outside", 2, 1, 1));

    constexpr auto delta = std::chrono::seconds(3600);

    // Initial ignore file.
    auto ignoreFilePath = local / "f" / ".megaignore";

    ASSERT_TRUE(createDataFile(ignoreFilePath, "#"));

    ASSERT_TRUE(createDataFile(local / "f" / ".megaignore", "#"));
    ASSERT_TRUE(createDataFile(local / "f" / "file_older_1", "file_older_1", -delta));
    ASSERT_TRUE(createDataFile(local / "f" / "file_older_2", "file_older_2", -delta));
    ASSERT_TRUE(createDataFile(local / "f" / "file_newer_1", "file_newer_1", delta));
    ASSERT_TRUE(createDataFile(local / "f" / "file_newer_2", "file_newer_2", delta));

    auto* remote = client.drillchildnodebyname(client.gettestbasenode(), "twoway");
    ASSERT_NE(remote, nullptr);

    // Upload initial ignore file.
    ASSERT_TRUE(client.uploadFile(ignoreFilePath, remote));

    // Upload initial sync contents.
    ASSERT_TRUE(client.uploadFolderTree(local, remote));
    ASSERT_TRUE(client.uploadFilesInTree(local, remote));
}

bool WaitForRemoteMatch(map<string, TwoWaySyncSymmetryCase>& testcases,
                        chrono::seconds timeout)
{
    auto total = std::chrono::milliseconds(0);
    constexpr auto sleepIncrement = std::chrono::milliseconds(500);

    do
    {
        auto i = testcases.begin();
        auto j = testcases.end();

        for ( ; i != j; ++i)
        {
            auto& testcase = i->second;

            if (testcase.pauseDuringAction) continue;

            auto& client = testcase.client1();
            auto& id = testcase.backupId;
            auto& model = testcase.remoteModel;

            if (!client.match(id, model.findnode("f")))
            {
                out() << "Cloud/model misatch: " << testcase.name();
                break;
            }
        }

        if (i == j)
        {
            out() << "Cloud/model matched.";
            return true;
        }

        out() << "Waiting for cloud/model match...";

        std::this_thread::sleep_for(sleepIncrement);
        total += sleepIncrement;
    }
    while (total < timeout);

    out() << "Timed out waiting for cloud/model match.";

    return false;
}

TEST_F(SyncTest, TwoWay_Highlevel_Symmetries)
{
    // confirm change is synced to remote, and also seen and applied in a second client that syncs the same folder
    fs::path localtestroot = makeNewTestRoot();

    StandardClient clientA2(localtestroot, "clientA2");

    ASSERT_TRUE(clientA2.login_reset_makeremotenodes("MEGA_EMAIL", "MEGA_PWD", "twoway", 0, 0, true));

    PrepareForSync(clientA2);

    StandardClient clientA1Steady(localtestroot, "clientA1S");
    StandardClient clientA1Resume(localtestroot, "clientA1R");
    ASSERT_TRUE(clientA1Steady.login_fetchnodes("MEGA_EMAIL", "MEGA_PWD", false, true));
    ASSERT_TRUE(clientA1Resume.login_fetchnodes("MEGA_EMAIL", "MEGA_PWD", false, true));
    fs::create_directory(clientA1Steady.fsBasePath / fs::u8path("twoway"));
    fs::create_directory(clientA1Resume.fsBasePath / fs::u8path("twoway"));
    fs::create_directory(clientA2.fsBasePath / fs::u8path("twoway"));

    TwoWaySyncSymmetryCase::State allstate(clientA1Steady, clientA1Resume, clientA2);
    allstate.localBaseFolderSteady = clientA1Steady.fsBasePath / fs::u8path("twoway");
    allstate.localBaseFolderResume = clientA1Resume.fsBasePath / fs::u8path("twoway");

    std::map<std::string, TwoWaySyncSymmetryCase> cases;

    static set<string> tests = {
        // investigating why this one fails sometimes in jenkins MR jobs
        //"internal_backup_delete_down_self_file_steady"
    }; // tests

    for (int syncType = TwoWaySyncSymmetryCase::type_numTypes; syncType--; )
    {
        //if (syncType != TwoWaySyncSymmetryCase::type_backupSync) continue;

        for (int selfChange = 0; selfChange < 2; ++selfChange)
        {
            //if (!selfChange) continue;

            for (int up = 0; up < 2; ++up)
            {
                //if (!up) continue;

                for (int action = 0; action < (int)TwoWaySyncSymmetryCase::action_numactions; ++action)
                {
                //if (action != TwoWaySyncSymmetryCase::action_moveIntoSync) continue;
                //if (action != TwoWaySyncSymmetryCase::action_rename) continue;
                //if (action != TwoWaySyncSymmetryCase::action_delete) continue;

                for (int file = 0; file < 2; ++file)
                    {
                        //if (!file) continue;

                        for (int isExternal = 0; isExternal < 2; ++isExternal)
                        {
                            if (isExternal && syncType != TwoWaySyncSymmetryCase::type_backupSync)
                            {
                                continue;
                            }

                            for (int pauseDuringAction = 0; pauseDuringAction < 2; ++pauseDuringAction)
                            {
                                //if (pauseDuringAction) continue;

                                // we can't make changes if the client is not running
                                if (pauseDuringAction && selfChange) continue;

                                TwoWaySyncSymmetryCase testcase(allstate);
                                testcase.syncType = TwoWaySyncSymmetryCase::SyncType(syncType);
                                testcase.selfChange = selfChange != 0;
                                testcase.up = up;
                                testcase.action = TwoWaySyncSymmetryCase::Action(action);
                                testcase.file = file;
                                testcase.isExternal = isExternal;
                                testcase.pauseDuringAction = pauseDuringAction;
                                testcase.printTreesBeforeAndAfter = !tests.empty();

                                if (tests.empty() || tests.count(testcase.name()) > 0)
                                {
                                    auto name = testcase.name();
                                    cases.emplace(name, move(testcase));
                                }
                            }
                        }
                    }
                }
            }
        }
    }

    out() << "Creating initial local files/folders for " << cases.size() << " sync test cases";
    for (auto& testcase : cases)
    {
        testcase.second.SetupForSync();
    }

    // set up sync for A1, it should build matching cloud files/folders as the test cases add local files/folders
    handle backupId1 = clientA1Steady.setupSync_mainthread("twoway", "twoway", false, false);
    ASSERT_NE(backupId1, UNDEF);
    handle backupId2 = clientA1Resume.setupSync_mainthread("twoway", "twoway", false, false);
    ASSERT_NE(backupId2, UNDEF);
    ASSERT_EQ(allstate.localBaseFolderSteady, clientA1Steady.syncSet(backupId1).localpath);
    ASSERT_EQ(allstate.localBaseFolderResume, clientA1Resume.syncSet(backupId2).localpath);

    out() << "Full-sync all test folders to the cloud for setup";
    waitonsyncs(std::chrono::seconds(10), &clientA1Steady, &clientA1Resume);
    CatchupClients(&clientA1Steady, &clientA1Resume, &clientA2);
    waitonsyncs(std::chrono::seconds(20), &clientA1Steady, &clientA1Resume);

    out() << "Stopping full-sync";
    ASSERT_TRUE(clientA1Steady.delSync_mainthread(backupId1));
    ASSERT_TRUE(clientA1Resume.delSync_mainthread(backupId2));

    out() << "Setting up each sub-test's Two-way sync of 'f'";
    for (auto& testcase : cases)
    {
        testcase.second.SetupTwoWaySync();
    }

    out() << "Letting all " << cases.size() << " Two-way syncs run";
    waitonsyncs(std::chrono::seconds(10), &clientA1Steady, &clientA1Resume);

    CatchupClients(&clientA1Steady, &clientA1Resume, &clientA2);
    waitonsyncs(std::chrono::seconds(10), &clientA1Steady, &clientA1Resume);

    out() << "Checking intial state";
    for (auto& testcase : cases)
    {
        testcase.second.CheckSetup(allstate, true);
    }

    // make changes in destination to set up test
    for (auto& testcase : cases)
    {
        testcase.second.Modify(TwoWaySyncSymmetryCase::Prepare);
    }

    CatchupClients(&clientA1Steady, &clientA1Resume, &clientA2);

    out() << "Letting all " << cases.size() << " Two-way syncs run";
    waitonsyncs(std::chrono::seconds(15), &clientA1Steady, &clientA1Resume, &clientA2);

    out() << "Checking Two-way source is unchanged";
    for (auto& testcase : cases)
    {
        testcase.second.CheckSetup(allstate, false);
    }

    auto backupsAreMonitoring = [&cases]() {
        for (auto& i : cases)
        {
            // Convenience.
            auto& testcase = i.second;

            // Only check backup syncs.
            if (!testcase.isBackup()) continue;

            // Only check active syncs.
            if (!testcase.client1().syncByBackupId(testcase.backupId)) continue;

            // Get the sync's config so we can determine if it's monitoring.
            auto config = testcase.client1().syncConfigByBackupID(testcase.backupId);

            // Is the sync monitoring as it should be?
            if (config.getBackupState() != SYNC_BACKUP_MONITOR) return false;
        }

        // Everyone's monitoring as they should be.
        return true;
    };

    out() << "Checking Backups are Monitoring";
    ASSERT_TRUE(backupsAreMonitoring());

    int paused = 0;
    for (auto& testcase : cases)
    {
        if (testcase.second.pauseDuringAction)
        {
            testcase.second.PauseTwoWaySync();
            ++paused;
        }
    }

    // save session and local log out A1R to set up for resume
    string session;
    clientA1Resume.client.dumpsession(session);
    clientA1Resume.localLogout();

    auto remainingResumeSyncs = clientA1Resume.client.syncs.allConfigs();
    ASSERT_EQ(0u, remainingResumeSyncs.size());

    if (paused)
    {
        out() << "Paused " << paused << " Two-way syncs";
        WaitMillisec(1000);
    }

    clientA1Steady.logcb = clientA1Resume.logcb = clientA2.logcb = true;

    out() << "Performing action ";
    for (auto& testcase : cases)
    {
        testcase.second.Modify(TwoWaySyncSymmetryCase::MainAction);
    }
    waitonsyncs(std::chrono::seconds(15), &clientA1Steady, &clientA2);   // leave out clientA1Resume as it's 'paused' (locallogout'd) for now
    CatchupClients(&clientA1Steady, &clientA2);
    waitonsyncs(std::chrono::seconds(15), &clientA1Steady, &clientA2);   // leave out clientA1Resume as it's 'paused' (locallogout'd) for now

    // resume A1R session (with sync), see if A2 nodes and localnodes get in sync again
    clientA1Resume.received_syncs_restored = false;
    ASSERT_TRUE(clientA1Resume.login_fetchnodes(session));
    ASSERT_EQ(clientA1Resume.basefolderhandle, clientA2.basefolderhandle);

    // wait for normal sync resumes to complete
    clientA1Resume.waitFor([&](StandardClient& sc){ return sc.received_syncs_restored; }, std::chrono::seconds(30));

    // now resume remainder - some are external syncs
    int resumed = 0;
    for (auto& testcase : cases)
    {
        if (testcase.second.pauseDuringAction)
        {
            testcase.second.ResumeTwoWaySync();
            ++resumed;
        }
    }
    if (resumed)
    {
        out() << "Resumed " << resumed << " Two-way syncs";
        WaitMillisec(3000);
    }

    out() << "Waiting for remote changes to make it to clients...";
    EXPECT_TRUE(WaitForRemoteMatch(cases, chrono::seconds(64)));  // 64 because the jenkins machines can be slow

    out() << "Letting all " << cases.size() << " Two-way syncs run";

    waitonsyncs(std::chrono::seconds(15), &clientA1Steady, &clientA1Resume, &clientA2);

    CatchupClients(&clientA1Steady, &clientA1Resume, &clientA2);
    waitonsyncs(std::chrono::seconds(15), &clientA1Steady, &clientA1Resume, &clientA2);

    out() << "Checking Backups are Monitoring";
    ASSERT_TRUE(backupsAreMonitoring());

    out() << "Checking local and remote state in each sub-test";

    for (auto& testcase : cases)
    {
        testcase.second.CheckResult(allstate);
    }
    int succeeded = 0, failed = 0;
    for (auto& testcase : cases)
    {
        if (testcase.second.finalResult) ++succeeded;
        else
        {
            out() << "failed: " << testcase.second.name();
            ++failed;
        }
    }
    out() << "Succeeded: " << succeeded << " Failed: " << failed;

    // Clear tree-state cache.
    {
        StandardClient cC(localtestroot, "cC");
        ASSERT_TRUE(cC.login_fetchnodes("MEGA_EMAIL", "MEGA_PWD", false, true));
    }
}

TEST_F(SyncTest, MoveExistingIntoNewDirectoryWhilePaused)
{
    auto TESTROOT = makeNewTestRoot();
    auto TIMEOUT  = chrono::seconds(4);

    Model model;
    fs::path root;
    string session;
    handle id;

    // Initial setup.
    {
        StandardClient c(TESTROOT, "c");

        // Log in client.
        ASSERT_TRUE(c.login_reset_makeremotenodes("MEGA_EMAIL", "MEGA_PWD", "s", 0, 0));

        // Add and start sync.
        id = c.setupSync_mainthread("s", "s", false, false);
        ASSERT_NE(id, UNDEF);

        // Squirrel away for later use.
        root = c.syncSet(id).localpath.u8string();

        // Populate filesystem.
        model.addfolder("a");
        model.addfolder("c");
        model.generate(root);

        // Trigger full scan.
        c.triggerFullScan(id);

        // Wait for initial sync to complete.
        waitonsyncs(TIMEOUT, &c);

        // Make sure everything arrived safely.
        ASSERT_TRUE(c.confirmModel_mainthread(model.root.get(), id));

        // Save the session so we can resume later.
        c.client.dumpsession(session);

        // Log out client, taking care to keep caches.
        c.localLogout();
    }

    StandardClient c(TESTROOT, "c");

    // Add a new hierarchy to be scanned.
    model.addfolder("b");
    model.generate(root);

    // Move c under b.
    fs::rename(root / "c", root / "b" / "c");

    // Update the model.
    model.movenode("c", "b");

    // Hook onAutoResumeResult callback.
    promise<void> notify;

    c.onAutoResumeResult = [&notify](const SyncConfig&, bool, bool) {
        notify.set_value();
    };

    // Log in client resuming prior session.
    ASSERT_TRUE(c.login_fetchnodes(session));

    // Wait for the sync to be resumed.
    notify.get_future().get();

    // Wait for the sync to catch up.
    waitonsyncs(TIMEOUT, &c);

    // Were the changes propagated?
    ASSERT_TRUE(c.confirmModel_mainthread(model.root.get(), id));
}

TEST_F(SyncTest, ForeignChangesInTheCloudDisablesMonitoringBackup)
{
    const auto TESTROOT = makeNewTestRoot();
    const auto TIMEOUT  = chrono::seconds(4);

    StandardClient c(TESTROOT, "c");

    // Log callbacks.
    c.logcb = true;

    // Log in client.
    ASSERT_TRUE(c.login_reset_makeremotenodes("MEGA_EMAIL", "MEGA_PWD", "s", 0, 0));

    // Add and start sync.
    const auto id = c.setupSync_mainthread("s", "s", true, false);
    ASSERT_NE(id, UNDEF);

    // Wait for initial sync to complete.
    waitonsyncs(TIMEOUT, &c);

    // Make sure we're in monitoring mode.
    ASSERT_TRUE(c.waitFor(SyncMonitoring(id), TIMEOUT));

    // Make a (foreign) change to the cloud.
    {
        StandardClient cu(TESTROOT, "cu");

        // Log callbacks.
        cu.logcb = true;

        // Log in client.
        ASSERT_TRUE(cu.login_fetchnodes("MEGA_EMAIL", "MEGA_PWD"));

        // Create a directory.
        vector<NewNode> node(1);

        cu.client.putnodes_prepareOneFolder(&node[0], "d");

        ASSERT_TRUE(cu.putnodes(c.syncSet(id).h, std::move(node)));
    }

    // Give our sync some time to process remote changes.
    waitonsyncs(TIMEOUT, &c);

    // Wait for the sync to be disabled.
    ASSERT_TRUE(c.waitFor(SyncDisabled(id), TIMEOUT));

    // Has the sync failed?
    {
        SyncConfig config = c.syncConfigByBackupID(id);

        ASSERT_EQ(config.mBackupState, SYNC_BACKUP_MONITOR);
        ASSERT_EQ(config.mEnabled, false);
        ASSERT_EQ(config.mError, BACKUP_MODIFIED);
    }
}

class BackupClient
  : public StandardClient
{
public:
    BackupClient(const fs::path& basePath, const string& name)
      : StandardClient(basePath, name)
      , mOnFileAdded()
    {
    }

    void file_added(File* file) override
    {
        StandardClient::file_added(file);

        if (mOnFileAdded) mOnFileAdded(*file);
    }

    using FileAddedCallback = std::function<void(File&)>;

    FileAddedCallback mOnFileAdded;
}; // Client

TEST_F(SyncTest, MonitoringExternalBackupRestoresInMirroringMode)
{
    const auto TESTROOT = makeNewTestRoot();
    const auto TIMEOUT  = chrono::seconds(4);

    // Model.
    Model m;

    // Sync Root Handle.
    NodeHandle rootHandle;

    // Session ID.
    string sessionID;

    // Sync Backup ID.
    handle id;

    {
        StandardClient cb(TESTROOT, "cb");

        // Log callbacks.
        cb.logcb = true;

        // Log in client.
        ASSERT_TRUE(cb.login_reset_makeremotenodes("MEGA_EMAIL", "MEGA_PWD", "s", 0, 0));

        // Create some files to synchronize.
        m.addfile("d/f");
        m.addfile("f");
        m.generate(cb.fsBasePath / "s");

        // Add and start sync.
        {
            // Generate drive ID.
            auto driveID = cb.client.generateDriveId();

            // Write drive ID.
            auto drivePath = cb.fsBasePath.u8string();
            auto result = cb.client.writeDriveId(drivePath.c_str(), driveID);
            ASSERT_EQ(result, API_OK);

            // Add sync.
            id = cb.backupAdd_mainthread("", "s", "s", "");
            ASSERT_NE(id, UNDEF);
        }

        // Wait for sync to complete.
        waitonsyncs(TIMEOUT, &cb);

        // Make sure everything made it to the cloud.
        ASSERT_TRUE(cb.confirmModel_mainthread(m.root.get(), id));

        // Wait for sync to transition to monitoring mode.
        ASSERT_TRUE(cb.waitFor(SyncMonitoring(id), TIMEOUT));

        // Get our hands on the sync's root handle.
        rootHandle = cb.syncSet(id).h;

        // Record this client's session.
        cb.client.dumpsession(sessionID);

        // Log out the client.
        cb.localLogout();
    }

    StandardClient cb(TESTROOT, "cb");

    cb.logcb = true;

    // Log in client.
    ASSERT_TRUE(cb.login_fetchnodes(sessionID));

    // Make a change in the cloud.
    {
        vector<NewNode> node(1);

        cb.client.putnodes_prepareOneFolder(&node[0], "g");

        ASSERT_TRUE(cb.putnodes(rootHandle, std::move(node)));
    }

    // Restore the backup sync.
    ASSERT_TRUE(cb.backupOpenDrive(cb.fsBasePath));

    // Re-enable the sync.
    ASSERT_TRUE(cb.enableSyncByBackupId(id, "cb"));

    // Wait for the mirror to complete.
    waitonsyncs(TIMEOUT, &cb);

    // Cloud should mirror the local disk. (ie, g should be gone in the cloud)
    ASSERT_TRUE(cb.confirmModel_mainthread(m.root.get(), id));
}

TEST_F(SyncTest, MonitoringExternalBackupResumesInMirroringMode)
{
    const auto TESTROOT = makeNewTestRoot();
    const auto TIMEOUT  = chrono::seconds(4);

    StandardClient cb(TESTROOT, "cb");

    // Log callbacks.
    cb.logcb = true;

    // Log in client.
    ASSERT_TRUE(cb.login_reset_makeremotenodes("MEGA_EMAIL", "MEGA_PWD", "s", 0, 0));

    // Create some files to be synchronized.
    Model m;

    m.addfile("d/f");
    m.addfile("f");
    m.generate(cb.fsBasePath / "s");

    // Add and start sync.
    auto id = UNDEF;

    {
        // Generate drive ID.
        auto driveID = cb.client.generateDriveId();

        // Write drive ID.
        auto drivePath = cb.fsBasePath.u8string();
        auto result = cb.client.writeDriveId(drivePath.c_str(), driveID);
        ASSERT_EQ(result, API_OK);

        // Add sync.
        id = cb.backupAdd_mainthread("", "s", "s", "");
        ASSERT_NE(id, UNDEF);
    }

    // Wait for the mirror to complete.
    waitonsyncs(TIMEOUT, &cb);

    // Make sure everything arrived safe and sound.
    ASSERT_TRUE(cb.confirmModel_mainthread(m.root.get(), id));

    // Wait for transition to monitoring mode.
    ASSERT_TRUE(cb.waitFor(SyncMonitoring(id), TIMEOUT));

    // Disable the sync.
    ASSERT_TRUE(cb.disableSync(id, NO_SYNC_ERROR, true));

    // Make sure the sync's config is as we expect.
    {
        auto config = cb.syncConfigByBackupID(id);

        // Backup should remain in monitoring mode.
        ASSERT_EQ(config.mBackupState, SYNC_BACKUP_MONITOR);

        // Disabled external backups are always considered "user-disabled."
        // That is, the user must consciously decide to resume these syncs.
        ASSERT_EQ(config.mEnabled, false);
    }

    // Make a change in the cloud.
    {
        vector<NewNode> node(1);

        cb.client.putnodes_prepareOneFolder(&node[0], "g");

        auto rootHandle = cb.syncSet(id).h;
        ASSERT_TRUE(cb.putnodes(rootHandle, std::move(node)));
    }

    // Re-enable the sync.
    ASSERT_TRUE(cb.enableSyncByBackupId(id, ""));

    // Wait for the mirror to complete.
    waitonsyncs(TIMEOUT, &cb);

    // Cloud should mirror the disk.
    ASSERT_TRUE(cb.confirmModel_mainthread(m.root.get(), id));
}

TEST_F(SyncTest, MirroringInternalBackupResumesInMirroringMode)
{
    const auto TESTROOT = makeNewTestRoot();
    const auto TIMEOUT  = chrono::seconds(4);

    // Session ID.
    string sessionID;

    // Sync Backup ID.
    handle id;

    // Sync Root Handle.
    NodeHandle rootHandle;

    // "Foreign" client.
    StandardClient cf(TESTROOT, "cf");

    // Model.
    Model m;

    // Log callbacks.
    cf.logcb = true;

    // Log client in.
    ASSERT_TRUE(cf.login_reset_makeremotenodes("MEGA_EMAIL", "MEGA_PWD", "s", 0, 0));

    // Check manual resume.
    {
        BackupClient cb(TESTROOT, "cb");

        // Log callbacks.
        cb.logcb = true;

        // Log client in.
        ASSERT_TRUE(cb.login_fetchnodes("MEGA_EMAIL", "MEGA_PWD"));

        // Set upload throttle.
        //
        // This is so that we can disable the sync before it transitions
        // to the monitoring state.
        cb.client.setmaxuploadspeed(1);

        // Give the sync something to backup.
        m.addfile("d/f", randomData(16384));
        m.addfile("f", randomData(16384));
        m.generate(cb.fsBasePath / "s");

        // Disable the sync when it starts uploading a file.
        cb.mOnFileAdded = [&cb, &id](File& file) {

            // the upload has been set super slow so there's loads of time.

            // get the single sync
            SyncConfig config;
            ASSERT_TRUE(cb.client.syncs.syncConfigByBackupId(id, config));

            // Make sure the sync's in mirroring mode.
            ASSERT_EQ(config.mBackupId, id);
            ASSERT_EQ(config.mSyncType, SyncConfig::TYPE_BACKUP);
            ASSERT_EQ(config.mBackupState, SYNC_BACKUP_MIRROR);

            // Disable the sync.
            cb.client.syncs.disableSyncs(NO_SYNC_ERROR, true);

            // Callback's done its job.
            cb.mOnFileAdded = nullptr;
        };

        // Add and start sync.
        id = cb.setupSync_mainthread("s", "s", true, false);
        ASSERT_NE(id, UNDEF);

        // Let the sync mirror.
        waitonsyncs(TIMEOUT, &cb);

        // Make sure the sync's been disabled.
        ASSERT_FALSE(cb.syncByBackupId(id));

        // Make sure it's still in mirror mode.
        {
            auto config = cb.syncConfigByBackupID(id);

            ASSERT_EQ(config.mBackupState, SYNC_BACKUP_MIRROR);
            ASSERT_EQ(config.mEnabled, true);
            ASSERT_EQ(config.mError, NO_SYNC_ERROR);
        }

        // Get our hands on sync root's cloud handle.
        rootHandle = cb.syncSet(id).h;
        ASSERT_TRUE(!rootHandle.isUndef());

        // Make some changes to the cloud.
        vector<NewNode> node(1);

        cf.client.putnodes_prepareOneFolder(&node[0], "g");

        ASSERT_TRUE(cf.putnodes(rootHandle, std::move(node)));

        // Log out the client when we try and upload a file.
        std::promise<void> waiter;

        cb.mOnFileAdded = [&cb, &waiter, &id](File& file) {

            // get the single sync
            SyncConfig config;
            ASSERT_TRUE(cb.client.syncs.syncConfigByBackupId(id, config));

            // Make sure we're mirroring.
            ASSERT_EQ(config.mBackupId, id);
            ASSERT_EQ(config.mSyncType, SyncConfig::TYPE_BACKUP);
            ASSERT_EQ(config.mBackupState, SYNC_BACKUP_MIRROR);

            // Notify the waiter.
            waiter.set_value();

            // Callback's done its job.
            cb.mOnFileAdded = nullptr;
        };

        // Resume the backup.
        ASSERT_TRUE(cb.enableSyncByBackupId(id, ""));

        // Wait for the sync to try and upload a file.
        waiter.get_future().get();

        // Save the session ID.
        cb.client.dumpsession(sessionID);

        // Log out the client.
        cb.localLogout();
    }

    // Create a couple new nodes.
    {
        vector<NewNode> nodes(2);

        cf.client.putnodes_prepareOneFolder(&nodes[0], "h0");
        cf.client.putnodes_prepareOneFolder(&nodes[1], "h1");

        ASSERT_TRUE(cf.putnodes(rootHandle, std::move(nodes)));
    }

    // Check automatic resume.
    StandardClient cb(TESTROOT, "cb");

    // Log callbacks.
    cb.logcb = true;

    // So we can pause execution until al the syncs are restored.
    promise<void> notifier;

    // Hook the onAutoResumeResult callback.
    cb.onAutoResumeResult = [&](const SyncConfig&, bool, bool error) {
        // Shouldn't encounter any errors while resuming.
        EXPECT_FALSE(error);

        // Let waiters know we've restored the sync.
        notifier.set_value();
    };

    // Log in client, resuming prior session.
    ASSERT_TRUE(cb.login_fetchnodes(sessionID));

    // Wait for the sync to be restored.
    ASSERT_NE(notifier.get_future().wait_for(std::chrono::seconds(8)),
              future_status::timeout);

    // Check config has been resumed.
    ASSERT_TRUE(cb.syncByBackupId(id));

    // Just let the sync mirror, Marge!
    waitonsyncs(TIMEOUT, &cb);

    // The cloud should match the local disk precisely.
    ASSERT_TRUE(cb.confirmModel_mainthread(m.root.get(), id));
}

TEST_F(SyncTest, MonitoringInternalBackupResumesInMonitoringMode)
{
    const auto TESTROOT = makeNewTestRoot();
    const auto TIMEOUT = chrono::seconds(8);

    // Sync Backup ID.
    handle id;

    // Sync Root Handle.
    NodeHandle rootHandle;

    // Session ID.
    string sessionID;

    // "Foreign" client.
    StandardClient cf(TESTROOT, "cf");

    // Model.
    Model m;

    // Log callbacks.
    cf.logcb = true;

    // Log foreign client in.
    ASSERT_TRUE(cf.login_reset_makeremotenodes("MEGA_EMAIL", "MEGA_PWD", "s", 0, 0));

    // Manual resume.
    {
        StandardClient cb(TESTROOT, "cb");

        // Log callbacks.
        cb.logcb = true;

        // Log in client.
        ASSERT_TRUE(cb.login_fetchnodes("MEGA_EMAIL", "MEGA_PWD"));

        // Give the sync something to mirror.
        m.addfile("d/f");
        m.addfile("f");
        m.generate(cb.fsBasePath / "s");

        // Add and start backup.
        id = cb.setupSync_mainthread("s", "s", true, false);
        ASSERT_NE(id, UNDEF);

        // Wait for the backup to complete.
        waitonsyncs(TIMEOUT, &cb);

        // Wait for transition to monitoring mode.
        ASSERT_TRUE(cb.waitFor(SyncMonitoring(id), TIMEOUT));

        // Disable the sync.
        ASSERT_TRUE(cb.disableSync(id, NO_SYNC_ERROR, true));

        // Make sure the sync was monitoring.
        {
            auto config = cb.syncConfigByBackupID(id);

            ASSERT_EQ(config.mBackupState, SYNC_BACKUP_MONITOR);
            ASSERT_EQ(config.mEnabled, true);
            ASSERT_EQ(config.mError, NO_SYNC_ERROR);
        }

        // Get our hands on the sync's root handle.
        rootHandle = cb.syncSet(id).h;

        // Make a remote change.
        //
        // This is so the backup will fail upon resume.
        {
            vector<NewNode> node(1);

            cf.client.putnodes_prepareOneFolder(&node[0], "g");

            ASSERT_TRUE(cf.putnodes(rootHandle, std::move(node)));
        }

        // Enable the backup.
        ASSERT_TRUE(cb.enableSyncByBackupId(id, ""));

        // Give the sync some time to think.
        waitonsyncs(TIMEOUT, &cb);

        // Wait for the sync to be disabled.
        ASSERT_TRUE(cb.waitFor(SyncDisabled(id), TIMEOUT));

        // Make sure it's been disabled for the right reasons.
        {
            auto config = cb.syncConfigByBackupID(id);

            ASSERT_EQ(config.mBackupState, SYNC_BACKUP_MONITOR);
            ASSERT_EQ(config.mEnabled, false);
            ASSERT_EQ(config.mError, BACKUP_MODIFIED);
        }

        // Manually enable the sync.
        // It should come up in mirror mode.
        ASSERT_TRUE(cb.enableSyncByBackupId(id, ""));

        // Let it bring the cloud in line.
        waitonsyncs(TIMEOUT, &cb);

        // Cloud should match the local disk precisely.
        ASSERT_TRUE(cb.confirmModel_mainthread(m.root.get(), id));

        // Save the session ID.
        cb.client.dumpsession(sessionID);

        // Log out the client.
        cb.localLogout();
    }

    // Make a remote change.
    {
        vector<NewNode> node(1);

        cf.client.putnodes_prepareOneFolder(&node[0], "h");

        ASSERT_TRUE(cf.putnodes(rootHandle, std::move(node)));
    }

    // Automatic resume.
    StandardClient cb(TESTROOT, "cb");

    // Log callbacks.
    cb.logcb = true;

    // Hook onAutoResumeResult callback.
    promise<void> notify;

    cb.onAutoResumeResult = [&notify](const SyncConfig&, bool, bool) {
        notify.set_value();
    };

    // Log in the client.
    ASSERT_TRUE(cb.login_fetchnodes(sessionID));

    // Wait for the sync to be resumed.
    notify.get_future().get();

    // Give the sync some time to think.
    waitonsyncs(TIMEOUT, &cb);

    // Wait for the sync to be disabled.
    ASSERT_TRUE(cb.waitFor(SyncDisabled(id), TIMEOUT));

    // Make sure it's been disabled for the right reasons.
    {
        auto config = cb.syncConfigByBackupID(id);

        ASSERT_EQ(config.mBackupState, SYNC_BACKUP_MONITOR);
        ASSERT_EQ(config.mEnabled, false);
        ASSERT_EQ(config.mError, BACKUP_MODIFIED);
    }

    // Re-enable the sync.
    ASSERT_TRUE(cb.enableSyncByBackupId(id, ""));

    // Wait for the sync to complete mirroring.
    waitonsyncs(TIMEOUT, &cb);

    // Cloud should mirror the disk.
    ASSERT_TRUE(cb.confirmModel_mainthread(m.root.get(), id));
}

TEST_F(SyncTest, RemoteReplaceDirectory)
{
    auto TESTROOT = makeNewTestRoot();
    auto TIMEOUT  = chrono::seconds(4);

    // Sync client.
    StandardClient c(TESTROOT, "c");

    // Log callbacks.
    c.logcb = true;

    // Log in client.
    ASSERT_TRUE(c.login_reset_makeremotenodes("MEGA_EMAIL", "MEGA_PWD", "s", 0, 0));

    // Add and start sync.
    auto id = c.setupSync_mainthread("s", "s", false, false);
    ASSERT_NE(id, UNDEF);

    // Populate local filesystem.
    Model m;

    m.addfile("x/d/f");
    m.addfile("x/d/g");
    m.addfile("d/f");
    m.addfile("d/g");
    //m.addfile("d/h");
    m.generate(c.syncSet(id).localpath);

    // Trigger a full scan.
    c.triggerFullScan(id);

    // Wait for initial sync to complete.
    waitonsyncs(TIMEOUT, &c);

    // Make sure everything made it to the cloud.
    ASSERT_TRUE(c.confirmModel_mainthread(m.root.get(), id));

    // Replace d/f with f.
    {
        StandardClient cr(TESTROOT, "cr");

        // Log callbacks.
        cr.logcb = true;

        // Log client in.
        ASSERT_TRUE(cr.login_fetchnodes("MEGA_EMAIL", "MEGA_PWD"));

        // Get our hands on x/d's node.
        auto* node = cr.drillchildnodebyname(cr.gettestbasenode(), "s/x/d");
        ASSERT_NE(node, nullptr);

        {
            // Make sure this change is atomic wrt c.
            std::lock_guard<std::recursive_mutex> guard(c.clientMutex);

            // Move d to x/d.
            ASSERT_TRUE(cr.movenode("s/d", "s/x"));

            // Remove the original x/d.
            ASSERT_TRUE(cr.deleteremote(node));
        }

        // Update model.
        m.movetosynctrash("x/d", "");
        m.movenode("d", "x");
    }

    // Wait for sync to complete.
    waitonsyncs(TIMEOUT, &c);

    // Did the sync complete successfully?
    ASSERT_TRUE(c.confirmModel_mainthread(m.root.get(), id));
}

TEST_F(SyncTest, RemoteReplaceFile)
{
    auto TESTROOT = makeNewTestRoot();
    auto TIMEOUT  = chrono::seconds(4);

    // Sync client.
    StandardClient c(TESTROOT, "c");

    // Log callbacks.
    c.logcb = true;

    // Log in client.
    ASSERT_TRUE(c.login_reset_makeremotenodes("MEGA_EMAIL", "MEGA_PWD", "s", 0, 0));

    // Add and start sync.
    auto id = c.setupSync_mainthread("s", "s", false, false);
    ASSERT_NE(id, UNDEF);

    // Populate local filesystem.
    Model m;

    m.addfile("d/f");
    m.addfile("f");
    m.generate(c.syncSet(id).localpath);

    // Trigger a full scan.
    c.triggerFullScan(id);

    // Wait for initial sync to complete.
    waitonsyncs(TIMEOUT, &c);

    // Make sure everything made it to the cloud.
    ASSERT_TRUE(c.confirmModel_mainthread(m.root.get(), id));

    c.received_node_actionpackets = false;

    // Replace d/f with f.
    {
        StandardClient cr(TESTROOT, "cr");

        // Log callbacks.
        cr.logcb = true;

        // Log client in.
        ASSERT_TRUE(cr.login_fetchnodes("MEGA_EMAIL", "MEGA_PWD"));

        // Get our hands on d/f's node.
        auto* node = cr.drillchildnodebyname(cr.gettestbasenode(), "s/d/f");
        ASSERT_NE(node, nullptr);

        {
            // Make sure cr's change is atomic with respect to c.
            std::lock_guard<std::recursive_mutex> guard(c.clientMutex);

            // Move /f to /d/f.
            ASSERT_TRUE(cr.movenode("s/f", "s/d"));

            // Remove the original /d/f.
            ASSERT_TRUE(cr.deleteremote(node));
        }

        // Update model.
        m.movetosynctrash("d/f", "");
        m.movenode("f", "d");
    }

    ASSERT_TRUE(c.waitForNodesUpdated(30)) << " no actionpacket received in c";

    // Wait for sync to complete.
    waitonsyncs(TIMEOUT, &c);

    // Did the sync complete successfully?
    ASSERT_TRUE(c.confirmModel_mainthread(m.root.get(), id));
}

class FilterFixture
  : public ::testing::Test
{
public:
    struct Client
      : public StandardClient
    {
        Client(const fs::path& basePath, const string& name)
          : StandardClient(basePath, name)
          , mOnFileAdded()
          , mOnFileComplete()
          , mOnFilterError()
          , mOnStall()
        {
            localNodesMustHaveNodes = false;
        };

        void file_added(File* file) override
        {
            StandardClient::file_added(file);

            if (mOnFileAdded)
            {
                mOnFileAdded(*file);
            }
        }

        void file_complete(File* file) override
        {
            StandardClient::file_complete(file);

            if (mOnFileComplete)
            {
                mOnFileComplete(*file);
            }
        }

        Node* nodebyhandle(handle h)
        {
            return client.nodebyhandle(h);
        }

        void syncupdate_filter_error(const SyncConfig& config) override
        {
            StandardClient::syncupdate_filter_error(config);

            if (mOnFilterError)
            {
                mOnFilterError(config);
            }
        }

        void syncupdate_stalled(bool stalled) override
        {
            StandardClient::syncupdate_stalled(stalled);

            if (mOnStall)
                mOnStall(stalled);
        }

        function<void(File&)> mOnFileAdded;
        function<void(File&)> mOnFileComplete;
        function<void(const SyncConfig&)> mOnFilterError;
        function<void(bool)>  mOnStall;
    };

    struct LocalFSModel
      : public Model
    {
        LocalFSModel() = default;

        LocalFSModel(const Model& other)
          : Model(other)
        {
        }

        LocalFSModel &operator=(const Model& other)
        {
            Model::operator=(other);
            return *this;
        }
    }; /* LocalFSModel */

    struct LocalNodeModel
      : public Model
    {
        LocalNodeModel() = default;

        LocalNodeModel(const Model& other)
          : Model(other)
        {
        }

        LocalNodeModel& operator=(const Model& other)
        {
            Model::operator=(other);
            return *this;
        }
    }; /* LocalNodeModel */

    struct RemoteNodeModel
      : public Model
    {
        RemoteNodeModel() = default;

        RemoteNodeModel(const Model& other)
          : Model(other)
        {
        }

        RemoteNodeModel& operator=(const Model& other)
        {
            Model::operator=(other);
            return *this;
        }
    }; /* RemoteNodeModel */

    FilterFixture()
      : cd()
      , cdu()
      , cu()
    {
        const fs::path root = makeNewTestRoot();

        cd  = ::mega::make_unique<Client>(root, "cd");
        cdu = ::mega::make_unique<Client>(root, "cdu");
        cu  = ::mega::make_unique<Client>(root, "cu");

        cd->logcb = true;
        cdu->logcb = true;
        cu->logcb = true;
    }

    bool confirm(Client& client,
                 const handle id,
                 LocalFSModel& model,
                 const bool ignoreDebris = true)
    {
        return client.confirmModel_mainthread(
                 model.root.get(),
                 id,
                 ignoreDebris,
                 StandardClient::CONFIRM_LOCALFS,
                 false,
                 false);
    }

    bool confirm(Client& client,
                 const handle id,
                 LocalNodeModel& model,
                 const bool ignoreDebris = true)
    {
        return client.confirmModel_mainthread(
                 model.root.get(),
                 id,
                 ignoreDebris,
                 StandardClient::CONFIRM_LOCALNODE,
                 false,
                 false);
    }

    bool confirm(Client& client,
                 const handle id,
                 Model& model,
                 const bool ignoreDebris = true)
    {
        return client.confirmModel_mainthread(
                 model.root.get(),
                 id,
                 ignoreDebris,
                 StandardClient::CONFIRM_ALL,
                 false,
                 false);
    }

    bool confirm(Client& client,
                 const handle id,
                 RemoteNodeModel& model,
                 const bool ignoreDebris = true)
    {
        return client.confirmModel_mainthread(
                 model.root.get(),
                 id,
                 ignoreDebris,
                 StandardClient::CONFIRM_REMOTE,
                 false,
                 false);
    }

    string debrisFilePath(const string& debrisName,
                          const string& path) const
    {
        ostringstream ostream;

        ostream << debrisName
                << "/"
                << todaysDate()
                << "/"
                << path;

        return ostream.str();
    }

    fs::path root(Client& client) const
    {
        return client.fsBasePath;
    }

    handle setupSync(Client& client,
                     const string& localFolder,
                     const string& remoteFolder,
                     bool uploadIgnoreFirst = true)
    {
        return client.setupSync_mainthread(localFolder, remoteFolder, false, uploadIgnoreFirst);
    }

    string todaysDate() const
    {
        size_t minimumLength = strlen("yyyy-mm-dd");

        string result(minimumLength + 1, 'X');

        time_t rawTime = time(nullptr);
        tm* localTime = localtime(&rawTime);

        assert(strftime(&result[0], result.size(), "%F", localTime));
        result.resize(minimumLength);

        return result;
    }

    void waitOnSyncs(Client* c0,
                     Client* c1 = nullptr,
                     Client* c2 = nullptr)
    {
        static chrono::seconds timeout(4);

        waitonsyncs(timeout, c0, c1, c2);
    }

    // download client.
    std::unique_ptr<Client> cd;
    // download / upload client.
    std::unique_ptr<Client> cdu;
    // upload client.
    std::unique_ptr<Client> cu;
}; /* FilterFixture */

TEST_F(FilterFixture, AlreadySyncedFilterIsLoaded)
{
    LocalFSModel localFS;
    RemoteNodeModel remoteTree;

    // Log in client and clear cloud of content.
    ASSERT_TRUE(cdu->login_reset_makeremotenodes("x"));

    // Populate local filesystem.
    localFS.addfile(".megaignore", "-:f\n-:g\n");
    localFS.addfile("f");
    localFS.addfile("g");
    localFS.addfile("h");
    localFS.generate(root(*cdu) / "root");

    // Populate cloud filesystem.
    {
        auto* base = cdu->gettestbasenode();
        auto* x = cdu->drillchildnodebyname(base, "x");

        // Upload .megaignore.
        ASSERT_TRUE(cdu->uploadFile(root(*cdu) / "root" / ".megaignore", x));

        // Upload f.
        ASSERT_TRUE(cdu->uploadFile(root(*cdu) / "root" / "f", x));
    }

    // Client shouldn't upload g as it will be excluded.
    remoteTree = localFS;
    remoteTree.removenode("g");

    // Client shouldn't download f as it will be excluded.
    localFS.removenode("f");
    fs::remove(root(*cdu) / "root" / "f");

    // Add and start sync.
    const auto id = setupSync(*cdu, "root", "x", false);
    ASSERT_NE(id, UNDEF);

    // Wait for the sync to complete.
    waitOnSyncs(cdu.get());

    // Confirm the models.
    ASSERT_TRUE(confirm(*cdu, id, localFS));
    ASSERT_TRUE(confirm(*cdu, id, remoteTree));
}

TEST_F(FilterFixture, CaseSensitiveFilter)
{
    LocalFSModel localFS;
    RemoteNodeModel remoteTree;

    // Set up filesystem.
    localFS.addfile("a/f");
    localFS.addfile("a/g");
    localFS.addfile("b/F");
    localFS.addfile("b/G");
    localFS.addfile(".megaignore", "-G:f\n-:g\n");
    localFS.generate(root(*cu) / "root");

    // Set up remote tree.
    remoteTree = localFS;
    remoteTree.removenode("a/f");
    remoteTree.removenode("a/g");
    remoteTree.removenode("b/G");

    // Log in client.
    ASSERT_TRUE(cu->login_reset_makeremotenodes("cu"));

    // Add and start sync.
    auto id = setupSync(*cu, "root", "cu", false);
    ASSERT_NE(id, UNDEF);

    // Wait for synchronization.
    waitOnSyncs(cu.get());

    // Confirm models.
    ASSERT_TRUE(confirm(*cu, id, localFS));
    ASSERT_TRUE(confirm(*cu, id, remoteTree));
}

TEST_F(FilterFixture, FilterChangeWhileDownloading)
{
    // Random file data.
    const auto data = randomData(16384);

    // Ignore file data.
    const string ignoreFile = "-:f";

    // Set up cloud.
    {
        // Build and generate model.
        Model model;

        model.addfile(".megaignore", "#");
        model.addfile("f", data);
        model.generate(root(*cu) / "root");

        // Log in client.
        ASSERT_TRUE(cu->login_reset_makeremotenodes("x"));

        // Add and start sync.
        auto id = setupSync(*cu, "root", "x", false);
        ASSERT_NE(id, UNDEF);

        // Wait for synchronization to complete.
        waitOnSyncs(cu.get());

        // Confirm model.
        ASSERT_TRUE(confirm(*cu, id, model));

        // Log out client.
        cu.reset();
    }

    LocalFSModel localFS;
    RemoteNodeModel remoteTree;

    // Set up local FS.
    localFS.addfile(".megaignore", ignoreFile);
    localFS.addfile("f", data);

    // Set up remote model.
    remoteTree = localFS;

    // Log in client.
    ASSERT_TRUE(cdu->login_fetchnodes("MEGA_EMAIL", "MEGA_PWD"));

    // Set download speed limit at 1kbps.
    cdu->client.setmaxdownloadspeed(1024);

    // So we know when f has started transferring.
    std::atomic<bool> uploading{false};

    // Exclude "f" once it begins downloading.
    cdu->mOnFileAdded = [&](File& file) {
        string name;

        file.displayname(&name);

        if (name != "f")
            return;

        // Let the completion callback know we've started uploading f.
        uploading.store(true);

        // Change the filter rules.
        ASSERT_TRUE(createFile(root(*cdu) / "root" / ".megaignore",
                               ignoreFile.data(),
                               ignoreFile.size()));

        // Trigger a full scan.
        cdu->triggerFullScan(UNDEF);
    };

    // Remove download limit once .megaignore is uploaded.
    cdu->mOnFileComplete = [&](File& file) {
        // Wait until we've started uploading f.
        if (!uploading.load())
            return;

        string name;

        // What transfer has completed?
        file.displayname(&name);

        // Make sure the updated ignore file is uploaded first.
        ASSERT_TRUE(name == ".megaignore"
                    || cdu->client.getmaxdownloadspeed() == 0);

        // Reset the speed limit when the ignore file has been uploaded.
        if (name == ".megaignore")
            cdu->client.setmaxdownloadspeed(0);
    };

    // Add and start sync.
    auto id = setupSync(*cdu, "root", "x", false);
    ASSERT_NE(id, UNDEF);

    // Wait for synchronization to complete.
    waitOnSyncs(cdu.get());

    // Confirm models.
    ASSERT_TRUE(confirm(*cdu, id, localFS));
    ASSERT_TRUE(confirm(*cdu, id, remoteTree));
}

TEST_F(FilterFixture, FilterChangeWhileUploading)
{
    // Random file data.
    const auto data = randomData(16384);

    // Ignore file data.
    const string ignoreFile = "-:f";

    LocalFSModel localFS;
    RemoteNodeModel remoteTree;

    // Set up local FS.
    localFS.addfile("f");
    localFS.generate(root(*cdu) / "root");
    localFS.addfile(".megaignore", ignoreFile);

    // Set up remote tree.
    remoteTree = localFS;

    // Log in client.
    ASSERT_TRUE(cdu->login_reset_makeremotenodes("x"));

    // Set upload speed limit to 1kbps.
    cdu->client.setmaxuploadspeed(1024);

    cdu->mOnFileAdded =
      [&](File& file)
      {
          string name;

          file.displayname(&name);

          // remove speed limit when .megaignore starts uploading.
          if (name == ".megaignore")
          {
              cdu->client.setmaxuploadspeed(0);
          }

          // create .megaignore when f starts uploading.
          if (name == "f")
          {
              ASSERT_TRUE(createFile(root(*cdu) / "root" / ".megaignore",
                                     ignoreFile.data(),
                                     ignoreFile.size()));

              cdu->triggerFullScan(UNDEF);
          }
      };

    // Add and start sync.
    auto id = setupSync(*cdu, "root", "x", false);
    ASSERT_NE(id, UNDEF);

    // Wait for synchronization to complete.
    waitOnSyncs(cdu.get());

    // Confirm models.
    ASSERT_TRUE(confirm(*cdu, id, localFS));
    ASSERT_TRUE(confirm(*cdu, id, remoteTree));
}

TEST_F(FilterFixture, NameFilter)
{
    LocalFSModel localFS;
    RemoteNodeModel remoteTree;

    // Setup local FS.
    localFS.addfile(".megaignore",
                    // exclude all *.n* in the tree.
                    "-:*.n*\n"
                    // include all *.ni in the tree.
                    "+:*.ni\n"
                    // include all *.nN in the root.
                    "+N:*.nN\n"
                    // exclude all *.X* in the root.
                    "-N:*.X*\n"
                    // include all *.Xi in the root.
                    "+N:*.Xi\n");

    // excluded by -:*.n*
    localFS.addfile("d/df.n");
    // included by +:*.ni
    localFS.addfile("d/df.ni");
    // excluded by -:*.n*
    localFS.addfile("d/df.nN");
    // included as no matching exclusion rule.
    localFS.addfile("d/df.X");
    // excluded by -:*.n*
    localFS.addfile("f.n");
    // included by +:*.ni
    localFS.addfile("f.ni");
    // excluded by -:*.n*
    localFS.addfile("f.nN");
    // excluded by -N:*.X*
    localFS.addfile("f.X");
    // included by +N:*.Xi
    localFS.addfile("f.Xi");
    // excluded by -:*.n*
    localFS.addfile("d.n/f.ni");

    localFS.generate(root(*cu) / "root");

    // Setup remote tree.
    remoteTree = localFS;

    remoteTree.removenode("d/df.n");
    remoteTree.removenode("d/df.nN");
    remoteTree.removenode("f.n");
    remoteTree.removenode("f.X");
    remoteTree.removenode("d.n");

    // Log in client.
    ASSERT_TRUE(cu->login_reset_makeremotenodes("cu"));

    // Add and start sync.
    auto id = setupSync(*cu, "root", "cu", false);
    ASSERT_NE(id, UNDEF);

    // Wait for sync to complete.
    waitOnSyncs(cu.get());

    // Confirm models.
    ASSERT_TRUE(confirm(*cu, id, localFS));
    ASSERT_TRUE(confirm(*cu, id, remoteTree));
}

TEST_F(FilterFixture, OrderDependentFilter)
{
    LocalFSModel localFS;
    RemoteNodeModel remoteTree;

    // Set up local filesystem.
    localFS.addfile(".megaignore", "-:a*\n+:ab*\n-:abc*\n+:abcd*\n");
    localFS.addfile("a");
    localFS.addfile("ab");
    localFS.addfile("abc");
    localFS.addfile("abcd");
    localFS.generate(root(*cu) / "root");

    // a, abc are excluded from the remote node tree.
    remoteTree = localFS;
    remoteTree.removenode("a");
    remoteTree.removenode("abc");

    // Log in client.
    ASSERT_TRUE(cu->login_reset_makeremotenodes("cu"));

    // Add and start sync.
    auto id = setupSync(*cu, "root", "cu", false);
    ASSERT_NE(id, UNDEF);

    // Wait for synchronization to complete.
    waitOnSyncs(cu.get());

    // Confirm models.
    ASSERT_TRUE(confirm(*cu, id, localFS));
    ASSERT_TRUE(confirm(*cu, id, remoteTree));
}

TEST_F(FilterFixture, PathFilter)
{
    LocalFSModel localFS;
    RemoteNodeModel remoteTree;

    // Setup local FS.
    localFS.addfile(".megaignore",
                    // exclude path d*/d*
                    "-p:d*/d*\n"
                    // include path di*/di*
                    "+p:di*/di*\n"
                    // include path dL
                    "+p:dL\n"
                    // include everything under dJ
                    "+p:dJ*\n");

    // excluded by -p:d*/d*
    localFS.addfile("d/d/f");
    // included as no matching rule.
    localFS.addfile("d/f");
    // included by +p:di*/di*
    localFS.addfile("di/di/f");
    // included as no matching rule.
    localFS.addfile("di/f");
    // excluded by -p:d*/d*
    localFS.addfile("dL/d/f");
    // included by +p:dL
    localFS.addfile("dL/f");
    // included by +p:dJ*
    localFS.addfile("dJ/d/f");
    localFS.addfile("dJ/f");

    localFS.generate(root(*cu) / "root");

    // Setup remote tree.
    remoteTree = localFS;
    remoteTree.removenode("d/d");
    remoteTree.removenode("dL/d");

    // Log in client.
    ASSERT_TRUE(cu->login_reset_makeremotenodes("cu"));

    // Add and start sync.
    auto id = setupSync(*cu, "root", "cu", false);
    ASSERT_NE(id, UNDEF);

    // Wait for synchronization to complete.
    waitOnSyncs(cu.get());

    // Confirm models.
    ASSERT_TRUE(confirm(*cu, id, localFS));
    ASSERT_TRUE(confirm(*cu, id, remoteTree));
}

TEST_F(FilterFixture, TargetSpecificFilter)
{
    LocalFSModel localFS;
    RemoteNodeModel remoteTree;

    // Set up local filesystem.
    {
        const string ignoreFile =
          // Exclude directories matching *a.
          "-d:*a\n"
          // Exclude files matching *b.
          "-f:*b\n"
          // Exclude anything matching *c.
          "-:*c\n"
          // Include everything containing an x.
          "+:*x*\n";

        localFS.addfile("da/fa", "fa");
        localFS.addfile("da/fb", "fb");
        localFS.addfile("da/fc", "fc");
        localFS.addfile("da/fxb", "fxb");
        localFS.addfile("da/fxc", "fxc");
        localFS.addfile(".megaignore", ignoreFile);
        localFS.addfile("fa");
        localFS.addfile("fb");
        localFS.addfile("fxb");
        localFS.addfile("fc");
        localFS.addfile("fxc");
        localFS.copynode("da", "db");
        localFS.copynode("da", "dc");
        localFS.copynode("da", "dxa");
        localFS.copynode("da", "dxc");

        localFS.generate(root(*cu) / "root");
    }

    // Set up rmote node tree.
    remoteTree = localFS;

    // Excluded by -d:*a
    remoteTree.removenode("da");

    // Excluded by -f:*b
    remoteTree.removenode("db/fb");
    remoteTree.removenode("dxa/fb");
    remoteTree.removenode("dxc/fb");
    remoteTree.removenode("fb");

    // Excluded by -:*c
    remoteTree.removenode("db/fc");
    remoteTree.removenode("dc");
    remoteTree.removenode("dxa/fc");
    remoteTree.removenode("dxc/fc");
    remoteTree.removenode("fc");

    // Log in the client.
    ASSERT_TRUE(cu->login_reset_makeremotenodes("cu"));

    // Add and start the sync.
    auto id = setupSync(*cu, "root", "cu", false);
    ASSERT_NE(id, UNDEF);

    // Wait for synchronization to complete.
    waitOnSyncs(cu.get());

    // Confirm models.
    ASSERT_TRUE(confirm(*cu, id, localFS));
    ASSERT_TRUE(confirm(*cu, id, remoteTree));
}

class FilterFailureFixture
    : public FilterFixture
{
}; // FilterFailureFixture

TEST_F(FilterFailureFixture, ResolveBrokenIgnoreFile)
{
    // Convenience.
    const auto TIMEOUT = std::chrono::seconds(8);

    Model model0;
    Model model1;

    // Log in client.
    ASSERT_TRUE(cdu->login_reset_makeremotenodes("cdu", 1, 2));

    // Populate models.
    model0.addfile(".megaignore", "#");
    model0.generate(root(*cdu) / "s0");

    model1.addfile(".megaignore", "#");
    model1.addfile("f0");
    model1.generate(root(*cdu) / "s1");

    // Add and start syncs.
    auto id0 = setupSync(*cdu, "s0", "cdu/cdu_0", false);
    ASSERT_NE(id0, UNDEF);

    WaitMillisec(5000);  // give it a chance to upload .megaignore before we start the 2nd sync

    auto id1 = setupSync(*cdu, "s1", "cdu/cdu_1", false);
    ASSERT_NE(id1, UNDEF);

    // Wait for the initial sync to complete.
    waitOnSyncs(cdu.get());

    // Make sure everything's as we expect.
    ASSERT_TRUE(confirm(*cdu, id0, model0));
    ASSERT_TRUE(confirm(*cdu, id1, model1));

    // Break the ignore file.
    model0.addfile(".megaignore", "bad");
    model0.generate(root(*cdu) / "s0");

    cdu->triggerFullScan(id0);

    // Wait for the stall to be recognized.
    ASSERT_TRUE(cdu->waitFor(SyncStallState(true), TIMEOUT));

    // Pause the sync that owns the broken ignore file.
    ASSERT_TRUE(cdu->setSyncPausedByBackupId(id0, true));

    // Stall should be resolved.
    ASSERT_TRUE(cdu->waitFor(SyncStallState(false), TIMEOUT));

    // Check that the second sync is once again operating.
    model1.removenode("f0");

    fs::remove(root(*cdu) / "s1" / "f0");

    // Wait for the sync to complete.
    cdu->triggerFullScan(id1);
    waitOnSyncs(cdu.get());

    // Was the change synchronized?
    ASSERT_TRUE(confirm(*cdu, id1, model1));

    // Unpause the sync that owns the broken ignore file.
    ASSERT_TRUE(cdu->setSyncPausedByBackupId(id0, false));

    // The engine should stall again.
    ASSERT_TRUE(cdu->waitFor(SyncStallState(true), TIMEOUT));

    // Disable the stalled sync.
    ASSERT_TRUE(cdu->disableSync(id0, NO_SYNC_ERROR, false));

    // The engine should no longer be stalled.
    ASSERT_TRUE(cdu->waitFor(SyncStallState(false), TIMEOUT));

    // Re-add f0 and see if it gets uploaded.
    model1.addfile("f0");
    model1.generate(root(*cdu) / "s1");

    // Give the sync some time to process changes.
    cdu->triggerFullScan(id1);
    waitOnSyncs(cdu.get());

    // File should only be uploaded is s1 is operational.
    ASSERT_TRUE(confirm(*cdu, id1, model1));

    // Re-enable the disabled sync.
    ASSERT_TRUE(cdu->enableSyncByBackupId(id0, "s0 "));

    // The engine should stall again.
    ASSERT_TRUE(cdu->waitFor(SyncStallState(true), TIMEOUT));

    // Removing the sync should resolve the issue.
    ASSERT_TRUE(cdu->delSync_mainthread(id0));

    // Engine should no longer be stalled.
    ASSERT_TRUE(cdu->waitFor(SyncStallState(false), TIMEOUT));

    // Add a new file just to make sure the second sync is operating.
    model1.addfile("f1");
    model1.generate(root(*cdu) / "s1");

    // Give the engine some time to process our change.
    cdu->triggerFullScan(id1);
    waitOnSyncs(cdu.get());

    // f1 should exist in the cloud if the second sync is running.
    ASSERT_TRUE(confirm(*cdu, id1, model1));
}

TEST_F(FilterFailureFixture, TriggersFailureEvent)
{
    Model model;

    // Set up the local filesystem.
    model.addfile(".megaignore", "bad");
    model.generate(root(*cu) / "root");

    // Log in the client.
    ASSERT_TRUE(cu->login_reset_makeremotenodes("cu"));

    // Hook the filter failure event.
    std::promise<handle> notifier;

    cu->mOnFilterError = [&](const SyncConfig& config) {
        // Notify the waiter.
        notifier.set_value(config.mBackupId);

        // Detach the callback.
        cu->mOnFilterError = nullptr;
    };

    // Add and start a sync.
    auto id = setupSync(*cu, "root", "cu", false);
    ASSERT_NE(id, UNDEF);

    // Wait for the sync to signal the event.
    auto result = notifier.get_future();

    ASSERT_NE(result.wait_for(std::chrono::seconds(8)),
              future_status::timeout);

    ASSERT_EQ(result.get(), id);
}

TEST_F(FilterFailureFixture, TriggersStall)
{
    Model model;

    // Set up the local filesystem.
    model.addfile(".megaignore", "bad");
    model.generate(root(*cu) / "root");

    // Log in the client.
    ASSERT_TRUE(cu->login_reset_makeremotenodes("cu"));

    // Hook the stall event.
    std::promise<void> notifier;

    cu->mOnStall = [&](bool stalled) {
        // Only notify the waiter when we become stalled.
        if (!stalled)
            return;

        // Notify the waiter.
        notifier.set_value();

        // Detach the callback.
        cu->mOnStall = nullptr;
    };

    // Add and start the sync.
    auto id = setupSync(*cu, "root", "cu", false);
    ASSERT_NE(id, UNDEF);

    // Wait for the engine to detect a stall.
    ASSERT_NE(notifier.get_future().wait_for(chrono::seconds(8)),
              future_status::timeout);

    // Was the ignore file correctly reported as the stall's cause?
    SyncStallInfo stalls;

    // Retrieve a list of stall causes from the client.
    ASSERT_TRUE(cu->client.syncs.syncStallDetected(stalls));

    // Make sure a stall was actually stored.
    ASSERT_FALSE(stalls.local.empty());

    auto& entry = *stalls.local.begin();

    // Was an ignore file behind the stall?
    ASSERT_EQ(entry.first.leafName(), IGNORE_FILE_NAME);

    // Was a load failure the cause of the stall?
    ASSERT_EQ(entry.second.reason, SyncWaitReason::UnableToLoadIgnoreFile);
}

class LocalToCloudFilterFixture
  : public FilterFixture
{
public:
    string debrisFilePath(const string& path) const
    {
        return FilterFixture::debrisFilePath("SyncDebris", path);
    }
}; /* LocalToCloudFilterFixture */

TEST_F(LocalToCloudFilterFixture, DoesntDownloadIgnoredNodes)
{
    // Set up cloud.
    {
        Model model;

        model.addfile("d/f");
        model.addfile(".megaignore", "#");
        model.addfile("f");
#ifndef NO_SIZE_FILTER
        model.addfile("g", string(16, '!'));
#endif // ! NO_SIZE_FILTER
        model.generate(root(*cu) / "root");

        ASSERT_TRUE(cu->login_reset_makeremotenodes("x"));

        auto id = setupSync(*cu, "root", "x", false);
        ASSERT_NE(id, UNDEF);

        waitOnSyncs(cu.get());

        ASSERT_TRUE(confirm(*cu, id, model));

        cu.reset();
    }

    // Set up local FS.
    LocalFSModel localFS;

    localFS.addfile(".megaignore", "-:d\n-:f\nmaxsize:15");
    localFS.generate(root(*cd) / "root");

    // Set up local and remote trees.
    RemoteNodeModel remoteTree = localFS;

    remoteTree.addfile("d/f");
    remoteTree.addfile("f");
#ifndef NO_SIZE_FILTER
    remoteTree.addfile("g", string(16, '!'));
#endif // ! NO_SIZE_FILTER

    // Log in client.
    ASSERT_TRUE(cd->login_fetchnodes("MEGA_EMAIL", "MEGA_PWD"));

    // Add and start sync.
    auto id = setupSync(*cd, "root", "x", false);
    ASSERT_NE(id, UNDEF);

    // Wait for sync and confirm models.
    waitOnSyncs(cd.get());

    ASSERT_TRUE(confirm(*cd, id, localFS));
    ASSERT_TRUE(confirm(*cd, id, remoteTree));
}

TEST_F(LocalToCloudFilterFixture, DoesntMoveIgnoredNodes)
{
    LocalFSModel localFS;
    RemoteNodeModel remoteTree;

    // Setup local FS.
    localFS.addfile("0/fx");
    localFS.addfile(".megaignore", "#");
    localFS.addfolder("1");
    localFS.generate(root(*cu) / "root");

    // Setup remote note tree.
    remoteTree = localFS;

    // Log in the client.
    ASSERT_TRUE(cu->login_reset_makeremotenodes("cu"));

    // Add and start sync.
    auto id = setupSync(*cu, "root", "cu", false);
    ASSERT_NE(id, UNDEF);

    // Wait for sync to complete.
    waitOnSyncs(cu.get());

    // Confirm models.
    ASSERT_TRUE(confirm(*cu, id, localFS));
    ASSERT_TRUE(confirm(*cu, id, remoteTree));

    // Filter out 0/fx.
    localFS.addfile("0/.megaignore", "-:*x");
    localFS.generate(root(*cu) / "root");

    // Wait for the ignore file to be processed.
    cu->triggerFullScan(id);
    waitOnSyncs(cu.get());

    // 0/fx should remain in the cloud.
    // 1/fx should be added to the cloud.
    remoteTree = localFS;
    remoteTree.copynode("0/fx", "1/fx");

    // 0/fx should become 1/fx in both local models.
    localFS.copynode("0/fx", "1/fx");
    localFS.removenode("0/fx");

    // Rename 0/fx to 1/fx.
    fs::rename(root(*cu) / "root" / "0"/ "fx",
               root(*cu) / "root" / "1"/ "fx");

    // Wait for sync to complete.
    cu->triggerFullScan(id);
    waitOnSyncs(cu.get());

    // Confirm models.
    ASSERT_TRUE(confirm(*cu, id, localFS));
    ASSERT_TRUE(confirm(*cu, id, remoteTree));
}

TEST_F(LocalToCloudFilterFixture, DoesntRenameIgnoredNodes)
{
    LocalFSModel localFS;
    RemoteNodeModel remoteTree;

    // Setup local FS.
    localFS.addfile(".megaignore", "#");
    localFS.addfile("fx");
    localFS.generate(root(*cu) / "root");

    // Setup remote note tree.
    remoteTree = localFS;

    // Log in the client.
    ASSERT_TRUE(cu->login_reset_makeremotenodes("cu"));

    // Add and start sync.
    auto id = setupSync(*cu, "root", "cu", false);
    ASSERT_NE(id, UNDEF);

    // Wait for sync to complete.
    waitOnSyncs(cu.get());

    // Confirm models.
    ASSERT_TRUE(confirm(*cu, id, localFS));
    ASSERT_TRUE(confirm(*cu, id, remoteTree));

    // Filter out fx.
    localFS.addfile(".megaignore", "-:*x");
    localFS.generate(root(*cu) / "root");

    // fu should be added to the cloud.
    // fx should remain in the cloud.
    remoteTree = localFS;
    remoteTree.copynode("fx", "fu");

    // fx should beecome fu in both local models.
    localFS.copynode("fx", "fu");
    localFS.removenode("fx");

    // Rename fx to fu.
    fs::rename(root(*cu) / "root" / "fx",
               root(*cu) / "root" / "fu");

    // Wait for sync to complete.
    cu->triggerFullScan(id);
    waitOnSyncs(cu.get());

    // Confirm models.
    ASSERT_TRUE(confirm(*cu, id, localFS));
    ASSERT_TRUE(confirm(*cu, id, remoteTree));
}

TEST_F(LocalToCloudFilterFixture, DoesntRubbishIgnoredNodes)
{
    LocalFSModel localFS;
    RemoteNodeModel remoteTree;

    // Setup local FS.
    localFS.addfile(".megaignore", "#");
    localFS.addfile("fx");
    localFS.generate(root(*cu) / "root");

    // Setup remote note tree.
    remoteTree = localFS;

    // Log in the client.
    ASSERT_TRUE(cu->login_reset_makeremotenodes("cu"));

    // Add and start sync.
    auto id = setupSync(*cu, "root", "cu", false);
    ASSERT_NE(id, UNDEF);

    // Wait for sync to complete.
    waitOnSyncs(cu.get());

    // Confirm models.
    ASSERT_TRUE(confirm(*cu, id, localFS));
    ASSERT_TRUE(confirm(*cu, id, remoteTree));

    // Filter out fx.
    localFS.addfile(".megaignore", "-:*x");
    localFS.generate(root(*cu) / "root");

    // fx should remain in the cloud.
    remoteTree = localFS;

    // fx should no longer be visible in ether local model.
    localFS.removenode("fx");

    // Remove fx from the FS.
    ASSERT_TRUE(fs::remove(root(*cu) / "root" / "fx"));

    // Wait for sync to complete.
    cu->triggerFullScan(id);
    waitOnSyncs(cu.get());

    // Confirm models.
    ASSERT_TRUE(confirm(*cu, id, localFS));
    ASSERT_TRUE(confirm(*cu, id, remoteTree));
}

TEST_F(LocalToCloudFilterFixture, DoesntUploadIgnoredNodes)
{
    LocalFSModel localFS;
    RemoteNodeModel remoteTree;

    // Setup local FS.
#ifndef NO_SIZE_FILTER
    localFS.addfile("db/.megaignore", "minsize:8\nmaxsize:16");
    localFS.addfile("db/fe0", randomData(7));
    localFS.addfile("db/fe1", randomData(17));
    localFS.addfile("db/fi0", randomData(8));
    localFS.addfile("db/fi1", randomData(16));
    localFS.addfile("dl/.megaignore", "minsize:16");
    localFS.addfile("dl/fe", randomData(15));
    localFS.addfile("dl/fi", randomData(16));
    localFS.addfile("dr/.megaignore", "maxsize:8\nminsize:16");
    localFS.addfile("dr/fe0", randomData(9));
    localFS.addfile("dr/fe1", randomData(15));
    localFS.addfile("dr/fi0", randomData(8));
    localFS.addfile("dr/fi1", randomData(16));
    localFS.addfile("du/.megaignore", "maxsize:16");
    localFS.addfile("du/fe", randomData(17));
    localFS.addfile("du/fi", randomData(16));
#endif // ! NO_SIZE_FILTER
    localFS.addfolder("dx");
    localFS.addfile("fu");
    localFS.addfile("fx");
    localFS.addfile(".megaignore", "-:*x");
    localFS.generate(root(*cu) / "root");

    // Setup remote tree
    remoteTree = localFS;
#ifndef NO_SIZE_FILTER
    remoteTree.removenode("db/fe0");
    remoteTree.removenode("db/fe1");
    remoteTree.removenode("dl/fe");
    remoteTree.removenode("dr/fe0");
    remoteTree.removenode("dr/fe1");
    remoteTree.removenode("du/fe");
#endif // ! NO_SIZE_FILTER
    remoteTree.removenode("dx");
    remoteTree.removenode("fx");

    // Log in client.
    ASSERT_TRUE(cu->login_reset_makeremotenodes("cu"));

    // Add and start sync.
    auto id = setupSync(*cu, "root", "cu", false);
    ASSERT_NE(id, UNDEF);

    // Wait for synchronization to complete.
    waitOnSyncs(cu.get());

    // Confirm model expectations.
    ASSERT_TRUE(confirm(*cu, id, localFS));
    ASSERT_TRUE(confirm(*cu, id, remoteTree));

#ifndef NO_SIZE_FILTER
    // Update du/fi so that it violates the size filter.
    localFS.addfile("du/fi", randomData(32768));
    localFS.generate(root(*cu) / "root");

    // Wait for the change to be synchronized.
    //
    // This is expected as size filters have no effect if a file that
    // would be excluded exists locally and in the cloud.
    cu.triggerFullScan(id);
    waitOnSyncs(cu.get());

    // Remove the file locally.
    localFS.removenode("du/fi");
    fs::remove(root(*cu) / "root" / "du" / "fi");

    // It should also be removed in the cloud due to above.
    remoteTree.removenode("du/fi");
#endif // ! NO_SIZE_FILTER

    // Wait for the sync to complete.
    cu->triggerFullScan(id);
    waitOnSyncs(cu.get());

    // Everything as we expect?
    ASSERT_TRUE(confirm(*cu, id, localFS));
    ASSERT_TRUE(confirm(*cu, id, remoteTree));
}

TEST_F(LocalToCloudFilterFixture, ExcludedIgnoreFile)
{
    LocalFSModel localFS;
    RemoteNodeModel remoteTree;

    // Populate local filesystem.
    localFS.addfile(".megaignore", "-N:f\n-:.megaignore");
    localFS.addfile("d/.megaignore", "-:f");
    localFS.addfile("d/f");
    localFS.addfile("d/g");
    localFS.addfile("e/.megaignore", "-:g");
    localFS.addfile("e/f");
    localFS.addfile("e/g");
    localFS.addfile("f/.megaignore", "#");
    localFS.generate(root(*cu) / "root");

    remoteTree = localFS;

    // Excluded by /.megaignore.
    remoteTree.removenode("f");

    // Excluded by /d/.megaignore.
    remoteTree.removenode("d/f");

    // Excluded by /e/.megaignore.
    remoteTree.removenode("e/g");

    // Log in client.
    ASSERT_TRUE(cu->login_reset_makeremotenodes("cu"));

    // Add and start sync.
    const auto id = setupSync(*cu, "root", "cu", false);
    ASSERT_NE(id, UNDEF);

    // Wait for the initial sync to complete.
    waitOnSyncs(cu.get());

    // Check everything that should've been uploaded, was.
    ASSERT_TRUE(confirm(*cu, id, localFS));
    ASSERT_TRUE(confirm(*cu, id, remoteTree));

    // Remove the root ignore file.
    localFS.removenode(".megaignore");
    remoteTree.removenode(".megaignore");

    fs::remove(root(*cu) / "root" / ".megaignore");

    // Which will cause these to be uploaded.
    remoteTree.addfile("f/.megaignore", "#");

    // Wait for the sync to complete.
    cu->triggerFullScan(id);
    waitOnSyncs(cu.get());

    // Check that the newly included ignore files were uploaded.
    ASSERT_TRUE(confirm(*cu, id, localFS));
    ASSERT_TRUE(confirm(*cu, id, remoteTree));
}

TEST_F(LocalToCloudFilterFixture, FilterAdded)
{
    LocalFSModel localFS;
    RemoteNodeModel remoteTree;

    // Setup local FS.
    localFS.addfile(".megaignore", "#");
    localFS.addfile("fu");
    localFS.addfile("fx");
    localFS.generate(root(*cu) / "root");

    // Setup local and remote trees.
    remoteTree = localFS;

    // Log in client.
    ASSERT_TRUE(cu->login_reset_makeremotenodes("cu"));

    // Add and start sync.
    auto id = setupSync(*cu, "root", "cu", false);
    ASSERT_NE(id, UNDEF);

    // Wait for and confirm sync.
    waitOnSyncs(cu.get());

    ASSERT_TRUE(confirm(*cu, id, localFS));
    ASSERT_TRUE(confirm(*cu, id, remoteTree));

    // Add filter.
    localFS.addfile(".megaignore", "-:*x");
    localFS.addfile("fxx");
    localFS.generate(root(*cu) / "root");

    // fxx should not be visible in remote tree.
    remoteTree = localFS;
    remoteTree.removenode("fxx");

    // Wait for and confirm sync.
    cu->triggerFullScan(id);
    waitOnSyncs(cu.get());

    ASSERT_TRUE(confirm(*cu, id, localFS));
    ASSERT_TRUE(confirm(*cu, id, remoteTree));
}

TEST_F(LocalToCloudFilterFixture, FilterChanged)
{
    LocalFSModel localFS;
    RemoteNodeModel remoteTree;

    // Setup local FS.
    localFS.addfile(".megaignore", "-:*y\nmaxsize:2\n");
    localFS.addfile("fx");
    localFS.addfile("fy");
#ifndef NO_SIZE_FILTER
    localFS.addfile("fz", "xxx");
#endif // ! NO_SIZE_FILTER
    localFS.generate(root(*cu) / "root");

    // fy should not be present in the remote tree.
    remoteTree = localFS;
    remoteTree.removenode("fy");
#ifndef NO_SIZE_FILTER
    remoteTree.removenode("fz");
#endif // ! NO_SIZE_FILTER

    // Log in client.
    ASSERT_TRUE(cu->login_reset_makeremotenodes("cu"));

    // Add and start sync.
    auto id = setupSync(*cu, "root", "cu", false);
    ASSERT_NE(id, UNDEF);

    // Wait for and confirm sync.
    waitOnSyncs(cu.get());

    ASSERT_TRUE(confirm(*cu, id, localFS));
    ASSERT_TRUE(confirm(*cu, id, remoteTree));

    // Update filter.
    localFS.addfile(".megaignore", "-:*x");
    localFS.generate(root(*cu) / "root");

    // f[xyz] should both be present in remote tree.
    remoteTree = localFS;

    // Wait for and confirm sync.
    cu->triggerFullScan(id);
    waitOnSyncs(cu.get());

    ASSERT_TRUE(confirm(*cu, id, localFS));
    ASSERT_TRUE(confirm(*cu, id, remoteTree));

    // Create a new folder, d, and move the ignore file into it.
    localFS.addfolder("d");
    localFS.generate(root(*cu) / "root");
    localFS.movenode(".megaignore", "d");

    remoteTree.addfolder("d");
    remoteTree.movenode(".megaignore", "d");

    fs::rename(root(*cu) / "root" / ".megaignore",
               root(*cu) / "root" / "d" / ".megaignore");

    // Wait for and confirm sync.
    cu->triggerFullScan(id);
    waitOnSyncs(cu.get());

    ASSERT_TRUE(confirm(*cu, id, localFS));
    ASSERT_TRUE(confirm(*cu, id, remoteTree));

    // Move the ignore file back to the root.
    localFS.movenode("d/.megaignore", "");
    remoteTree.movenode("d/.megaignore", "");

    fs::rename(root(*cu) / "root" / "d" / ".megaignore",
               root(*cu) / "root" / ".megaignore");

    // Remove fx locally.
    localFS.removenode("fx");

    fs::remove(root(*cu) / "root" / "fx");

    // Wait for and confirm sync.
    cu->triggerFullScan(id);
    waitOnSyncs(cu.get());

    ASSERT_TRUE(confirm(*cu, id, localFS));
    ASSERT_TRUE(confirm(*cu, id, remoteTree));
}

TEST_F(LocalToCloudFilterFixture, FilterDeferredChange)
{
    LocalFSModel localFS;
    RemoteNodeModel remoteTree;

    // Setup local FS.
    localFS.addfile("0/.megaignore", "-:f");
    localFS.addfile("0/f");
    localFS.addfile("1/.megaignore", "-:g");
    localFS.addfile("1/g");
    localFS.addfile(".megaignore", "-:?");
    localFS.generate(root(*cu) / "root");

    // Setup remote tree.
    remoteTree = localFS;
    remoteTree.removenode("0");
    remoteTree.removenode("1");

    // Log in client.
    ASSERT_TRUE(cu->login_reset_makeremotenodes("cu"));

    // Add and start sync.
    auto id = setupSync(*cu, "root", "cu", false);
    ASSERT_NE(id, UNDEF);

    // Wait for sync and confirm models.
    waitOnSyncs(cu.get());

    ASSERT_TRUE(confirm(*cu, id, localFS));
    ASSERT_TRUE(confirm(*cu, id, remoteTree));

    // Change 0/.megaignore.
    // Filter reload will be deferred.
    localFS.addfile("0/.megaignore", "#-:f");
    localFS.generate(root(*cu) / "root");

    // Remove 1/.megaignore.
    // Filter clear will be deferred.
    localFS.removenode("1/.megaignore");

    ASSERT_TRUE(fs::remove(root(*cu) / "root" / "1" / ".megaignore"));

    // Wait for sync.
    // This should be a no-op as our changes are to ignored nodes.
    cu->triggerFullScan(id);
    waitOnSyncs(cu.get());

    // Confirm models.
    ASSERT_TRUE(confirm(*cu, id, localFS));
    ASSERT_TRUE(confirm(*cu, id, remoteTree));

    cu->received_node_actionpackets = false;

    // Remove .megaignore.
    // This should perform any pending filter reloads.
    ASSERT_TRUE(fs::remove(root(*cu) / "root" / ".megaignore"));

    cu->triggerFullScan(id);

    ASSERT_TRUE(cu->waitForNodesUpdated(30)) << " no actionpacket received in cu for remove";

    // Update models.
    localFS.removenode(".megaignore");

    remoteTree = localFS;

    // Wait for sync.
    waitOnSyncs(cu.get());

    // Confirm models.
    ASSERT_TRUE(confirm(*cu, id, localFS));
    ASSERT_TRUE(confirm(*cu, id, remoteTree));
}

TEST_F(LocalToCloudFilterFixture, FilterMovedAcrossHierarchy)
{
    LocalFSModel localFS;
    RemoteNodeModel remoteTree;

    // Setup local FS.
    localFS.addfile(".megaignore", "#");
    localFS.addfile("0/.megaignore", "-:x");
    localFS.addfile("0/u");
    localFS.addfile("0/x");
    localFS.addfile("1/u");
    localFS.addfile("1/x");
    localFS.generate(root(*cu) / "root");

    // Setup remote tree.
    remoteTree = localFS;
    remoteTree.removenode("0/x");

    // Log in client.
    ASSERT_TRUE(cu->login_reset_makeremotenodes("cu"));

    // Add and start sync.
    auto id = setupSync(*cu, "root", "cu", false);
    ASSERT_NE(id, UNDEF);

    // Wait for sync and confirm models.
    waitOnSyncs(cu.get());

    ASSERT_TRUE(confirm(*cu, id, localFS));
    ASSERT_TRUE(confirm(*cu, id, remoteTree));

    // Move 0/.megaignore to 1.
    fs::rename(root(*cu) / "root" / "0" / ".megaignore",
               root(*cu) / "root" / "1" / ".megaignore");

    localFS.movenode("0/.megaignore", "1");

    // Update local and remote trees.
    remoteTree = localFS;

    // Wait for synchronization.
    cu->triggerFullScan(id);
    waitOnSyncs(cu.get());

    // Confirm models.
    ASSERT_TRUE(confirm(*cu, id, localFS));
    ASSERT_TRUE(confirm(*cu, id, remoteTree));
}

TEST_F(LocalToCloudFilterFixture, FilterMovedBetweenSyncs)
{
    LocalFSModel s0LocalFS;
    LocalFSModel s1LocalFS;
    RemoteNodeModel s0RemoteTree;
    RemoteNodeModel s1RemoteTree;

    // Sync 0
    {
        // Set up local FS.
        s0LocalFS.addfile(".megaignore", "#");
        s0LocalFS.addfile("d/.megaignore", "-:x");
        s0LocalFS.addfile("d/x");
        s0LocalFS.generate(root(*cdu) / "s0");

        // Set up remote tree.
        s0RemoteTree = s0LocalFS;
        s0RemoteTree.removenode("d/x");
    }

    // Sync 1
    {
        // Set up local FS.
        s1LocalFS.addfile(".megaignore", "#");
        s1LocalFS.addfile("d/x");
        s1LocalFS.generate(root(*cdu) / "s1");

        // Set up remote tree.
        s1RemoteTree = s1LocalFS;
    }

    // Log in client.
    ASSERT_TRUE(cdu->login_reset());

    // Create sync directories.
    {
        // Will be freed by putnodes_result(...).
        vector<NewNode> nodes(2);

        cdu->client.putnodes_prepareOneFolder(&nodes[0], "s0");
        cdu->client.putnodes_prepareOneFolder(&nodes[1], "s1");

        Node* root = cdu->gettestbasenode();

        ASSERT_TRUE(cdu->putnodes(root->nodeHandle(), std::move(nodes)));

        ASSERT_TRUE(cdu->drillchildnodebyname(root, "s0"));
        ASSERT_TRUE(cdu->drillchildnodebyname(root, "s1"));
    }

    // Add and start syncs.
    auto id0 = setupSync(*cdu, "s0", "s0", false);
    ASSERT_NE(id0, UNDEF);

    WaitMillisec(5000);  // give it a chance to upload .megaignore before we start the 2nd sync

    auto id1 = setupSync(*cdu, "s1", "s1", false);
    ASSERT_NE(id1, UNDEF);

    // Wait for synchronization to complete.
    waitOnSyncs(cdu.get());

    // Confirm models.
    ASSERT_TRUE(confirm(*cdu, id0, s0LocalFS));
    ASSERT_TRUE(confirm(*cdu, id0, s0RemoteTree));

    ASSERT_TRUE(confirm(*cdu, id1, s1LocalFS));
    ASSERT_TRUE(confirm(*cdu, id1, s1RemoteTree));

    // Move cdu/s0/d/.megaignore to cdu/s1/d/.megaignore.
    fs::rename(root(*cdu) / "s0" / "d" / ".megaignore",
               root(*cdu) / "s1" / "d" / ".megaignore");

    // Wait for synchronization to complete.
    cdu->triggerFullScan(id0);
    cdu->triggerFullScan(id1);
    waitOnSyncs(cdu.get());

    // .megaignore no longer exists in cdu/s0.
    // as a consequence, cdu/s0/x is no longer ignored.
    s0LocalFS.removenode("d/.megaignore");

    s0RemoteTree.removenode("d/.megaignore");
    s0RemoteTree.addfile("d/x");

    // .megaignore has been added to cdu/s1/d.
    // as a consequence, cdu/s1/d/x is now ignored.
    s1LocalFS.addfile("d/.megaignore", "-:x");

    s1RemoteTree = s1LocalFS;

    // Confirm models.
    ASSERT_TRUE(confirm(*cdu, id0, s0LocalFS));
    ASSERT_TRUE(confirm(*cdu, id0, s0RemoteTree));

    ASSERT_TRUE(confirm(*cdu, id1, s1LocalFS));
    ASSERT_TRUE(confirm(*cdu, id1, s1RemoteTree));

    // Add a new .megaignore to cdu/s0/d.
    // Add cdu/s0/d/y for it to ignore.
    s0LocalFS.addfile("d/.megaignore", "-:y");
    s0LocalFS.addfile("d/y");
    s0LocalFS.generate(root(*cdu) / "s0");

    s0RemoteTree = s0LocalFS;
    s0RemoteTree.removenode("d/y");

    // Add cdu/s1/y.
    s1LocalFS.addfile("d/y");
    s1LocalFS.generate(root(*cdu) / "s1");

    s1RemoteTree.addfile("d/y");

    // Wait for synchronization to complete.
    cdu->triggerFullScan(id0);
    cdu->triggerFullScan(id1);
    waitOnSyncs(cdu.get());

    // Confirm models.
    ASSERT_TRUE(confirm(*cdu, id0, s0LocalFS));
    ASSERT_TRUE(confirm(*cdu, id0, s0RemoteTree));

    ASSERT_TRUE(confirm(*cdu, id1, s1LocalFS));
    ASSERT_TRUE(confirm(*cdu, id1, s1RemoteTree));

    // Move cdu/s0/d/.megaignore to cdu/s1/d/.megaignore.
    fs::rename(root(*cdu) / "s0" / "d" / ".megaignore",
               root(*cdu) / "s1" / "d" / ".megaignore");

    // Wait for synchronization to complete.
    cdu->triggerFullScan(id0);
    cdu->triggerFullScan(id1);
    waitOnSyncs(cdu.get());

    // .megaignore no longer exists in cdu/s0/d.
    // as a consequence, cdu/s0/d/y is no longer ignored.
    s0LocalFS.removenode("d/.megaignore");

    s0RemoteTree.removenode("d/.megaignore");
    s0RemoteTree.addfile("d/y");

    // cdu/s1/d/.megaignore has been overwritten.
    // as a consequence, cdu/s1/d/x is no longer ignored.
    // as a consequence, cdu/s1/d/y is ignored.
    s1LocalFS.addfile("d/.megaignore", "-:y");

    s1RemoteTree = s1LocalFS;

    // Confirm models.
    ASSERT_TRUE(confirm(*cdu, id0, s0LocalFS));
    ASSERT_TRUE(confirm(*cdu, id0, s0RemoteTree));

    ASSERT_TRUE(confirm(*cdu, id1, s1LocalFS));
    ASSERT_TRUE(confirm(*cdu, id1, s1RemoteTree));
}

TEST_F(LocalToCloudFilterFixture, FilterMovedDownHierarchy)
{
    LocalFSModel localFS;
    RemoteNodeModel remoteTree;

    // Setup local FS.
    localFS.addfile(".megaignore", "-:x");
    localFS.addfile("0/u");
    localFS.addfile("0/x");
    localFS.addfile("1/u");
    localFS.addfile("1/x");
    localFS.addfolder("2/0");
    localFS.addfile("2/.megaignore", "-:.megaignore");
    localFS.generate(root(*cu) / "root");

    // Setup remote tree.
    remoteTree = localFS;
    remoteTree.removenode("0/x");
    remoteTree.removenode("1/x");

    // Log in client.
    ASSERT_TRUE(cu->login_reset_makeremotenodes("cu"));

    // Add and start sync.
    auto id = setupSync(*cu, "root", "cu", false);
    ASSERT_NE(id, UNDEF);

    // Wait for sync and confirm models.
    waitOnSyncs(cu.get());

    ASSERT_TRUE(confirm(*cu, id, localFS));
    ASSERT_TRUE(confirm(*cu, id, remoteTree));

    // Move 0/.megaignore to root.
    fs::rename(root(*cu) / "root" / ".megaignore",
               root(*cu) / "root" / "0" / ".megaignore");

    localFS.movenode(".megaignore", "0");

    // 1/x is now visible in the local and remote trees.
    remoteTree = localFS;
    remoteTree.removenode("0/x");

    // Move 2/.megaignore to 2/0/.megaignore.
    localFS.movenode("2/.megaignore", "2/0");
    remoteTree.movenode("2/.megaignore", "2/0");

    fs::rename(root(*cu) / "root" / "2" / ".megaignore",
               root(*cu) / "root" / "2" / "0" / ".megaignore");

    // Wait for synchronization.
    cu->triggerFullScan(id);
    waitOnSyncs(cu.get());

    // Confirm models.
    ASSERT_TRUE(confirm(*cu, id, localFS));
    ASSERT_TRUE(confirm(*cu, id, remoteTree));
}

TEST_F(LocalToCloudFilterFixture, FilterMovedIntoExcluded)
{
    LocalFSModel localFS;
    RemoteNodeModel remoteTree;

    // Set up local FS.
    localFS.addfile(".megaignore", "-:d*\n-:f*\n");
    localFS.addfile("d/g");
    localFS.addfile("f");
    localFS.generate(root(*cu) / "root");

    // Only the ignore file is visible in the cloud.
    remoteTree = localFS;
    remoteTree.removenode("d");
    remoteTree.removenode("f");

    // Log in client.
    ASSERT_TRUE(cu->login_reset_makeremotenodes("cu"));

    // Add and start sync.
    auto id = setupSync(*cu, "root", "cu", false);
    ASSERT_NE(id, UNDEF);

    // Wait for sync and confirm models.
    waitOnSyncs(cu.get());

    ASSERT_TRUE(confirm(*cu, id, localFS));
    ASSERT_TRUE(confirm(*cu, id, remoteTree));

    // Move ignore file into excluded directory.
    localFS.movenode(".megaignore", "d");

    fs::rename(root(*cu) / "root" / ".megaignore",
               root(*cu) / "root" / "d" / ".megaignore");

    // Remote tree is the same as FS.
    remoteTree = localFS;

    // Wait for sync to complete.
    cu->triggerFullScan(id);
    waitOnSyncs(cu.get());

    // Confirm models.
    ASSERT_TRUE(confirm(*cu, id, localFS));
    ASSERT_TRUE(confirm(*cu, id, remoteTree));
}

TEST_F(LocalToCloudFilterFixture, FilterMovedUpHierarchy)
{
    LocalFSModel localFS;
    RemoteNodeModel remoteTree;

    // Setup local FS.
    localFS.addfile("0/.megaignore", "-:x");
    localFS.addfile("0/u");
    localFS.addfile("0/x");
    localFS.addfile("1/u");
    localFS.addfile("1/x");
    localFS.addfile("2/0/.megaignore", "-:.megaignore");
    localFS.addfile(".megaignore", "#");
    localFS.generate(root(*cu) / "root");

    // Setup remote trees.
    remoteTree = localFS;
    remoteTree.removenode("0/x");

    // Log in client.
    ASSERT_TRUE(cu->login_reset_makeremotenodes("cu"));

    // Add and start sync.
    auto id = setupSync(*cu, "root", "cu", false);
    ASSERT_NE(id, UNDEF);

    // Wait for sync and confirm models.
    waitOnSyncs(cu.get());

    ASSERT_TRUE(confirm(*cu, id, localFS));
    ASSERT_TRUE(confirm(*cu, id, remoteTree));

    // Move 0/.megaignore to root.
    fs::rename(root(*cu) / "root" / "0" / ".megaignore",
               root(*cu) / "root" / ".megaignore");

    localFS.removenode(".megaignore");
    localFS.movenode("0/.megaignore", "");

    // All nodes except for 0/x are visible in the remote tree.
    remoteTree = localFS;
    remoteTree.removenode("0/x");

    // Move 2/0/.megaignore to 2/.megaignore.
    localFS.movenode("2/0/.megaignore", "2");
    remoteTree.movenode("2/0/.megaignore", "2");

    fs::rename(root(*cu) / "root" / "2" / "0" / ".megaignore",
               root(*cu) / "root" / "2" / ".megaignore");

    // Wait for synchronization.
    cu->triggerFullScan(id);
    waitOnSyncs(cu.get());

    // Confirm models.
    ASSERT_TRUE(confirm(*cu, id, localFS));
    ASSERT_TRUE(confirm(*cu, id, remoteTree));
}

TEST_F(LocalToCloudFilterFixture, FilterOverwritten)
{
    LocalFSModel localFS;
    RemoteNodeModel remoteTree;

    // Setup local FS.
    localFS.addfile(".megaignore", "-:*x");
    localFS.addfile("fu");
    localFS.addfile("fx");
    localFS.addfile("megaignore", "-:*u");
    localFS.generate(root(*cu) / "root");

    // Setup remote tree.
    remoteTree = localFS;
    remoteTree.removenode("fx");

    // Log in to client.
    ASSERT_TRUE(cu->login_reset_makeremotenodes("cu"));

    // Add and start sync.
    auto id = setupSync(*cu, "root", "cu", false);
    ASSERT_NE(id, UNDEF);

    // Wait for synchronization to complete.
    waitOnSyncs(cu.get());

    // Confirm models.
    ASSERT_TRUE(confirm(*cu, id, localFS));
    ASSERT_TRUE(confirm(*cu, id, remoteTree));

    // Move megaignore over .megaignore
    fs::rename(root(*cu) / "root" / "megaignore",
               root(*cu) / "root" / ".megaignore");

    localFS.removenode(".megaignore");
    localFS.copynode("megaignore", ".megaignore");
    localFS.removenode("megaignore");

    // f[ux] should be visible in the remote tree.
    remoteTree = localFS;

    // Wait for synchronization to complete.
    cu->triggerFullScan(id);
    waitOnSyncs(cu.get());

    // Confirm models.
    ASSERT_TRUE(confirm(*cu, id, localFS));
    ASSERT_TRUE(confirm(*cu, id, remoteTree));
}

TEST_F(LocalToCloudFilterFixture, FilterRemoved)
{
    LocalFSModel localFS;
    RemoteNodeModel remoteTree;

    // Setup local FS.
    localFS.addfile(".megaignore", "-:*x");
    localFS.addfile("fx");
    localFS.generate(root(*cu) / "root");

    // Setup remote trees.
    remoteTree = localFS;
    remoteTree.removenode("fx");

    // Log in client.
    ASSERT_TRUE(cu->login_reset_makeremotenodes("cu"));

    // Add and start sync.
    auto id = setupSync(*cu, "root", "cu", false);
    ASSERT_NE(id, UNDEF);

    // Wait for and confirm sync.
    waitOnSyncs(cu.get());

    ASSERT_TRUE(confirm(*cu, id, localFS));
    ASSERT_TRUE(confirm(*cu, id, remoteTree));

    // Remove filter from FS.
    localFS.removenode(".megaignore");

    ASSERT_TRUE(fs::remove(root(*cu) / "root" / ".megaignore"));

    // fx should be present in remote tree.
    remoteTree = localFS;

    // Wait for and confirm sync.
    cu->triggerFullScan(id);
    waitOnSyncs(cu.get());

    ASSERT_TRUE(confirm(*cu, id, localFS));
    ASSERT_TRUE(confirm(*cu, id, remoteTree));
}

TEST_F(LocalToCloudFilterFixture, MoveToIgnoredRubbishesRemote)
{
    LocalFSModel localFS;
    RemoteNodeModel remoteTree;

    // Setup local FS.
    localFS.addfile("1/.megaignore", "-:f\nmaxsize:1\n");
    localFS.addfile("0/f", "f");
#ifndef NO_SIZE_FILTER
    localFS.addfile("0/g", "gg");
#endif // ! NO_SIZE_FILTER
    localFS.addfile(".megaignore", "#");
    localFS.generate(root(*cu) / "root");

    // Setup remote tree.
    remoteTree = localFS;

    // Log in client.
    ASSERT_TRUE(cu->login_reset_makeremotenodes("cu"));

    // Ensure remote debris is clear.
    ASSERT_TRUE(cu->deleteremotedebris());

    // Add and start sync.
    auto id = setupSync(*cu, "root", "cu", false);
    ASSERT_NE(id, UNDEF);

    // Wait for sync to complete and confirm models.
    waitOnSyncs(cu.get());

    ASSERT_TRUE(confirm(*cu, id, localFS));
    ASSERT_TRUE(confirm(*cu, id, remoteTree));

    // Move 0/f to 1/f.
    fs::rename(root(*cu) / "root" / "0" / "f",
               root(*cu) / "root" / "1" / "f");

    localFS.movenode("0/f", "1");

#ifndef NO_SIZE_FILTER
    // Move 0/g to 1/g.
    fs::rename(root(*cu) / "root" / "0" / "g",
               root(*cu) / "root" / "1" / "g");

    localFS.movenode("0/g", "1");
#endif // ! NO_SIZE_FILTER

    // Neither 0/f or 1 are present in local or remote tree.
    remoteTree = localFS;
    remoteTree.removenode("1/f");

#ifndef NO_SIZE_FILTER
    remoteTree.removenode("1/g");
#endif // ! NO_SIZE_FILTER

    // Wait for sync to complete.
    cu->triggerFullScan(id);
    waitOnSyncs(cu.get());

    // Confirm models.
    ASSERT_TRUE(confirm(*cu, id, localFS));
    ASSERT_TRUE(confirm(*cu, id, remoteTree));

    // Verify that 0/f was moved into the remote debris.
    Node* u = cu->drillchildnodebyname(cu->getcloudrubbishnode(),
                                       debrisFilePath("f"));
    ASSERT_TRUE(u);
}

TEST_F(LocalToCloudFilterFixture, OverwriteExcluded)
{
    LocalFSModel localFS;
    RemoteNodeModel remoteTree;

    // Set up local FS.
    localFS.addfile("d/f");
    localFS.addfile("d/.megaignore", "+:f");
    localFS.addfile("f");
    localFS.addfile(".megaignore", "#");
    localFS.generate(root(*cdu) / "root");

    // Remote tree is consistent with FS.
    remoteTree = localFS;

    // Log in client.
    ASSERT_TRUE(cdu->login_reset_makeremotenodes("x"));

    // Add and start sync.
    auto id = setupSync(*cdu, "root", "x", false);
    ASSERT_NE(id, UNDEF);

    // Wait for sync to complete.
    waitOnSyncs(cdu.get());

    // Confirm.
    ASSERT_TRUE(confirm(*cdu, id, localFS));
    ASSERT_TRUE(confirm(*cdu, id, remoteTree));

    // Add ignore file.
    localFS.addfile(".megaignore", "-:f");
    localFS.generate(root(*cdu) / "root");

    // Remote is consistent with FS.
    remoteTree = localFS;

    // Wait for sync to complete.
    cdu->triggerFullScan(id);
    waitOnSyncs(cdu.get());

    // Confirm.
    ASSERT_TRUE(confirm(*cdu, id, localFS));
    ASSERT_TRUE(confirm(*cdu, id, remoteTree));

    // Move x/d/f to x/f.
    fs::rename(root(*cdu) / "root" / "d" / "f",
               root(*cdu) / "root" / "f");

    // Update models.
    localFS.removenode("f");
    localFS.movenode("d/f", "");

    remoteTree.removenode("d/f");

    // Wait for sync to complete.
    cdu->triggerFullScan(id);
    waitOnSyncs(cdu.get());

    // Confirm.
    ASSERT_TRUE(confirm(*cdu, id, localFS));
    ASSERT_TRUE(confirm(*cdu, id, remoteTree));
}

TEST_F(LocalToCloudFilterFixture, RenameIgnoredToAnomalous)
{
    LocalFSModel localFS;
    RemoteNodeModel remoteTree;

    // Prepare local model.
    localFS.addfile(".megaignore", "-:x");
    localFS.addfile("x", "x");
    localFS.generate(root(*cu) / "root");

    // Prepare remote model.
    remoteTree = localFS;
    remoteTree.removenode("x");

    // Log in client.
    ASSERT_TRUE(cu->login_reset_makeremotenodes("cu"));

    // Set anomalous filename reporter.
    AnomalyReporter* reporter =
      new AnomalyReporter(LocalPath::fromAbsolutePath((root(*cu) / "root").u8string()),
                          cu->gettestbasenode()->displaypath());

    cu->client.mFilenameAnomalyReporter.reset(reporter);

    // Add and start sync.
    auto id = setupSync(*cu, "root", "cu", false);
    ASSERT_NE(id, UNDEF);

    // Wait for sync to complete.
    waitOnSyncs(cu.get());

    // Make sure the ignore file's been uploaded.
    ASSERT_TRUE(confirm(*cu, id, localFS));
    ASSERT_TRUE(confirm(*cu, id, remoteTree));

    // Rename x such that it becomes anomalous.
    localFS.removenode("x");
    localFS.addfile("y%3a", "x");

    fs::rename(root(*cu) / "root" / "x",
               root(*cu) / "root" / "y%3a");

    remoteTree.addfile("y:", "x");

    // Wait for sync to complete.
    cu->triggerFullScan(id);
    waitOnSyncs(cu.get());

    // Did our file make it into the cloud?
    ASSERT_TRUE(confirm(*cu, id, localFS));
    ASSERT_TRUE(confirm(*cu, id, remoteTree));

    // Was an anomly generated?
    ASSERT_EQ(reporter->mAnomalies.size(), 1u);

    auto& anomaly = reporter->mAnomalies.front();

    ASSERT_EQ(anomaly.localPath, "y%3a");
    ASSERT_EQ(anomaly.remotePath, "cu/y:");
    ASSERT_EQ(anomaly.type, FILENAME_ANOMALY_NAME_MISMATCH);
}

TEST_F(LocalToCloudFilterFixture, RenameToIgnoredRubbishesRemote)
{
    LocalFSModel localFS;
    RemoteNodeModel remoteTree;

    // Setup local FS.
    localFS.addfile(".megaignore", "-:x");
    localFS.addfile("u");
    localFS.generate(root(*cu) / "root");

    // Setup remote tree.
    remoteTree = localFS;

    // Log in client.
    ASSERT_TRUE(cu->login_reset_makeremotenodes("cu"));

    // Ensure remote debris is clear.
    ASSERT_TRUE(cu->deleteremotedebris());

    // Add and start sync.
    auto id = setupSync(*cu, "root", "cu", false);
    ASSERT_NE(id, UNDEF);

    // Wait for sync to complete and confirm models.
    waitOnSyncs(cu.get());

    ASSERT_TRUE(confirm(*cu, id, localFS));
    ASSERT_TRUE(confirm(*cu, id, remoteTree));

    // Rename u to x.
    fs::rename(root(*cu) / "root" / "u",
               root(*cu) / "root" / "x");

    localFS.copynode("u", "x");
    localFS.removenode("u");

    // u is no longer present in remote tree.
    remoteTree.removenode("u");

    // Wait for sync to complete.
    cu->triggerFullScan(id);
    waitOnSyncs(cu.get());

    // Confirm models.
    ASSERT_TRUE(confirm(*cu, id, localFS));
    ASSERT_TRUE(confirm(*cu, id, remoteTree));

    // Verify that u was moved into the remote debris.
    Node* u = cu->drillchildnodebyname(cu->getcloudrubbishnode(),
                                       debrisFilePath("u"));
    ASSERT_TRUE(u);
}

TEST_F(LocalToCloudFilterFixture, RenameReplaceIgnoreFile)
{
    // Log in client.
    ASSERT_TRUE(cu->login_reset_makeremotenodes("cu"));

    // Add and start sync.
    auto id = setupSync(*cu, "root", "cu", false);
    ASSERT_NE(id, UNDEF);

    auto root = cu->syncSet(id).localpath;

    // Populate local filesystem.
    Model model;

    model.addfile("d0/.megaignore", "#");
    model.addfile("d1/.megaignore", "#");
    model.addfile(".megaignore", "+:.*");
    model.generate(root);

    // Wait for initial sync to complete.
    cu->triggerFullScan(id);
    waitOnSyncs(cu.get());

    // Make sure our hierarchy made it the cloud.
    ASSERT_TRUE(confirm(*cu, id, model));

    // Rename/Replace d0/.megaignore
    {
        // Rename .megaignore -> f
        model.addfile("d0/f", "#");

        fs::rename(root / "d0" / ".megaignore",
                   root / "d0" / "f");

        // Replace .megaignore
        model.findnode("d0/.megaignore")->content = "-:x";

        ASSERT_TRUE(createDataFile(root / "d0" / ".megaignore", "-:x"));
    }

    // Wait for synchronization to complete.
    cu->triggerFullScan(id);
    waitOnSyncs(cu.get());

    // Did the changes make it to the cloud?
    ASSERT_TRUE(confirm(*cu, id, model));

    // Rename/Replace d1/.megaignore
    {
        // Rename .megaignore -> .f
        model.addfile("d1/.f", "#");

        fs::rename(root / "d1" / ".megaignore",
                   root / "d1" / ".f");

        // Replace .megaignore
        model.findnode("d1/.megaignore")->content = "-:y";

        ASSERT_TRUE(createDataFile(root / "d1" / ".megaignore", "-:y"));
    }

    // Wait for synchronization to complete.
    cu->triggerFullScan(id);
    waitOnSyncs(cu.get());

    // Did the changes make it to the cloud?
    ASSERT_TRUE(confirm(*cu, id, model));

    // Make sure the ignore files were actually reloaded.
    LocalFSModel localFS = model;
    RemoteNodeModel remoteTree = model;

    localFS.addfile("d0/x", "x");
    localFS.addfile("d1/y", "y");

    ASSERT_TRUE(createDataFile(root / "d0" / "x", "x"));
    ASSERT_TRUE(createDataFile(root / "d1" / "y", "y"));

    cu->triggerFullScan(id);
    waitOnSyncs(cu.get());

    ASSERT_TRUE(confirm(*cu, id, localFS));
    ASSERT_TRUE(confirm(*cu, id, remoteTree));
}

class CloudToLocalFilterFixture
  : public FilterFixture
{
public:
    string debrisFilePath(const string& path) const
    {
        return FilterFixture::debrisFilePath(MEGA_DEBRIS_FOLDER, path);
    }
}; /* CloudToLocalFilterFixture */

TEST_F(CloudToLocalFilterFixture, DoesntDownloadIgnoredNodes)
{
    RemoteNodeModel remoteTree;

    // Set up cloud.
    {
        // Clear cloud.
        ASSERT_TRUE(cu->login_reset());

        // Convenience.
        auto lRoot = root(*cu) / "x";
        auto rRoot = cu->gettestbasenode();

        // Populate filesystem.
        remoteTree.addfile(".megaignore", "-:f");
        remoteTree.addfile("d/f");
        remoteTree.addfile("d/g");
#ifndef NO_SIZE_FILTER
        remoteTree.addfile("db/.megaignore", "minsize:8\nmaxsize:16");
        remoteTree.addfile("db/fe0", randomData(7));
        remoteTree.addfile("db/fe1", randomData(17));
        remoteTree.addfile("db/fi0", randomData(8));
        remoteTree.addfile("db/fi1", randomData(16));
        remoteTree.addfile("dl/.megaignore", "minsize:16");
        remoteTree.addfile("dl/fe", randomData(15));
        remoteTree.addfile("dl/fi", randomData(16));
        remoteTree.addfile("dr/.megaignore", "maxsize:8\nminsize:16");
        remoteTree.addfile("dr/fe0", randomData(9));
        remoteTree.addfile("dr/fe1", randomData(15));
        remoteTree.addfile("dr/fi0", randomData(8));
        remoteTree.addfile("dr/fi1", randomData(16));
        remoteTree.addfile("du/.megaignore", "maxsize:16");
        remoteTree.addfile("du/fe", randomData(17));
        remoteTree.addfile("du/fi", randomData(16));
#endif // ! NO_SIZE_FILTER
        remoteTree.addfile("f");
        remoteTree.addfile("g");
        remoteTree.generate(lRoot);

        // Create directories.
        ASSERT_TRUE(cu->uploadFolderTree(lRoot, rRoot));

        // Upload files.
        ASSERT_TRUE(cu->uploadFilesInTree(lRoot, rRoot));

        // Logout.
        cu.reset();
    }

    // Set up models.
    LocalFSModel localFS = remoteTree;

    localFS.removenode("d/f");
#ifndef NO_SIZE_FILTER
    localFS.removenode("db/fe0");
    localFS.removenode("db/fe1");
    localFS.removenode("dl/fe");
    localFS.removenode("dr/fe0");
    localFS.removenode("dr/fe1");
    localFS.removenode("du/fe");
#endif // ! NO_SIZE_FILTER
    localFS.removenode("f");

    // Log in client.
    ASSERT_TRUE(cd->login_fetchnodes("MEGA_EMAIL", "MEGA_PWD"));

    // Add and start sync.
    fs::create_directories(root(*cd) / "root");

    auto id = setupSync(*cd, "root", "x", false);
    ASSERT_NE(id, UNDEF);

    // Wait for synchronization to complete.
    waitOnSyncs(cd.get());

    // Confirm models.
    ASSERT_TRUE(confirm(*cd, id, localFS));
    ASSERT_TRUE(confirm(*cd, id, remoteTree));

#ifndef NO_SIZE_FILTER
    // Change du/fi's size such that it violates the size filter.
    {
        auto data = randomData(24);

        localFS.addfile("du/fi", data);
        remoteTree.addfile("du/fi", data);

        ASSERT_TRUE(createDataFile(root(*cd) / "root" / "du" / "fi", data));
    }

    // Wait for the change to hit the cloud.
    waitOnSyncs(cd.get());

    // Everything as we'd expect?
    ASSERT_TRUE(confirm(*cd, id, localFS));
    ASSERT_TRUE(confirm(*cd, id, remoteTree));

    // Remove du/fi in the cloud.
    {
        remoteTree.removenode("du/fi");

        ASSERT_TRUE(cdu->login_fetchnodes("MEGA_EMAIL", "MEGA_PWD"));
        ASSERT_TRUE(cdu->deleteremote("x/du/fi"));
        cdu.reset();
    }

    // Removal should propagate down.
    localFS.removenode("du/fi");

    // Wait for the change to propagate.
    waitOnSyncs(cd.get());

    // Everything as we'd expect?
    ASSERT_TRUE(confirm(*cd, id, localFS));
    ASSERT_TRUE(confirm(*cd, id, remoteTree));
#endif // ! NO_SIZE_FILTER
}

TEST_F(CloudToLocalFilterFixture, DoesntMoveIgnoredNodes)
{
    LocalFSModel localFS;
    RemoteNodeModel remoteTree;

    // Setup local FS.
    localFS.addfile(".megaignore", "#");
    localFS.addfile("d/fx");
    localFS.generate(root(*cdu) / "root");

    // Setup remote note tree.
    remoteTree = localFS;

    // Log in the client.
    ASSERT_TRUE(cdu->login_reset_makeremotenodes("cdu"));

    // Add and start sync.
    auto id = setupSync(*cdu, "root", "cdu", false);
    ASSERT_NE(id, UNDEF);

    // Wait for sync to complete.
    waitOnSyncs(cdu.get());

    // Confirm models.
    ASSERT_TRUE(confirm(*cdu, id, localFS));
    ASSERT_TRUE(confirm(*cdu, id, remoteTree));

    // Filter out fx.
    localFS.addfile(".megaignore", "-:*x");
    localFS.generate(root(*cdu) / "root");

    // fx should remain in the cloud.
    remoteTree = localFS;

    // Wait for sync to complete.
    cdu->triggerFullScan(id);
    waitOnSyncs(cdu.get());

    // Confirm models.
    ASSERT_TRUE(confirm(*cdu, id, localFS));
    ASSERT_TRUE(confirm(*cdu, id, remoteTree));

    // Move cdu/d/fx to cdu/fx.
    {
        ASSERT_TRUE(cu->login_fetchnodes("MEGA_EMAIL", "MEGA_PWD"));
        ASSERT_TRUE(cu->movenode("cdu/d/fx", "cdu"));

        cu.reset();
    }

    // Update models.
    remoteTree.movenode("d/fx", "");

    // Wait for sync to complete.
    waitOnSyncs(cdu.get());

    // Confirm models.
    ASSERT_TRUE(confirm(*cdu, id, localFS));
    ASSERT_TRUE(confirm(*cdu, id, remoteTree));
}

TEST_F(CloudToLocalFilterFixture, DoesntRenameIgnoredNodes)
{
    LocalFSModel localFS;
    RemoteNodeModel remoteTree;

    // Setup local FS.
    localFS.addfile("x");
    localFS.addfile(".megaignore", "#");
    localFS.generate(root(*cdu) / "root");

    // Setup remote note tree.
    remoteTree = localFS;

    // Log in the client.
    ASSERT_TRUE(cdu->login_reset_makeremotenodes("cdu"));

    // Add and start sync.
    auto id = setupSync(*cdu, "root", "cdu", false);
    ASSERT_NE(id, UNDEF);

    // Wait for sync to complete.
    waitOnSyncs(cdu.get());

    // Confirm models.
    ASSERT_TRUE(confirm(*cdu, id, localFS));
    ASSERT_TRUE(confirm(*cdu, id, remoteTree));

    // Filter out fx.
    localFS.addfile(".megaignore", "-:x");
    localFS.generate(root(*cdu) / "root");

    // x should remain in the cloud.
    remoteTree = localFS;

    // Wait for sync to complete.
    cdu->triggerFullScan(id);
    waitOnSyncs(cdu.get());

    // Confirm models.
    ASSERT_TRUE(confirm(*cdu, id, localFS));
    ASSERT_TRUE(confirm(*cdu, id, remoteTree));

    // Rename cdu/x to cdu/y.
    {
        ASSERT_TRUE(cu->login_fetchnodes("MEGA_EMAIL", "MEGA_PWD"));

        Node* node =
          cu->drillchildnodebyname(cu->gettestbasenode(), "cdu/x");
        ASSERT_TRUE(node);

        ASSERT_TRUE(cu->setattr(node, attr_map('n', "y")));

        cu.reset();
    }

    // Update models.
    localFS.addfile("y", "x");
    remoteTree.copynode("x", "y");
    remoteTree.removenode("x");

    // Wait for sync to complete.
    waitOnSyncs(cdu.get());

    // Confirm models.
    ASSERT_TRUE(confirm(*cdu, id, localFS));
    ASSERT_TRUE(confirm(*cdu, id, remoteTree));
}

TEST_F(CloudToLocalFilterFixture, DoesntRubbishIgnoredNodes)
{
    LocalFSModel localFS;
    RemoteNodeModel remoteTree;

    // Setup local FS.
    localFS.addfile(".megaignore", "#");
    localFS.addfile("x");
    localFS.generate(root(*cdu) / "root");

    // Setup remote note tree.
    remoteTree = localFS;

    // Log in the client.
    ASSERT_TRUE(cdu->login_reset_makeremotenodes("cdu"));

    // Add and start sync.
    auto id = setupSync(*cdu, "root", "cdu", false);
    ASSERT_NE(id, UNDEF);

    // Wait for sync to complete.
    waitOnSyncs(cdu.get());

    // Confirm models.
    ASSERT_TRUE(confirm(*cdu, id, localFS));
    ASSERT_TRUE(confirm(*cdu, id, remoteTree));

    // Filter out fx.
    localFS.addfile(".megaignore", "-:x");
    localFS.generate(root(*cdu) / "root");

    // x should remain in the cloud.
    remoteTree = localFS;

    // Wait for sync to complete.
    cdu->triggerFullScan(id);
    waitOnSyncs(cdu.get());

    // Confirm models.
    ASSERT_TRUE(confirm(*cdu, id, localFS));
    ASSERT_TRUE(confirm(*cdu, id, remoteTree));

    // Remove cdu/x.
    {
        ASSERT_TRUE(cu->login_fetchnodes("MEGA_EMAIL", "MEGA_PWD"));
        ASSERT_TRUE(cu->deleteremote("cdu/x"));

        cu.reset();
    }

    // Update models.
    remoteTree.removenode("x");

    // Wait for sync to complete.
    waitOnSyncs(cdu.get());

    // Confirm models.
    ASSERT_TRUE(confirm(*cdu, id, localFS));
    ASSERT_TRUE(confirm(*cdu, id, remoteTree));
}

TEST_F(CloudToLocalFilterFixture, DoesntUploadIgnoredNodes)
{
    const string ignoreFile = "-:da\n-:f*\nminsize:2\n";

    // Set up cloud.
    {
        Model model;

        // Log in client and clear cloud.
        ASSERT_TRUE(cu->login_reset());

        // Convenience.
        const auto lRoot = root(*cu) / "x";
        const auto rRoot = cu->gettestbasenode();

        // Populate filesystem.
        model.addfile(".megaignore", ignoreFile);
        model.generate(lRoot);

        // Create directories.
        ASSERT_TRUE(cu->uploadFolderTree(lRoot, rRoot));

        // Upload files.
        ASSERT_TRUE(cu->uploadFilesInTree(lRoot, rRoot));

        // Logout.
        cu.reset();
    }

    // Set up models.
    LocalFSModel localFS;
    RemoteNodeModel remoteTree;

    localFS.addfile("da/f.txt", "daf");
    localFS.addfile("da/g.txt", "dag");
    localFS.addfile("db/f.txt", "dbf");
    localFS.addfile("db/g.txt", "dbg");
    localFS.addfile("f.txt", "rf");
    localFS.addfile("g.txt", "rg");
#ifndef NO_SIZE_FILTER
    localFS.addfile("h.txt", "!");
#endif // NO_SIZE_FILTER
    localFS.generate(root(*cd) / "root");
    localFS.addfile(".megaignore", ignoreFile);

    remoteTree = localFS;
    remoteTree.removenode("da");
    remoteTree.removenode("db/f.txt");
    remoteTree.removenode("f.txt");
#ifndef NO_SIZE_FILTER
    remoteTree.removenode("h.txt");
#endif // NO_SIZE_FILTER

    // Log in client.
    ASSERT_TRUE(cd->login_fetchnodes("MEGA_EMAIL", "MEGA_PWD"));

    // Add and start sync.
    auto id = setupSync(*cd, "root", "x", false);
    ASSERT_NE(id, UNDEF);

    // Wait for synchronization to complete.
    waitOnSyncs(cd.get());

    // Confirm models.
    ASSERT_TRUE(confirm(*cd, id, localFS));
    ASSERT_TRUE(confirm(*cd, id, remoteTree));
}

TEST_F(CloudToLocalFilterFixture, ExcludedIgnoreFile)
{
    Model model;

    // Populate cloud.
    {
        // Log in client.
        ASSERT_TRUE(cu->login_reset());

        // Convenience.
        const auto lRoot = root(*cu) / "x";
        const auto rRoot = cu->gettestbasenode();

        // Populate filesystem.
        model.addfile("0/.megaignore", "-:f");
        model.addfile("0/f");
        model.addfile("1/.megaignore", "#");
        model.addfile(".megaignore", "-:1\n-:.megaignore");
        model.generate(lRoot);

        // Create directories.
        ASSERT_TRUE(cu->uploadFolderTree(lRoot, rRoot));

        // Upload files
        ASSERT_TRUE(cu->uploadFilesInTree(lRoot, rRoot));

        // Log out client.
        cu.reset();
    }

    LocalFSModel localFS;
    RemoteNodeModel remoteTree;

    // Local model should exclude /0/f and /1.
    localFS = model;
    localFS.removenode("0/f");
    localFS.removenode("1");

    // Remote model should be unchanged.
    remoteTree = model;

    // Log in client.
    ASSERT_TRUE(cdu->login_fetchnodes("MEGA_EMAIL", "MEGA_PWD"));

    // Make sure local sync root exists.
    fs::create_directories(root(*cdu) / "root");

    // Add and start sync.
    const auto id = setupSync(*cdu, "root", "x", false);
    ASSERT_NE(id, UNDEF);

    // Wait for initial sync to complete.
    waitOnSyncs(cdu.get());

    // Did we download what we expected?
    ASSERT_TRUE(confirm(*cdu, id, localFS));
    ASSERT_TRUE(confirm(*cdu, id, remoteTree));

    // Make some remote changes.
    {
        ASSERT_TRUE(cd->login_fetchnodes("MEGA_EMAIL", "MEGA_PWD"));

        // Should allow download of 1.
        localFS.removenode(".megaignore");
        remoteTree.removenode(".megaignore");

        ASSERT_TRUE(cd->deleteremote("x/.megaignore"));

        localFS.addfile("1/.megaignore", "#");

        cd.reset();
    }

    // Wait for remote changes to reach us.
    waitOnSyncs(cdu.get());

    // Everything as we expect?
    ASSERT_TRUE(confirm(*cdu, id, localFS));
    ASSERT_TRUE(confirm(*cdu, id, remoteTree));
}

TEST_F(CloudToLocalFilterFixture, FilterAdded)
{
    LocalFSModel localFS;
    RemoteNodeModel remoteTree;

    // Setup local fs.
    localFS.addfile(".megaignore", "#");
    localFS.generate(root(*cu));
    localFS.addfile("d/x");
    localFS.generate(root(*cu) / "root");

    // Setup remote tree.
    remoteTree = localFS;

    // Log in "upload" client.
    ASSERT_TRUE(cu->login_reset_makeremotenodes("x"));

    // Upload the initial ignore file.
    //
    // This is to avoid a race between clients.
    ASSERT_TRUE(cu->uploadFile(root(*cu) / ".megaignore", "/mega_test_sync/x"));

    // Log in "download" client.
    ASSERT_TRUE(cd->login_fetchnodes("MEGA_EMAIL", "MEGA_PWD"));

    // Add and start syncs.
    auto cuId = setupSync(*cu, "root", "x", false);
    ASSERT_NE(cuId, UNDEF);

    WaitMillisec(5000);  // give it a chance to upload .megaignore before we start the 2nd sync

    auto cdId = setupSync(*cd, "root", "x", false);
    ASSERT_NE(cdId, UNDEF);

    // Wait for synchronization to complete.
    waitOnSyncs(cd.get(), cu.get());

    // Confirm models.
    ASSERT_TRUE(confirm(*cu, cuId, localFS));
    ASSERT_TRUE(confirm(*cu, cuId, remoteTree));

    ASSERT_TRUE(confirm(*cd, cdId, localFS));
    ASSERT_TRUE(confirm(*cd, cdId, remoteTree));

    // Add d/.megaignore to "upload" client.
    localFS.addfile("d/.megaignore", "-:x");
    localFS.generate(root(*cu) / "root");

    // d/.megaignore's now in the cloud.
    remoteTree = localFS;

    // Wait for synchronization to complete.
    cu->triggerFullScan(cuId);
    waitOnSyncs(cu.get(), cd.get());

    // Confirm models.
    ASSERT_TRUE(confirm(*cu, cuId, localFS));
    ASSERT_TRUE(confirm(*cu, cuId, remoteTree));

    ASSERT_TRUE(confirm(*cd, cdId, localFS));
    ASSERT_TRUE(confirm(*cd, cdId, remoteTree));

    // Remove x/d/x in the cloud.
    remoteTree.removenode("d/x");

    ASSERT_TRUE(cdu->login_fetchnodes("MEGA_EMAIL", "MEGA_PWD"));
    ASSERT_TRUE(cdu->deleteremote("x/d/x"));
    cdu.reset();

    // Wait for sync to complete.
    waitOnSyncs(cu.get(), cd.get());

    // x/x should remain locally.
    ASSERT_TRUE(confirm(*cu, cuId, localFS));
    ASSERT_TRUE(confirm(*cu, cuId, remoteTree));

    ASSERT_TRUE(confirm(*cd, cdId, localFS));
    ASSERT_TRUE(confirm(*cd, cdId, remoteTree));
}

TEST_F(CloudToLocalFilterFixture, FilterChanged)
{
    LocalFSModel localFS;
    RemoteNodeModel remoteTree;

    // Set up local FS.
    localFS.addfile(".megaignore", "-:x");
    localFS.generate(root(*cu));
    localFS.addfile("x");
    localFS.addfile("y");
    localFS.generate(root(*cu) / "root");

    // Set up remote tree.
    remoteTree = localFS;
    remoteTree.removenode("x");

    // Log in the "uploader" client.
    ASSERT_TRUE(cu->login_reset_makeremotenodes("x"));

    // Upload the initial ignore file.
    //
    // This is to avoid a race between clients.
    ASSERT_TRUE(cu->uploadFile(root(*cu) / ".megaignore", "/mega_test_sync/x"));

    // Log in the "download" client.
    ASSERT_TRUE(cd->login_fetchnodes("MEGA_EMAIL", "MEGA_PWD"));

    // Add and start syncs.
    auto cuId = setupSync(*cu, "root", "x", false);
    ASSERT_NE(cuId, UNDEF);

    WaitMillisec(5000);  // give it a chance to upload .megaignore before we start the 2nd sync

    fs::create_directories(root(*cd) / "root");

    auto cdId = setupSync(*cd, "root", "x", false);
    ASSERT_NE(cdId, UNDEF);

    // Wait for synchronization to complete.
    waitOnSyncs(cu.get(), cd.get());

    // Confirm models.
    ASSERT_TRUE(confirm(*cu, cuId, localFS));
    ASSERT_TRUE(confirm(*cu, cuId, remoteTree));

    // x is not present under cd.
    localFS.removenode("x");

    ASSERT_TRUE(confirm(*cd, cdId, localFS));
    ASSERT_TRUE(confirm(*cd, cdId, remoteTree));

    // Update ignore file on uploader side.
    localFS.addfile(".megaignore", "-:y");
    localFS.generate(root(*cu) / "root");

    // Update models.
    localFS.addfile("x");

    // Remote contains everything.
    remoteTree = localFS;

    // Wait for synchronization to complete.
    cu->triggerFullScan(cuId);
    waitOnSyncs(cu.get(), cd.get());

    // Confirm models.
    ASSERT_TRUE(confirm(*cu, cuId, localFS));
    ASSERT_TRUE(confirm(*cu, cuId, remoteTree));

    ASSERT_TRUE(confirm(*cd, cdId, localFS));
    ASSERT_TRUE(confirm(*cd, cdId, remoteTree));

    // Delete x/y in the cloud.
    remoteTree.removenode("y");

    ASSERT_TRUE(cdu->login_fetchnodes("MEGA_EMAIL", "MEGA_PWD"));
    ASSERT_TRUE(cdu->deleteremote("x/y"));
    cdu.reset();

    // Wait for synchronization to complete.
    waitOnSyncs(cd.get(), cu.get());

    // x/y should remain locally.
    ASSERT_TRUE(confirm(*cu, cuId, localFS));
    ASSERT_TRUE(confirm(*cu, cuId, remoteTree));

    ASSERT_TRUE(confirm(*cd, cdId, localFS));
    ASSERT_TRUE(confirm(*cd, cdId, remoteTree));
}

TEST_F(CloudToLocalFilterFixture, FilterDeferredChange)
{
    Model model;

    // Log in uploader client and clear cloud.
    ASSERT_TRUE(cu->login_reset());

    // Convenience.
    const auto cuLocalRoot = root(*cu) / "x";
    const auto cuCloudRoot = cu->gettestbasenode();

    // Set up remote model.
    model.addfile(".megaignore", "-:d");
    model.addfile("d/.megaignore", "-:x");
    model.addfile("d/x");
    model.addfile("d/y");
    model.generate(cuLocalRoot);

    // Upload tree.
    ASSERT_TRUE(cu->uploadFolderTree(cuLocalRoot, cuCloudRoot));
    ASSERT_TRUE(cu->uploadFilesInTree(cuLocalRoot, cuCloudRoot));

    // Set up local FS.
    LocalFSModel localFS;

    localFS.addfile(".megaignore", "-:d");

    // Set up remote model.
    RemoteNodeModel remoteTree = model;

    // Log in "downloading" client.
    ASSERT_TRUE(cd->login_fetchnodes("MEGA_EMAIL", "MEGA_PWD"));

    // Add sync and start sync.
    fs::create_directories(root(*cd) / "root");

    auto cdId = setupSync(*cd, "root", "x", false);
    ASSERT_NE(cdId, UNDEF);

    // Wait for synchronization to complete.
    waitOnSyncs(cd.get());

    // Confirm models.
    ASSERT_TRUE(confirm(*cd, cdId, localFS));
    ASSERT_TRUE(confirm(*cd, cdId, remoteTree));

    // Change x/d/.megaignore to include x and exclude y.
    {
        // Update the ignore file.
        model.addfile("d/.megaignore", "-:y");
        model.generate(cuLocalRoot);

        // Delete x/d/.megaignore.
        ASSERT_TRUE(cu->deleteremote("x/d/.megaignore"));

        // Get our hands on d.
        auto* d = cu->drillchildnodebyname(cuCloudRoot, "x/d");
        ASSERT_NE(d, nullptr);

        // Upload the updated file.
        ASSERT_TRUE(cu->uploadFile(cuLocalRoot / "d" / ".megaignore", d));
    }

    // Wait for synchronization to complete.
    waitOnSyncs(cd.get());

    // Update models.
    remoteTree = model;

    // Confirm downloader models.
    ASSERT_TRUE(confirm(*cd, cdId, localFS));
    ASSERT_TRUE(confirm(*cd, cdId, remoteTree));

    // Remove x/.megaignore so to allow x/d.
    model.removenode(".megaignore");
    ASSERT_TRUE(cu->deleteremote("x/.megaignore"));

    // Wait for synchronization to complete.
    waitOnSyncs(cd.get());

    // Update models.
    localFS = model;
    localFS.removenode("d/y");
    remoteTree = model;

    // Confirm downloader models.
    ASSERT_TRUE(confirm(*cd, cdId, localFS));
    ASSERT_TRUE(confirm(*cd, cdId, remoteTree));
}

TEST_F(CloudToLocalFilterFixture, FilterMovedAcrossHierarchy)
{
    // Set up cloud.
    {
        Model model;

        // Log in client.
        ASSERT_TRUE(cu->login_reset());

        // Convenience.
        const auto lRoot = root(*cu) / "x";
        const auto rRoot = cu->gettestbasenode();

        // Setup model.
        model.addfile("a/.megaignore", "-:fa");
        model.addfile("a/fa");
        model.addfile("b/fa");
        model.addfile(".megaignore", "#");
        model.generate(lRoot);

        // Upload tree.
        ASSERT_TRUE(cu->uploadFolderTree(lRoot, rRoot));
        ASSERT_TRUE(cu->uploadFilesInTree(lRoot, rRoot));

        // Logout.
        cu.reset();
    }

    LocalFSModel localFS;
    RemoteNodeModel remoteTree;

    // Setup local FS.
    localFS.addfile("a/.megaignore", "-:fa");
    localFS.addfile("b/fa");
    localFS.addfile(".megaignore", "#");

    // Setup remote tree.
    remoteTree = localFS;
    remoteTree.addfile("a/fa");

    // Log in client.
    ASSERT_TRUE(cd->login_fetchnodes("MEGA_EMAIL", "MEGA_PWD"));

    // Add and start sync.
    fs::create_directories(root(*cd) / "root");

    auto id = setupSync(*cd, "root", "x", false);
    ASSERT_NE(id, UNDEF);

    // Wait for synchronization to complete.
    waitOnSyncs(cd.get());

    // Confirm models.
    ASSERT_TRUE(confirm(*cd, id, localFS));
    ASSERT_TRUE(confirm(*cd, id, remoteTree));

    // Move x/a/.megaignore to x/b/.megaignore.
    {
        ASSERT_TRUE(cdu->login_fetchnodes("MEGA_EMAIL", "MEGA_PWD"));
        ASSERT_TRUE(cdu->movenode("x/a/.megaignore", "x/b"));
        cdu.reset();
    }

    // Wait for sync.
    waitOnSyncs(cd.get());

    // Update models.
    // a/.megaignore -> b/.megaignore.
    // a/fa should become included.
    // b/fa should become excluded.
    localFS.addfile("a/fa");
    localFS.movenode("a/.megaignore", "b");

    remoteTree.movenode("a/.megaignore", "b");

    // Confirm models.
    ASSERT_TRUE(confirm(*cd, id, localFS));
    ASSERT_TRUE(confirm(*cd, id, remoteTree));
}

TEST_F(CloudToLocalFilterFixture, FilterMovedDownHierarchy)
{
    // Set up cloud.
    {
        Model model;

        // Log in client.
        ASSERT_TRUE(cu->login_reset());

        // Convenience.
        const auto lRoot = root(*cu) / "x";
        const auto rRoot = cu->gettestbasenode();

        // Setup model.
        model.addfile(".megaignore", "-:fa");
        model.addfile("a/fa");
        model.addfile("b/fa");
        model.addfolder("c/d");
        model.addfile("c/.megaignore", "-:.megaignore");
        model.generate(lRoot);

        // Upload tree.
        ASSERT_TRUE(cu->uploadFolderTree(lRoot, rRoot));
        ASSERT_TRUE(cu->uploadFilesInTree(lRoot, rRoot));

        // Logout.
        cu.reset();
    }

    LocalFSModel localFS;
    RemoteNodeModel remoteTree;

    // Setup local FS.
    localFS.addfile(".megaignore", "-:fa");
    localFS.addfolder("a");
    localFS.addfolder("b");
    localFS.addfolder("c/d");
    localFS.addfile("c/.megaignore", "-:.megaignore");

    // Setup remote tree.
    remoteTree = localFS;
    remoteTree.addfile("a/fa");
    remoteTree.addfile("b/fa");

    // Log in client.
    ASSERT_TRUE(cd->login_fetchnodes("MEGA_EMAIL", "MEGA_PWD"));

    // Add and start sync.
    fs::create_directories(root(*cd) / "root");

    auto id = setupSync(*cd, "root", "x", false);
    ASSERT_NE(id, UNDEF);

    // Wait for synchronization to complete.
    waitOnSyncs(cd.get());

    // Confirm models.
    ASSERT_TRUE(confirm(*cd, id, localFS));
    ASSERT_TRUE(confirm(*cd, id, remoteTree));

    // Move ignore files.
    {
        ASSERT_TRUE(cdu->login_fetchnodes("MEGA_EMAIL", "MEGA_PWD"));

        // Move x/.megaignore to x/a/.megaignore.
        ASSERT_TRUE(cdu->movenode("x/.megaignore", "x/a"));

        // Move x/c/.megaignore to x/c/d/.megaignore.
        ASSERT_TRUE(cdu->movenode("x/c/.megaignore", "x/c/d"));

        cdu.reset();
    }

    // Wait for sync.
    waitOnSyncs(cd.get());

    // Update models.
    //   .megaignore -> a/.megaignore.
    // c/.megaignore -> c/d/.megaignore.
    // a/fa should remain excluded.
    // b/fa should become included.
    localFS.addfile("b/fa");
    localFS.movenode(".megaignore", "a");
    localFS.movenode("c/.megaignore", "c/d");

    remoteTree = localFS;
    remoteTree.addfile("a/fa");

    // Confirm models.
    ASSERT_TRUE(confirm(*cd, id, localFS));
    ASSERT_TRUE(confirm(*cd, id, remoteTree));
}

TEST_F(CloudToLocalFilterFixture, FilterMovedIntoExcluded)
{
    LocalFSModel localFS;
    RemoteNodeModel remoteTree;

    // Set up cloud.
    {
        Model model;

        // Log in client.
        ASSERT_TRUE(cu->login_reset());

        // Convenience.
        const auto lRoot = root(*cu) / "x";
        const auto rRoot = cu->gettestbasenode();

        // Setup models.
        model.addfile(".megaignore", "-:d*\n-:f*\n");

        localFS = model;

        model.addfile("d/g");
        model.addfile("f");
        model.generate(lRoot);

        remoteTree = model;

        // Upload tree.
        ASSERT_TRUE(cu->uploadFolderTree(lRoot, rRoot));
        ASSERT_TRUE(cu->uploadFilesInTree(lRoot, rRoot));

        // Logout.
        cu.reset();
    }

    // Log in client.
    ASSERT_TRUE(cd->login_fetchnodes("MEGA_EMAIL", "MEGA_PWD"));

    // Add and start sync.
    fs::create_directories(root(*cd) / "root");

    auto id = setupSync(*cd, "root", "x", false);
    ASSERT_NE(id, UNDEF);

    // Wait for synchronization to complete.
    waitOnSyncs(cd.get());

    // Confirm models.
    ASSERT_TRUE(confirm(*cd, id, localFS));
    ASSERT_TRUE(confirm(*cd, id, remoteTree));

    // Move x/.megaignore into x/d/.megaignore.
    remoteTree.movenode(".megaignore", "d");

    ASSERT_TRUE(cdu->login_fetchnodes("MEGA_EMAIL", "MEGA_PWD"));
    ASSERT_TRUE(cdu->movenode("x/.megaignore", "x/d"));
    cdu.reset();

    // Wait for sync to complete.
    waitOnSyncs(cd.get());

    // Confirm models.
    localFS = remoteTree;

    ASSERT_TRUE(confirm(*cd, id, localFS));
    ASSERT_TRUE(confirm(*cd, id, remoteTree));
}

TEST_F(CloudToLocalFilterFixture, FilterMovedUpHierarchy)
{
    // Set up cloud.
    {
        Model model;

        // Log in client.
        ASSERT_TRUE(cu->login_reset());

        // Convenience.
        const auto lRoot = root(*cu) / "x";
        const auto rRoot = cu->gettestbasenode();

        // Setup model.
        model.addfile("a/.megaignore", "-:fa");
        model.addfile("a/fa");
        model.addfile("b/fa");
        model.addfile("c/d/.megaignore", "-:.megaignore");
        model.addfile(".megaignore", "#");
        model.generate(lRoot);

        // Upload tree.
        ASSERT_TRUE(cu->uploadFolderTree(lRoot, rRoot));
        ASSERT_TRUE(cu->uploadFilesInTree(lRoot, rRoot));

        // Logout.
        cu.reset();
    }

    LocalFSModel localFS;
    RemoteNodeModel remoteTree;

    // Setup local FS.
    localFS.addfile("a/.megaignore", "-:fa");
    localFS.addfile("b/fa");
    localFS.addfile("c/d/.megaignore", "-:.megaignore");
    localFS.addfile(".megaignore", "#");

    // Setup remote tree.
    remoteTree = localFS;
    remoteTree.addfile("a/fa");

    // Log in client.
    ASSERT_TRUE(cd->login_fetchnodes("MEGA_EMAIL", "MEGA_PWD"));

    // Add and start sync.
    fs::create_directories(root(*cd) / "root");

    auto id = setupSync(*cd, "root", "x", false);
    ASSERT_NE(id, UNDEF);

    // Wait for synchronization to complete.
    waitOnSyncs(cd.get());

    // Confirm models.
    ASSERT_TRUE(confirm(*cd, id, localFS));
    ASSERT_TRUE(confirm(*cd, id, remoteTree));

    // Log in "foreign" client.
    ASSERT_TRUE(cdu->login_fetchnodes("MEGA_EMAIL", "MEGA_PWD"));

    // Move x/a/.megaignore to x/.megaignore.
    {
        // Get our hands on x/.megaignore.
        auto* root = cdu->gettestbasenode();
        auto* node = cdu->drillchildnodebyname(root, "x/.megaignore");

        // So we know when cd receives new action packets.
        cd->received_node_actionpackets = false;

        // Move x/a/.megaignore to x/.megaignore.
        ASSERT_TRUE(cdu->movenode("x/a/.megaignore", "x"));

        // Delete the original x/.megaignore.
        ASSERT_TRUE(cdu->deleteremote(node));

        // Update the models.
        localFS.removenode(".megaignore");
        localFS.movenode("a/.megaignore", "");

        remoteTree.removenode(".megaignore");
        remoteTree.movenode("a/.megaignore", "");

        // Wait for cd to receive action packets for the above.
        ASSERT_TRUE(cd->waitForNodesUpdated(30));

        // Wait for the engine to process the changes.
        waitOnSyncs(cd.get());

        // Check that the ignore file has been "moved."
        ASSERT_TRUE(confirm(*cd, id, localFS));
        ASSERT_TRUE(confirm(*cd, id, remoteTree));
    }

    // So we know when new action packets have been received.
    cd->received_node_actionpackets = false;

    // Remove x/b/fa.
    //
    // The change shouldn't be actioned as the file became excluded by
    // the "move" above.
    remoteTree.removenode("b/fa");

    ASSERT_TRUE(cdu->deleteremote("x/b/fa"));

    // Move x/cd/.megaignore up a level.
    //
    // Change should be actioned as ignore files cannot be excluded.
    localFS.movenode("c/d/.megaignore", "c");
    remoteTree.movenode("c/d/.megaignore", "c");

    ASSERT_TRUE(cdu->movenode("x/c/d/.megaignore", "x/c"));

    // We're done with the "foreign" client.
    cdu.reset();

    // Make sure we've received APs for the above.
    ASSERT_TRUE(cd->waitForNodesUpdated(30));

    // Wait for the engine to process above changes.
    waitOnSyncs(cd.get());

    // Confirm models.
    ASSERT_TRUE(confirm(*cd, id, localFS));
    ASSERT_TRUE(confirm(*cd, id, remoteTree));
}

TEST_F(CloudToLocalFilterFixture, FilterRemoved)
{
    // Set up cloud.
    {
        Model model;

        // Log in client.
        ASSERT_TRUE(cu->login_reset());

        // Convenience.
        const auto lRoot = root(*cu) / "x";
        const auto rRoot = cu->gettestbasenode();

        // Setup model.
        model.addfile(".megaignore", "-:fa");
        model.addfile("fa");
        model.generate(lRoot);

        // Upload tree.
        ASSERT_TRUE(cu->uploadFolderTree(lRoot, rRoot));
        ASSERT_TRUE(cu->uploadFilesInTree(lRoot, rRoot));

        // Logout.
        cu.reset();
    }

    LocalFSModel localFS;
    RemoteNodeModel remoteTree;

    // Setup local FS.
    localFS.addfile(".megaignore", "-:fa");

    // Setup remote tree.
    remoteTree = localFS;
    remoteTree.addfile("fa");

    // Log in client.
    ASSERT_TRUE(cd->login_fetchnodes("MEGA_EMAIL", "MEGA_PWD"));

    // Add and start sync.
    fs::create_directories(root(*cd) / "root");

    auto id = setupSync(*cd, "root", "x", false);
    ASSERT_NE(id, UNDEF);

    // Wait for synchronization to complete.
    waitOnSyncs(cd.get());

    // Confirm models.
    ASSERT_TRUE(confirm(*cd, id, localFS));
    ASSERT_TRUE(confirm(*cd, id, remoteTree));

    // Remove x/.megaignore.
    ASSERT_TRUE(cdu->login_fetchnodes("MEGA_EMAIL", "MEGA_PWD"));
    ASSERT_TRUE(cdu->deleteremote("x/.megaignore"));
    cdu.reset();

    // Wait for sync.
    waitOnSyncs(cd.get());

    // Update models.
    // .megaignore -> gone.
    // fa should now be included.
    localFS.removenode(".megaignore");
    localFS.addfile("fa");

    remoteTree = localFS;

    // Confirm models.
    ASSERT_TRUE(confirm(*cd, id, localFS));
    ASSERT_TRUE(confirm(*cd, id, remoteTree));
}

TEST_F(CloudToLocalFilterFixture, MoveToIgnoredRubbishesRemote)
{
    LocalFSModel localFS;
    RemoteNodeModel remoteTree;

    // Set up local FS.
    localFS.addfile("f");
#ifndef NO_SIZE_FILTER
    localFS.addfile("g");
    localFS.addfile("x/.megaignore", "minsize:2\n");
#endif // ! NO_SIZE_FILTER
    localFS.addfile(".megaignore", "-:d");
    localFS.generate(root(*cdu) / "root");

    // Set up remote tree.
    remoteTree = localFS;

    // Log in client.
    ASSERT_TRUE(cdu->login_reset_makeremotenodes("cdu"));

    // Add and start sync.
    auto id = setupSync(*cdu, "root", "cdu", false);
    ASSERT_NE(id, UNDEF);

    // Wait for synchronization to complete.
    waitOnSyncs(cdu.get());

    // Confirm models.
    ASSERT_TRUE(confirm(*cdu, id, localFS));
    ASSERT_TRUE(confirm(*cdu, id, remoteTree));

    // Create the directory d.
    {
        vector<NewNode> nodes(1);

        cdu->client.putnodes_prepareOneFolder(&nodes[0], "d");
        ASSERT_TRUE(cdu->putnodes("cdu", std::move(nodes)));

        remoteTree.addfolder("d");
    }

    // Wait for the sync to process the new directory.
    waitOnSyncs(cdu.get());

    // Confirm models.
    ASSERT_TRUE(confirm(*cdu, id, localFS));
    ASSERT_TRUE(confirm(*cdu, id, remoteTree));

    // Move f to d/f.
    ASSERT_TRUE(cdu->movenode("cdu/f", "cdu/d"));

#ifndef NO_SIZE_FILTER
    // Move g to x/g.
    ASSERT_TRUE(cdu->movenode("cdu/g", "cdu/x"));
#endif // ! NO_SIZE_FILTER

    // f and g should have been moved into the local debris.
    localFS.copynode("f", debrisFilePath("f"));
    localFS.removenode("f");

    // f has moved to d/f in the cloud.
    remoteTree.movenode("f", "d");

#ifndef NO_SIZE_FILTER
    localFS.copynode("g", debrisFilePath("g"));
    localFS.removenode("g");

    // g has moved to x/g in the cloud.
    remoteTree.movenode("g", "x");
#endif // ! NO_SIZE_FILTER

    // Wait for synchronization to complete.
    waitOnSyncs(cdu.get());

    // Confirm models.
    ASSERT_TRUE(confirm(*cdu, id, localFS, false));
    ASSERT_TRUE(confirm(*cdu, id, remoteTree));
}

TEST_F(CloudToLocalFilterFixture, OverwriteExcluded)
{
    RemoteNodeModel remoteTree;

    // Set up local FS.
    LocalFSModel localFS;

    localFS.addfile("d/f");
    localFS.addfile("d/.megaignore", "+:f");
    localFS.addfile("f");
    localFS.addfile(".megaignore", "#");
    localFS.generate(root(*cdu) / "root");

    // Cloud should be consistent with FS.
    remoteTree = localFS;

    // Log in client.
    ASSERT_TRUE(cdu->login_reset_makeremotenodes("x"));

    // Add and start sync.
    auto id = setupSync(*cdu, "root", "x", false);
    ASSERT_NE(id, UNDEF);

    // Wait for synchronization to complete.
    waitOnSyncs(cdu.get());

    // Confirm models.
    ASSERT_TRUE(confirm(*cdu, id, localFS));
    ASSERT_TRUE(confirm(*cdu, id, remoteTree));

    // Add an ignore file.
    localFS.addfile(".megaignore", "-:f");
    localFS.generate(root(*cdu) / "root");

    // Remote's consistent with FS.
    remoteTree = localFS;

    // Wait for synchronization to complete.
    cdu->triggerFullScan(id);
    waitOnSyncs(cdu.get());

    // Confirm.
    ASSERT_TRUE(confirm(*cdu, id, localFS));
    ASSERT_TRUE(confirm(*cdu, id, remoteTree));

    // Move x/d/f to x, overwriting x/f.
    {
        // Log in client.
        ASSERT_TRUE(cd->login_fetchnodes("MEGA_EMAIL", "MEGA_PWD"));

        // Get a fix on x/f.
        auto* node = cd->drillchildnodebyname(cd->gettestbasenode(), "x/f");
        ASSERT_TRUE(node);

        // Move x/d/f to x.
        ASSERT_TRUE(cd->movenode("x/d/f", "x"));

        // Remove original x/f.
        ASSERT_TRUE(cd->deleteremotenode(node));

        cd.reset();
    }

    // Update models.
    localFS.removenode("d/f");

    remoteTree.removenode("f");
    remoteTree.movenode("d/f", "");

    // Wait for synchronization to complete.
    waitOnSyncs(cdu.get());

    // Confirm models.
    ASSERT_TRUE(confirm(*cdu, id, localFS));
    ASSERT_TRUE(confirm(*cdu, id, remoteTree));
}

TEST_F(CloudToLocalFilterFixture, RenameToIgnoredRubbishesRemote)
{
    LocalFSModel localFS;
    RemoteNodeModel remoteTree;

    // Set up local FS.
    localFS.addfile(".megaignore", "-:y");
    localFS.addfile("x");
    localFS.generate(root(*cdu) / "root");

    // Set up remote tree.
    remoteTree = localFS;

    // Log in client.
    ASSERT_TRUE(cdu->login_reset_makeremotenodes("cdu"));

    // Add and start sync.
    auto id = setupSync(*cdu, "root", "cdu", false);
    ASSERT_NE(id, UNDEF);

    // Wait for synchronization to complete.
    waitOnSyncs(cdu.get());

    // Confirm models.
    ASSERT_TRUE(confirm(*cdu, id, localFS));
    ASSERT_TRUE(confirm(*cdu, id, remoteTree));

    // Rename cdu/x to cdu/y.
    {
        ASSERT_TRUE(cu->login_fetchnodes("MEGA_EMAIL", "MEGA_PWD"));
        ASSERT_TRUE(cu->rename("cdu/x", "y"));
        cu.reset();
    }

    // x has moved into the local debris.
    localFS.copynode("x", debrisFilePath("x"));
    localFS.removenode("x");

    // x has become y in the cloud.
    remoteTree.copynode("x", "y");
    remoteTree.removenode("x");

    // Wait for synchronization to complete.
    waitOnSyncs(cdu.get());

    // Confirm models.
    ASSERT_TRUE(confirm(*cdu, id, localFS, false));
    ASSERT_TRUE(confirm(*cdu, id, remoteTree));
}

TEST_F(SyncTest, CorrectlyHandlePreviouslySyncedFiles)
{
    auto TESTROOT = makeNewTestRoot();
    auto TIMEOUT  = std::chrono::seconds(4);

    // Sync client.
    StandardClient c(TESTROOT, "c");

    // Log callbacks.
    c.logcb = true;

    // Log in the client.
    ASSERT_TRUE(c.login_reset("MEGA_EMAIL", "MEGA_PWD"));

    // Convenience.
    auto lRoot = c.fsBasePath / "s";

    // Prepare the local filesystem.
    Model model;

    model.addfile("d/f0");
    model.addfile("d/f1");
    model.generate(lRoot);

    // Prepare the cloud.
    {
        auto rRoot = c.gettestbasenode();

        ASSERT_TRUE(c.uploadFolderTree(lRoot, rRoot));
        ASSERT_TRUE(c.uploadFilesInTree(lRoot, rRoot));
    }

    // Tweak the file's modification times.

    // Local d/f0 is more recent.
    ASSERT_TRUE(adjustLastModificationTime(lRoot / "d" / "f0", 1000));

    // Cloud d/f1 is more recent.
    ASSERT_TRUE(adjustLastModificationTime(lRoot / "d" / "f1", -1000));

    // Add and start a sync.
    auto id = c.setupSync_mainthread("s", "s", false, false);
    ASSERT_NE(id, UNDEF);

    // Wait for the sync to complete.
    waitonsyncs(TIMEOUT, &c);

    // Local d/f1 should've been moved to the local debris.
    model.movetosynctrash("d/f1", "");

    // File still exists, though.
    model.addfile("d/f1");

    // Check everything was synced correctly.
    ASSERT_TRUE(c.confirmModel_mainthread(model.root.get(), id));
}

struct ReservedNameTest
  : public ::testing::Test
{
    // Make sure hook is established before any clients run.
    void SetUp() override
    {
        // Meaningful only for UNIX systems.
        isReservedNameHook([](const string& name, nodetype_t) {
            // Representative examples.
            return name == "AUX" || name == "LPT1";
        });
    }

    // Make sure hook is cleared after all clients are destroyed.
    void TearDown() override
    {
        isReservedNameHook(nullptr);
    }
}; // ReservedNameTest


TEST_F(SyncTest, StallsWhenDownloadTargetHasLongName)
{
    const string DIRECTORY_NAME(256, 'd');
    const string FILE_NAME(256, 'f');

    auto TESTROOT = makeNewTestRoot();
    auto TIMEOUT  = std::chrono::seconds(8);

    StandardClient c(TESTROOT, "c");

    // Log callbacks.
    c.logcb = true;

    // Log in client.
    ASSERT_TRUE(c.login_reset_makeremotenodes("s"));

    // Add and start sync.
    auto id = c.setupSync_mainthread("s", "s", false, false);
    ASSERT_NE(id, UNDEF);

    // Wait for the initial sync to complete.
    waitonsyncs(TIMEOUT, &c);

    // Create a directory for the engine to synchronize.
    {
        vector<NewNode> node(1);

        c.client.putnodes_prepareOneFolder(&node[0], DIRECTORY_NAME);

        ASSERT_TRUE(c.putnodes("s", std::move(node)));
    }

    // Wait for the engine to process remote changes.
    waitonsyncs(TIMEOUT, &c);

    // Wait for the engine to stall.
    ASSERT_TRUE(c.waitFor(SyncStallState(true), TIMEOUT));

    // Retrieve a list of stalls from the client.]
    SyncStallInfo stalls;

    ASSERT_TRUE(c.client.syncs.syncStallDetected(stalls));

    // Make sure the stall record is populated.
    ASSERT_FALSE(stalls.local.empty());
    ASSERT_TRUE(stalls.cloud.empty());

    // Was the stall due to the directory with the insane name?
    {
        auto localPath = c.fsBasePath / "s" / DIRECTORY_NAME;
        auto cloudPath = "/mega_test_sync/s/" + DIRECTORY_NAME;

        ASSERT_EQ(stalls.local.begin()->first.toPath(),
                  localPath.u8string());

        ASSERT_TRUE(stalls.local.begin()->second.involvedLocalPath.empty());

        ASSERT_EQ(stalls.local.begin()->second.involvedCloudPath,
                  cloudPath);

        ASSERT_EQ(stalls.local.begin()->second.reason,
                  SyncWaitReason::CreateFolderNameTooLong);
    }

    // Does the stall resolve if we remove the directory?
    ASSERT_TRUE(c.deleteremote("s/" + DIRECTORY_NAME));

    // Wait for the stall to resolve.
    ASSERT_TRUE(c.waitFor(SyncStallState(false), 2 * TIMEOUT));

    // Wait for the engine to process remote changes.
    waitonsyncs(TIMEOUT, &c);

    // Upload a file for the engine to synchronize.
    ASSERT_TRUE(c.uploadFile(c.fsBasePath / "s" / ".megaignore",
                             string(FILE_NAME),
                             string("/mega_test_sync/s")));

    // Give the engine some time to synchronize the file.
    waitonsyncs(TIMEOUT, &c);

    // Wait for the engine to stall.
    ASSERT_TRUE(c.waitFor(SyncStallState(true), TIMEOUT));

    // Retrieve a list of stalls from the client.]
    ASSERT_TRUE(c.client.syncs.syncStallDetected(stalls));

    // Make sure the stall record is populated.
    ASSERT_FALSE(stalls.local.empty());
    ASSERT_TRUE(stalls.cloud.empty());

    // Was the stall due to the file with the insane name?
    {
        auto localPath = c.fsBasePath / "s" / FILE_NAME;
        auto cloudPath = "/mega_test_sync/s/" + FILE_NAME;

        ASSERT_EQ(stalls.local.begin()->second.involvedLocalPath.toPath(),
                  localPath.u8string());

        ASSERT_EQ(stalls.local.begin()->second.involvedCloudPath,
                  cloudPath);

        ASSERT_EQ(stalls.local.begin()->second.reason,
                  SyncWaitReason::DownloadTargetNameTooLong);
    }

    // Does the stall resolve if we remove the file?
    ASSERT_TRUE(c.deleteremote("s/" + FILE_NAME));

    // Wait for the stall to resolve.
    ASSERT_TRUE(c.waitFor(SyncStallState(false), 2 * TIMEOUT));
}

TEST_F(SyncTest, StallsWhenMoveTargetHasLongName)
{
    const string FILE_NAME(256, 'f');

    auto TESTROOT = makeNewTestRoot();
    auto TIMEOUT  = std::chrono::seconds(8);

    StandardClient c(TESTROOT, "c");

    // Log callbacks.
    c.logcb = true;

    // Log in the client.
    ASSERT_TRUE(c.login_reset_makeremotenodes("s"));

    // Add and start sync.
    auto id = c.setupSync_mainthread("s", "s", false, false);
    ASSERT_NE(id, UNDEF);

    // Create a tree for the engine to synchronize.
    Model model;

    model.addfile("d/f");
    model.generate(c.fsBasePath / "s");

    // Wait for synchronization to complete.
    waitonsyncs(TIMEOUT, &c);

    // Was the file uploaded?
    ASSERT_TRUE(c.confirmModel_mainthread(model.root.get(), id));

    // Rename the file so that it has a really, really long name.
    ASSERT_TRUE(c.rename("s/d/f", FILE_NAME));

    // Give the engine some time to react to remote changes.
    waitonsyncs(TIMEOUT, &c);

    // Wait for the engine to stall.
    ASSERT_TRUE(c.waitFor(SyncStallState(true), TIMEOUT));

    // Acquire stall records from the client.
    SyncStallInfo stalls;

    ASSERT_TRUE(c.client.syncs.syncStallDetected(stalls));

    // Is the stall record populated?
    ASSERT_FALSE(stalls.local.empty());
    ASSERT_TRUE(stalls.cloud.empty());

    // Was the stall due to the rename?
    ASSERT_EQ(stalls.local.begin()->first.toPath(),
              (c.fsBasePath / "s" / "d" / FILE_NAME).u8string());

    ASSERT_EQ(stalls.local.begin()->second.involvedLocalPath.toPath(),
              (c.fsBasePath / "s" / "d" / "f").u8string());

    ASSERT_EQ(stalls.local.begin()->second.involvedCloudPath,
              "/mega_test_sync/s/d/" + FILE_NAME);

    ASSERT_EQ(stalls.local.begin()->second.reason,
              SyncWaitReason::MoveTargetNameTooLong);

    // Correcting the name should resolve the stall.
    ASSERT_TRUE(c.rename("s/d/" + FILE_NAME, "ff"));

    // Wait for the stall to resolve.
    ASSERT_TRUE(c.waitFor(SyncStallState(false), 2 * TIMEOUT));

    // Wait for the engine to complete the rename.
    waitonsyncs(TIMEOUT, &c);

    // Was the rename propagated?
    model.findnode("d/f")->name = "ff";

    ASSERT_TRUE(c.confirmModel_mainthread(model.root.get(), id));

    // Move (and rename) the file such that it has a long name.
    ASSERT_TRUE(c.movenode("s/d/ff", "s", FILE_NAME));

    // Wait for the engine to process remote changes.
    waitonsyncs(TIMEOUT, &c);

    // Wait for the engine to stall.
    ASSERT_TRUE(c.waitFor(SyncStallState(true), TIMEOUT));

    // Retrieve stall records from the client.
    ASSERT_TRUE(c.client.syncs.syncStallDetected(stalls));

    // Is the stall record actually populated?
    ASSERT_FALSE(stalls.cloud.empty());
    ASSERT_FALSE(stalls.local.empty());

    // Correct paths reported?
    ASSERT_EQ(stalls.cloud.begin()->first,
              "/mega_test_sync/s/d/" + FILE_NAME);

    ASSERT_EQ(stalls.cloud.begin()->second.involvedCloudPath,
              "/mega_test_sync/s/" + FILE_NAME);

    ASSERT_EQ(stalls.cloud.begin()->second.involvedLocalPath.toPath(),
              (c.fsBasePath / "s" / "d" / "ff").u8string());

    ASSERT_EQ(stalls.local.begin()->first.toPath(),
              (c.fsBasePath / "s" / FILE_NAME).u8string());

    ASSERT_EQ(stalls.local.begin()->second.involvedCloudPath,
              "/mega_test_sync/s/d/" + FILE_NAME);

    ASSERT_EQ(stalls.local.begin()->second.involvedLocalPath.toPath(),
              (c.fsBasePath / "s" / "d" / "ff").u8string());

    // Correct reasons reported?
    ASSERT_EQ(stalls.cloud.begin()->second.reason,
              SyncWaitReason::MoveNeedsDestinationNodeProcessing);

    ASSERT_EQ(stalls.local.begin()->second.reason,
              SyncWaitReason::MoveTargetNameTooLong);

    // Renaming the file to something sane should resolve the stall.
    ASSERT_TRUE(c.rename("s/" + FILE_NAME, "fff"));

    // Wait for the stall to be resolved.
    ASSERT_TRUE(c.waitFor(SyncStallState(false), 2 * TIMEOUT));

    // Wait for the engine to process the move.
    waitonsyncs(TIMEOUT, &c);

<<<<<<< HEAD
    // Did the engine action the move?
    model.findnode("d/ff")->name = "fff";
    model.movenode("d/fff", "");
=======
#ifdef DEBUG

class BackupBehavior
  : public ::testing::Test
{
public:
    void doTest(const string& initialContent, const string& updatedContent);
}; // BackupBehavior

void BackupBehavior::doTest(const string& initialContent,
                            const string& updatedContent)
{
    auto TESTROOT = makeNewTestRoot();
    auto TIMEOUT  = std::chrono::seconds(8);

    StandardClient cu(TESTROOT, "cu");

    // Log callbacks.
    cu.logcb = true;

    // Log in uploader client.
    ASSERT_TRUE(cu.login_reset_makeremotenodes("MEGA_EMAIL", "MEGA_PWD", "s", 0, 0));

    // Add and start a backup sync.
    const auto idU = cu.setupSync_mainthread("su", "s", true);
    ASSERT_NE(idU, UNDEF);

    // Add a file for the engine to synchronize.
    Model m;

    m.addfile("f", initialContent);
    m.generate(cu.fsBasePath / "su");

    // Wait for the engine to process and upload the file.
    waitonsyncs(TIMEOUT, &cu);

    // Make sure the file made it to the cloud.
    ASSERT_TRUE(cu.confirmModel_mainthread(m.root.get(), idU));

    // Update file.
    {
        // Capture file's current mtime.
        auto mtime = fs::last_write_time(cu.fsBasePath / "su" / "f");

        // Update the file's content.
        m.addfile("f", updatedContent);

        // Hook callback so we can tweak the mtime.
        cu.mOnSyncDebugNotification = [&](const SyncConfig&, int, const Notification& notification) {
            // Roll back the mtime now that we know it will be processed.
            fs::last_write_time(cu.fsBasePath / "su" / "f", mtime);

            // No need for the engine to call us again.
            cu.mOnSyncDebugNotification = nullptr;
        };

        // Write the file.
        m.generate(cu.fsBasePath / "su");
    }

    // Wait for the engine to process the change.
    waitonsyncs(TIMEOUT, &cu);

    // Make sure the sync hasn't been disabled.
    {
        auto config = cu.syncConfigByBackupID(idU);

        ASSERT_EQ(config.mEnabled, true);
        ASSERT_EQ(config.mError, NO_SYNC_ERROR);
    }
    
    // Check that the file's been uploaded to the cloud.
    {
        StandardClient cd(TESTROOT, "cd");

        // Log in client.
        ASSERT_TRUE(cd.login_fetchnodes("MEGA_EMAIL", "MEGA_PWD"));

        // Add and start a new sync.
        auto idD = cd.setupSync_mainthread("sd", "s");
        ASSERT_NE(idD, UNDEF);

        // Wait for the sync to complete.
        waitonsyncs(TIMEOUT, &cd);

        // Make sure we haven't uploaded anything.
        ASSERT_TRUE(cu.confirmModel_mainthread(m.root.get(), idU));

        // Necessary since we've downloaded a file.
        m.ensureLocalDebrisTmpLock("");

        // Check that we've downloaded what we should've.
        ASSERT_TRUE(cd.confirmModel_mainthread(m.root.get(), idD));
    }
}

TEST_F(BackupBehavior, SameMTimeSmallerCRC)
{
    // File's small enough that the content is the CRC.
    auto initialContent = string("f");
    auto updatedContent = string("e");

    doTest(initialContent, updatedContent);
}

TEST_F(BackupBehavior, SameMTimeSmallerSize)
{
    auto initialContent = string("ff");
    auto updatedContent = string("f");

    doTest(initialContent, updatedContent);
}

#endif // DEBUG
>>>>>>> e9997389

    ASSERT_TRUE(c.confirmModel_mainthread(model.root.get(), id));
}

#endif
<|MERGE_RESOLUTION|>--- conflicted
+++ resolved
@@ -764,30 +764,8 @@
         uint32_t parentID = 0u;
     }; // StateCacheNode
 
-<<<<<<< HEAD
     // Convenience.
     using StateCacheNodePtr = unique_ptr<StateCacheNode>;
-=======
-#ifdef DEBUG
-    using SyncDebugNotificationHandler =
-      std::function<void(const SyncConfig&, int, const Notification&)>;
-
-    SyncDebugNotificationHandler mOnSyncDebugNotification;
-
-    void syncdebug_notification(const SyncConfig& config,
-                                int queue,
-                                const Notification& notification) override
-    {
-        if (mOnSyncDebugNotification)
-            mOnSyncDebugNotification(config, queue, notification);
-    }
-#endif // DEBUG
-
-    bool sync_syncable(Sync* sync, const char* name, LocalPath& path, Node*) override
-    {
-        return sync_syncable(sync, name, path);
-    }
->>>>>>> e9997389
 
     // Check if a directory node is consistent with the cache.
     bool matchDirectory(const LocalNode& node) const
@@ -10252,6 +10230,115 @@
     ASSERT_TRUE(cb.confirmModel_mainthread(m.root.get(), id));
 }
 
+#ifdef DEBUG
+
+class BackupBehavior
+  : public ::testing::Test
+{
+public:
+    void doTest(const string& initialContent, const string& updatedContent);
+}; // BackupBehavior
+
+void BackupBehavior::doTest(const string& initialContent,
+                            const string& updatedContent)
+{
+    auto TESTROOT = makeNewTestRoot();
+    auto TIMEOUT  = std::chrono::seconds(8);
+
+    StandardClient cu(TESTROOT, "cu");
+
+    // Log callbacks.
+    cu.logcb = true;
+
+    // Log in uploader client.
+    ASSERT_TRUE(cu.login_reset_makeremotenodes("MEGA_EMAIL", "MEGA_PWD", "s", 0, 0));
+
+    // Add and start a backup sync.
+    const auto idU = cu.setupSync_mainthread("su", "s", true);
+    ASSERT_NE(idU, UNDEF);
+
+    // Add a file for the engine to synchronize.
+    Model m;
+
+    m.addfile("f", initialContent);
+    m.generate(cu.fsBasePath / "su");
+
+    // Wait for the engine to process and upload the file.
+    waitonsyncs(TIMEOUT, &cu);
+
+    // Make sure the file made it to the cloud.
+    ASSERT_TRUE(cu.confirmModel_mainthread(m.root.get(), idU));
+
+    // Update file.
+    {
+        // Capture file's current mtime.
+        auto mtime = fs::last_write_time(cu.fsBasePath / "su" / "f");
+
+        // Update the file's content.
+        m.addfile("f", updatedContent);
+
+        // Write the file.
+        m.generate(cu.fsBasePath / "su");
+
+        // Rewind the file's mtime.
+        fs::last_write_time(cu.fsBasePath / "su" / "f", mtime);
+    }
+
+    // Wait for the engine to process the change.
+    waitonsyncs(TIMEOUT, &cu);
+
+    // Make sure the sync hasn't been disabled.
+    {
+        auto config = cu.syncConfigByBackupID(idU);
+
+        ASSERT_EQ(config.mEnabled, true);
+        ASSERT_EQ(config.mError, NO_SYNC_ERROR);
+    }
+    
+    // Check that the file's been uploaded to the cloud.
+    {
+        StandardClient cd(TESTROOT, "cd");
+
+        // Log in client.
+        ASSERT_TRUE(cd.login_fetchnodes("MEGA_EMAIL", "MEGA_PWD"));
+
+        // Add and start a new sync.
+        auto idD = cd.setupSync_mainthread("sd", "s");
+        ASSERT_NE(idD, UNDEF);
+
+        // Wait for the sync to complete.
+        waitonsyncs(TIMEOUT, &cd);
+
+        // Make sure we haven't uploaded anything.
+        ASSERT_TRUE(cu.confirmModel_mainthread(m.root.get(), idU));
+
+        // Necessary since we've downloaded a file.
+        m.ensureLocalDebrisTmpLock("");
+
+        // Check that we've downloaded what we should've.
+        ASSERT_TRUE(cd.confirmModel_mainthread(m.root.get(), idD));
+    }
+}
+
+TEST_F(BackupBehavior, SameMTimeSmallerCRC)
+{
+    // File's small enough that the content is the CRC.
+    auto initialContent = string("f");
+    auto updatedContent = string("e");
+
+    doTest(initialContent, updatedContent);
+}
+
+TEST_F(BackupBehavior, SameMTimeSmallerSize)
+{
+    auto initialContent = string("ff");
+    auto updatedContent = string("f");
+
+    doTest(initialContent, updatedContent);
+}
+
+#endif // DEBUG
+
 TEST_F(SyncTest, RemoteReplaceDirectory)
 {
     auto TESTROOT = makeNewTestRoot();
@@ -14381,126 +14468,9 @@
     // Wait for the engine to process the move.
     waitonsyncs(TIMEOUT, &c);
 
-<<<<<<< HEAD
     // Did the engine action the move?
     model.findnode("d/ff")->name = "fff";
     model.movenode("d/fff", "");
-=======
-#ifdef DEBUG
-
-class BackupBehavior
-  : public ::testing::Test
-{
-public:
-    void doTest(const string& initialContent, const string& updatedContent);
-}; // BackupBehavior
-
-void BackupBehavior::doTest(const string& initialContent,
-                            const string& updatedContent)
-{
-    auto TESTROOT = makeNewTestRoot();
-    auto TIMEOUT  = std::chrono::seconds(8);
-
-    StandardClient cu(TESTROOT, "cu");
-
-    // Log callbacks.
-    cu.logcb = true;
-
-    // Log in uploader client.
-    ASSERT_TRUE(cu.login_reset_makeremotenodes("MEGA_EMAIL", "MEGA_PWD", "s", 0, 0));
-
-    // Add and start a backup sync.
-    const auto idU = cu.setupSync_mainthread("su", "s", true);
-    ASSERT_NE(idU, UNDEF);
-
-    // Add a file for the engine to synchronize.
-    Model m;
-
-    m.addfile("f", initialContent);
-    m.generate(cu.fsBasePath / "su");
-
-    // Wait for the engine to process and upload the file.
-    waitonsyncs(TIMEOUT, &cu);
-
-    // Make sure the file made it to the cloud.
-    ASSERT_TRUE(cu.confirmModel_mainthread(m.root.get(), idU));
-
-    // Update file.
-    {
-        // Capture file's current mtime.
-        auto mtime = fs::last_write_time(cu.fsBasePath / "su" / "f");
-
-        // Update the file's content.
-        m.addfile("f", updatedContent);
-
-        // Hook callback so we can tweak the mtime.
-        cu.mOnSyncDebugNotification = [&](const SyncConfig&, int, const Notification& notification) {
-            // Roll back the mtime now that we know it will be processed.
-            fs::last_write_time(cu.fsBasePath / "su" / "f", mtime);
-
-            // No need for the engine to call us again.
-            cu.mOnSyncDebugNotification = nullptr;
-        };
-
-        // Write the file.
-        m.generate(cu.fsBasePath / "su");
-    }
-
-    // Wait for the engine to process the change.
-    waitonsyncs(TIMEOUT, &cu);
-
-    // Make sure the sync hasn't been disabled.
-    {
-        auto config = cu.syncConfigByBackupID(idU);
-
-        ASSERT_EQ(config.mEnabled, true);
-        ASSERT_EQ(config.mError, NO_SYNC_ERROR);
-    }
-    
-    // Check that the file's been uploaded to the cloud.
-    {
-        StandardClient cd(TESTROOT, "cd");
-
-        // Log in client.
-        ASSERT_TRUE(cd.login_fetchnodes("MEGA_EMAIL", "MEGA_PWD"));
-
-        // Add and start a new sync.
-        auto idD = cd.setupSync_mainthread("sd", "s");
-        ASSERT_NE(idD, UNDEF);
-
-        // Wait for the sync to complete.
-        waitonsyncs(TIMEOUT, &cd);
-
-        // Make sure we haven't uploaded anything.
-        ASSERT_TRUE(cu.confirmModel_mainthread(m.root.get(), idU));
-
-        // Necessary since we've downloaded a file.
-        m.ensureLocalDebrisTmpLock("");
-
-        // Check that we've downloaded what we should've.
-        ASSERT_TRUE(cd.confirmModel_mainthread(m.root.get(), idD));
-    }
-}
-
-TEST_F(BackupBehavior, SameMTimeSmallerCRC)
-{
-    // File's small enough that the content is the CRC.
-    auto initialContent = string("f");
-    auto updatedContent = string("e");
-
-    doTest(initialContent, updatedContent);
-}
-
-TEST_F(BackupBehavior, SameMTimeSmallerSize)
-{
-    auto initialContent = string("ff");
-    auto updatedContent = string("f");
-
-    doTest(initialContent, updatedContent);
-}
-
-#endif // DEBUG
->>>>>>> e9997389
 
     ASSERT_TRUE(c.confirmModel_mainthread(model.root.get(), id));
 }
