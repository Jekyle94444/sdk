--- conflicted
+++ resolved
@@ -1551,10 +1551,7 @@
         {
             if (Node* m = drillchildnodebyname(n, subfoldername))
             {
-<<<<<<< HEAD
                 cout << clientname << "Setting up sync from " << m->displaypath() << " to " << localpath << endl;
-                SyncConfig syncConfig{LocalPath::fromPath(localpath.u8string(), *client.fsaccess), localpath.u8string(), m->nodehandle, subfoldername, 0};
-=======
                 auto syncConfig = 
                     SyncConfig(LocalPath::fromPath(localpath.u8string(), *client.fsaccess),
                                localpath.u8string(),
@@ -1565,7 +1562,6 @@
                                true,
                                isBackup ? SyncConfig::TYPE_BACKUP : SyncConfig::TYPE_TWOWAY);
 				
->>>>>>> e93fc3b7
                 error e = client.addsync(syncConfig, true, addSyncCompletion);
                 return !e;
             }
@@ -2205,7 +2201,7 @@
     void getpubliclink(Node* n, int del, m_time_t expiry, bool writable, promise<Error>& pb)
     {
         resultproc.prepresult(COMPLETION, ++next_request_tag,
-            [&](){ client.getpubliclink(n, del, expiry, writable, client.reqtag, [&](Error e, handle, handle){ pb.set_value(e); }); },
+            [&](){ client.requestPublicLink(n, del, expiry, writable, client.reqtag, [&](Error e, handle, handle){ pb.set_value(e); }); },
             nullptr);
     }
 
@@ -4173,7 +4169,122 @@
 
 #endif
 
-<<<<<<< HEAD
+TEST(Sync, BasicSync_NewVersionsCreatedWhenFilesModified)
+{
+    // Convenience.
+    using FileFingerprintPtr = unique_ptr<FileFingerprint>;
+
+    const auto TESTROOT = makeNewTestRoot();
+    const auto TIMEOUT  = std::chrono::seconds(4);
+
+    StandardClient c(TESTROOT, "c");
+
+    // Log callbacks.
+    c.logcb = true;
+
+    // Helper for generating fingerprints.
+    auto fingerprint =
+      [&c](const fs::path& fsPath) -> FileFingerprintPtr
+      {
+          // Convenience.
+          auto& fsAccess = *c.client.fsaccess;
+
+          // Needed so we can access the filesystem.
+          auto fileAccess = fsAccess.newfileaccess(false);
+
+          // Translate input path into something useful.
+          auto path = LocalPath::fromPath(fsPath.u8string(), fsAccess);
+
+          // Try and open file for reading.
+          if (fileAccess->fopen(path, true, false))
+          {
+              auto fingerprint = ::mega::make_unique<FileFingerprint>();
+
+              // Generate fingerprint.
+              if (fingerprint->genfingerprint(fileAccess.get()))
+              {
+                  return fingerprint;
+              }
+          }
+
+          return nullptr;
+      };
+
+    // Fingerprints for each revision.
+    vector<FileFingerprintPtr> fingerprints;
+
+    // Log client in.
+    ASSERT_TRUE(c.login_reset_makeremotenodes("MEGA_EMAIL", "MEGA_PWD", "x", 0, 0));
+
+    // Add and start sync.
+    const auto id = c.setupSync_mainthread("s", "x");
+    ASSERT_NE(id, UNDEF);
+
+    const auto SYNCROOT = c.syncSet(id).localpath;
+
+    // Create and populate model.
+    Model model;
+
+    model.addfile("f", "a");
+    model.generate(SYNCROOT);
+
+    // Keep track of fingerprint.
+    fingerprints.emplace_back(fingerprint(SYNCROOT / "f"));
+    ASSERT_TRUE(fingerprints.back());
+
+    // Wait for initial sync to complete.
+    waitonsyncs(TIMEOUT, &c);
+
+    // Check that the file made it to the cloud.
+    ASSERT_TRUE(c.confirmModel_mainthread(model.root.get(), id));
+
+    // Create a new revision of f.
+    model.addfile("f", "b");
+    model.generate(SYNCROOT);
+
+    // Update fingerprint.
+    fingerprints.emplace_back(fingerprint(SYNCROOT / "f"));
+    ASSERT_TRUE(fingerprints.back());
+
+    // Wait for change to propagate.
+    waitonsyncs(TIMEOUT, &c);
+
+    // Validate model.
+    ASSERT_TRUE(c.confirmModel_mainthread(model.root.get(), id));
+
+    // Create yet anothet revision of f.
+    model.addfile("f", "c");
+    model.generate(SYNCROOT);
+
+    // Update fingerprint.
+    fingerprints.emplace_back(fingerprint(SYNCROOT / "f"));
+    ASSERT_TRUE(fingerprints.back());
+
+    // Wait for change to propagate.
+    waitonsyncs(TIMEOUT, &c);
+
+    // Validate model.
+    ASSERT_TRUE(c.confirmModel_mainthread(model.root.get(), id));
+
+    // Get our hands on f's node.
+    auto *f = c.drillchildnodebyname(c.gettestbasenode(), "x/f");
+    ASSERT_TRUE(f);
+
+    // Validate the version chain.
+    auto i = fingerprints.crbegin();
+    auto matched = true;
+
+    while (f && i != fingerprints.crend())
+    {
+        matched &= *f == **i++;
+
+        f = f->children.empty() ? nullptr : f->children.front();
+    }
+
+    matched &= !f && i == fingerprints.crend();
+    ASSERT_TRUE(matched);
+}
+
 TEST(Sync, DetectsAndReportsNameClashes)
 {
     const auto TESTFOLDER = makeNewTestRoot();
@@ -4692,122 +4803,6 @@
     // Wait for sync and confirm model.
     waitonsyncs(TIMEOUT, &cd);
     ASSERT_TRUE(cd.confirmModel_mainthread(model.findnode("x"), backupId1));
-=======
-TEST(Sync, BasicSync_NewVersionsCreatedWhenFilesModified)
-{
-    // Convenience.
-    using FileFingerprintPtr = unique_ptr<FileFingerprint>;
-
-    const auto TESTROOT = makeNewTestRoot();
-    const auto TIMEOUT  = std::chrono::seconds(4);
-
-    StandardClient c(TESTROOT, "c");
-
-    // Log callbacks.
-    c.logcb = true;
-
-    // Helper for generating fingerprints.
-    auto fingerprint =
-      [&c](const fs::path& fsPath) -> FileFingerprintPtr
-      {
-          // Convenience.
-          auto& fsAccess = *c.client.fsaccess;
-
-          // Needed so we can access the filesystem.
-          auto fileAccess = fsAccess.newfileaccess(false);
-
-          // Translate input path into something useful.
-          auto path = LocalPath::fromPath(fsPath.u8string(), fsAccess);
-
-          // Try and open file for reading.
-          if (fileAccess->fopen(path, true, false))
-          {
-              auto fingerprint = ::mega::make_unique<FileFingerprint>();
-
-              // Generate fingerprint.
-              if (fingerprint->genfingerprint(fileAccess.get()))
-              {
-                  return fingerprint;
-              }
-          }
-
-          return nullptr;
-      };
-
-    // Fingerprints for each revision.
-    vector<FileFingerprintPtr> fingerprints;
-
-    // Log client in.
-    ASSERT_TRUE(c.login_reset_makeremotenodes("MEGA_EMAIL", "MEGA_PWD", "x", 0, 0));
-
-    // Add and start sync.
-    const auto id = c.setupSync_mainthread("s", "x");
-    ASSERT_NE(id, UNDEF);
-
-    const auto SYNCROOT = c.syncSet(id).localpath;
-
-    // Create and populate model.
-    Model model;
-
-    model.addfile("f", "a");
-    model.generate(SYNCROOT);
-
-    // Keep track of fingerprint.
-    fingerprints.emplace_back(fingerprint(SYNCROOT / "f"));
-    ASSERT_TRUE(fingerprints.back());
-
-    // Wait for initial sync to complete.
-    waitonsyncs(TIMEOUT, &c);
-
-    // Check that the file made it to the cloud.
-    ASSERT_TRUE(c.confirmModel_mainthread(model.root.get(), id));
-
-    // Create a new revision of f.
-    model.addfile("f", "b");
-    model.generate(SYNCROOT);
-
-    // Update fingerprint.
-    fingerprints.emplace_back(fingerprint(SYNCROOT / "f"));
-    ASSERT_TRUE(fingerprints.back());
-
-    // Wait for change to propagate.
-    waitonsyncs(TIMEOUT, &c);
-
-    // Validate model.
-    ASSERT_TRUE(c.confirmModel_mainthread(model.root.get(), id));
-
-    // Create yet anothet revision of f.
-    model.addfile("f", "c");
-    model.generate(SYNCROOT);
-
-    // Update fingerprint.
-    fingerprints.emplace_back(fingerprint(SYNCROOT / "f"));
-    ASSERT_TRUE(fingerprints.back());
-
-    // Wait for change to propagate.
-    waitonsyncs(TIMEOUT, &c);
-
-    // Validate model.
-    ASSERT_TRUE(c.confirmModel_mainthread(model.root.get(), id));
-
-    // Get our hands on f's node.
-    auto *f = c.drillchildnodebyname(c.gettestbasenode(), "x/f");
-    ASSERT_TRUE(f);
-
-    // Validate the version chain.
-    auto i = fingerprints.crbegin();
-    auto matched = true;
-
-    while (f && i != fingerprints.crend())
-    {
-        matched &= *f == **i++;
-
-        f = f->children.empty() ? nullptr : f->children.front();
-    }
-
-    matched &= !f && i == fingerprints.crend();
-    ASSERT_TRUE(matched);
->>>>>>> e93fc3b7
 }
 
 struct TwoWaySyncSymmetryCase
@@ -5732,14 +5727,8 @@
 
     std::map<std::string, TwoWaySyncSymmetryCase> cases;
 
-<<<<<<< HEAD
-    // to investigate just one sync case, put its name here,
-    // otherwise we loop to generate all combinations (except those excluded)
-    static string singleNamedTest = "";//"delete_down_other_file_resumed";
-=======
     static set<string> tests = {
     }; // tests
->>>>>>> e93fc3b7
 
     for (int syncType = TwoWaySyncSymmetryCase::type_numTypes; syncType--; )
     {
@@ -5747,31 +5736,19 @@
 
         for (int selfChange = 0; selfChange < 2; ++selfChange)
         {
-<<<<<<< HEAD
-            //if (up) continue;
-=======
             //if (!selfChange) continue;
->>>>>>> e93fc3b7
 
             for (int up = 0; up < 2; ++up)
             {
-<<<<<<< HEAD
+                //if (!up) continue;
+
+                for (int action = 0; action < (int)TwoWaySyncSymmetryCase::action_numactions; ++action)
+                {
                 //if (action != TwoWaySyncSymmetryCase::action_moveIntoSync) continue;
                 //if (action != TwoWaySyncSymmetryCase::action_rename) continue;
                 //if (action != TwoWaySyncSymmetryCase::action_delete) continue;
 
                 for (int file = 0; file < 2; ++file)
-                {
-                    //if (file) continue;
-=======
-                //if (!up) continue;
-
-                for (int action = 0; action < (int)TwoWaySyncSymmetryCase::action_numactions; ++action)
-                {
-                    //if (action != TwoWaySyncSymmetryCase::action_rename) continue;
->>>>>>> e93fc3b7
-
-                    for (int file = 1; file < 2; ++file)
                     {
                         //if (!file) continue;
 
