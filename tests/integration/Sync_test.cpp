--- conflicted
+++ resolved
@@ -2788,11 +2788,7 @@
     ASSERT_GT(nRemoved, 0) << e;
 
     // let them catch up
-<<<<<<< HEAD
     waitonsyncs(std::chrono::seconds(4), &clientA1, &clientA2);
-=======
-    waitonsyncs(std::chrono::seconds(20), &clientA1, &clientA2);
->>>>>>> 4629716c
 
     // check everything matches (model has expected state of remote and local)
     ASSERT_TRUE(model.movetosynctrash("f/f_2/f_2_1", "f"));
