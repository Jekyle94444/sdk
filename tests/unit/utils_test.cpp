--- conflicted
+++ resolved
@@ -1231,7 +1231,21 @@
     EXPECT_EQ(0, strcmp(j.pos, "\"json\"}remainder"));
 }
 
-<<<<<<< HEAD
+TEST(JSON, stripWhitespace)
+{
+    auto input = string(" a\rb\n c\r{\"a\":\"q\\r \\\" s\"\n} x y\n z\n");
+    auto expected = string("abc{\"a\":\"q\\r \\\" s\"}xyz");
+    auto computed = JSON::stripWhitespace(input);
+
+    ASSERT_EQ(computed, expected);
+
+    input = "{\"a\":\"bcde";
+    expected = "{\"a\":\"";
+    computed = JSON::stripWhitespace(input);
+
+    ASSERT_EQ(computed, expected);
+}
+
 TEST(RemotePath, nextPathComponent)
 {
     // Absolute path.
@@ -1469,20 +1483,4 @@
     //    ASSERT_FALSE(mFsAccess.renamelocal(source, target, false));
     //    ASSERT_FALSE(mFsAccess.target_name_too_long);
     //}
-}
-=======
-TEST(JSON, stripWhitespace)
-{
-    auto input = string(" a\rb\n c\r{\"a\":\"q\\r \\\" s\"\n} x y\n z\n");
-    auto expected = string("abc{\"a\":\"q\\r \\\" s\"}xyz");
-    auto computed = JSON::stripWhitespace(input);
-
-    ASSERT_EQ(computed, expected);
-
-    input = "{\"a\":\"bcde";
-    expected = "{\"a\":\"";
-    computed = JSON::stripWhitespace(input);
-
-    ASSERT_EQ(computed, expected);
-}
->>>>>>> e9997389
+}