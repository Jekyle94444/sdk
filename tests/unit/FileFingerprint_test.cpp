--- conflicted
+++ resolved
@@ -77,11 +77,7 @@
 //    const std::vector<mega::byte> mContent;
 //    const bool mReadFails = false;
 //};
-<<<<<<< HEAD
-
-=======
-//
->>>>>>> 8d005f5b
+//
 //class MockInputStreamAccess : public mega::InputStreamAccess
 //{
 //public:
