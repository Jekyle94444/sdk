/**
 * (c) 2019 by Mega Limited, Wellsford, New Zealand
 *
 * This file is part of the MEGA SDK - Client Access Engine.
 *
 * Applications using the MEGA API must present a valid application key
 * and comply with the the rules set forth in the Terms of Service.
 *
 * The MEGA SDK is distributed in the hope that it will be useful,
 * but WITHOUT ANY WARRANTY; without even the implied warranty of
 * MERCHANTABILITY or FITNESS FOR A PARTICULAR PURPOSE.
 *
 * @copyright Simplified (2-clause) BSD License.
 *
 * You should have received a copy of the license along with this
 * program.
 */

#include "utils.h"

#include <random>

#include <mega/megaapp.h>
#include <mega/heartbeats.h>
#include <mega.h>

#include "constants.h"
#include "DefaultedFileSystemAccess.h"
#include "FsNode.h"

namespace mt {

namespace {

std::mt19937 gRandomGenerator{1};

} // anonymous

mega::handle nextFsId()
{
    static mega::handle fsId{0};
    return fsId++;
}

std::shared_ptr<mega::MegaClient> makeClient(mega::MegaApp& app, mega::FileSystemAccess& fsaccess)
{
    struct HttpIo : mega::HttpIO
    {
        void addevents(mega::Waiter*, int) override {}
        void post(struct mega::HttpReq*, const char* = NULL, unsigned = 0) override {}
        void cancel(mega::HttpReq*) override {}
        m_off_t postpos(void*) override { return {}; }
        bool doio(void) override { return {}; }
        void setuseragent(std::string*) override {}
    };

    auto httpio = new HttpIo;

    auto deleter = [httpio](mega::MegaClient* client)
    {
        delete client;
        delete httpio;
    };

    std::shared_ptr<mega::MegaClient> client{new mega::MegaClient{
            &app, nullptr, httpio, &fsaccess, nullptr, nullptr, "XXX", "unit_test", 0
        }, deleter};

    return client;
}

mega::Node& makeNode(mega::MegaClient& client, const mega::nodetype_t type, mega::NodeHandle handle, mega::Node* const parent)
{
<<<<<<< HEAD
    assert(client.nodeByHandle(::mega::NodeHandle().set6byte(handle)) == nullptr);
    const auto ph = parent ? parent->nodehandle : mega::UNDEF;
    auto n = new mega::Node{client, handle, ph, type, -1, mega::UNDEF, nullptr, 0}; // owned by the client
=======
    assert(client.mNodes.find(handle) == client.mNodes.end());
    mega::node_vector dp;
    const auto ph = parent ? parent->nodeHandle() : ::mega::NodeHandle();
    auto n = new mega::Node{&client, &dp, handle, ph, type, -1, mega::UNDEF, nullptr, 0}; // owned by the client
>>>>>>> 9fd4da73
    n->setkey(reinterpret_cast<const mega::byte*>(std::string((type == mega::FILENODE) ? mega::FILENODEKEYLENGTH : mega::FOLDERNODEKEYLENGTH, 'X').c_str()));
    return *n;
}

void collectAllFsNodes(std::map<mega::LocalPath, const mt::FsNode*>& nodes, const mt::FsNode& node)
{
    const auto path = node.getPath();
    assert(nodes.find(path) == nodes.end());
    nodes[path] = &node;
    if (node.getType() == mega::FOLDERNODE)
    {
        for (const auto child : node.getChildren())
        {
            collectAllFsNodes(nodes, *child);
        }
    }
}

std::uint16_t nextRandomInt()
{
    std::uniform_int_distribution<std::uint16_t> dist{0, std::numeric_limits<std::uint16_t>::max()};
    return dist(gRandomGenerator);
}

mega::byte nextRandomByte()
{
    std::uniform_int_distribution<unsigned short> dist{0, std::numeric_limits<mega::byte>::max()};
    return static_cast<mega::byte>(dist(gRandomGenerator));
}

} // mt<|MERGE_RESOLUTION|>--- conflicted
+++ resolved
@@ -71,16 +71,9 @@
 
 mega::Node& makeNode(mega::MegaClient& client, const mega::nodetype_t type, mega::NodeHandle handle, mega::Node* const parent)
 {
-<<<<<<< HEAD
-    assert(client.nodeByHandle(::mega::NodeHandle().set6byte(handle)) == nullptr);
+    assert(client.nodeByHandle(handle) == nullptr);
     const auto ph = parent ? parent->nodehandle : mega::UNDEF;
-    auto n = new mega::Node{client, handle, ph, type, -1, mega::UNDEF, nullptr, 0}; // owned by the client
-=======
-    assert(client.mNodes.find(handle) == client.mNodes.end());
-    mega::node_vector dp;
-    const auto ph = parent ? parent->nodeHandle() : ::mega::NodeHandle();
-    auto n = new mega::Node{&client, &dp, handle, ph, type, -1, mega::UNDEF, nullptr, 0}; // owned by the client
->>>>>>> 9fd4da73
+    auto n = new mega::Node{client, handle.as8byte(), ph, type, -1, mega::UNDEF, nullptr, 0}; // owned by the client
     n->setkey(reinterpret_cast<const mega::byte*>(std::string((type == mega::FILENODE) ? mega::FILENODEKEYLENGTH : mega::FOLDERNODEKEYLENGTH, 'X').c_str()));
     return *n;
 }
