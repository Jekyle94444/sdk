/**
 * (c) 2019 by Mega Limited, Wellsford, New Zealand
 *
 * This file is part of the MEGA SDK - Client Access Engine.
 *
 * Applications using the MEGA API must present a valid application key
 * and comply with the the rules set forth in the Terms of Service.
 *
 * The MEGA SDK is distributed in the hope that it will be useful,
 * but WITHOUT ANY WARRANTY; without even the implied warranty of
 * MERCHANTABILITY or FITNESS FOR A PARTICULAR PURPOSE.
 *
 * @copyright Simplified (2-clause) BSD License.
 *
 * You should have received a copy of the license along with this
 * program.
 */

#include <atomic>
#include <memory>
#include <numeric>
#include <thread>

#include <gtest/gtest.h>

#include <mega.h>
#include <megaapi.h>
#include <mega/heartbeats.h>

#include "DefaultedFileSystemAccess.h"
#include "DefaultedDbTable.h"
#include "utils.h"

TEST(Serialization, JSON_storeobject)
{
    std::string in_str("Test");
    mega::JSON j;
    j.begin(in_str.data());
    j.storeobject(&in_str);
}

// Test 64-bit int serialization/unserialization
TEST(Serialization, Serialize64_serialize)
{
    uint64_t in = 0xDEADBEEF;
    uint64_t out;
    mega::byte buf[sizeof in];

    mega::Serialize64::serialize(buf, in);
    ASSERT_GT(mega::Serialize64::unserialize(buf, sizeof buf, &out), 0);
    ASSERT_EQ(in, out);
}

TEST(Serialization, CacheableReaderWriter)
{
    auto checksize = [](size_t& n, size_t added)
    {
        n += added;
        return n;
    };

    std::string writestring;
    mega::CacheableWriter w(writestring);

    mega::byte binary[] = { 1, 2, 3, 4, 5 };
    std::string cstr1("test1");
    std::string cstr2("test2diffdata");
    std::string stringtest("diffstringagaindefinitelybigger");
    int64_t i64 = 0x8765432112345678;
    uint32_t u32 = 0x87678765;
    mega::handle handle1 = 0x998;
    bool b = true;
    mega::byte by = 5;
    mega::chunkmac_map cm;

    size_t sizeadded = 0;

    w.serializebinary(binary, sizeof(binary));
    ASSERT_EQ(writestring.size(), checksize(sizeadded, sizeof(binary)));

    w.serializecstr(cstr1.c_str(), true);
    ASSERT_EQ(writestring.size(), checksize(sizeadded, 2 + cstr1.size() + 1));

    w.serializecstr(cstr2.c_str(), false);
    ASSERT_EQ(writestring.size(), checksize(sizeadded, 2 + cstr2.size()));

    w.serializestring(stringtest);
    ASSERT_EQ(writestring.size(), checksize(sizeadded, 2 + stringtest.size()));

    w.serializei64(i64);
    ASSERT_EQ(writestring.size(), checksize(sizeadded, 8));

    w.serializeu32(u32);
    ASSERT_EQ(writestring.size(), checksize(sizeadded, 4));

    w.serializehandle(handle1);
    ASSERT_EQ(writestring.size(), checksize(sizeadded, sizeof(mega::handle)));

    w.serializebool(b);
    ASSERT_EQ(writestring.size(), checksize(sizeadded, sizeof(bool)));

    w.serializebyte(by);
    ASSERT_EQ(writestring.size(), checksize(sizeadded, 1));

    w.serializeexpansionflags(1, 0, 1, 0, 0, 0, 1, 1);
    ASSERT_EQ(writestring.size(), checksize(sizeadded, 8));

    writestring += "abc";

    // now read the serialized data back
    std::string readstring = writestring;
    mega::CacheableReader r(readstring);

    mega::byte check_binary[5];
    std::string check_cstr1;
    std::string check_cstr2;
    std::string check_stringtest;
    int64_t check_i64;
    uint32_t check_u32;
    mega::handle check_handle1;
    bool check_b;
    mega::byte check_by;
    mega::chunkmac_map check_cm;

    ASSERT_TRUE(r.unserializebinary(check_binary, sizeof(check_binary)));
    ASSERT_EQ(0, memcmp(check_binary, binary, sizeof(binary)));

    ASSERT_TRUE(r.unserializecstr(check_cstr1, true));
    ASSERT_EQ(check_cstr1, cstr1);

    ASSERT_TRUE(r.unserializecstr(check_cstr2, false));
    ASSERT_EQ(check_cstr2, cstr2);

    ASSERT_TRUE(r.unserializestring(check_stringtest));
    ASSERT_EQ(check_stringtest, stringtest);

    ASSERT_TRUE(r.unserializei64(check_i64));
    ASSERT_EQ(check_i64, i64);

    ASSERT_TRUE(r.unserializeu32(check_u32));
    ASSERT_EQ(check_u32, u32);

    ASSERT_TRUE(r.unserializehandle(check_handle1));
    ASSERT_EQ(check_handle1, handle1);

    ASSERT_TRUE(r.unserializebool(check_b));
    ASSERT_EQ(check_b, b);

    ASSERT_TRUE(r.unserializebyte(check_by));
    ASSERT_EQ(check_by, by);

    unsigned char expansions[8];
    ASSERT_FALSE(r.unserializeexpansionflags(expansions, 7));
    ASSERT_TRUE(r.unserializeexpansionflags(expansions, 8));
    ASSERT_EQ(expansions[0], 1);
    ASSERT_EQ(expansions[1], 0);
    ASSERT_EQ(expansions[2], 1);
    ASSERT_EQ(expansions[3], 0);
    ASSERT_EQ(expansions[4], 0);
    ASSERT_EQ(expansions[5], 0);
    ASSERT_EQ(expansions[6], 1);
    ASSERT_EQ(expansions[7], 1);

    r.eraseused(readstring);
    ASSERT_EQ(readstring, "abc");

    mega::MediaProperties mp;
    mp.shortformat = 1;
    mp.width = 2;
    mp.height = 3;
    mp.fps = 4;
    mp.playtime = 5;
    mp.containerid = 6;
    mp.videocodecid = 7;
    mp.audiocodecid = 8;
    mp.is_VFR = true;
    mp.no_audio = false;
    std::string mps = mp.serialize();
    mega::MediaProperties mp2(mps);
    ASSERT_EQ(mps, mp2.serialize());
    ASSERT_EQ(mp2.shortformat, 1);
    ASSERT_EQ(mp2.width, 2u);
    ASSERT_EQ(mp2.height, 3u);
    ASSERT_EQ(mp2.fps, 4u);
    ASSERT_EQ(mp2.playtime, 5u);
    ASSERT_EQ(mp2.containerid, 6u);
    ASSERT_EQ(mp2.videocodecid, 7u);
    ASSERT_EQ(mp2.audiocodecid, 8u);
    ASSERT_EQ(mp2.is_VFR, true);
    ASSERT_EQ(mp2.no_audio, false);
}


TEST(Serialization, CacheableReaderWriter_fsfp_t)
{
    std::string data;
    {
        mega::CacheableWriter writer{data};
        writer.serializefsfp(42);
    }
    mega::CacheableReader reader{data};
    fsfp_t fsfp;
    ASSERT_TRUE(reader.unserializefsfp(fsfp));
    ASSERT_EQ(1u, reader.fieldnum);
    ASSERT_EQ(reader.ptr, data.c_str() + data.size());
    ASSERT_EQ(42u, fsfp);
}

namespace {

//struct MockFileSystemAccess : mt::DefaultedFileSystemAccess
//{
//    void local2path(std::string* local, std::string* path) const override
//    {
//        *path = *local;
//    }
//
//    void path2local(std::string* local, std::string* path) const override
//    {
//        *path = *local;
//    }
//
//    bool getsname(std::string*, std::string*) const override
//    {
//        return false;
//    }
//};

struct MockClient
{
    mega::MegaApp app;
    ::mega::FSACCESS_CLASS fs;
    std::shared_ptr<mega::MegaClient> cli = mt::makeClient(app);
    MockClient()
    {
        mega::PrnGen gen;
        mt::DefaultedDbTable *defaultTable = new mt::DefaultedDbTable(gen);
        cli->sctable.reset(defaultTable);
        cli->mNodeManager.setTable(defaultTable);
    }
};

}

namespace {

void checkDeserializedNode(const mega::Node& dl, const mega::Node& ref, bool ignore_fileattrstring = false)
{
    ASSERT_EQ(ref.type, dl.type);
    ASSERT_EQ(ref.size, dl.size);
    ASSERT_EQ(ref.nodehandle, dl.nodehandle);
    ASSERT_EQ(ref.parenthandle, dl.parenthandle);
    ASSERT_EQ(ref.owner, dl.owner);
    ASSERT_EQ(ref.ctime, dl.ctime);
<<<<<<< HEAD
    ASSERT_EQ(!!dl.attrstring, !!ref.attrstring);
    ASSERT_TRUE(!dl.attrstring || *dl.attrstring == *ref.attrstring);
=======
>>>>>>> 94e2b9dd
    ASSERT_EQ(ref.nodekeyUnchecked(), dl.nodekeyUnchecked());
    ASSERT_EQ(ignore_fileattrstring ? "" : ref.fileattrstring, dl.fileattrstring);
    ASSERT_EQ(ref.attrs.map, dl.attrs.map);
    if (ref.plink)
    {
        ASSERT_NE(nullptr, dl.plink);
        ASSERT_EQ(ref.plink->ph, dl.plink->ph);
        ASSERT_EQ(ref.plink->cts, dl.plink->cts);
        ASSERT_EQ(ref.plink->ets, dl.plink->ets);
        ASSERT_EQ(ref.plink->takendown, dl.plink->takendown);
    }
    // TODO: deal with shares
}

}

<<<<<<< HEAD
=======
TEST(Serialization, Node_whenFolderIsEncrypted)
{
    MockClient client;
    auto& n = mt::makeNode(*client.cli, mega::FOLDERNODE, ::mega::NodeHandle().set6byte(42));

    n.attrstring.reset(new std::string("attrstring"));
    n.setUndecryptedKey("nodekeydata");

    std::string data;
    ASSERT_TRUE(n.serialize(&data));

    auto dn = client.cli->mNodeManager.getNodeFromBlob(&data);
    ASSERT_TRUE(dn);

    checkDeserializedNode(*dn, n);
}

TEST(Serialization, Node_whenFileIsEncrypted)
{
    MockClient client;
    auto& n = mt::makeNode(*client.cli, mega::FILENODE, ::mega::NodeHandle().set6byte(42));

    n.attrstring.reset(new std::string("attrstring"));
    n.setUndecryptedKey("nodekeydata");
    n.size = 16;

    std::string data;
    ASSERT_TRUE(n.serialize(&data));

    auto dn = client.cli->mNodeManager.getNodeFromBlob(&data);
    ASSERT_TRUE(dn);

    checkDeserializedNode(*dn, n);
}
>>>>>>> 94e2b9dd

TEST(Serialization, Node_whenTypeIsUnsupported)
{
    MockClient client;
    auto& n = mt::makeNode(*client.cli, mega::TYPE_UNKNOWN, ::mega::NodeHandle().set6byte(42));
    std::string data;
    ASSERT_FALSE(n.serialize(&data));
}

TEST(Serialization, Node_forFile_withoutParent_withoutShares_withoutAttrs_withoutFileAttrString_withoutPlink)
{
    MockClient client;
    std::unique_ptr<mega::Node> n{&mt::makeNode(*client.cli, mega::FILENODE, ::mega::NodeHandle().set6byte(42))};
    n->size = 12;
    n->owner = 43;
    n->ctime = 44;
    std::string data;
    ASSERT_TRUE(n->serialize(&data));
    ASSERT_EQ(90u, data.size());
    auto dn = client.cli->mNodeManager.getNodeFromBlob(&data);
    checkDeserializedNode(*dn, *n);
}

TEST(Serialization, Node_forFolder_withoutParent_withoutShares_withoutAttrs_withoutFileAttrString_withoutPlink)
{
    MockClient client;
    std::unique_ptr<mega::Node> n{&mt::makeNode(*client.cli, mega::FOLDERNODE, ::mega::NodeHandle().set6byte(42))};
    n->size = -1;
    n->owner = 43;
    n->ctime = 44;
    std::string data;
    ASSERT_TRUE(n->serialize(&data));
    ASSERT_EQ(71u, data.size());
    auto dn = client.cli->mNodeManager.getNodeFromBlob(&data);
    checkDeserializedNode(*dn, *n);
}

TEST(Serialization, Node_forFile_withoutShares_withoutAttrs_withoutFileAttrString_withoutPlink)
{
    MockClient client;
    auto& parent = mt::makeNode(*client.cli, mega::FOLDERNODE, ::mega::NodeHandle().set6byte(43));
    std::unique_ptr<mega::Node> n{&mt::makeNode(*client.cli, mega::FILENODE, ::mega::NodeHandle().set6byte(42), &parent)};
    n->size = 12;
    n->owner = 88;
    n->ctime = 44;
    std::string data;
    ASSERT_TRUE(n->serialize(&data));
    ASSERT_EQ(90u, data.size());
    auto dn = client.cli->mNodeManager.getNodeFromBlob(&data);
    checkDeserializedNode(*dn, *n);
}

TEST(Serialization, Node_forFile_withoutShares_withoutFileAttrString_withoutPlink)
{
    MockClient client;
    auto& parent = mt::makeNode(*client.cli, mega::FOLDERNODE, ::mega::NodeHandle().set6byte(43));
    std::unique_ptr<mega::Node> n{&mt::makeNode(*client.cli, mega::FILENODE, ::mega::NodeHandle().set6byte(42), &parent)};
    n->size = 12;
    n->owner = 88;
    n->ctime = 44;
    n->attrs.map = std::map<mega::nameid, std::string>{
        {101, "foo"},
        {102, "bar"},
    };
    std::string data;
    ASSERT_TRUE(n->serialize(&data));
    ASSERT_EQ(104u, data.size());
    auto dn = client.cli->mNodeManager.getNodeFromBlob(&data);
    checkDeserializedNode(*dn, *n);
}

TEST(Serialization, Node_forFile_withoutShares_withoutPlink)
{
    MockClient client;
    auto& parent = mt::makeNode(*client.cli, mega::FOLDERNODE, ::mega::NodeHandle().set6byte(43));
    std::unique_ptr<mega::Node> n{&mt::makeNode(*client.cli, mega::FILENODE, ::mega::NodeHandle().set6byte(42), &parent)};
    n->size = 12;
    n->owner = 88;
    n->ctime = 44;
    n->attrs.map = std::map<mega::nameid, std::string>{
        {101, "foo"},
        {102, "bar"},
    };
    n->fileattrstring = "blah";
    std::string data;
    ASSERT_TRUE(n->serialize(&data));
    ASSERT_EQ(108u, data.size());
    auto dn = client.cli->mNodeManager.getNodeFromBlob(&data);
    checkDeserializedNode(*dn, *n);
}

TEST(Serialization, Node_forFile_withoutShares)
{
    MockClient client;
    auto& parent = mt::makeNode(*client.cli, mega::FOLDERNODE, ::mega::NodeHandle().set6byte(43));
    std::unique_ptr<mega::Node> n{&mt::makeNode(*client.cli, mega::FILENODE, ::mega::NodeHandle().set6byte(42), &parent)};
    n->size = 12;
    n->owner = 88;
    n->ctime = 44;
    n->attrs.map = std::map<mega::nameid, std::string>{
        {101, "foo"},
        {102, "bar"},
    };
    n->fileattrstring = "blah";
    n->plink = new mega::PublicLink{n->nodehandle, 1, 2, false};
    std::string data;
    ASSERT_TRUE(n->serialize(&data));
    ASSERT_EQ(131u, data.size());
    auto dn = client.cli->mNodeManager.getNodeFromBlob(&data);
    checkDeserializedNode(*dn, *n);
}

TEST(Serialization, Node_forFile_withoutShares_withAuthKey)
{
    MockClient client;
    auto& parent = mt::makeNode(*client.cli, mega::FOLDERNODE, ::mega::NodeHandle().set6byte(43));
    std::unique_ptr<mega::Node> n{&mt::makeNode(*client.cli, mega::FILENODE, ::mega::NodeHandle().set6byte(42), &parent)};
    n->size = 12;
    n->owner = 88;
    n->ctime = 44;
    using namespace mega;
    n->attrs.map = map<nameid, string>{
        {101, "foo"},
        {102, "bar"},
    };
    n->fileattrstring = "blah";
    n->plink = new mega::PublicLink{n->nodehandle, 1, 2, false, "someAuthKey"};
    std::string data;
    ASSERT_TRUE(n->serialize(&data));
    ASSERT_EQ(142u, data.size());
    auto dn = client.cli->mNodeManager.getNodeFromBlob(&data);
    checkDeserializedNode(*dn, *n);
}

TEST(Serialization, Node_forFile_withoutShares_32bit)
{
    MockClient client;
    auto& parent = mt::makeNode(*client.cli, mega::FOLDERNODE, ::mega::NodeHandle().set6byte(43));
    std::unique_ptr<mega::Node> n{&mt::makeNode(*client.cli, mega::FILENODE, ::mega::NodeHandle().set6byte(42), &parent)};
    n->size = 12;
    n->owner = 88;
    n->ctime = 44;
    n->attrs.map = std::map<mega::nameid, std::string>{
        {101, "foo"},
        {102, "bar"},
    };
    n->fileattrstring = "blah";
    n->plink = new mega::PublicLink{n->nodehandle, 1, 2, false};

    // This is the result of serialization on 32bit Windows
    const std::array<char, 131> rawData = {
        0x0c, 0x00, 0x00, 0x00, 0x00, 0x00, 0x00, 0x00, 0x2a, 0x00, 0x00, 0x00,
        0x00, 0x00, 0x2b, 0x00, 0x00, 0x00, 0x00, 0x00, 0x58, 0x00, 0x00, 0x00,
        0x00, 0x00, 0x00, 0x00, 0x00, 0x00, 0x00, 0x00, 0x00, 0x00, 0x00, 0x00,
        0x2c, 0x00, 0x00, 0x00, 0x00, 0x00, 0x00, 0x00, 0x58, 0x58, 0x58, 0x58,
        0x58, 0x58, 0x58, 0x58, 0x58, 0x58, 0x58, 0x58, 0x58, 0x58, 0x58, 0x58,
        0x58, 0x58, 0x58, 0x58, 0x58, 0x58, 0x58, 0x58, 0x58, 0x58, 0x58, 0x58,
        0x58, 0x58, 0x58, 0x58, 0x05, 0x00, 0x62, 0x6c, 0x61, 0x68, 0x00, 0x01,
        0x01, 0x00, 0x00, 0x00, 0x00, 0x00, 0x00, 0x00, 0x00, 0x01, 0x65, 0x03,
        0x00, 0x66, 0x6f, 0x6f, 0x01, 0x66, 0x03, 0x00, 0x62, 0x61, 0x72, 0x00,
        0x2a, 0x00, 0x00, 0x00, 0x00, 0x00, 0x02, 0x00, 0x00, 0x00, 0x00, 0x00,
        0x00, 0x00, 0x00, 0x01, 0x00, 0x00, 0x00, 0x00, 0x00, 0x00, 0x00
    };
    const std::string data(rawData.data(), rawData.size());

    auto dn = client.cli->mNodeManager.getNodeFromBlob(&data);
    checkDeserializedNode(*dn, *n);
}

TEST(Serialization, Node_forFolder_withoutShares_withoutAttrs_withoutFileAttrString_withoutPlink)
{
    MockClient client;
    auto& parent = mt::makeNode(*client.cli, mega::FOLDERNODE, ::mega::NodeHandle().set6byte(43));
    std::unique_ptr<mega::Node> n{&mt::makeNode(*client.cli, mega::FOLDERNODE, ::mega::NodeHandle().set6byte(42), &parent)};
    n->size = -1;
    n->owner = 88;
    n->ctime = 44;
    std::string data;
    ASSERT_TRUE(n->serialize(&data));
    ASSERT_EQ(71u, data.size());
    auto dn = client.cli->mNodeManager.getNodeFromBlob(&data);
    checkDeserializedNode(*dn, *n);
}

TEST(Serialization, Node_forFolder_withoutShares_withoutFileAttrString_withoutPlink)
{
    MockClient client;
    auto& parent = mt::makeNode(*client.cli, mega::FOLDERNODE, ::mega::NodeHandle().set6byte(43));
    std::unique_ptr<mega::Node> n{&mt::makeNode(*client.cli, mega::FOLDERNODE, ::mega::NodeHandle().set6byte(42), &parent)};
    n->size = -1;
    n->owner = 88;
    n->ctime = 44;
    n->attrs.map = std::map<mega::nameid, std::string>{
        {101, "foo"},
        {102, "bar"},
    };
    std::string data;
    ASSERT_TRUE(n->serialize(&data));
    ASSERT_EQ(85u, data.size());
    auto dn = client.cli->mNodeManager.getNodeFromBlob(&data);
    checkDeserializedNode(*dn, *n);
}

TEST(Serialization, Node_forFolder_withoutShares_withoutPlink)
{
    MockClient client;
    auto& parent = mt::makeNode(*client.cli, mega::FOLDERNODE, ::mega::NodeHandle().set6byte(43));
    std::unique_ptr<mega::Node> n{&mt::makeNode(*client.cli, mega::FOLDERNODE, ::mega::NodeHandle().set6byte(42), &parent)};
    n->size = -1;
    n->owner = 88;
    n->ctime = 44;
    n->attrs.map = std::map<mega::nameid, std::string>{
        {101, "foo"},
        {102, "bar"},
    };
    n->fileattrstring = "blah";
    std::string data;
    ASSERT_TRUE(n->serialize(&data));
    ASSERT_EQ(85u, data.size());
    auto dn = client.cli->mNodeManager.getNodeFromBlob(&data);
    checkDeserializedNode(*dn, *n, true);
}

TEST(Serialization, Node_forFolder_withoutShares)
{
    MockClient client;
    auto& parent = mt::makeNode(*client.cli, mega::FOLDERNODE, ::mega::NodeHandle().set6byte(43));
    std::unique_ptr<mega::Node> n{&mt::makeNode(*client.cli, mega::FOLDERNODE, ::mega::NodeHandle().set6byte(42), &parent)};
    n->size = -1;
    n->owner = 88;
    n->ctime = 44;
    n->attrs.map = std::map<mega::nameid, std::string>{
        {101, "foo"},
        {102, "bar"},
    };
    n->fileattrstring = "blah";
    n->plink = new mega::PublicLink{n->nodehandle, 1, 2, false};
    std::string data;
    ASSERT_TRUE(n->serialize(&data));

    ASSERT_EQ(108u, data.size());
    auto dn = client.cli->mNodeManager.getNodeFromBlob(&data);
    checkDeserializedNode(*dn, *n, true);
}

TEST(Serialization, Node_forFolder_withoutShares_32bit)
{
    MockClient client;
    auto& parent = mt::makeNode(*client.cli, mega::FOLDERNODE, ::mega::NodeHandle().set6byte(43));
    std::unique_ptr<mega::Node> n{&mt::makeNode(*client.cli, mega::FOLDERNODE, ::mega::NodeHandle().set6byte(42), &parent)};
    n->size = -1;
    n->owner = 88;
    n->ctime = 44;
    n->attrs.map = std::map<mega::nameid, std::string>{
        {101, "foo"},
        {102, "bar"},
    };
    n->fileattrstring = "blah";
    n->plink = new mega::PublicLink{n->nodehandle, 1, 2, false};

    // This is the result of serialization on 32bit Windows
    const std::array<unsigned char, 108> rawData = {
        0xff, 0xff, 0xff,
        0xff, 0xff, 0xff,
        0xff, 0xff, 0x2a, 0x00, 0x00, 0x00,
        0x00, 0x00, 0x2b, 0x00, 0x00, 0x00, 0x00, 0x00, 0x58, 0x00, 0x00, 0x00,
        0x00, 0x00, 0x00, 0x00, 0x00, 0x00, 0x00, 0x00, 0x00, 0x00, 0x00, 0x00,
        0x2c, 0x00, 0x00, 0x00, 0x00, 0x00, 0x00, 0x00, 0x58, 0x58, 0x58, 0x58,
        0x58, 0x58, 0x58, 0x58, 0x58, 0x58, 0x58, 0x58, 0x58, 0x58, 0x58, 0x58,
        0x01, 0x01, 0x00, 0x00, 0x00, 0x00, 0x00, 0x00, 0x00, 0x00, 0x01, 0x65,
        0x03, 0x00, 0x66, 0x6f, 0x6f, 0x01, 0x66, 0x03, 0x00, 0x62, 0x61, 0x72,
        0x00, 0x2a, 0x00, 0x00, 0x00, 0x00, 0x00, 0x02, 0x00, 0x00, 0x00, 0x00,
        0x00, 0x00, 0x00, 0x00, 0x01, 0x00, 0x00, 0x00, 0x00, 0x00, 0x00, 0x00
    };
    const std::string data(reinterpret_cast<const char*>(rawData.data()), rawData.size());

    auto dn = client.cli->mNodeManager.getNodeFromBlob(&data);
    checkDeserializedNode(*dn, *n, true);
}<|MERGE_RESOLUTION|>--- conflicted
+++ resolved
@@ -252,11 +252,8 @@
     ASSERT_EQ(ref.parenthandle, dl.parenthandle);
     ASSERT_EQ(ref.owner, dl.owner);
     ASSERT_EQ(ref.ctime, dl.ctime);
-<<<<<<< HEAD
     ASSERT_EQ(!!dl.attrstring, !!ref.attrstring);
     ASSERT_TRUE(!dl.attrstring || *dl.attrstring == *ref.attrstring);
-=======
->>>>>>> 94e2b9dd
     ASSERT_EQ(ref.nodekeyUnchecked(), dl.nodekeyUnchecked());
     ASSERT_EQ(ignore_fileattrstring ? "" : ref.fileattrstring, dl.fileattrstring);
     ASSERT_EQ(ref.attrs.map, dl.attrs.map);
@@ -273,8 +270,6 @@
 
 }
 
-<<<<<<< HEAD
-=======
 TEST(Serialization, Node_whenFolderIsEncrypted)
 {
     MockClient client;
@@ -309,7 +304,6 @@
 
     checkDeserializedNode(*dn, n);
 }
->>>>>>> 94e2b9dd
 
 TEST(Serialization, Node_whenTypeIsUnsupported)
 {
